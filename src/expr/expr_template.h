/*********************                                                        */
/*! \file expr_template.h
 ** \verbatim
 ** Top contributors (to current version):
 **   Morgan Deters, Dejan Jovanovic, Tim King
 ** This file is part of the CVC4 project.
 ** Copyright (c) 2009-2018 by the authors listed in the file AUTHORS
 ** in the top-level source directory) and their institutional affiliations.
 ** All rights reserved.  See the file COPYING in the top-level source
 ** directory for licensing information.\endverbatim
 **
 ** \brief Public-facing expression interface.
 **
 ** Public-facing expression interface.
 **/

#include "cvc4_public.h"

// putting the constant-payload #includes up here allows circularity
// (some of them may require a completely-defined Expr type).  This
// way, those #includes can forward-declare some stuff to get Expr's
// getConst<> template instantiations correct, and then #include
// "expr.h" safely, then go on to completely declare their own stuff.
${includes}

#ifndef __CVC4__EXPR_H
#define __CVC4__EXPR_H

#include <stdint.h>
#include <iosfwd>
#include <iterator>
#include <string>
#include <map>
#include <set>
#include <unordered_map>
#include <unordered_set>

#include "base/exception.h"
#include "options/language.h"
#include "util/hash.h"

// This is a hack, but an important one: if there's an error, the
// compiler directs the user to the template file instead of the
// generated one.  We don't want the user to modify the generated one,
// since it'll get overwritten on a later build.
#line 44 "${template}"

namespace CVC4 {

// The internal expression representation
template <bool ref_count>
class NodeTemplate;

class NodeManager;

class Expr;
class ExprManager;
class SmtEngine;
class Type;
class TypeCheckingException;
class TypeCheckingExceptionPrivate;

namespace expr {
  namespace pickle {
    class Pickler;
  }/* CVC4::expr::pickle namespace */
}/* CVC4::expr namespace */

namespace prop {
  class TheoryProxy;
}/* CVC4::prop namespace */

struct ExprManagerMapCollection;

struct ExprHashFunction;

namespace smt {
  class SmtEnginePrivate;
}/* CVC4::smt namespace */

namespace expr {
  class ExportPrivate;
}/* CVC4::expr namespace */

/**
 * Exception thrown in the case of type-checking errors.
 */
class CVC4_PUBLIC TypeCheckingException : public Exception {
 private:
  friend class SmtEngine;
  friend class smt::SmtEnginePrivate;

  /** The expression responsible for the error */
  Expr* d_expr;

 protected:
  TypeCheckingException() : Exception() {}
  TypeCheckingException(ExprManager* em,
                        const TypeCheckingExceptionPrivate* exc);

 public:
  TypeCheckingException(const Expr& expr, std::string message);

  /** Copy constructor */
  TypeCheckingException(const TypeCheckingException& t);

  /** Destructor */
  ~TypeCheckingException() override;

  /**
   * Get the Expr that caused the type-checking to fail.
   *
   * @return the expr
   */
  Expr getExpression() const;

  /**
   * Returns the message corresponding to the type-checking failure.
   * We prefer toStream() to toString() because that keeps the expr-depth
   * and expr-language settings present in the stream.
   */
  void toStream(std::ostream& out) const override;

  friend class ExprManager;
};/* class TypeCheckingException */

/**
 * Exception thrown in case of failure to export
 */
class CVC4_PUBLIC ExportUnsupportedException : public Exception {
 public:
  ExportUnsupportedException() : Exception("export unsupported") {}
  ExportUnsupportedException(const char* msg) : Exception(msg) {}
};/* class DatatypeExportUnsupportedException */

std::ostream& operator<<(std::ostream& out,
                         const TypeCheckingException& e) CVC4_PUBLIC;

/**
 * Output operator for expressions
 * @param out the stream to output to
 * @param e the expression to output
 * @return the stream
 */
std::ostream& operator<<(std::ostream& out, const Expr& e) CVC4_PUBLIC;

/**
 * Serialize a vector of expressions to given stream.
 *
 * @param out the output stream to use
 * @param container the vector of expressions to output to the stream
 * @return the stream
 */
<<<<<<< HEAD
std::ostream& operator<<(std::ostream& out,
                         const std::vector<Expr>& container) CVC4_PUBLIC;
=======
std::ostream& operator<<(std::ostream& out, const std::vector<Expr>& container);

/**
 * Serialize a set of expressions to the given stream.
 *
 * @param out the output stream to use
 * @param container the set of expressions to output to the stream
 * @return the stream
 */
std::ostream& operator<<(std::ostream& out, const std::set<Expr>& container);

/**
 * Serialize an unordered_set of expressions to the given stream.
 *
 * @param out the output stream to use
 * @param container the unordered_set of expressions to output to the stream
 * @return the stream
 */
std::ostream& operator<<(
    std::ostream& out,
    const std::unordered_set<Expr, ExprHashFunction>& container);

/**
 * Serialize a map of expressions to the given stream.
 *
 * @param out the output stream to use
 * @param container the map of expressions to output to the stream
 * @return the stream
 */
template <typename V>
std::ostream& operator<<(std::ostream& out, const std::map<Expr, V>& container);

/**
 * Serialize an unordered_map of expressions to the given stream.
 *
 * @param out the output stream to use
 * @param container the unordered_map of expressions to output to the stream
 * @return the stream
 */
template <typename V>
std::ostream& operator<<(
    std::ostream& out,
    const std::unordered_map<Expr, V, ExprHashFunction>& container);
>>>>>>> 78cd7af7

// for hash_maps, hash_sets..
struct ExprHashFunction {
  size_t operator()(CVC4::Expr e) const;
};/* struct ExprHashFunction */

/**
 * Class encapsulating CVC4 expressions and methods for constructing new
 * expressions.
 */
class CVC4_PUBLIC Expr {

  /** The internal expression representation */
  NodeTemplate<true>* d_node;

  /** The responsible expression manager */
  ExprManager* d_exprManager;

  /**
   * Constructor for internal purposes.
   *
   * @param em the expression manager that handles this expression
   * @param node the actual expression node pointer
   */
  Expr(ExprManager* em, NodeTemplate<true>* node);

public:

  /** Default constructor, makes a null expression. */
  Expr();

  /**
   * Copy constructor, makes a copy of a given expression
   *
   * @param e the expression to copy
   */
  Expr(const Expr& e);

  /** Destructor */
  ~Expr();

  /**
   * Assignment operator, makes a copy of the given expression. If the
   * expression managers of the two expressions differ, the expression of
   * the given expression will be used.
   *
   * @param e the expression to assign
   * @return the reference to this expression after assignment
   */
  Expr& operator=(const Expr& e);

  /**
   * Syntactic comparison operator. Returns true if expressions belong to the
   * same expression manager and are syntactically identical.
   *
   * @param e the expression to compare to
   * @return true if expressions are syntactically the same, false otherwise
   */
  bool operator==(const Expr& e) const;

  /**
   * Syntactic disequality operator.
   *
   * @param e the expression to compare to
   * @return true if expressions differ syntactically, false otherwise
   */
  bool operator!=(const Expr& e) const;

  /**
   * Order comparison operator. The only invariant on the order of expressions
   * is that the expressions that were created sooner will be smaller in the
   * ordering than all the expressions created later. Null expression is the
   * smallest element of the ordering. The behavior of the operator is
   * undefined if the expressions come from two different expression managers.
   *
   * @param e the expression to compare to
   * @return true if this expression is smaller than the given one
   */
  bool operator<(const Expr& e) const;

  /**
   * Order comparison operator. The only invariant on the order of expressions
   * is that the expressions that were created sooner will be smaller in the
   * ordering than all the expressions created later. Null expression is the
   * smallest element of the ordering. The behavior of the operator is
   * undefined if the expressions come from two different expression managers.
   *
   * @param e the expression to compare to
   * @return true if this expression is greater than the given one
   */
  bool operator>(const Expr& e) const;

  /**
   * Order comparison operator. The only invariant on the order of expressions
   * is that the expressions that were created sooner will be smaller in the
   * ordering than all the expressions created later. Null expression is the
   * smallest element of the ordering. The behavior of the operator is
   * undefined if the expressions come from two different expression managers.
   *
   * @param e the expression to compare to
   * @return true if this expression is smaller or equal to the given one
   */
  bool operator<=(const Expr& e) const { return !(*this > e); }

  /**
   * Order comparison operator. The only invariant on the order of expressions
   * is that the expressions that were created sooner will be smaller in the
   * ordering than all the expressions created later. Null expression is the
   * smallest element of the ordering. The behavior of the operator is
   * undefined if the expressions come from two different expression managers.
   *
   * @param e the expression to compare to
   * @return true if this expression is greater or equal to the given one
   */
  bool operator>=(const Expr& e) const { return !(*this < e); }

  /**
   * Get the ID of this expression (used for the comparison operators).
   *
   * @return an identifier uniquely identifying the value this
   * expression holds.
   */
  unsigned long getId() const;

  /**
   * Returns the kind of the expression (AND, PLUS ...).
   *
   * @return the kind of the expression
   */
  Kind getKind() const;

  /**
   * Returns the number of children of this expression.
   *
   * @return the number of children
   */
  size_t getNumChildren() const;

  /**
   * Returns the i'th child of this expression.
   *
   * @param i the index of the child to retrieve
   * @return the child
   */
  Expr operator[](unsigned i) const;

  /**
   * Returns the children of this Expr.
   */
  std::vector<Expr> getChildren() const {
    return std::vector<Expr>(begin(), end());
  }

  /**
   * Returns the Boolean negation of this Expr.
   */
  Expr notExpr() const;

  /**
   * Returns the conjunction of this expression and
   * the given expression.
   */
  Expr andExpr(const Expr& e) const;

  /**
   * Returns the disjunction of this expression and
   * the given expression.
   */
  Expr orExpr(const Expr& e) const;

  /**
   * Returns the exclusive disjunction of this expression and
   * the given expression.
   */
  Expr xorExpr(const Expr& e) const;

  /**
   * Returns the Boolean equivalence of this expression and
   * the given expression.
   */
  Expr iffExpr(const Expr& e) const;

  /**
   * Returns the implication of this expression and
   * the given expression.
   */
  Expr impExpr(const Expr& e) const;

  /**
   * Returns the if-then-else expression with this expression
   * as the Boolean condition and the given expressions as
   * the "then" and "else" expressions.
   */
  Expr iteExpr(const Expr& then_e, const Expr& else_e) const;

  /**
   * Iterator type for the children of an Expr.
   */
  class const_iterator : public std::iterator<std::input_iterator_tag, Expr> {
    ExprManager* d_exprManager;
    void* d_iterator;

    explicit const_iterator(ExprManager*, void*);

    friend class Expr;// to access void* constructor

  public:
    const_iterator();
    const_iterator(const const_iterator& it);
    const_iterator& operator=(const const_iterator& it);
    ~const_iterator();
    bool operator==(const const_iterator& it) const;
    bool operator!=(const const_iterator& it) const {
      return !(*this == it);
    }
    const_iterator& operator++();
    const_iterator operator++(int);
    Expr operator*() const;
  };/* class Expr::const_iterator */

  /**
   * Returns an iterator to the first child of this Expr.
   */
  const_iterator begin() const;

  /**
   * Returns an iterator to one-off-the-last child of this Expr.
   */
  const_iterator end() const;

  /**
   * Check if this is an expression that has an operator.
   *
   * @return true if this expression has an operator
   */
  bool hasOperator() const;

  /**
   * Get the operator of this expression.
   *
   * @throws IllegalArgumentException if it has no operator
   * @return the operator of this expression
   */
  Expr getOperator() const;

  /**
   * Get the type for this Expr and optionally do type checking.
   *
   * Initial type computation will be near-constant time if
   * type checking is not requested. Results are memoized, so that
   * subsequent calls to getType() without type checking will be
   * constant time.
   *
   * Initial type checking is linear in the size of the expression.
   * Again, the results are memoized, so that subsequent calls to
   * getType(), with or without type checking, will be constant
   * time.
   *
   * NOTE: A TypeCheckingException can be thrown even when type
   * checking is not requested. getType() will always return a
   * valid and correct type and, thus, an exception will be thrown
   * when no valid or correct type can be computed (e.g., if the
   * arguments to a bit-vector operation aren't bit-vectors). When
   * type checking is not requested, getType() will do the minimum
   * amount of checking required to return a valid result.
   *
   * @param check whether we should check the type as we compute it
   * (default: false)
   */
  Type getType(bool check = false) const;

  /**
   * Substitute "replacement" in for "e".
   */
  Expr substitute(Expr e, Expr replacement) const;

  /**
   * Substitute "replacements" in for "exes".
   */
  Expr substitute(const std::vector<Expr> exes,
                  const std::vector<Expr>& replacements) const;

  /**
   * Substitute pairs of (ex,replacement) from the given map.
   */
  Expr substitute(const std::unordered_map<Expr, Expr, ExprHashFunction> map) const;

  /**
   * Returns the string representation of the expression.
   * @return a string representation of the expression
   */
  std::string toString() const;

  /**
   * Outputs the string representation of the expression to the stream.
   *
   * @param out the stream to serialize this expression to
   * @param toDepth the depth to which to print this expression, or -1
   * to print it fully
   * @param types set to true to ascribe types to the output
   * expressions (might break language compliance, but good for
   * debugging expressions)
   * @param dag the dagification threshold to use (0 == off)
   * @param language the language in which to output
   */
  void toStream(std::ostream& out, int toDepth = -1, bool types = false, size_t dag = 1,
                OutputLanguage language = language::output::LANG_AUTO) const;

  /**
   * Check if this is a null expression.
   *
   * @return true if a null expression
   */
  bool isNull() const;

  /**
   * Check if this is an expression representing a variable.
   *
   * @return true if a variable expression
   */
  bool isVariable() const;

  /**
   * Check if this is an expression representing a constant.
   *
   * @return true if a constant expression
   */
  bool isConst() const;

  /* A note on isAtomic() and isAtomicFormula() (in CVC3 parlance)..
   *
   * It has been decided for now to hold off on implementations of
   * these functions, as they may only be needed in CNF conversion,
   * where it's pointless to do a lazy isAtomic determination by
   * searching through the DAG, and storing it, since the result will
   * only be used once.  For more details see the 4/27/2010 CVC4
   * developer's meeting notes at:
   *
   * http://goedel.cims.nyu.edu/wiki/Meeting_Minutes_-_April_27,_2010#isAtomic.28.29_and_isAtomicFormula.28.29
   */
  // bool containsDecision(); // is "atomic"
  // bool properlyContainsDecision(); // maybe not atomic but all children are

  /** Extract a constant of type T */
  template <class T>
  const T& getConst() const;

  /**
   * Returns the expression reponsible for this expression.
   */
  ExprManager* getExprManager() const;

  /**
   * Maps this Expr into one for a different ExprManager, using
   * variableMap for the translation and extending it with any new
   * mappings.
   */
  Expr exportTo(ExprManager* exprManager, ExprManagerMapCollection& variableMap, uint32_t flags = 0) const;

  /**
   * Very basic pretty printer for Expr.
   * This is equivalent to calling e.getNode().printAst(...)
   * @param out output stream to print to.
   * @param indent number of spaces to indent the formula by.
   */
  void printAst(std::ostream& out, int indent = 0) const;

private:

  /**
   * Pretty printer for use within gdb
   * This is not intended to be used outside of gdb.
   * This writes to the ostream Warning() and immediately flushes
   * the ostream.
   */
  void debugPrint();

  /**
   * Returns the actual internal node.
   * @return the internal node
   */
  NodeTemplate<true> getNode() const;

  /**
   * Returns the actual internal node as a TNode.
   * @return the internal node
   */
  NodeTemplate<false> getTNode() const;

  // Friend to access the actual internal expr information and private methods
  friend class SmtEngine;
  friend class smt::SmtEnginePrivate;
  friend class ExprManager;
  friend class NodeManager;
  friend class TypeCheckingException;
  friend class expr::pickle::Pickler;
  friend class prop::TheoryProxy;
  friend class expr::ExportPrivate;
  friend std::ostream& CVC4::operator<<(std::ostream& out, const Expr& e);
  template <bool ref_count> friend class NodeTemplate;

};/* class Expr */

${getConst_instantiations}

#line 549 "${template}"

inline size_t ExprHashFunction::operator()(CVC4::Expr e) const {
  return (size_t) e.getId();
}

}/* CVC4 namespace */

#endif /* __CVC4__EXPR_H */<|MERGE_RESOLUTION|>--- conflicted
+++ resolved
@@ -151,10 +151,6 @@
  * @param container the vector of expressions to output to the stream
  * @return the stream
  */
-<<<<<<< HEAD
-std::ostream& operator<<(std::ostream& out,
-                         const std::vector<Expr>& container) CVC4_PUBLIC;
-=======
 std::ostream& operator<<(std::ostream& out, const std::vector<Expr>& container);
 
 /**
@@ -198,7 +194,6 @@
 std::ostream& operator<<(
     std::ostream& out,
     const std::unordered_map<Expr, V, ExprHashFunction>& container);
->>>>>>> 78cd7af7
 
 // for hash_maps, hash_sets..
 struct ExprHashFunction {
