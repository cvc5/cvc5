from collections import defaultdict
from fractions import Fraction
from functools import wraps
import sys

from libc.stdint cimport int32_t, int64_t, uint32_t, uint64_t
from libc.stddef cimport wchar_t

from libcpp.pair cimport pair
from libcpp.set cimport set as c_set
from libcpp.string cimport string
from libcpp.vector cimport vector

from cvc5 cimport cout
from cvc5 cimport Datatype as c_Datatype
from cvc5 cimport DatatypeConstructor as c_DatatypeConstructor
from cvc5 cimport DatatypeConstructorDecl as c_DatatypeConstructorDecl
from cvc5 cimport DatatypeDecl as c_DatatypeDecl
from cvc5 cimport DatatypeSelector as c_DatatypeSelector
from cvc5 cimport Result as c_Result
from cvc5 cimport RoundingMode as c_RoundingMode
from cvc5 cimport UnknownExplanation as c_UnknownExplanation
from cvc5 cimport Op as c_Op
from cvc5 cimport Solver as c_Solver
from cvc5 cimport Grammar as c_Grammar
from cvc5 cimport Sort as c_Sort
from cvc5 cimport ROUND_NEAREST_TIES_TO_EVEN, ROUND_TOWARD_POSITIVE
from cvc5 cimport ROUND_TOWARD_NEGATIVE, ROUND_TOWARD_ZERO
from cvc5 cimport ROUND_NEAREST_TIES_TO_AWAY
from cvc5 cimport REQUIRES_FULL_CHECK, INCOMPLETE, TIMEOUT
from cvc5 cimport RESOURCEOUT, MEMOUT, INTERRUPTED
from cvc5 cimport NO_STATUS, UNSUPPORTED, UNKNOWN_REASON
from cvc5 cimport OTHER
from cvc5 cimport Term as c_Term
from cvc5 cimport hash as c_hash
from cvc5 cimport wstring as c_wstring
from cvc5 cimport tuple as c_tuple
from cvc5 cimport get0, get1, get2
from cvc5kinds cimport Kind as c_Kind

cdef extern from "Python.h":
    wchar_t* PyUnicode_AsWideCharString(object, Py_ssize_t *)
    object PyUnicode_FromWideChar(const wchar_t*, Py_ssize_t)
    void PyMem_Free(void*)

################################## DECORATORS #################################
def expand_list_arg(num_req_args=0):
    """
    Creates a decorator that looks at index num_req_args of the args,
    if it's a list, it expands it before calling the function.
    """
    def decorator(func):
        @wraps(func)
        def wrapper(owner, *args):
            if len(args) == num_req_args + 1 and \
               isinstance(args[num_req_args], list):
                args = list(args[:num_req_args]) + args[num_req_args]
            return func(owner, *args)
        return wrapper
    return decorator
###############################################################################

# Style Guidelines
### Using PEP-8 spacing recommendations
### Limit linewidth to 79 characters
### Break before binary operators
### surround top level functions and classes with two spaces
### separate methods by one space
### use spaces in functions sparingly to separate logical blocks
### can omit spaces between unrelated oneliners
### always use c++ default arguments
#### only use default args of None at python level

# References and pointers
# The Solver object holds a pointer to a c_Solver.
# This is because the assignment operator is deleted in the C++ API for solvers.
# Cython has a limitation where you can't stack allocate objects
# that have constructors with arguments:
# https://groups.google.com/forum/#!topic/cython-users/fuKd-nQLpBs.
# To get around that you can either have a nullary constructor and assignment
# or, use a pointer (which is what we chose).
# An additional complication of this is that to free up resources, you must
# know when to delete the object.
# Python will not follow the same scoping rules as in C++, so it must be
# able to reference count. To do this correctly, the solver must be a
# reference in the Python class for any class that keeps a pointer to
# the solver in C++ (to ensure the solver is not deleted before something
# that depends on it).


## Objects for hashing
cdef c_hash[c_Op] cophash = c_hash[c_Op]()
cdef c_hash[c_Sort] csorthash = c_hash[c_Sort]()
cdef c_hash[c_Term] ctermhash = c_hash[c_Term]()


cdef class Datatype:
    """
        A cvc5 datatype.
        Wrapper class for :cpp:class:`cvc5::api::Datatype`.
    """
    cdef c_Datatype cd
    cdef Solver solver
    def __cinit__(self, Solver solver):
        self.solver = solver

    def __getitem__(self, index):
        cdef DatatypeConstructor dc = DatatypeConstructor(self.solver)
        if isinstance(index, int) and index >= 0:
            dc.cdc = self.cd[(<int?> index)]
        elif isinstance(index, str):
            dc.cdc = self.cd[(<const string &> index.encode())]
        else:
            raise ValueError("Expecting a non-negative integer or string")
        return dc

    def getConstructor(self, str name):
        """
            :param name: the name of the constructor.
            :return: a constructor by name.
        """
        cdef DatatypeConstructor dc = DatatypeConstructor(self.solver)
        dc.cdc = self.cd.getConstructor(name.encode())
        return dc

    def getConstructorTerm(self, str name):
        """
            :param name: the name of the constructor.
            :return: the term representing the datatype constructor with the given name (see :cpp:func:`Datatype::getConstructorTerm() <cvc5::api::Datatype::getConstructorTerm>`).
        """
        cdef Term term = Term(self.solver)
        term.cterm = self.cd.getConstructorTerm(name.encode())
        return term

    def getSelector(self, str name):
        """
            :param name: the name of the selector..
            :return: a selector by name.
        """
        cdef DatatypeSelector ds = DatatypeSelector(self.solver)
        ds.cds = self.cd.getSelector(name.encode())
        return ds

    def getName(self):
        """
            :return: the name of the datatype.
        """
        return self.cd.getName().decode()

    def getNumConstructors(self):
        """
            :return: number of constructors in this datatype.
        """
        return self.cd.getNumConstructors()

    def getParameters(self):
        """
            :return: the parameters of this datatype, if it is parametric. An exception is thrown if this datatype is not parametric.
        """
        param_sorts = []
        for s in self.cd.getParameters():
            sort = Sort(self.solver)
            sort.csort = s
            param_sorts.append(sort)
        return param_sorts

    def isParametric(self):
        """:return: True if this datatype is parametric."""
        return self.cd.isParametric()

    def isCodatatype(self):
        """:return: True if this datatype corresponds to a co-datatype."""
        return self.cd.isCodatatype()

    def isTuple(self):
        """:return: True if this datatype corresponds to a tuple."""
        return self.cd.isTuple()

    def isRecord(self):
        """:return: True if this datatype corresponds to a record."""
        return self.cd.isRecord()

    def isFinite(self):
        """:return: True if this datatype is finite."""
        return self.cd.isFinite()

    def isWellFounded(self):
        """:return: True if this datatype is well-founded (see :cpp:func:`Datatype::isWellFounded() <cvc5::api::Datatype::isWellFounded>`)."""
        return self.cd.isWellFounded()

    def isNull(self):
        """:return: True if this Datatype is a null object."""
        return self.cd.isNull()

    def __str__(self):
        return self.cd.toString().decode()

    def __repr__(self):
        return self.cd.toString().decode()

    def __iter__(self):
        for ci in self.cd:
            dc = DatatypeConstructor(self.solver)
            dc.cdc = ci
            yield dc


cdef class DatatypeConstructor:
    """
        A cvc5 datatype constructor.
        Wrapper class for :cpp:class:`cvc5::api::DatatypeConstructor`.
    """
    cdef c_DatatypeConstructor cdc
    cdef Solver solver
    def __cinit__(self, Solver solver):
        self.cdc = c_DatatypeConstructor()
        self.solver = solver

    def __getitem__(self, index):
        cdef DatatypeSelector ds = DatatypeSelector(self.solver)
        if isinstance(index, int) and index >= 0:
            ds.cds = self.cdc[(<int?> index)]
        elif isinstance(index, str):
            ds.cds = self.cdc[(<const string &> index.encode())]
        else:
            raise ValueError("Expecting a non-negative integer or string")
        return ds

    def getName(self):
        """
            :return: the name of the constructor.
        """
        return self.cdc.getName().decode()

    def getConstructorTerm(self):
        """
            :return: the constructor operator as a term.
        """
        cdef Term term = Term(self.solver)
        term.cterm = self.cdc.getConstructorTerm()
        return term

    def getInstantiatedConstructorTerm(self, Sort retSort):
        """
            Specialized method for parametric datatypes (see
            :cpp:func:`DatatypeConstructor::getInstantiatedConstructorTerm()
            <cvc5::api::DatatypeConstructor::getInstantiatedConstructorTerm>`).

            :param retSort: the desired return sort of the constructor
            :return: the constructor operator as a term.
        """
        cdef Term term = Term(self.solver)
        term.cterm = self.cdc.getInstantiatedConstructorTerm(retSort.csort)
        return term

    def getTesterTerm(self):
        """
            :return: the tester operator that is related to this constructor, as a term.
        """
        cdef Term term = Term(self.solver)
        term.cterm = self.cdc.getTesterTerm()
        return term

    def getNumSelectors(self):
        """
            :return: the number of selecters (so far) of this Datatype constructor.
        """
        return self.cdc.getNumSelectors()

    def getSelector(self, str name):
        """
            :param name: the name of the datatype selector.
            :return: the first datatype selector with the given name
        """
        cdef DatatypeSelector ds = DatatypeSelector(self.solver)
        ds.cds = self.cdc.getSelector(name.encode())
        return ds

    def getSelectorTerm(self, str name):
        """
            :param name: the name of the datatype selector.
            :return: a term representing the firstdatatype selector with the given name.
        """
        cdef Term term = Term(self.solver)
        term.cterm = self.cdc.getSelectorTerm(name.encode())
        return term

    def isNull(self):
        """:return: True if this DatatypeConstructor is a null object."""
        return self.cdc.isNull()

    def __str__(self):
        return self.cdc.toString().decode()

    def __repr__(self):
        return self.cdc.toString().decode()

    def __iter__(self):
        for ci in self.cdc:
            ds = DatatypeSelector(self.solver)
            ds.cds = ci
            yield ds


cdef class DatatypeConstructorDecl:
    """
        A cvc5 datatype constructor declaration.
        Wrapper class for :cpp:class:`cvc5::api::DatatypeConstructorDecl`.
    """
    cdef c_DatatypeConstructorDecl cddc
    cdef Solver solver

    def __cinit__(self, Solver solver):
        self.solver = solver

    def addSelector(self, str name, Sort sort):
        """
            Add datatype selector declaration.

            :param name: the name of the datatype selector declaration to add.
            :param sort: the codomain sort of the datatype selector declaration
                         to add.
        """
        self.cddc.addSelector(name.encode(), sort.csort)

    def addSelectorSelf(self, str name):
        """
            Add datatype selector declaration whose codomain sort is the
            datatype itself.

            :param name: the name of the datatype selector declaration to add.
        """
        self.cddc.addSelectorSelf(name.encode())

    def isNull(self):
        """:return: True if this DatatypeConstructorDecl is a null object."""
        return self.cddc.isNull()

    def __str__(self):
        return self.cddc.toString().decode()

    def __repr__(self):
        return self.cddc.toString().decode()


cdef class DatatypeDecl:
    """
        A cvc5 datatype declaration.
        Wrapper class for :cpp:class:`cvc5::api::DatatypeDecl`.
    """
    cdef c_DatatypeDecl cdd
    cdef Solver solver
    def __cinit__(self, Solver solver):
        self.solver = solver

    def addConstructor(self, DatatypeConstructorDecl ctor):
        """
            Add a datatype constructor declaration.

            :param ctor: the datatype constructor declaration to add.
        """
        self.cdd.addConstructor(ctor.cddc)

    def getNumConstructors(self):
        """
            :return: number of constructors (so far) for this datatype declaration.
        """
        return self.cdd.getNumConstructors()

    def isParametric(self):
        """
            :return: is this datatype declaration parametric?
        """
        return self.cdd.isParametric()

    def getName(self):
        """
            :return: the name of this datatype declaration.
        """
        return self.cdd.getName().decode()

    def isNull(self):
        """:return: True if this DatatypeDecl is a null object."""
        return self.cdd.isNull()

    def __str__(self):
        return self.cdd.toString().decode()

    def __repr__(self):
        return self.cdd.toString().decode()


cdef class DatatypeSelector:
    """
        A cvc5 datatype selector.
        Wrapper class for :cpp:class:`cvc5::api::DatatypeSelector`.
    """
    cdef c_DatatypeSelector cds
    cdef Solver solver
    def __cinit__(self, Solver solver):
        self.cds = c_DatatypeSelector()
        self.solver = solver

    def getName(self):
        """
            :return: the name of this datatype selector.
        """
        return self.cds.getName().decode()

    def getSelectorTerm(self):
        """
            :return: the selector opeartor of this datatype selector as a term.
        """
        cdef Term term = Term(self.solver)
        term.cterm = self.cds.getSelectorTerm()
        return term

    def getUpdaterTerm(self):
        """
            :return: the updater opeartor of this datatype selector as a term.
        """
        cdef Term term = Term(self.solver)
        term.cterm = self.cds.getUpdaterTerm()
        return term

    def getCodomainSort(self):
        """
            :return: the codomain sort of this selector.
        """
        cdef Sort sort = Sort(self.solver)
        sort.csort = self.cds.getCodomainSort()
        return sort

    def isNull(self):
        """:return: True if this DatatypeSelector is a null object."""
        return self.cds.isNull()

    def __str__(self):
        return self.cds.toString().decode()

    def __repr__(self):
        return self.cds.toString().decode()


cdef class Op:
    """
        A cvc5 operator.
        An operator is a term that represents certain operators,
        instantiated with its required parameters, e.g.,
        a term of kind :cpp:enumerator:`BITVECTOR_EXTRACT`.
        Wrapper class for :cpp:class:`cvc5::api::Op`.
    """
    cdef c_Op cop
    cdef Solver solver
    def __cinit__(self, Solver solver):
        self.cop = c_Op()
        self.solver = solver

    def __eq__(self, Op other):
        return self.cop == other.cop

    def __ne__(self, Op other):
        return self.cop != other.cop

    def __str__(self):
        return self.cop.toString().decode()

    def __repr__(self):
        return self.cop.toString().decode()

    def __hash__(self):
        return cophash(self.cop)

    def getKind(self):
        """
            :return: the kind of this operator.
        """
        return Kind(<int> self.cop.getKind())

    def isIndexed(self):
        """
            :return: True iff this operator is indexed.
        """
        return self.cop.isIndexed()

    def isNull(self):
        """
            :return: True iff this operator is a null term.
        """
        return self.cop.isNull()

    def getNumIndices(self):
        """
            :return: number of indices of this op.
        """
        return self.cop.getNumIndices()

    def getIndices(self):
        """
            :return: the indices used to create this Op (see :cpp:func:`Op::getIndices() <cvc5::api::Op::getIndices>`).
        """
        indices = None
        try:
            indices = self.cop.getIndices[string]().decode()
        except:
            pass

        try:
            indices = self.cop.getIndices[uint32_t]()
        except:
            pass

        try:
            indices = self.cop.getIndices[pair[uint32_t, uint32_t]]()
        except:
            pass

        if indices is None:
            raise RuntimeError("Unable to retrieve indices from {}".format(self))

        return indices

cdef class Grammar:
    """
        A Sygus Grammar.
        Wrapper class for :cpp:class:`cvc5::api::Grammar`.
    """
    cdef c_Grammar  cgrammar
    cdef Solver solver
    def __cinit__(self, Solver solver):
        self.solver = solver
        self.cgrammar = c_Grammar()

    def addRule(self, Term ntSymbol, Term rule):
        """
            Add ``rule`` to the set of rules corresponding to ``ntSymbol``.

            :param ntSymbol: the non-terminal to which the rule is added.
            :param rule: the rule to add.
        """
        self.cgrammar.addRule(ntSymbol.cterm, rule.cterm)

    def addAnyConstant(self, Term ntSymbol):
        """
            Allow ``ntSymbol`` to be an arbitrary constant.

            :param ntSymbol: the non-terminal allowed to be constant.
        """
        self.cgrammar.addAnyConstant(ntSymbol.cterm)

    def addAnyVariable(self, Term ntSymbol):
        """
            Allow ``ntSymbol`` to be any input variable to corresponding synth-fun/synth-inv with the same sort as ``ntSymbol``.

            :param ntSymbol: the non-terminal allowed to be any input variable.
        """
        self.cgrammar.addAnyVariable(ntSymbol.cterm)

    def addRules(self, Term ntSymbol, rules):
        """
            Add ``ntSymbol`` to the set of rules corresponding to ``ntSymbol``.

            :param ntSymbol: the non-terminal to which the rules are added.
            :param rules: the rules to add.
        """
        cdef vector[c_Term] crules
        for r in rules:
            crules.push_back((<Term?> r).cterm)
        self.cgrammar.addRules(ntSymbol.cterm, crules)

cdef class Result:
    """
        Encapsulation of a three-valued solver result, with explanations.
        Wrapper class for :cpp:class:`cvc5::api::Result`.
    """
    cdef c_Result cr
    def __cinit__(self):
        # gets populated by solver
        self.cr = c_Result()

    def isNull(self):
        """
            :return: True if Result is empty, i.e., a nullary Result, and not an actual result returned from a
                     :cpp:func:`Solver::checkSat() <cvc5::api::Solver::checkSat>` (and friends) query.
        """
        return self.cr.isNull()

    def isSat(self):
        """
            :return: True if query was a satisfiable :cpp:func:`Solver::checkSat() <cvc5::api::Solver::checkSat>` or :cpp:func:`Solver::checkSatAssuming() <cvc5::api::Solver::checkSatAssuming>` query.
        """
        return self.cr.isSat()

    def isUnsat(self):
        """
            :return: True if query was an usatisfiable :cpp:func:`Solver::checkSat() <cvc5::api::Solver::checkSat>` or :cpp:func:`Solver::checkSatAssuming() <cvc5::api::Solver::checkSatAssuming>` query.
        """
        return self.cr.isUnsat()

    def isSatUnknown(self):
        """
            :return: True if query was a :cpp:func:`Solver::checkSat() <cvc5::api::Solver::checkSat>` or :cpp:func:`Solver::checkSatAssuming() <cvc5::api::Solver::checkSatAssuming>` query and cvc5 was not able to determine (un)satisfiability.
        """
        return self.cr.isSatUnknown()

    def isEntailed(self):
        """
            :return: True if corresponding query was an entailed :cpp:func:`Solver::checkEntailed() <cvc5::api::Solver::checkEntailed>` query.
        """
        return self.cr.isEntailed()

    def isNotEntailed(self):
        """
            :return: True if corresponding query was a :cpp:func:`Solver::checkEntailed() <cvc5::api::Solver::checkEntailed>` query that is not entailed.
        """
        return self.cr.isNotEntailed()

    def isEntailmentUnknown(self):
        """
            :return: True if query was a :cpp:func:`Solver::checkEntailed() <cvc5::api::Solver::checkEntailed>` query  query and cvc5 was not able to determine if it is entailed.
        """
        return self.cr.isEntailmentUnknown()

    def getUnknownExplanation(self):
        """
            :return: an explanation for an unknown query result.
        """
        return UnknownExplanation(<int> self.cr.getUnknownExplanation())

    def __eq__(self, Result other):
        return self.cr == other.cr

    def __ne__(self, Result other):
        return self.cr != other.cr

    def __str__(self):
        return self.cr.toString().decode()

    def __repr__(self):
        return self.cr.toString().decode()


cdef class RoundingMode:
    """
        Rounding modes for floating-point numbers.

        For many floating-point operations, infinitely precise results may not be
        representable with the number of available bits. Thus, the results are
        rounded in a certain way to one of the representable floating-point numbers.

        These rounding modes directly follow the SMT-LIB theory for floating-point
        arithmetic, which in turn is based on IEEE Standard 754 :cite:`IEEE754`.
        The rounding modes are specified in Sections 4.3.1 and 4.3.2 of the IEEE
        Standard 754.

        Wrapper class for :cpp:enum:`cvc5::api::RoundingMode`.
    """
    cdef c_RoundingMode crm
    cdef str name
    def __cinit__(self, int rm):
        # crm always assigned externally
        self.crm = <c_RoundingMode> rm
        self.name = __rounding_modes[rm]

    def __eq__(self, RoundingMode other):
        return (<int> self.crm) == (<int> other.crm)

    def __ne__(self, RoundingMode other):
        return not self.__eq__(other)

    def __hash__(self):
        return hash((<int> self.crm, self.name))

    def __str__(self):
        return self.name

    def __repr__(self):
        return self.name


cdef class UnknownExplanation:
    """
        Wrapper class for :cpp:enum:`cvc5::api::Result::UnknownExplanation`.
    """
    cdef c_UnknownExplanation cue
    cdef str name
    def __cinit__(self, int ue):
        # crm always assigned externally
        self.cue = <c_UnknownExplanation> ue
        self.name = __unknown_explanations[ue]

    def __eq__(self, UnknownExplanation other):
        return (<int> self.cue) == (<int> other.cue)

    def __ne__(self, UnknownExplanation other):
        return not self.__eq__(other)

    def __hash__(self):
        return hash((<int> self.crm, self.name))

    def __str__(self):
        return self.name

    def __repr__(self):
        return self.name


cdef class Solver:
    """Wrapper class for :cpp:class:`cvc5::api::Solver`."""
    cdef c_Solver* csolver

    def __cinit__(self):
        self.csolver = new c_Solver()

    def __dealloc__(self):
        del self.csolver

    def getBooleanSort(self):
        """:return: sort Boolean
        """
        cdef Sort sort = Sort(self)
        sort.csort = self.csolver.getBooleanSort()
        return sort

    def getIntegerSort(self):
        """:return: sort Integer
        """
        cdef Sort sort = Sort(self)
        sort.csort = self.csolver.getIntegerSort()
        return sort

    def getNullSort(self):
        """:return: sort null
        """
        cdef Sort sort = Sort(self)
        sort.csort = self.csolver.getNullSort()
        return sort

    def getRealSort(self):
        """:return: sort Real
        """
        cdef Sort sort = Sort(self)
        sort.csort = self.csolver.getRealSort()
        return sort

    def getRegExpSort(self):
        """:return: sort of RegExp
        """
        cdef Sort sort = Sort(self)
        sort.csort = self.csolver.getRegExpSort()
        return sort

    def getRoundingModeSort(self):
        """:return: sort RoundingMode
        """
        cdef Sort sort = Sort(self)
        sort.csort = self.csolver.getRoundingModeSort()
        return sort

    def getStringSort(self):
        """:return: sort String
        """
        cdef Sort sort = Sort(self)
        sort.csort = self.csolver.getStringSort()
        return sort

    def mkArraySort(self, Sort indexSort, Sort elemSort):
        """Create an array sort.

        :param indexSort: the array index sort
        :param elemSort: the array element sort
        :return: the array sort
        """
        cdef Sort sort = Sort(self)
        sort.csort = self.csolver.mkArraySort(indexSort.csort, elemSort.csort)
        return sort

    def mkBitVectorSort(self, uint32_t size):
        """Create a bit-vector sort.

        :param size: the bit-width of the bit-vector sort
        :return: the bit-vector sort
        """
        cdef Sort sort = Sort(self)
        sort.csort = self.csolver.mkBitVectorSort(size)
        return sort

    def mkFloatingPointSort(self, uint32_t exp, uint32_t sig):
        """Create a floating-point sort.

        :param exp: the bit-width of the exponent of the floating-point sort.
        :param sig: the bit-width of the significand of the floating-point sort.
        """
        cdef Sort sort = Sort(self)
        sort.csort = self.csolver.mkFloatingPointSort(exp, sig)
        return sort

    def mkDatatypeSort(self, DatatypeDecl dtypedecl):
        """Create a datatype sort.

        :param dtypedecl: the datatype declaration from which the sort is created
        :return: the datatype sort
        """
        cdef Sort sort = Sort(self)
        sort.csort = self.csolver.mkDatatypeSort(dtypedecl.cdd)
        return sort

    def mkDatatypeSorts(self, list dtypedecls, unresolvedSorts = None):
        """
        Create a vector of datatype sorts using unresolved sorts. The names of
        the datatype declarations in dtypedecls must be distinct.

        This method is called when the DatatypeDecl objects dtypedecls have been
        built using "unresolved" sorts.

        We associate each sort in unresolvedSorts with exacly one datatype from
        dtypedecls. In particular, it must have the same name as exactly one
        datatype declaration in dtypedecls.

        When constructing datatypes, unresolved sorts are replaced by the datatype
        sort constructed for the datatype declaration it is associated with.

        :param dtypedecls: the datatype declarations from which the sort is created
        :param unresolvedSorts: the list of unresolved sorts
        :return: the datatype sorts
        """
        if unresolvedSorts == None:
            unresolvedSorts = set([])
        else:
            assert isinstance(unresolvedSorts, set)

        sorts = []
        cdef vector[c_DatatypeDecl] decls
        for decl in dtypedecls:
            decls.push_back((<DatatypeDecl?> decl).cdd)

        cdef c_set[c_Sort] usorts
        for usort in unresolvedSorts:
            usorts.insert((<Sort?> usort).csort)

        csorts = self.csolver.mkDatatypeSorts(
            <const vector[c_DatatypeDecl]&> decls, <const c_set[c_Sort]&> usorts)
        for csort in csorts:
          sort = Sort(self)
          sort.csort = csort
          sorts.append(sort)

        return sorts

    def mkFunctionSort(self, sorts, Sort codomain):
        """ Create function sort.

        :param sorts: the sort of the function arguments
        :param codomain: the sort of the function return value
        :return: the function sort
        """

        cdef Sort sort = Sort(self)
        # populate a vector with dereferenced c_Sorts
        cdef vector[c_Sort] v

        if isinstance(sorts, Sort):
            sort.csort = self.csolver.mkFunctionSort((<Sort?> sorts).csort,
                                                     codomain.csort)
        elif isinstance(sorts, list):
            for s in sorts:
                v.push_back((<Sort?>s).csort)

            sort.csort = self.csolver.mkFunctionSort(<const vector[c_Sort]&> v,
                                                      codomain.csort)
        return sort

    def mkParamSort(self, symbolname):
        """ Create a sort parameter.

        :param symbol: the name of the sort
        :return: the sort parameter
        """
        cdef Sort sort = Sort(self)
        sort.csort = self.csolver.mkParamSort(symbolname.encode())
        return sort

    @expand_list_arg(num_req_args=0)
    def mkPredicateSort(self, *sorts):
        """Create a predicate sort.

        :param sorts: the list of sorts of the predicate, as a list or as distinct arguments.
        :return: the predicate sort
        """
        cdef Sort sort = Sort(self)
        cdef vector[c_Sort] v
        for s in sorts:
            v.push_back((<Sort?> s).csort)
        sort.csort = self.csolver.mkPredicateSort(<const vector[c_Sort]&> v)
        return sort

    @expand_list_arg(num_req_args=0)
    def mkRecordSort(self, *fields):
        """Create a record sort

        :param fields: the list of fields of the record, as a list or as distinct arguments
        :return: the record sort
        """
        cdef Sort sort = Sort(self)
        cdef vector[pair[string, c_Sort]] v
        cdef pair[string, c_Sort] p
        for f in fields:
            name, sortarg = f
            name = name.encode()
            p = pair[string, c_Sort](<string?> name, (<Sort?> sortarg).csort)
            v.push_back(p)
        sort.csort = self.csolver.mkRecordSort(
            <const vector[pair[string, c_Sort]] &> v)
        return sort

    def mkSetSort(self, Sort elemSort):
        """Create a set sort.

        :param elemSort: the sort of the set elements
        :return: the set sort
        """
        cdef Sort sort = Sort(self)
        sort.csort = self.csolver.mkSetSort(elemSort.csort)
        return sort

    def mkBagSort(self, Sort elemSort):
        """Create a bag sort.

        :param elemSort: the sort of the bag elements
        :return: the bag sort
        """
        cdef Sort sort = Sort(self)
        sort.csort = self.csolver.mkBagSort(elemSort.csort)
        return sort

    def mkSequenceSort(self, Sort elemSort):
        """Create a sequence sort.

        :param elemSort: the sort of the sequence elements
        :return: the sequence sort
        """
        cdef Sort sort = Sort(self)
        sort.csort = self.csolver.mkSequenceSort(elemSort.csort)
        return sort

    def mkUninterpretedSort(self, str name):
        """Create an uninterpreted sort.

        :param symbol: the name of the sort
        :return: the uninterpreted sort
        """
        cdef Sort sort = Sort(self)
        sort.csort = self.csolver.mkUninterpretedSort(name.encode())
        return sort

    def mkUnresolvedSort(self, str name, size_t arity = 0):
        """Create an unresolved sort.

        This is for creating yet unresolved sort placeholders for mutually
        recursive datatypes.

        :param symbol: the name of the sort
        :param arity: the number of sort parameters of the sort
        :return: the unresolved sort
        """
        cdef Sort sort = Sort(self)
        sort.csort = self.csolver.mkUnresolvedSort(name.encode(), arity)
        return sort

    def mkSortConstructorSort(self, str symbol, size_t arity):
        """Create a sort constructor sort.

        :param symbol: the symbol of the sort
        :param arity: the arity of the sort
        :return: the sort constructor sort
        """
        cdef Sort sort = Sort(self)
        sort.csort =self.csolver.mkSortConstructorSort(symbol.encode(), arity)
        return sort

    @expand_list_arg(num_req_args=0)
    def mkTupleSort(self, *sorts):
        """Create a tuple sort.

        :param sorts: of the elements of the tuple, as a list or as distinct arguments
        :return: the tuple sort
        """
        cdef Sort sort = Sort(self)
        cdef vector[c_Sort] v
        for s in sorts:
            v.push_back((<Sort?> s).csort)
        sort.csort = self.csolver.mkTupleSort(v)
        return sort

    @expand_list_arg(num_req_args=1)
    def mkTerm(self, kind_or_op, *args):
        """
        Supports the following arguments:

        - ``Term mkTerm(Kind kind)``
        - ``Term mkTerm(Kind kind, Op child1, List[Term] children)``
        - ``Term mkTerm(Kind kind, List[Term] children)``

        where ``List[Term]`` can also be comma-separated arguments
        """
        cdef Term term = Term(self)
        cdef vector[c_Term] v

        op = kind_or_op
        if isinstance(kind_or_op, Kind):
            op = self.mkOp(kind_or_op)

        if len(args) == 0:
            term.cterm = self.csolver.mkTerm((<Op?> op).cop)
        else:
            for a in args:
                v.push_back((<Term?> a).cterm)
            term.cterm = self.csolver.mkTerm((<Op?> op).cop, v)
        return term

    def mkTuple(self, sorts, terms):
        """Create a tuple term. Terms are automatically converted if sorts are compatible.

        :param sorts: The sorts of the elements in the tuple
        :param terms: The elements in the tuple
        :return: the tuple Term
        """
        cdef vector[c_Sort] csorts
        cdef vector[c_Term] cterms

        for s in sorts:
            csorts.push_back((<Sort?> s).csort)
        for s in terms:
            cterms.push_back((<Term?> s).cterm)
        cdef Term result = Term(self)
        result.cterm = self.csolver.mkTuple(csorts, cterms)
        return result

    @expand_list_arg(num_req_args=0)
    def mkOp(self, k, *args):
        """
        Supports the following uses:

        - ``Op mkOp(Kind kind)``
        - ``Op mkOp(Kind kind, Kind k)``
        - ``Op mkOp(Kind kind, const string& arg)``
        - ``Op mkOp(Kind kind, uint32_t arg)``
        - ``Op mkOp(Kind kind, uint32_t arg0, uint32_t arg1)``
        - ``Op mkOp(Kind kind, [uint32_t arg0, ...])`` (used for the TupleProject kind)
        """
        cdef Op op = Op(self)
        cdef vector[uint32_t] v

        if len(args) == 0:
            op.cop = self.csolver.mkOp(<c_Kind> k.value)
        elif len(args) == 1:
            if isinstance(args[0], str):
                op.cop = self.csolver.mkOp(<c_Kind> k.value,
                                           <const string &>
                                           args[0].encode())
            elif isinstance(args[0], int):
                op.cop = self.csolver.mkOp(<c_Kind> k.value, <int?> args[0])
            elif isinstance(args[0], list):
                for a in args[0]:
                    if a < 0 or a >= 2 ** 31:
                        raise ValueError("Argument {} must fit in a uint32_t".format(a))

                    v.push_back((<uint32_t?> a))
                op.cop = self.csolver.mkOp(<c_Kind> k.value, <const vector[uint32_t]&> v)
            else:
                raise ValueError("Unsupported signature"
                                 " mkOp: {}".format(" X ".join([str(k), str(args[0])])))
        elif len(args) == 2:
            if isinstance(args[0], int) and isinstance(args[1], int):
                op.cop = self.csolver.mkOp(<c_Kind> k.value, <int> args[0], <int> args[1])
            else:
                raise ValueError("Unsupported signature"
                                 " mkOp: {}".format(" X ".join([k, args[0], args[1]])))
        return op

    def mkTrue(self):
        """Create a Boolean true constant.

        :return: the true constant
        """
        cdef Term term = Term(self)
        term.cterm = self.csolver.mkTrue()
        return term

    def mkFalse(self):
        """Create a Boolean false constant.

        :return: the false constant
        """
        cdef Term term = Term(self)
        term.cterm = self.csolver.mkFalse()
        return term

    def mkBoolean(self, bint val):
        """Create a Boolean constant.

        :return: the Boolean constant
        :param val: the value of the constant
        """
        cdef Term term = Term(self)
        term.cterm = self.csolver.mkBoolean(val)
        return term

    def mkPi(self):
        """Create a constant representing the number Pi.

        :return: a constant representing Pi
        """
        cdef Term term = Term(self)
        term.cterm = self.csolver.mkPi()
        return term

    def mkInteger(self, val):
        """Create an integer constant.

        :param val: representation of the constant: either a string or integer
        :return: a constant of sort Integer
        """
        cdef Term term = Term(self)
        if isinstance(val, str):
            term.cterm = self.csolver.mkInteger(<const string &> str(val).encode())
        else:
            assert(isinstance(val, int))
            term.cterm = self.csolver.mkInteger((<int?> val))
        return term

    def mkReal(self, val, den=None):
        """Create a real constant.

        :param val: the value of the term. Can be an integer, float, or string. It will be formatted as a string before the term is built.
        :param den: if not None, the value is `val`/`den`
        :return: a real term with literal value

        Can be used in various forms:

        - Given a string ``"N/D"`` constructs the corresponding rational.
        - Given a string ``"W.D"`` constructs the reduction of ``(W * P + D)/P``, where ``P`` is the appropriate power of 10.
        - Given a float ``f``, constructs the rational matching ``f``'s string representation. This means that ``mkReal(0.3)`` gives ``3/10`` and not the IEEE-754 approximation of ``3/10``.
        - Given a string ``"W"`` or an integer, constructs that integer.
        - Given two strings and/or integers ``N`` and ``D``, constructs ``N/D``.
        """
        cdef Term term = Term(self)
        if den is None:
            term.cterm = self.csolver.mkReal(str(val).encode())
        else:
            if not isinstance(val, int) or not isinstance(den, int):
                raise ValueError("Expecting integers when"
                                 " constructing a rational"
                                 " but got: {}".format((val, den)))
            term.cterm = self.csolver.mkReal("{}/{}".format(val, den).encode())
        return term

    def mkRegexpAll(self):
        """Create a regular expression all (re.all) term.

        :return: the all term
        """
        cdef Term term = Term(self)
        term.cterm = self.csolver.mkRegexpAll()
        return term

    def mkRegexpAllchar(self):
        """Create a regular expression allchar (re.allchar) term.

        :return: the allchar term
        """
        cdef Term term = Term(self)
        term.cterm = self.csolver.mkRegexpAllchar()
        return term

    def mkRegexpNone(self):
        """Create a regular expression none (re.none) term.

        :return: the none term
        """
        cdef Term term = Term(self)
        term.cterm = self.csolver.mkRegexpNone()
        return term

    def mkEmptySet(self, Sort s):
        """Create a constant representing an empty set of the given sort.

        :param sort: the sort of the set elements.
        :return: the empty set constant
        """
        cdef Term term = Term(self)
        term.cterm = self.csolver.mkEmptySet(s.csort)
        return term

    def mkEmptyBag(self, Sort s):
        """Create a constant representing an empty bag of the given sort.

        :param sort: the sort of the bag elements.
        :return: the empty bag constant
        """
        cdef Term term = Term(self)
        term.cterm = self.csolver.mkEmptyBag(s.csort)
        return term

    def mkSepEmp(self):
        """Create a separation logic empty term.

        :return: the separation logic empty term
        """
        cdef Term term = Term(self)
        term.cterm = self.csolver.mkSepEmp()
        return term

    def mkSepNil(self, Sort sort):
        """Create a separation logic nil term.

        :param sort: the sort of the nil term
        :return: the separation logic nil term
        """
        cdef Term term = Term(self)
        term.cterm = self.csolver.mkSepNil(sort.csort)
        return term

    def mkString(self, str s, useEscSequences = None):
        """
        Create a String constant from a `str` which may contain SMT-LIB
        compatible escape sequences like ``\\u1234`` to encode unicode characters.

        :param s: the string this constant represents
        :param useEscSequences: determines whether escape sequences in `s` should be converted to the corresponding unicode character
        :return: the String constant
        """
        cdef Term term = Term(self)
        cdef Py_ssize_t size
        cdef wchar_t* tmp = PyUnicode_AsWideCharString(s, &size)
        if isinstance(useEscSequences, bool):
            term.cterm = self.csolver.mkString(
                s.encode(), <bint> useEscSequences)
        else:
            term.cterm = self.csolver.mkString(c_wstring(tmp, size))
        PyMem_Free(tmp)
        return term

    def mkEmptySequence(self, Sort sort):
        """Create an empty sequence of the given element sort.

        :param sort: The element sort of the sequence.
        :return: the empty sequence with given element sort.
        """
        cdef Term term = Term(self)
        term.cterm = self.csolver.mkEmptySequence(sort.csort)
        return term

    def mkUniverseSet(self, Sort sort):
        """Create a universe set of the given sort.

        :param sort: the sort of the set elements
        :return: the universe set constant
        """
        cdef Term term = Term(self)
        term.cterm = self.csolver.mkUniverseSet(sort.csort)
        return term

    @expand_list_arg(num_req_args=0)
    def mkBitVector(self, *args):
        """
        Supports the following arguments:

        - ``Term mkBitVector(int size, int val=0)``
        - ``Term mkBitVector(int size, string val, int base)``

        :return: a bit-vector literal term
        :param size: an integer size.
        :param val: an integer representating the value, in the first form. In the second form, a string representing the value.
        :param base: the base of the string representation (second form only)
        """
        cdef Term term = Term(self)
        if len(args) == 0:
            raise ValueError("Missing arguments to mkBitVector")
        size = args[0]
        if not isinstance(size, int):
            raise ValueError(
                "Invalid first argument to mkBitVector '{}', "
                "expected bit-vector size".format(size))
        if len(args) == 1:
            term.cterm = self.csolver.mkBitVector(<uint32_t> size)
        elif len(args) == 2:
            val = args[1]
            if not isinstance(val, int):
                raise ValueError(
                    "Invalid second argument to mkBitVector '{}', "
                    "expected integer value".format(size))
            term.cterm = self.csolver.mkBitVector(
                <uint32_t> size, <uint32_t> val)
        elif len(args) == 3:
            val = args[1]
            base = args[2]
            if not isinstance(val, str):
                raise ValueError(
                    "Invalid second argument to mkBitVector '{}', "
                    "expected value string".format(size))
            if not isinstance(base, int):
                raise ValueError(
                    "Invalid third argument to mkBitVector '{}', "
                    "expected base given as integer".format(size))
            term.cterm = self.csolver.mkBitVector(
                <uint32_t> size,
                <const string&> str(val).encode(),
                <uint32_t> base)
        else:
            raise ValueError("Unexpected inputs to mkBitVector")
        return term

    def mkConstArray(self, Sort sort, Term val):
        """
        Create a constant array with the provided constant value stored at every
        index

        :param sort: the sort of the constant array (must be an array sort)
        :param val: the constant value to store (must match the sort's element sort)
        :return: the constant array term
        """
        cdef Term term = Term(self)
        term.cterm = self.csolver.mkConstArray(sort.csort, val.cterm)
        return term

    def mkFloatingPointPosInf(self, int exp, int sig):
        """Create a positive infinity floating-point constant.

        :param exp: Number of bits in the exponent
        :param sig: Number of bits in the significand
        :return: the floating-point constant
        """
        cdef Term term = Term(self)
        term.cterm = self.csolver.mkFloatingPointPosInf(exp, sig)
        return term

    def mkFloatingPointNegInf(self, int exp, int sig):
        """Create a negative infinity floating-point constant.

        :param exp: Number of bits in the exponent
        :param sig: Number of bits in the significand
        :return: the floating-point constant
        """
        cdef Term term = Term(self)
        term.cterm = self.csolver.mkFloatingPointNegInf(exp, sig)
        return term

    def mkFloatingPointNaN(self, int exp, int sig):
        """Create a not-a-number (NaN) floating-point constant.

        :param exp: Number of bits in the exponent
        :param sig: Number of bits in the significand
        :return: the floating-point constant
        """
        cdef Term term = Term(self)
        term.cterm = self.csolver.mkFloatingPointNaN(exp, sig)
        return term

    def mkFloatingPointPosZero(self, int exp, int sig):
        """Create a positive zero (+0.0) floating-point constant.

        :param exp: Number of bits in the exponent
        :param sig: Number of bits in the significand
        :return: the floating-point constant
        """
        cdef Term term = Term(self)
        term.cterm = self.csolver.mkFloatingPointPosZero(exp, sig)
        return term

    def mkFloatingPointNegZero(self, int exp, int sig):
        """Create a negative zero (+0.0) floating-point constant.

        :param exp: Number of bits in the exponent
        :param sig: Number of bits in the significand
        :return: the floating-point constant
        """
        cdef Term term = Term(self)
        term.cterm = self.csolver.mkFloatingPointNegZero(exp, sig)
        return term

    def mkRoundingMode(self, RoundingMode rm):
        """Create a roundingmode constant.

        :param rm: the floating point rounding mode this constant represents
        """
        cdef Term term = Term(self)
        term.cterm = self.csolver.mkRoundingMode(<c_RoundingMode> rm.crm)
        return term

    def mkFloatingPoint(self, int exp, int sig, Term val):
        """Create a floating-point constant.

        :param exp: Size of the exponent
        :param sig: Size of the significand
        :param val: Value of the floating-point constant as a bit-vector term
        """
        cdef Term term = Term(self)
        term.cterm = self.csolver.mkFloatingPoint(exp, sig, val.cterm)
        return term

    def mkCardinalityConstraint(self, Sort sort, int index):
        """Create cardinality constraint.

        :param sort: Sort of the constraint
        :param index: The upper bound for the cardinality of the sort
        """
        cdef Term term = Term(self)
        term.cterm = self.csolver.mkCardinalityConstraint(sort.csort, index)
        return term

    def mkConst(self, Sort sort, symbol=None):
        """
        Create (first-order) constant (0-arity function symbol).

        SMT-LIB:

        .. code-block:: smtlib

            ( declare-const <symbol> <sort> )
            ( declare-fun <symbol> ( ) <sort> )

        :param sort: the sort of the constant
        :param symbol: the name of the constant. If None, a default symbol is used.
        :return: the first-order constant
        """
        cdef Term term = Term(self)
        if symbol is None:
            term.cterm = self.csolver.mkConst(sort.csort)
        else:
            term.cterm = self.csolver.mkConst(sort.csort,
                                            (<str?> symbol).encode())
        return term

    def mkVar(self, Sort sort, symbol=None):
        """
        Create a bound variable to be used in a binder (i.e. a quantifier, a
        lambda, or a witness binder).

        :param sort: the sort of the variable
        :param symbol: the name of the variable
        :return: the variable
        """
        cdef Term term = Term(self)
        if symbol is None:
            term.cterm = self.csolver.mkVar(sort.csort)
        else:
            term.cterm = self.csolver.mkVar(sort.csort,
                                            (<str?> symbol).encode())
        return term

    def mkDatatypeConstructorDecl(self, str name):
        """
        :return: a datatype constructor declaration
        :param name: the constructor's name
        """
        cdef DatatypeConstructorDecl ddc = DatatypeConstructorDecl(self)
        ddc.cddc = self.csolver.mkDatatypeConstructorDecl(name.encode())
        return ddc

    def mkDatatypeDecl(self, str name, sorts_or_bool=None, isCoDatatype=None):
        """Create a datatype declaration.

        :param name: the name of the datatype
        :param isCoDatatype: true if a codatatype is to be constructed
        :return: the DatatypeDecl
        """
        cdef DatatypeDecl dd = DatatypeDecl(self)
        cdef vector[c_Sort] v

        # argument cases
        if sorts_or_bool is None and isCoDatatype is None:
            dd.cdd = self.csolver.mkDatatypeDecl(name.encode())
        elif sorts_or_bool is not None and isCoDatatype is None:
            if isinstance(sorts_or_bool, bool):
                dd.cdd = self.csolver.mkDatatypeDecl(<const string &> name.encode(),
                                                     <bint> sorts_or_bool)
            elif isinstance(sorts_or_bool, Sort):
                dd.cdd = self.csolver.mkDatatypeDecl(<const string &> name.encode(),
                                                     (<Sort> sorts_or_bool).csort)
            elif isinstance(sorts_or_bool, list):
                for s in sorts_or_bool:
                    v.push_back((<Sort?> s).csort)
                dd.cdd = self.csolver.mkDatatypeDecl(<const string &> name.encode(),
                                                     <const vector[c_Sort]&> v)
            else:
                raise ValueError("Unhandled second argument type {}"
                                 .format(type(sorts_or_bool)))
        elif sorts_or_bool is not None and isCoDatatype is not None:
            if isinstance(sorts_or_bool, Sort):
                dd.cdd = self.csolver.mkDatatypeDecl(<const string &> name.encode(),
                                                     (<Sort> sorts_or_bool).csort,
                                                     <bint> isCoDatatype)
            elif isinstance(sorts_or_bool, list):
                for s in sorts_or_bool:
                    v.push_back((<Sort?> s).csort)
                dd.cdd = self.csolver.mkDatatypeDecl(<const string &> name.encode(),
                                                     <const vector[c_Sort]&> v,
                                                     <bint> isCoDatatype)
            else:
                raise ValueError("Unhandled second argument type {}"
                                 .format(type(sorts_or_bool)))
        else:
            raise ValueError("Can't create DatatypeDecl with {}".format([type(a)
                                                                         for a in [name,
                                                                                   sorts_or_bool,
                                                                                   isCoDatatype]]))

        return dd

    def simplify(self, Term t):
        """
        Simplify a formula without doing "much" work.  Does not involve the
        SAT Engine in the simplification, but uses the current definitions,
        assertions, and the current partial model, if one has been constructed.
        It also involves theory normalization.

        :param t: the formula to simplify
        :return: the simplified formula
        """
        cdef Term term = Term(self)
        term.cterm = self.csolver.simplify(t.cterm)
        return term

    def assertFormula(self, Term term):
        """ Assert a formula

        SMT-LIB:

        .. code-block:: smtlib

            ( assert <term> )

        :param term: the formula to assert
        """
        self.csolver.assertFormula(term.cterm)

    def checkSat(self):
        """
        Check satisfiability.

        SMT-LIB:

        .. code-block:: smtlib

            ( check-sat )

        :return: the result of the satisfiability check.
        """
        cdef Result r = Result()
        r.cr = self.csolver.checkSat()
        return r

    def mkSygusGrammar(self, boundVars, ntSymbols):
        """
        Create a SyGuS grammar. The first non-terminal is treated as the
        starting non-terminal, so the order of non-terminals matters.

        :param boundVars: the parameters to corresponding synth-fun/synth-inv
        :param ntSymbols: the pre-declaration of the non-terminal symbols
        :return: the grammar
        """
        cdef Grammar grammar = Grammar(self)
        cdef vector[c_Term] bvc
        cdef vector[c_Term] ntc
        for bv in boundVars:
            bvc.push_back((<Term?> bv).cterm)
        for nt in ntSymbols:
            ntc.push_back((<Term?> nt).cterm)
        grammar.cgrammar = self.csolver.mkSygusGrammar(<const vector[c_Term]&> bvc, <const vector[c_Term]&> ntc)
        return grammar

    def mkSygusVar(self, Sort sort, str symbol=""):
        """Append symbol to the current list of universal variables.

        SyGuS v2:

        .. code-block:: smtlib

            ( declare-var <symbol> <sort> )

        :param sort: the sort of the universal variable
        :param symbol: the name of the universal variable
        :return: the universal variable
        """
        cdef Term term = Term(self)
        term.cterm = self.csolver.mkSygusVar(sort.csort, symbol.encode())
        return term

    def addSygusConstraint(self, Term t):
        """
        Add a formula to the set of SyGuS constraints.

        SyGuS v2:

        .. code-block:: smtlib

            ( constraint <term> )

        :param term: the formula to add as a constraint
        """
        self.csolver.addSygusConstraint(t.cterm)

    def addSygusAssume(self, Term t):
        """
        Add a formula to the set of Sygus assumptions.

        SyGuS v2:

        .. code-block:: smtlib

            ( assume <term> )

        :param term: the formuula to add as an assumption
        """
        self.csolver.addSygusAssume(t.cterm)

    def addSygusInvConstraint(self, Term inv_f, Term pre_f, Term trans_f, Term post_f):
        """
        Add a set of SyGuS constraints to the current state that correspond to an
        invariant synthesis problem.

        SyGuS v2:

        .. code-block:: smtlib

            ( inv-constraint <inv> <pre> <trans> <post> )

        :param inv: the function-to-synthesize
        :param pre: the pre-condition
        :param trans: the transition relation
        :param post: the post-condition
        """
        self.csolver.addSygusInvConstraint(inv_f.cterm, pre_f.cterm, trans_f.cterm, post_f.cterm)

    def synthFun(self, str symbol, bound_vars, Sort sort, Grammar grammar=None):
        """
        Synthesize n-ary function following specified syntactic constraints.

        SyGuS v2:

        .. code-block:: smtlib

            ( synth-fun <symbol> ( <boundVars>* ) <sort> <g> )

        :param symbol: the name of the function
        :param boundVars: the parameters to this function
        :param sort: the sort of the return value of this function
        :param grammar: the syntactic constraints
        :return: the function
        """
        cdef Term term = Term(self)
        cdef vector[c_Term] v
        for bv in bound_vars:
            v.push_back((<Term?> bv).cterm)
        if grammar is None:
          term.cterm = self.csolver.synthFun(symbol.encode(), <const vector[c_Term]&> v, sort.csort)
        else:
          term.cterm = self.csolver.synthFun(symbol.encode(), <const vector[c_Term]&> v, sort.csort, grammar.cgrammar)
        return term

    def checkSynth(self):
        """
        Try to find a solution for the synthesis conjecture corresponding to the
        current list of functions-to-synthesize, universal variables and
        constraints.

        SyGuS v2:

        .. code-block:: smtlib

            ( check-synth )

        :return: the result of the synthesis conjecture.
        """
        cdef Result r = Result()
        r.cr = self.csolver.checkSynth()
        return r

    def checkSynthNext(self):
        """
        Try to find a next solution for the synthesis conjecture corresponding
        to the current list of functions-to-synthesize, universal variables and
        constraints. Must be called immediately after a successful call to
        check-synth or check-synth-next. Requires incremental mode.

        SyGuS v2:

        .. code-block:: smtlib

            ( check-synth )

        :return: the result of the check, which is unsat if the check succeeded,
                 in which case solutions are available via getSynthSolutions.
        """
        cdef Result r = Result()
        r.cr = self.csolver.checkSynthNext()
        return r

    def getSynthSolution(self, Term term):
        """
        Get the synthesis solution of the given term. This method should be
        called immediately after the solver answers unsat for sygus input.

        :param term: the term for which the synthesis solution is queried
        :return: the synthesis solution of the given term
        """
        cdef Term t = Term(self)
        t.cterm = self.csolver.getSynthSolution(term.cterm)
        return t

    def getSynthSolutions(self, list terms):
        """
        Get the synthesis solutions of the given terms. This method should be
        called immediately after the solver answers unsat for sygus input.

        :param terms: the terms for which the synthesis solutions is queried
        :return: the synthesis solutions of the given terms
        """
        result = []
        cdef vector[c_Term] vec
        for t in terms:
            vec.push_back((<Term?> t).cterm)
        cresult = self.csolver.getSynthSolutions(vec)
        for s in cresult:
            term = Term(self)
            term.cterm = s
            result.append(term)
        return result


    def synthInv(self, symbol, bound_vars, Grammar grammar=None):
        """
        Synthesize invariant.

        SyGuS v2:

        .. code-block:: smtlib

            ( synth-inv <symbol> ( <boundVars>* ) <grammar> )

        :param symbol: the name of the invariant
        :param boundVars: the parameters to this invariant
        :param grammar: the syntactic constraints
        :return: the invariant
        """
        cdef Term term = Term(self)
        cdef vector[c_Term] v
        for bv in bound_vars:
            v.push_back((<Term?> bv).cterm)
        if grammar is None:
            term.cterm = self.csolver.synthInv(symbol.encode(), <const vector[c_Term]&> v)
        else:
            term.cterm = self.csolver.synthInv(symbol.encode(), <const vector[c_Term]&> v, grammar.cgrammar)
        return term

    @expand_list_arg(num_req_args=0)
    def checkSatAssuming(self, *assumptions):
        """ Check satisfiability assuming the given formula.

        SMT-LIB:

        .. code-block:: smtlib

            ( check-sat-assuming ( <prop_literal> ) )

        :param assumptions: the formulas to assume, as a list or as distinct arguments
        :return: the result of the satisfiability check.
        """
        cdef Result r = Result()
        # used if assumptions is a list of terms
        cdef vector[c_Term] v
        for a in assumptions:
            v.push_back((<Term?> a).cterm)
        r.cr = self.csolver.checkSatAssuming(<const vector[c_Term]&> v)
        return r

    @expand_list_arg(num_req_args=0)
    def checkEntailed(self, *assumptions):
        """Check entailment of the given formula w.r.t. the current set of assertions.

        :param terms: the formulas to check entailment for, as a list or as distinct arguments
        :return: the result of the entailment check.
        """
        cdef Result r = Result()
        # used if assumptions is a list of terms
        cdef vector[c_Term] v
        for a in assumptions:
            v.push_back((<Term?> a).cterm)
        r.cr = self.csolver.checkEntailed(<const vector[c_Term]&> v)
        return r

    @expand_list_arg(num_req_args=1)
    def declareDatatype(self, str symbol, *ctors):
        """
        Create datatype sort.

        SMT-LIB:

        .. code-block:: smtlib

            ( declare-datatype <symbol> <datatype_decl> )

        :param symbol: the name of the datatype sort
        :param ctors: the constructor declarations of the datatype sort, as a list or as distinct arguments
        :return: the datatype sort
        """
        cdef Sort sort = Sort(self)
        cdef vector[c_DatatypeConstructorDecl] v

        for c in ctors:
            v.push_back((<DatatypeConstructorDecl?> c).cddc)
        sort.csort = self.csolver.declareDatatype(symbol.encode(), v)
        return sort

    def declareFun(self, str symbol, list sorts, Sort sort):
        """Declare n-ary function symbol.

        SMT-LIB:

        .. code-block:: smtlib

            ( declare-fun <symbol> ( <sort>* ) <sort> )

        :param symbol: the name of the function
        :param sorts: the sorts of the parameters to this function
        :param sort: the sort of the return value of this function
        :return: the function
        """
        cdef Term term = Term(self)
        cdef vector[c_Sort] v
        for s in sorts:
            v.push_back((<Sort?> s).csort)
        term.cterm = self.csolver.declareFun(symbol.encode(),
                                             <const vector[c_Sort]&> v,
                                             sort.csort)
        return term

    def declareSort(self, str symbol, int arity):
        """Declare uninterpreted sort.

        SMT-LIB:

        .. code-block:: smtlib

            ( declare-sort <symbol> <numeral> )

        :param symbol: the name of the sort
        :param arity: the arity of the sort
        :return: the sort
        """
        cdef Sort sort = Sort(self)
        sort.csort = self.csolver.declareSort(symbol.encode(), arity)
        return sort

    def defineFun(self, str symbol, list bound_vars, Sort sort, Term term, glbl=False):
        """Define n-ary function.

        SMT-LIB:

        .. code-block:: smtlib

            ( define-fun <function_def> )

        :param symbol: the name of the function
        :param bound_vars: the parameters to this function
        :param sort: the sort of the return value of this function
        :param term: the function body
        :param glbl: determines whether this definition is global (i.e. persists when popping the context)
        :return: the function
        """
        cdef Term fun = Term(self)
        cdef vector[c_Term] v
        for bv in bound_vars:
            v.push_back((<Term?> bv).cterm)

        fun.cterm = self.csolver.defineFun(symbol.encode(),
                                           <const vector[c_Term] &> v,
                                           sort.csort,
                                           term.cterm,
                                           <bint> glbl)
        return fun

    def defineFunRec(self, sym_or_fun, bound_vars, sort_or_term, t=None, glbl=False):
        """Define recursive functions.

        Supports two uses:

        - ``Term defineFunRec(str symbol, List[Term] bound_vars, Sort sort, Term term, bool glbl)``
        - ``Term defineFunRec(Term fun, List[Term] bound_vars, Term term, bool glbl)``


        SMT-LIB:

        .. code-block:: smtlib

            ( define-funs-rec ( <function_decl>^n ) ( <term>^n ) )

        Create elements of parameter ``funs`` with mkConst().

        :param funs: the sorted functions
        :param bound_vars: the list of parameters to the functions
        :param terms: the list of function bodies of the functions
        :param global: determines whether this definition is global (i.e. persists when popping the context)
        :return: the function
        """
        cdef Term term = Term(self)
        cdef vector[c_Term] v
        for bv in bound_vars:
            v.push_back((<Term?> bv).cterm)

        if t is not None:
            term.cterm = self.csolver.defineFunRec((<str?> sym_or_fun).encode(),
                                                <const vector[c_Term] &> v,
                                                (<Sort?> sort_or_term).csort,
                                                (<Term?> t).cterm,
                                                <bint> glbl)
        else:
            term.cterm = self.csolver.defineFunRec((<Term?> sym_or_fun).cterm,
                                                   <const vector[c_Term]&> v,
                                                   (<Term?> sort_or_term).cterm,
                                                   <bint> glbl)

        return term

    def defineFunsRec(self, funs, bound_vars, terms):
        """Define recursive functions.

        SMT-LIB:

        .. code-block:: smtlib

            ( define-funs-rec ( <function_decl>^n ) ( <term>^n ) )

        Create elements of parameter ``funs`` with mkConst().

        :param funs: the sorted functions
        :param bound_vars: the list of parameters to the functions
        :param terms: the list of function bodies of the functions
        :param global: determines whether this definition is global (i.e. persists when popping the context)
        :return: the function
        """
        cdef vector[c_Term] vf
        cdef vector[vector[c_Term]] vbv
        cdef vector[c_Term] vt

        for f in funs:
            vf.push_back((<Term?> f).cterm)

        cdef vector[c_Term] temp
        for v in bound_vars:
            for t in v:
                temp.push_back((<Term?> t).cterm)
            vbv.push_back(temp)
            temp.clear()

        for t in terms:
            vf.push_back((<Term?> t).cterm)

    def getLearnedLiterals(self):
        """Get a list of literals that are entailed by the current set of assertions

        SMT-LIB:

        .. code-block:: smtlib

            ( get-learned-literals )

        :return: the list of literals
        """
        lits = []
        for a in self.csolver.getLearnedLiterals():
            term = Term(self)
            term.cterm = a
            lits.append(term)
        return lits

    def getAssertions(self):
        """Get the list of asserted formulas.

        SMT-LIB:

        .. code-block:: smtlib

            ( get-assertions )

        :return: the list of asserted formulas
        """
        assertions = []
        for a in self.csolver.getAssertions():
            term = Term(self)
            term.cterm = a
            assertions.append(term)
        return assertions

    def getInfo(self, str flag):
        """
        Get info from the solver.

        SMT-LIB:

        .. code-block:: smtlib

            ( get-info <info_flag> )

        :param flag: the info flag
        :return: the info
        """
        return self.csolver.getInfo(flag.encode())

    def getOption(self, str option):
        """Get the value of a given option.

        SMT-LIB:

        .. code-block:: smtlib

            ( get-option <keyword> )

        :param option: the option for which the value is queried
        :return: a string representation of the option value
        """
        return self.csolver.getOption(option.encode())

    def getOptionNames(self):
       """Get all option names that can be used with `setOption`, `getOption` and `getOptionInfo`.
       :return: all option names
       """
       result = []
       for n in self.csolver.getOptionNames():
           result += [n.decode()]
       return result

    def getUnsatAssumptions(self):
        """
        Get the set of unsat ("failed") assumptions.

        SMT-LIB:

        .. code-block:: smtlib

            ( get-unsat-assumptions )

        Requires to enable option :ref:`produce-unsat-assumptions <lbl-option-produce-unsat-assumptions>`.

        :return: the set of unsat assumptions.
        """
        assumptions = []
        for a in self.csolver.getUnsatAssumptions():
            term = Term(self)
            term.cterm = a
            assumptions.append(term)
        return assumptions

    def getUnsatCore(self):
        """Get the unsatisfiable core.

        SMT-LIB:

        .. code-block:: smtlib

          (get-unsat-core)

        Requires to enable option :ref:`produce-unsat-cores <lbl-option-produce-unsat-cores>`.

        .. note::
          In contrast to SMT-LIB, the API does not distinguish between named and
          unnamed assertions when producing an unsatisfiable core. Additionally,
          the API allows this option to be called after a check with assumptions.
          A subset of those assumptions may be included in the unsatisfiable core
          returned by this method.

        :return: a set of terms representing the unsatisfiable core
        """
        core = []
        for a in self.csolver.getUnsatCore():
            term = Term(self)
            term.cterm = a
            core.append(term)
        return core

    def getDifficulty(self):
        """
            Get a difficulty estimate for an asserted formula. This method is intended to be called immediately after 
            any response to a checkSat.

            :return: a map from (a subset of) the input assertions to a real value that is an estimate of how difficult each assertion was to solver. Unmentioned assertions can be assumed to have zero difficulty.
        """
        diffi = {}
        for p in self.csolver.getDifficulty():
            k = p.first
            v = p.second

            termk = Term(self)
            termk.cterm = k

            termv = Term(self)
            termv.cterm = v

            diffi[termk] = termv
        return diffi

    def getValue(self, Term t):
        """Get the value of the given term in the current model.

        SMT-LIB:

        .. code-block:: smtlib

            ( get-value ( <term> ) )

        :param term: the term for which the value is queried
        :return: the value of the given term
        """
        cdef Term term = Term(self)
        term.cterm = self.csolver.getValue(t.cterm)
        return term

    def getModelDomainElements(self, Sort s):
        """
        Get the domain elements of uninterpreted sort s in the current model. The
        current model interprets s as the finite sort whose domain elements are
        given in the return value of this method.

        :param s: The uninterpreted sort in question
        :return: the domain elements of s in the current model
        """
        result = []
        cresult = self.csolver.getModelDomainElements(s.csort)
        for e in cresult:
            term = Term(self)
            term.cterm = e
            result.append(term)
        return result

    def isModelCoreSymbol(self, Term v):
        """
        This returns false if the model value of free constant v was not
        essential for showing the satisfiability of the last call to checkSat
        using the current model. This method will only return false (for any v)
        if the model-cores option has been set.

        :param v: The term in question
        :return: true if v is a model core symbol
        """
        return self.csolver.isModelCoreSymbol(v.cterm)

    def getModel(self, sorts, terms):
        """
        Get the model

        SMT-LIB:

        .. code-block:: smtlib

            ( get-model )
         
        Requires to enable option :ref:`produce-models<lbl-option-produce-models>`.

        :param sort: the list of uninterpreted sorts that should be printed in the model.
        :param vars: the list of free constants that should be printed in the model. A subset of these may be printed based on `isModelCoreSymbol`.
        :return: a string representing the model.
        """
        cdef vector[c_Sort] csorts
        cdef vector[c_Term] cterms
        for s in sorts:
          csorts.push_back((<Sort?> s).csort)
        for t in terms:
          cterms.push_back((<Term?> t).cterm)
        return self.csolver.getModel(csorts, cterms).decode()

    def getQuantifierElimination(self, Term term):
        """Do quantifier elimination.

        SMT-LIB:

        .. code-block:: smtlib

            ( get-qe <q> )

        Requires a logic that supports quantifier elimination.
        Currently, the only logics supported by quantifier elimination
        are LRA and LIA.
        
        :param q: a quantified formula of the form
                :math:`Q\bar{x}_1... Q\bar{x}_n. P( x_1...x_i, y_1...y_j)'
                where
                :math:'Q\bar{x}' is a set of quantified variables of the form
                :math:'Q x_1...x_k' and
                :math:'P( x_1...x_i, y_1...y_j )' is a quantifier-free formula
        :return: a formula :math:'\phi'  such that, given the current set of formulas
               :math:'A asserted to this solver:
               - :math:'(A \wedge q)' :math:'(A \wedge \phi)' are equivalent
               - :math:'\phi' is quantifier-free formula containing only free
                 variables in :math:'y_1...y_n'.
        """
        cdef Term result = Term(self)
        result.cterm = self.csolver.getQuantifierElimination(term.cterm)
        return result

    def getQuantifierEliminationDisjunct(self, Term term):
        """Do partial quantifier elimination, which can be used for incrementally computing
        the result of a quantifier elimination.

        SMT-LIB:

        .. code-block:: smtlib

            ( get-qe-disjunct <q> )

        Requires a logic that supports quantifier elimination.
        Currently, the only logics supported by quantifier elimination
        are LRA and LIA.
        
           :param q: a quantified formula of the form
                   @f$Q\bar{x}_1... Q\bar{x}_n. P( x_1...x_i, y_1...y_j)@f$
                   where
                   @f$Q\bar{x}@f$ is a set of quantified variables of the form
                   @f$Q x_1...x_k@f$ and
                   @f$P( x_1...x_i, y_1...y_j )@f$ is a quantifier-free formula
           :return: a formula @f$\phi@f$ such that, given the current set of formulas
                  @f$A@f$ asserted to this solver:
                  - @f$(A \wedge q \implies A \wedge \phi)@f$ if @f$Q@f$ is
                    @f$\forall@f$, and @f$(A \wedge \phi \implies A \wedge q)@f$ if
                    @f$Q@f$ is @f$\exists@f$
                  - @f$\phi@f$ is quantifier-free formula containing only free
                    variables in @f$y_1...y_n@f$
                  - If @f$Q@f$ is @f$\exists@f$, let @f$(A \wedge Q_n)@f$ be the
                    formula
                    @f$(A \wedge \neg (\phi \wedge Q_1) \wedge ... \wedge
                    \neg (\phi \wedge Q_n))@f$
                    where for each @f$i = 1...n@f$,
                    formula @f$(\phi \wedge Q_i)@f$ is the result of calling
                    Solver::getQuantifierEliminationDisjunct() for @f$q@f$ with the
                    set of assertions @f$(A \wedge Q_{i-1})@f$.
                    Similarly, if @f$Q@f$ is @f$\forall@f$, then let
                    @f$(A \wedge Q_n)@f$ be
                    @f$(A \wedge (\phi \wedge Q_1) \wedge ... \wedge (\phi \wedge
                    Q_n))@f$
                    where @f$(\phi \wedge Q_i)@f$ is the same as above.
                    In either case, we have that @f$(\phi \wedge Q_j)@f$ will
                    eventually be true or false, for some finite j.
        """
        cdef Term result = Term(self)
        result.cterm = self.csolver.getQuantifierEliminationDisjunct(term.cterm)
        return result

    def getValueSepHeap(self):
        """When using separation logic, obtain the term for the heap.

        :return: The term for the heap
        """
        cdef Term term = Term(self)
        term.cterm = self.csolver.getValueSepHeap()
        return term

    def getValueSepNil(self):
        """When using separation logic, obtain the term for nil.

        :return: The term for nil
        """
        cdef Term term = Term(self)
        term.cterm = self.csolver.getValueSepNil()
        return term

    def declareSepHeap(self, Sort locType, Sort dataType):
        """
        When using separation logic, this sets the location sort and the
        datatype sort to the given ones. This method should be invoked exactly
        once, before any separation logic constraints are provided.

        :param locSort: The location sort of the heap
        :param dataSort: The data sort of the heap
        """
        self.csolver.declareSepHeap(locType.csort, dataType.csort)

    def declarePool(self, str symbol, Sort sort, initValue):
        """Declare a symbolic pool of terms with the given initial value.

        SMT-LIB:

        .. code-block:: smtlib

            ( declare-pool <symbol> <sort> ( <term>* ) )

        :param symbol: The name of the pool
        :param sort: The sort of the elements of the pool.
        :param initValue: The initial value of the pool
        """
        cdef Term term = Term(self)
        cdef vector[c_Term] niv
        for v in initValue:
            niv.push_back((<Term?> v).cterm)
        term.cterm = self.csolver.declarePool(symbol.encode(), sort.csort, niv)
        return term

    def pop(self, nscopes=1):
        """Pop ``nscopes`` level(s) from the assertion stack.

        SMT-LIB:

        .. code-block:: smtlib

            ( pop <numeral> )

        :param nscopes: the number of levels to pop
        """
        self.csolver.pop(nscopes)

    def push(self, nscopes=1):
        """ Push ``nscopes`` level(s) to the assertion stack.

        SMT-LIB:

        .. code-block:: smtlib

            ( push <numeral> )

        :param nscopes: the number of levels to push
        """
        self.csolver.push(nscopes)

    def resetAssertions(self):
        """
        Remove all assertions.

        SMT-LIB:

        .. code-block:: smtlib

            ( reset-assertions )

        """
        self.csolver.resetAssertions()

    def setInfo(self, str keyword, str value):
        """Set info.

        SMT-LIB:

        .. code-block:: smtlib

            ( set-info <attribute> )

        :param keyword: the info flag
        :param value: the value of the info flag
        """
        self.csolver.setInfo(keyword.encode(), value.encode())

    def setLogic(self, str logic):
        """Set logic.

        SMT-LIB:

        .. code-block:: smtlib

            ( set-logic <symbol> )

        :param logic: the logic to set
        """
        self.csolver.setLogic(logic.encode())

    def setOption(self, str option, str value):
        """Set option.

        SMT-LIB:

        .. code-block:: smtlib

            ( set-option <option> )

        :param option: the option name
        :param value: the option value
        """
        self.csolver.setOption(option.encode(), value.encode())

    def getInterpolant(self, Term conj, *args):
        """Get an interpolant.

        SMT-LIB:

        .. code-block:: smtlib

            ( get-interpol <conj> )
            ( get-interpol <conj> <grammar> )

        Requires option :ref:`produce-interpols <lbl-option-produce-interpols>` to be set to a mode different from `none`.

        Supports the following variants:

        - ``bool getInteprolant(Term conj, Term output)``
        - ``bool getInteprolant(Term conj, Grammar grammar, Term output)``
        
        :param conj: the conjecture term
        :param output: the term where the result will be stored
        :param grammar: a grammar for the inteprolant
        :return: True iff an interpolant was found
        """
        result = False
        if len(args) == 1:
            assert isinstance(args[0], Term)
            result = self.csolver.getInterpolant(conj.cterm, (<Term ?> args[0]).cterm)
        else:
            assert len(args) == 2
            assert isinstance(args[0], Grammar)
            assert isinstance(args[1], Term)
            result = self.csolver.getInterpolant(conj.cterm, (<Grammar ?> args[0]).cgrammar, (<Term ?> args[1]).cterm)
        return result


    def getInterpolantNext(self, Term output):
        """
        Get the next interpolant. Can only be called immediately after
        a succesful call to get-interpol or get-interpol-next. 
        Is guaranteed to produce a syntactically different interpolant wrt the
        last returned interpolant if successful.

        SMT-LIB:

        .. code-block:: smtlib

            ( get-interpol-next )

        Requires to enable incremental mode, and 
        option :ref:`produce-interpols <lbl-option-produce-interpols>` to be set to a mode different from `none`.

        :param output: the term where the result will be stored
        :return: True iff an interpolant was found
        """
        result = self.csolver.getInterpolantNext(output.cterm)
        return result
        
    def getAbduct(self, Term conj, *args):
        """Get an abduct.

        SMT-LIB:

        .. code-block:: smtlib

            ( get-abduct <conj> )
            ( get-abduct <conj> <grammar> )

        Requires to enable option :ref:`produce-abducts <lbl-option-produce-abducts>`.

        Supports the following variants:

        - ``bool getAbduct(Term conj, Term output)``
        - ``bool getAbduct(Term conj, Grammar grammar, Term output)``
        
        :param conj: the conjecture term
        :param output: the term where the result will be stored
        :param grammar: a grammar for the abduct 
        :return: True iff an abduct was found
        """
        result = False
        if len(args) == 1:
            assert isinstance(args[0], Term)
            result = self.csolver.getAbduct(conj.cterm, (<Term ?> args[0]).cterm)
        else:
            assert len(args) == 2
            assert isinstance(args[0], Grammar)
            assert isinstance(args[1], Term)
            result = self.csolver.getAbduct(conj.cterm, (<Grammar ?> args[0]).cgrammar, (<Term ?> args[1]).cterm)
        return result

    def getAbductNext(self, Term output):
        """
        Get the next abduct. Can only be called immediately after
        a succesful call to get-abduct or get-abduct-next. 
        Is guaranteed to produce a syntactically different abduct wrt the 
        last returned abduct if successful.

        SMT-LIB:

        .. code-block:: smtlib

            ( get-abduct-next )

        Requires to enable incremental mode, and 
        option :ref:`produce-abducts <lbl-option-produce-abducts>`.
        :param output: the term where the result will be stored
        :return: True iff an abduct was found
        """
        result = self.csolver.getAbductNext(output.cterm)
        return result

    def blockModel(self):
        """
<<<<<<< HEAD
        Block the current model. Can be called only if
        immediately preceded by a SAT or INVALID query.
=======
        Block the current model. Can be called only if immediately preceded by a
        SAT or INVALID query.
>>>>>>> 91b2308a

        SMT-LIB:

        .. code-block:: smtlib
<<<<<<< HEAD

            ( block-model )

        Requires to enable option :ref:`produce-models <lbl-option-produce-models>` and setting the option
        :ref:`block-models <lbl-option-block-models>` to a mode
        other than ``none``.
=======
        
            (block-model)

        Requires enabling option
        :ref:`produce-models <lbl-option-produce-models>`
        and setting option
        :ref:`block-models <lbl-option-block-models>`
        to a mode other than ``none``.
>>>>>>> 91b2308a
        """
        self.csolver.blockModel()

    def blockModelValues(self, terms):
        """
<<<<<<< HEAD
        Block the current model values of (at least) the
        values in terms.
        Can be called only if
        immediately preceded by a SAT or NOT_ENTAILED query.
=======
        Block the current model values of (at least) the values in terms. Can be
        called only if immediately preceded by a SAT or NOT_ENTAILED query.
>>>>>>> 91b2308a

        SMT-LIB:

        .. code-block:: smtlib

<<<<<<< HEAD
            ( block-model-values (<terms>+) )

        Requires to enable option :ref:`produce-models <lbl-option-produce-models>` and setting the option
        :ref:`block-models <lbl-option-block-models>` to a mode
        other than ``none``.
        """
        cdef vector[c_Term] v
        for t in terms:
          v.push_back((<Term?> t).cterm)
        self.csolver.blockModelValues(v)
=======
           (block-model-values ( <terms>+ ))

        Requires enabling option
        :ref:`produce-models <lbl-option-produce-models>`.
        """
        cdef vector[c_Term] nts
        for t in terms:
            nts.push_back((<Term?> t).cterm)
        self.csolver.blockModelValues(nts)
>>>>>>> 91b2308a


cdef class Sort:
    """
    The sort of a cvc5 term.
    """
    cdef c_Sort csort
    cdef Solver solver
    def __cinit__(self, Solver solver):
        # csort always set by Solver
        self.solver = solver

    def __eq__(self, Sort other):
        return self.csort == other.csort

    def __ne__(self, Sort other):
        return self.csort != other.csort

    def __lt__(self, Sort other):
        return self.csort < other.csort

    def __gt__(self, Sort other):
        return self.csort > other.csort

    def __le__(self, Sort other):
        return self.csort <= other.csort

    def __ge__(self, Sort other):
        return self.csort >= other.csort

    def __str__(self):
        return self.csort.toString().decode()

    def __repr__(self):
        return self.csort.toString().decode()

    def __hash__(self):
        return csorthash(self.csort)

    def hasSymbol(self):
        """:return: True iff this sort has a symbol."""
        return self.csort.hasSymbol()

    def getSymbol(self):
        """
        Asserts :py:meth:`hasSymbol()`.

        :return: the raw symbol of the sort.
        """
        return self.csort.getSymbol().decode()

    def isNull(self):
        """:return: True if this Sort is a null sort."""
        return self.csort.isNull()

    def isBoolean(self):
        """
            Is this a Boolean sort?

            :return: True if the sort is the Boolean sort.
        """
        return self.csort.isBoolean()

    def isInteger(self):
        """
            Is this an integer sort?

            :return: True if the sort is the integer sort.
        """
        return self.csort.isInteger()

    def isReal(self):
        """
            Is this a real sort?

            :return: True if the sort is the real sort.
        """
        return self.csort.isReal()

    def isString(self):
        """
            Is this a string sort?

            :return: True if the sort is the string sort.
        """
        return self.csort.isString()

    def isRegExp(self):
        """
            Is this a regexp sort?

            :return: True if the sort is the regexp sort.
        """
        return self.csort.isRegExp()

    def isRoundingMode(self):
        """
            Is this a rounding mode sort?

            :return: True if the sort is the rounding mode sort.
        """
        return self.csort.isRoundingMode()

    def isBitVector(self):
        """
            Is this a bit-vector sort?

            :return: True if the sort is a bit-vector sort.
        """
        return self.csort.isBitVector()

    def isFloatingPoint(self):
        """
            Is this a floating-point sort?

            :return: True if the sort is a bit-vector sort.
        """
        return self.csort.isFloatingPoint()

    def isDatatype(self):
        """
            Is this a datatype sort?

            :return: True if the sort is a datatype sort.
        """
        return self.csort.isDatatype()

    def isParametricDatatype(self):
        """
            Is this a parametric datatype sort?

            :return: True if the sort is a parametric datatype sort.
        """
        return self.csort.isParametricDatatype()

    def isConstructor(self):
        """
            Is this a constructor sort?

            :return: True if the sort is a constructor sort.
        """
        return self.csort.isConstructor()

    def isSelector(self):
        """
            Is this a selector sort?

            :return: True if the sort is a selector sort.
        """
        return self.csort.isSelector()

    def isTester(self):
        """
            Is this a tester sort?

            :return: True if the sort is a selector sort.
        """
        return self.csort.isTester()

    def isUpdater(self):
        """
            Is this a datatype updater sort?

            :return: True if the sort is a datatype updater sort.
        """
        return self.csort.isUpdater()

    def isFunction(self):
        """
            Is this a function sort?

            :return: True if the sort is a function sort.
        """
        return self.csort.isFunction()

    def isPredicate(self):
        """
            Is this a predicate sort?
            That is, is this a function sort mapping to Boolean? All predicate
            sorts are also function sorts.

            :return: True if the sort is a predicate sort.
        """
        return self.csort.isPredicate()

    def isTuple(self):
        """
            Is this a tuple sort?

            :return: True if the sort is a tuple sort.
        """
        return self.csort.isTuple()

    def isRecord(self):
        """
            Is this a record sort?

            :return: True if the sort is a record sort.
        """
        return self.csort.isRecord()

    def isArray(self):
        """
            Is this an array sort?

            :return: True if the sort is an array sort.
        """
        return self.csort.isArray()

    def isSet(self):
        """
            Is this a set sort?

            :return: True if the sort is a set sort.
        """
        return self.csort.isSet()

    def isBag(self):
        """
            Is this a bag sort?

            :return: True if the sort is a bag sort.
        """
        return self.csort.isBag()

    def isSequence(self):
        """
            Is this a sequence sort?

            :return: True if the sort is a sequence sort.
        """
        return self.csort.isSequence()

    def isUninterpretedSort(self):
        """
            Is this a sort uninterpreted?

            :return: True if the sort is uninterpreted.
        """
        return self.csort.isUninterpretedSort()

    def isSortConstructor(self):
        """
            Is this a sort constructor kind?

            :return: True if this a sort constructor kind.
        """
        return self.csort.isSortConstructor()

    def isFirstClass(self):
        """
            Is this a first-class sort?
            First-class sorts are sorts for which:

            1. we handle equalities between terms of that type, and
            2. they are allowed to be parameters of parametric sorts
               (e.g. index or element sorts of arrays).

            Examples of sorts that are not first-class include sort constructor
            sorts and regular expression sorts.

            :return: True if the sort is a first-class sort.
        """
        return self.csort.isFirstClass()

    def isFunctionLike(self):
        """
        Is this a function-LIKE sort?

        Anything function-like except arrays (e.g., datatype selectors) is
        considered a function here. Function-like terms can not be the argument
        or return value for any term that is function-like.
        This is mainly to avoid higher order.

        .. note:: Arrays are explicitly not considered function-like here.

        :return: True if this is a function-like sort
        """
        return self.csort.isFunctionLike()

    def isSubsortOf(self, Sort sort):
        """
            Is this sort a subsort of the given sort?

	    :return: True if this sort is a subsort of s
        """
        return self.csort.isSubsortOf(sort.csort)

    def getDatatype(self):
        """
            :return: the underlying datatype of a datatype sort
        """
        cdef Datatype d = Datatype(self.solver)
        d.cd = self.csort.getDatatype()
        return d

    def instantiate(self, params):
        """
            Instantiate a parameterized datatype/sort sort.
            Create sorts parameter with :py:meth:`Solver.mkParamSort()`

            :param params: the list of sort parameters to instantiate with
        """
        cdef Sort sort = Sort(self.solver)
        cdef vector[c_Sort] v
        for s in params:
            v.push_back((<Sort?> s).csort)
        sort.csort = self.csort.instantiate(v)
        return sort

    def substitute(self, sort_or_list_1, sort_or_list_2):
        """
        Substitution of Sorts.

        :param sort_or_list_1: the subsort or subsorts to be substituted within this sort.
        :param sort_or_list_2: the sort or list of sorts replacing the substituted subsort.

        Note that this replacement is applied during a pre-order traversal and
        only once to the sort. It is not run until fix point. In the case that
        sort_or_list_1 contains duplicates, the replacement earliest in the list
        takes priority.

        For example,
        ``(Array A B) .substitute([A, C], [(Array C D), (Array A B)])`` will
        return ``(Array (Array C D) B)``.
        """

        # The resulting sort after substitution
        cdef Sort sort = Sort(self.solver)
        # lists for substitutions
        cdef vector[c_Sort] ces
        cdef vector[c_Sort] creplacements

        # normalize the input parameters to be lists
        if isinstance(sort_or_list_1, list):
            assert isinstance(sort_or_list_2, list)
            es = sort_or_list_1
            replacements = sort_or_list_2
            if len(es) != len(replacements):
                raise RuntimeError("Expecting list inputs to substitute to "
                                   "have the same length but got: "
                                   "{} and {}".format(len(es), len(replacements)))

            for e, r in zip(es, replacements):
                ces.push_back((<Sort?> e).csort)
                creplacements.push_back((<Sort?> r).csort)

        else:
            # add the single elements to the vectors
            ces.push_back((<Sort?> sort_or_list_1).csort)
            creplacements.push_back((<Sort?> sort_or_list_2).csort)

        # call the API substitute method with lists
        sort.csort = self.csort.substitute(ces, creplacements)
        return sort


    def getConstructorArity(self):
        """
            :return: the arity of a constructor sort.
        """
        return self.csort.getConstructorArity()

    def getConstructorDomainSorts(self):
        """
            :return: the domain sorts of a constructor sort
        """
        domain_sorts = []
        for s in self.csort.getConstructorDomainSorts():
            sort = Sort(self.solver)
            sort.csort = s
            domain_sorts.append(sort)
        return domain_sorts

    def getConstructorCodomainSort(self):
        """
            :return: the codomain sort of a constructor sort
        """
        cdef Sort sort = Sort(self.solver)
        sort.csort = self.csort.getConstructorCodomainSort()
        return sort

    def getSelectorDomainSort(self):
        """
            :return: the domain sort of a selector sort
        """
        cdef Sort sort = Sort(self.solver)
        sort.csort = self.csort.getSelectorDomainSort()
        return sort

    def getSelectorCodomainSort(self):
        """
            :return: the codomain sort of a selector sort
        """
        cdef Sort sort = Sort(self.solver)
        sort.csort = self.csort.getSelectorCodomainSort()
        return sort

    def getTesterDomainSort(self):
        """
            :return: the domain sort of a tester sort
        """
        cdef Sort sort = Sort(self.solver)
        sort.csort = self.csort.getTesterDomainSort()
        return sort

    def getTesterCodomainSort(self):
        """
            :return: the codomain sort of a tester sort, which is the Boolean sort
        """
        cdef Sort sort = Sort(self.solver)
        sort.csort = self.csort.getTesterCodomainSort()
        return sort

    def getFunctionArity(self):
        """
            :return: the arity of a function sort
        """
        return self.csort.getFunctionArity()

    def getFunctionDomainSorts(self):
        """
            :return: the domain sorts of a function sort
        """
        domain_sorts = []
        for s in self.csort.getFunctionDomainSorts():
            sort = Sort(self.solver)
            sort.csort = s
            domain_sorts.append(sort)
        return domain_sorts

    def getFunctionCodomainSort(self):
        """
            :return: the codomain sort of a function sort
        """
        cdef Sort sort = Sort(self.solver)
        sort.csort = self.csort.getFunctionCodomainSort()
        return sort

    def getArrayIndexSort(self):
        """
            :return: the array index sort of an array sort
        """
        cdef Sort sort = Sort(self.solver)
        sort.csort = self.csort.getArrayIndexSort()
        return sort

    def getArrayElementSort(self):
        """
            :return: the array element sort of an array sort
        """
        cdef Sort sort = Sort(self.solver)
        sort.csort = self.csort.getArrayElementSort()
        return sort

    def getSetElementSort(self):
        """
            :return: the element sort of a set sort
        """
        cdef Sort sort = Sort(self.solver)
        sort.csort = self.csort.getSetElementSort()
        return sort

    def getBagElementSort(self):
        """
            :return: the element sort of a bag sort
        """
        cdef Sort sort = Sort(self.solver)
        sort.csort = self.csort.getBagElementSort()
        return sort

    def getSequenceElementSort(self):
        """
            :return: the element sort of a sequence sort
        """
        cdef Sort sort = Sort(self.solver)
        sort.csort = self.csort.getSequenceElementSort()
        return sort

    def getUninterpretedSortName(self):
        """
            :return: the name of an uninterpreted sort
        """
        return self.csort.getUninterpretedSortName().decode()

    def isUninterpretedSortParameterized(self):
        """
            :return: True if an uninterpreted sort is parameterized
        """
        return self.csort.isUninterpretedSortParameterized()

    def getUninterpretedSortParamSorts(self):
        """
            :return: the parameter sorts of an uninterpreted sort
        """
        param_sorts = []
        for s in self.csort.getUninterpretedSortParamSorts():
            sort = Sort(self.solver)
            sort.csort = s
            param_sorts.append(sort)
        return param_sorts

    def getSortConstructorName(self):
        """
            :return: the name of a sort constructor sort
        """
        return self.csort.getSortConstructorName().decode()

    def getSortConstructorArity(self):
        """
            :return: the arity of a sort constructor sort
        """
        return self.csort.getSortConstructorArity()

    def getBitVectorSize(self):
        """
            :return: the bit-width of the bit-vector sort
        """
        return self.csort.getBitVectorSize()

    def getFloatingPointExponentSize(self):
        """
            :return: the bit-width of the exponent of the floating-point sort
        """
        return self.csort.getFloatingPointExponentSize()

    def getFloatingPointSignificandSize(self):
        """
            :return: the width of the significand of the floating-point sort
        """
        return self.csort.getFloatingPointSignificandSize()

    def getDatatypeParamSorts(self):
        """
             Return the parameters of a parametric datatype sort. If this sort
             is a non-instantiated parametric datatype, this returns the
             parameter sorts of the underlying datatype. If this sort is an
             instantiated parametric datatype, then this returns the sort
             parameters that were used to construct the sort via
             :py:meth:`instantiate()`.

             :return: the parameter sorts of a parametric datatype sort
        """
        param_sorts = []
        for s in self.csort.getDatatypeParamSorts():
            sort = Sort(self.solver)
            sort.csort = s
            param_sorts.append(sort)
        return param_sorts

    def getDatatypeArity(self):
        """
            :return: the arity of a datatype sort
        """
        return self.csort.getDatatypeArity()

    def getTupleLength(self):
        """
            :return: the length of a tuple sort
        """
        return self.csort.getTupleLength()

    def getTupleSorts(self):
        """
            :return: the element sorts of a tuple sort
        """
        tuple_sorts = []
        for s in self.csort.getTupleSorts():
            sort = Sort(self.solver)
            sort.csort = s
            tuple_sorts.append(sort)
        return tuple_sorts


cdef class Term:
    """
    A cvc5 Term.
    Wrapper class for :cpp:class:`cvc5::api::Term`.
    """
    cdef c_Term cterm
    cdef Solver solver
    def __cinit__(self, Solver solver):
        # cterm always set in the Solver object
        self.solver = solver

    def __eq__(self, Term other):
        return self.cterm == other.cterm

    def __ne__(self, Term other):
        return self.cterm != other.cterm

    def __lt__(self, Term other):
        return self.cterm < other.cterm

    def __gt__(self, Term other):
        return self.cterm > other.cterm

    def __le__(self, Term other):
        return self.cterm <= other.cterm

    def __ge__(self, Term other):
        return self.cterm >= other.cterm

    def __getitem__(self, int index):
        cdef Term term = Term(self.solver)
        if index >= 0:
            term.cterm = self.cterm[index]
        else:
            raise ValueError("Expecting a non-negative integer or string")
        return term

    def __str__(self):
        return self.cterm.toString().decode()

    def __repr__(self):
        return self.cterm.toString().decode()

    def __iter__(self):
        for ci in self.cterm:
            term = Term(self.solver)
            term.cterm = ci
            yield term

    def __hash__(self):
        return ctermhash(self.cterm)

    def getNumChildren(self):
        """:return: the number of children of this term."""
        return self.cterm.getNumChildren()

    def getId(self):
        """:return: the id of this term."""
        return self.cterm.getId()

    def getKind(self):
        """:return: the :py:class:`cvc5.Kind` of this term."""
        return Kind(<int> self.cterm.getKind())

    def getSort(self):
        """:return: the :py:class:`cvc5.Sort` of this term."""
        cdef Sort sort = Sort(self.solver)
        sort.csort = self.cterm.getSort()
        return sort

    def substitute(self, term_or_list_1, term_or_list_2):
        """
	   :return: the result of simultaneously replacing the term(s) stored in ``term_or_list_1`` by the term(s) stored in ``term_or_list_2`` in this term.
	   
        Note that this replacement is applied during a pre-order traversal and
        only once to the term. It is not run until fix point. In the case that
        terms contains duplicates, the replacement earliest in the list takes
        priority. For example, calling substitute on ``f(x,y)`` with

        .. code:: python

            term_or_list_1 = [ x, z ], term_or_list_2 = [ g(z), w ]
        
        results in the term ``f(g(z),y)``.
	    """
        # The resulting term after substitution
        cdef Term term = Term(self.solver)
        # lists for substitutions
        cdef vector[c_Term] ces
        cdef vector[c_Term] creplacements

        # normalize the input parameters to be lists
        if isinstance(term_or_list_1, list):
            assert isinstance(term_or_list_2, list)
            es = term_or_list_1
            replacements = term_or_list_2
            if len(es) != len(replacements):
                raise RuntimeError("Expecting list inputs to substitute to "
                                   "have the same length but got: "
                                   "{} and {}".format(len(es), len(replacements)))

            for e, r in zip(es, replacements):
                ces.push_back((<Term?> e).cterm)
                creplacements.push_back((<Term?> r).cterm)

        else:
            # add the single elements to the vectors
            ces.push_back((<Term?> term_or_list_1).cterm)
            creplacements.push_back((<Term?> term_or_list_2).cterm)

        # call the API substitute method with lists
        term.cterm = self.cterm.substitute(ces, creplacements)
        return term

    def hasOp(self):
        """:return: True iff this term has an operator."""
        return self.cterm.hasOp()

    def getOp(self):
        """
        .. note:: This is safe to call when :py:meth:`hasOp()` returns True.

        :return: the :py:class:`cvc5.Op` used to create this Term.
        """
        cdef Op op = Op(self.solver)
        op.cop = self.cterm.getOp()
        return op

    def hasSymbol(self):
        """:return: True iff this term has a symbol."""
        return self.cterm.hasSymbol()

    def getSymbol(self):
        """
        Asserts :py:meth:`hasSymbol()`.

        :return: the raw symbol of the term.
        """
        return self.cterm.getSymbol().decode()

    def isNull(self):
        """:return: True iff this term is a null term."""
        return self.cterm.isNull()

    def notTerm(self):
        """
	   Boolean negation.

	   :return: the Boolean negation of this term.
	"""
        cdef Term term = Term(self.solver)
        term.cterm = self.cterm.notTerm()
        return term

    def andTerm(self, Term t):
        """
	   Boolean and.

           :param t: a Boolean term
	   :return: the conjunction of this term and the given term
	"""
        cdef Term term = Term(self.solver)
        term.cterm = self.cterm.andTerm((<Term> t).cterm)
        return term

    def orTerm(self, Term t):
        """
	   Boolean or.

           :param t: a Boolean term
	   :return: the disjunction of this term and the given term
	"""
        cdef Term term = Term(self.solver)
        term.cterm = self.cterm.orTerm(t.cterm)
        return term

    def xorTerm(self, Term t):
        """
	   Boolean exclusive or.

           :param t: a Boolean term
	   :return: the exclusive disjunction of this term and the given term
	"""
        cdef Term term = Term(self.solver)
        term.cterm = self.cterm.xorTerm(t.cterm)
        return term

    def eqTerm(self, Term t):
        """
	   Equality

           :param t: a Boolean term
	   :return: the Boolean equivalence of this term and the given term
	"""
        cdef Term term = Term(self.solver)
        term.cterm = self.cterm.eqTerm(t.cterm)
        return term

    def impTerm(self, Term t):
        """
	   Boolean Implication.

           :param t: a Boolean term
	   :return: the implication of this term and the given term
	"""
        cdef Term term = Term(self.solver)
        term.cterm = self.cterm.impTerm(t.cterm)
        return term

    def iteTerm(self, Term then_t, Term else_t):
        """
	   If-then-else with this term as the Boolean condition.

           :param then_t: the `then` term
           :param else_t: the `else` term
	   :return: the if-then-else term with this term as the Boolean condition
	"""
        cdef Term term = Term(self.solver)
        term.cterm = self.cterm.iteTerm(then_t.cterm, else_t.cterm)
        return term

    def isConstArray(self):
        """:return: True iff this term is a constant array."""
        return self.cterm.isConstArray()

    def getConstArrayBase(self):
        """
	   Asserts :py:meth:`isConstArray()`.

	   :return: the base (element stored at all indicies) of this constant array
	"""
        cdef Term term = Term(self.solver)
        term.cterm = self.cterm.getConstArrayBase()
        return term

    def isBooleanValue(self):
        """:return: True iff this term is a Boolean value."""
        return self.cterm.isBooleanValue()

    def getBooleanValue(self):
        """
	   Asserts :py:meth:`isBooleanValue()`

	   :return: the representation of a Boolean value as a native Boolean value.
	"""
        return self.cterm.getBooleanValue()

    def isStringValue(self):
        """:return: True iff this term is a string value."""
        return self.cterm.isStringValue()

    def getStringValue(self):
        """
        Asserts :py:meth:`isStringValue()`.

        .. note::
           This method is not to be confused with :py:meth:`__str__()` which
           returns the term in some string representation, whatever data it
           may hold.

        :return: the string term as a native string value.
        """
        cdef Py_ssize_t size
        cdef c_wstring s = self.cterm.getStringValue()
        return PyUnicode_FromWideChar(s.data(), s.size())

    def getRealOrIntegerValueSign(self):
        """
        Get integer or real value sign. Must be called on integer or real values,
        or otherwise an exception is thrown.
        
        :return: 0 if this term is zero, -1 if this term is a negative real or
                 integer value, 1 if this term is a positive real or integer
                 value.
        """
        return self.cterm.getRealOrIntegerValueSign()

    def isIntegerValue(self):
        """:return: True iff this term is an integer value."""
        return self.cterm.isIntegerValue()
    
    def getIntegerValue(self):
        """
	   Asserts :py:meth:`isIntegerValue()`.
	   
	   :return: the integer term as a native python integer.
	"""
        return int(self.cterm.getIntegerValue().decode())

    def isFloatingPointPosZero(self):
        """:return: True iff the term is the floating-point value for positive zero."""
        return self.cterm.isFloatingPointPosZero()

    def isFloatingPointNegZero(self):
        """:return: True iff the term is the floating-point value for negative zero."""
        return self.cterm.isFloatingPointNegZero()

    def isFloatingPointPosInf(self):
        """:return: True iff the term is the floating-point value for positive infinity."""
        return self.cterm.isFloatingPointPosInf()

    def isFloatingPointNegInf(self):
        """:return: True iff the term is the floating-point value for negative infinity."""
        return self.cterm.isFloatingPointNegInf()

    def isFloatingPointNaN(self):
        """:return: True iff the term is the floating-point value for not a number."""
        return self.cterm.isFloatingPointNaN()

    def isFloatingPointValue(self):
        """:return: True iff this term is a floating-point value."""
        return self.cterm.isFloatingPointValue()

    def getFloatingPointValue(self):
        """
	   Asserts :py:meth:`isFloatingPointValue()`.

	   :return: the representation of a floating-point value as a tuple of the exponent width, the significand width and a bit-vector value.
	"""
        cdef c_tuple[uint32_t, uint32_t, c_Term] t = self.cterm.getFloatingPointValue()
        cdef Term term = Term(self.solver)
        term.cterm = get2(t)
        return (get0(t), get1(t), term)

    def isSetValue(self):
        """
        A term is a set value if it is considered to be a (canonical) constant
        set value.  A canonical set value is one whose AST is:

        .. code::

            (union
                (singleton c1) ... (union (singleton c_{n-1}) (singleton c_n))))

        where ``c1 ... cn`` are values ordered by id such that
        ``c1 > ... > cn`` (see also :cpp:func:`cvc5::api::Term::operator>()`).

        .. note::
            A universe set term ``(kind SET_UNIVERSE)`` is not considered to be
            a set value.

        :return: True if the term is a set value.
        """
        return self.cterm.isSetValue()

    def getSetValue(self):
        """
	   Asserts :py:meth:`isSetValue()`.

	   :return: the representation of a set value as a set of terms.
	"""
        elems = set()
        for e in self.cterm.getSetValue():
            term = Term(self.solver)
            term.cterm = e
            elems.add(term)
        return elems

    def isSequenceValue(self):
        """:return: True iff this term is a sequence value."""
        return self.cterm.isSequenceValue()

    def getSequenceValue(self):
        """
        Asserts :py:meth:`isSequenceValue()`.

        .. note::
            It is usually necessary for sequences to call
            :py:meth:`Solver.simplify()` to turn a sequence that is constructed
            by, e.g., concatenation of unit sequences, into a sequence value.

        :return: the representation of a sequence value as a vector of terms.
        """
        elems = []
        for e in self.cterm.getSequenceValue():
            term = Term(self.solver)
            term.cterm = e
            elems.append(term)
        return elems

    def isUninterpretedSortValue(self):
        """:return: True iff this term is a value from an uninterpreted sort."""
        return self.cterm.isUninterpretedSortValue()

    def getUninterpretedSortValue(self):
        """
	   Asserts :py:meth:`isUninterpretedSortValue()`.

	   :return: the representation of an uninterpreted value as a pair of its sort and its index.
	"""
        return self.cterm.getUninterpretedSortValue()

    def isTupleValue(self):
        """:return: True iff this term is a tuple value."""
        return self.cterm.isTupleValue()

    def getTupleValue(self):
        """
	   Asserts :py:meth:`isTupleValue()`.

	   :return: the representation of a tuple value as a vector of terms.
	"""
        elems = []
        for e in self.cterm.getTupleValue():
            term = Term(self.solver)
            term.cterm = e
            elems.append(term)
        return elems

    def isRealValue(self):
        """
	    .. note:: A term of kind PI is not considered to be a real value.

	    :return: True iff this term is a rational value.
        """
        return self.cterm.isRealValue()

    def getRealValue(self):
        """
	   Asserts :py:meth:`isRealValue()`.

	   :return: the representation of a rational value as a python Fraction.
	"""
        return Fraction(self.cterm.getRealValue().decode())

    def isBitVectorValue(self):
        """:return: True iff this term is a bit-vector value."""
        return self.cterm.isBitVectorValue()

    def getBitVectorValue(self, base = 2):
        """
	   Asserts :py:meth:`isBitVectorValue()`.
	   Supported bases are 2 (bit string), 10 (decimal string) or 16 (hexdecimal string).

	   :return: the representation of a bit-vector value in string representation. 
	"""
        return self.cterm.getBitVectorValue(base).decode()

    def toPythonObj(self):
        """
        Converts a constant value Term to a Python object.

        Currently supports:

          - Boolean -- returns a Python bool
          - Int     -- returns a Python int
          - Real    -- returns a Python Fraction
          - BV      -- returns a Python int (treats BV as unsigned)
          - String  -- returns a Python Unicode string
          - Array   -- returns a Python dict mapping indices to values. the constant base is returned as the default value

        """

        if self.isBooleanValue():
            return self.getBooleanValue()
        elif self.isIntegerValue():
            return self.getIntegerValue()
        elif self.isRealValue():
            return self.getRealValue()
        elif self.isBitVectorValue():
            return int(self.getBitVectorValue(), 2)
        elif self.isStringValue():
            return self.getStringValue()
        elif self.getSort().isArray():
            res = None
            keys = []
            values = []
            base_value = None
            to_visit = [self]
            # Array models are represented as a series of store operations
            # on a constant array
            while to_visit:
                t = to_visit.pop()
                if t.getKind().value == c_Kind.STORE:
                    # save the mappings
                    keys.append(t[1].toPythonObj())
                    values.append(t[2].toPythonObj())
                    to_visit.append(t[0])
                else:
                    assert t.getKind().value == c_Kind.CONST_ARRAY
                    base_value = t.getConstArrayBase().toPythonObj()

            assert len(keys) == len(values)
            assert base_value is not None

            # put everything in a dictionary with the constant
            # base as the result for any index not included in the stores
            res = defaultdict(lambda : base_value)
            for k, v in zip(keys, values):
                res[k] = v

            return res


# Generate rounding modes
cdef __rounding_modes = {
    <int> ROUND_NEAREST_TIES_TO_EVEN: "RoundNearestTiesToEven",
    <int> ROUND_TOWARD_POSITIVE: "RoundTowardPositive",
    <int> ROUND_TOWARD_NEGATIVE: "RoundTowardNegative",
    <int> ROUND_TOWARD_ZERO: "RoundTowardZero",
    <int> ROUND_NEAREST_TIES_TO_AWAY: "RoundNearestTiesToAway"
}

mod_ref = sys.modules[__name__]
for rm_int, name in __rounding_modes.items():
    r = RoundingMode(rm_int)

    if name in dir(mod_ref):
        raise RuntimeError("Redefinition of Python RoundingMode %s."%name)

    setattr(mod_ref, name, r)

del r
del rm_int
del name


# Generate unknown explanations
cdef __unknown_explanations = {
    <int> REQUIRES_FULL_CHECK: "RequiresFullCheck",
    <int> INCOMPLETE: "Incomplete",
    <int> TIMEOUT: "Timeout",
    <int> RESOURCEOUT: "Resourceout",
    <int> MEMOUT: "Memout",
    <int> INTERRUPTED: "Interrupted",
    <int> NO_STATUS: "NoStatus",
    <int> UNSUPPORTED: "Unsupported",
    <int> OTHER: "Other",
    <int> UNKNOWN_REASON: "UnknownReason"
}

for ue_int, name in __unknown_explanations.items():
    u = UnknownExplanation(ue_int)

    if name in dir(mod_ref):
        raise RuntimeError("Redefinition of Python UnknownExplanation %s."%name)

    setattr(mod_ref, name, u)

del u
del ue_int
del name<|MERGE_RESOLUTION|>--- conflicted
+++ resolved
@@ -2486,25 +2486,12 @@
 
     def blockModel(self):
         """
-<<<<<<< HEAD
-        Block the current model. Can be called only if
-        immediately preceded by a SAT or INVALID query.
-=======
         Block the current model. Can be called only if immediately preceded by a
         SAT or INVALID query.
->>>>>>> 91b2308a
 
         SMT-LIB:
 
         .. code-block:: smtlib
-<<<<<<< HEAD
-
-            ( block-model )
-
-        Requires to enable option :ref:`produce-models <lbl-option-produce-models>` and setting the option
-        :ref:`block-models <lbl-option-block-models>` to a mode
-        other than ``none``.
-=======
         
             (block-model)
 
@@ -2513,38 +2500,18 @@
         and setting option
         :ref:`block-models <lbl-option-block-models>`
         to a mode other than ``none``.
->>>>>>> 91b2308a
         """
         self.csolver.blockModel()
 
     def blockModelValues(self, terms):
         """
-<<<<<<< HEAD
-        Block the current model values of (at least) the
-        values in terms.
-        Can be called only if
-        immediately preceded by a SAT or NOT_ENTAILED query.
-=======
         Block the current model values of (at least) the values in terms. Can be
         called only if immediately preceded by a SAT or NOT_ENTAILED query.
->>>>>>> 91b2308a
 
         SMT-LIB:
 
         .. code-block:: smtlib
 
-<<<<<<< HEAD
-            ( block-model-values (<terms>+) )
-
-        Requires to enable option :ref:`produce-models <lbl-option-produce-models>` and setting the option
-        :ref:`block-models <lbl-option-block-models>` to a mode
-        other than ``none``.
-        """
-        cdef vector[c_Term] v
-        for t in terms:
-          v.push_back((<Term?> t).cterm)
-        self.csolver.blockModelValues(v)
-=======
            (block-model-values ( <terms>+ ))
 
         Requires enabling option
@@ -2554,7 +2521,6 @@
         for t in terms:
             nts.push_back((<Term?> t).cterm)
         self.csolver.blockModelValues(nts)
->>>>>>> 91b2308a
 
 
 cdef class Sort:
