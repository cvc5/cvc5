from collections import defaultdict
from fractions import Fraction
from functools import wraps
import sys

from libc.stdint cimport int32_t, int64_t, uint32_t, uint64_t
from libc.stddef cimport wchar_t

from libcpp.pair cimport pair
from libcpp.set cimport set as c_set
from libcpp.string cimport string
from libcpp.vector cimport vector

from cvc5 cimport cout
from cvc5 cimport Datatype as c_Datatype
from cvc5 cimport DatatypeConstructor as c_DatatypeConstructor
from cvc5 cimport DatatypeConstructorDecl as c_DatatypeConstructorDecl
from cvc5 cimport DatatypeDecl as c_DatatypeDecl
from cvc5 cimport DatatypeSelector as c_DatatypeSelector
from cvc5 cimport Result as c_Result
from cvc5 cimport RoundingMode as c_RoundingMode
from cvc5 cimport UnknownExplanation as c_UnknownExplanation
from cvc5 cimport Op as c_Op
from cvc5 cimport Solver as c_Solver
from cvc5 cimport Grammar as c_Grammar
from cvc5 cimport Sort as c_Sort
from cvc5 cimport ROUND_NEAREST_TIES_TO_EVEN, ROUND_TOWARD_POSITIVE
from cvc5 cimport ROUND_TOWARD_NEGATIVE, ROUND_TOWARD_ZERO
from cvc5 cimport ROUND_NEAREST_TIES_TO_AWAY
from cvc5 cimport REQUIRES_FULL_CHECK, INCOMPLETE, TIMEOUT
from cvc5 cimport RESOURCEOUT, MEMOUT, INTERRUPTED
from cvc5 cimport NO_STATUS, UNSUPPORTED, UNKNOWN_REASON
from cvc5 cimport OTHER
from cvc5 cimport Term as c_Term
from cvc5 cimport hash as c_hash
from cvc5 cimport wstring as c_wstring
from cvc5 cimport tuple as c_tuple
from cvc5 cimport get0, get1, get2
from cvc5kinds cimport Kind as c_Kind

cdef extern from "Python.h":
    wchar_t* PyUnicode_AsWideCharString(object, Py_ssize_t *)
    object PyUnicode_FromWideChar(const wchar_t*, Py_ssize_t)
    void PyMem_Free(void*)

################################## DECORATORS #################################
def expand_list_arg(num_req_args=0):
    """
    Creates a decorator that looks at index num_req_args of the args,
    if it's a list, it expands it before calling the function.
    """
    def decorator(func):
        @wraps(func)
        def wrapper(owner, *args):
            if len(args) == num_req_args + 1 and \
               isinstance(args[num_req_args], list):
                args = list(args[:num_req_args]) + args[num_req_args]
            return func(owner, *args)
        return wrapper
    return decorator
###############################################################################

# Style Guidelines
### Using PEP-8 spacing recommendations
### Limit linewidth to 79 characters
### Break before binary operators
### surround top level functions and classes with two spaces
### separate methods by one space
### use spaces in functions sparingly to separate logical blocks
### can omit spaces between unrelated oneliners
### always use c++ default arguments
#### only use default args of None at python level

# References and pointers
# The Solver object holds a pointer to a c_Solver.
# This is because the assignment operator is deleted in the C++ API for solvers.
# Cython has a limitation where you can't stack allocate objects
# that have constructors with arguments:
# https://groups.google.com/forum/#!topic/cython-users/fuKd-nQLpBs.
# To get around that you can either have a nullary constructor and assignment
# or, use a pointer (which is what we chose).
# An additional complication of this is that to free up resources, you must
# know when to delete the object.
# Python will not follow the same scoping rules as in C++, so it must be
# able to reference count. To do this correctly, the solver must be a
# reference in the Python class for any class that keeps a pointer to
# the solver in C++ (to ensure the solver is not deleted before something
# that depends on it).


## Objects for hashing
cdef c_hash[c_Op] cophash = c_hash[c_Op]()
cdef c_hash[c_Sort] csorthash = c_hash[c_Sort]()
cdef c_hash[c_Term] ctermhash = c_hash[c_Term]()


cdef class Datatype:
    """
        A cvc5 datatype.
        Wrapper class for :cpp:class:`cvc5::api::Datatype`.
    """
    cdef c_Datatype cd
    cdef Solver solver
    def __cinit__(self, Solver solver):
        self.solver = solver

    def __getitem__(self, index):
        cdef DatatypeConstructor dc = DatatypeConstructor(self.solver)
        if isinstance(index, int) and index >= 0:
            dc.cdc = self.cd[(<int?> index)]
        elif isinstance(index, str):
            dc.cdc = self.cd[(<const string &> index.encode())]
        else:
            raise ValueError("Expecting a non-negative integer or string")
        return dc

    def getConstructor(self, str name):
        """
            :param name: the name of the constructor.
            :return: a constructor by name.
        """
        cdef DatatypeConstructor dc = DatatypeConstructor(self.solver)
        dc.cdc = self.cd.getConstructor(name.encode())
        return dc

    def getConstructorTerm(self, str name):
        """
            :param name: the name of the constructor.
            :return: the term representing the datatype constructor with the given name (see :cpp:func:`Datatype::getConstructorTerm() <cvc5::api::Datatype::getConstructorTerm>`).
        """
        cdef Term term = Term(self.solver)
        term.cterm = self.cd.getConstructorTerm(name.encode())
        return term

    def getSelector(self, str name):
        """
            :param name: the name of the selector..
            :return: a selector by name.
        """
        cdef DatatypeSelector ds = DatatypeSelector(self.solver)
        ds.cds = self.cd.getSelector(name.encode())
        return ds

    def getName(self):
        """
            :return: the name of the datatype.
        """
        return self.cd.getName().decode()

    def getNumConstructors(self):
        """
            :return: number of constructors in this datatype.
        """
        return self.cd.getNumConstructors()

    def getParameters(self):
        """
            :return: the parameters of this datatype, if it is parametric. An
            exception is thrown if this datatype is not parametric.
        """
        param_sorts = []
        for s in self.cd.getParameters():
            sort = Sort(self.solver)
            sort.csort = s
            param_sorts.append(sort)
        return param_sorts

    def isParametric(self):
        """:return: True if this datatype is parametric."""
        return self.cd.isParametric()

    def isCodatatype(self):
        """:return: True if this datatype corresponds to a co-datatype."""
        return self.cd.isCodatatype()

    def isTuple(self):
        """:return: True if this datatype corresponds to a tuple."""
        return self.cd.isTuple()

    def isRecord(self):
        """:return: True if this datatype corresponds to a record."""
        return self.cd.isRecord()

    def isFinite(self):
        """:return: True if this datatype is finite."""
        return self.cd.isFinite()

    def isWellFounded(self):
        """:return: True if this datatype is well-founded (see :cpp:func:`Datatype::isWellFounded() <cvc5::api::Datatype::isWellFounded>`)."""
        return self.cd.isWellFounded()

    def isNull(self):
        """:return: True if this Datatype is a null object."""
        return self.cd.isNull()

    def __str__(self):
        return self.cd.toString().decode()

    def __repr__(self):
        return self.cd.toString().decode()

    def __iter__(self):
        for ci in self.cd:
            dc = DatatypeConstructor(self.solver)
            dc.cdc = ci
            yield dc


cdef class DatatypeConstructor:
    """
        A cvc5 datatype constructor.
        Wrapper class for :cpp:class:`cvc5::api::DatatypeConstructor`.
    """
    cdef c_DatatypeConstructor cdc
    cdef Solver solver
    def __cinit__(self, Solver solver):
        self.cdc = c_DatatypeConstructor()
        self.solver = solver

    def __getitem__(self, index):
        cdef DatatypeSelector ds = DatatypeSelector(self.solver)
        if isinstance(index, int) and index >= 0:
            ds.cds = self.cdc[(<int?> index)]
        elif isinstance(index, str):
            ds.cds = self.cdc[(<const string &> index.encode())]
        else:
            raise ValueError("Expecting a non-negative integer or string")
        return ds

    def getName(self):
        """
            :return: the name of the constructor.
        """
        return self.cdc.getName().decode()

    def getConstructorTerm(self):
        """
            :return: the constructor operator as a term.
        """
        cdef Term term = Term(self.solver)
        term.cterm = self.cdc.getConstructorTerm()
        return term

    def getInstantiatedConstructorTerm(self, Sort retSort):
        """
            Specialized method for parametric datatypes (see
            :cpp:func:`DatatypeConstructor::getInstantiatedConstructorTerm()
            <cvc5::api::DatatypeConstructor::getInstantiatedConstructorTerm>`).

            :param retSort: the desired return sort of the constructor
            :return: the constructor operator as a term.
        """
        cdef Term term = Term(self.solver)
        term.cterm = self.cdc.getInstantiatedConstructorTerm(retSort.csort)
        return term

    def getTesterTerm(self):
        """
            :return: the tester operator that is related to this constructor, as a term.
        """
        cdef Term term = Term(self.solver)
        term.cterm = self.cdc.getTesterTerm()
        return term

    def getNumSelectors(self):
        """
            :return: the number of selecters (so far) of this Datatype constructor.
        """
        return self.cdc.getNumSelectors()

    def getSelector(self, str name):
        """
            :param name: the name of the datatype selector.
            :return: the first datatype selector with the given name
        """
        cdef DatatypeSelector ds = DatatypeSelector(self.solver)
        ds.cds = self.cdc.getSelector(name.encode())
        return ds

    def getSelectorTerm(self, str name):
        """
            :param name: the name of the datatype selector.
            :return: a term representing the firstdatatype selector with the given name.
        """
        cdef Term term = Term(self.solver)
        term.cterm = self.cdc.getSelectorTerm(name.encode())
        return term

    def isNull(self):
        """:return: True if this DatatypeConstructor is a null object."""
        return self.cdc.isNull()

    def __str__(self):
        return self.cdc.toString().decode()

    def __repr__(self):
        return self.cdc.toString().decode()

    def __iter__(self):
        for ci in self.cdc:
            ds = DatatypeSelector(self.solver)
            ds.cds = ci
            yield ds


cdef class DatatypeConstructorDecl:
    """
        A cvc5 datatype constructor declaration.
        Wrapper class for :cpp:class:`cvc5::api::DatatypeConstructorDecl`.
    """
    cdef c_DatatypeConstructorDecl cddc
    cdef Solver solver

    def __cinit__(self, Solver solver):
        self.solver = solver

    def addSelector(self, str name, Sort sort):
        """
            Add datatype selector declaration.

            :param name: the name of the datatype selector declaration to add.
            :param sort: the codomain sort of the datatype selector declaration
                         to add.
        """
        self.cddc.addSelector(name.encode(), sort.csort)

    def addSelectorSelf(self, str name):
        """
            Add datatype selector declaration whose codomain sort is the
            datatype itself.

            :param name: the name of the datatype selector declaration to add.
        """
        self.cddc.addSelectorSelf(name.encode())

    def isNull(self):
        """:return: True if this DatatypeConstructorDecl is a null object."""
        return self.cddc.isNull()

    def __str__(self):
        return self.cddc.toString().decode()

    def __repr__(self):
        return self.cddc.toString().decode()


cdef class DatatypeDecl:
    """
        A cvc5 datatype declaration.
        Wrapper class for :cpp:class:`cvc5::api::DatatypeDecl`.
    """
    cdef c_DatatypeDecl cdd
    cdef Solver solver
    def __cinit__(self, Solver solver):
        self.solver = solver

    def addConstructor(self, DatatypeConstructorDecl ctor):
        """
            Add a datatype constructor declaration.

            :param ctor: the datatype constructor declaration to add.
        """
        self.cdd.addConstructor(ctor.cddc)

    def getNumConstructors(self):
        """
            :return: number of constructors (so far) for this datatype declaration.
        """
        return self.cdd.getNumConstructors()

    def isParametric(self):
        """
            :return: is this datatype declaration parametric?
        """
        return self.cdd.isParametric()

    def getName(self):
        """
            :return: the name of this datatype declaration.
        """
        return self.cdd.getName().decode()

    def isNull(self):
        """:return: True if this DatatypeDecl is a null object."""
        return self.cdd.isNull()

    def __str__(self):
        return self.cdd.toString().decode()

    def __repr__(self):
        return self.cdd.toString().decode()


cdef class DatatypeSelector:
    """
        A cvc5 datatype selector.
        Wrapper class for :cpp:class:`cvc5::api::DatatypeSelector`.
    """
    cdef c_DatatypeSelector cds
    cdef Solver solver
    def __cinit__(self, Solver solver):
        self.cds = c_DatatypeSelector()
        self.solver = solver

    def getName(self):
        """
            :return: the name of this datatype selector.
        """
        return self.cds.getName().decode()

    def getSelectorTerm(self):
        """
            :return: the selector opeartor of this datatype selector as a term.
        """
        cdef Term term = Term(self.solver)
        term.cterm = self.cds.getSelectorTerm()
        return term

    def getUpdaterTerm(self):
        """
            :return: the updater opeartor of this datatype selector as a term.
        """
        cdef Term term = Term(self.solver)
        term.cterm = self.cds.getUpdaterTerm()
        return term

    def getCodomainSort(self):
        """
            :return: the codomain sort of this selector.
        """
        cdef Sort sort = Sort(self.solver)
        sort.csort = self.cds.getCodomainSort()
        return sort

    def isNull(self):
        """:return: True if this DatatypeSelector is a null object."""
        return self.cds.isNull()

    def __str__(self):
        return self.cds.toString().decode()

    def __repr__(self):
        return self.cds.toString().decode()


cdef class Op:
    """
        A cvc5 operator.
        An operator is a term that represents certain operators,
        instantiated with its required parameters, e.g.,
        a term of kind :cpp:enumerator:`BITVECTOR_EXTRACT`.
        Wrapper class for :cpp:class:`cvc5::api::Op`.
    """
    cdef c_Op cop
    cdef Solver solver
    def __cinit__(self, Solver solver):
        self.cop = c_Op()
        self.solver = solver

    def __eq__(self, Op other):
        return self.cop == other.cop

    def __ne__(self, Op other):
        return self.cop != other.cop

    def __str__(self):
        return self.cop.toString().decode()

    def __repr__(self):
        return self.cop.toString().decode()

    def __hash__(self):
        return cophash(self.cop)

    def getKind(self):
        """
            :return: the kind of this operator.
        """
        return Kind(<int> self.cop.getKind())

    def isIndexed(self):
        """
            :return: True iff this operator is indexed.
        """
        return self.cop.isIndexed()

    def isNull(self):
        """
            :return: True iff this operator is a null term.
        """
        return self.cop.isNull()

    def getNumIndices(self):
        """
            :return: number of indices of this op.
        """
        return self.cop.getNumIndices()

    def getIndices(self):
        """
            :return: the indices used to create this Op (see :cpp:func:`Op::getIndices() <cvc5::api::Op::getIndices>`).
        """
        indices = None
        try:
            indices = self.cop.getIndices[string]().decode()
        except:
            pass

        try:
            indices = self.cop.getIndices[uint32_t]()
        except:
            pass

        try:
            indices = self.cop.getIndices[pair[uint32_t, uint32_t]]()
        except:
            pass

        if indices is None:
            raise RuntimeError("Unable to retrieve indices from {}".format(self))

        return indices

cdef class Grammar:
    """
        A Sygus Grammar.
        Wrapper class for :cpp:class:`cvc5::api::Grammar`.
    """
    cdef c_Grammar  cgrammar
    cdef Solver solver
    def __cinit__(self, Solver solver):
        self.solver = solver
        self.cgrammar = c_Grammar()

    def addRule(self, Term ntSymbol, Term rule):
        """
            Add ``rule`` to the set of rules corresponding to ``ntSymbol``.

            :param ntSymbol: the non-terminal to which the rule is added.
            :param rule: the rule to add.
        """
        self.cgrammar.addRule(ntSymbol.cterm, rule.cterm)

    def addAnyConstant(self, Term ntSymbol):
        """
            Allow ``ntSymbol`` to be an arbitrary constant.

            :param ntSymbol: the non-terminal allowed to be constant.
        """
        self.cgrammar.addAnyConstant(ntSymbol.cterm)

    def addAnyVariable(self, Term ntSymbol):
        """
            Allow ``ntSymbol`` to be any input variable to corresponding synth-fun/synth-inv with the same sort as ``ntSymbol``.

            :param ntSymbol: the non-terminal allowed to be any input variable.
        """
        self.cgrammar.addAnyVariable(ntSymbol.cterm)

    def addRules(self, Term ntSymbol, rules):
        """
            Add ``ntSymbol`` to the set of rules corresponding to ``ntSymbol``.

            :param ntSymbol: the non-terminal to which the rules are added.
            :param rules: the rules to add.
        """
        cdef vector[c_Term] crules
        for r in rules:
            crules.push_back((<Term?> r).cterm)
        self.cgrammar.addRules(ntSymbol.cterm, crules)

cdef class Result:
    """
        Encapsulation of a three-valued solver result, with explanations.
        Wrapper class for :cpp:class:`cvc5::api::Result`.
    """
    cdef c_Result cr
    def __cinit__(self):
        # gets populated by solver
        self.cr = c_Result()

    def isNull(self):
        """
            :return: True if Result is empty, i.e., a nullary Result, and not an actual result returned from a
                     :cpp:func:`Solver::checkSat() <cvc5::api::Solver::checkSat>` (and friends) query.
        """
        return self.cr.isNull()

    def isSat(self):
        """
            :return: True if query was a satisfiable :cpp:func:`Solver::checkSat() <cvc5::api::Solver::checkSat>` or :cpp:func:`Solver::checkSatAssuming() <cvc5::api::Solver::checkSatAssuming>` query.
        """
        return self.cr.isSat()

    def isUnsat(self):
        """
            :return: True if query was an usatisfiable :cpp:func:`Solver::checkSat() <cvc5::api::Solver::checkSat>` or :cpp:func:`Solver::checkSatAssuming() <cvc5::api::Solver::checkSatAssuming>` query.
        """
        return self.cr.isUnsat()

    def isSatUnknown(self):
        """
            :return: True if query was a :cpp:func:`Solver::checkSat() <cvc5::api::Solver::checkSat>` or :cpp:func:`Solver::checkSatAssuming() <cvc5::api::Solver::checkSatAssuming>` query and cvc5 was not able to determine (un)satisfiability.
        """
        return self.cr.isSatUnknown()

    def isEntailed(self):
        """
            :return: True if corresponding query was an entailed :cpp:func:`Solver::checkEntailed() <cvc5::api::Solver::checkEntailed>` query.
        """
        return self.cr.isEntailed()

    def isNotEntailed(self):
        """
            :return: True if corresponding query was a :cpp:func:`Solver::checkEntailed() <cvc5::api::Solver::checkEntailed>` query that is not entailed.
        """
        return self.cr.isNotEntailed()

    def isEntailmentUnknown(self):
        """
            :return: True if query was a :cpp:func:`Solver::checkEntailed() <cvc5::api::Solver::checkEntailed>` query  query and cvc5 was not able to determine if it is entailed.
        """
        return self.cr.isEntailmentUnknown()

    def getUnknownExplanation(self):
        """
            :return: an explanation for an unknown query result.
        """
        return UnknownExplanation(<int> self.cr.getUnknownExplanation())

    def __eq__(self, Result other):
        return self.cr == other.cr

    def __ne__(self, Result other):
        return self.cr != other.cr

    def __str__(self):
        return self.cr.toString().decode()

    def __repr__(self):
        return self.cr.toString().decode()


cdef class RoundingMode:
    """
        Rounding modes for floating-point numbers.

        For many floating-point operations, infinitely precise results may not be
        representable with the number of available bits. Thus, the results are
        rounded in a certain way to one of the representable floating-point numbers.

        These rounding modes directly follow the SMT-LIB theory for floating-point
        arithmetic, which in turn is based on IEEE Standard 754 :cite:`IEEE754`.
        The rounding modes are specified in Sections 4.3.1 and 4.3.2 of the IEEE
        Standard 754.

        Wrapper class for :cpp:enum:`cvc5::api::RoundingMode`.
    """
    cdef c_RoundingMode crm
    cdef str name
    def __cinit__(self, int rm):
        # crm always assigned externally
        self.crm = <c_RoundingMode> rm
        self.name = __rounding_modes[rm]

    def __eq__(self, RoundingMode other):
        return (<int> self.crm) == (<int> other.crm)

    def __ne__(self, RoundingMode other):
        return not self.__eq__(other)

    def __hash__(self):
        return hash((<int> self.crm, self.name))

    def __str__(self):
        return self.name

    def __repr__(self):
        return self.name


cdef class UnknownExplanation:
    """
        Wrapper class for :cpp:enum:`cvc5::api::Result::UnknownExplanation`.
    """
    cdef c_UnknownExplanation cue
    cdef str name
    def __cinit__(self, int ue):
        # crm always assigned externally
        self.cue = <c_UnknownExplanation> ue
        self.name = __unknown_explanations[ue]

    def __eq__(self, UnknownExplanation other):
        return (<int> self.cue) == (<int> other.cue)

    def __ne__(self, UnknownExplanation other):
        return not self.__eq__(other)

    def __hash__(self):
        return hash((<int> self.crm, self.name))

    def __str__(self):
        return self.name

    def __repr__(self):
        return self.name


cdef class Solver:
    """Wrapper class for :cpp:class:`cvc5::api::Solver`."""
    cdef c_Solver* csolver

    def __cinit__(self):
        self.csolver = new c_Solver()

    def __dealloc__(self):
        del self.csolver

    def getBooleanSort(self):
        """:return: sort Boolean
        """
        cdef Sort sort = Sort(self)
        sort.csort = self.csolver.getBooleanSort()
        return sort

    def getIntegerSort(self):
        """:return: sort Integer
        """
        cdef Sort sort = Sort(self)
        sort.csort = self.csolver.getIntegerSort()
        return sort

    def getNullSort(self):
        """:return: sort null
        """
        cdef Sort sort = Sort(self)
        sort.csort = self.csolver.getNullSort()
        return sort

    def getRealSort(self):
        """:return: sort Real
        """
        cdef Sort sort = Sort(self)
        sort.csort = self.csolver.getRealSort()
        return sort

    def getRegExpSort(self):
        """:return: sort of RegExp
        """
        cdef Sort sort = Sort(self)
        sort.csort = self.csolver.getRegExpSort()
        return sort

    def getRoundingModeSort(self):
        """:return: sort RoundingMode
        """
        cdef Sort sort = Sort(self)
        sort.csort = self.csolver.getRoundingModeSort()
        return sort

    def getStringSort(self):
        """:return: sort String
        """
        cdef Sort sort = Sort(self)
        sort.csort = self.csolver.getStringSort()
        return sort

    def mkArraySort(self, Sort indexSort, Sort elemSort):
        """Create an array sort.

        :param indexSort: the array index sort
        :param elemSort: the array element sort
        :return: the array sort
        """
        cdef Sort sort = Sort(self)
        sort.csort = self.csolver.mkArraySort(indexSort.csort, elemSort.csort)
        return sort

    def mkBitVectorSort(self, uint32_t size):
        """Create a bit-vector sort.

        :param size: the bit-width of the bit-vector sort
        :return: the bit-vector sort
        """
        cdef Sort sort = Sort(self)
        sort.csort = self.csolver.mkBitVectorSort(size)
        return sort

    def mkFloatingPointSort(self, uint32_t exp, uint32_t sig):
        """Create a floating-point sort.

        :param exp: the bit-width of the exponent of the floating-point sort.
        :param sig: the bit-width of the significand of the floating-point sort.
        """
        cdef Sort sort = Sort(self)
        sort.csort = self.csolver.mkFloatingPointSort(exp, sig)
        return sort

    def mkDatatypeSort(self, DatatypeDecl dtypedecl):
        """Create a datatype sort.

        :param dtypedecl: the datatype declaration from which the sort is created
        :return: the datatype sort
        """
        cdef Sort sort = Sort(self)
        sort.csort = self.csolver.mkDatatypeSort(dtypedecl.cdd)
        return sort

    def mkDatatypeSorts(self, list dtypedecls, unresolvedSorts = None):
        """
        Create a vector of datatype sorts using unresolved sorts. The names of
        the datatype declarations in dtypedecls must be distinct.

        This method is called when the DatatypeDecl objects dtypedecls have been
        built using "unresolved" sorts.

        We associate each sort in unresolvedSorts with exacly one datatype from
        dtypedecls. In particular, it must have the same name as exactly one
        datatype declaration in dtypedecls.

        When constructing datatypes, unresolved sorts are replaced by the datatype
        sort constructed for the datatype declaration it is associated with.

        :param dtypedecls: the datatype declarations from which the sort is created
        :param unresolvedSorts: the list of unresolved sorts
        :return: the datatype sorts
        """
        if unresolvedSorts == None:
            unresolvedSorts = set([])
        else:
            assert isinstance(unresolvedSorts, set)

        sorts = []
        cdef vector[c_DatatypeDecl] decls
        for decl in dtypedecls:
            decls.push_back((<DatatypeDecl?> decl).cdd)

        cdef c_set[c_Sort] usorts
        for usort in unresolvedSorts:
            usorts.insert((<Sort?> usort).csort)

        csorts = self.csolver.mkDatatypeSorts(
            <const vector[c_DatatypeDecl]&> decls, <const c_set[c_Sort]&> usorts)
        for csort in csorts:
          sort = Sort(self)
          sort.csort = csort
          sorts.append(sort)

        return sorts

    def mkFunctionSort(self, sorts, Sort codomain):
        """ Create function sort.

        :param sorts: the sort of the function arguments
        :param codomain: the sort of the function return value
        :return: the function sort
        """

        cdef Sort sort = Sort(self)
        # populate a vector with dereferenced c_Sorts
        cdef vector[c_Sort] v

        if isinstance(sorts, Sort):
            sort.csort = self.csolver.mkFunctionSort((<Sort?> sorts).csort,
                                                     codomain.csort)
        elif isinstance(sorts, list):
            for s in sorts:
                v.push_back((<Sort?>s).csort)

            sort.csort = self.csolver.mkFunctionSort(<const vector[c_Sort]&> v,
                                                      codomain.csort)
        return sort

    def mkParamSort(self, symbolname):
        """ Create a sort parameter.

        :param symbol: the name of the sort
        :return: the sort parameter
        """
        cdef Sort sort = Sort(self)
        sort.csort = self.csolver.mkParamSort(symbolname.encode())
        return sort

    @expand_list_arg(num_req_args=0)
    def mkPredicateSort(self, *sorts):
        """Create a predicate sort.

        :param sorts: the list of sorts of the predicate, as a list or as distinct arguments.
        :return: the predicate sort
        """
        cdef Sort sort = Sort(self)
        cdef vector[c_Sort] v
        for s in sorts:
            v.push_back((<Sort?> s).csort)
        sort.csort = self.csolver.mkPredicateSort(<const vector[c_Sort]&> v)
        return sort

    @expand_list_arg(num_req_args=0)
    def mkRecordSort(self, *fields):
        """Create a record sort

        :param fields: the list of fields of the record, as a list or as distinct arguments
        :return: the record sort
        """
        cdef Sort sort = Sort(self)
        cdef vector[pair[string, c_Sort]] v
        cdef pair[string, c_Sort] p
        for f in fields:
            name, sortarg = f
            name = name.encode()
            p = pair[string, c_Sort](<string?> name, (<Sort?> sortarg).csort)
            v.push_back(p)
        sort.csort = self.csolver.mkRecordSort(
            <const vector[pair[string, c_Sort]] &> v)
        return sort

    def mkSetSort(self, Sort elemSort):
        """Create a set sort.

        :param elemSort: the sort of the set elements
        :return: the set sort
        """
        cdef Sort sort = Sort(self)
        sort.csort = self.csolver.mkSetSort(elemSort.csort)
        return sort

    def mkBagSort(self, Sort elemSort):
        """Create a bag sort.

        :param elemSort: the sort of the bag elements
        :return: the bag sort
        """
        cdef Sort sort = Sort(self)
        sort.csort = self.csolver.mkBagSort(elemSort.csort)
        return sort

    def mkSequenceSort(self, Sort elemSort):
        """Create a sequence sort.

        :param elemSort: the sort of the sequence elements
        :return: the sequence sort
        """
        cdef Sort sort = Sort(self)
        sort.csort = self.csolver.mkSequenceSort(elemSort.csort)
        return sort

    def mkUninterpretedSort(self, str name):
        """Create an uninterpreted sort.

        :param symbol: the name of the sort
        :return: the uninterpreted sort
        """
        cdef Sort sort = Sort(self)
        sort.csort = self.csolver.mkUninterpretedSort(name.encode())
        return sort

    def mkUnresolvedSort(self, str name, size_t arity = 0):
        """Create an unresolved sort.

        This is for creating yet unresolved sort placeholders for mutually
        recursive datatypes.

        :param symbol: the name of the sort
        :param arity: the number of sort parameters of the sort
        :return: the unresolved sort
        """
        cdef Sort sort = Sort(self)
        sort.csort = self.csolver.mkUnresolvedSort(name.encode(), arity)
        return sort

    def mkSortConstructorSort(self, str symbol, size_t arity):
        """Create a sort constructor sort.

        :param symbol: the symbol of the sort
        :param arity: the arity of the sort
        :return: the sort constructor sort
        """
        cdef Sort sort = Sort(self)
        sort.csort =self.csolver.mkSortConstructorSort(symbol.encode(), arity)
        return sort

    @expand_list_arg(num_req_args=0)
    def mkTupleSort(self, *sorts):
        """Create a tuple sort.

        :param sorts: of the elements of the tuple, as a list or as distinct arguments
        :return: the tuple sort
        """
        cdef Sort sort = Sort(self)
        cdef vector[c_Sort] v
        for s in sorts:
            v.push_back((<Sort?> s).csort)
        sort.csort = self.csolver.mkTupleSort(v)
        return sort

    @expand_list_arg(num_req_args=1)
    def mkTerm(self, kind_or_op, *args):
        """
        Supports the following arguments:

        - ``Term mkTerm(Kind kind)``
        - ``Term mkTerm(Kind kind, Op child1, List[Term] children)``
        - ``Term mkTerm(Kind kind, List[Term] children)``

        where ``List[Term]`` can also be comma-separated arguments
        """
        cdef Term term = Term(self)
        cdef vector[c_Term] v

        op = kind_or_op
        if isinstance(kind_or_op, Kind):
            op = self.mkOp(kind_or_op)

        if len(args) == 0:
            term.cterm = self.csolver.mkTerm((<Op?> op).cop)
        else:
            for a in args:
                v.push_back((<Term?> a).cterm)
            term.cterm = self.csolver.mkTerm((<Op?> op).cop, v)
        return term

    def mkTuple(self, sorts, terms):
        """Create a tuple term. Terms are automatically converted if sorts are compatible.

        :param sorts: The sorts of the elements in the tuple
        :param terms: The elements in the tuple
        :return: the tuple Term
        """
        cdef vector[c_Sort] csorts
        cdef vector[c_Term] cterms

        for s in sorts:
            csorts.push_back((<Sort?> s).csort)
        for s in terms:
            cterms.push_back((<Term?> s).cterm)
        cdef Term result = Term(self)
        result.cterm = self.csolver.mkTuple(csorts, cterms)
        return result

    @expand_list_arg(num_req_args=0)
    def mkOp(self, k, *args):
        """
        Supports the following uses:

        - ``Op mkOp(Kind kind)``
        - ``Op mkOp(Kind kind, Kind k)``
        - ``Op mkOp(Kind kind, const string& arg)``
        - ``Op mkOp(Kind kind, uint32_t arg)``
        - ``Op mkOp(Kind kind, uint32_t arg0, uint32_t arg1)``
        - ``Op mkOp(Kind kind, [uint32_t arg0, ...])`` (used for the TupleProject kind)
        """
        cdef Op op = Op(self)
        cdef vector[uint32_t] v

        if len(args) == 0:
            op.cop = self.csolver.mkOp(<c_Kind> k.value)
        elif len(args) == 1:
            if isinstance(args[0], str):
                op.cop = self.csolver.mkOp(<c_Kind> k.value,
                                           <const string &>
                                           args[0].encode())
            elif isinstance(args[0], int):
                op.cop = self.csolver.mkOp(<c_Kind> k.value, <int?> args[0])
            elif isinstance(args[0], list):
                for a in args[0]:
                    if a < 0 or a >= 2 ** 31:
                        raise ValueError("Argument {} must fit in a uint32_t".format(a))

                    v.push_back((<uint32_t?> a))
                op.cop = self.csolver.mkOp(<c_Kind> k.value, <const vector[uint32_t]&> v)
            else:
                raise ValueError("Unsupported signature"
                                 " mkOp: {}".format(" X ".join([str(k), str(args[0])])))
        elif len(args) == 2:
            if isinstance(args[0], int) and isinstance(args[1], int):
                op.cop = self.csolver.mkOp(<c_Kind> k.value, <int> args[0], <int> args[1])
            else:
                raise ValueError("Unsupported signature"
                                 " mkOp: {}".format(" X ".join([k, args[0], args[1]])))
        return op

    def mkTrue(self):
        """Create a Boolean true constant.

        :return: the true constant
        """
        cdef Term term = Term(self)
        term.cterm = self.csolver.mkTrue()
        return term

    def mkFalse(self):
        """Create a Boolean false constant.

        :return: the false constant
        """
        cdef Term term = Term(self)
        term.cterm = self.csolver.mkFalse()
        return term

    def mkBoolean(self, bint val):
        """Create a Boolean constant.

        :return: the Boolean constant
        :param val: the value of the constant
        """
        cdef Term term = Term(self)
        term.cterm = self.csolver.mkBoolean(val)
        return term

    def mkPi(self):
        """Create a constant representing the number Pi.

        :return: a constant representing Pi
        """
        cdef Term term = Term(self)
        term.cterm = self.csolver.mkPi()
        return term

    def mkInteger(self, val):
        """Create an integer constant.

        :param val: representation of the constant: either a string or integer
        :return: a constant of sort Integer
        """
        cdef Term term = Term(self)
        if isinstance(val, str):
            term.cterm = self.csolver.mkInteger(<const string &> str(val).encode())
        else:
            assert(isinstance(val, int))
            term.cterm = self.csolver.mkInteger((<int?> val))
        return term

    def mkReal(self, val, den=None):
        """Create a real constant.

        :param val: the value of the term. Can be an integer, float, or string. It will be formatted as a string before the term is built.
        :param den: if not None, the value is `val`/`den`
        :return: a real term with literal value

        Can be used in various forms:

        - Given a string ``"N/D"`` constructs the corresponding rational.
        - Given a string ``"W.D"`` constructs the reduction of ``(W * P + D)/P``, where ``P`` is the appropriate power of 10.
        - Given a float ``f``, constructs the rational matching ``f``'s string representation. This means that ``mkReal(0.3)`` gives ``3/10`` and not the IEEE-754 approximation of ``3/10``.
        - Given a string ``"W"`` or an integer, constructs that integer.
        - Given two strings and/or integers ``N`` and ``D``, constructs ``N/D``.
        """
        cdef Term term = Term(self)
        if den is None:
            term.cterm = self.csolver.mkReal(str(val).encode())
        else:
            if not isinstance(val, int) or not isinstance(den, int):
                raise ValueError("Expecting integers when"
                                 " constructing a rational"
                                 " but got: {}".format((val, den)))
            term.cterm = self.csolver.mkReal("{}/{}".format(val, den).encode())
        return term

    def mkRegexpAll(self):
        """Create a regular expression all (re.all) term.

        :return: the all term
        """
        cdef Term term = Term(self)
        term.cterm = self.csolver.mkRegexpAll()
        return term

    def mkRegexpAllchar(self):
        """Create a regular expression allchar (re.allchar) term.

        :return: the allchar term
        """
        cdef Term term = Term(self)
        term.cterm = self.csolver.mkRegexpAllchar()
        return term

    def mkRegexpNone(self):
        """Create a regular expression none (re.none) term.

        :return: the none term
        """
        cdef Term term = Term(self)
        term.cterm = self.csolver.mkRegexpNone()
        return term

    def mkEmptySet(self, Sort s):
        """Create a constant representing an empty set of the given sort.

        :param sort: the sort of the set elements.
        :return: the empty set constant
        """
        cdef Term term = Term(self)
        term.cterm = self.csolver.mkEmptySet(s.csort)
        return term

    def mkEmptyBag(self, Sort s):
        """Create a constant representing an empty bag of the given sort.

        :param sort: the sort of the bag elements.
        :return: the empty bag constant
        """
        cdef Term term = Term(self)
        term.cterm = self.csolver.mkEmptyBag(s.csort)
        return term

    def mkSepEmp(self):
        """Create a separation logic empty term.

        :return: the separation logic empty term
        """
        cdef Term term = Term(self)
        term.cterm = self.csolver.mkSepEmp()
        return term

    def mkSepNil(self, Sort sort):
        """Create a separation logic nil term.

        :param sort: the sort of the nil term
        :return: the separation logic nil term
        """
        cdef Term term = Term(self)
        term.cterm = self.csolver.mkSepNil(sort.csort)
        return term

    def mkString(self, str s, useEscSequences = None):
        """
        Create a String constant from a `str` which may contain SMT-LIB
        compatible escape sequences like ``\\u1234`` to encode unicode characters.

        :param s: the string this constant represents
        :param useEscSequences: determines whether escape sequences in `s` should be converted to the corresponding unicode character
        :return: the String constant
        """
        cdef Term term = Term(self)
        cdef Py_ssize_t size
        cdef wchar_t* tmp = PyUnicode_AsWideCharString(s, &size)
        if isinstance(useEscSequences, bool):
            term.cterm = self.csolver.mkString(
                s.encode(), <bint> useEscSequences)
        else:
            term.cterm = self.csolver.mkString(c_wstring(tmp, size))
        PyMem_Free(tmp)
        return term

    def mkEmptySequence(self, Sort sort):
        """Create an empty sequence of the given element sort.

        :param sort: The element sort of the sequence.
        :return: the empty sequence with given element sort.
        """
        cdef Term term = Term(self)
        term.cterm = self.csolver.mkEmptySequence(sort.csort)
        return term

    def mkUniverseSet(self, Sort sort):
        """Create a universe set of the given sort.

        :param sort: the sort of the set elements
        :return: the universe set constant
        """
        cdef Term term = Term(self)
        term.cterm = self.csolver.mkUniverseSet(sort.csort)
        return term

    @expand_list_arg(num_req_args=0)
    def mkBitVector(self, *args):
        """
        Supports the following arguments:

        - ``Term mkBitVector(int size, int val=0)``
        - ``Term mkBitVector(int size, string val, int base)``

        :return: a bit-vector literal term
        :param size: an integer size.
        :param val: an integer representating the value, in the first form. In the second form, a string representing the value.
        :param base: the base of the string representation (second form only)
        """
        cdef Term term = Term(self)
        if len(args) == 0:
            raise ValueError("Missing arguments to mkBitVector")
        size = args[0]
        if not isinstance(size, int):
            raise ValueError(
                "Invalid first argument to mkBitVector '{}', "
                "expected bit-vector size".format(size))
        if len(args) == 1:
            term.cterm = self.csolver.mkBitVector(<uint32_t> size)
        elif len(args) == 2:
            val = args[1]
            if not isinstance(val, int):
                raise ValueError(
                    "Invalid second argument to mkBitVector '{}', "
                    "expected integer value".format(size))
            term.cterm = self.csolver.mkBitVector(
                <uint32_t> size, <uint32_t> val)
        elif len(args) == 3:
            val = args[1]
            base = args[2]
            if not isinstance(val, str):
                raise ValueError(
                    "Invalid second argument to mkBitVector '{}', "
                    "expected value string".format(size))
            if not isinstance(base, int):
                raise ValueError(
                    "Invalid third argument to mkBitVector '{}', "
                    "expected base given as integer".format(size))
            term.cterm = self.csolver.mkBitVector(
                <uint32_t> size,
                <const string&> str(val).encode(),
                <uint32_t> base)
        else:
            raise ValueError("Unexpected inputs to mkBitVector")
        return term

    def mkConstArray(self, Sort sort, Term val):
        """
        Create a constant array with the provided constant value stored at every
        index

        :param sort: the sort of the constant array (must be an array sort)
        :param val: the constant value to store (must match the sort's element sort)
        :return: the constant array term
        """
        cdef Term term = Term(self)
        term.cterm = self.csolver.mkConstArray(sort.csort, val.cterm)
        return term

    def mkPosInf(self, int exp, int sig):
        """Create a positive infinity floating-point constant.

        :param exp: Number of bits in the exponent
        :param sig: Number of bits in the significand
        :return: the floating-point constant
        """
        cdef Term term = Term(self)
        term.cterm = self.csolver.mkPosInf(exp, sig)
        return term

    def mkNegInf(self, int exp, int sig):
        """Create a negative infinity floating-point constant.

        :param exp: Number of bits in the exponent
        :param sig: Number of bits in the significand
        :return: the floating-point constant
        """
        cdef Term term = Term(self)
        term.cterm = self.csolver.mkNegInf(exp, sig)
        return term

    def mkNaN(self, int exp, int sig):
        """Create a not-a-number (NaN) floating-point constant.

        :param exp: Number of bits in the exponent
        :param sig: Number of bits in the significand
        :return: the floating-point constant
        """
        cdef Term term = Term(self)
        term.cterm = self.csolver.mkNaN(exp, sig)
        return term

    def mkPosZero(self, int exp, int sig):
        """Create a positive zero (+0.0) floating-point constant.

        :param exp: Number of bits in the exponent
        :param sig: Number of bits in the significand
        :return: the floating-point constant
        """
        cdef Term term = Term(self)
        term.cterm = self.csolver.mkPosZero(exp, sig)
        return term

    def mkNegZero(self, int exp, int sig):
        """Create a negative zero (+0.0) floating-point constant.

        :param exp: Number of bits in the exponent
        :param sig: Number of bits in the significand
        :return: the floating-point constant
        """
        cdef Term term = Term(self)
        term.cterm = self.csolver.mkNegZero(exp, sig)
        return term

    def mkRoundingMode(self, RoundingMode rm):
        """Create a roundingmode constant.

        :param rm: the floating point rounding mode this constant represents
        """
        cdef Term term = Term(self)
        term.cterm = self.csolver.mkRoundingMode(<c_RoundingMode> rm.crm)
        return term

    def mkFloatingPoint(self, int exp, int sig, Term val):
        """Create a floating-point constant.

        :param exp: Size of the exponent
        :param sig: Size of the significand
        :param val: Value of the floating-point constant as a bit-vector term
        """
        cdef Term term = Term(self)
        term.cterm = self.csolver.mkFloatingPoint(exp, sig, val.cterm)
        return term

    def mkCardinalityConstraint(self, Sort sort, int index):
        """Create cardinality constraint.

        :param sort: Sort of the constraint
        :param index: The upper bound for the cardinality of the sort
        """
        cdef Term term = Term(self)
        term.cterm = self.csolver.mkCardinalityConstraint(sort.csort, index)
        return term

    def mkConst(self, Sort sort, symbol=None):
        """
        Create (first-order) constant (0-arity function symbol).

        SMT-LIB:

        .. code-block:: smtlib

            ( declare-const <symbol> <sort> )
            ( declare-fun <symbol> ( ) <sort> )

        :param sort: the sort of the constant
        :param symbol: the name of the constant. If None, a default symbol is used.
        :return: the first-order constant
        """
        cdef Term term = Term(self)
        if symbol is None:
            term.cterm = self.csolver.mkConst(sort.csort)
        else:
            term.cterm = self.csolver.mkConst(sort.csort,
                                            (<str?> symbol).encode())
        return term

    def mkVar(self, Sort sort, symbol=None):
        """
        Create a bound variable to be used in a binder (i.e. a quantifier, a
        lambda, or a witness binder).

        :param sort: the sort of the variable
        :param symbol: the name of the variable
        :return: the variable
        """
        cdef Term term = Term(self)
        if symbol is None:
            term.cterm = self.csolver.mkVar(sort.csort)
        else:
            term.cterm = self.csolver.mkVar(sort.csort,
                                            (<str?> symbol).encode())
        return term

    def mkDatatypeConstructorDecl(self, str name):
        """
        :return: a datatype constructor declaration
        :param name: the constructor's name
        """
        cdef DatatypeConstructorDecl ddc = DatatypeConstructorDecl(self)
        ddc.cddc = self.csolver.mkDatatypeConstructorDecl(name.encode())
        return ddc

    def mkDatatypeDecl(self, str name, sorts_or_bool=None, isCoDatatype=None):
        """Create a datatype declaration.

        :param name: the name of the datatype
        :param isCoDatatype: true if a codatatype is to be constructed
        :return: the DatatypeDecl
        """
        cdef DatatypeDecl dd = DatatypeDecl(self)
        cdef vector[c_Sort] v

        # argument cases
        if sorts_or_bool is None and isCoDatatype is None:
            dd.cdd = self.csolver.mkDatatypeDecl(name.encode())
        elif sorts_or_bool is not None and isCoDatatype is None:
            if isinstance(sorts_or_bool, bool):
                dd.cdd = self.csolver.mkDatatypeDecl(<const string &> name.encode(),
                                                     <bint> sorts_or_bool)
            elif isinstance(sorts_or_bool, Sort):
                dd.cdd = self.csolver.mkDatatypeDecl(<const string &> name.encode(),
                                                     (<Sort> sorts_or_bool).csort)
            elif isinstance(sorts_or_bool, list):
                for s in sorts_or_bool:
                    v.push_back((<Sort?> s).csort)
                dd.cdd = self.csolver.mkDatatypeDecl(<const string &> name.encode(),
                                                     <const vector[c_Sort]&> v)
            else:
                raise ValueError("Unhandled second argument type {}"
                                 .format(type(sorts_or_bool)))
        elif sorts_or_bool is not None and isCoDatatype is not None:
            if isinstance(sorts_or_bool, Sort):
                dd.cdd = self.csolver.mkDatatypeDecl(<const string &> name.encode(),
                                                     (<Sort> sorts_or_bool).csort,
                                                     <bint> isCoDatatype)
            elif isinstance(sorts_or_bool, list):
                for s in sorts_or_bool:
                    v.push_back((<Sort?> s).csort)
                dd.cdd = self.csolver.mkDatatypeDecl(<const string &> name.encode(),
                                                     <const vector[c_Sort]&> v,
                                                     <bint> isCoDatatype)
            else:
                raise ValueError("Unhandled second argument type {}"
                                 .format(type(sorts_or_bool)))
        else:
            raise ValueError("Can't create DatatypeDecl with {}".format([type(a)
                                                                         for a in [name,
                                                                                   sorts_or_bool,
                                                                                   isCoDatatype]]))

        return dd

    def simplify(self, Term t):
        """
        Simplify a formula without doing "much" work.  Does not involve the
        SAT Engine in the simplification, but uses the current definitions,
        assertions, and the current partial model, if one has been constructed.
        It also involves theory normalization.

        :param t: the formula to simplify
        :return: the simplified formula
        """
        cdef Term term = Term(self)
        term.cterm = self.csolver.simplify(t.cterm)
        return term

    def assertFormula(self, Term term):
        """ Assert a formula

        SMT-LIB:

        .. code-block:: smtlib

            ( assert <term> )

        :param term: the formula to assert
        """
        self.csolver.assertFormula(term.cterm)

    def checkSat(self):
        """
        Check satisfiability.

        SMT-LIB:

        .. code-block:: smtlib

            ( check-sat )

        :return: the result of the satisfiability check.
        """
        cdef Result r = Result()
        r.cr = self.csolver.checkSat()
        return r

    def mkSygusGrammar(self, boundVars, ntSymbols):
        """
        Create a SyGuS grammar. The first non-terminal is treated as the
        starting non-terminal, so the order of non-terminals matters.

        :param boundVars: the parameters to corresponding synth-fun/synth-inv
        :param ntSymbols: the pre-declaration of the non-terminal symbols
        :return: the grammar
        """
        cdef Grammar grammar = Grammar(self)
        cdef vector[c_Term] bvc
        cdef vector[c_Term] ntc
        for bv in boundVars:
            bvc.push_back((<Term?> bv).cterm)
        for nt in ntSymbols:
            ntc.push_back((<Term?> nt).cterm)
        grammar.cgrammar = self.csolver.mkSygusGrammar(<const vector[c_Term]&> bvc, <const vector[c_Term]&> ntc)
        return grammar

    def mkSygusVar(self, Sort sort, str symbol=""):
        """Append symbol to the current list of universal variables.

        SyGuS v2:

        .. code-block:: smtlib

            ( declare-var <symbol> <sort> )

        :param sort: the sort of the universal variable
        :param symbol: the name of the universal variable
        :return: the universal variable
        """
        cdef Term term = Term(self)
        term.cterm = self.csolver.mkSygusVar(sort.csort, symbol.encode())
        return term

    def addSygusConstraint(self, Term t):
        """
        Add a formula to the set of SyGuS constraints.

        SyGuS v2:

        .. code-block:: smtlib

            ( constraint <term> )

        :param term: the formula to add as a constraint
        """
        self.csolver.addSygusConstraint(t.cterm)

    def addSygusInvConstraint(self, Term inv_f, Term pre_f, Term trans_f, Term post_f):
        """
        Add a set of SyGuS constraints to the current state that correspond to an
        invariant synthesis problem.

        SyGuS v2:

        .. code-block:: smtlib

            ( inv-constraint <inv> <pre> <trans> <post> )

        :param inv: the function-to-synthesize
        :param pre: the pre-condition
        :param trans: the transition relation
        :param post: the post-condition
        """
        self.csolver.addSygusInvConstraint(inv_f.cterm, pre_f.cterm, trans_f.cterm, post_f.cterm)

    def synthFun(self, str symbol, bound_vars, Sort sort, Grammar grammar=None):
        """
        Synthesize n-ary function following specified syntactic constraints.

        SyGuS v2:

        .. code-block:: smtlib

            ( synth-fun <symbol> ( <boundVars>* ) <sort> <g> )

        :param symbol: the name of the function
        :param boundVars: the parameters to this function
        :param sort: the sort of the return value of this function
        :param grammar: the syntactic constraints
        :return: the function
        """
        cdef Term term = Term(self)
        cdef vector[c_Term] v
        for bv in bound_vars:
            v.push_back((<Term?> bv).cterm)
        if grammar is None:
          term.cterm = self.csolver.synthFun(symbol.encode(), <const vector[c_Term]&> v, sort.csort)
        else:
          term.cterm = self.csolver.synthFun(symbol.encode(), <const vector[c_Term]&> v, sort.csort, grammar.cgrammar)
        return term

    def checkSynth(self):
        """
        Try to find a solution for the synthesis conjecture corresponding to the
        current list of functions-to-synthesize, universal variables and
        constraints.

        SyGuS v2:

        .. code-block:: smtlib

            ( check-synth )

        :return: the result of the synthesis conjecture.
        """
        cdef Result r = Result()
        r.cr = self.csolver.checkSynth()
        return r

    def checkSynthNext(self):
        """
        Try to find a next solution for the synthesis conjecture corresponding
        to the current list of functions-to-synthesize, universal variables and
        constraints. Must be called immediately after a successful call to
        check-synth or check-synth-next. Requires incremental mode.

        SyGuS v2:

        .. code-block:: smtlib

            ( check-synth )

        :return: the result of the check, which is unsat if the check succeeded,
        in which case solutions are available via getSynthSolutions.
        """
        cdef Result r = Result()
        r.cr = self.csolver.checkSynthNext()
        return r

    def getSynthSolution(self, Term term):
        """
        Get the synthesis solution of the given term. This method should be
        called immediately after the solver answers unsat for sygus input.

        :param term: the term for which the synthesis solution is queried
        :return: the synthesis solution of the given term
        """
        cdef Term t = Term(self)
        t.cterm = self.csolver.getSynthSolution(term.cterm)
        return t

    def getSynthSolutions(self, list terms):
        """
        Get the synthesis solutions of the given terms. This method should be
        called immediately after the solver answers unsat for sygus input.

        :param terms: the terms for which the synthesis solutions is queried
        :return: the synthesis solutions of the given terms
        """
        result = []
        cdef vector[c_Term] vec
        for t in terms:
            vec.push_back((<Term?> t).cterm)
        cresult = self.csolver.getSynthSolutions(vec)
        for s in cresult:
            term = Term(self)
            term.cterm = s
            result.append(term)
        return result


    def synthInv(self, symbol, bound_vars, Grammar grammar=None):
        """
        Synthesize invariant.

        SyGuS v2:

        .. code-block:: smtlib

            ( synth-inv <symbol> ( <boundVars>* ) <grammar> )

        :param symbol: the name of the invariant
        :param boundVars: the parameters to this invariant
        :param grammar: the syntactic constraints
        :return: the invariant
        """
        cdef Term term = Term(self)
        cdef vector[c_Term] v
        for bv in bound_vars:
            v.push_back((<Term?> bv).cterm)
        if grammar is None:
            term.cterm = self.csolver.synthInv(symbol.encode(), <const vector[c_Term]&> v)
        else:
            term.cterm = self.csolver.synthInv(symbol.encode(), <const vector[c_Term]&> v, grammar.cgrammar)
        return term

    @expand_list_arg(num_req_args=0)
    def checkSatAssuming(self, *assumptions):
        """ Check satisfiability assuming the given formula.

        SMT-LIB:

        .. code-block:: smtlib

            ( check-sat-assuming ( <prop_literal> ) )

        :param assumptions: the formulas to assume, as a list or as distinct arguments
        :return: the result of the satisfiability check.
        """
        cdef Result r = Result()
        # used if assumptions is a list of terms
        cdef vector[c_Term] v
        for a in assumptions:
            v.push_back((<Term?> a).cterm)
        r.cr = self.csolver.checkSatAssuming(<const vector[c_Term]&> v)
        return r

    @expand_list_arg(num_req_args=0)
    def checkEntailed(self, *assumptions):
        """Check entailment of the given formula w.r.t. the current set of assertions.

        :param terms: the formulas to check entailment for, as a list or as distinct arguments
        :return: the result of the entailment check.
        """
        cdef Result r = Result()
        # used if assumptions is a list of terms
        cdef vector[c_Term] v
        for a in assumptions:
            v.push_back((<Term?> a).cterm)
        r.cr = self.csolver.checkEntailed(<const vector[c_Term]&> v)
        return r

    @expand_list_arg(num_req_args=1)
    def declareDatatype(self, str symbol, *ctors):
        """
        Create datatype sort.

        SMT-LIB:

        .. code-block:: smtlib

            ( declare-datatype <symbol> <datatype_decl> )

        :param symbol: the name of the datatype sort
        :param ctors: the constructor declarations of the datatype sort, as a list or as distinct arguments
        :return: the datatype sort
        """
        cdef Sort sort = Sort(self)
        cdef vector[c_DatatypeConstructorDecl] v

        for c in ctors:
            v.push_back((<DatatypeConstructorDecl?> c).cddc)
        sort.csort = self.csolver.declareDatatype(symbol.encode(), v)
        return sort

    def declareFun(self, str symbol, list sorts, Sort sort):
        """Declare n-ary function symbol.

        SMT-LIB:

        .. code-block:: smtlib

            ( declare-fun <symbol> ( <sort>* ) <sort> )

        :param symbol: the name of the function
        :param sorts: the sorts of the parameters to this function
        :param sort: the sort of the return value of this function
        :return: the function
        """
        cdef Term term = Term(self)
        cdef vector[c_Sort] v
        for s in sorts:
            v.push_back((<Sort?> s).csort)
        term.cterm = self.csolver.declareFun(symbol.encode(),
                                             <const vector[c_Sort]&> v,
                                             sort.csort)
        return term

    def declareSort(self, str symbol, int arity):
        """Declare uninterpreted sort.

        SMT-LIB:

        .. code-block:: smtlib

            ( declare-sort <symbol> <numeral> )

        :param symbol: the name of the sort
        :param arity: the arity of the sort
        :return: the sort
        """
        cdef Sort sort = Sort(self)
        sort.csort = self.csolver.declareSort(symbol.encode(), arity)
        return sort

    def defineFun(self, str symbol, list bound_vars, Sort sort, Term term, glbl=False):
        """Define n-ary function.

        SMT-LIB:

        .. code-block:: smtlib

            ( define-fun <function_def> )

        :param symbol: the name of the function
        :param bound_vars: the parameters to this function
        :param sort: the sort of the return value of this function
        :param term: the function body
        :param glbl: determines whether this definition is global (i.e. persists when popping the context)
        :return: the function
        """
        cdef Term fun = Term(self)
        cdef vector[c_Term] v
        for bv in bound_vars:
            v.push_back((<Term?> bv).cterm)

        fun.cterm = self.csolver.defineFun(symbol.encode(),
                                           <const vector[c_Term] &> v,
                                           sort.csort,
                                           term.cterm,
                                           <bint> glbl)
        return fun

    def defineFunRec(self, sym_or_fun, bound_vars, sort_or_term, t=None, glbl=False):
        """Define recursive functions.

        Supports two uses:

        - ``Term defineFunRec(str symbol, List[Term] bound_vars, Sort sort, Term term, bool glbl)``
        - ``Term defineFunRec(Term fun, List[Term] bound_vars, Term term, bool glbl)``


        SMT-LIB:

        .. code-block:: smtlib

            ( define-funs-rec ( <function_decl>^n ) ( <term>^n ) )

        Create elements of parameter ``funs`` with mkConst().

        :param funs: the sorted functions
        :param bound_vars: the list of parameters to the functions
        :param terms: the list of function bodies of the functions
        :param global: determines whether this definition is global (i.e. persists when popping the context)
        :return: the function
        """
        cdef Term term = Term(self)
        cdef vector[c_Term] v
        for bv in bound_vars:
            v.push_back((<Term?> bv).cterm)

        if t is not None:
            term.cterm = self.csolver.defineFunRec((<str?> sym_or_fun).encode(),
                                                <const vector[c_Term] &> v,
                                                (<Sort?> sort_or_term).csort,
                                                (<Term?> t).cterm,
                                                <bint> glbl)
        else:
            term.cterm = self.csolver.defineFunRec((<Term?> sym_or_fun).cterm,
                                                   <const vector[c_Term]&> v,
                                                   (<Term?> sort_or_term).cterm,
                                                   <bint> glbl)

        return term

    def defineFunsRec(self, funs, bound_vars, terms):
        """Define recursive functions.

        SMT-LIB:

        .. code-block:: smtlib

            ( define-funs-rec ( <function_decl>^n ) ( <term>^n ) )

        Create elements of parameter ``funs`` with mkConst().

        :param funs: the sorted functions
        :param bound_vars: the list of parameters to the functions
        :param terms: the list of function bodies of the functions
        :param global: determines whether this definition is global (i.e. persists when popping the context)
        :return: the function
        """
        cdef vector[c_Term] vf
        cdef vector[vector[c_Term]] vbv
        cdef vector[c_Term] vt

        for f in funs:
            vf.push_back((<Term?> f).cterm)

        cdef vector[c_Term] temp
        for v in bound_vars:
            for t in v:
                temp.push_back((<Term?> t).cterm)
            vbv.push_back(temp)
            temp.clear()

        for t in terms:
            vf.push_back((<Term?> t).cterm)

    def getAssertions(self):
        """Get the list of asserted formulas.

        SMT-LIB:

        .. code-block:: smtlib

            ( get-assertions )

        :return: the list of asserted formulas
        """
        assertions = []
        for a in self.csolver.getAssertions():
            term = Term(self)
            term.cterm = a
            assertions.append(term)
        return assertions

    def getInfo(self, str flag):
        """Get info from the solver.

        SMT-LIB:

        .. code-block:: smtlib

            ( get-info <info_flag> )

        :param flag: the info flag
        :return: the info
        """
        return self.csolver.getInfo(flag.encode())

    def getOption(self, str option):
        """Get the value of a given option.

        SMT-LIB:

        .. code-block:: smtlib

            ( get-option <keyword> )

        :param option: the option for which the value is queried
        :return: a string representation of the option value
        """
        return self.csolver.getOption(option.encode())

    def getUnsatAssumptions(self):
        """
        Get the set of unsat ("failed") assumptions.

        SMT-LIB:

        .. code-block:: smtlib

            ( get-unsat-assumptions )

        Requires to enable option :ref:`produce-unsat-assumptions <lbl-option-produce-unsat-assumptions>`.

        :return: the set of unsat assumptions.
        """
        assumptions = []
        for a in self.csolver.getUnsatAssumptions():
            term = Term(self)
            term.cterm = a
            assumptions.append(term)
        return assumptions

    def getUnsatCore(self):
        """Get the unsatisfiable core.

        SMT-LIB:

        .. code-block:: smtlib

            ( get-unsat-core )

        Requires to enable option :ref:`produce-unsat-cores <lbl-option-produce-unsat-cores>`.

        :return: a set of terms representing the unsatisfiable core
        """
        core = []
        for a in self.csolver.getUnsatCore():
            term = Term(self)
            term.cterm = a
            core.append(term)
        return core

    def getValue(self, Term t):
        """Get the value of the given term in the current model.

        SMT-LIB:

        .. code-block:: smtlib

            ( get-value ( <term> ) )

        :param term: the term for which the value is queried
        :return: the value of the given term
        """
        cdef Term term = Term(self)
        term.cterm = self.csolver.getValue(t.cterm)
        return term

    def getModelDomainElements(self, Sort s):
        """
        Get the domain elements of uninterpreted sort s in the current model. The
        current model interprets s as the finite sort whose domain elements are
        given in the return value of this method.

        :param s: The uninterpreted sort in question
        :return: the domain elements of s in the current model
        """
        result = []
        cresult = self.csolver.getModelDomainElements(s.csort)
        for e in cresult:
            term = Term(self)
            term.cterm = e
            result.append(term)
        return result

    def isModelCoreSymbol(self, Term v):
        """
        This returns false if the model value of free constant v was not
        essential for showing the satisfiability of the last call to checkSat
        using the current model. This method will only return false (for any v)
        if the model-cores option has been set.

        :param v: The term in question
        :return: true if v is a model core symbol
        """
        return self.csolver.isModelCoreSymbol(v.cterm)

    def getValueSepHeap(self):
        """When using separation logic, obtain the term for the heap.

        :return: The term for the heap
        """
        cdef Term term = Term(self)
        term.cterm = self.csolver.getValueSepHeap()
        return term

    def getValueSepNil(self):
        """When using separation logic, obtain the term for nil.

        :return: The term for nil
        """
        cdef Term term = Term(self)
        term.cterm = self.csolver.getValueSepNil()
        return term

    def declareSepHeap(self, Sort locType, Sort dataType):
        """
        When using separation logic, this sets the location sort and the
        datatype sort to the given ones. This method should be invoked exactly
        once, before any separation logic constraints are provided.

        :param locSort: The location sort of the heap
        :param dataSort: The data sort of the heap
        """
        self.csolver.declareSepHeap(locType.csort, dataType.csort)

    def declarePool(self, str symbol, Sort sort, initValue):
        """Declare a symbolic pool of terms with the given initial value.

        SMT-LIB:

        .. code-block:: smtlib

            ( declare-pool <symbol> <sort> ( <term>* ) )

        :param symbol: The name of the pool
        :param sort: The sort of the elements of the pool.
        :param initValue: The initial value of the pool
        """
        cdef Term term = Term(self)
        cdef vector[c_Term] niv
        for v in initValue:
            niv.push_back((<Term?> v).cterm)
        term.cterm = self.csolver.declarePool(symbol.encode(), sort.csort, niv)
        return term

    def pop(self, nscopes=1):
        """Pop ``nscopes`` level(s) from the assertion stack.

        SMT-LIB:

        .. code-block:: smtlib

            ( pop <numeral> )

        :param nscopes: the number of levels to pop
        """
        self.csolver.pop(nscopes)

    def push(self, nscopes=1):
        """ Push ``nscopes`` level(s) to the assertion stack.

        SMT-LIB:

        .. code-block:: smtlib

            ( push <numeral> )

        :param nscopes: the number of levels to push
        """
        self.csolver.push(nscopes)

    def resetAssertions(self):
        """
        Remove all assertions.

        SMT-LIB:

        .. code-block:: smtlib

            ( reset-assertions )

        """
        self.csolver.resetAssertions()

    def setInfo(self, str keyword, str value):
        """Set info.

        SMT-LIB:

        .. code-block:: smtlib

            ( set-info <attribute> )

        :param keyword: the info flag
        :param value: the value of the info flag
        """
        self.csolver.setInfo(keyword.encode(), value.encode())

    def setLogic(self, str logic):
        """Set logic.

        SMT-LIB:

        .. code-block:: smtlib

            ( set-logic <symbol> )

        :param logic: the logic to set
        """
        self.csolver.setLogic(logic.encode())

    def setOption(self, str option, str value):
        """Set option.

        SMT-LIB:

        .. code-block:: smtlib

            ( set-option <option> )

        :param option: the option name
        :param value: the option value
        """
        self.csolver.setOption(option.encode(), value.encode())

    def getInterpolant(self, Term conj, *args):
        """Get an interpolant.

        SMT-LIB:

        .. code-block:: smtlib

            ( get-interpol <conj> )
            ( get-interpol <conj> <grammar> )

        Requires option :ref:`produce-interpols <lbl-option-produce-interpols>` to be set to a mode different from `none`.

        Supports the following variants:

        - ``bool getInteprolant(Term conj, Term output)``
        - ``bool getInteprolant(Term conj, Grammar grammar, Term output)``
        
        :param conj: the conjecture term
        :param output: the term where the result will be stored
        :param grammar: a grammar for the inteprolant
        :return: True iff an interpolant was found
        """
        result = False
        if len(args) == 1:
            assert isinstance(args[0], Term)
            result = self.csolver.getInterpolant(conj.cterm, (<Term ?> args[0]).cterm)
        else:
            assert len(args) == 2
            assert isinstance(args[0], Grammar)
            assert isinstance(args[1], Term)
            result = self.csolver.getInterpolant(conj.cterm, (<Grammar ?> args[0]).cgrammar, (<Term ?> args[1]).cterm)
        return result


    def getInterpolantNext(self, Term output):
        """
        Get the next interpolant. Can only be called immediately after
        a succesful call to get-interpol or get-interpol-next. 
        Is guaranteed to produce a syntactically different interpolant wrt the
        last returned interpolant if successful.

        SMT-LIB:

        .. code-block:: smtlib

            ( get-interpol-next )

        Requires to enable incremental mode, and 
        option :ref:`produce-interpols <lbl-option-produce-interpols>` to be set to a mode different from `none`.

        :param output: the term where the result will be stored
        :return: True iff an interpolant was found
        """
        result = self.csolver.getInterpolantNext(output.cterm)
        return result
        
    def getAbduct(self, Term conj, *args):
        """Get an abduct.

        SMT-LIB:

        .. code-block:: smtlib

            ( get-abduct <conj> )
            ( get-abduct <conj> <grammar> )

        Requires to enable option :ref:`produce-abducts <lbl-option-produce-abducts>`.

        Supports the following variants:

        - ``bool getAbduct(Term conj, Term output)``
        - ``bool getAbduct(Term conj, Grammar grammar, Term output)``
        
        :param conj: the conjecture term
        :param output: the term where the result will be stored
        :param grammar: a grammar for the abduct 
        :return: True iff an abduct was found
        """
        result = False
        if len(args) == 1:
            assert isinstance(args[0], Term)
            result = self.csolver.getAbduct(conj.cterm, (<Term ?> args[0]).cterm)
        else:
            assert len(args) == 2
            assert isinstance(args[0], Grammar)
            assert isinstance(args[1], Term)
            result = self.csolver.getAbduct(conj.cterm, (<Grammar ?> args[0]).cgrammar, (<Term ?> args[1]).cterm)
        return result

    def getAbductNext(self, Term output):
        """
        Get the next abduct. Can only be called immediately after
        a succesful call to get-abduct or get-abduct-next. 
        Is guaranteed to produce a syntactically different abduct wrt the 
        last returned abduct if successful.

        SMT-LIB:

        .. code-block:: smtlib

            ( get-abduct-next )

        Requires to enable incremental mode, and 
        option :ref:`produce-abducts <lbl-option-produce-abducts>`.
        :param output: the term where the result will be stored
        :return: True iff an abduct was found
        """
        result = self.csolver.getAbductNext(output.cterm)
        return result



cdef class Sort:
    """
    The sort of a cvc5 term.
    """
    cdef c_Sort csort
    cdef Solver solver
    def __cinit__(self, Solver solver):
        # csort always set by Solver
        self.solver = solver

    def __eq__(self, Sort other):
        return self.csort == other.csort

    def __ne__(self, Sort other):
        return self.csort != other.csort

    def __lt__(self, Sort other):
        return self.csort < other.csort

    def __gt__(self, Sort other):
        return self.csort > other.csort

    def __le__(self, Sort other):
        return self.csort <= other.csort

    def __ge__(self, Sort other):
        return self.csort >= other.csort

    def __str__(self):
        return self.csort.toString().decode()

    def __repr__(self):
        return self.csort.toString().decode()

    def __hash__(self):
        return csorthash(self.csort)

    def hasSymbol(self):
        """:return: True iff this sort has a symbol."""
        return self.csort.hasSymbol()

    def getSymbol(self):
        """
        Asserts :py:meth:`hasSymbol()`.

        :return: the raw symbol of the sort.
        """
        return self.csort.getSymbol().decode()

    def isNull(self):
        """:return: True if this Sort is a null sort."""
        return self.csort.isNull()

    def isBoolean(self):
        """
            Is this a Boolean sort?

            :return: True if the sort is the Boolean sort.
        """
        return self.csort.isBoolean()

    def isInteger(self):
        """
            Is this an integer sort?

            :return: True if the sort is the integer sort.
        """
        return self.csort.isInteger()

    def isReal(self):
        """
            Is this a real sort?

            :return: True if the sort is the real sort.
        """
        return self.csort.isReal()

    def isString(self):
        """
            Is this a string sort?

            :return: True if the sort is the string sort.
        """
        return self.csort.isString()

    def isRegExp(self):
        """
            Is this a regexp sort?

            :return: True if the sort is the regexp sort.
        """
        return self.csort.isRegExp()

    def isRoundingMode(self):
        """
            Is this a rounding mode sort?

            :return: True if the sort is the rounding mode sort.
        """
        return self.csort.isRoundingMode()

    def isBitVector(self):
        """
            Is this a bit-vector sort?

            :return: True if the sort is a bit-vector sort.
        """
        return self.csort.isBitVector()

    def isFloatingPoint(self):
        """
            Is this a floating-point sort?

            :return: True if the sort is a bit-vector sort.
        """
        return self.csort.isFloatingPoint()

    def isDatatype(self):
        """
            Is this a datatype sort?

            :return: True if the sort is a datatype sort.
        """
        return self.csort.isDatatype()

    def isParametricDatatype(self):
        """
            Is this a parametric datatype sort?

            :return: True if the sort is a parametric datatype sort.
        """
        return self.csort.isParametricDatatype()

    def isConstructor(self):
        """
            Is this a constructor sort?

            :return: True if the sort is a constructor sort.
        """
        return self.csort.isConstructor()

    def isSelector(self):
        """
            Is this a selector sort?

            :return: True if the sort is a selector sort.
        """
        return self.csort.isSelector()

    def isTester(self):
        """
            Is this a tester sort?

            :return: True if the sort is a selector sort.
        """
        return self.csort.isTester()

    def isUpdater(self):
        """
            Is this a datatype updater sort?

            :return: True if the sort is a datatype updater sort.
        """
        return self.csort.isUpdater()

    def isFunction(self):
        """
            Is this a function sort?

            :return: True if the sort is a function sort.
        """
        return self.csort.isFunction()

    def isPredicate(self):
        """
            Is this a predicate sort?
            That is, is this a function sort mapping to Boolean? All predicate
            sorts are also function sorts.

            :return: True if the sort is a predicate sort.
        """
        return self.csort.isPredicate()

    def isTuple(self):
        """
            Is this a tuple sort?

            :return: True if the sort is a tuple sort.
        """
        return self.csort.isTuple()

    def isRecord(self):
        """
            Is this a record sort?

            :return: True if the sort is a record sort.
        """
        return self.csort.isRecord()

    def isArray(self):
        """
            Is this an array sort?

            :return: True if the sort is an array sort.
        """
        return self.csort.isArray()

    def isSet(self):
        """
            Is this a set sort?

            :return: True if the sort is a set sort.
        """
        return self.csort.isSet()

    def isBag(self):
        """
            Is this a bag sort?

            :return: True if the sort is a bag sort.
        """
        return self.csort.isBag()

    def isSequence(self):
        """
            Is this a sequence sort?

            :return: True if the sort is a sequence sort.
        """
        return self.csort.isSequence()

    def isUninterpretedSort(self):
        """
            Is this a sort uninterpreted?

            :return: True if the sort is uninterpreted.
        """
        return self.csort.isUninterpretedSort()

    def isSortConstructor(self):
        """
            Is this a sort constructor kind?

            :return: True if this a sort constructor kind.
        """
        return self.csort.isSortConstructor()

    def isFirstClass(self):
        """
            Is this a first-class sort?
            First-class sorts are sorts for which:

            1. we handle equalities between terms of that type, and
            2. they are allowed to be parameters of parametric sorts
               (e.g. index or element sorts of arrays).

            Examples of sorts that are not first-class include sort constructor
            sorts and regular expression sorts.

            :return: True if the sort is a first-class sort.
        """
        return self.csort.isFirstClass()

    def isFunctionLike(self):
        """
        Is this a function-LIKE sort?

        Anything function-like except arrays (e.g., datatype selectors) is
        considered a function here. Function-like terms can not be the argument
        or return value for any term that is function-like.
        This is mainly to avoid higher order.

        .. note:: Arrays are explicitly not considered function-like here.

        :return: True if this is a function-like sort
        """
        return self.csort.isFunctionLike()

    def isSubsortOf(self, Sort sort):
        """
            Is this sort a subsort of the given sort?

	    :return: True if this sort is a subsort of s
        """
        return self.csort.isSubsortOf(sort.csort)

    def getDatatype(self):
        """
            :return: the underlying datatype of a datatype sort
        """
        cdef Datatype d = Datatype(self.solver)
        d.cd = self.csort.getDatatype()
        return d

    def instantiate(self, params):
        """
            Instantiate a parameterized datatype/sort sort.
            Create sorts parameter with :py:meth:`Solver.mkParamSort()`

            :param params: the list of sort parameters to instantiate with
        """
        cdef Sort sort = Sort(self.solver)
        cdef vector[c_Sort] v
        for s in params:
            v.push_back((<Sort?> s).csort)
        sort.csort = self.csort.instantiate(v)
        return sort

    def substitute(self, sort_or_list_1, sort_or_list_2):
        """
            Substitution of Sorts.

	    :param sort_or_list_1: the subsort or subsorts to be substituted within this sort.
            :param sort_or_list_2: the sort or list of sorts replacing the substituted subsort.
        """

        # The resulting sort after substitution
        cdef Sort sort = Sort(self.solver)
        # lists for substitutions
        cdef vector[c_Sort] ces
        cdef vector[c_Sort] creplacements

        # normalize the input parameters to be lists
        if isinstance(sort_or_list_1, list):
            assert isinstance(sort_or_list_2, list)
            es = sort_or_list_1
            replacements = sort_or_list_2
            if len(es) != len(replacements):
                raise RuntimeError("Expecting list inputs to substitute to "
                                   "have the same length but got: "
                                   "{} and {}".format(len(es), len(replacements)))

            for e, r in zip(es, replacements):
                ces.push_back((<Sort?> e).csort)
                creplacements.push_back((<Sort?> r).csort)

        else:
            # add the single elements to the vectors
            ces.push_back((<Sort?> sort_or_list_1).csort)
            creplacements.push_back((<Sort?> sort_or_list_2).csort)

        # call the API substitute method with lists
        sort.csort = self.csort.substitute(ces, creplacements)
        return sort


    def getConstructorArity(self):
        """
            :return: the arity of a constructor sort.
        """
        return self.csort.getConstructorArity()

    def getConstructorDomainSorts(self):
        """
            :return: the domain sorts of a constructor sort
        """
        domain_sorts = []
        for s in self.csort.getConstructorDomainSorts():
            sort = Sort(self.solver)
            sort.csort = s
            domain_sorts.append(sort)
        return domain_sorts

    def getConstructorCodomainSort(self):
        """
            :return: the codomain sort of a constructor sort
        """
        cdef Sort sort = Sort(self.solver)
        sort.csort = self.csort.getConstructorCodomainSort()
        return sort

    def getSelectorDomainSort(self):
        """
            :return: the domain sort of a selector sort
        """
        cdef Sort sort = Sort(self.solver)
        sort.csort = self.csort.getSelectorDomainSort()
        return sort

    def getSelectorCodomainSort(self):
        """
            :return: the codomain sort of a selector sort
        """
        cdef Sort sort = Sort(self.solver)
        sort.csort = self.csort.getSelectorCodomainSort()
        return sort

    def getTesterDomainSort(self):
        """
            :return: the domain sort of a tester sort
        """
        cdef Sort sort = Sort(self.solver)
        sort.csort = self.csort.getTesterDomainSort()
        return sort

    def getTesterCodomainSort(self):
        """
            :return: the codomain sort of a tester sort, which is the Boolean sort
        """
        cdef Sort sort = Sort(self.solver)
        sort.csort = self.csort.getTesterCodomainSort()
        return sort

    def getFunctionArity(self):
        """
            :return: the arity of a function sort
        """
        return self.csort.getFunctionArity()

    def getFunctionDomainSorts(self):
        """
            :return: the domain sorts of a function sort
        """
        domain_sorts = []
        for s in self.csort.getFunctionDomainSorts():
            sort = Sort(self.solver)
            sort.csort = s
            domain_sorts.append(sort)
        return domain_sorts

    def getFunctionCodomainSort(self):
        """
            :return: the codomain sort of a function sort
        """
        cdef Sort sort = Sort(self.solver)
        sort.csort = self.csort.getFunctionCodomainSort()
        return sort

    def getArrayIndexSort(self):
        """
            :return: the array index sort of an array sort
        """
        cdef Sort sort = Sort(self.solver)
        sort.csort = self.csort.getArrayIndexSort()
        return sort

    def getArrayElementSort(self):
        """
            :return: the array element sort of an array sort
        """
        cdef Sort sort = Sort(self.solver)
        sort.csort = self.csort.getArrayElementSort()
        return sort

    def getSetElementSort(self):
        """
            :return: the element sort of a set sort
        """
        cdef Sort sort = Sort(self.solver)
        sort.csort = self.csort.getSetElementSort()
        return sort

    def getBagElementSort(self):
        """
            :return: the element sort of a bag sort
        """
        cdef Sort sort = Sort(self.solver)
        sort.csort = self.csort.getBagElementSort()
        return sort

    def getSequenceElementSort(self):
        """
            :return: the element sort of a sequence sort
        """
        cdef Sort sort = Sort(self.solver)
        sort.csort = self.csort.getSequenceElementSort()
        return sort

    def getUninterpretedSortName(self):
        """
            :return: the name of an uninterpreted sort
        """
        return self.csort.getUninterpretedSortName().decode()

    def isUninterpretedSortParameterized(self):
        """
            :return: True if an uninterpreted sort is parameterized
        """
        return self.csort.isUninterpretedSortParameterized()

    def getUninterpretedSortParamSorts(self):
        """
            :return: the parameter sorts of an uninterpreted sort
        """
        param_sorts = []
        for s in self.csort.getUninterpretedSortParamSorts():
            sort = Sort(self.solver)
            sort.csort = s
            param_sorts.append(sort)
        return param_sorts

    def getSortConstructorName(self):
        """
            :return: the name of a sort constructor sort
        """
        return self.csort.getSortConstructorName().decode()

    def getSortConstructorArity(self):
        """
            :return: the arity of a sort constructor sort
        """
        return self.csort.getSortConstructorArity()

    def getBitVectorSize(self):
        """
            :return: the bit-width of the bit-vector sort
        """
        return self.csort.getBitVectorSize()

    def getFloatingPointExponentSize(self):
        """
            :return: the bit-width of the exponent of the floating-point sort
        """
        return self.csort.getFloatingPointExponentSize()

    def getFloatingPointSignificandSize(self):
        """
            :return: the width of the significand of the floating-point sort
        """
        return self.csort.getFloatingPointSignificandSize()

    def getDatatypeParamSorts(self):
        """
             Return the parameters of a parametric datatype sort. If this sort
             is a non-instantiated parametric datatype, this returns the
             parameter sorts of the underlying datatype. If this sort is an
             instantiated parametric datatype, then this returns the sort
             parameters that were used to construct the sort via
             :py:meth:`instantiate()`.

             :return: the parameter sorts of a parametric datatype sort
        """
        param_sorts = []
        for s in self.csort.getDatatypeParamSorts():
            sort = Sort(self.solver)
            sort.csort = s
            param_sorts.append(sort)
        return param_sorts

    def getDatatypeArity(self):
        """
            :return: the arity of a datatype sort
        """
        return self.csort.getDatatypeArity()

    def getTupleLength(self):
        """
            :return: the length of a tuple sort
        """
        return self.csort.getTupleLength()

    def getTupleSorts(self):
        """
            :return: the element sorts of a tuple sort
        """
        tuple_sorts = []
        for s in self.csort.getTupleSorts():
            sort = Sort(self.solver)
            sort.csort = s
            tuple_sorts.append(sort)
        return tuple_sorts


cdef class Term:
    """
    A cvc5 Term.
    Wrapper class for :cpp:class:`cvc5::api::Term`.
    """
    cdef c_Term cterm
    cdef Solver solver
    def __cinit__(self, Solver solver):
        # cterm always set in the Solver object
        self.solver = solver

    def __eq__(self, Term other):
        return self.cterm == other.cterm

    def __ne__(self, Term other):
        return self.cterm != other.cterm

    def __lt__(self, Term other):
        return self.cterm < other.cterm

    def __gt__(self, Term other):
        return self.cterm > other.cterm

    def __le__(self, Term other):
        return self.cterm <= other.cterm

    def __ge__(self, Term other):
        return self.cterm >= other.cterm

    def __getitem__(self, int index):
        cdef Term term = Term(self.solver)
        if index >= 0:
            term.cterm = self.cterm[index]
        else:
            raise ValueError("Expecting a non-negative integer or string")
        return term

    def __str__(self):
        return self.cterm.toString().decode()

    def __repr__(self):
        return self.cterm.toString().decode()

    def __iter__(self):
        for ci in self.cterm:
            term = Term(self.solver)
            term.cterm = ci
            yield term

    def __hash__(self):
        return ctermhash(self.cterm)

    def getNumChildren(self):
        """:return: the number of children of this term."""
        return self.cterm.getNumChildren()

    def getId(self):
        """:return: the id of this term."""
        return self.cterm.getId()

    def getKind(self):
        """:return: the :py:class:`pycvc5.Kind` of this term."""
        return Kind(<int> self.cterm.getKind())

    def getSort(self):
        """:return: the :py:class:`pycvc5.Sort` of this term."""
        cdef Sort sort = Sort(self.solver)
        sort.csort = self.cterm.getSort()
        return sort

    def substitute(self, term_or_list_1, term_or_list_2):
        """
	   :return: the result of simultaneously replacing the term(s) stored in ``term_or_list_1`` by the term(s) stored in ``term_or_list_2`` in this term.
	"""
        # The resulting term after substitution
        cdef Term term = Term(self.solver)
        # lists for substitutions
        cdef vector[c_Term] ces
        cdef vector[c_Term] creplacements

        # normalize the input parameters to be lists
        if isinstance(term_or_list_1, list):
            assert isinstance(term_or_list_2, list)
            es = term_or_list_1
            replacements = term_or_list_2
            if len(es) != len(replacements):
                raise RuntimeError("Expecting list inputs to substitute to "
                                   "have the same length but got: "
                                   "{} and {}".format(len(es), len(replacements)))

            for e, r in zip(es, replacements):
                ces.push_back((<Term?> e).cterm)
                creplacements.push_back((<Term?> r).cterm)

        else:
            # add the single elements to the vectors
            ces.push_back((<Term?> term_or_list_1).cterm)
            creplacements.push_back((<Term?> term_or_list_2).cterm)

        # call the API substitute method with lists
        term.cterm = self.cterm.substitute(ces, creplacements)
        return term

    def hasOp(self):
        """:return: True iff this term has an operator."""
        return self.cterm.hasOp()

    def getOp(self):
        """
        .. note:: This is safe to call when :py:meth:`hasOp()` returns True.

        :return: the :py:class:`pycvc5.Op` used to create this Term.
        """
        cdef Op op = Op(self.solver)
        op.cop = self.cterm.getOp()
        return op

    def hasSymbol(self):
        """:return: True iff this term has a symbol."""
        return self.cterm.hasSymbol()

    def getSymbol(self):
        """
        Asserts :py:meth:`hasSymbol()`.

        :return: the raw symbol of the term.
        """
        return self.cterm.getSymbol().decode()

    def isNull(self):
        """:return: True iff this term is a null term."""
        return self.cterm.isNull()

    def notTerm(self):
        """
	   Boolean negation.

	   :return: the Boolean negation of this term.
	"""
        cdef Term term = Term(self.solver)
        term.cterm = self.cterm.notTerm()
        return term

    def andTerm(self, Term t):
        """
	   Boolean and.

           :param t: a Boolean term
	   :return: the conjunction of this term and the given term
	"""
        cdef Term term = Term(self.solver)
        term.cterm = self.cterm.andTerm((<Term> t).cterm)
        return term

    def orTerm(self, Term t):
        """
	   Boolean or.

           :param t: a Boolean term
	   :return: the disjunction of this term and the given term
	"""
        cdef Term term = Term(self.solver)
        term.cterm = self.cterm.orTerm(t.cterm)
        return term

    def xorTerm(self, Term t):
        """
	   Boolean exclusive or.

           :param t: a Boolean term
	   :return: the exclusive disjunction of this term and the given term
	"""
        cdef Term term = Term(self.solver)
        term.cterm = self.cterm.xorTerm(t.cterm)
        return term

    def eqTerm(self, Term t):
        """
	   Equality

           :param t: a Boolean term
	   :return: the Boolean equivalence of this term and the given term
	"""
        cdef Term term = Term(self.solver)
        term.cterm = self.cterm.eqTerm(t.cterm)
        return term

    def impTerm(self, Term t):
        """
	   Boolean Implication.

           :param t: a Boolean term
	   :return: the implication of this term and the given term
	"""
        cdef Term term = Term(self.solver)
        term.cterm = self.cterm.impTerm(t.cterm)
        return term

    def iteTerm(self, Term then_t, Term else_t):
        """
	   If-then-else with this term as the Boolean condition.

           :param then_t: the `then` term
           :param else_t: the `else` term
	   :return: the if-then-else term with this term as the Boolean condition
	"""
        cdef Term term = Term(self.solver)
        term.cterm = self.cterm.iteTerm(then_t.cterm, else_t.cterm)
        return term

    def isConstArray(self):
        """:return: True iff this term is a constant array."""
        return self.cterm.isConstArray()

    def getConstArrayBase(self):
        """
	   Asserts :py:meth:`isConstArray()`.

	   :return: the base (element stored at all indicies) of this constant array
	"""
        cdef Term term = Term(self.solver)
        term.cterm = self.cterm.getConstArrayBase()
        return term

    def isBooleanValue(self):
        """:return: True iff this term is a Boolean value."""
        return self.cterm.isBooleanValue()

    def getBooleanValue(self):
        """
	   Asserts :py:meth:`isBooleanValue()`

	   :return: the representation of a Boolean value as a native Boolean value.
	"""
        return self.cterm.getBooleanValue()

    def isStringValue(self):
        """:return: True iff this term is a string value."""
        return self.cterm.isStringValue()

    def getStringValue(self):
        """
        Asserts :py:meth:`isStringValue()`.

        .. note::
           This method is not to be confused with :py:meth:`__str__()` which
           returns the term in some string representation, whatever data it
           may hold.

        :return: the string term as a native string value.
        """
        cdef Py_ssize_t size
        cdef c_wstring s = self.cterm.getStringValue()
        return PyUnicode_FromWideChar(s.data(), s.size())

    def getRealOrIntegerValueSign(self):
        """
        Get integer or real value sign. Must be called on integer or real values,
        or otherwise an exception is thrown.
        
        :return: 0 if this term is zero, -1 if this term is a negative real or
        integer value, 1 if this term is a positive real or integer value.
        """
        return self.cterm.getRealOrIntegerValueSign()

    def isIntegerValue(self):
        """:return: True iff this term is an integer value."""
        return self.cterm.isIntegerValue()
    
    def getIntegerValue(self):
        """
	   Asserts :py:meth:`isIntegerValue()`.
	   
	   :return: the integer term as a native python integer.
	"""
        return int(self.cterm.getIntegerValue().decode())

    def isAbstractValue(self):
        """:return: True iff this term is an abstract value."""
        return self.cterm.isAbstractValue()

    def getAbstractValue(self):
        """
	   Asserts :py:meth:`isAbstractValue()`.

	   :return: the representation of an abstract value as a string.
	"""
        return self.cterm.getAbstractValue().decode()

    def isFloatingPointPosZero(self):
        """:return: True iff the term is the floating-point value for positive zero."""
        return self.cterm.isFloatingPointPosZero()

    def isFloatingPointNegZero(self):
        """:return: True iff the term is the floating-point value for negative zero."""
        return self.cterm.isFloatingPointNegZero()

    def isFloatingPointPosInf(self):
        """:return: True iff the term is the floating-point value for positive infinity."""
        return self.cterm.isFloatingPointPosInf()

    def isFloatingPointNegInf(self):
        """:return: True iff the term is the floating-point value for negative infinity."""
        return self.cterm.isFloatingPointNegInf()

    def isFloatingPointNaN(self):
        """:return: True iff the term is the floating-point value for not a number."""
        return self.cterm.isFloatingPointNaN()

    def isFloatingPointValue(self):
        """:return: True iff this term is a floating-point value."""
        return self.cterm.isFloatingPointValue()

    def getFloatingPointValue(self):
        """
	   Asserts :py:meth:`isFloatingPointValue()`.

	   :return: the representation of a floating-point value as a tuple of the exponent width, the significand width and a bit-vector value.
	"""
        cdef c_tuple[uint32_t, uint32_t, c_Term] t = self.cterm.getFloatingPointValue()
        cdef Term term = Term(self.solver)
        term.cterm = get2(t)
        return (get0(t), get1(t), term)

    def isSetValue(self):
        """
        A term is a set value if it is considered to be a (canonical) constant
        set value.  A canonical set value is one whose AST is:

        .. code::

            (union
                (singleton c1) ... (union (singleton c_{n-1}) (singleton c_n))))

        where ``c1 ... cn`` are values ordered by id such that
        ``c1 > ... > cn`` (see also :cpp:func:`cvc5::api::Term::operator>()`).

        .. note::
            A universe set term ``(kind SET_UNIVERSE)`` is not considered to be
            a set value.

        :return: True if the term is a set value.
        """
        return self.cterm.isSetValue()

    def getSetValue(self):
        """
	   Asserts :py:meth:`isSetValue()`.

	   :return: the representation of a set value as a set of terms.
	"""
        elems = set()
        for e in self.cterm.getSetValue():
            term = Term(self.solver)
            term.cterm = e
            elems.add(term)
        return elems

    def isSequenceValue(self):
        """:return: True iff this term is a sequence value."""
        return self.cterm.isSequenceValue()

    def getSequenceValue(self):
        """
        Asserts :py:meth:`isSequenceValue()`.

        .. note::
            It is usually necessary for sequences to call
            :py:meth:`Solver.simplify()` to turn a sequence that is constructed
            by, e.g., concatenation of unit sequences, into a sequence value.

        :return: the representation of a sequence value as a vector of terms.
        """
        elems = []
        for e in self.cterm.getSequenceValue():
            term = Term(self.solver)
            term.cterm = e
            elems.append(term)
        return elems

<<<<<<< HEAD
=======
    def isUninterpretedValue(self):
        """:return: True iff this term is a value from an uninterpreted sort."""
        return self.cterm.isUninterpretedValue()

    def getUninterpretedValue(self):
        """
	   Asserts :py:meth:`isUninterpretedValue()`.

	   :return: the representation of an uninterpreted value as a pair of its sort and its index.
	"""
        cdef pair[c_Sort, int32_t] p = self.cterm.getUninterpretedValue()
        cdef Sort sort = Sort(self.solver)
        sort.csort = p.first
        i = p.second
        return (sort, i)

>>>>>>> ebf4ff6c
    def isTupleValue(self):
        """:return: True iff this term is a tuple value."""
        return self.cterm.isTupleValue()

    def getTupleValue(self):
        """
	   Asserts :py:meth:`isTupleValue()`.

	   :return: the representation of a tuple value as a vector of terms.
	"""
        elems = []
        for e in self.cterm.getTupleValue():
            term = Term(self.solver)
            term.cterm = e
            elems.append(term)
        return elems

    def isRealValue(self):
        """
	    .. note:: A term of kind PI is not considered to be a real value.

	    :return: True iff this term is a rational value.
        """
        return self.cterm.isRealValue()

    def getRealValue(self):
        """
	   Asserts :py:meth:`isRealValue()`.

	   :return: the representation of a rational value as a python Fraction.
	"""
        return Fraction(self.cterm.getRealValue().decode())

    def isBitVectorValue(self):
        """:return: True iff this term is a bit-vector value."""
        return self.cterm.isBitVectorValue()

    def getBitVectorValue(self, base = 2):
        """
	   Asserts :py:meth:`isBitVectorValue()`.
	   Supported bases are 2 (bit string), 10 (decimal string) or 16 (hexdecimal string).

	   :return: the representation of a bit-vector value in string representation. 
	"""
        return self.cterm.getBitVectorValue(base).decode()

    def toPythonObj(self):
        """
        Converts a constant value Term to a Python object.

        Currently supports:

          - Boolean -- returns a Python bool
          - Int     -- returns a Python int
          - Real    -- returns a Python Fraction
          - BV      -- returns a Python int (treats BV as unsigned)
          - String  -- returns a Python Unicode string
          - Array   -- returns a Python dict mapping indices to values. the constant base is returned as the default value

        """

        if self.isBooleanValue():
            return self.getBooleanValue()
        elif self.isIntegerValue():
            return self.getIntegerValue()
        elif self.isRealValue():
            return self.getRealValue()
        elif self.isBitVectorValue():
            return int(self.getBitVectorValue(), 2)
        elif self.isStringValue():
            return self.getStringValue()
        elif self.getSort().isArray():
            res = None
            keys = []
            values = []
            base_value = None
            to_visit = [self]
            # Array models are represented as a series of store operations
            # on a constant array
            while to_visit:
                t = to_visit.pop()
                if t.getKind().value == c_Kind.STORE:
                    # save the mappings
                    keys.append(t[1].toPythonObj())
                    values.append(t[2].toPythonObj())
                    to_visit.append(t[0])
                else:
                    assert t.getKind().value == c_Kind.CONST_ARRAY
                    base_value = t.getConstArrayBase().toPythonObj()

            assert len(keys) == len(values)
            assert base_value is not None

            # put everything in a dictionary with the constant
            # base as the result for any index not included in the stores
            res = defaultdict(lambda : base_value)
            for k, v in zip(keys, values):
                res[k] = v

            return res


# Generate rounding modes
cdef __rounding_modes = {
    <int> ROUND_NEAREST_TIES_TO_EVEN: "RoundNearestTiesToEven",
    <int> ROUND_TOWARD_POSITIVE: "RoundTowardPositive",
    <int> ROUND_TOWARD_NEGATIVE: "RoundTowardNegative",
    <int> ROUND_TOWARD_ZERO: "RoundTowardZero",
    <int> ROUND_NEAREST_TIES_TO_AWAY: "RoundNearestTiesToAway"
}

mod_ref = sys.modules[__name__]
for rm_int, name in __rounding_modes.items():
    r = RoundingMode(rm_int)

    if name in dir(mod_ref):
        raise RuntimeError("Redefinition of Python RoundingMode %s."%name)

    setattr(mod_ref, name, r)

del r
del rm_int
del name


# Generate unknown explanations
cdef __unknown_explanations = {
    <int> REQUIRES_FULL_CHECK: "RequiresFullCheck",
    <int> INCOMPLETE: "Incomplete",
    <int> TIMEOUT: "Timeout",
    <int> RESOURCEOUT: "Resourceout",
    <int> MEMOUT: "Memout",
    <int> INTERRUPTED: "Interrupted",
    <int> NO_STATUS: "NoStatus",
    <int> UNSUPPORTED: "Unsupported",
    <int> OTHER: "Other",
    <int> UNKNOWN_REASON: "UnknownReason"
}

for ue_int, name in __unknown_explanations.items():
    u = UnknownExplanation(ue_int)

    if name in dir(mod_ref):
        raise RuntimeError("Redefinition of Python UnknownExplanation %s."%name)

    setattr(mod_ref, name, u)

del u
del ue_int
del name<|MERGE_RESOLUTION|>--- conflicted
+++ resolved
@@ -3260,25 +3260,22 @@
             elems.append(term)
         return elems
 
-<<<<<<< HEAD
-=======
-    def isUninterpretedValue(self):
+    def isUninterpretedSortValue(self):
         """:return: True iff this term is a value from an uninterpreted sort."""
-        return self.cterm.isUninterpretedValue()
+        return self.cterm.isUninterpretedSortValue()
 
     def getUninterpretedValue(self):
         """
-	   Asserts :py:meth:`isUninterpretedValue()`.
+	   Asserts :py:meth:`isUninterpretedSortValue()`.
 
 	   :return: the representation of an uninterpreted value as a pair of its sort and its index.
 	"""
-        cdef pair[c_Sort, int32_t] p = self.cterm.getUninterpretedValue()
+        cdef pair[c_Sort, int32_t] p = self.cterm.getUninterpretedSortValue()
         cdef Sort sort = Sort(self.solver)
         sort.csort = p.first
         i = p.second
         return (sort, i)
 
->>>>>>> ebf4ff6c
     def isTupleValue(self):
         """:return: True iff this term is a tuple value."""
         return self.cterm.isTupleValue()
