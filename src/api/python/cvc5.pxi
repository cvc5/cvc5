--- conflicted
+++ resolved
@@ -580,17 +580,10 @@
 
     def __getitem__(self, int i):
         """
-<<<<<<< HEAD
-            Get the index at position i.
-
-            :param i: the position of the index to return
-            :return: the index at position i
-=======
             Get the index at position ``i``.
 
             :param i: The position of the index to return.
             :return: The index at position ``i``.
->>>>>>> a7779de2
         """
         cdef Term term = Term(self.solver)
         term.cterm = self.cop[i]
