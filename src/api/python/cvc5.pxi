from collections import defaultdict
from fractions import Fraction
from functools import wraps
import sys

from cython.operator cimport dereference, preincrement

from libc.stdint cimport int32_t, int64_t, uint32_t, uint64_t
from libc.stddef cimport wchar_t

from libcpp cimport bool as c_bool
from libcpp.pair cimport pair
from libcpp.set cimport set as c_set
from libcpp.string cimport string
from libcpp.vector cimport vector

from cvc5 cimport cout
from cvc5 cimport Datatype as c_Datatype
from cvc5 cimport DatatypeConstructor as c_DatatypeConstructor
from cvc5 cimport DatatypeConstructorDecl as c_DatatypeConstructorDecl
from cvc5 cimport DatatypeDecl as c_DatatypeDecl
from cvc5 cimport DatatypeSelector as c_DatatypeSelector
from cvc5 cimport Result as c_Result
from cvc5 cimport SynthResult as c_SynthResult
from cvc5 cimport UnknownExplanation as c_UnknownExplanation
from cvc5 cimport Op as c_Op
from cvc5 cimport OptionInfo as c_OptionInfo
from cvc5 cimport holds as c_holds
from cvc5 cimport getVariant as c_getVariant
from cvc5 cimport Solver as c_Solver
from cvc5 cimport Statistics as c_Statistics
from cvc5 cimport Stat as c_Stat
from cvc5 cimport Grammar as c_Grammar
from cvc5 cimport Sort as c_Sort
from cvc5 cimport REQUIRES_FULL_CHECK, INCOMPLETE, TIMEOUT
from cvc5 cimport RESOURCEOUT, MEMOUT, INTERRUPTED
from cvc5 cimport NO_STATUS, UNSUPPORTED, UNKNOWN_REASON
from cvc5 cimport OTHER
from cvc5 cimport Term as c_Term
from cvc5 cimport hash as c_hash
from cvc5 cimport wstring as c_wstring
from cvc5 cimport tuple as c_tuple
from cvc5 cimport get0, get1, get2
from cvc5kinds cimport Kind as c_Kind
from cvc5types cimport RoundingMode as c_RoundingMode

cdef extern from "Python.h":
    wchar_t* PyUnicode_AsWideCharString(object, Py_ssize_t *)
    object PyUnicode_FromWideChar(const wchar_t*, Py_ssize_t)
    void PyMem_Free(void*)

################################## DECORATORS #################################
def expand_list_arg(num_req_args=0):
    """
    Creates a decorator that looks at index num_req_args of the args,
    if it's a list, it expands it before calling the function.
    """
    def decorator(func):
        @wraps(func)
        def wrapper(owner, *args):
            if len(args) == num_req_args + 1 and \
               isinstance(args[num_req_args], list):
                args = list(args[:num_req_args]) + args[num_req_args]
            return func(owner, *args)
        return wrapper
    return decorator
###############################################################################

# Style Guidelines
### Using PEP-8 spacing recommendations
### Limit linewidth to 79 characters
### Break before binary operators
### surround top level functions and classes with two spaces
### separate methods by one space
### use spaces in functions sparingly to separate logical blocks
### can omit spaces between unrelated oneliners
### always use c++ default arguments
#### only use default args of None at python level

# References and pointers
# The Solver object holds a pointer to a c_Solver.
# This is because the assignment operator is deleted in the C++ API for solvers.
# Cython has a limitation where you can't stack allocate objects
# that have constructors with arguments:
# https://groups.google.com/forum/#!topic/cython-users/fuKd-nQLpBs.
# To get around that you can either have a nullary constructor and assignment
# or, use a pointer (which is what we chose).
# An additional complication of this is that to free up resources, you must
# know when to delete the object.
# Python will not follow the same scoping rules as in C++, so it must be
# able to reference count. To do this correctly, the solver must be a
# reference in the Python class for any class that keeps a pointer to
# the solver in C++ (to ensure the solver is not deleted before something
# that depends on it).


## Objects for hashing
cdef c_hash[c_Op] cophash = c_hash[c_Op]()
cdef c_hash[c_Sort] csorthash = c_hash[c_Sort]()
cdef c_hash[c_Term] ctermhash = c_hash[c_Term]()


cdef class Datatype:
    """
        A cvc5 datatype.
        Wrapper class for :cpp:class:`cvc5::api::Datatype`.
    """
    cdef c_Datatype cd
    cdef Solver solver
    def __cinit__(self, Solver solver):
        self.solver = solver

    def __getitem__(self, index):
        cdef DatatypeConstructor dc = DatatypeConstructor(self.solver)
        if isinstance(index, int) and index >= 0:
            dc.cdc = self.cd[(<int?> index)]
        elif isinstance(index, str):
            dc.cdc = self.cd[(<const string &> index.encode())]
        else:
            raise ValueError("Expecting a non-negative integer or string")
        return dc

    def getConstructor(self, str name):
        """
            :param name: the name of the constructor.
            :return: a constructor by name.
        """
        cdef DatatypeConstructor dc = DatatypeConstructor(self.solver)
        dc.cdc = self.cd.getConstructor(name.encode())
        return dc

    def getConstructorTerm(self, str name):
        """
            :param name: the name of the constructor.
            :return: the term representing the datatype constructor with the given name (see :cpp:func:`Datatype::getConstructorTerm() <cvc5::api::Datatype::getConstructorTerm>`).
        """
        cdef Term term = Term(self.solver)
        term.cterm = self.cd.getConstructorTerm(name.encode())
        return term

    def getSelector(self, str name):
        """
            :param name: the name of the selector..
            :return: a selector by name.
        """
        cdef DatatypeSelector ds = DatatypeSelector(self.solver)
        ds.cds = self.cd.getSelector(name.encode())
        return ds

    def getName(self):
        """
            :return: the name of the datatype.
        """
        return self.cd.getName().decode()

    def getNumConstructors(self):
        """
            :return: number of constructors in this datatype.
        """
        return self.cd.getNumConstructors()

    def getParameters(self):
        """
            :return: the parameters of this datatype, if it is parametric. An exception is thrown if this datatype is not parametric.
        """
        param_sorts = []
        for s in self.cd.getParameters():
            sort = Sort(self.solver)
            sort.csort = s
            param_sorts.append(sort)
        return param_sorts

    def isParametric(self):
        """
            .. warning:: This method is experimental and may change in future
                         versions.
            :return: True if this datatype is parametric.
        """
        return self.cd.isParametric()

    def isCodatatype(self):
        """:return: True if this datatype corresponds to a co-datatype."""
        return self.cd.isCodatatype()

    def isTuple(self):
        """:return: True if this datatype corresponds to a tuple."""
        return self.cd.isTuple()

    def isRecord(self):
        """
            .. warning:: This method is experimental and may change in future
                         versions.
            :return: True if this datatype corresponds to a record.
        """
        return self.cd.isRecord()

    def isFinite(self):
        """:return: True if this datatype is finite."""
        return self.cd.isFinite()

    def isWellFounded(self):
        """:return: True if this datatype is well-founded (see :cpp:func:`Datatype::isWellFounded() <cvc5::api::Datatype::isWellFounded>`)."""
        return self.cd.isWellFounded()

    def isNull(self):
        """:return: True if this Datatype is a null object."""
        return self.cd.isNull()

    def __str__(self):
        return self.cd.toString().decode()

    def __repr__(self):
        return self.cd.toString().decode()

    def __iter__(self):
        for ci in self.cd:
            dc = DatatypeConstructor(self.solver)
            dc.cdc = ci
            yield dc


cdef class DatatypeConstructor:
    """
        A cvc5 datatype constructor.
        Wrapper class for :cpp:class:`cvc5::api::DatatypeConstructor`.
    """
    cdef c_DatatypeConstructor cdc
    cdef Solver solver
    def __cinit__(self, Solver solver):
        self.cdc = c_DatatypeConstructor()
        self.solver = solver

    def __getitem__(self, index):
        cdef DatatypeSelector ds = DatatypeSelector(self.solver)
        if isinstance(index, int) and index >= 0:
            ds.cds = self.cdc[(<int?> index)]
        elif isinstance(index, str):
            ds.cds = self.cdc[(<const string &> index.encode())]
        else:
            raise ValueError("Expecting a non-negative integer or string")
        return ds

    def getName(self):
        """
            :return: the name of the constructor.
        """
        return self.cdc.getName().decode()

    def getConstructorTerm(self):
        """
            :return: the constructor operator as a term.
        """
        cdef Term term = Term(self.solver)
        term.cterm = self.cdc.getConstructorTerm()
        return term

    def getInstantiatedConstructorTerm(self, Sort retSort):
        """
            Specialized method for parametric datatypes (see
            :cpp:func:`DatatypeConstructor::getInstantiatedConstructorTerm()
            <cvc5::api::DatatypeConstructor::getInstantiatedConstructorTerm>`).

            .. warning:: This method is experimental and may change in future
                         versions.

            :param retSort: the desired return sort of the constructor
            :return: the constructor operator as a term.
        """
        cdef Term term = Term(self.solver)
        term.cterm = self.cdc.getInstantiatedConstructorTerm(retSort.csort)
        return term

    def getTesterTerm(self):
        """
            :return: the tester operator that is related to this constructor, as a term.
        """
        cdef Term term = Term(self.solver)
        term.cterm = self.cdc.getTesterTerm()
        return term

    def getNumSelectors(self):
        """
            :return: the number of selecters (so far) of this Datatype constructor.
        """
        return self.cdc.getNumSelectors()

    def getSelector(self, str name):
        """
            :param name: the name of the datatype selector.
            :return: the first datatype selector with the given name
        """
        cdef DatatypeSelector ds = DatatypeSelector(self.solver)
        ds.cds = self.cdc.getSelector(name.encode())
        return ds

    def getSelectorTerm(self, str name):
        """
            :param name: the name of the datatype selector.
            :return: a term representing the firstdatatype selector with the given name.
        """
        cdef Term term = Term(self.solver)
        term.cterm = self.cdc.getSelectorTerm(name.encode())
        return term

    def isNull(self):
        """:return: True if this DatatypeConstructor is a null object."""
        return self.cdc.isNull()

    def __str__(self):
        return self.cdc.toString().decode()

    def __repr__(self):
        return self.cdc.toString().decode()

    def __iter__(self):
        for ci in self.cdc:
            ds = DatatypeSelector(self.solver)
            ds.cds = ci
            yield ds


cdef class DatatypeConstructorDecl:
    """
        A cvc5 datatype constructor declaration.
        Wrapper class for :cpp:class:`cvc5::api::DatatypeConstructorDecl`.
    """
    cdef c_DatatypeConstructorDecl cddc
    cdef Solver solver

    def __cinit__(self, Solver solver):
        self.solver = solver

    def addSelector(self, str name, Sort sort):
        """
            Add datatype selector declaration.

            :param name: the name of the datatype selector declaration to add.
            :param sort: the codomain sort of the datatype selector declaration
                         to add.
        """
        self.cddc.addSelector(name.encode(), sort.csort)

    def addSelectorSelf(self, str name):
        """
            Add datatype selector declaration whose codomain sort is the
            datatype itself.

            :param name: the name of the datatype selector declaration to add.
        """
        self.cddc.addSelectorSelf(name.encode())

    def isNull(self):
        """:return: True if this DatatypeConstructorDecl is a null object."""
        return self.cddc.isNull()

    def __str__(self):
        return self.cddc.toString().decode()

    def __repr__(self):
        return self.cddc.toString().decode()


cdef class DatatypeDecl:
    """
        A cvc5 datatype declaration.
        Wrapper class for :cpp:class:`cvc5::api::DatatypeDecl`.
    """
    cdef c_DatatypeDecl cdd
    cdef Solver solver
    def __cinit__(self, Solver solver):
        self.solver = solver

    def addConstructor(self, DatatypeConstructorDecl ctor):
        """
            Add a datatype constructor declaration.

            :param ctor: the datatype constructor declaration to add.
        """
        self.cdd.addConstructor(ctor.cddc)

    def getNumConstructors(self):
        """
            :return: number of constructors (so far) for this datatype declaration.
        """
        return self.cdd.getNumConstructors()

    def isParametric(self):
        """
            :return: is this datatype declaration parametric?
        """
        return self.cdd.isParametric()

    def getName(self):
        """
            :return: the name of this datatype declaration.
        """
        return self.cdd.getName().decode()

    def isNull(self):
        """:return: True if this DatatypeDecl is a null object."""
        return self.cdd.isNull()

    def __str__(self):
        return self.cdd.toString().decode()

    def __repr__(self):
        return self.cdd.toString().decode()


cdef class DatatypeSelector:
    """
        A cvc5 datatype selector.
        Wrapper class for :cpp:class:`cvc5::api::DatatypeSelector`.
    """
    cdef c_DatatypeSelector cds
    cdef Solver solver
    def __cinit__(self, Solver solver):
        self.cds = c_DatatypeSelector()
        self.solver = solver

    def getName(self):
        """
            :return: the name of this datatype selector.
        """
        return self.cds.getName().decode()

    def getSelectorTerm(self):
        """
            :return: the selector opeartor of this datatype selector as a term.
        """
        cdef Term term = Term(self.solver)
        term.cterm = self.cds.getSelectorTerm()
        return term

    def getUpdaterTerm(self):
        """
            :return: the updater opeartor of this datatype selector as a term.
        """
        cdef Term term = Term(self.solver)
        term.cterm = self.cds.getUpdaterTerm()
        return term

    def getCodomainSort(self):
        """
            :return: the codomain sort of this selector.
        """
        cdef Sort sort = Sort(self.solver)
        sort.csort = self.cds.getCodomainSort()
        return sort

    def isNull(self):
        """:return: True if this DatatypeSelector is a null object."""
        return self.cds.isNull()

    def __str__(self):
        return self.cds.toString().decode()

    def __repr__(self):
        return self.cds.toString().decode()


cdef class Op:
    """
        A cvc5 operator.
        An operator is a term that represents certain operators,
        instantiated with its required parameters, e.g.,
        a term of kind :cpp:enumerator:`BITVECTOR_EXTRACT`.
        Wrapper class for :cpp:class:`cvc5::api::Op`.
    """
    cdef c_Op cop
    cdef Solver solver
    def __cinit__(self, Solver solver):
        self.cop = c_Op()
        self.solver = solver

    def __eq__(self, Op other):
        return self.cop == other.cop

    def __ne__(self, Op other):
        return self.cop != other.cop

    def __str__(self):
        return self.cop.toString().decode()

    def __repr__(self):
        return self.cop.toString().decode()

    def __hash__(self):
        return cophash(self.cop)

    def getKind(self):
        """
            :return: the kind of this operator.
        """
        return Kind(<int> self.cop.getKind())

    def isIndexed(self):
        """
            :return: True iff this operator is indexed.
        """
        return self.cop.isIndexed()

    def isNull(self):
        """
            :return: True iff this operator is a null term.
        """
        return self.cop.isNull()

    def getNumIndices(self):
        """
            :return: number of indices of this op.
        """
        return self.cop.getNumIndices()

    def __getitem__(self, i):
        """
            Get the index at position i.
            :param i: the position of the index to return
            :return: the index at position i
        """
        cdef Term term = Term(self.solver)
        term.cterm = self.cop[i]
        return term


cdef class Grammar:
    """
        A Sygus Grammar.
        Wrapper class for :cpp:class:`cvc5::api::Grammar`.
    """
    cdef c_Grammar  cgrammar
    cdef Solver solver
    def __cinit__(self, Solver solver):
        self.solver = solver
        self.cgrammar = c_Grammar()

    def addRule(self, Term ntSymbol, Term rule):
        """
            Add ``rule`` to the set of rules corresponding to ``ntSymbol``.

            :param ntSymbol: the non-terminal to which the rule is added.
            :param rule: the rule to add.
        """
        self.cgrammar.addRule(ntSymbol.cterm, rule.cterm)

    def addAnyConstant(self, Term ntSymbol):
        """
            Allow ``ntSymbol`` to be an arbitrary constant.

            :param ntSymbol: the non-terminal allowed to be constant.
        """
        self.cgrammar.addAnyConstant(ntSymbol.cterm)

    def addAnyVariable(self, Term ntSymbol):
        """
            Allow ``ntSymbol`` to be any input variable to corresponding synth-fun/synth-inv with the same sort as ``ntSymbol``.

            :param ntSymbol: the non-terminal allowed to be any input variable.
        """
        self.cgrammar.addAnyVariable(ntSymbol.cterm)

    def addRules(self, Term ntSymbol, rules):
        """
            Add ``ntSymbol`` to the set of rules corresponding to ``ntSymbol``.

            :param ntSymbol: the non-terminal to which the rules are added.
            :param rules: the rules to add.
        """
        cdef vector[c_Term] crules
        for r in rules:
            crules.push_back((<Term?> r).cterm)
        self.cgrammar.addRules(ntSymbol.cterm, crules)

cdef class Result:
    """
        Encapsulation of a three-valued solver result, with explanations.
        Wrapper class for :cpp:class:`cvc5::api::Result`.
    """
    cdef c_Result cr
    def __cinit__(self):
        # gets populated by solver
        self.cr = c_Result()

    def isNull(self):
        """
            :return: True if Result is empty, i.e., a nullary Result, and not an actual result returned from a
                     :cpp:func:`Solver::checkSat() <cvc5::api::Solver::checkSat>` (and friends) query.
        """
        return self.cr.isNull()

    def isSat(self):
        """
            :return: True if query was a satisfiable :cpp:func:`Solver::checkSat() <cvc5::api::Solver::checkSat>` or :cpp:func:`Solver::checkSatAssuming() <cvc5::api::Solver::checkSatAssuming>` query.
        """
        return self.cr.isSat()

    def isUnsat(self):
        """
            :return: True if query was an usatisfiable :cpp:func:`Solver::checkSat() <cvc5::api::Solver::checkSat>` or :cpp:func:`Solver::checkSatAssuming() <cvc5::api::Solver::checkSatAssuming>` query.
        """
        return self.cr.isUnsat()

    def isUnknown(self):
        """
            :return: True if query was a :cpp:func:`Solver::checkSat() <cvc5::api::Solver::checkSat>` or :cpp:func:`Solver::checkSatAssuming() <cvc5::api::Solver::checkSatAssuming>` query and cvc5 was not able to determine (un)satisfiability.
        """
        return self.cr.isUnknown()

    def getUnknownExplanation(self):
        """
            :return: an explanation for an unknown query result.
        """
        return UnknownExplanation(<int> self.cr.getUnknownExplanation())

    def __eq__(self, Result other):
        return self.cr == other.cr

    def __ne__(self, Result other):
        return self.cr != other.cr

    def __str__(self):
        return self.cr.toString().decode()

    def __repr__(self):
        return self.cr.toString().decode()

cdef class SynthResult:
    """
      Encapsulation of a solver synth result. This is the return value of the
      API methods:
        - :py:meth:`Solver.checkSynth()`
        - :py:meth:`Solver.checkSynthNext()`
      which we call synthesis queries. This class indicates whether the
      synthesis query has a solution, has no solution, or is unknown.
    """
    cdef c_SynthResult cr
    def __cinit__(self):
        # gets populated by solver
        self.cr = c_SynthResult()

    def isNull(self):
        """
            :return: True if SynthResult is null, i.e. not a SynthResult returned from a synthesis query.
        """
        return self.cr.isNull()

    def hasSolution(self):
        """
            :return: True if the synthesis query has a solution.
        """
        return self.cr.hasSolution()

    def hasNoSolution(self):
        """
            :return: True if the synthesis query has no solution.
            In this case, then it was determined there was no solution.
        """
        return self.cr.hasNoSolution()

    def isUnknown(self):
        """
            :return: True if the result of the synthesis query could not be determined.
        """
        return self.cr.isUnknown()

    def __str__(self):
        return self.cr.toString().decode()

    def __repr__(self):
        return self.cr.toString().decode()

cdef class UnknownExplanation:
    """
        Wrapper class for :cpp:enum:`cvc5::api::Result::UnknownExplanation`.
    """
    cdef c_UnknownExplanation cue
    cdef str name
    def __cinit__(self, int ue):
        # crm always assigned externally
        self.cue = <c_UnknownExplanation> ue
        self.name = __unknown_explanations[ue]

    def __eq__(self, UnknownExplanation other):
        return (<int> self.cue) == (<int> other.cue)

    def __ne__(self, UnknownExplanation other):
        return not self.__eq__(other)

    def __hash__(self):
        return hash((<int> self.crm, self.name))

    def __str__(self):
        return self.name

    def __repr__(self):
        return self.name


cdef class Solver:
    """Wrapper class for :cpp:class:`cvc5::api::Solver`."""
    cdef c_Solver* csolver

    def __cinit__(self):
        self.csolver = new c_Solver()

    def __dealloc__(self):
        del self.csolver

    def getBooleanSort(self):
        """:return: sort Boolean
        """
        cdef Sort sort = Sort(self)
        sort.csort = self.csolver.getBooleanSort()
        return sort

    def getIntegerSort(self):
        """:return: sort Integer
        """
        cdef Sort sort = Sort(self)
        sort.csort = self.csolver.getIntegerSort()
        return sort

    def getNullSort(self):
        """:return: sort null
        """
        cdef Sort sort = Sort(self)
        sort.csort = self.csolver.getNullSort()
        return sort

    def getRealSort(self):
        """:return: sort Real
        """
        cdef Sort sort = Sort(self)
        sort.csort = self.csolver.getRealSort()
        return sort

    def getRegExpSort(self):
        """:return: sort of RegExp
        """
        cdef Sort sort = Sort(self)
        sort.csort = self.csolver.getRegExpSort()
        return sort

    def getRoundingModeSort(self):
        """:return: sort RoundingMode
        """
        cdef Sort sort = Sort(self)
        sort.csort = self.csolver.getRoundingModeSort()
        return sort

    def getStringSort(self):
        """:return: sort String
        """
        cdef Sort sort = Sort(self)
        sort.csort = self.csolver.getStringSort()
        return sort

    def mkArraySort(self, Sort indexSort, Sort elemSort):
        """Create an array sort.

        :param indexSort: the array index sort
        :param elemSort: the array element sort
        :return: the array sort
        """
        cdef Sort sort = Sort(self)
        sort.csort = self.csolver.mkArraySort(indexSort.csort, elemSort.csort)
        return sort

    def mkBitVectorSort(self, uint32_t size):
        """Create a bit-vector sort.

        :param size: the bit-width of the bit-vector sort
        :return: the bit-vector sort
        """
        cdef Sort sort = Sort(self)
        sort.csort = self.csolver.mkBitVectorSort(size)
        return sort

    def mkFloatingPointSort(self, uint32_t exp, uint32_t sig):
        """Create a floating-point sort.

        :param exp: the bit-width of the exponent of the floating-point sort.
        :param sig: the bit-width of the significand of the floating-point sort.
        """
        cdef Sort sort = Sort(self)
        sort.csort = self.csolver.mkFloatingPointSort(exp, sig)
        return sort

    def mkDatatypeSort(self, DatatypeDecl dtypedecl):
        """Create a datatype sort.

        :param dtypedecl: the datatype declaration from which the sort is created
        :return: the datatype sort
        """
        cdef Sort sort = Sort(self)
        sort.csort = self.csolver.mkDatatypeSort(dtypedecl.cdd)
        return sort

    def mkDatatypeSorts(self, list dtypedecls, unresolvedSorts = None):
        """
        Create a vector of datatype sorts using unresolved sorts. The names of
        the datatype declarations in dtypedecls must be distinct.

        This method is called when the DatatypeDecl objects dtypedecls have been
        built using "unresolved" sorts.

        We associate each sort in unresolvedSorts with exacly one datatype from
        dtypedecls. In particular, it must have the same name as exactly one
        datatype declaration in dtypedecls.

        When constructing datatypes, unresolved sorts are replaced by the datatype
        sort constructed for the datatype declaration it is associated with.

        :param dtypedecls: the datatype declarations from which the sort is created
        :param unresolvedSorts: the list of unresolved sorts
        :return: the datatype sorts
        """
        if unresolvedSorts == None:
            unresolvedSorts = set([])
        else:
            assert isinstance(unresolvedSorts, set)

        sorts = []
        cdef vector[c_DatatypeDecl] decls
        for decl in dtypedecls:
            decls.push_back((<DatatypeDecl?> decl).cdd)

        cdef c_set[c_Sort] usorts
        for usort in unresolvedSorts:
            usorts.insert((<Sort?> usort).csort)

        csorts = self.csolver.mkDatatypeSorts(
            <const vector[c_DatatypeDecl]&> decls, <const c_set[c_Sort]&> usorts)
        for csort in csorts:
          sort = Sort(self)
          sort.csort = csort
          sorts.append(sort)

        return sorts

    def mkFunctionSort(self, sorts, Sort codomain):
        """ Create function sort.

        :param sorts: the sort of the function arguments
        :param codomain: the sort of the function return value
        :return: the function sort
        """

        cdef Sort sort = Sort(self)
        # populate a vector with dereferenced c_Sorts
        cdef vector[c_Sort] v

        if isinstance(sorts, Sort):
            sort.csort = self.csolver.mkFunctionSort((<Sort?> sorts).csort,
                                                     codomain.csort)
        elif isinstance(sorts, list):
            for s in sorts:
                v.push_back((<Sort?>s).csort)

            sort.csort = self.csolver.mkFunctionSort(<const vector[c_Sort]&> v,
                                                      codomain.csort)
        return sort

    def mkParamSort(self, symbolname):
        """ Create a sort parameter.

        .. warning:: This method is experimental and may change in future
                     versions.

        :param symbol: the name of the sort
        :return: the sort parameter
        """
        cdef Sort sort = Sort(self)
        sort.csort = self.csolver.mkParamSort(symbolname.encode())
        return sort

    @expand_list_arg(num_req_args=0)
    def mkPredicateSort(self, *sorts):
        """Create a predicate sort.

        :param sorts: the list of sorts of the predicate, as a list or as distinct arguments.
        :return: the predicate sort
        """
        cdef Sort sort = Sort(self)
        cdef vector[c_Sort] v
        for s in sorts:
            v.push_back((<Sort?> s).csort)
        sort.csort = self.csolver.mkPredicateSort(<const vector[c_Sort]&> v)
        return sort

    @expand_list_arg(num_req_args=0)
    def mkRecordSort(self, *fields):
        """Create a record sort

        .. warning:: This method is experimental and may change in future
                     versions.

        :param fields: the list of fields of the record, as a list or as distinct arguments
        :return: the record sort
        """
        cdef Sort sort = Sort(self)
        cdef vector[pair[string, c_Sort]] v
        cdef pair[string, c_Sort] p
        for f in fields:
            name, sortarg = f
            name = name.encode()
            p = pair[string, c_Sort](<string?> name, (<Sort?> sortarg).csort)
            v.push_back(p)
        sort.csort = self.csolver.mkRecordSort(
            <const vector[pair[string, c_Sort]] &> v)
        return sort

    def mkSetSort(self, Sort elemSort):
        """Create a set sort.

        :param elemSort: the sort of the set elements
        :return: the set sort
        """
        cdef Sort sort = Sort(self)
        sort.csort = self.csolver.mkSetSort(elemSort.csort)
        return sort

    def mkBagSort(self, Sort elemSort):
        """Create a bag sort.

        :param elemSort: the sort of the bag elements
        :return: the bag sort
        """
        cdef Sort sort = Sort(self)
        sort.csort = self.csolver.mkBagSort(elemSort.csort)
        return sort

    def mkSequenceSort(self, Sort elemSort):
        """Create a sequence sort.

        :param elemSort: the sort of the sequence elements
        :return: the sequence sort
        """
        cdef Sort sort = Sort(self)
        sort.csort = self.csolver.mkSequenceSort(elemSort.csort)
        return sort

    def mkUninterpretedSort(self, str name):
        """Create an uninterpreted sort.

        :param symbol: the name of the sort
        :return: the uninterpreted sort
        """
        cdef Sort sort = Sort(self)
        sort.csort = self.csolver.mkUninterpretedSort(name.encode())
        return sort

    def mkUnresolvedSort(self, str name, size_t arity = 0):
        """Create an unresolved sort.

        This is for creating yet unresolved sort placeholders for mutually
        recursive datatypes.

        :param symbol: the name of the sort
        :param arity: the number of sort parameters of the sort
        :return: the unresolved sort
        """
        cdef Sort sort = Sort(self)
        sort.csort = self.csolver.mkUnresolvedSort(name.encode(), arity)
        return sort

    def mkUninterpretedSortConstructorSort(self, str symbol, size_t arity):
        """Create a sort constructor sort.

        An uninterpreted sort constructor is an uninterpreted sort with
        arity > 0.

        :param symbol: the symbol of the sort
        :param arity: the arity of the sort (must be > 0)
        :return: the sort constructor sort
        """
        cdef Sort sort = Sort(self)
        sort.csort = self.csolver.mkUninterpretedSortConstructorSort(
            symbol.encode(), arity)
        return sort

    @expand_list_arg(num_req_args=0)
    def mkTupleSort(self, *sorts):
        """Create a tuple sort.

        :param sorts: of the elements of the tuple, as a list or as distinct arguments
        :return: the tuple sort
        """
        cdef Sort sort = Sort(self)
        cdef vector[c_Sort] v
        for s in sorts:
            v.push_back((<Sort?> s).csort)
        sort.csort = self.csolver.mkTupleSort(v)
        return sort

    @expand_list_arg(num_req_args=1)
    def mkTerm(self, kind_or_op, *args):
        """
        Supports the following arguments:

        - ``Term mkTerm(Kind kind)``
        - ``Term mkTerm(Kind kind, Op child1, List[Term] children)``
        - ``Term mkTerm(Kind kind, List[Term] children)``

        where ``List[Term]`` can also be comma-separated arguments
        """
        cdef Term term = Term(self)
        cdef vector[c_Term] v

        op = kind_or_op
        if isinstance(kind_or_op, Kind):
            op = self.mkOp(kind_or_op)

        if len(args) == 0:
            term.cterm = self.csolver.mkTerm((<Op?> op).cop)
        else:
            for a in args:
                v.push_back((<Term?> a).cterm)
            term.cterm = self.csolver.mkTerm((<Op?> op).cop, v)
        return term

    def mkTuple(self, sorts, terms):
        """Create a tuple term. Terms are automatically converted if sorts are compatible.

        :param sorts: The sorts of the elements in the tuple
        :param terms: The elements in the tuple
        :return: the tuple Term
        """
        cdef vector[c_Sort] csorts
        cdef vector[c_Term] cterms

        for s in sorts:
            csorts.push_back((<Sort?> s).csort)
        for s in terms:
            cterms.push_back((<Term?> s).cterm)
        cdef Term result = Term(self)
        result.cterm = self.csolver.mkTuple(csorts, cterms)
        return result

    @expand_list_arg(num_req_args=0)
    def mkOp(self, k, *args):
        """
        Supports the following uses:

        - ``Op mkOp(Kind kind)``
        - ``Op mkOp(Kind kind, const string& arg)``
        - ``Op mkOp(Kind kind, uint32_t arg0, ...)``
        """
        cdef Op op = Op(self)
        cdef vector[uint32_t] v

        if len(args) == 0:
            op.cop = self.csolver.mkOp(<c_Kind> k.value)
        elif len(args) == 1 and isinstance(args[0], str):
            op.cop = self.csolver.mkOp(<c_Kind> k.value,
                                       <const string &>
                                       args[0].encode())
        else:
            for a in args:
                if not isinstance(a, int):
                  raise ValueError(
                            "Expected uint32_t for argument {}".format(a))
                if a < 0 or a >= 2 ** 31:
                    raise ValueError(
                            "Argument {} must fit in a uint32_t".format(a))
                v.push_back((<uint32_t?> a))
            op.cop = self.csolver.mkOp(<c_Kind> k.value, v)
        return op

    def mkTrue(self):
        """Create a Boolean true constant.

        :return: the true constant
        """
        cdef Term term = Term(self)
        term.cterm = self.csolver.mkTrue()
        return term

    def mkFalse(self):
        """Create a Boolean false constant.

        :return: the false constant
        """
        cdef Term term = Term(self)
        term.cterm = self.csolver.mkFalse()
        return term

    def mkBoolean(self, bint val):
        """Create a Boolean constant.

        :return: the Boolean constant
        :param val: the value of the constant
        """
        cdef Term term = Term(self)
        term.cterm = self.csolver.mkBoolean(val)
        return term

    def mkPi(self):
        """Create a constant representing the number Pi.

        :return: a constant representing Pi
        """
        cdef Term term = Term(self)
        term.cterm = self.csolver.mkPi()
        return term

    def mkInteger(self, val):
        """Create an integer constant.

        :param val: representation of the constant: either a string or integer
        :return: a constant of sort Integer
        """
        cdef Term term = Term(self)
        if isinstance(val, str):
            term.cterm = self.csolver.mkInteger(<const string &> str(val).encode())
        else:
            assert(isinstance(val, int))
            term.cterm = self.csolver.mkInteger((<int?> val))
        return term

    def mkReal(self, val, den=None):
        """Create a real constant.

        :param val: the value of the term. Can be an integer, float, or string. It will be formatted as a string before the term is built.
        :param den: if not None, the value is `val`/`den`
        :return: a real term with literal value

        Can be used in various forms:

        - Given a string ``"N/D"`` constructs the corresponding rational.
        - Given a string ``"W.D"`` constructs the reduction of ``(W * P + D)/P``, where ``P`` is the appropriate power of 10.
        - Given a float ``f``, constructs the rational matching ``f``'s string representation. This means that ``mkReal(0.3)`` gives ``3/10`` and not the IEEE-754 approximation of ``3/10``.
        - Given a string ``"W"`` or an integer, constructs that integer.
        - Given two strings and/or integers ``N`` and ``D``, constructs ``N/D``.
        """
        cdef Term term = Term(self)
        if den is None:
            term.cterm = self.csolver.mkReal(str(val).encode())
        else:
            if not isinstance(val, int) or not isinstance(den, int):
                raise ValueError("Expecting integers when"
                                 " constructing a rational"
                                 " but got: {}".format((val, den)))
            term.cterm = self.csolver.mkReal("{}/{}".format(val, den).encode())
        return term

    def mkRegexpAll(self):
        """Create a regular expression all (re.all) term.

        :return: the all term
        """
        cdef Term term = Term(self)
        term.cterm = self.csolver.mkRegexpAll()
        return term

    def mkRegexpAllchar(self):
        """Create a regular expression allchar (re.allchar) term.

        :return: the allchar term
        """
        cdef Term term = Term(self)
        term.cterm = self.csolver.mkRegexpAllchar()
        return term

    def mkRegexpNone(self):
        """Create a regular expression none (re.none) term.

        :return: the none term
        """
        cdef Term term = Term(self)
        term.cterm = self.csolver.mkRegexpNone()
        return term

    def mkEmptySet(self, Sort s):
        """Create a constant representing an empty set of the given sort.

        :param sort: the sort of the set elements.
        :return: the empty set constant
        """
        cdef Term term = Term(self)
        term.cterm = self.csolver.mkEmptySet(s.csort)
        return term

    def mkEmptyBag(self, Sort s):
        """Create a constant representing an empty bag of the given sort.

        :param sort: the sort of the bag elements.
        :return: the empty bag constant
        """
        cdef Term term = Term(self)
        term.cterm = self.csolver.mkEmptyBag(s.csort)
        return term

    def mkSepEmp(self):
        """Create a separation logic empty term.

        .. warning:: This method is experimental and may change in future
                     versions.

        :return: the separation logic empty term
        """
        cdef Term term = Term(self)
        term.cterm = self.csolver.mkSepEmp()
        return term

    def mkSepNil(self, Sort sort):
        """Create a separation logic nil term.

        .. warning:: This method is experimental and may change in future
                     versions.

        :param sort: the sort of the nil term
        :return: the separation logic nil term
        """
        cdef Term term = Term(self)
        term.cterm = self.csolver.mkSepNil(sort.csort)
        return term

    def mkString(self, str s, useEscSequences = None):
        """
        Create a String constant from a `str` which may contain SMT-LIB
        compatible escape sequences like ``\\u1234`` to encode unicode characters.

        :param s: the string this constant represents
        :param useEscSequences: determines whether escape sequences in `s` should be converted to the corresponding unicode character
        :return: the String constant
        """
        cdef Term term = Term(self)
        cdef Py_ssize_t size
        cdef wchar_t* tmp = PyUnicode_AsWideCharString(s, &size)
        if isinstance(useEscSequences, bool):
            term.cterm = self.csolver.mkString(
                s.encode(), <bint> useEscSequences)
        else:
            term.cterm = self.csolver.mkString(c_wstring(tmp, size))
        PyMem_Free(tmp)
        return term

    def mkEmptySequence(self, Sort sort):
        """Create an empty sequence of the given element sort.

        :param sort: The element sort of the sequence.
        :return: the empty sequence with given element sort.
        """
        cdef Term term = Term(self)
        term.cterm = self.csolver.mkEmptySequence(sort.csort)
        return term

    def mkUniverseSet(self, Sort sort):
        """Create a universe set of the given sort.

        :param sort: the sort of the set elements
        :return: the universe set constant
        """
        cdef Term term = Term(self)
        term.cterm = self.csolver.mkUniverseSet(sort.csort)
        return term

    @expand_list_arg(num_req_args=0)
    def mkBitVector(self, *args):
        """
        Supports the following arguments:

        - ``Term mkBitVector(int size, int val=0)``
        - ``Term mkBitVector(int size, string val, int base)``

        :return: a bit-vector literal term
        :param size: an integer size.
        :param val: an integer representating the value, in the first form. In the second form, a string representing the value.
        :param base: the base of the string representation (second form only)
        """
        cdef Term term = Term(self)
        if len(args) == 0:
            raise ValueError("Missing arguments to mkBitVector")
        size = args[0]
        if not isinstance(size, int):
            raise ValueError(
                "Invalid first argument to mkBitVector '{}', "
                "expected bit-vector size".format(size))
        if len(args) == 1:
            term.cterm = self.csolver.mkBitVector(<uint32_t> size)
        elif len(args) == 2:
            val = args[1]
            if not isinstance(val, int):
                raise ValueError(
                    "Invalid second argument to mkBitVector '{}', "
                    "expected integer value".format(size))
            term.cterm = self.csolver.mkBitVector(
                <uint32_t> size, <uint32_t> val)
        elif len(args) == 3:
            val = args[1]
            base = args[2]
            if not isinstance(val, str):
                raise ValueError(
                    "Invalid second argument to mkBitVector '{}', "
                    "expected value string".format(size))
            if not isinstance(base, int):
                raise ValueError(
                    "Invalid third argument to mkBitVector '{}', "
                    "expected base given as integer".format(size))
            term.cterm = self.csolver.mkBitVector(
                <uint32_t> size,
                <const string&> str(val).encode(),
                <uint32_t> base)
        else:
            raise ValueError("Unexpected inputs to mkBitVector")
        return term

    def mkConstArray(self, Sort sort, Term val):
        """
        Create a constant array with the provided constant value stored at every
        index

        :param sort: the sort of the constant array (must be an array sort)
        :param val: the constant value to store (must match the sort's element sort)
        :return: the constant array term
        """
        cdef Term term = Term(self)
        term.cterm = self.csolver.mkConstArray(sort.csort, val.cterm)
        return term

    def mkFloatingPointPosInf(self, int exp, int sig):
        """Create a positive infinity floating-point constant.

        :param exp: Number of bits in the exponent
        :param sig: Number of bits in the significand
        :return: the floating-point constant
        """
        cdef Term term = Term(self)
        term.cterm = self.csolver.mkFloatingPointPosInf(exp, sig)
        return term

    def mkFloatingPointNegInf(self, int exp, int sig):
        """Create a negative infinity floating-point constant.

        :param exp: Number of bits in the exponent
        :param sig: Number of bits in the significand
        :return: the floating-point constant
        """
        cdef Term term = Term(self)
        term.cterm = self.csolver.mkFloatingPointNegInf(exp, sig)
        return term

    def mkFloatingPointNaN(self, int exp, int sig):
        """Create a not-a-number (NaN) floating-point constant.

        :param exp: Number of bits in the exponent
        :param sig: Number of bits in the significand
        :return: the floating-point constant
        """
        cdef Term term = Term(self)
        term.cterm = self.csolver.mkFloatingPointNaN(exp, sig)
        return term

    def mkFloatingPointPosZero(self, int exp, int sig):
        """Create a positive zero (+0.0) floating-point constant.

        :param exp: Number of bits in the exponent
        :param sig: Number of bits in the significand
        :return: the floating-point constant
        """
        cdef Term term = Term(self)
        term.cterm = self.csolver.mkFloatingPointPosZero(exp, sig)
        return term

    def mkFloatingPointNegZero(self, int exp, int sig):
        """Create a negative zero (+0.0) floating-point constant.

        :param exp: Number of bits in the exponent
        :param sig: Number of bits in the significand
        :return: the floating-point constant
        """
        cdef Term term = Term(self)
        term.cterm = self.csolver.mkFloatingPointNegZero(exp, sig)
        return term

    def mkRoundingMode(self, rm):
        """Create a roundingmode constant.

        :param rm: the floating point rounding mode this constant represents
        """
        cdef Term term = Term(self)
        term.cterm = self.csolver.mkRoundingMode(<c_RoundingMode> rm.value)
        return term

    def mkFloatingPoint(self, int exp, int sig, Term val):
        """Create a floating-point constant.

        :param exp: Size of the exponent
        :param sig: Size of the significand
        :param val: Value of the floating-point constant as a bit-vector term
        """
        cdef Term term = Term(self)
        term.cterm = self.csolver.mkFloatingPoint(exp, sig, val.cterm)
        return term

    def mkCardinalityConstraint(self, Sort sort, int index):
        """Create cardinality constraint.

        .. warning:: This method is experimental and may change in future
                     versions.

        :param sort: Sort of the constraint
        :param index: The upper bound for the cardinality of the sort
        """
        cdef Term term = Term(self)
        term.cterm = self.csolver.mkCardinalityConstraint(sort.csort, index)
        return term

    def mkConst(self, Sort sort, symbol=None):
        """
        Create (first-order) constant (0-arity function symbol).

        SMT-LIB:

        .. code-block:: smtlib

            ( declare-const <symbol> <sort> )
            ( declare-fun <symbol> ( ) <sort> )

        :param sort: the sort of the constant
        :param symbol: the name of the constant. If None, a default symbol is used.
        :return: the first-order constant
        """
        cdef Term term = Term(self)
        if symbol is None:
            term.cterm = self.csolver.mkConst(sort.csort)
        else:
            term.cterm = self.csolver.mkConst(sort.csort,
                                            (<str?> symbol).encode())
        return term

    def mkVar(self, Sort sort, symbol=None):
        """
        Create a bound variable to be used in a binder (i.e. a quantifier, a
        lambda, or a witness binder).

        :param sort: the sort of the variable
        :param symbol: the name of the variable
        :return: the variable
        """
        cdef Term term = Term(self)
        if symbol is None:
            term.cterm = self.csolver.mkVar(sort.csort)
        else:
            term.cterm = self.csolver.mkVar(sort.csort,
                                            (<str?> symbol).encode())
        return term

    def mkDatatypeConstructorDecl(self, str name):
        """
        :param name: the constructor's name
        :return: the DatatypeConstructorDecl
        """
        cdef DatatypeConstructorDecl ddc = DatatypeConstructorDecl(self)
        ddc.cddc = self.csolver.mkDatatypeConstructorDecl(name.encode())
        return ddc

    def mkDatatypeDecl(self, str name, sorts_or_bool=None, isCoDatatype=None):
        """Create a datatype declaration.

        :param name: the name of the datatype
        :param isCoDatatype: true if a codatatype is to be constructed
        :return: the DatatypeDecl
        """
        cdef DatatypeDecl dd = DatatypeDecl(self)
        cdef vector[c_Sort] v

        # argument cases
        if sorts_or_bool is None and isCoDatatype is None:
            dd.cdd = self.csolver.mkDatatypeDecl(name.encode())
        elif sorts_or_bool is not None and isCoDatatype is None:
            if isinstance(sorts_or_bool, bool):
                dd.cdd = self.csolver.mkDatatypeDecl(<const string &> name.encode(),
                                                     <bint> sorts_or_bool)
            elif isinstance(sorts_or_bool, Sort):
                dd.cdd = self.csolver.mkDatatypeDecl(<const string &> name.encode(),
                                                     (<Sort> sorts_or_bool).csort)
            elif isinstance(sorts_or_bool, list):
                for s in sorts_or_bool:
                    v.push_back((<Sort?> s).csort)
                dd.cdd = self.csolver.mkDatatypeDecl(<const string &> name.encode(),
                                                     <const vector[c_Sort]&> v)
            else:
                raise ValueError("Unhandled second argument type {}"
                                 .format(type(sorts_or_bool)))
        elif sorts_or_bool is not None and isCoDatatype is not None:
            if isinstance(sorts_or_bool, Sort):
                dd.cdd = self.csolver.mkDatatypeDecl(<const string &> name.encode(),
                                                     (<Sort> sorts_or_bool).csort,
                                                     <bint> isCoDatatype)
            elif isinstance(sorts_or_bool, list):
                for s in sorts_or_bool:
                    v.push_back((<Sort?> s).csort)
                dd.cdd = self.csolver.mkDatatypeDecl(<const string &> name.encode(),
                                                     <const vector[c_Sort]&> v,
                                                     <bint> isCoDatatype)
            else:
                raise ValueError("Unhandled second argument type {}"
                                 .format(type(sorts_or_bool)))
        else:
            raise ValueError("Can't create DatatypeDecl with {}".format([type(a)
                                                                         for a in [name,
                                                                                   sorts_or_bool,
                                                                                   isCoDatatype]]))

        return dd

    def simplify(self, Term t):
        """
        Simplify a formula without doing "much" work.  Does not involve the
        SAT Engine in the simplification, but uses the current definitions,
        assertions, and the current partial model, if one has been constructed.
        It also involves theory normalization.

        .. warning:: This method is experimental and may change in future
                     versions.

        :param t: the formula to simplify
        :return: the simplified formula
        """
        cdef Term term = Term(self)
        term.cterm = self.csolver.simplify(t.cterm)
        return term

    def assertFormula(self, Term term):
        """ Assert a formula

        SMT-LIB:

        .. code-block:: smtlib

            ( assert <term> )

        :param term: the formula to assert
        """
        self.csolver.assertFormula(term.cterm)

    def checkSat(self):
        """
        Check satisfiability.

        SMT-LIB:

        .. code-block:: smtlib

            ( check-sat )

        :return: the result of the satisfiability check.
        """
        cdef Result r = Result()
        r.cr = self.csolver.checkSat()
        return r

    def mkSygusGrammar(self, boundVars, ntSymbols):
        """
        Create a SyGuS grammar. The first non-terminal is treated as the
        starting non-terminal, so the order of non-terminals matters.

        :param boundVars: the parameters to corresponding synth-fun/synth-inv
        :param ntSymbols: the pre-declaration of the non-terminal symbols
        :return: the grammar
        """
        cdef Grammar grammar = Grammar(self)
        cdef vector[c_Term] bvc
        cdef vector[c_Term] ntc
        for bv in boundVars:
            bvc.push_back((<Term?> bv).cterm)
        for nt in ntSymbols:
            ntc.push_back((<Term?> nt).cterm)
        grammar.cgrammar = self.csolver.mkSygusGrammar(<const vector[c_Term]&> bvc, <const vector[c_Term]&> ntc)
        return grammar

    def declareSygusVar(self, Sort sort, str symbol=""):
        """Append symbol to the current list of universal variables.

        SyGuS v2:

        .. code-block:: smtlib

            ( declare-var <symbol> <sort> )

        :param sort: the sort of the universal variable
        :param symbol: the name of the universal variable
        :return: the universal variable
        """
        cdef Term term = Term(self)
        term.cterm = self.csolver.declareSygusVar(sort.csort, symbol.encode())
        return term

    def addSygusConstraint(self, Term t):
        """
        Add a formula to the set of SyGuS constraints.

        SyGuS v2:

        .. code-block:: smtlib

            ( constraint <term> )

        :param term: the formula to add as a constraint
        """
        self.csolver.addSygusConstraint(t.cterm)

    def addSygusAssume(self, Term t):
        """
        Add a formula to the set of Sygus assumptions.

        SyGuS v2:

        .. code-block:: smtlib

            ( assume <term> )

        :param term: the formuula to add as an assumption
        """
        self.csolver.addSygusAssume(t.cterm)

    def addSygusInvConstraint(self, Term inv_f, Term pre_f, Term trans_f, Term post_f):
        """
        Add a set of SyGuS constraints to the current state that correspond to an
        invariant synthesis problem.

        SyGuS v2:

        .. code-block:: smtlib

            ( inv-constraint <inv> <pre> <trans> <post> )

        :param inv: the function-to-synthesize
        :param pre: the pre-condition
        :param trans: the transition relation
        :param post: the post-condition
        """
        self.csolver.addSygusInvConstraint(inv_f.cterm, pre_f.cterm, trans_f.cterm, post_f.cterm)

    def synthFun(self, str symbol, bound_vars, Sort sort, Grammar grammar=None):
        """
        Synthesize n-ary function following specified syntactic constraints.

        SyGuS v2:

        .. code-block:: smtlib

            ( synth-fun <symbol> ( <boundVars>* ) <sort> <g> )

        :param symbol: the name of the function
        :param boundVars: the parameters to this function
        :param sort: the sort of the return value of this function
        :param grammar: the syntactic constraints
        :return: the function
        """
        cdef Term term = Term(self)
        cdef vector[c_Term] v
        for bv in bound_vars:
            v.push_back((<Term?> bv).cterm)
        if grammar is None:
          term.cterm = self.csolver.synthFun(symbol.encode(), <const vector[c_Term]&> v, sort.csort)
        else:
          term.cterm = self.csolver.synthFun(symbol.encode(), <const vector[c_Term]&> v, sort.csort, grammar.cgrammar)
        return term

    def checkSynth(self):
        """
        Try to find a solution for the synthesis conjecture corresponding to the
        current list of functions-to-synthesize, universal variables and
        constraints.

        SyGuS v2:

        .. code-block:: smtlib

            ( check-synth )

        :return: the result of the check, which is "solution" if the check
                 found a solution in which case solutions are available via
                 getSynthSolutions, "no solution" if it was determined there is
                 no solution, or "unknown" otherwise.
        """
        cdef SynthResult r = SynthResult()
        r.cr = self.csolver.checkSynth()
        return r

    def checkSynthNext(self):
        """
        Try to find a next solution for the synthesis conjecture corresponding
        to the current list of functions-to-synthesize, universal variables and
        constraints. Must be called immediately after a successful call to
        check-synth or check-synth-next. Requires incremental mode.

        SyGuS v2:

        .. code-block:: smtlib

            ( check-synth )

        :return: the result of the check, which is "solution" if the check
                 found a solution in which case solutions are available via
                 getSynthSolutions, "no solution" if it was determined there is
                 no solution, or "unknown" otherwise.
        """
        cdef SynthResult r = SynthResult()
        r.cr = self.csolver.checkSynthNext()
        return r

    def getSynthSolution(self, Term term):
        """
        Get the synthesis solution of the given term. This method should be
        called immediately after the solver answers unsat for sygus input.

        :param term: the term for which the synthesis solution is queried
        :return: the synthesis solution of the given term
        """
        cdef Term t = Term(self)
        t.cterm = self.csolver.getSynthSolution(term.cterm)
        return t

    def getSynthSolutions(self, list terms):
        """
        Get the synthesis solutions of the given terms. This method should be
        called immediately after the solver answers unsat for sygus input.

        :param terms: the terms for which the synthesis solutions is queried
        :return: the synthesis solutions of the given terms
        """
        result = []
        cdef vector[c_Term] vec
        for t in terms:
            vec.push_back((<Term?> t).cterm)
        cresult = self.csolver.getSynthSolutions(vec)
        for s in cresult:
            term = Term(self)
            term.cterm = s
            result.append(term)
        return result


    def synthInv(self, symbol, bound_vars, Grammar grammar=None):
        """
        Synthesize invariant.

        SyGuS v2:

        .. code-block:: smtlib

            ( synth-inv <symbol> ( <boundVars>* ) <grammar> )

        :param symbol: the name of the invariant
        :param boundVars: the parameters to this invariant
        :param grammar: the syntactic constraints
        :return: the invariant
        """
        cdef Term term = Term(self)
        cdef vector[c_Term] v
        for bv in bound_vars:
            v.push_back((<Term?> bv).cterm)
        if grammar is None:
            term.cterm = self.csolver.synthInv(symbol.encode(), <const vector[c_Term]&> v)
        else:
            term.cterm = self.csolver.synthInv(symbol.encode(), <const vector[c_Term]&> v, grammar.cgrammar)
        return term

    @expand_list_arg(num_req_args=0)
    def checkSatAssuming(self, *assumptions):
        """ Check satisfiability assuming the given formula.

        SMT-LIB:

        .. code-block:: smtlib

            ( check-sat-assuming ( <prop_literal> ) )

        :param assumptions: the formulas to assume, as a list or as distinct arguments
        :return: the result of the satisfiability check.
        """
        cdef Result r = Result()
        # used if assumptions is a list of terms
        cdef vector[c_Term] v
        for a in assumptions:
            v.push_back((<Term?> a).cterm)
        r.cr = self.csolver.checkSatAssuming(<const vector[c_Term]&> v)
        return r

    @expand_list_arg(num_req_args=1)
    def declareDatatype(self, str symbol, *ctors):
        """
        Create datatype sort.

        SMT-LIB:

        .. code-block:: smtlib

            ( declare-datatype <symbol> <datatype_decl> )

        :param symbol: the name of the datatype sort
        :param ctors: the constructor declarations of the datatype sort, as a list or as distinct arguments
        :return: the datatype sort
        """
        cdef Sort sort = Sort(self)
        cdef vector[c_DatatypeConstructorDecl] v

        for c in ctors:
            v.push_back((<DatatypeConstructorDecl?> c).cddc)
        sort.csort = self.csolver.declareDatatype(symbol.encode(), v)
        return sort

    def declareFun(self, str symbol, list sorts, Sort sort):
        """Declare n-ary function symbol.

        SMT-LIB:

        .. code-block:: smtlib

            ( declare-fun <symbol> ( <sort>* ) <sort> )

        :param symbol: the name of the function
        :param sorts: the sorts of the parameters to this function
        :param sort: the sort of the return value of this function
        :return: the function
        """
        cdef Term term = Term(self)
        cdef vector[c_Sort] v
        for s in sorts:
            v.push_back((<Sort?> s).csort)
        term.cterm = self.csolver.declareFun(symbol.encode(),
                                             <const vector[c_Sort]&> v,
                                             sort.csort)
        return term

    def declareSort(self, str symbol, int arity):
        """Declare uninterpreted sort.

        SMT-LIB:

        .. code-block:: smtlib

            ( declare-sort <symbol> <numeral> )

        .. note::
          This corresponds to :py:meth:`Solver.mkUninterpretedSort()` if
          arity = 0, and to
          :py:meth:`Solver.mkUninterpretedSortConstructorSort()` if arity > 0.

        :param symbol: the name of the sort
        :param arity: the arity of the sort
        :return: the sort
        """
        cdef Sort sort = Sort(self)
        sort.csort = self.csolver.declareSort(symbol.encode(), arity)
        return sort

    def defineFun(self, str symbol, list bound_vars, Sort sort, Term term, glbl=False):
        """Define n-ary function.

        SMT-LIB:

        .. code-block:: smtlib

            ( define-fun <function_def> )

        :param symbol: the name of the function
        :param bound_vars: the parameters to this function
        :param sort: the sort of the return value of this function
        :param term: the function body
        :param glbl: determines whether this definition is global (i.e. persists when popping the context)
        :return: the function
        """
        cdef Term fun = Term(self)
        cdef vector[c_Term] v
        for bv in bound_vars:
            v.push_back((<Term?> bv).cterm)

        fun.cterm = self.csolver.defineFun(symbol.encode(),
                                           <const vector[c_Term] &> v,
                                           sort.csort,
                                           term.cterm,
                                           <bint> glbl)
        return fun

    def defineFunRec(self, sym_or_fun, bound_vars, sort_or_term, t=None, glbl=False):
        """Define recursive functions.

        Supports two uses:

        - ``Term defineFunRec(str symbol, List[Term] bound_vars, Sort sort, Term term, bool glbl)``
        - ``Term defineFunRec(Term fun, List[Term] bound_vars, Term term, bool glbl)``


        SMT-LIB:

        .. code-block:: smtlib

            ( define-funs-rec ( <function_decl>^n ) ( <term>^n ) )

        Create elements of parameter ``funs`` with mkConst().

        :param funs: the sorted functions
        :param bound_vars: the list of parameters to the functions
        :param terms: the list of function bodies of the functions
        :param global: determines whether this definition is global (i.e. persists when popping the context)
        :return: the function
        """
        cdef Term term = Term(self)
        cdef vector[c_Term] v
        for bv in bound_vars:
            v.push_back((<Term?> bv).cterm)

        if t is not None:
            term.cterm = self.csolver.defineFunRec((<str?> sym_or_fun).encode(),
                                                <const vector[c_Term] &> v,
                                                (<Sort?> sort_or_term).csort,
                                                (<Term?> t).cterm,
                                                <bint> glbl)
        else:
            term.cterm = self.csolver.defineFunRec((<Term?> sym_or_fun).cterm,
                                                   <const vector[c_Term]&> v,
                                                   (<Term?> sort_or_term).cterm,
                                                   <bint> glbl)

        return term

    def defineFunsRec(self, funs, bound_vars, terms):
        """Define recursive functions.

        SMT-LIB:

        .. code-block:: smtlib

            ( define-funs-rec ( <function_decl>^n ) ( <term>^n ) )

        Create elements of parameter ``funs`` with mkConst().

        :param funs: the sorted functions
        :param bound_vars: the list of parameters to the functions
        :param terms: the list of function bodies of the functions
        :param global: determines whether this definition is global (i.e. persists when popping the context)
        :return: the function
        """
        cdef vector[c_Term] vf
        cdef vector[vector[c_Term]] vbv
        cdef vector[c_Term] vt

        for f in funs:
            vf.push_back((<Term?> f).cterm)

        cdef vector[c_Term] temp
        for v in bound_vars:
            for t in v:
                temp.push_back((<Term?> t).cterm)
            vbv.push_back(temp)
            temp.clear()

        for t in terms:
            vf.push_back((<Term?> t).cterm)

    def getProof(self):
        """Get the refutation proof

        SMT-LIB:

        .. code-block:: smtlib
        
           (get-proof)

        Requires to enable option
        :ref:`produce-proofs <lbl-option-produce-proofs>`.

        .. warning:: This method is experimental and may change in future
                     versions.

        :return: a string representing the proof, according to the value of
                 proof-format-mode.
        """
        return self.csolver.getProof()

    def getLearnedLiterals(self):
        """Get a list of literals that are entailed by the current set of assertions

        SMT-LIB:

        .. code-block:: smtlib

            ( get-learned-literals )

        .. warning:: This method is experimental and may change in future
                     versions.

        :return: the list of literals
        """
        lits = []
        for a in self.csolver.getLearnedLiterals():
            term = Term(self)
            term.cterm = a
            lits.append(term)
        return lits

    def getAssertions(self):
        """Get the list of asserted formulas.

        SMT-LIB:

        .. code-block:: smtlib

            ( get-assertions )

        :return: the list of asserted formulas
        """
        assertions = []
        for a in self.csolver.getAssertions():
            term = Term(self)
            term.cterm = a
            assertions.append(term)
        return assertions

    def getInfo(self, str flag):
        """
        Get info from the solver.

        SMT-LIB:

        .. code-block:: smtlib

            ( get-info <info_flag> )

        :param flag: the info flag
        :return: the info
        """
        return self.csolver.getInfo(flag.encode())

    def getOption(self, str option):
        """Get the value of a given option.

        SMT-LIB:

        .. code-block:: smtlib

            ( get-option <keyword> )

        :param option: the option for which the value is queried
        :return: a string representation of the option value
        """
        return self.csolver.getOption(option.encode()).decode()

    def getOptionNames(self):
        """Get all option names that can be used with `setOption`, `getOption` and `getOptionInfo`.

        :return: all option names
        """
        return [s.decode() for s in self.csolver.getOptionNames()]

    def getOptionInfo(self, str option):
        """Get some information about the given option. Check the `OptionInfo`
        class for more details on which information is available.

        :return: information about the given option
        """
        # declare all the variables we may need later
        cdef c_OptionInfo.ValueInfo[c_bool] vib
        cdef c_OptionInfo.ValueInfo[string] vis
        cdef c_OptionInfo.NumberInfo[int64_t] nii
        cdef c_OptionInfo.NumberInfo[uint64_t] niu
        cdef c_OptionInfo.NumberInfo[double] nid
        cdef c_OptionInfo.ModeInfo mi

        oi = self.csolver.getOptionInfo(option.encode())
        # generic information
        res = {
            'name': oi.name.decode(),
            'aliases': [s.decode() for s in oi.aliases],
            'setByUser': oi.setByUser,
        }

        # now check which type is actually in the variant
        if c_holds[c_OptionInfo.VoidInfo](oi.valueInfo):
            # it's a void
            res['type'] = None
        elif c_holds[c_OptionInfo.ValueInfo[c_bool]](oi.valueInfo):
            # it's a bool
            res['type'] = bool
            vib = c_getVariant[c_OptionInfo.ValueInfo[c_bool]](oi.valueInfo)
            res['current'] = vib.currentValue
            res['default'] = vib.defaultValue
        elif c_holds[c_OptionInfo.ValueInfo[string]](oi.valueInfo):
            # it's a string
            res['type'] = str
            vis = c_getVariant[c_OptionInfo.ValueInfo[string]](oi.valueInfo)
            res['current'] = vis.currentValue.decode()
            res['default'] = vis.defaultValue.decode()
        elif c_holds[c_OptionInfo.NumberInfo[int64_t]](oi.valueInfo):
            # it's an int64_t
            res['type'] = int
            nii = c_getVariant[c_OptionInfo.NumberInfo[int64_t]](oi.valueInfo)
            res['current'] = nii.currentValue
            res['default'] = nii.defaultValue
            res['minimum'] = nii.minimum.value() if nii.minimum.has_value() else None
            res['maximum'] = nii.maximum.value() if nii.maximum.has_value() else None
        elif c_holds[c_OptionInfo.NumberInfo[uint64_t]](oi.valueInfo):
            # it's a uint64_t
            res['type'] = int
            niu = c_getVariant[c_OptionInfo.NumberInfo[uint64_t]](oi.valueInfo)
            res['current'] = niu.currentValue
            res['default'] = niu.defaultValue
            res['minimum'] = niu.minimum.value() if niu.minimum.has_value() else None
            res['maximum'] = niu.maximum.value() if niu.maximum.has_value() else None
        elif c_holds[c_OptionInfo.NumberInfo[double]](oi.valueInfo):
            # it's a double
            res['type'] = float
            nid = c_getVariant[c_OptionInfo.NumberInfo[double]](oi.valueInfo)
            res['current'] = nid.currentValue
            res['default'] = nid.defaultValue
            res['minimum'] = nid.minimum.value() if nid.minimum.has_value() else None
            res['maximum'] = nid.maximum.value() if nid.maximum.has_value() else None
        elif c_holds[c_OptionInfo.ModeInfo](oi.valueInfo):
            # it's a mode
            res['type'] = 'mode'
            mi = c_getVariant[c_OptionInfo.ModeInfo](oi.valueInfo)
            res['current'] = mi.currentValue.decode()
            res['default'] = mi.defaultValue.decode()
            res['modes'] = [s.decode() for s in mi.modes]
        return res

    def getOptionNames(self):
       """Get all option names that can be used with `setOption`, `getOption` and `getOptionInfo`.
       :return: all option names
       """
       result = []
       for n in self.csolver.getOptionNames():
           result += [n.decode()]
       return result

    def getUnsatAssumptions(self):
        """
        Get the set of unsat ("failed") assumptions.

        SMT-LIB:

        .. code-block:: smtlib

            ( get-unsat-assumptions )

        Requires to enable option :ref:`produce-unsat-assumptions <lbl-option-produce-unsat-assumptions>`.

        :return: the set of unsat assumptions.
        """
        assumptions = []
        for a in self.csolver.getUnsatAssumptions():
            term = Term(self)
            term.cterm = a
            assumptions.append(term)
        return assumptions

    def getUnsatCore(self):
        """Get the unsatisfiable core.

        SMT-LIB:

        .. code-block:: smtlib

          (get-unsat-core)

        Requires to enable option :ref:`produce-unsat-cores <lbl-option-produce-unsat-cores>`.

        .. note::
          In contrast to SMT-LIB, the API does not distinguish between named and
          unnamed assertions when producing an unsatisfiable core. Additionally,
          the API allows this option to be called after a check with assumptions.
          A subset of those assumptions may be included in the unsatisfiable core
          returned by this method.

        :return: a set of terms representing the unsatisfiable core
        """
        core = []
        for a in self.csolver.getUnsatCore():
            term = Term(self)
            term.cterm = a
            core.append(term)
        return core

    def getDifficulty(self):
        """
            Get a difficulty estimate for an asserted formula. This method is intended to be called immediately after 
            any response to a checkSat.

            :return: a map from (a subset of) the input assertions to a real value that is an estimate of how difficult each assertion was to solver. Unmentioned assertions can be assumed to have zero difficulty.
        """
        diffi = {}
        for p in self.csolver.getDifficulty():
            k = p.first
            v = p.second

            termk = Term(self)
            termk.cterm = k

            termv = Term(self)
            termv.cterm = v

            diffi[termk] = termv
        return diffi

    def getValue(self, Term t):
        """Get the value of the given term in the current model.

        SMT-LIB:

        .. code-block:: smtlib

            ( get-value ( <term> ) )

        :param term: the term for which the value is queried
        :return: the value of the given term
        """
        cdef Term term = Term(self)
        term.cterm = self.csolver.getValue(t.cterm)
        return term

    def getModelDomainElements(self, Sort s):
        """
        Get the domain elements of uninterpreted sort s in the current model. The
        current model interprets s as the finite sort whose domain elements are
        given in the return value of this method.

        :param s: The uninterpreted sort in question
        :return: the domain elements of s in the current model
        """
        result = []
        cresult = self.csolver.getModelDomainElements(s.csort)
        for e in cresult:
            term = Term(self)
            term.cterm = e
            result.append(term)
        return result

    def isModelCoreSymbol(self, Term v):
        """
        This returns false if the model value of free constant v was not
        essential for showing the satisfiability of the last call to checkSat
        using the current model. This method will only return false (for any v)
        if the model-cores option has been set.

        .. warning:: This method is experimental and may change in future
                     versions.

        :param v: The term in question
        :return: true if v is a model core symbol
        """
        return self.csolver.isModelCoreSymbol(v.cterm)

<<<<<<< HEAD
    def getModel(self, sorts, terms):
        """
        Get the model

        SMT-LIB:

        .. code-block:: smtlib

            ( get-model )
         
        Requires to enable option :ref:`produce-models<lbl-option-produce-models>`.

        :param sort: the list of uninterpreted sorts that should be printed in the model.
        :param vars: the list of free constants that should be printed in the model. A subset of these may be printed based on `isModelCoreSymbol`.
        :return: a string representing the model.
        """
        cdef vector[c_Sort] csorts
        cdef vector[c_Term] cterms
        for s in sorts:
          csorts.push_back((<Sort?> s).csort)
        for t in terms:
          cterms.push_back((<Term?> t).cterm)
        return self.csolver.getModel(csorts, cterms).decode()

    def getQuantifierElimination(self, Term term):
        """Do quantifier elimination.

        SMT-LIB:

        .. code-block:: smtlib

            ( get-qe <q> )

        Requires a logic that supports quantifier elimination.
        Currently, the only logics supported by quantifier elimination
        are LRA and LIA.
        
        :param q: a quantified formula of the form
                :math:`Q\bar{x}_1... Q\bar{x}_n. P( x_1...x_i, y_1...y_j)'
                where
                :math:'Q\bar{x}' is a set of quantified variables of the form
                :math:'Q x_1...x_k' and
                :math:'P( x_1...x_i, y_1...y_j )' is a quantifier-free formula
        :return: a formula :math:'\phi'  such that, given the current set of formulas
               :math:'A asserted to this solver:
               - :math:'(A \wedge q)' :math:'(A \wedge \phi)' are equivalent
               - :math:'\phi' is quantifier-free formula containing only free
                 variables in :math:'y_1...y_n'.
        """
        cdef Term result = Term(self)
        result.cterm = self.csolver.getQuantifierElimination(term.cterm)
        return result

    def getQuantifierEliminationDisjunct(self, Term term):
        """Do partial quantifier elimination, which can be used for incrementally computing
        the result of a quantifier elimination.

        SMT-LIB:

        .. code-block:: smtlib

            ( get-qe-disjunct <q> )

        Requires a logic that supports quantifier elimination.
        Currently, the only logics supported by quantifier elimination
        are LRA and LIA.
        
           :param q: a quantified formula of the form
                   @f$Q\bar{x}_1... Q\bar{x}_n. P( x_1...x_i, y_1...y_j)@f$
                   where
                   @f$Q\bar{x}@f$ is a set of quantified variables of the form
                   @f$Q x_1...x_k@f$ and
                   @f$P( x_1...x_i, y_1...y_j )@f$ is a quantifier-free formula
           :return: a formula @f$\phi@f$ such that, given the current set of formulas
                  @f$A@f$ asserted to this solver:
                  - @f$(A \wedge q \implies A \wedge \phi)@f$ if @f$Q@f$ is
                    @f$\forall@f$, and @f$(A \wedge \phi \implies A \wedge q)@f$ if
                    @f$Q@f$ is @f$\exists@f$
                  - @f$\phi@f$ is quantifier-free formula containing only free
                    variables in @f$y_1...y_n@f$
                  - If @f$Q@f$ is @f$\exists@f$, let @f$(A \wedge Q_n)@f$ be the
                    formula
                    @f$(A \wedge \neg (\phi \wedge Q_1) \wedge ... \wedge
                    \neg (\phi \wedge Q_n))@f$
                    where for each @f$i = 1...n@f$,
                    formula @f$(\phi \wedge Q_i)@f$ is the result of calling
                    Solver::getQuantifierEliminationDisjunct() for @f$q@f$ with the
                    set of assertions @f$(A \wedge Q_{i-1})@f$.
                    Similarly, if @f$Q@f$ is @f$\forall@f$, then let
                    @f$(A \wedge Q_n)@f$ be
                    @f$(A \wedge (\phi \wedge Q_1) \wedge ... \wedge (\phi \wedge
                    Q_n))@f$
                    where @f$(\phi \wedge Q_i)@f$ is the same as above.
                    In either case, we have that @f$(\phi \wedge Q_j)@f$ will
                    eventually be true or false, for some finite j.
        """
        cdef Term result = Term(self)
        result.cterm = self.csolver.getQuantifierEliminationDisjunct(term.cterm)
        return result
=======
    def getModel(self, sorts, consts):
        """Get the model

        SMT-LIB:

        .. code:: smtlib
        
            (get-model)

        Requires to enable option
        :ref:`produce-models <lbl-option-produce-models>`.

        .. warning:: This method is experimental and may change in future
                     versions.
   
        :param sorts: The list of uninterpreted sorts that should be printed in
                      the model.
        :param vars: The list of free constants that should be printed in the
                     model. A subset of these may be printed based on
                     isModelCoreSymbol.
        :return: a string representing the model.
        """

        cdef vector[c_Sort] csorts
        for sort in sorts:
            csorts.push_back((<Sort?> sort).csort)

        cdef vector[c_Term] cconsts
        for const in consts:
            cconsts.push_back((<Term?> const).cterm)

        return self.csolver.getModel(csorts, cconsts)
>>>>>>> 6c64864f

    def getValueSepHeap(self):
        """When using separation logic, obtain the term for the heap.

        .. warning:: This method is experimental and may change in future
                     versions.

        :return: The term for the heap
        """
        cdef Term term = Term(self)
        term.cterm = self.csolver.getValueSepHeap()
        return term

    def getValueSepNil(self):
        """When using separation logic, obtain the term for nil.

        .. warning:: This method is experimental and may change in future
                     versions.

        :return: The term for nil
        """
        cdef Term term = Term(self)
        term.cterm = self.csolver.getValueSepNil()
        return term

    def declareSepHeap(self, Sort locType, Sort dataType):
        """
        When using separation logic, this sets the location sort and the
        datatype sort to the given ones. This method should be invoked exactly
        once, before any separation logic constraints are provided.

        .. warning:: This method is experimental and may change in future
                     versions.

        :param locSort: The location sort of the heap
        :param dataSort: The data sort of the heap
        """
        self.csolver.declareSepHeap(locType.csort, dataType.csort)

    def declarePool(self, str symbol, Sort sort, initValue):
        """Declare a symbolic pool of terms with the given initial value.

        SMT-LIB:

        .. code-block:: smtlib

            ( declare-pool <symbol> <sort> ( <term>* ) )

        .. warning:: This method is experimental and may change in future
                     versions.

        :param symbol: The name of the pool
        :param sort: The sort of the elements of the pool.
        :param initValue: The initial value of the pool
        """
        cdef Term term = Term(self)
        cdef vector[c_Term] niv
        for v in initValue:
            niv.push_back((<Term?> v).cterm)
        term.cterm = self.csolver.declarePool(symbol.encode(), sort.csort, niv)
        return term

    def pop(self, nscopes=1):
        """Pop ``nscopes`` level(s) from the assertion stack.

        SMT-LIB:

        .. code-block:: smtlib

            ( pop <numeral> )

        :param nscopes: the number of levels to pop
        """
        self.csolver.pop(nscopes)

    def push(self, nscopes=1):
        """ Push ``nscopes`` level(s) to the assertion stack.

        SMT-LIB:

        .. code-block:: smtlib

            ( push <numeral> )

        :param nscopes: the number of levels to push
        """
        self.csolver.push(nscopes)

    def resetAssertions(self):
        """
        Remove all assertions.

        SMT-LIB:

        .. code-block:: smtlib

            ( reset-assertions )

        """
        self.csolver.resetAssertions()

    def setInfo(self, str keyword, str value):
        """Set info.

        SMT-LIB:

        .. code-block:: smtlib

            ( set-info <attribute> )

        :param keyword: the info flag
        :param value: the value of the info flag
        """
        self.csolver.setInfo(keyword.encode(), value.encode())

    def setLogic(self, str logic):
        """Set logic.

        SMT-LIB:

        .. code-block:: smtlib

            ( set-logic <symbol> )

        :param logic: the logic to set
        """
        self.csolver.setLogic(logic.encode())

    def setOption(self, str option, str value):
        """Set option.

        SMT-LIB:

        .. code-block:: smtlib

            ( set-option <option> )

        :param option: the option name
        :param value: the option value
        """
        self.csolver.setOption(option.encode(), value.encode())


    def getInterpolant(self, Term conj, *args):
        """Get an interpolant.

        SMT-LIB:

        .. code-block:: smtlib

            ( get-interpolant <conj> )
            ( get-interpolant <conj> <grammar> )

        Requires option :ref:`produce-interpolants <lbl-option-produce-interpolants>` to be set to a mode different from `none`.

        Supports the following variants:

        - ``Term getInteprolant(Term conj)``
        - ``Term getInteprolant(Term conj, Grammar grammar)``

        .. warning:: This method is experimental and may change in future
                     versions.
        
        :param conj: the conjecture term
        :param output: the term where the result will be stored
        :param grammar: a grammar for the inteprolant
        :return: True iff an interpolant was found
        """
        cdef Term result = Term(self)
        if len(args) == 0:
            result.cterm = self.csolver.getInterpolant(conj.cterm)
        else:
            assert len(args) == 1
            assert isinstance(args[0], Grammar)
            result.cterm = self.csolver.getInterpolant(conj.cterm, (<Grammar ?> args[0]).cgrammar)
        return result


    def getInterpolantNext(self):
        """
        Get the next interpolant. Can only be called immediately after
        a succesful call to get-interpolant or get-interpolant-next. 
        Is guaranteed to produce a syntactically different interpolant wrt the
        last returned interpolant if successful.

        SMT-LIB:

        .. code-block:: smtlib

            ( get-interpolant-next )

        Requires to enable incremental mode, and 
        option :ref:`produce-interpolants <lbl-option-produce-interpolants>` to be set to a mode different from `none`.

        .. warning:: This method is experimental and may change in future
                     versions.

        :param output: the term where the result will be stored
        :return: True iff an interpolant was found
        """
        cdef Term result = Term(self)
        result.cterm = self.csolver.getInterpolantNext()
        return result
        
    def getAbduct(self, Term conj, *args):
        """Get an abduct.

        SMT-LIB:

        .. code-block:: smtlib

            ( get-abduct <conj> )
            ( get-abduct <conj> <grammar> )

        Requires to enable option :ref:`produce-abducts <lbl-option-produce-abducts>`.

        Supports the following variants:

        - ``Term getAbduct(Term conj)``
        - ``Term getAbduct(Term conj, Grammar grammar)``

        .. warning:: This method is experimental and may change in future
                     versions.
        
        :param conj: the conjecture term
        :param output: the term where the result will be stored
        :param grammar: a grammar for the abduct 
        :return: True iff an abduct was found
        """
        cdef Term result = Term(self)
        if len(args) == 0:
            result.cterm  = self.csolver.getAbduct(conj.cterm)
        else:
            assert len(args) == 1
            assert isinstance(args[0], Grammar)
            result.cterm = self.csolver.getAbduct(conj.cterm, (<Grammar ?> args[0]).cgrammar)
        return result

    def getAbductNext(self):
        """
        Get the next abduct. Can only be called immediately after
        a succesful call to get-abduct or get-abduct-next. 
        Is guaranteed to produce a syntactically different abduct wrt the 
        last returned abduct if successful.

        SMT-LIB:

        .. code-block:: smtlib

            ( get-abduct-next )

        Requires to enable incremental mode, and 
        option :ref:`produce-abducts <lbl-option-produce-abducts>`.

        .. warning:: This method is experimental and may change in future
                     versions.

        :param output: the term where the result will be stored
        :return: True iff an abduct was found
        """
        cdef Term result = Term(self)
        result.cterm  = self.csolver.getAbductNext()
        return result

    def blockModel(self):
        """
        Block the current model. Can be called only if immediately preceded by a
        SAT or INVALID query.

        SMT-LIB:

        .. code-block:: smtlib
        
            (block-model)

        Requires enabling option
        :ref:`produce-models <lbl-option-produce-models>`
        and setting option
        :ref:`block-models <lbl-option-block-models>`
        to a mode other than ``none``.

        .. warning:: This method is experimental and may change in future
                     versions.
        """
        self.csolver.blockModel()

    def blockModelValues(self, terms):
        """
        Block the current model values of (at least) the values in terms. Can be
        called only if immediately preceded by a SAT or NOT_ENTAILED query.

        SMT-LIB:

        .. code-block:: smtlib

           (block-model-values ( <terms>+ ))

        Requires enabling option
        :ref:`produce-models <lbl-option-produce-models>`.

        .. warning:: This method is experimental and may change in future
                     versions.
        """
        cdef vector[c_Term] nts
        for t in terms:
            nts.push_back((<Term?> t).cterm)
        self.csolver.blockModelValues(nts)

    def getInstantiations(self):
        """
        Return a string that contains information about all instantiations made
        by the quantifiers module.

        .. warning:: This method is experimental and may change in future
                     versions.
        """
        return self.csolver.getInstantiations()

    def getStatistics(self):
        """
        Returns a snapshot of the current state of the statistic values of this
        solver. The returned object is completely decoupled from the solver and
        will not change when the solver is used again.
        """
        res = Statistics()
        res.cstats = self.csolver.getStatistics()
        return res


cdef class Sort:
    """
    The sort of a cvc5 term.
    """
    cdef c_Sort csort
    cdef Solver solver
    def __cinit__(self, Solver solver):
        # csort always set by Solver
        self.solver = solver

    def __eq__(self, Sort other):
        return self.csort == other.csort

    def __ne__(self, Sort other):
        return self.csort != other.csort

    def __lt__(self, Sort other):
        return self.csort < other.csort

    def __gt__(self, Sort other):
        return self.csort > other.csort

    def __le__(self, Sort other):
        return self.csort <= other.csort

    def __ge__(self, Sort other):
        return self.csort >= other.csort

    def __str__(self):
        return self.csort.toString().decode()

    def __repr__(self):
        return self.csort.toString().decode()

    def __hash__(self):
        return csorthash(self.csort)

    def hasSymbol(self):
        """:return: True iff this sort has a symbol."""
        return self.csort.hasSymbol()

    def getSymbol(self):
        """
        Asserts :py:meth:`hasSymbol()`.

        :return: the raw symbol of the sort.
        """
        return self.csort.getSymbol().decode()

    def isNull(self):
        """:return: True if this Sort is a null sort."""
        return self.csort.isNull()

    def isBoolean(self):
        """
            Is this a Boolean sort?

            :return: True if the sort is the Boolean sort.
        """
        return self.csort.isBoolean()

    def isInteger(self):
        """
            Is this an integer sort?

            :return: True if the sort is the integer sort.
        """
        return self.csort.isInteger()

    def isReal(self):
        """
            Is this a real sort?

            :return: True if the sort is the real sort.
        """
        return self.csort.isReal()

    def isString(self):
        """
            Is this a string sort?

            :return: True if the sort is the string sort.
        """
        return self.csort.isString()

    def isRegExp(self):
        """
            Is this a regexp sort?

            :return: True if the sort is the regexp sort.
        """
        return self.csort.isRegExp()

    def isRoundingMode(self):
        """
            Is this a rounding mode sort?

            :return: True if the sort is the rounding mode sort.
        """
        return self.csort.isRoundingMode()

    def isBitVector(self):
        """
            Is this a bit-vector sort?

            :return: True if the sort is a bit-vector sort.
        """
        return self.csort.isBitVector()

    def isFloatingPoint(self):
        """
            Is this a floating-point sort?

            :return: True if the sort is a bit-vector sort.
        """
        return self.csort.isFloatingPoint()

    def isDatatype(self):
        """
            Is this a datatype sort?

            :return: True if the sort is a datatype sort.
        """
        return self.csort.isDatatype()

    def isConstructor(self):
        """
            Is this a constructor sort?

            :return: True if the sort is a constructor sort.
        """
        return self.csort.isConstructor()

    def isSelector(self):
        """
            Is this a selector sort?

            :return: True if the sort is a selector sort.
        """
        return self.csort.isSelector()

    def isTester(self):
        """
            Is this a tester sort?

            :return: True if the sort is a selector sort.
        """
        return self.csort.isTester()

    def isUpdater(self):
        """
            Is this a datatype updater sort?

            :return: True if the sort is a datatype updater sort.
        """
        return self.csort.isUpdater()

    def isFunction(self):
        """
            Is this a function sort?

            :return: True if the sort is a function sort.
        """
        return self.csort.isFunction()

    def isPredicate(self):
        """
            Is this a predicate sort?
            That is, is this a function sort mapping to Boolean? All predicate
            sorts are also function sorts.

            :return: True if the sort is a predicate sort.
        """
        return self.csort.isPredicate()

    def isTuple(self):
        """
            Is this a tuple sort?

            :return: True if the sort is a tuple sort.
        """
        return self.csort.isTuple()

    def isRecord(self):
        """
            Is this a record sort?

            .. warning:: This method is experimental and may change in future
                        versions.

            :return: True if the sort is a record sort.
        """
        return self.csort.isRecord()

    def isArray(self):
        """
            Is this an array sort?

            :return: True if the sort is an array sort.
        """
        return self.csort.isArray()

    def isSet(self):
        """
            Is this a set sort?

            :return: True if the sort is a set sort.
        """
        return self.csort.isSet()

    def isBag(self):
        """
            Is this a bag sort?

            :return: True if the sort is a bag sort.
        """
        return self.csort.isBag()

    def isSequence(self):
        """
            Is this a sequence sort?

            :return: True if the sort is a sequence sort.
        """
        return self.csort.isSequence()

    def isUninterpretedSort(self):
        """
            Is this a sort uninterpreted?

            :return: True if the sort is uninterpreted.
        """
        return self.csort.isUninterpretedSort()

    def isUninterpretedSortConstructor(self):
        """
            Is this a sort constructor kind?

            An uninterpreted sort constructor is an uninterpreted sort with
            arity > 0.

            :return: True if this a sort constructor kind.
        """
        return self.csort.isUninterpretedSortConstructor()

    def isInstantiated(self):
        """
            Is this an instantiated (parametric datatype or uninterpreted sort
            constructor) sort?

            An instantiated sort is a sort that has been constructed from
            instantiating a sort parameters with sort arguments
            (see Sort::instantiate()).

            :return: True if this is an instantiated sort.
        """
        return self.csort.isInstantiated()

    def getDatatype(self):
        """
            :return: the underlying datatype of a datatype sort
        """
        cdef Datatype d = Datatype(self.solver)
        d.cd = self.csort.getDatatype()
        return d

    def instantiate(self, params):
        """
            Instantiate a parameterized datatype sort or uninterpreted sort
            constructor sort.
            Create sorts parameter with :py:meth:`Solver.mkParamSort()`

            .. warning:: This method is experimental and may change in future
                         versions.

            :param params: the list of sort parameters to instantiate with
        """
        cdef Sort sort = Sort(self.solver)
        cdef vector[c_Sort] v
        for s in params:
            v.push_back((<Sort?> s).csort)
        sort.csort = self.csort.instantiate(v)
        return sort

    def substitute(self, sort_or_list_1, sort_or_list_2):
        """
        Substitution of Sorts.

        Note that this replacement is applied during a pre-order traversal and
        only once to the sort. It is not run until fix point. In the case that
        sort_or_list_1 contains duplicates, the replacement earliest in the list
        takes priority.

        For example,
        ``(Array A B) .substitute([A, C], [(Array C D), (Array A B)])`` will
        return ``(Array (Array C D) B)``.

        .. warning:: This method is experimental and may change in future
                     versions.

        :param sort_or_list_1: the subsort or subsorts to be substituted within this sort.
        :param sort_or_list_2: the sort or list of sorts replacing the substituted subsort.
        """

        # The resulting sort after substitution
        cdef Sort sort = Sort(self.solver)
        # lists for substitutions
        cdef vector[c_Sort] ces
        cdef vector[c_Sort] creplacements

        # normalize the input parameters to be lists
        if isinstance(sort_or_list_1, list):
            assert isinstance(sort_or_list_2, list)
            es = sort_or_list_1
            replacements = sort_or_list_2
            if len(es) != len(replacements):
                raise RuntimeError("Expecting list inputs to substitute to "
                                   "have the same length but got: "
                                   "{} and {}".format(len(es), len(replacements)))

            for e, r in zip(es, replacements):
                ces.push_back((<Sort?> e).csort)
                creplacements.push_back((<Sort?> r).csort)

        else:
            # add the single elements to the vectors
            ces.push_back((<Sort?> sort_or_list_1).csort)
            creplacements.push_back((<Sort?> sort_or_list_2).csort)

        # call the API substitute method with lists
        sort.csort = self.csort.substitute(ces, creplacements)
        return sort


    def getConstructorArity(self):
        """
            :return: the arity of a constructor sort.
        """
        return self.csort.getConstructorArity()

    def getConstructorDomainSorts(self):
        """
            :return: the domain sorts of a constructor sort
        """
        domain_sorts = []
        for s in self.csort.getConstructorDomainSorts():
            sort = Sort(self.solver)
            sort.csort = s
            domain_sorts.append(sort)
        return domain_sorts

    def getConstructorCodomainSort(self):
        """
            :return: the codomain sort of a constructor sort
        """
        cdef Sort sort = Sort(self.solver)
        sort.csort = self.csort.getConstructorCodomainSort()
        return sort

    def getSelectorDomainSort(self):
        """
            :return: the domain sort of a selector sort
        """
        cdef Sort sort = Sort(self.solver)
        sort.csort = self.csort.getSelectorDomainSort()
        return sort

    def getSelectorCodomainSort(self):
        """
            :return: the codomain sort of a selector sort
        """
        cdef Sort sort = Sort(self.solver)
        sort.csort = self.csort.getSelectorCodomainSort()
        return sort

    def getTesterDomainSort(self):
        """
            :return: the domain sort of a tester sort
        """
        cdef Sort sort = Sort(self.solver)
        sort.csort = self.csort.getTesterDomainSort()
        return sort

    def getTesterCodomainSort(self):
        """
            :return: the codomain sort of a tester sort, which is the Boolean sort
        """
        cdef Sort sort = Sort(self.solver)
        sort.csort = self.csort.getTesterCodomainSort()
        return sort

    def getFunctionArity(self):
        """
            :return: the arity of a function sort
        """
        return self.csort.getFunctionArity()

    def getFunctionDomainSorts(self):
        """
            :return: the domain sorts of a function sort
        """
        domain_sorts = []
        for s in self.csort.getFunctionDomainSorts():
            sort = Sort(self.solver)
            sort.csort = s
            domain_sorts.append(sort)
        return domain_sorts

    def getFunctionCodomainSort(self):
        """
            :return: the codomain sort of a function sort
        """
        cdef Sort sort = Sort(self.solver)
        sort.csort = self.csort.getFunctionCodomainSort()
        return sort

    def getArrayIndexSort(self):
        """
            :return: the array index sort of an array sort
        """
        cdef Sort sort = Sort(self.solver)
        sort.csort = self.csort.getArrayIndexSort()
        return sort

    def getArrayElementSort(self):
        """
            :return: the array element sort of an array sort
        """
        cdef Sort sort = Sort(self.solver)
        sort.csort = self.csort.getArrayElementSort()
        return sort

    def getSetElementSort(self):
        """
            :return: the element sort of a set sort
        """
        cdef Sort sort = Sort(self.solver)
        sort.csort = self.csort.getSetElementSort()
        return sort

    def getBagElementSort(self):
        """
            :return: the element sort of a bag sort
        """
        cdef Sort sort = Sort(self.solver)
        sort.csort = self.csort.getBagElementSort()
        return sort

    def getSequenceElementSort(self):
        """
            :return: the element sort of a sequence sort
        """
        cdef Sort sort = Sort(self.solver)
        sort.csort = self.csort.getSequenceElementSort()
        return sort

    def getUninterpretedSortParamSorts(self):
        """
            :return: the parameter sorts of an uninterpreted sort
        """
        param_sorts = []
        for s in self.csort.getUninterpretedSortParamSorts():
            sort = Sort(self.solver)
            sort.csort = s
            param_sorts.append(sort)
        return param_sorts

    def getUninterpretedSortConstructorArity(self):
        """
            :return: the arity of a sort constructor sort
        """
        return self.csort.getUninterpretedSortConstructorArity()

    def getBitVectorSize(self):
        """
            :return: the bit-width of the bit-vector sort
        """
        return self.csort.getBitVectorSize()

    def getFloatingPointExponentSize(self):
        """
            :return: the bit-width of the exponent of the floating-point sort
        """
        return self.csort.getFloatingPointExponentSize()

    def getFloatingPointSignificandSize(self):
        """
            :return: the width of the significand of the floating-point sort
        """
        return self.csort.getFloatingPointSignificandSize()

    def getDatatypeParamSorts(self):
        """
             Return the parameters of a parametric datatype sort. If this sort
             is a non-instantiated parametric datatype, this returns the
             parameter sorts of the underlying datatype. If this sort is an
             instantiated parametric datatype, then this returns the sort
             parameters that were used to construct the sort via
             :py:meth:`instantiate()`.

             :return: the parameter sorts of a parametric datatype sort
        """
        param_sorts = []
        for s in self.csort.getDatatypeParamSorts():
            sort = Sort(self.solver)
            sort.csort = s
            param_sorts.append(sort)
        return param_sorts

    def getDatatypeArity(self):
        """
            :return: the arity of a datatype sort
        """
        return self.csort.getDatatypeArity()

    def getTupleLength(self):
        """
            :return: the length of a tuple sort
        """
        return self.csort.getTupleLength()

    def getTupleSorts(self):
        """
            :return: the element sorts of a tuple sort
        """
        tuple_sorts = []
        for s in self.csort.getTupleSorts():
            sort = Sort(self.solver)
            sort.csort = s
            tuple_sorts.append(sort)
        return tuple_sorts


cdef class Statistics:
    """
    The cvc5 Statistics.
    Wrapper class for :cpp:class:`cvc5::api::Statistics`.
    Obtain a single statistic value using ``stats["name"]`` and a dictionary
    with all (visible) statistics using ``stats.get(internal=False, defaulted=False)``.
    """
    cdef c_Statistics cstats

    cdef __stat_to_dict(self, const c_Stat& s):
        res = None
        if s.isInt():
            res = s.getInt()
        elif s.isDouble():
            res = s.getDouble()
        elif s.isString():
            res = s.getString().decode()
        elif s.isHistogram():
            res = { h.first.decode(): h.second for h in s.getHistogram() }
        return {
            'defaulted': s.isDefault(),
            'internal': s.isInternal(),
            'value': res
        }

    def __getitem__(self, str name):
        """Get the statistics information for the statistic called ``name``."""
        return self.__stat_to_dict(self.cstats.get(name.encode()))

    def get(self, bint internal = False, bint defaulted = False):
        """Get all statistics. See :cpp:class:`cvc5::api::Statistics::begin()` for more information."""
        cdef c_Statistics.iterator it = self.cstats.begin(internal, defaulted)
        cdef pair[string,c_Stat]* s
        res = {}
        while it != self.cstats.end():
            s = &dereference(it)
            res[s.first.decode()] = self.__stat_to_dict(s.second)
            preincrement(it)
        return res


cdef class Term:
    """
    A cvc5 Term.
    Wrapper class for :cpp:class:`cvc5::api::Term`.
    """
    cdef c_Term cterm
    cdef Solver solver
    def __cinit__(self, Solver solver):
        # cterm always set in the Solver object
        self.solver = solver

    def __eq__(self, Term other):
        return self.cterm == other.cterm

    def __ne__(self, Term other):
        return self.cterm != other.cterm

    def __lt__(self, Term other):
        return self.cterm < other.cterm

    def __gt__(self, Term other):
        return self.cterm > other.cterm

    def __le__(self, Term other):
        return self.cterm <= other.cterm

    def __ge__(self, Term other):
        return self.cterm >= other.cterm

    def __getitem__(self, int index):
        cdef Term term = Term(self.solver)
        if index >= 0:
            term.cterm = self.cterm[index]
        else:
            raise ValueError("Expecting a non-negative integer or string")
        return term

    def __str__(self):
        return self.cterm.toString().decode()

    def __repr__(self):
        return self.cterm.toString().decode()

    def __iter__(self):
        for ci in self.cterm:
            term = Term(self.solver)
            term.cterm = ci
            yield term

    def __hash__(self):
        return ctermhash(self.cterm)

    def getNumChildren(self):
        """:return: the number of children of this term."""
        return self.cterm.getNumChildren()

    def getId(self):
        """:return: the id of this term."""
        return self.cterm.getId()

    def getKind(self):
        """:return: the :py:class:`cvc5.Kind` of this term."""
        return Kind(<int> self.cterm.getKind())

    def getSort(self):
        """:return: the :py:class:`cvc5.Sort` of this term."""
        cdef Sort sort = Sort(self.solver)
        sort.csort = self.cterm.getSort()
        return sort

    def substitute(self, term_or_list_1, term_or_list_2):
        """
	   :return: the result of simultaneously replacing the term(s) stored in ``term_or_list_1`` by the term(s) stored in ``term_or_list_2`` in this term.
	   
        Note that this replacement is applied during a pre-order traversal and
        only once to the term. It is not run until fix point. In the case that
        terms contains duplicates, the replacement earliest in the list takes
        priority. For example, calling substitute on ``f(x,y)`` with

        .. code:: python

            term_or_list_1 = [ x, z ], term_or_list_2 = [ g(z), w ]
        
        results in the term ``f(g(z),y)``.
	    """
        # The resulting term after substitution
        cdef Term term = Term(self.solver)
        # lists for substitutions
        cdef vector[c_Term] ces
        cdef vector[c_Term] creplacements

        # normalize the input parameters to be lists
        if isinstance(term_or_list_1, list):
            assert isinstance(term_or_list_2, list)
            es = term_or_list_1
            replacements = term_or_list_2
            if len(es) != len(replacements):
                raise RuntimeError("Expecting list inputs to substitute to "
                                   "have the same length but got: "
                                   "{} and {}".format(len(es), len(replacements)))

            for e, r in zip(es, replacements):
                ces.push_back((<Term?> e).cterm)
                creplacements.push_back((<Term?> r).cterm)

        else:
            # add the single elements to the vectors
            ces.push_back((<Term?> term_or_list_1).cterm)
            creplacements.push_back((<Term?> term_or_list_2).cterm)

        # call the API substitute method with lists
        term.cterm = self.cterm.substitute(ces, creplacements)
        return term

    def hasOp(self):
        """:return: True iff this term has an operator."""
        return self.cterm.hasOp()

    def getOp(self):
        """
        .. note:: This is safe to call when :py:meth:`hasOp()` returns True.

        :return: the :py:class:`cvc5.Op` used to create this Term.
        """
        cdef Op op = Op(self.solver)
        op.cop = self.cterm.getOp()
        return op

    def hasSymbol(self):
        """:return: True iff this term has a symbol."""
        return self.cterm.hasSymbol()

    def getSymbol(self):
        """
        Asserts :py:meth:`hasSymbol()`.

        :return: the raw symbol of the term.
        """
        return self.cterm.getSymbol().decode()

    def isNull(self):
        """:return: True iff this term is a null term."""
        return self.cterm.isNull()

    def notTerm(self):
        """
	   Boolean negation.

	   :return: the Boolean negation of this term.
	"""
        cdef Term term = Term(self.solver)
        term.cterm = self.cterm.notTerm()
        return term

    def andTerm(self, Term t):
        """
	   Boolean and.

           :param t: a Boolean term
	   :return: the conjunction of this term and the given term
	"""
        cdef Term term = Term(self.solver)
        term.cterm = self.cterm.andTerm((<Term> t).cterm)
        return term

    def orTerm(self, Term t):
        """
	   Boolean or.

           :param t: a Boolean term
	   :return: the disjunction of this term and the given term
	"""
        cdef Term term = Term(self.solver)
        term.cterm = self.cterm.orTerm(t.cterm)
        return term

    def xorTerm(self, Term t):
        """
	   Boolean exclusive or.

           :param t: a Boolean term
	   :return: the exclusive disjunction of this term and the given term
	"""
        cdef Term term = Term(self.solver)
        term.cterm = self.cterm.xorTerm(t.cterm)
        return term

    def eqTerm(self, Term t):
        """
	   Equality

           :param t: a Boolean term
	   :return: the Boolean equivalence of this term and the given term
	"""
        cdef Term term = Term(self.solver)
        term.cterm = self.cterm.eqTerm(t.cterm)
        return term

    def impTerm(self, Term t):
        """
	   Boolean Implication.

           :param t: a Boolean term
	   :return: the implication of this term and the given term
	"""
        cdef Term term = Term(self.solver)
        term.cterm = self.cterm.impTerm(t.cterm)
        return term

    def iteTerm(self, Term then_t, Term else_t):
        """
	   If-then-else with this term as the Boolean condition.

           :param then_t: the `then` term
           :param else_t: the `else` term
	   :return: the if-then-else term with this term as the Boolean condition
	"""
        cdef Term term = Term(self.solver)
        term.cterm = self.cterm.iteTerm(then_t.cterm, else_t.cterm)
        return term

    def isConstArray(self):
        """:return: True iff this term is a constant array."""
        return self.cterm.isConstArray()

    def getConstArrayBase(self):
        """
	   Asserts :py:meth:`isConstArray()`.

	   :return: the base (element stored at all indicies) of this constant array
	"""
        cdef Term term = Term(self.solver)
        term.cterm = self.cterm.getConstArrayBase()
        return term

    def isBooleanValue(self):
        """:return: True iff this term is a Boolean value."""
        return self.cterm.isBooleanValue()

    def getBooleanValue(self):
        """
	   Asserts :py:meth:`isBooleanValue()`

	   :return: the representation of a Boolean value as a native Boolean value.
	"""
        return self.cterm.getBooleanValue()

    def isStringValue(self):
        """:return: True iff this term is a string value."""
        return self.cterm.isStringValue()

    def getStringValue(self):
        """
        Asserts :py:meth:`isStringValue()`.

        .. note::
           This method is not to be confused with :py:meth:`__str__()` which
           returns the term in some string representation, whatever data it
           may hold.

        :return: the string term as a native string value.
        """
        cdef Py_ssize_t size
        cdef c_wstring s = self.cterm.getStringValue()
        return PyUnicode_FromWideChar(s.data(), s.size())

    def getRealOrIntegerValueSign(self):
        """
        Get integer or real value sign. Must be called on integer or real values,
        or otherwise an exception is thrown.
        
        :return: 0 if this term is zero, -1 if this term is a negative real or
                 integer value, 1 if this term is a positive real or integer
                 value.
        """
        return self.cterm.getRealOrIntegerValueSign()

    def isIntegerValue(self):
        """:return: True iff this term is an integer value."""
        return self.cterm.isIntegerValue()
    
    def getIntegerValue(self):
        """
	   Asserts :py:meth:`isIntegerValue()`.
	   
	   :return: the integer term as a native python integer.
	"""
        return int(self.cterm.getIntegerValue().decode())

    def isFloatingPointPosZero(self):
        """:return: True iff the term is the floating-point value for positive zero."""
        return self.cterm.isFloatingPointPosZero()

    def isFloatingPointNegZero(self):
        """:return: True iff the term is the floating-point value for negative zero."""
        return self.cterm.isFloatingPointNegZero()

    def isFloatingPointPosInf(self):
        """:return: True iff the term is the floating-point value for positive infinity."""
        return self.cterm.isFloatingPointPosInf()

    def isFloatingPointNegInf(self):
        """:return: True iff the term is the floating-point value for negative infinity."""
        return self.cterm.isFloatingPointNegInf()

    def isFloatingPointNaN(self):
        """:return: True iff the term is the floating-point value for not a number."""
        return self.cterm.isFloatingPointNaN()

    def isFloatingPointValue(self):
        """:return: True iff this term is a floating-point value."""
        return self.cterm.isFloatingPointValue()

    def getFloatingPointValue(self):
        """
	   Asserts :py:meth:`isFloatingPointValue()`.

	   :return: the representation of a floating-point value as a tuple of the exponent width, the significand width and a bit-vector value.
	"""
        cdef c_tuple[uint32_t, uint32_t, c_Term] t = self.cterm.getFloatingPointValue()
        cdef Term term = Term(self.solver)
        term.cterm = get2(t)
        return (get0(t), get1(t), term)

    def isSetValue(self):
        """
        A term is a set value if it is considered to be a (canonical) constant
        set value.  A canonical set value is one whose AST is:

        .. code::

            (union
                (singleton c1) ... (union (singleton c_{n-1}) (singleton c_n))))

        where ``c1 ... cn`` are values ordered by id such that
        ``c1 > ... > cn`` (see also :cpp:func:`cvc5::api::Term::operator>()`).

        .. note::
            A universe set term ``(kind SET_UNIVERSE)`` is not considered to be
            a set value.

        :return: True if the term is a set value.
        """
        return self.cterm.isSetValue()

    def getSetValue(self):
        """
	   Asserts :py:meth:`isSetValue()`.

	   :return: the representation of a set value as a set of terms.
	"""
        elems = set()
        for e in self.cterm.getSetValue():
            term = Term(self.solver)
            term.cterm = e
            elems.add(term)
        return elems

    def isSequenceValue(self):
        """:return: True iff this term is a sequence value."""
        return self.cterm.isSequenceValue()

    def getSequenceValue(self):
        """
        Asserts :py:meth:`isSequenceValue()`.

        .. note::
            It is usually necessary for sequences to call
            :py:meth:`Solver.simplify()` to turn a sequence that is constructed
            by, e.g., concatenation of unit sequences, into a sequence value.

        :return: the representation of a sequence value as a vector of terms.
        """
        elems = []
        for e in self.cterm.getSequenceValue():
            term = Term(self.solver)
            term.cterm = e
            elems.append(term)
        return elems

    def isUninterpretedSortValue(self):
        """:return: True iff this term is a value from an uninterpreted sort."""
        return self.cterm.isUninterpretedSortValue()

    def getUninterpretedSortValue(self):
        """
	   Asserts :py:meth:`isUninterpretedSortValue()`.

	   :return: the representation of an uninterpreted value as a pair of its sort and its index.
	"""
        return self.cterm.getUninterpretedSortValue()

    def isTupleValue(self):
        """:return: True iff this term is a tuple value."""
        return self.cterm.isTupleValue()

    def isRoundingModeValue(self):
        """:return: True if the term is a floating-point rounding mode value."""
        return self.cterm.isRoundingModeValue()

    def getRoundingModeValue(self):
        """
        Asserts isRoundingModeValue().
        :return: the floating-point rounding mode value held by the term.
        """
        return RoundingMode(<int> self.cterm.getRoundingModeValue())

    def getTupleValue(self):
        """
	   Asserts :py:meth:`isTupleValue()`.

	   :return: the representation of a tuple value as a vector of terms.
	"""
        elems = []
        for e in self.cterm.getTupleValue():
            term = Term(self.solver)
            term.cterm = e
            elems.append(term)
        return elems

    def isRealValue(self):
        """
	    .. note:: A term of kind PI is not considered to be a real value.

	    :return: True iff this term is a rational value.
        """
        return self.cterm.isRealValue()

    def getRealValue(self):
        """
	   Asserts :py:meth:`isRealValue()`.

	   :return: the representation of a rational value as a python Fraction.
	"""
        return Fraction(self.cterm.getRealValue().decode())

    def isBitVectorValue(self):
        """:return: True iff this term is a bit-vector value."""
        return self.cterm.isBitVectorValue()

    def getBitVectorValue(self, base = 2):
        """
	   Asserts :py:meth:`isBitVectorValue()`.
	   Supported bases are 2 (bit string), 10 (decimal string) or 16 (hexdecimal string).

	   :return: the representation of a bit-vector value in string representation. 
	"""
        return self.cterm.getBitVectorValue(base).decode()

    def toPythonObj(self):
        """
        Converts a constant value Term to a Python object.

        Currently supports:

          - Boolean -- returns a Python bool
          - Int     -- returns a Python int
          - Real    -- returns a Python Fraction
          - BV      -- returns a Python int (treats BV as unsigned)
          - String  -- returns a Python Unicode string
          - Array   -- returns a Python dict mapping indices to values. the constant base is returned as the default value

        """

        if self.isBooleanValue():
            return self.getBooleanValue()
        elif self.isIntegerValue():
            return self.getIntegerValue()
        elif self.isRealValue():
            return self.getRealValue()
        elif self.isBitVectorValue():
            return int(self.getBitVectorValue(), 2)
        elif self.isStringValue():
            return self.getStringValue()
        elif self.getSort().isArray():
            res = None
            keys = []
            values = []
            base_value = None
            to_visit = [self]
            # Array models are represented as a series of store operations
            # on a constant array
            while to_visit:
                t = to_visit.pop()
                if t.getKind().value == c_Kind.STORE:
                    # save the mappings
                    keys.append(t[1].toPythonObj())
                    values.append(t[2].toPythonObj())
                    to_visit.append(t[0])
                else:
                    assert t.getKind().value == c_Kind.CONST_ARRAY
                    base_value = t.getConstArrayBase().toPythonObj()

            assert len(keys) == len(values)
            assert base_value is not None

            # put everything in a dictionary with the constant
            # base as the result for any index not included in the stores
            res = defaultdict(lambda : base_value)
            for k, v in zip(keys, values):
                res[k] = v

            return res


# Generate unknown explanations
cdef __unknown_explanations = {
    <int> REQUIRES_FULL_CHECK: "RequiresFullCheck",
    <int> INCOMPLETE: "Incomplete",
    <int> TIMEOUT: "Timeout",
    <int> RESOURCEOUT: "Resourceout",
    <int> MEMOUT: "Memout",
    <int> INTERRUPTED: "Interrupted",
    <int> NO_STATUS: "NoStatus",
    <int> UNSUPPORTED: "Unsupported",
    <int> OTHER: "Other",
    <int> UNKNOWN_REASON: "UnknownReason"
}

mod_ref = sys.modules[__name__]
for ue_int, name in __unknown_explanations.items():
    u = UnknownExplanation(ue_int)

    if name in dir(mod_ref):
        raise RuntimeError("Redefinition of Python UnknownExplanation %s."%name)

    setattr(mod_ref, name, u)

del u
del ue_int
del name<|MERGE_RESOLUTION|>--- conflicted
+++ resolved
@@ -2245,31 +2245,6 @@
         """
         return self.csolver.isModelCoreSymbol(v.cterm)
 
-<<<<<<< HEAD
-    def getModel(self, sorts, terms):
-        """
-        Get the model
-
-        SMT-LIB:
-
-        .. code-block:: smtlib
-
-            ( get-model )
-         
-        Requires to enable option :ref:`produce-models<lbl-option-produce-models>`.
-
-        :param sort: the list of uninterpreted sorts that should be printed in the model.
-        :param vars: the list of free constants that should be printed in the model. A subset of these may be printed based on `isModelCoreSymbol`.
-        :return: a string representing the model.
-        """
-        cdef vector[c_Sort] csorts
-        cdef vector[c_Term] cterms
-        for s in sorts:
-          csorts.push_back((<Sort?> s).csort)
-        for t in terms:
-          cterms.push_back((<Term?> t).cterm)
-        return self.csolver.getModel(csorts, cterms).decode()
-
     def getQuantifierElimination(self, Term term):
         """Do quantifier elimination.
 
@@ -2345,7 +2320,7 @@
         cdef Term result = Term(self)
         result.cterm = self.csolver.getQuantifierEliminationDisjunct(term.cterm)
         return result
-=======
+    
     def getModel(self, sorts, consts):
         """Get the model
 
@@ -2378,7 +2353,6 @@
             cconsts.push_back((<Term?> const).cterm)
 
         return self.csolver.getModel(csorts, cconsts)
->>>>>>> 6c64864f
 
     def getValueSepHeap(self):
         """When using separation logic, obtain the term for the heap.
