--- conflicted
+++ resolved
@@ -1968,7 +1968,6 @@
             result.append(term)
         return result
 
-<<<<<<< HEAD
     def findSynth(self, fst):
         """
             Find a target term of interest using sygus enumeration, with no
@@ -2031,38 +2030,7 @@
         cdef Term term = Term(self)
         term.cterm = self.csolver.findSynthNext()
         return term
-    
-    def synthInv(self, symbol, bound_vars, Grammar grammar=None):
-        """
-            Synthesize invariant.
-
-            SyGuS v2:
-
-            .. code-block:: smtlib
-
-                ( synth-inv <symbol> ( <boundVars>* ) <grammar> )
-
-            :param symbol: The name of the invariant.
-            :param boundVars: The parameters to this invariant.
-            :param grammar: The syntactic constraints.
-            :return: The invariant.
-        """
-        cdef Term term = Term(self)
-        cdef vector[c_Term] v
-        for bv in bound_vars:
-            v.push_back((<Term?> bv).cterm)
-        if grammar is None:
-            term.cterm = self.csolver.synthInv(
-                    symbol.encode(), <const vector[c_Term]&> v)
-        else:
-            term.cterm = self.csolver.synthInv(
-                    symbol.encode(),
-                    <const vector[c_Term]&> v,
-                    grammar.cgrammar)
-        return term
-
-=======
->>>>>>> a22d9b7a
+
     def checkSatAssuming(self, *assumptions):
         """
             Check satisfiability assuming the given formula.
