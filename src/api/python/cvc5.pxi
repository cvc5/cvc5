--- conflicted
+++ resolved
@@ -3621,10 +3621,6 @@
             .. note::
 
                 This is safe to call when :py:meth:`hasOp()` returns True.
-<<<<<<< HEAD
-
-=======
->>>>>>> a9ae5086
         """
         cdef Op op = Op(self.solver)
         op.cop = self.cterm.getOp()
