from collections import defaultdict, Set
from fractions import Fraction
from functools import wraps
import sys

from libc.stdint cimport int32_t, int64_t, uint32_t, uint64_t
from libc.stddef cimport wchar_t

from libcpp.pair cimport pair
from libcpp.set cimport set as c_set
from libcpp.string cimport string
from libcpp.vector cimport vector

from cvc5 cimport cout
from cvc5 cimport Datatype as c_Datatype
from cvc5 cimport DatatypeConstructor as c_DatatypeConstructor
from cvc5 cimport DatatypeConstructorDecl as c_DatatypeConstructorDecl
from cvc5 cimport DatatypeDecl as c_DatatypeDecl
from cvc5 cimport DatatypeSelector as c_DatatypeSelector
from cvc5 cimport Result as c_Result
from cvc5 cimport RoundingMode as c_RoundingMode
from cvc5 cimport UnknownExplanation as c_UnknownExplanation
from cvc5 cimport Op as c_Op
from cvc5 cimport Solver as c_Solver
from cvc5 cimport Grammar as c_Grammar
from cvc5 cimport Sort as c_Sort
from cvc5 cimport ROUND_NEAREST_TIES_TO_EVEN, ROUND_TOWARD_POSITIVE
from cvc5 cimport ROUND_TOWARD_NEGATIVE, ROUND_TOWARD_ZERO
from cvc5 cimport ROUND_NEAREST_TIES_TO_AWAY
from cvc5 cimport REQUIRES_FULL_CHECK, INCOMPLETE, TIMEOUT
from cvc5 cimport RESOURCEOUT, MEMOUT, INTERRUPTED
from cvc5 cimport NO_STATUS, UNSUPPORTED, UNKNOWN_REASON
from cvc5 cimport OTHER
from cvc5 cimport Term as c_Term
from cvc5 cimport hash as c_hash
from cvc5 cimport wstring as c_wstring
from cvc5 cimport tuple as c_tuple
from cvc5 cimport get0, get1, get2
from cvc5kinds cimport Kind as c_Kind

cdef extern from "Python.h":
    wchar_t* PyUnicode_AsWideCharString(object, Py_ssize_t *)
    object PyUnicode_FromWideChar(const wchar_t*, Py_ssize_t)
    void PyMem_Free(void*)

################################## DECORATORS #################################
def expand_list_arg(num_req_args=0):
    """
    Creates a decorator that looks at index num_req_args of the args,
    if it's a list, it expands it before calling the function.
    """
    def decorator(func):
        @wraps(func)
        def wrapper(owner, *args):
            if len(args) == num_req_args + 1 and \
               isinstance(args[num_req_args], list):
                args = list(args[:num_req_args]) + args[num_req_args]
            return func(owner, *args)
        return wrapper
    return decorator
###############################################################################

# Style Guidelines
### Using PEP-8 spacing recommendations
### Limit linewidth to 79 characters
### Break before binary operators
### surround top level functions and classes with two spaces
### separate methods by one space
### use spaces in functions sparingly to separate logical blocks
### can omit spaces between unrelated oneliners
### always use c++ default arguments
#### only use default args of None at python level

# References and pointers
# The Solver object holds a pointer to a c_Solver.
# This is because the assignment operator is deleted in the C++ API for solvers.
# Cython has a limitation where you can't stack allocate objects
# that have constructors with arguments:
# https://groups.google.com/forum/#!topic/cython-users/fuKd-nQLpBs.
# To get around that you can either have a nullary constructor and assignment
# or, use a pointer (which is what we chose).
# An additional complication of this is that to free up resources, you must
# know when to delete the object.
# Python will not follow the same scoping rules as in C++, so it must be
# able to reference count. To do this correctly, the solver must be a
# reference in the Python class for any class that keeps a pointer to
# the solver in C++ (to ensure the solver is not deleted before something
# that depends on it).


## Objects for hashing
cdef c_hash[c_Op] cophash = c_hash[c_Op]()
cdef c_hash[c_Sort] csorthash = c_hash[c_Sort]()
cdef c_hash[c_Term] ctermhash = c_hash[c_Term]()


cdef class Datatype:
    """
        A cvc5 datatype.
        Wrapper class for :cpp:class:`cvc5::api::Datatype`.
    """
    cdef c_Datatype cd
    cdef Solver solver
    def __cinit__(self, Solver solver):
        self.solver = solver

    def __getitem__(self, index):
        cdef DatatypeConstructor dc = DatatypeConstructor(self.solver)
        if isinstance(index, int) and index >= 0:
            dc.cdc = self.cd[(<int?> index)]
        elif isinstance(index, str):
            dc.cdc = self.cd[(<const string &> index.encode())]
        else:
            raise ValueError("Expecting a non-negative integer or string")
        return dc

    def getConstructor(self, str name):
        """
            :param name: the name of the constructor.
            :return: a constructor by name.
        """
        cdef DatatypeConstructor dc = DatatypeConstructor(self.solver)
        dc.cdc = self.cd.getConstructor(name.encode())
        return dc

    def getConstructorTerm(self, str name):
        """
            :param name: the name of the constructor.
            :return: the term representing the datatype constructor with the given name (see :cpp:func:`Datatype::getConstructorTerm() <cvc5::api::Datatype::getConstructorTerm>`).
        """
        cdef Term term = Term(self.solver)
        term.cterm = self.cd.getConstructorTerm(name.encode())
        return term

    def getSelector(self, str name):
        """
            :param name: the name of the selector..
            :return: a selector by name.
        """
        cdef DatatypeSelector ds = DatatypeSelector(self.solver)
        ds.cds = self.cd.getSelector(name.encode())
        return ds

    def getName(self):
        """
            :return: the name of the datatype.
        """
        return self.cd.getName().decode()

    def getNumConstructors(self):
        """
            :return: number of constructors in this datatype.
        """
        return self.cd.getNumConstructors()

    def isParametric(self):
        """:return: True if this datatype is parametric."""
        return self.cd.isParametric()

    def isCodatatype(self):
        """:return: True if this datatype corresponds to a co-datatype."""
        return self.cd.isCodatatype()

    def isTuple(self):
        """:return: True if this datatype corresponds to a tuple."""
        return self.cd.isTuple()

    def isRecord(self):
        """:return: True if this datatype corresponds to a record."""
        return self.cd.isRecord()

    def isFinite(self):
        """:return: True if this datatype is finite."""
        return self.cd.isFinite()

    def isWellFounded(self):
        """:return: True if this datatype is well-founded (see :cpp:func:`Datatype::isWellFounded() <cvc5::api::Datatype::isWellFounded>`)."""
        return self.cd.isWellFounded()

    def hasNestedRecursion(self):
        """:return: True if this datatype has nested recursion (see :cpp:func:`Datatype::hasNestedRecursion() <cvc5::api::Datatype::hasNestedRecursion>`)."""
        return self.cd.hasNestedRecursion()

    def isNull(self):
        """:return: True if this Datatype is a null object."""
        return self.cd.isNull()

    def __str__(self):
        return self.cd.toString().decode()

    def __repr__(self):
        return self.cd.toString().decode()

    def __iter__(self):
        for ci in self.cd:
            dc = DatatypeConstructor(self.solver)
            dc.cdc = ci
            yield dc


cdef class DatatypeConstructor:
    """
        A cvc5 datatype constructor.
        Wrapper class for :cpp:class:`cvc5::api::DatatypeConstructor`.
    """
    cdef c_DatatypeConstructor cdc
    cdef Solver solver
    def __cinit__(self, Solver solver):
        self.cdc = c_DatatypeConstructor()
        self.solver = solver

    def __getitem__(self, index):
        cdef DatatypeSelector ds = DatatypeSelector(self.solver)
        if isinstance(index, int) and index >= 0:
            ds.cds = self.cdc[(<int?> index)]
        elif isinstance(index, str):
            ds.cds = self.cdc[(<const string &> index.encode())]
        else:
            raise ValueError("Expecting a non-negative integer or string")
        return ds

    def getName(self):
        """
            :return: the name of the constructor.
        """
        return self.cdc.getName().decode()

    def getConstructorTerm(self):
        """
            :return: the constructor operator as a term.
        """
        cdef Term term = Term(self.solver)
        term.cterm = self.cdc.getConstructorTerm()
        return term

    def getSpecializedConstructorTerm(self, Sort retSort):
        """
            Specialized method for parametric datatypes (see :cpp:func:`DatatypeConstructor::getSpecializedConstructorTerm() <cvc5::api::DatatypeConstructor::getSpecializedConstructorTerm>`).

            :param retSort: the desired return sort of the constructor
            :return: the constructor operator as a term.
        """
        cdef Term term = Term(self.solver)
        term.cterm = self.cdc.getSpecializedConstructorTerm(retSort.csort)
        return term

    def getTesterTerm(self):
        """
            :return: the tester operator that is related to this constructor, as a term.
        """
        cdef Term term = Term(self.solver)
        term.cterm = self.cdc.getTesterTerm()
        return term

    def getNumSelectors(self):
        """
            :return: the number of selecters (so far) of this Datatype constructor.
        """
        return self.cdc.getNumSelectors()

    def getSelector(self, str name):
        """
            :param name: the name of the datatype selector.
            :return: the first datatype selector with the given name
        """
        cdef DatatypeSelector ds = DatatypeSelector(self.solver)
        ds.cds = self.cdc.getSelector(name.encode())
        return ds

    def getSelectorTerm(self, str name):
        """
            :param name: the name of the datatype selector.
            :return: a term representing the firstdatatype selector with the given name.
        """
        cdef Term term = Term(self.solver)
        term.cterm = self.cdc.getSelectorTerm(name.encode())
        return term

    def isNull(self):
        """:return: True if this DatatypeConstructor is a null object."""
        return self.cdc.isNull()

    def __str__(self):
        return self.cdc.toString().decode()

    def __repr__(self):
        return self.cdc.toString().decode()

    def __iter__(self):
        for ci in self.cdc:
            ds = DatatypeSelector(self.solver)
            ds.cds = ci
            yield ds


cdef class DatatypeConstructorDecl:
    """
        A cvc5 datatype constructor declaration.
        Wrapper class for :cpp:class:`cvc5::api::DatatypeConstructorDecl`.
    """
    cdef c_DatatypeConstructorDecl cddc
    cdef Solver solver

    def __cinit__(self, Solver solver):
        self.solver = solver

    def addSelector(self, str name, Sort sort):
        """
            Add datatype selector declaration.

            :param name: the name of the datatype selector declaration to add.
            :param sort: the range sort of the datatype selector declaration to add.
        """
        self.cddc.addSelector(name.encode(), sort.csort)

    def addSelectorSelf(self, str name):
        """
            Add datatype selector declaration whose range sort is the datatype itself.

            :param name: the name of the datatype selector declaration to add.
        """
        self.cddc.addSelectorSelf(name.encode())

    def isNull(self):
        """:return: True if this DatatypeConstructorDecl is a null object."""
        return self.cddc.isNull()

    def __str__(self):
        return self.cddc.toString().decode()

    def __repr__(self):
        return self.cddc.toString().decode()


cdef class DatatypeDecl:
    """
        A cvc5 datatype declaration.
        Wrapper class for :cpp:class:`cvc5::api::DatatypeDecl`.
    """
    cdef c_DatatypeDecl cdd
    cdef Solver solver
    def __cinit__(self, Solver solver):
        self.solver = solver

    def addConstructor(self, DatatypeConstructorDecl ctor):
        """
            Add a datatype constructor declaration.

            :param ctor: the datatype constructor declaration to add.
        """
        self.cdd.addConstructor(ctor.cddc)

    def getNumConstructors(self):
        """
            :return: number of constructors (so far) for this datatype declaration.
        """
        return self.cdd.getNumConstructors()

    def isParametric(self):
        """
            :return: is this datatype declaration parametric?
        """
        return self.cdd.isParametric()

    def getName(self):
        """
            :return: the name of this datatype declaration.
        """
        return self.cdd.getName().decode()

    def isNull(self):
        """:return: True if this DatatypeDecl is a null object."""
        return self.cdd.isNull()

    def __str__(self):
        return self.cdd.toString().decode()

    def __repr__(self):
        return self.cdd.toString().decode()


cdef class DatatypeSelector:
    """
        A cvc5 datatype selector.
        Wrapper class for :cpp:class:`cvc5::api::DatatypeSelector`.
    """
    cdef c_DatatypeSelector cds
    cdef Solver solver
    def __cinit__(self, Solver solver):
        self.cds = c_DatatypeSelector()
        self.solver = solver

    def getName(self):
        """
            :return: the name of this datatype selector.
        """
        return self.cds.getName().decode()

    def getSelectorTerm(self):
        """
            :return: the selector opeartor of this datatype selector as a term.
        """
        cdef Term term = Term(self.solver)
        term.cterm = self.cds.getSelectorTerm()
        return term

    def getUpdaterTerm(self):
        """
            :return: the updater opeartor of this datatype selector as a term.
        """
        cdef Term term = Term(self.solver)
        term.cterm = self.cds.getUpdaterTerm()
        return term

    def getRangeSort(self):
        """
            :return: the range sort of this selector.
        """
        cdef Sort sort = Sort(self.solver)
        sort.csort = self.cds.getRangeSort()
        return sort

    def isNull(self):
        """:return: True if this DatatypeSelector is a null object."""
        return self.cds.isNull()

    def __str__(self):
        return self.cds.toString().decode()

    def __repr__(self):
        return self.cds.toString().decode()


cdef class Op:
    """
        A cvc5 operator.
        An operator is a term that represents certain operators,
        instantiated with its required parameters, e.g.,
        a term of kind :cpp:enumerator:`BITVECTOR_EXTRACT`.
        Wrapper class for :cpp:class:`cvc5::api::Op`.
    """
    cdef c_Op cop
    cdef Solver solver
    def __cinit__(self, Solver solver):
        self.cop = c_Op()
        self.solver = solver

    def __eq__(self, Op other):
        return self.cop == other.cop

    def __ne__(self, Op other):
        return self.cop != other.cop

    def __str__(self):
        return self.cop.toString().decode()

    def __repr__(self):
        return self.cop.toString().decode()

    def __hash__(self):
        return cophash(self.cop)

    def getKind(self):
        """
            :return: the kind of this operator.
        """
        return kind(<int> self.cop.getKind())

    def isIndexed(self):
        """
            :return: True iff this operator is indexed.
        """
        return self.cop.isIndexed()

    def isNull(self):
        """
            :return: True iff this operator is a null term.
        """
        return self.cop.isNull()

    def getNumIndices(self):
        """
            :return: number of indices of this op.
        """
        return self.cop.getNumIndices()

    def getIndices(self):
        """
            :return: the indices used to create this Op (see :cpp:func:`Op::getIndices() <cvc5::api::Op::getIndices>`).
        """
        indices = None
        try:
            indices = self.cop.getIndices[string]().decode()
        except:
            pass

        try:
            indices = self.cop.getIndices[uint32_t]()
        except:
            pass

        try:
            indices = self.cop.getIndices[pair[uint32_t, uint32_t]]()
        except:
            pass

        if indices is None:
            raise RuntimeError("Unable to retrieve indices from {}".format(self))

        return indices

cdef class Grammar:
    """
        A Sygus Grammar.
        Wrapper class for :cpp:class:`cvc5::api::Grammar`.
    """
    cdef c_Grammar  cgrammar
    cdef Solver solver
    def __cinit__(self, Solver solver):
        self.solver = solver
        self.cgrammar = c_Grammar()

    def addRule(self, Term ntSymbol, Term rule):
        """
            Add ``rule`` to the set of rules corresponding to ``ntSymbol``.

            :param ntSymbol: the non-terminal to which the rule is added.
            :param rule: the rule to add.
        """
        self.cgrammar.addRule(ntSymbol.cterm, rule.cterm)

    def addAnyConstant(self, Term ntSymbol):
        """
            Allow ``ntSymbol`` to be an arbitrary constant.

            :param ntSymbol: the non-terminal allowed to be constant.
        """
        self.cgrammar.addAnyConstant(ntSymbol.cterm)

    def addAnyVariable(self, Term ntSymbol):
        """
            Allow ``ntSymbol`` to be any input variable to corresponding synth-fun/synth-inv with the same sort as ``ntSymbol``.

            :param ntSymbol: the non-terminal allowed to be any input variable.
        """
        self.cgrammar.addAnyVariable(ntSymbol.cterm)

    def addRules(self, Term ntSymbol, rules):
        """
            Add ``ntSymbol`` to the set of rules corresponding to ``ntSymbol``.

            :param ntSymbol: the non-terminal to which the rules are added.
            :param rules: the rules to add.
        """
        cdef vector[c_Term] crules
        for r in rules:
            crules.push_back((<Term?> r).cterm)
        self.cgrammar.addRules(ntSymbol.cterm, crules)

cdef class Result:
    """
        Encapsulation of a three-valued solver result, with explanations.
        Wrapper class for :cpp:class:`cvc5::api::Result`.
    """
    cdef c_Result cr
    def __cinit__(self):
        # gets populated by solver
        self.cr = c_Result()

    def isNull(self):
        """
            :return: True if Result is empty, i.e., a nullary Result,
            and not an actual result returned from a :cpp:func:`Solver::checkSat() <cvc5::api::Solver::checkSat>` (and friends) query.
        """
        return self.cr.isNull()

    def isSat(self):
        """
            :return: True if query was a satisfiable :cpp:func:`Solver::checkSat() <cvc5::api::Solver::checkSat>` or :cpp:func:`Solver::checkSatAssuming() <cvc5::api::Solver::checkSatAssuming>` query.
        """
        return self.cr.isSat()

    def isUnsat(self):
        """
            :return: True if query was an usatisfiable :cpp:func:`Solver::checkSat() <cvc5::api::Solver::checkSat>` or :cpp:func:`Solver::checkSatAssuming() <cvc5::api::Solver::checkSatAssuming>` query.
        """
        return self.cr.isUnsat()

    def isSatUnknown(self):
        """
            :return: True if query was a :cpp:func:`Solver::checkSat() <cvc5::api::Solver::checkSat>` or :cpp:func:`Solver::checkSatAssuming() <cvc5::api::Solver::checkSatAssuming>` query and cvc5 was not able to determine (un)satisfiability.
        """
        return self.cr.isSatUnknown()

    def isEntailed(self):
        """
            :return: True if corresponding query was an entailed :cpp:func:`Solver::checkEntailed() <cvc5::api::Solver::checkEntailed>` query.
        """
        return self.cr.isEntailed()

    def isNotEntailed(self):
        """
            :return: True if corresponding query was a :cpp:func:`Solver::checkEntailed() <cvc5::api::Solver::checkEntailed>` query that is not entailed.
        """
        return self.cr.isNotEntailed()

    def isEntailmentUnknown(self):
        """
            :return: True if query was a :cpp:func:`Solver::checkEntailed() <cvc5::api::Solver::checkEntailed>` query  query and cvc5 was not able to determine if it is entailed.
        """
        return self.cr.isEntailmentUnknown()

    def getUnknownExplanation(self):
        """
            :return: an explanation for an unknown query result.
        """
        return UnknownExplanation(<int> self.cr.getUnknownExplanation())

    def __eq__(self, Result other):
        return self.cr == other.cr

    def __ne__(self, Result other):
        return self.cr != other.cr

    def __str__(self):
        return self.cr.toString().decode()

    def __repr__(self):
        return self.cr.toString().decode()


cdef class RoundingMode:
    """
        Rounding modes for floating-point numbers.

        For many floating-point operations, infinitely precise results may not be
        representable with the number of available bits. Thus, the results are
        rounded in a certain way to one of the representable floating-point numbers.

        These rounding modes directly follow the SMT-LIB theory for floating-point
        arithmetic, which in turn is based on IEEE Standard 754 :cite:`IEEE754`.
        The rounding modes are specified in Sections 4.3.1 and 4.3.2 of the IEEE
        Standard 754.

        Wrapper class for :cpp:enum:`cvc5::api::RoundingMode`.
    """
    cdef c_RoundingMode crm
    cdef str name
    def __cinit__(self, int rm):
        # crm always assigned externally
        self.crm = <c_RoundingMode> rm
        self.name = __rounding_modes[rm]

    def __eq__(self, RoundingMode other):
        return (<int> self.crm) == (<int> other.crm)

    def __ne__(self, RoundingMode other):
        return not self.__eq__(other)

    def __hash__(self):
        return hash((<int> self.crm, self.name))

    def __str__(self):
        return self.name

    def __repr__(self):
        return self.name


cdef class UnknownExplanation:
    """
        Wrapper class for :cpp:enum:`cvc5::api::Result::UnknownExplanation`.
    """
    cdef c_UnknownExplanation cue
    cdef str name
    def __cinit__(self, int ue):
        # crm always assigned externally
        self.cue = <c_UnknownExplanation> ue
        self.name = __unknown_explanations[ue]

    def __eq__(self, UnknownExplanation other):
        return (<int> self.cue) == (<int> other.cue)

    def __ne__(self, UnknownExplanation other):
        return not self.__eq__(other)

    def __hash__(self):
        return hash((<int> self.crm, self.name))

    def __str__(self):
        return self.name

    def __repr__(self):
        return self.name


cdef class Solver:
    """Wrapper class for :cpp:class:`cvc5::api::Solver`."""
    cdef c_Solver* csolver

    def __cinit__(self):
        self.csolver = new c_Solver()

    def __dealloc__(self):
        del self.csolver

    def getBooleanSort(self):
        """:return: sort Boolean
        """
        cdef Sort sort = Sort(self)
        sort.csort = self.csolver.getBooleanSort()
        return sort

    def getIntegerSort(self):
        """:return: sort Integer
        """
        cdef Sort sort = Sort(self)
        sort.csort = self.csolver.getIntegerSort()
        return sort

    def getNullSort(self):
        """:return: sort null
        """
        cdef Sort sort = Sort(self)
        sort.csort = self.csolver.getNullSort()
        return sort

    def getRealSort(self):
        """:return: sort Real
        """
        cdef Sort sort = Sort(self)
        sort.csort = self.csolver.getRealSort()
        return sort

    def getRegExpSort(self):
        """:return: sort of RegExp
        """
        cdef Sort sort = Sort(self)
        sort.csort = self.csolver.getRegExpSort()
        return sort

    def getRoundingModeSort(self):
        """:return: sort RoundingMode
        """
        cdef Sort sort = Sort(self)
        sort.csort = self.csolver.getRoundingModeSort()
        return sort

    def getStringSort(self):
        """:return: sort String
        """
        cdef Sort sort = Sort(self)
        sort.csort = self.csolver.getStringSort()
        return sort

    def mkArraySort(self, Sort indexSort, Sort elemSort):
        """Create an array sort.

        :param indexSort: the array index sort
        :param elemSort: the array element sort
        :return: the array sort
        """
        cdef Sort sort = Sort(self)
        sort.csort = self.csolver.mkArraySort(indexSort.csort, elemSort.csort)
        return sort

    def mkBitVectorSort(self, uint32_t size):
        """Create a bit-vector sort.

        :param size: the bit-width of the bit-vector sort
        :return: the bit-vector sort
        """
        cdef Sort sort = Sort(self)
        sort.csort = self.csolver.mkBitVectorSort(size)
        return sort

    def mkFloatingPointSort(self, uint32_t exp, uint32_t sig):
        """Create a floating-point sort.

        :param exp: the bit-width of the exponent of the floating-point sort.
        :param sig: the bit-width of the significand of the floating-point sort.
        """
        cdef Sort sort = Sort(self)
        sort.csort = self.csolver.mkFloatingPointSort(exp, sig)
        return sort

    def mkDatatypeSort(self, DatatypeDecl dtypedecl):
        """Create a datatype sort.

        :param dtypedecl: the datatype declaration from which the sort is created
        :return: the datatype sort
        """
        cdef Sort sort = Sort(self)
        sort.csort = self.csolver.mkDatatypeSort(dtypedecl.cdd)
        return sort

    def mkDatatypeSorts(self, list dtypedecls, unresolvedSorts = None):
        """
        Create a vector of datatype sorts using unresolved sorts. The names of
        the datatype declarations in dtypedecls must be distinct.

        This method is called when the DatatypeDecl objects dtypedecls have been
        built using "unresolved" sorts.

        We associate each sort in unresolvedSorts with exacly one datatype from
        dtypedecls. In particular, it must have the same name as exactly one
        datatype declaration in dtypedecls.

        When constructing datatypes, unresolved sorts are replaced by the datatype
        sort constructed for the datatype declaration it is associated with.

        :param dtypedecls: the datatype declarations from which the sort is created
        :param unresolvedSorts: the list of unresolved sorts
        :return: the datatype sorts
        """
        if unresolvedSorts == None:
            unresolvedSorts = set([])
        else:
            assert isinstance(unresolvedSorts, Set)

        sorts = []
        cdef vector[c_DatatypeDecl] decls
        for decl in dtypedecls:
            decls.push_back((<DatatypeDecl?> decl).cdd)

        cdef c_set[c_Sort] usorts
        for usort in unresolvedSorts:
            usorts.insert((<Sort?> usort).csort)

        csorts = self.csolver.mkDatatypeSorts(
            <const vector[c_DatatypeDecl]&> decls, <const c_set[c_Sort]&> usorts)
        for csort in csorts:
          sort = Sort(self)
          sort.csort = csort
          sorts.append(sort)

        return sorts

    def mkFunctionSort(self, sorts, Sort codomain):
        """ Create function sort.

        :param sorts: the sort of the function arguments
        :param codomain: the sort of the function return value
        :return: the function sort
        """

        cdef Sort sort = Sort(self)
        # populate a vector with dereferenced c_Sorts
        cdef vector[c_Sort] v

        if isinstance(sorts, Sort):
            sort.csort = self.csolver.mkFunctionSort((<Sort?> sorts).csort,
                                                     codomain.csort)
        elif isinstance(sorts, list):
            for s in sorts:
                v.push_back((<Sort?>s).csort)

            sort.csort = self.csolver.mkFunctionSort(<const vector[c_Sort]&> v,
                                                      codomain.csort)
        return sort

    def mkParamSort(self, symbolname):
        """ Create a sort parameter.

        :param symbol: the name of the sort
        :return: the sort parameter
        """
        cdef Sort sort = Sort(self)
        sort.csort = self.csolver.mkParamSort(symbolname.encode())
        return sort

    @expand_list_arg(num_req_args=0)
    def mkPredicateSort(self, *sorts):
        """Create a predicate sort.

        :param sorts: the list of sorts of the predicate, as a list or as distinct arguments.
        :return: the predicate sort
        """
        cdef Sort sort = Sort(self)
        cdef vector[c_Sort] v
        for s in sorts:
            v.push_back((<Sort?> s).csort)
        sort.csort = self.csolver.mkPredicateSort(<const vector[c_Sort]&> v)
        return sort

    @expand_list_arg(num_req_args=0)
    def mkRecordSort(self, *fields):
        """Create a record sort

        :param fields: the list of fields of the record, as a list or as distinct arguments
        :return: the record sort
        """
        cdef Sort sort = Sort(self)
        cdef vector[pair[string, c_Sort]] v
        cdef pair[string, c_Sort] p
        for f in fields:
            name, sortarg = f
            name = name.encode()
            p = pair[string, c_Sort](<string?> name, (<Sort?> sortarg).csort)
            v.push_back(p)
        sort.csort = self.csolver.mkRecordSort(
            <const vector[pair[string, c_Sort]] &> v)
        return sort

    def mkSetSort(self, Sort elemSort):
        """Create a set sort.

        :param elemSort: the sort of the set elements
        :return: the set sort
        """
        cdef Sort sort = Sort(self)
        sort.csort = self.csolver.mkSetSort(elemSort.csort)
        return sort

    def mkBagSort(self, Sort elemSort):
        """Create a bag sort.

        :param elemSort: the sort of the bag elements
        :return: the bag sort
        """
        cdef Sort sort = Sort(self)
        sort.csort = self.csolver.mkBagSort(elemSort.csort)
        return sort

    def mkSequenceSort(self, Sort elemSort):
        """Create a sequence sort.

        :param elemSort: the sort of the sequence elements
        :return: the sequence sort
        """
        cdef Sort sort = Sort(self)
        sort.csort = self.csolver.mkSequenceSort(elemSort.csort)
        return sort

    def mkUninterpretedSort(self, str name):
        """Create an uninterpreted sort.

        :param symbol: the name of the sort
        :return: the uninterpreted sort
        """
        cdef Sort sort = Sort(self)
        sort.csort = self.csolver.mkUninterpretedSort(name.encode())
        return sort

    def mkSortConstructorSort(self, str symbol, size_t arity):
        """Create a sort constructor sort.

        :param symbol: the symbol of the sort
        :param arity: the arity of the sort
        :return: the sort constructor sort
        """
        cdef Sort sort = Sort(self)
        sort.csort =self.csolver.mkSortConstructorSort(symbol.encode(), arity)
        return sort

    @expand_list_arg(num_req_args=0)
    def mkTupleSort(self, *sorts):
        """Create a tuple sort.

        :param sorts: of the elements of the tuple, as a list or as distinct arguments
        :return: the tuple sort
        """
        cdef Sort sort = Sort(self)
        cdef vector[c_Sort] v
        for s in sorts:
            v.push_back((<Sort?> s).csort)
        sort.csort = self.csolver.mkTupleSort(v)
        return sort

    @expand_list_arg(num_req_args=1)
    def mkTerm(self, kind_or_op, *args):
        """
        Supports the following arguments:

        - ``Term mkTerm(Kind kind)``
        - ``Term mkTerm(Kind kind, Op child1, List[Term] children)``
        - ``Term mkTerm(Kind kind, List[Term] children)``

        where ``List[Term]`` can also be comma-separated arguments
        """
        cdef Term term = Term(self)
        cdef vector[c_Term] v

        op = kind_or_op
        if isinstance(kind_or_op, kind):
            op = self.mkOp(kind_or_op)

        if len(args) == 0:
            term.cterm = self.csolver.mkTerm((<Op?> op).cop)
        else:
            for a in args:
                v.push_back((<Term?> a).cterm)
            term.cterm = self.csolver.mkTerm((<Op?> op).cop, v)
        return term

    def mkTuple(self, sorts, terms):
        """Create a tuple term. Terms are automatically converted if sorts are compatible.

        :param sorts: The sorts of the elements in the tuple
        :param terms: The elements in the tuple
        :return: the tuple Term
        """
        cdef vector[c_Sort] csorts
        cdef vector[c_Term] cterms

        for s in sorts:
            csorts.push_back((<Sort?> s).csort)
        for s in terms:
            cterms.push_back((<Term?> s).cterm)
        cdef Term result = Term(self)
        result.cterm = self.csolver.mkTuple(csorts, cterms)
        return result

    @expand_list_arg(num_req_args=0)
    def mkOp(self, kind k, *args):
        """
        Supports the following uses:

        - ``Op mkOp(Kind kind)``
        - ``Op mkOp(Kind kind, Kind k)``
        - ``Op mkOp(Kind kind, const string& arg)``
        - ``Op mkOp(Kind kind, uint32_t arg)``
        - ``Op mkOp(Kind kind, uint32_t arg0, uint32_t arg1)``
        - ``Op mkOp(Kind kind, [uint32_t arg0, ...])`` (used for the TupleProject kind)
        """
        cdef Op op = Op(self)
        cdef vector[uint32_t] v

        if len(args) == 0:
            op.cop = self.csolver.mkOp(k.k)
        elif len(args) == 1:
            if isinstance(args[0], str):
                op.cop = self.csolver.mkOp(k.k,
                                           <const string &>
                                           args[0].encode())
            elif isinstance(args[0], int):
                op.cop = self.csolver.mkOp(k.k, <int?> args[0])
            elif isinstance(args[0], list):
                for a in args[0]:
                    if a < 0 or a >= 2 ** 31:
                        raise ValueError("Argument {} must fit in a uint32_t".format(a))

                    v.push_back((<uint32_t?> a))
                op.cop = self.csolver.mkOp(k.k, <const vector[uint32_t]&> v)
            else:
                raise ValueError("Unsupported signature"
                                 " mkOp: {}".format(" X ".join([str(k), str(args[0])])))
        elif len(args) == 2:
            if isinstance(args[0], int) and isinstance(args[1], int):
                op.cop = self.csolver.mkOp(k.k, <int> args[0], <int> args[1])
            else:
                raise ValueError("Unsupported signature"
                                 " mkOp: {}".format(" X ".join([k, args[0], args[1]])))
        return op

    def mkTrue(self):
        """Create a Boolean true constant.

        :return: the true constant
        """
        cdef Term term = Term(self)
        term.cterm = self.csolver.mkTrue()
        return term

    def mkFalse(self):
        """Create a Boolean false constant.

        :return: the false constant
        """
        cdef Term term = Term(self)
        term.cterm = self.csolver.mkFalse()
        return term

    def mkBoolean(self, bint val):
        """Create a Boolean constant.

        :return: the Boolean constant
        :param val: the value of the constant
        """
        cdef Term term = Term(self)
        term.cterm = self.csolver.mkBoolean(val)
        return term

    def mkPi(self):
        """Create a constant representing the number Pi.

        :return: a constant representing Pi
        """
        cdef Term term = Term(self)
        term.cterm = self.csolver.mkPi()
        return term

    def mkInteger(self, val):
        """Create an integer constant.

        :param val: representation of the constant: either a string or integer
        :return: a constant of sort Integer
        """
        cdef Term term = Term(self)
        if isinstance(val, str):
            term.cterm = self.csolver.mkInteger(<const string &> str(val).encode())
        else:
            assert(isinstance(val, int))
            term.cterm = self.csolver.mkInteger((<int?> val))
        return term

    def mkReal(self, val, den=None):
        """Create a real constant.

        :param: `val` the value of the term. Can be an integer, float, or string. It will be formatted as a string before the term is built.
        :param: `den` if not None, the value is `val`/`den`
        :return: a real term with literal value

        Can be used in various forms:

        - Given a string ``"N/D"`` constructs the corresponding rational.
        - Given a string ``"W.D"`` constructs the reduction of ``(W * P + D)/P``, where ``P`` is the appropriate power of 10.
        - Given a float ``f``, constructs the rational matching ``f``'s string representation. This means that ``mkReal(0.3)`` gives ``3/10`` and not the IEEE-754 approximation of ``3/10``.
        - Given a string ``"W"`` or an integer, constructs that integer.
        - Given two strings and/or integers ``N`` and ``D``, constructs ``N/D``.
        """
        cdef Term term = Term(self)
        if den is None:
            term.cterm = self.csolver.mkReal(str(val).encode())
        else:
            if not isinstance(val, int) or not isinstance(den, int):
                raise ValueError("Expecting integers when"
                                 " constructing a rational"
                                 " but got: {}".format((val, den)))
            term.cterm = self.csolver.mkReal("{}/{}".format(val, den).encode())
        return term

    def mkRegexpEmpty(self):
        """Create a regular expression empty term.

        :return: the empty term
        """
        cdef Term term = Term(self)
        term.cterm = self.csolver.mkRegexpEmpty()
        return term

    def mkRegexpSigma(self):
        """Create a regular expression sigma term.

        :return: the sigma term
        """
        cdef Term term = Term(self)
        term.cterm = self.csolver.mkRegexpSigma()
        return term

    def mkEmptySet(self, Sort s):
        """Create a constant representing an empty set of the given sort.

        :param sort: the sort of the set elements.
        :return: the empty set constant
        """
        cdef Term term = Term(self)
        term.cterm = self.csolver.mkEmptySet(s.csort)
        return term

    def mkEmptyBag(self, Sort s):
        """Create a constant representing an empty bag of the given sort.

        :param sort: the sort of the bag elements.
        :return: the empty bag constant
        """
        cdef Term term = Term(self)
        term.cterm = self.csolver.mkEmptyBag(s.csort)
        return term

    def mkSepEmp(self):
        """Create a separation logic empty term.

        :return: the separation logic empty term
        """
        cdef Term term = Term(self)
        term.cterm = self.csolver.mkSepEmp()
        return term

    def mkSepNil(self, Sort sort):
        """Create a separation logic nil term.

        :param sort: the sort of the nil term
        :return: the separation logic nil term
        """
        cdef Term term = Term(self)
        term.cterm = self.csolver.mkSepNil(sort.csort)
        return term

    def mkString(self, str s, useEscSequences = None):
        """
        Create a String constant from a `str` which may contain SMT-LIB
        compatible escape sequences like ``\\u1234`` to encode unicode characters.

        :param s: the string this constant represents
        :param useEscSequences: determines whether escape sequences in `s` should be converted to the corresponding unicode character
        :return: the String constant
        """
        cdef Term term = Term(self)
        cdef Py_ssize_t size
        cdef wchar_t* tmp = PyUnicode_AsWideCharString(s, &size)
        if isinstance(useEscSequences, bool):
            term.cterm = self.csolver.mkString(
                s.encode(), <bint> useEscSequences)
        else:
            term.cterm = self.csolver.mkString(c_wstring(tmp, size))
        PyMem_Free(tmp)
        return term

    def mkEmptySequence(self, Sort sort):
        """Create an empty sequence of the given element sort.

        :param sort: The element sort of the sequence.
        :return: the empty sequence with given element sort.
        """
        cdef Term term = Term(self)
        term.cterm = self.csolver.mkEmptySequence(sort.csort)
        return term

    def mkUniverseSet(self, Sort sort):
        """Create a universe set of the given sort.

        :param sort: the sort of the set elements
        :return: the universe set constant
        """
        cdef Term term = Term(self)
        term.cterm = self.csolver.mkUniverseSet(sort.csort)
        return term

    @expand_list_arg(num_req_args=0)
    def mkBitVector(self, *args):
        """
        Supports the following arguments:

        - ``Term mkBitVector(int size, int val=0)``
        - ``Term mkBitVector(int size, string val, int base)``

        :return: a bit-vector literal term
        :param: `size` an integer size.
        :param: `val` an integer representating the value, in the first form. In the second form, a string representing the value.
        :param: `base` the base of the string representation (second form only)
        """
        cdef Term term = Term(self)
        if len(args) == 0:
            raise ValueError("Missing arguments to mkBitVector")
        size = args[0]
        if not isinstance(size, int):
            raise ValueError(
                "Invalid first argument to mkBitVector '{}', "
                "expected bit-vector size".format(size))
        if len(args) == 1:
            term.cterm = self.csolver.mkBitVector(<uint32_t> size)
        elif len(args) == 2:
            val = args[1]
            if not isinstance(val, int):
                raise ValueError(
                    "Invalid second argument to mkBitVector '{}', "
                    "expected integer value".format(size))
            term.cterm = self.csolver.mkBitVector(
                <uint32_t> size, <uint32_t> val)
        elif len(args) == 3:
            val = args[1]
            base = args[2]
            if not isinstance(val, str):
                raise ValueError(
                    "Invalid second argument to mkBitVector '{}', "
                    "expected value string".format(size))
            if not isinstance(base, int):
                raise ValueError(
                    "Invalid third argument to mkBitVector '{}', "
                    "expected base given as integer".format(size))
            term.cterm = self.csolver.mkBitVector(
                <uint32_t> size,
                <const string&> str(val).encode(),
                <uint32_t> base)
        else:
            raise ValueError("Unexpected inputs to mkBitVector")
        return term

    def mkConstArray(self, Sort sort, Term val):
        """
        Create a constant array with the provided constant value stored at every
        index

        :param sort: the sort of the constant array (must be an array sort)
        :param val: the constant value to store (must match the sort's element sort)
        :return: the constant array term
        """
        cdef Term term = Term(self)
        term.cterm = self.csolver.mkConstArray(sort.csort, val.cterm)
        return term

    def mkPosInf(self, int exp, int sig):
        """Create a positive infinity floating-point constant.

        :param exp: Number of bits in the exponent
        :param sig: Number of bits in the significand
        :return: the floating-point constant
        """
        cdef Term term = Term(self)
        term.cterm = self.csolver.mkPosInf(exp, sig)
        return term

    def mkNegInf(self, int exp, int sig):
        """Create a negative infinity floating-point constant.

        :param exp: Number of bits in the exponent
        :param sig: Number of bits in the significand
        :return: the floating-point constant
        """
        cdef Term term = Term(self)
        term.cterm = self.csolver.mkNegInf(exp, sig)
        return term

    def mkNaN(self, int exp, int sig):
        """Create a not-a-number (NaN) floating-point constant.

        :param exp: Number of bits in the exponent
        :param sig: Number of bits in the significand
        :return: the floating-point constant
        """
        cdef Term term = Term(self)
        term.cterm = self.csolver.mkNaN(exp, sig)
        return term

    def mkPosZero(self, int exp, int sig):
        """Create a positive zero (+0.0) floating-point constant.

        :param exp: Number of bits in the exponent
        :param sig: Number of bits in the significand
        :return: the floating-point constant
        """
        cdef Term term = Term(self)
        term.cterm = self.csolver.mkPosZero(exp, sig)
        return term

    def mkNegZero(self, int exp, int sig):
        """Create a negative zero (+0.0) floating-point constant.

        :param exp: Number of bits in the exponent
        :param sig: Number of bits in the significand
        :return: the floating-point constant
        """
        cdef Term term = Term(self)
        term.cterm = self.csolver.mkNegZero(exp, sig)
        return term

    def mkRoundingMode(self, RoundingMode rm):
        """Create a roundingmode constant.

        :param rm: the floating point rounding mode this constant represents
        """
        cdef Term term = Term(self)
        term.cterm = self.csolver.mkRoundingMode(<c_RoundingMode> rm.crm)
        return term

    def mkUninterpretedConst(self, Sort sort, int index):
        """Create uninterpreted constant.

        :param sort: Sort of the constant
        :param index: Index of the constant
        """
        cdef Term term = Term(self)
        term.cterm = self.csolver.mkUninterpretedConst(sort.csort, index)
        return term

    def mkAbstractValue(self, index):
        """
        Create an abstract value constant.
        The given index needs to be positive.

        :param index: Index of the abstract value
        """
        cdef Term term = Term(self)
        try:
            term.cterm = self.csolver.mkAbstractValue(str(index).encode())
        except:
            raise ValueError(
                "mkAbstractValue expects a str representing a number"
                " or an int, but got{}".format(index))
        return term

    def mkFloatingPoint(self, int exp, int sig, Term val):
        """Create a floating-point constant.

        :param exp: Size of the exponent
        :param sig: Size of the significand
        :param val: Value of the floating-point constant as a bit-vector term
        """
        cdef Term term = Term(self)
        term.cterm = self.csolver.mkFloatingPoint(exp, sig, val.cterm)
        return term

    def mkConst(self, Sort sort, symbol=None):
        """
        Create (first-order) constant (0-arity function symbol).

        SMT-LIB:

        .. code-block:: smtlib

            ( declare-const <symbol> <sort> )
            ( declare-fun <symbol> ( ) <sort> )

        :param sort: the sort of the constant
        :param symbol: the name of the constant. If None, a default symbol is used.
        :return: the first-order constant
        """
        cdef Term term = Term(self)
        if symbol is None:
            term.cterm = self.csolver.mkConst(sort.csort)
        else:
            term.cterm = self.csolver.mkConst(sort.csort,
                                            (<str?> symbol).encode())
        return term

    def mkVar(self, Sort sort, symbol=None):
        """
        Create a bound variable to be used in a binder (i.e. a quantifier, a
        lambda, or a witness binder).

        :param sort: the sort of the variable
        :param symbol: the name of the variable
        :return: the variable
        """
        cdef Term term = Term(self)
        if symbol is None:
            term.cterm = self.csolver.mkVar(sort.csort)
        else:
            term.cterm = self.csolver.mkVar(sort.csort,
                                            (<str?> symbol).encode())
        return term

    def mkDatatypeConstructorDecl(self, str name):
        """
        :return: a datatype constructor declaration
        :param: `name` the constructor's name
        """
        cdef DatatypeConstructorDecl ddc = DatatypeConstructorDecl(self)
        ddc.cddc = self.csolver.mkDatatypeConstructorDecl(name.encode())
        return ddc

    def mkDatatypeDecl(self, str name, sorts_or_bool=None, isCoDatatype=None):
        """Create a datatype declaration.

        :param name: the name of the datatype
        :param isCoDatatype: true if a codatatype is to be constructed
        :return: the DatatypeDecl
        """
        cdef DatatypeDecl dd = DatatypeDecl(self)
        cdef vector[c_Sort] v

        # argument cases
        if sorts_or_bool is None and isCoDatatype is None:
            dd.cdd = self.csolver.mkDatatypeDecl(name.encode())
        elif sorts_or_bool is not None and isCoDatatype is None:
            if isinstance(sorts_or_bool, bool):
                dd.cdd = self.csolver.mkDatatypeDecl(<const string &> name.encode(),
                                                     <bint> sorts_or_bool)
            elif isinstance(sorts_or_bool, Sort):
                dd.cdd = self.csolver.mkDatatypeDecl(<const string &> name.encode(),
                                                     (<Sort> sorts_or_bool).csort)
            elif isinstance(sorts_or_bool, list):
                for s in sorts_or_bool:
                    v.push_back((<Sort?> s).csort)
                dd.cdd = self.csolver.mkDatatypeDecl(<const string &> name.encode(),
                                                     <const vector[c_Sort]&> v)
            else:
                raise ValueError("Unhandled second argument type {}"
                                 .format(type(sorts_or_bool)))
        elif sorts_or_bool is not None and isCoDatatype is not None:
            if isinstance(sorts_or_bool, Sort):
                dd.cdd = self.csolver.mkDatatypeDecl(<const string &> name.encode(),
                                                     (<Sort> sorts_or_bool).csort,
                                                     <bint> isCoDatatype)
            elif isinstance(sorts_or_bool, list):
                for s in sorts_or_bool:
                    v.push_back((<Sort?> s).csort)
                dd.cdd = self.csolver.mkDatatypeDecl(<const string &> name.encode(),
                                                     <const vector[c_Sort]&> v,
                                                     <bint> isCoDatatype)
            else:
                raise ValueError("Unhandled second argument type {}"
                                 .format(type(sorts_or_bool)))
        else:
            raise ValueError("Can't create DatatypeDecl with {}".format([type(a)
                                                                         for a in [name,
                                                                                   sorts_or_bool,
                                                                                   isCoDatatype]]))

        return dd

    def simplify(self, Term t):
        """
        Simplify a formula without doing "much" work.  Does not involve the
        SAT Engine in the simplification, but uses the current definitions,
        assertions, and the current partial model, if one has been constructed.
        It also involves theory normalization.

        :param t: the formula to simplify
        :return: the simplified formula
        """
        cdef Term term = Term(self)
        term.cterm = self.csolver.simplify(t.cterm)
        return term

    def assertFormula(self, Term term):
        """ Assert a formula

        SMT-LIB:

        .. code-block:: smtlib

            ( assert <term> )

        :param term: the formula to assert
        """
        self.csolver.assertFormula(term.cterm)

    def checkSat(self):
        """
        Check satisfiability.

        SMT-LIB:

        .. code-block:: smtlib

            ( check-sat )

        :return: the result of the satisfiability check.
        """
        cdef Result r = Result()
        r.cr = self.csolver.checkSat()
        return r

    def mkSygusGrammar(self, boundVars, ntSymbols):
        """
        Create a SyGuS grammar. The first non-terminal is treated as the
        starting non-terminal, so the order of non-terminals matters.

        :param boundVars: the parameters to corresponding synth-fun/synth-inv
        :param ntSymbols: the pre-declaration of the non-terminal symbols
        :return: the grammar
        """
        cdef Grammar grammar = Grammar(self)
        cdef vector[c_Term] bvc
        cdef vector[c_Term] ntc
        for bv in boundVars:
            bvc.push_back((<Term?> bv).cterm)
        for nt in ntSymbols:
            ntc.push_back((<Term?> nt).cterm)
        grammar.cgrammar = self.csolver.mkSygusGrammar(<const vector[c_Term]&> bvc, <const vector[c_Term]&> ntc)
        return grammar

    def mkSygusVar(self, Sort sort, str symbol=""):
        """Append symbol to the current list of universal variables.

        SyGuS v2:

        .. code-block:: smtlib

            ( declare-var <symbol> <sort> )

        :param sort: the sort of the universal variable
        :param symbol: the name of the universal variable
        :return: the universal variable
        """
        cdef Term term = Term(self)
        term.cterm = self.csolver.mkSygusVar(sort.csort, symbol.encode())
        return term

    def addSygusConstraint(self, Term t):
        """
        Add a formula to the set of SyGuS constraints.

        SyGuS v2:

        .. code-block:: smtlib

            ( constraint <term> )

        :param term: the formula to add as a constraint
        """
        self.csolver.addSygusConstraint(t.cterm)

    def addSygusInvConstraint(self, Term inv_f, Term pre_f, Term trans_f, Term post_f):
        """
        Add a set of SyGuS constraints to the current state that correspond to an
        invariant synthesis problem.

        SyGuS v2:

        .. code-block:: smtlib

            ( inv-constraint <inv> <pre> <trans> <post> )

        :param inv: the function-to-synthesize
        :param pre: the pre-condition
        :param trans: the transition relation
        :param post: the post-condition
        """
        self.csolver.addSygusInvConstraint(inv_f.cterm, pre_f.cterm, trans_f.cterm, post_f.cterm)

    def synthFun(self, str symbol, bound_vars, Sort sort, Grammar grammar=None):
        """
        Synthesize n-ary function following specified syntactic constraints.

        SyGuS v2:

        .. code-block:: smtlib

            ( synth-fun <symbol> ( <boundVars>* ) <sort> <g> )

        :param symbol: the name of the function
        :param boundVars: the parameters to this function
        :param sort: the sort of the return value of this function
        :param grammar: the syntactic constraints
        :return: the function
        """
        cdef Term term = Term(self)
        cdef vector[c_Term] v
        for bv in bound_vars:
            v.push_back((<Term?> bv).cterm)
        if grammar is None:
          term.cterm = self.csolver.synthFun(symbol.encode(), <const vector[c_Term]&> v, sort.csort)
        else:
          term.cterm = self.csolver.synthFun(symbol.encode(), <const vector[c_Term]&> v, sort.csort, grammar.cgrammar)
        return term

    def checkSynth(self):
        """
        Try to find a solution for the synthesis conjecture corresponding to the
        current list of functions-to-synthesize, universal variables and
        constraints.

        SyGuS v2:

        .. code-block:: smtlib

            ( check-synth )

        :return: the result of the synthesis conjecture.
        """
        cdef Result r = Result()
        r.cr = self.csolver.checkSynth()
        return r

    def getSynthSolution(self, Term term):
        """
        Get the synthesis solution of the given term. This method should be
        called immediately after the solver answers unsat for sygus input.

        :param term: the term for which the synthesis solution is queried
        :return: the synthesis solution of the given term
        """
        cdef Term t = Term(self)
        t.cterm = self.csolver.getSynthSolution(term.cterm)
        return t

    def getSynthSolutions(self, list terms):
        """
        Get the synthesis solutions of the given terms. This method should be
        called immediately after the solver answers unsat for sygus input.

        :param terms: the terms for which the synthesis solutions is queried
        :return: the synthesis solutions of the given terms
        """
        result = []
        cdef vector[c_Term] vec
        for t in terms:
            vec.push_back((<Term?> t).cterm)
        cresult = self.csolver.getSynthSolutions(vec)
        for s in cresult:
            term = Term(self)
            term.cterm = s
            result.append(term)
        return result


    def synthInv(self, symbol, bound_vars, Grammar grammar=None):
        """
        Synthesize invariant.

        SyGuS v2:

        .. code-block:: smtlib

            ( synth-inv <symbol> ( <boundVars>* ) <grammar> )

        :param symbol: the name of the invariant
        :param boundVars: the parameters to this invariant
        :param grammar: the syntactic constraints
        :return: the invariant
        """
        cdef Term term = Term(self)
        cdef vector[c_Term] v
        for bv in bound_vars:
            v.push_back((<Term?> bv).cterm)
        if grammar is None:
            term.cterm = self.csolver.synthInv(symbol.encode(), <const vector[c_Term]&> v)
        else:
            term.cterm = self.csolver.synthInv(symbol.encode(), <const vector[c_Term]&> v, grammar.cgrammar)
        return term

    @expand_list_arg(num_req_args=0)
    def checkSatAssuming(self, *assumptions):
        """ Check satisfiability assuming the given formula.

        SMT-LIB:

        .. code-block:: smtlib

            ( check-sat-assuming ( <prop_literal> ) )

        :param assumptions: the formulas to assume, as a list or as distinct arguments
        :return: the result of the satisfiability check.
        """
        cdef Result r = Result()
        # used if assumptions is a list of terms
        cdef vector[c_Term] v
        for a in assumptions:
            v.push_back((<Term?> a).cterm)
        r.cr = self.csolver.checkSatAssuming(<const vector[c_Term]&> v)
        return r

    @expand_list_arg(num_req_args=0)
    def checkEntailed(self, *assumptions):
        """Check entailment of the given formula w.r.t. the current set of assertions.

        :param terms: the formulas to check entailment for, as a list or as distinct arguments
        :return: the result of the entailment check.
        """
        cdef Result r = Result()
        # used if assumptions is a list of terms
        cdef vector[c_Term] v
        for a in assumptions:
            v.push_back((<Term?> a).cterm)
        r.cr = self.csolver.checkEntailed(<const vector[c_Term]&> v)
        return r

    @expand_list_arg(num_req_args=1)
    def declareDatatype(self, str symbol, *ctors):
        """
        Create datatype sort.

        SMT-LIB:

        .. code-block:: smtlib

            ( declare-datatype <symbol> <datatype_decl> )

        :param symbol: the name of the datatype sort
        :param ctors: the constructor declarations of the datatype sort, as a list or as distinct arguments
        :return: the datatype sort
        """
        cdef Sort sort = Sort(self)
        cdef vector[c_DatatypeConstructorDecl] v

        for c in ctors:
            v.push_back((<DatatypeConstructorDecl?> c).cddc)
        sort.csort = self.csolver.declareDatatype(symbol.encode(), v)
        return sort

    def declareFun(self, str symbol, list sorts, Sort sort):
        """Declare n-ary function symbol.

        SMT-LIB:

        .. code-block:: smtlib

            ( declare-fun <symbol> ( <sort>* ) <sort> )

        :param symbol: the name of the function
        :param sorts: the sorts of the parameters to this function
        :param sort: the sort of the return value of this function
        :return: the function
        """
        cdef Term term = Term(self)
        cdef vector[c_Sort] v
        for s in sorts:
            v.push_back((<Sort?> s).csort)
        term.cterm = self.csolver.declareFun(symbol.encode(),
                                             <const vector[c_Sort]&> v,
                                             sort.csort)
        return term

    def declareSort(self, str symbol, int arity):
        """Declare uninterpreted sort.

        SMT-LIB:

        .. code-block:: smtlib

            ( declare-sort <symbol> <numeral> )

        :param symbol: the name of the sort
        :param arity: the arity of the sort
        :return: the sort
        """
        cdef Sort sort = Sort(self)
        sort.csort = self.csolver.declareSort(symbol.encode(), arity)
        return sort

    def defineFun(self, sym_or_fun, bound_vars, sort_or_term, t=None, glbl=False):
        """
        Define n-ary function.
        Supports two uses:

        - ``Term defineFun(str symbol, List[Term] bound_vars, Sort sort, Term term, bool glbl)``
        - ``Term defineFun(Term fun, List[Term] bound_vars, Term term, bool glbl)``


        SMT-LIB:

        .. code-block:: smtlib

            ( define-fun <function_def> )

        :param symbol: the name of the function
        :param bound_vars: the parameters to this function
        :param sort: the sort of the return value of this function
        :param term: the function body
        :param global: determines whether this definition is global (i.e. persists when popping the context)
        :return: the function
        """
        cdef Term term = Term(self)
        cdef vector[c_Term] v
        for bv in bound_vars:
            v.push_back((<Term?> bv).cterm)

        if t is not None:
            term.cterm = self.csolver.defineFun((<str?> sym_or_fun).encode(),
                                                <const vector[c_Term] &> v,
                                                (<Sort?> sort_or_term).csort,
                                                (<Term?> t).cterm,
                                                <bint> glbl)
        else:
            term.cterm = self.csolver.defineFun((<Term?> sym_or_fun).cterm,
                                                <const vector[c_Term]&> v,
                                                (<Term?> sort_or_term).cterm,
                                                <bint> glbl)

        return term

    def defineFunRec(self, sym_or_fun, bound_vars, sort_or_term, t=None, glbl=False):
        """Define recursive functions.

        Supports two uses:

        - ``Term defineFunRec(str symbol, List[Term] bound_vars, Sort sort, Term term, bool glbl)``
        - ``Term defineFunRec(Term fun, List[Term] bound_vars, Term term, bool glbl)``


        SMT-LIB:

        .. code-block:: smtlib

            ( define-funs-rec ( <function_decl>^n ) ( <term>^n ) )

        Create elements of parameter ``funs`` with mkConst().

        :param funs: the sorted functions
        :param bound_vars: the list of parameters to the functions
        :param terms: the list of function bodies of the functions
        :param global: determines whether this definition is global (i.e. persists when popping the context)
        :return: the function
        """
        cdef Term term = Term(self)
        cdef vector[c_Term] v
        for bv in bound_vars:
            v.push_back((<Term?> bv).cterm)

        if t is not None:
            term.cterm = self.csolver.defineFunRec((<str?> sym_or_fun).encode(),
                                                <const vector[c_Term] &> v,
                                                (<Sort?> sort_or_term).csort,
                                                (<Term?> t).cterm,
                                                <bint> glbl)
        else:
            term.cterm = self.csolver.defineFunRec((<Term?> sym_or_fun).cterm,
                                                   <const vector[c_Term]&> v,
                                                   (<Term?> sort_or_term).cterm,
                                                   <bint> glbl)

        return term

    def defineFunsRec(self, funs, bound_vars, terms):
        """Define recursive functions.

        SMT-LIB:

        .. code-block:: smtlib

            ( define-funs-rec ( <function_decl>^n ) ( <term>^n ) )

        Create elements of parameter ``funs`` with mkConst().

        :param funs: the sorted functions
        :param bound_vars: the list of parameters to the functions
        :param terms: the list of function bodies of the functions
        :param global: determines whether this definition is global (i.e. persists when popping the context)
        :return: the function
        """
        cdef vector[c_Term] vf
        cdef vector[vector[c_Term]] vbv
        cdef vector[c_Term] vt

        for f in funs:
            vf.push_back((<Term?> f).cterm)

        cdef vector[c_Term] temp
        for v in bound_vars:
            for t in v:
                temp.push_back((<Term?> t).cterm)
            vbv.push_back(temp)
            temp.clear()

        for t in terms:
            vf.push_back((<Term?> t).cterm)

    def getAssertions(self):
        """Get the list of asserted formulas.

        SMT-LIB:

        .. code-block:: smtlib

            ( get-assertions )

        :return: the list of asserted formulas
        """
        assertions = []
        for a in self.csolver.getAssertions():
            term = Term(self)
            term.cterm = a
            assertions.append(term)
        return assertions

    def getInfo(self, str flag):
        """Get info from the solver.

        SMT-LIB:

        .. code-block:: smtlib

            ( get-info <info_flag> )

        :param flag: the info flag
        :return: the info
        """
        return self.csolver.getInfo(flag.encode())

    def getOption(self, str option):
        """Get the value of a given option.

        SMT-LIB:

        .. code-block:: smtlib

            ( get-option <keyword> )

        :param option: the option for which the value is queried
        :return: a string representation of the option value
        """
        return self.csolver.getOption(option.encode())

    def getUnsatAssumptions(self):
        """
        Get the set of unsat ("failed") assumptions.

        SMT-LIB:

        .. code-block:: smtlib

            ( get-unsat-assumptions )

        Requires to enable option :ref:`produce-unsat-assumptions <lbl-option-produce-unsat-assumptions>`.

        :return: the set of unsat assumptions.
        """
        assumptions = []
        for a in self.csolver.getUnsatAssumptions():
            term = Term(self)
            term.cterm = a
            assumptions.append(term)
        return assumptions

    def getUnsatCore(self):
        """Get the unsatisfiable core.

        SMT-LIB:

        .. code-block:: smtlib

            ( get-unsat-core )

        Requires to enable option :ref:`produce-unsat-cores <lbl-option-produce-unsat-cores>`.

        :return: a set of terms representing the unsatisfiable core
        """
        core = []
        for a in self.csolver.getUnsatCore():
            term = Term(self)
            term.cterm = a
            core.append(term)
        return core

    def getValue(self, Term t):
        """Get the value of the given term in the current model.

        SMT-LIB:

        .. code-block:: smtlib

            ( get-value ( <term> ) )

        :param term: the term for which the value is queried
        :return: the value of the given term
        """
        cdef Term term = Term(self)
        term.cterm = self.csolver.getValue(t.cterm)
        return term

    def getModelDomainElements(self, Sort s):
        """
        Get the domain elements of uninterpreted sort s in the current model. The
        current model interprets s as the finite sort whose domain elements are
        given in the return value of this method.

        :param s: The uninterpreted sort in question
        :return: the domain elements of s in the current model
        """
        result = []
        cresult = self.csolver.getModelDomainElements(s.csort)
        for e in cresult:
            term = Term(self)
            term.cterm = e
            result.append(term)
        return result

    def isModelCoreSymbol(self, Term v):
        """
        This returns false if the model value of free constant v was not
        essential for showing the satisfiability of the last call to checkSat
        using the current model. This method will only return false (for any v)
        if the model-cores option has been set.

        :param v: The term in question
        :return: true if v is a model core symbol
        """
        return self.csolver.isModelCoreSymbol(v.cterm)

    def getSeparationHeap(self):
        """When using separation logic, obtain the term for the heap.

        :return: The term for the heap
        """
        cdef Term term = Term(self)
        term.cterm = self.csolver.getSeparationHeap()
        return term

    def getSeparationNilTerm(self):
        """When using separation logic, obtain the term for nil.

        :return: The term for nil
        """
        cdef Term term = Term(self)
        term.cterm = self.csolver.getSeparationNilTerm()
        return term

    def declareSeparationHeap(self, Sort locType, Sort dataType):
        """
        When using separation logic, this sets the location sort and the
        datatype sort to the given ones. This method should be invoked exactly
        once, before any separation logic constraints are provided.

        :param locSort: The location sort of the heap
        :param dataSort: The data sort of the heap
        """
        self.csolver.declareSeparationHeap(locType.csort, dataType.csort)

    def declarePool(self, str symbol, Sort sort, initValue):
        """Declare a symbolic pool of terms with the given initial value.

        SMT-LIB:

        .. code-block:: smtlib

            ( declare-pool <symbol> <sort> ( <term>* ) )

        :param symbol: The name of the pool
        :param sort: The sort of the elements of the pool.
        :param initValue: The initial value of the pool
        """
        cdef Term term = Term(self)
        cdef vector[c_Term] niv
        for v in initValue:
            niv.push_back((<Term?> v).cterm)
        term.cterm = self.csolver.declarePool(symbol.encode(), sort.csort, niv)
        return term

    def pop(self, nscopes=1):
        """Pop ``nscopes`` level(s) from the assertion stack.

        SMT-LIB:

        .. code-block:: smtlib

            ( pop <numeral> )

        :param nscopes: the number of levels to pop
        """
        self.csolver.pop(nscopes)

    def push(self, nscopes=1):
        """ Push ``nscopes`` level(s) to the assertion stack.

        SMT-LIB:

        .. code-block:: smtlib

            ( push <numeral> )

        :param nscopes: the number of levels to push
        """
        self.csolver.push(nscopes)

    def resetAssertions(self):
        """
        Remove all assertions.

        SMT-LIB:

        .. code-block:: smtlib

            ( reset-assertions )

        """
        self.csolver.resetAssertions()

    def setInfo(self, str keyword, str value):
        """Set info.

        SMT-LIB:

        .. code-block:: smtlib

            ( set-info <attribute> )

        :param keyword: the info flag
        :param value: the value of the info flag
        """
        self.csolver.setInfo(keyword.encode(), value.encode())

    def setLogic(self, str logic):
        """Set logic.

        SMT-LIB:

        .. code-block:: smtlib

            ( set-logic <symbol> )

        :param logic: the logic to set
        """
        self.csolver.setLogic(logic.encode())

    def setOption(self, str option, str value):
        """Set option.

        SMT-LIB:

        .. code-block:: smtlib

            ( set-option <option> )

        :param option: the option name
        :param value: the option value
        """
        self.csolver.setOption(option.encode(), value.encode())


cdef class Sort:
    """
    The sort of a cvc5 term.
    """
    cdef c_Sort csort
    cdef Solver solver
    def __cinit__(self, Solver solver):
        # csort always set by Solver
        self.solver = solver

    def __eq__(self, Sort other):
        return self.csort == other.csort

    def __ne__(self, Sort other):
        return self.csort != other.csort

    def __lt__(self, Sort other):
        return self.csort < other.csort

    def __gt__(self, Sort other):
        return self.csort > other.csort

    def __le__(self, Sort other):
        return self.csort <= other.csort

    def __ge__(self, Sort other):
        return self.csort >= other.csort

    def __str__(self):
        return self.csort.toString().decode()

    def __repr__(self):
        return self.csort.toString().decode()

    def __hash__(self):
        return csorthash(self.csort)

    def isNull(self):
<<<<<<< HEAD
        """:return: True if this Sort is a null sort."""
=======
>>>>>>> 7f8e7606
        return self.csort.isNull()

    def isBoolean(self):
        """
            Is this a Boolean sort?
            :return: True if the sort is the Boolean sort.
        """
        return self.csort.isBoolean()

    def isInteger(self):
        """
            Is this an integer sort?
            :return: True if the sort is the integer sort.
        """
        return self.csort.isInteger()

    def isReal(self):
        """
            Is this a real sort?
            :return: True if the sort is the real sort.
        """
        return self.csort.isReal()

    def isString(self):
        """
            Is this a string sort?
            :return: True if the sort is the string sort.
        """
        return self.csort.isString()

    def isRegExp(self):
        """
            Is this a regexp sort?
            :return: True if the sort is the regexp sort.
        """
        return self.csort.isRegExp()

    def isRoundingMode(self):
        """
            Is this a rounding mode sort?
            :return: True if the sort is the rounding mode sort.
        """
        return self.csort.isRoundingMode()

    def isBitVector(self):
        """
            Is this a bit-vector sort?
            :return: True if the sort is a bit-vector sort.
        """
        return self.csort.isBitVector()

    def isFloatingPoint(self):
        """
            Is this a floating-point sort?
            :return: True if the sort is a bit-vector sort.
        """
        return self.csort.isFloatingPoint()

    def isDatatype(self):
        """
            Is this a datatype sort?
            :return: True if the sort is a datatype sort.
        """
        return self.csort.isDatatype()

    def isParametricDatatype(self):
        """
            Is this a parametric datatype sort?
            :return: True if the sort is a parametric datatype sort.
        """
        return self.csort.isParametricDatatype()

    def isConstructor(self):
        """
            Is this a constructor sort?
            :return: True if the sort is a constructor sort.
        """
        return self.csort.isConstructor()

    def isSelector(self):
        """
            Is this a selector sort?
            :return: True if the sort is a selector sort.
        """
        return self.csort.isSelector()

    def isTester(self):
        """
            Is this a tester sort?
            :return: True if the sort is a selector sort.
        """
        return self.csort.isTester()

    def isUpdater(self):
<<<<<<< HEAD
        """
            Is this a datatype updater sort?
            :return: True if the sort is a datatype updater sort.
        """
=======
>>>>>>> 7f8e7606
        return self.csort.isUpdater()

    def isFunction(self):
        """
            Is this a datatype updater sort?
            :return: True if the sort is a function sort.
        """
        return self.csort.isFunction()

    def isPredicate(self):
        """
            Is this a predicate sort?
            That is, is this a function sort mapping to Boolean? All predicate
            sorts are also function sorts.
            :return: True if the sort is a predicate sort.
        """
        return self.csort.isPredicate()

    def isTuple(self):
        """
            Is this a tuple sort?
            :return: True if the sort is a tuple sort.
        """
        return self.csort.isTuple()

    def isRecord(self):
        """
            Is this a record sort?
            :return: True if the sort is a record sort.
        """
        return self.csort.isRecord()

    def isArray(self):
        """
            Is this an array sort?
            :return: True if the sort is an array sort.
        """
        return self.csort.isArray()

    def isSet(self):
        """
            Is this a set sort?
            :return: True if the sort is a set sort.
        """
        return self.csort.isSet()

    def isBag(self):
        """
            Is this a bag sort?
            :return: True if the sort is a bag sort.
        """
        return self.csort.isBag()

    def isSequence(self):
        """
            Is this a sequence sort?
            :return: True if the sort is a sequence sort.
        """
        return self.csort.isSequence()

    def isUninterpretedSort(self):
        """
            Is this a sort uninterpreted?
            :return: True if the sort is uninterpreted.
        """
        return self.csort.isUninterpretedSort()

    def isSortConstructor(self):
        """
            Is this a sort constructor kind?
            :return: True if this a sort constructor kind.
        """
        return self.csort.isSortConstructor()

    def isFirstClass(self):
        """
            Is this a first-class sort?
            First-class sorts are sorts for which:
            (1) we handle equalities between terms of that type, and
            (2) they are allowed to be parameters of parametric sorts
            (e.g. index or element sorts of arrays).

            Examples of sorts that are not first-class include sort constructor
                sorts and regular expression sorts.

            :return: True if the sort is a first-class sort.
        """
        return self.csort.isFirstClass()

    def isFunctionLike(self):
        """
            Is this a function-LIKE sort?

            Anything function-like except arrays (e.g., datatype selectors) is
            considered a function here. Function-like terms can not be the argument
            or return value for any term that is function-like.
            This is mainly to avoid higher order.

            Note that arrays are explicitly not considered function-like here.

            :return: True if this is a function-like sort
        """
        return self.csort.isFunctionLike()

    def isSubsortOf(self, Sort sort):
        """
            Is this sort a subsort of the given sort?
            :return: True if this sort is a subsort of s
        """
        return self.csort.isSubsortOf(sort.csort)

    def isComparableTo(self, Sort sort):
        """
            Is this sort comparable to the given sort
            (i.e., do they share a common ancestor in the subsort tree)?
            :return: True if this sort is comparable to s
        """
        return self.csort.isComparableTo(sort.csort)

    def getDatatype(self):
        """
            :return: the underlying datatype of a datatype sort
        """
        cdef Datatype d = Datatype(self.solver)
        d.cd = self.csort.getDatatype()
        return d

    def instantiate(self, params):
        """
            Instantiate a parameterized datatype/sort sort.
            Create sorts parameter with Solver.mkParamSort().

            :param params: the list of sort parameters to instantiate with
        """
        cdef Sort sort = Sort(self.solver)
        cdef vector[c_Sort] v
        for s in params:
            v.push_back((<Sort?> s).csort)
        sort.csort = self.csort.instantiate(v)
        return sort

    def substitute(self, sort_or_list_1, sort_or_list_2):
        """
            Substitution of Sorts.
            :param sort_or_list_1: the subsort or subsorts to be substituted within this sort.
            :param sort_or_list_2: the sort or list of sorts replacing the substituted subsort.
        """

        # The resulting sort after substitution
        cdef Sort sort = Sort(self.solver)
        # lists for substitutions
        cdef vector[c_Sort] ces
        cdef vector[c_Sort] creplacements

        # normalize the input parameters to be lists
        if isinstance(sort_or_list_1, list):
            assert isinstance(sort_or_list_2, list)
            es = sort_or_list_1
            replacements = sort_or_list_2
            if len(es) != len(replacements):
                raise RuntimeError("Expecting list inputs to substitute to "
                                   "have the same length but got: "
                                   "{} and {}".format(len(es), len(replacements)))

            for e, r in zip(es, replacements):
                ces.push_back((<Sort?> e).csort)
                creplacements.push_back((<Sort?> r).csort)

        else:
            # add the single elements to the vectors
            ces.push_back((<Sort?> sort_or_list_1).csort)
            creplacements.push_back((<Sort?> sort_or_list_2).csort)

        # call the API substitute method with lists
        sort.csort = self.csort.substitute(ces, creplacements)
        return sort


    def getConstructorArity(self):
        """
            :return: the arity of a constructor sort.
        """
        return self.csort.getConstructorArity()

    def getConstructorDomainSorts(self):
        """
            :return: the domain sorts of a constructor sort
        """
        domain_sorts = []
        for s in self.csort.getConstructorDomainSorts():
            sort = Sort(self.solver)
            sort.csort = s
            domain_sorts.append(sort)
        return domain_sorts

    def getConstructorCodomainSort(self):
        """
            :return: the codomain sort of a constructor sort
        """
        cdef Sort sort = Sort(self.solver)
        sort.csort = self.csort.getConstructorCodomainSort()
        return sort

    def getSelectorDomainSort(self):
        """
            :return: the domain sort of a selector sort
        """
        cdef Sort sort = Sort(self.solver)
        sort.csort = self.csort.getSelectorDomainSort()
        return sort

    def getSelectorCodomainSort(self):
        """
            :return: the codomain sort of a selector sort
        """
        cdef Sort sort = Sort(self.solver)
        sort.csort = self.csort.getSelectorCodomainSort()
        return sort

    def getTesterDomainSort(self):
        """
            :return: the domain sort of a tester sort
        """
        cdef Sort sort = Sort(self.solver)
        sort.csort = self.csort.getTesterDomainSort()
        return sort

    def getTesterCodomainSort(self):
        """
            :return: the codomain sort of a tester sort, which is the Boolean sort
        """
        cdef Sort sort = Sort(self.solver)
        sort.csort = self.csort.getTesterCodomainSort()
        return sort

    def getFunctionArity(self):
        """
            :return: the arity of a function sort
        """
        return self.csort.getFunctionArity()

    def getFunctionDomainSorts(self):
        """
            :return: the domain sorts of a function sort
        """
        domain_sorts = []
        for s in self.csort.getFunctionDomainSorts():
            sort = Sort(self.solver)
            sort.csort = s
            domain_sorts.append(sort)
        return domain_sorts

    def getFunctionCodomainSort(self):
        """
            :return: the codomain sort of a function sort
        """
        cdef Sort sort = Sort(self.solver)
        sort.csort = self.csort.getFunctionCodomainSort()
        return sort

    def getArrayIndexSort(self):
        """
            :return: the array index sort of an array sort
        """
        cdef Sort sort = Sort(self.solver)
        sort.csort = self.csort.getArrayIndexSort()
        return sort

    def getArrayElementSort(self):
        """
            :return: the array element sort of an array sort
        """
        cdef Sort sort = Sort(self.solver)
        sort.csort = self.csort.getArrayElementSort()
        return sort

    def getSetElementSort(self):
        """
            :return: the element sort of a set sort
        """
        cdef Sort sort = Sort(self.solver)
        sort.csort = self.csort.getSetElementSort()
        return sort

    def getBagElementSort(self):
        """
            :return: the element sort of a bag sort
        """
        cdef Sort sort = Sort(self.solver)
        sort.csort = self.csort.getBagElementSort()
        return sort

    def getSequenceElementSort(self):
        """
            :return: the element sort of a sequence sort
        """
        cdef Sort sort = Sort(self.solver)
        sort.csort = self.csort.getSequenceElementSort()
        return sort

    def getUninterpretedSortName(self):
        """
            :return: the name of an uninterpreted sort
        """
        return self.csort.getUninterpretedSortName().decode()

    def isUninterpretedSortParameterized(self):
        """
            :return: True if an uninterpreted sort is parameterized
        """
        return self.csort.isUninterpretedSortParameterized()

    def getUninterpretedSortParamSorts(self):
        """
            :return: the parameter sorts of an uninterpreted sort
        """
        param_sorts = []
        for s in self.csort.getUninterpretedSortParamSorts():
            sort = Sort(self.solver)
            sort.csort = s
            param_sorts.append(sort)
        return param_sorts

    def getSortConstructorName(self):
        """
            :return: the name of a sort constructor sort
        """
        return self.csort.getSortConstructorName().decode()

    def getSortConstructorArity(self):
        """
            :return: the arity of a sort constructor sort
        """
        return self.csort.getSortConstructorArity()

<<<<<<< HEAD
    def getBVSize(self):
        """
            :return: the bit-width of the bit-vector sort
        """
        return self.csort.getBVSize()

    def getFPExponentSize(self):
        """
            :return: the bit-width of the exponent of the floating-point sort
        """
        return self.csort.getFPExponentSize()

    def getFPSignificandSize(self):
        """
            :return: the width of the significand of the floating-point sort
        """
        return self.csort.getFPSignificandSize()
=======
    def getBitVectorSize(self):
        return self.csort.getBitVectorSize()

    def getFloatingPointExponentSize(self):
        return self.csort.getFloatingPointExponentSize()

    def getFloatingPointSignificandSize(self):
        return self.csort.getFloatingPointSignificandSize()
>>>>>>> 7f8e7606

    def getDatatypeParamSorts(self):
        """
            :return: the parameter sorts of a datatype sort
        """
        param_sorts = []
        for s in self.csort.getDatatypeParamSorts():
            sort = Sort(self.solver)
            sort.csort = s
            param_sorts.append(sort)
        return param_sorts

    def getDatatypeArity(self):
        """
            :return: the arity of a datatype sort
        """
        return self.csort.getDatatypeArity()

    def getTupleLength(self):
        """
            :return: the length of a tuple sort
        """
        return self.csort.getTupleLength()

    def getTupleSorts(self):
        """
            :return: the element sorts of a tuple sort
        """
        tuple_sorts = []
        for s in self.csort.getTupleSorts():
            sort = Sort(self.solver)
            sort.csort = s
            tuple_sorts.append(sort)
        return tuple_sorts


cdef class Term:
    cdef c_Term cterm
    cdef Solver solver
    def __cinit__(self, Solver solver):
        # cterm always set in the Solver object
        self.solver = solver

    def __eq__(self, Term other):
        return self.cterm == other.cterm

    def __ne__(self, Term other):
        return self.cterm != other.cterm

    def __lt__(self, Term other):
        return self.cterm < other.cterm

    def __gt__(self, Term other):
        return self.cterm > other.cterm

    def __le__(self, Term other):
        return self.cterm <= other.cterm

    def __ge__(self, Term other):
        return self.cterm >= other.cterm

    def __getitem__(self, int index):
        cdef Term term = Term(self.solver)
        if index >= 0:
            term.cterm = self.cterm[index]
        else:
            raise ValueError("Expecting a non-negative integer or string")
        return term

    def __str__(self):
        return self.cterm.toString().decode()

    def __repr__(self):
        return self.cterm.toString().decode()

    def __iter__(self):
        for ci in self.cterm:
            term = Term(self.solver)
            term.cterm = ci
            yield term

    def __hash__(self):
        return ctermhash(self.cterm)

    def getNumChildren(self):
        return self.cterm.getNumChildren()

    def getId(self):
        return self.cterm.getId()

    def getKind(self):
        return kind(<int> self.cterm.getKind())

    def getSort(self):
        cdef Sort sort = Sort(self.solver)
        sort.csort = self.cterm.getSort()
        return sort

    def substitute(self, term_or_list_1, term_or_list_2):
        # The resulting term after substitution
        cdef Term term = Term(self.solver)
        # lists for substitutions
        cdef vector[c_Term] ces
        cdef vector[c_Term] creplacements

        # normalize the input parameters to be lists
        if isinstance(term_or_list_1, list):
            assert isinstance(term_or_list_2, list)
            es = term_or_list_1
            replacements = term_or_list_2
            if len(es) != len(replacements):
                raise RuntimeError("Expecting list inputs to substitute to "
                                   "have the same length but got: "
                                   "{} and {}".format(len(es), len(replacements)))

            for e, r in zip(es, replacements):
                ces.push_back((<Term?> e).cterm)
                creplacements.push_back((<Term?> r).cterm)

        else:
            # add the single elements to the vectors
            ces.push_back((<Term?> term_or_list_1).cterm)
            creplacements.push_back((<Term?> term_or_list_2).cterm)

        # call the API substitute method with lists
        term.cterm = self.cterm.substitute(ces, creplacements)
        return term

    def hasOp(self):
        return self.cterm.hasOp()

    def getOp(self):
        cdef Op op = Op(self.solver)
        op.cop = self.cterm.getOp()
        return op

    def isNull(self):
        return self.cterm.isNull()

    def notTerm(self):
        cdef Term term = Term(self.solver)
        term.cterm = self.cterm.notTerm()
        return term

    def andTerm(self, Term t):
        cdef Term term = Term(self.solver)
        term.cterm = self.cterm.andTerm((<Term> t).cterm)
        return term

    def orTerm(self, Term t):
        cdef Term term = Term(self.solver)
        term.cterm = self.cterm.orTerm(t.cterm)
        return term

    def xorTerm(self, Term t):
        cdef Term term = Term(self.solver)
        term.cterm = self.cterm.xorTerm(t.cterm)
        return term

    def eqTerm(self, Term t):
        cdef Term term = Term(self.solver)
        term.cterm = self.cterm.eqTerm(t.cterm)
        return term

    def impTerm(self, Term t):
        cdef Term term = Term(self.solver)
        term.cterm = self.cterm.impTerm(t.cterm)
        return term

    def iteTerm(self, Term then_t, Term else_t):
        cdef Term term = Term(self.solver)
        term.cterm = self.cterm.iteTerm(then_t.cterm, else_t.cterm)
        return term

    def isConstArray(self):
        return self.cterm.isConstArray()

    def getConstArrayBase(self):
        cdef Term term = Term(self.solver)
        term.cterm = self.cterm.getConstArrayBase()
        return term

    def isBooleanValue(self):
        return self.cterm.isBooleanValue()

    def getBooleanValue(self):
        return self.cterm.getBooleanValue()

    def isStringValue(self):
        return self.cterm.isStringValue()

    def getStringValue(self):
        cdef Py_ssize_t size
        cdef c_wstring s = self.cterm.getStringValue()
        return PyUnicode_FromWideChar(s.data(), s.size())

    def isIntegerValue(self):
        return self.cterm.isIntegerValue()
    def isAbstractValue(self):
        return self.cterm.isAbstractValue()

    def getAbstractValue(self):
        return self.cterm.getAbstractValue().decode()

    def isFloatingPointPosZero(self):
        return self.cterm.isFloatingPointPosZero()

    def isFloatingPointNegZero(self):
        return self.cterm.isFloatingPointNegZero()

    def isFloatingPointPosInf(self):
        return self.cterm.isFloatingPointPosInf()

    def isFloatingPointNegInf(self):
        return self.cterm.isFloatingPointNegInf()

    def isFloatingPointNaN(self):
        return self.cterm.isFloatingPointNaN()

    def isFloatingPointValue(self):
        return self.cterm.isFloatingPointValue()

    def getFloatingPointValue(self):
        cdef c_tuple[uint32_t, uint32_t, c_Term] t = self.cterm.getFloatingPointValue()
        cdef Term term = Term(self.solver)
        term.cterm = get2(t)
        return (get0(t), get1(t), term)

    def isSetValue(self):
        return self.cterm.isSetValue()

    def getSetValue(self):
        elems = set()
        for e in self.cterm.getSetValue():
            term = Term(self.solver)
            term.cterm = e
            elems.add(term)
        return elems

    def isSequenceValue(self):
        return self.cterm.isSequenceValue()

    def getSequenceValue(self):
        elems = []
        for e in self.cterm.getSequenceValue():
            term = Term(self.solver)
            term.cterm = e
            elems.append(term)
        return elems

    def isUninterpretedValue(self):
        return self.cterm.isUninterpretedValue()

    def getUninterpretedValue(self):
        cdef pair[c_Sort, int32_t] p = self.cterm.getUninterpretedValue()
        cdef Sort sort = Sort(self.solver)
        sort.csort = p.first
        i = p.second
        return (sort, i)

    def isTupleValue(self):
        return self.cterm.isTupleValue()

    def getTupleValue(self):
        elems = []
        for e in self.cterm.getTupleValue():
            term = Term(self.solver)
            term.cterm = e
            elems.append(term)
        return elems

    def getIntegerValue(self):
        return int(self.cterm.getIntegerValue().decode())

    def isRealValue(self):
        return self.cterm.isRealValue()

    def getRealValue(self):
        """Returns the value of a real term as a Fraction"""
        return Fraction(self.cterm.getRealValue().decode())

    def isBitVectorValue(self):
        return self.cterm.isBitVectorValue()

    def getBitVectorValue(self, base = 2):
        """Returns the value of a bit-vector term as a 0/1 string"""
        return self.cterm.getBitVectorValue(base).decode()

    def toPythonObj(self):
        """
        Converts a constant value Term to a Python object.

        Currently supports:
          Boolean -- returns a Python bool
          Int     -- returns a Python int
          Real    -- returns a Python Fraction
          BV      -- returns a Python int (treats BV as unsigned)
          String  -- returns a Python Unicode string
          Array   -- returns a Python dict mapping indices to values
                  -- the constant base is returned as the default value
        """

        if self.isBooleanValue():
            return self.getBooleanValue()
        elif self.isIntegerValue():
            return self.getIntegerValue()
        elif self.isRealValue():
            return self.getRealValue()
        elif self.isBitVectorValue():
            return int(self.getBitVectorValue(), 2)
        elif self.isStringValue():
            return self.getStringValue()
        elif self.getSort().isArray():
            res = None
            keys = []
            values = []
            base_value = None
            to_visit = [self]
            # Array models are represented as a series of store operations
            # on a constant array
            while to_visit:
                t = to_visit.pop()
                if t.getKind() == kinds.Store:
                    # save the mappings
                    keys.append(t[1].toPythonObj())
                    values.append(t[2].toPythonObj())
                    to_visit.append(t[0])
                else:
                    assert t.getKind() == kinds.ConstArray
                    base_value = t.getConstArrayBase().toPythonObj()

            assert len(keys) == len(values)
            assert base_value is not None

            # put everything in a dictionary with the constant
            # base as the result for any index not included in the stores
            res = defaultdict(lambda : base_value)
            for k, v in zip(keys, values):
                res[k] = v

            return res


# Generate rounding modes
cdef __rounding_modes = {
    <int> ROUND_NEAREST_TIES_TO_EVEN: "RoundNearestTiesToEven",
    <int> ROUND_TOWARD_POSITIVE: "RoundTowardPositive",
    <int> ROUND_TOWARD_NEGATIVE: "RoundTowardNegative",
    <int> ROUND_TOWARD_ZERO: "RoundTowardZero",
    <int> ROUND_NEAREST_TIES_TO_AWAY: "RoundNearestTiesToAway"
}

mod_ref = sys.modules[__name__]
for rm_int, name in __rounding_modes.items():
    r = RoundingMode(rm_int)

    if name in dir(mod_ref):
        raise RuntimeError("Redefinition of Python RoundingMode %s."%name)

    setattr(mod_ref, name, r)

del r
del rm_int
del name


# Generate unknown explanations
cdef __unknown_explanations = {
    <int> REQUIRES_FULL_CHECK: "RequiresFullCheck",
    <int> INCOMPLETE: "Incomplete",
    <int> TIMEOUT: "Timeout",
    <int> RESOURCEOUT: "Resourceout",
    <int> MEMOUT: "Memout",
    <int> INTERRUPTED: "Interrupted",
    <int> NO_STATUS: "NoStatus",
    <int> UNSUPPORTED: "Unsupported",
    <int> OTHER: "Other",
    <int> UNKNOWN_REASON: "UnknownReason"
}

for ue_int, name in __unknown_explanations.items():
    u = UnknownExplanation(ue_int)

    if name in dir(mod_ref):
        raise RuntimeError("Redefinition of Python UnknownExplanation %s."%name)

    setattr(mod_ref, name, u)

del u
del ue_int
del name<|MERGE_RESOLUTION|>--- conflicted
+++ resolved
@@ -2218,10 +2218,7 @@
         return csorthash(self.csort)
 
     def isNull(self):
-<<<<<<< HEAD
         """:return: True if this Sort is a null sort."""
-=======
->>>>>>> 7f8e7606
         return self.csort.isNull()
 
     def isBoolean(self):
@@ -2316,13 +2313,10 @@
         return self.csort.isTester()
 
     def isUpdater(self):
-<<<<<<< HEAD
         """
             Is this a datatype updater sort?
             :return: True if the sort is a datatype updater sort.
         """
-=======
->>>>>>> 7f8e7606
         return self.csort.isUpdater()
 
     def isFunction(self):
@@ -2658,34 +2652,23 @@
         """
         return self.csort.getSortConstructorArity()
 
-<<<<<<< HEAD
-    def getBVSize(self):
+    def getBitVectorSize(self):
         """
             :return: the bit-width of the bit-vector sort
         """
-        return self.csort.getBVSize()
-
-    def getFPExponentSize(self):
+        return self.csort.getBitVectorSize()
+
+    def getFloatingPointExponentSize(self):
         """
             :return: the bit-width of the exponent of the floating-point sort
         """
-        return self.csort.getFPExponentSize()
-
-    def getFPSignificandSize(self):
+        return self.csort.getFloatingPointExponentSize()
+
+    def getFloatingPointSignificandSize(self):
         """
             :return: the width of the significand of the floating-point sort
         """
-        return self.csort.getFPSignificandSize()
-=======
-    def getBitVectorSize(self):
-        return self.csort.getBitVectorSize()
-
-    def getFloatingPointExponentSize(self):
-        return self.csort.getFloatingPointExponentSize()
-
-    def getFloatingPointSignificandSize(self):
         return self.csort.getFloatingPointSignificandSize()
->>>>>>> 7f8e7606
 
     def getDatatypeParamSorts(self):
         """
