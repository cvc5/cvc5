--- conflicted
+++ resolved
@@ -432,9 +432,6 @@
 
 
 cdef class Op:
-<<<<<<< HEAD
-    """Wrapper class for :cpp:class:`cvc5::api::Op`."""
-=======
     """
         A cvc5 operator.
         An operator is a term that represents certain operators,
@@ -442,7 +439,6 @@
         a term of kind :cpp:enumerator:`BITVECTOR_EXTRACT`.
         Wrapper class for :cpp:class:`cvc5::api::Op`.
     """
->>>>>>> 538eea94
     cdef c_Op cop
     cdef Solver solver
     def __cinit__(self, Solver solver):
