from collections import defaultdict
from fractions import Fraction
from functools import wraps
import sys

from cython.operator cimport dereference, preincrement

from libc.stdint cimport int32_t, int64_t, uint32_t, uint64_t
from libc.stddef cimport wchar_t

from libcpp cimport bool as c_bool
from libcpp.pair cimport pair
from libcpp.set cimport set as c_set
from libcpp.string cimport string
from libcpp.vector cimport vector

from cvc5 cimport cout
from cvc5 cimport Datatype as c_Datatype
from cvc5 cimport DatatypeConstructor as c_DatatypeConstructor
from cvc5 cimport DatatypeConstructorDecl as c_DatatypeConstructorDecl
from cvc5 cimport DatatypeDecl as c_DatatypeDecl
from cvc5 cimport DatatypeSelector as c_DatatypeSelector
from cvc5 cimport Result as c_Result
from cvc5 cimport SynthResult as c_SynthResult
from cvc5 cimport UnknownExplanation as c_UnknownExplanation
from cvc5 cimport Op as c_Op
from cvc5 cimport OptionInfo as c_OptionInfo
from cvc5 cimport holds as c_holds
from cvc5 cimport getVariant as c_getVariant
from cvc5 cimport Solver as c_Solver
from cvc5 cimport Statistics as c_Statistics
from cvc5 cimport Stat as c_Stat
from cvc5 cimport Grammar as c_Grammar
from cvc5 cimport Sort as c_Sort
from cvc5 cimport REQUIRES_FULL_CHECK, INCOMPLETE, TIMEOUT
from cvc5 cimport RESOURCEOUT, MEMOUT, INTERRUPTED
from cvc5 cimport NO_STATUS, UNSUPPORTED, UNKNOWN_REASON
from cvc5 cimport OTHER
from cvc5 cimport Term as c_Term
from cvc5 cimport hash as c_hash
from cvc5 cimport wstring as c_wstring
from cvc5 cimport tuple as c_tuple
from cvc5 cimport get0, get1, get2
from cvc5kinds cimport Kind as c_Kind
from cvc5types cimport RoundingMode as c_RoundingMode

cdef extern from "Python.h":
    wchar_t* PyUnicode_AsWideCharString(object, Py_ssize_t *)
    object PyUnicode_FromWideChar(const wchar_t*, Py_ssize_t)
    void PyMem_Free(void*)

################################## DECORATORS #################################
def expand_list_arg(num_req_args=0):
    """
    Creates a decorator that looks at index num_req_args of the args,
    if it's a list, it expands it before calling the function.
    """
    def decorator(func):
        @wraps(func)
        def wrapper(owner, *args):
            if len(args) == num_req_args + 1 and \
               isinstance(args[num_req_args], list):
                args = list(args[:num_req_args]) + args[num_req_args]
            return func(owner, *args)
        return wrapper
    return decorator
###############################################################################

# Style Guidelines
### Using PEP-8 spacing recommendations
### Limit linewidth to 79 characters
### Break before binary operators
### surround top level functions and classes with two spaces
### separate methods by one space
### use spaces in functions sparingly to separate logical blocks
### can omit spaces between unrelated oneliners
### always use c++ default arguments
#### only use default args of None at python level

# References and pointers
# The Solver object holds a pointer to a c_Solver.
# This is because the assignment operator is deleted in the C++ API for solvers.
# Cython has a limitation where you can't stack allocate objects
# that have constructors with arguments:
# https://groups.google.com/forum/#!topic/cython-users/fuKd-nQLpBs.
# To get around that you can either have a nullary constructor and assignment
# or, use a pointer (which is what we chose).
# An additional complication of this is that to free up resources, you must
# know when to delete the object.
# Python will not follow the same scoping rules as in C++, so it must be
# able to reference count. To do this correctly, the solver must be a
# reference in the Python class for any class that keeps a pointer to
# the solver in C++ (to ensure the solver is not deleted before something
# that depends on it).


## Objects for hashing
cdef c_hash[c_Op] cophash = c_hash[c_Op]()
cdef c_hash[c_Sort] csorthash = c_hash[c_Sort]()
cdef c_hash[c_Term] ctermhash = c_hash[c_Term]()


cdef class Datatype:
    """
        A cvc5 datatype.
        Wrapper class for :cpp:class:`cvc5::api::Datatype`.
    """
    cdef c_Datatype cd
    cdef Solver solver
    def __cinit__(self, Solver solver):
        self.solver = solver

    def __getitem__(self, index):
        cdef DatatypeConstructor dc = DatatypeConstructor(self.solver)
        if isinstance(index, int) and index >= 0:
            dc.cdc = self.cd[(<int?> index)]
        elif isinstance(index, str):
            dc.cdc = self.cd[(<const string &> index.encode())]
        else:
            raise ValueError("Expecting a non-negative integer or string")
        return dc

    def getConstructor(self, str name):
        """
            :param name: the name of the constructor.
            :return: a constructor by name.
        """
        cdef DatatypeConstructor dc = DatatypeConstructor(self.solver)
        dc.cdc = self.cd.getConstructor(name.encode())
        return dc

    def getConstructorTerm(self, str name):
        """
            :param name: the name of the constructor.
            :return: the term representing the datatype constructor with the given name (see :cpp:func:`Datatype::getConstructorTerm() <cvc5::api::Datatype::getConstructorTerm>`).
        """
        cdef Term term = Term(self.solver)
        term.cterm = self.cd.getConstructorTerm(name.encode())
        return term

    def getSelector(self, str name):
        """
            :param name: the name of the selector..
            :return: a selector by name.
        """
        cdef DatatypeSelector ds = DatatypeSelector(self.solver)
        ds.cds = self.cd.getSelector(name.encode())
        return ds

    def getName(self):
        """
            :return: the name of the datatype.
        """
        return self.cd.getName().decode()

    def getNumConstructors(self):
        """
            :return: number of constructors in this datatype.
        """
        return self.cd.getNumConstructors()

    def getParameters(self):
        """
            :return: the parameters of this datatype, if it is parametric. An exception is thrown if this datatype is not parametric.
        """
        param_sorts = []
        for s in self.cd.getParameters():
            sort = Sort(self.solver)
            sort.csort = s
            param_sorts.append(sort)
        return param_sorts

    def isParametric(self):
        """
            .. warning:: This method is experimental and may change in future
                         versions.
            :return: True if this datatype is parametric.
        """
        return self.cd.isParametric()

    def isCodatatype(self):
        """:return: True if this datatype corresponds to a co-datatype."""
        return self.cd.isCodatatype()

    def isTuple(self):
        """:return: True if this datatype corresponds to a tuple."""
        return self.cd.isTuple()

    def isRecord(self):
        """
            .. warning:: This method is experimental and may change in future
                         versions.
            :return: True if this datatype corresponds to a record.
        """
        return self.cd.isRecord()

    def isFinite(self):
        """:return: True if this datatype is finite."""
        return self.cd.isFinite()

    def isWellFounded(self):
        """:return: True if this datatype is well-founded (see :cpp:func:`Datatype::isWellFounded() <cvc5::api::Datatype::isWellFounded>`)."""
        return self.cd.isWellFounded()

    def isNull(self):
        """:return: True if this Datatype is a null object."""
        return self.cd.isNull()

    def __str__(self):
        return self.cd.toString().decode()

    def __repr__(self):
        return self.cd.toString().decode()

    def __iter__(self):
        for ci in self.cd:
            dc = DatatypeConstructor(self.solver)
            dc.cdc = ci
            yield dc


cdef class DatatypeConstructor:
    """
        A cvc5 datatype constructor.
        Wrapper class for :cpp:class:`cvc5::api::DatatypeConstructor`.
    """
    cdef c_DatatypeConstructor cdc
    cdef Solver solver
    def __cinit__(self, Solver solver):
        self.cdc = c_DatatypeConstructor()
        self.solver = solver

    def __getitem__(self, index):
        cdef DatatypeSelector ds = DatatypeSelector(self.solver)
        if isinstance(index, int) and index >= 0:
            ds.cds = self.cdc[(<int?> index)]
        elif isinstance(index, str):
            ds.cds = self.cdc[(<const string &> index.encode())]
        else:
            raise ValueError("Expecting a non-negative integer or string")
        return ds

    def getName(self):
        """
            :return: the name of the constructor.
        """
        return self.cdc.getName().decode()

    def getConstructorTerm(self):
        """
            :return: the constructor operator as a term.
        """
        cdef Term term = Term(self.solver)
        term.cterm = self.cdc.getConstructorTerm()
        return term

    def getInstantiatedConstructorTerm(self, Sort retSort):
        """
            Specialized method for parametric datatypes (see
            :cpp:func:`DatatypeConstructor::getInstantiatedConstructorTerm()
            <cvc5::api::DatatypeConstructor::getInstantiatedConstructorTerm>`).

            .. warning:: This method is experimental and may change in future
                         versions.

            :param retSort: the desired return sort of the constructor
            :return: the constructor operator as a term.
        """
        cdef Term term = Term(self.solver)
        term.cterm = self.cdc.getInstantiatedConstructorTerm(retSort.csort)
        return term

    def getTesterTerm(self):
        """
            :return: the tester operator that is related to this constructor, as a term.
        """
        cdef Term term = Term(self.solver)
        term.cterm = self.cdc.getTesterTerm()
        return term

    def getNumSelectors(self):
        """
            :return: the number of selecters (so far) of this Datatype constructor.
        """
        return self.cdc.getNumSelectors()

    def getSelector(self, str name):
        """
            :param name: the name of the datatype selector.
            :return: the first datatype selector with the given name
        """
        cdef DatatypeSelector ds = DatatypeSelector(self.solver)
        ds.cds = self.cdc.getSelector(name.encode())
        return ds

    def getSelectorTerm(self, str name):
        """
            :param name: the name of the datatype selector.
            :return: a term representing the firstdatatype selector with the given name.
        """
        cdef Term term = Term(self.solver)
        term.cterm = self.cdc.getSelectorTerm(name.encode())
        return term

    def isNull(self):
        """:return: True if this DatatypeConstructor is a null object."""
        return self.cdc.isNull()

    def __str__(self):
        return self.cdc.toString().decode()

    def __repr__(self):
        return self.cdc.toString().decode()

    def __iter__(self):
        for ci in self.cdc:
            ds = DatatypeSelector(self.solver)
            ds.cds = ci
            yield ds


cdef class DatatypeConstructorDecl:
    """
        A cvc5 datatype constructor declaration.
        Wrapper class for :cpp:class:`cvc5::api::DatatypeConstructorDecl`.
    """
    cdef c_DatatypeConstructorDecl cddc
    cdef Solver solver

    def __cinit__(self, Solver solver):
        self.solver = solver

    def addSelector(self, str name, Sort sort):
        """
            Add datatype selector declaration.

            :param name: the name of the datatype selector declaration to add.
            :param sort: the codomain sort of the datatype selector declaration
                         to add.
        """
        self.cddc.addSelector(name.encode(), sort.csort)

    def addSelectorSelf(self, str name):
        """
            Add datatype selector declaration whose codomain sort is the
            datatype itself.

            :param name: the name of the datatype selector declaration to add.
        """
        self.cddc.addSelectorSelf(name.encode())

    def isNull(self):
        """:return: True if this DatatypeConstructorDecl is a null object."""
        return self.cddc.isNull()

    def __str__(self):
        return self.cddc.toString().decode()

    def __repr__(self):
        return self.cddc.toString().decode()


cdef class DatatypeDecl:
    """
        A cvc5 datatype declaration.
        Wrapper class for :cpp:class:`cvc5::api::DatatypeDecl`.
    """
    cdef c_DatatypeDecl cdd
    cdef Solver solver
    def __cinit__(self, Solver solver):
        self.solver = solver

    def addConstructor(self, DatatypeConstructorDecl ctor):
        """
            Add a datatype constructor declaration.

            :param ctor: the datatype constructor declaration to add.
        """
        self.cdd.addConstructor(ctor.cddc)

    def getNumConstructors(self):
        """
            :return: number of constructors (so far) for this datatype declaration.
        """
        return self.cdd.getNumConstructors()

    def isParametric(self):
        """
            :return: is this datatype declaration parametric?
        """
        return self.cdd.isParametric()

    def getName(self):
        """
            :return: the name of this datatype declaration.
        """
        return self.cdd.getName().decode()

    def isNull(self):
        """:return: True if this DatatypeDecl is a null object."""
        return self.cdd.isNull()

    def __str__(self):
        return self.cdd.toString().decode()

    def __repr__(self):
        return self.cdd.toString().decode()


cdef class DatatypeSelector:
    """
        A cvc5 datatype selector.
        Wrapper class for :cpp:class:`cvc5::api::DatatypeSelector`.
    """
    cdef c_DatatypeSelector cds
    cdef Solver solver
    def __cinit__(self, Solver solver):
        self.cds = c_DatatypeSelector()
        self.solver = solver

    def getName(self):
        """
            :return: the name of this datatype selector.
        """
        return self.cds.getName().decode()

    def getSelectorTerm(self):
        """
            :return: the selector opeartor of this datatype selector as a term.
        """
        cdef Term term = Term(self.solver)
        term.cterm = self.cds.getSelectorTerm()
        return term

    def getUpdaterTerm(self):
        """
            :return: the updater opeartor of this datatype selector as a term.
        """
        cdef Term term = Term(self.solver)
        term.cterm = self.cds.getUpdaterTerm()
        return term

    def getCodomainSort(self):
        """
            :return: the codomain sort of this selector.
        """
        cdef Sort sort = Sort(self.solver)
        sort.csort = self.cds.getCodomainSort()
        return sort

    def isNull(self):
        """:return: True if this DatatypeSelector is a null object."""
        return self.cds.isNull()

    def __str__(self):
        return self.cds.toString().decode()

    def __repr__(self):
        return self.cds.toString().decode()


cdef class Op:
    """
        A cvc5 operator.
        An operator is a term that represents certain operators,
        instantiated with its required parameters, e.g.,
        a term of kind :cpp:enumerator:`BITVECTOR_EXTRACT`.
        Wrapper class for :cpp:class:`cvc5::api::Op`.
    """
    cdef c_Op cop
    cdef Solver solver
    def __cinit__(self, Solver solver):
        self.cop = c_Op()
        self.solver = solver

    def __eq__(self, Op other):
        return self.cop == other.cop

    def __ne__(self, Op other):
        return self.cop != other.cop

    def __str__(self):
        return self.cop.toString().decode()

    def __repr__(self):
        return self.cop.toString().decode()

    def __hash__(self):
        return cophash(self.cop)

    def getKind(self):
        """
            :return: the kind of this operator.
        """
        return Kind(<int> self.cop.getKind())

    def isIndexed(self):
        """
            :return: True iff this operator is indexed.
        """
        return self.cop.isIndexed()

    def isNull(self):
        """
            :return: True iff this operator is a null term.
        """
        return self.cop.isNull()

    def getNumIndices(self):
        """
            :return: number of indices of this op.
        """
        return self.cop.getNumIndices()

    def __getitem__(self, i):
        """
            Get the index at position i.
            :param i: the position of the index to return
            :return: the index at position i
        """
        cdef Term term = Term(self.solver)
        term.cterm = self.cop[i]
        return term


cdef class Grammar:
    """
        A Sygus Grammar.
        Wrapper class for :cpp:class:`cvc5::api::Grammar`.
    """
    cdef c_Grammar  cgrammar
    cdef Solver solver
    def __cinit__(self, Solver solver):
        self.solver = solver
        self.cgrammar = c_Grammar()

    def addRule(self, Term ntSymbol, Term rule):
        """
            Add ``rule`` to the set of rules corresponding to ``ntSymbol``.

            :param ntSymbol: the non-terminal to which the rule is added.
            :param rule: the rule to add.
        """
        self.cgrammar.addRule(ntSymbol.cterm, rule.cterm)

    def addAnyConstant(self, Term ntSymbol):
        """
            Allow ``ntSymbol`` to be an arbitrary constant.

            :param ntSymbol: the non-terminal allowed to be constant.
        """
        self.cgrammar.addAnyConstant(ntSymbol.cterm)

    def addAnyVariable(self, Term ntSymbol):
        """
            Allow ``ntSymbol`` to be any input variable to corresponding synth-fun/synth-inv with the same sort as ``ntSymbol``.

            :param ntSymbol: the non-terminal allowed to be any input variable.
        """
        self.cgrammar.addAnyVariable(ntSymbol.cterm)

    def addRules(self, Term ntSymbol, rules):
        """
            Add ``ntSymbol`` to the set of rules corresponding to ``ntSymbol``.

            :param ntSymbol: the non-terminal to which the rules are added.
            :param rules: the rules to add.
        """
        cdef vector[c_Term] crules
        for r in rules:
            crules.push_back((<Term?> r).cterm)
        self.cgrammar.addRules(ntSymbol.cterm, crules)

cdef class Result:
    """
        Encapsulation of a three-valued solver result, with explanations.
        Wrapper class for :cpp:class:`cvc5::api::Result`.
    """
    cdef c_Result cr
    def __cinit__(self):
        # gets populated by solver
        self.cr = c_Result()

    def isNull(self):
        """
            :return: True if Result is empty, i.e., a nullary Result, and not an actual result returned from a
                     :cpp:func:`Solver::checkSat() <cvc5::api::Solver::checkSat>` (and friends) query.
        """
        return self.cr.isNull()

    def isSat(self):
        """
            :return: True if query was a satisfiable :cpp:func:`Solver::checkSat() <cvc5::api::Solver::checkSat>` or :cpp:func:`Solver::checkSatAssuming() <cvc5::api::Solver::checkSatAssuming>` query.
        """
        return self.cr.isSat()

    def isUnsat(self):
        """
            :return: True if query was an usatisfiable :cpp:func:`Solver::checkSat() <cvc5::api::Solver::checkSat>` or :cpp:func:`Solver::checkSatAssuming() <cvc5::api::Solver::checkSatAssuming>` query.
        """
        return self.cr.isUnsat()

    def isUnknown(self):
        """
            :return: True if query was a :cpp:func:`Solver::checkSat() <cvc5::api::Solver::checkSat>` or :cpp:func:`Solver::checkSatAssuming() <cvc5::api::Solver::checkSatAssuming>` query and cvc5 was not able to determine (un)satisfiability.
        """
        return self.cr.isUnknown()

    def getUnknownExplanation(self):
        """
            :return: an explanation for an unknown query result.
        """
        return UnknownExplanation(<int> self.cr.getUnknownExplanation())

    def __eq__(self, Result other):
        return self.cr == other.cr

    def __ne__(self, Result other):
        return self.cr != other.cr

    def __str__(self):
        return self.cr.toString().decode()

    def __repr__(self):
        return self.cr.toString().decode()

cdef class SynthResult:
    """
      Encapsulation of a solver synth result. This is the return value of the
      API methods:
        - :py:meth:`Solver.checkSynth()`
        - :py:meth:`Solver.checkSynthNext()`
      which we call synthesis queries. This class indicates whether the
      synthesis query has a solution, has no solution, or is unknown.
    """
    cdef c_SynthResult cr
    def __cinit__(self):
        # gets populated by solver
        self.cr = c_SynthResult()

    def isNull(self):
        """
            :return: True if SynthResult is null, i.e. not a SynthResult returned from a synthesis query.
        """
        return self.cr.isNull()

    def hasSolution(self):
        """
            :return: True if the synthesis query has a solution.
        """
        return self.cr.hasSolution()

    def hasNoSolution(self):
        """
            :return: True if the synthesis query has no solution.
            In this case, then it was determined there was no solution.
        """
        return self.cr.hasNoSolution()

    def isUnknown(self):
        """
            :return: True if the result of the synthesis query could not be determined.
        """
        return self.cr.isUnknown()

    def __str__(self):
        return self.cr.toString().decode()

    def __repr__(self):
        return self.cr.toString().decode()

cdef class UnknownExplanation:
    """
        Wrapper class for :cpp:enum:`cvc5::api::Result::UnknownExplanation`.
    """
    cdef c_UnknownExplanation cue
    cdef str name
    def __cinit__(self, int ue):
        # crm always assigned externally
        self.cue = <c_UnknownExplanation> ue
        self.name = __unknown_explanations[ue]

    def __eq__(self, UnknownExplanation other):
        return (<int> self.cue) == (<int> other.cue)

    def __ne__(self, UnknownExplanation other):
        return not self.__eq__(other)

    def __hash__(self):
        return hash((<int> self.crm, self.name))

    def __str__(self):
        return self.name

    def __repr__(self):
        return self.name


cdef class Solver:
    """Wrapper class for :cpp:class:`cvc5::api::Solver`."""
    cdef c_Solver* csolver

    def __cinit__(self):
        self.csolver = new c_Solver()

    def __dealloc__(self):
        del self.csolver

    def getBooleanSort(self):
        """:return: sort Boolean
        """
        cdef Sort sort = Sort(self)
        sort.csort = self.csolver.getBooleanSort()
        return sort

    def getIntegerSort(self):
        """:return: sort Integer
        """
        cdef Sort sort = Sort(self)
        sort.csort = self.csolver.getIntegerSort()
        return sort

    def getNullSort(self):
        """:return: sort null
        """
        cdef Sort sort = Sort(self)
        sort.csort = self.csolver.getNullSort()
        return sort

    def getRealSort(self):
        """:return: sort Real
        """
        cdef Sort sort = Sort(self)
        sort.csort = self.csolver.getRealSort()
        return sort

    def getRegExpSort(self):
        """:return: sort of RegExp
        """
        cdef Sort sort = Sort(self)
        sort.csort = self.csolver.getRegExpSort()
        return sort

    def getRoundingModeSort(self):
        """:return: sort RoundingMode
        """
        cdef Sort sort = Sort(self)
        sort.csort = self.csolver.getRoundingModeSort()
        return sort

    def getStringSort(self):
        """:return: sort String
        """
        cdef Sort sort = Sort(self)
        sort.csort = self.csolver.getStringSort()
        return sort

    def mkArraySort(self, Sort indexSort, Sort elemSort):
        """Create an array sort.

        :param indexSort: the array index sort
        :param elemSort: the array element sort
        :return: the array sort
        """
        cdef Sort sort = Sort(self)
        sort.csort = self.csolver.mkArraySort(indexSort.csort, elemSort.csort)
        return sort

    def mkBitVectorSort(self, uint32_t size):
        """Create a bit-vector sort.

        :param size: the bit-width of the bit-vector sort
        :return: the bit-vector sort
        """
        cdef Sort sort = Sort(self)
        sort.csort = self.csolver.mkBitVectorSort(size)
        return sort

    def mkFloatingPointSort(self, uint32_t exp, uint32_t sig):
        """Create a floating-point sort.

        :param exp: the bit-width of the exponent of the floating-point sort.
        :param sig: the bit-width of the significand of the floating-point sort.
        """
        cdef Sort sort = Sort(self)
        sort.csort = self.csolver.mkFloatingPointSort(exp, sig)
        return sort

    def mkDatatypeSort(self, DatatypeDecl dtypedecl):
        """Create a datatype sort.

        :param dtypedecl: the datatype declaration from which the sort is created
        :return: the datatype sort
        """
        cdef Sort sort = Sort(self)
        sort.csort = self.csolver.mkDatatypeSort(dtypedecl.cdd)
        return sort

    def mkDatatypeSorts(self, list dtypedecls, unresolvedSorts = None):
        """
        Create a vector of datatype sorts using unresolved sorts. The names of
        the datatype declarations in dtypedecls must be distinct.

        This method is called when the DatatypeDecl objects dtypedecls have been
        built using "unresolved" sorts.

        We associate each sort in unresolvedSorts with exacly one datatype from
        dtypedecls. In particular, it must have the same name as exactly one
        datatype declaration in dtypedecls.

        When constructing datatypes, unresolved sorts are replaced by the datatype
        sort constructed for the datatype declaration it is associated with.

        :param dtypedecls: the datatype declarations from which the sort is created
        :param unresolvedSorts: the list of unresolved sorts
        :return: the datatype sorts
        """
        if unresolvedSorts == None:
            unresolvedSorts = set([])
        else:
            assert isinstance(unresolvedSorts, set)

        sorts = []
        cdef vector[c_DatatypeDecl] decls
        for decl in dtypedecls:
            decls.push_back((<DatatypeDecl?> decl).cdd)

        cdef c_set[c_Sort] usorts
        for usort in unresolvedSorts:
            usorts.insert((<Sort?> usort).csort)

        csorts = self.csolver.mkDatatypeSorts(
            <const vector[c_DatatypeDecl]&> decls, <const c_set[c_Sort]&> usorts)
        for csort in csorts:
          sort = Sort(self)
          sort.csort = csort
          sorts.append(sort)

        return sorts

    def mkFunctionSort(self, sorts, Sort codomain):
        """ Create function sort.

        :param sorts: the sort of the function arguments
        :param codomain: the sort of the function return value
        :return: the function sort
        """

        cdef Sort sort = Sort(self)
        # populate a vector with dereferenced c_Sorts
        cdef vector[c_Sort] v

        if isinstance(sorts, Sort):
            sort.csort = self.csolver.mkFunctionSort((<Sort?> sorts).csort,
                                                     codomain.csort)
        elif isinstance(sorts, list):
            for s in sorts:
                v.push_back((<Sort?>s).csort)

            sort.csort = self.csolver.mkFunctionSort(<const vector[c_Sort]&> v,
                                                      codomain.csort)
        return sort

    def mkParamSort(self, symbolname):
        """ Create a sort parameter.

        .. warning:: This method is experimental and may change in future
                     versions.

        :param symbol: the name of the sort
        :return: the sort parameter
        """
        cdef Sort sort = Sort(self)
        sort.csort = self.csolver.mkParamSort(symbolname.encode())
        return sort

    @expand_list_arg(num_req_args=0)
    def mkPredicateSort(self, *sorts):
        """Create a predicate sort.

        :param sorts: the list of sorts of the predicate, as a list or as distinct arguments.
        :return: the predicate sort
        """
        cdef Sort sort = Sort(self)
        cdef vector[c_Sort] v
        for s in sorts:
            v.push_back((<Sort?> s).csort)
        sort.csort = self.csolver.mkPredicateSort(<const vector[c_Sort]&> v)
        return sort

    @expand_list_arg(num_req_args=0)
    def mkRecordSort(self, *fields):
        """Create a record sort

        .. warning:: This method is experimental and may change in future
                     versions.

        :param fields: the list of fields of the record, as a list or as distinct arguments
        :return: the record sort
        """
        cdef Sort sort = Sort(self)
        cdef vector[pair[string, c_Sort]] v
        cdef pair[string, c_Sort] p
        for f in fields:
            name, sortarg = f
            name = name.encode()
            p = pair[string, c_Sort](<string?> name, (<Sort?> sortarg).csort)
            v.push_back(p)
        sort.csort = self.csolver.mkRecordSort(
            <const vector[pair[string, c_Sort]] &> v)
        return sort

    def mkSetSort(self, Sort elemSort):
        """Create a set sort.

        :param elemSort: the sort of the set elements
        :return: the set sort
        """
        cdef Sort sort = Sort(self)
        sort.csort = self.csolver.mkSetSort(elemSort.csort)
        return sort

    def mkBagSort(self, Sort elemSort):
        """Create a bag sort.

        :param elemSort: the sort of the bag elements
        :return: the bag sort
        """
        cdef Sort sort = Sort(self)
        sort.csort = self.csolver.mkBagSort(elemSort.csort)
        return sort

    def mkSequenceSort(self, Sort elemSort):
        """Create a sequence sort.

        :param elemSort: the sort of the sequence elements
        :return: the sequence sort
        """
        cdef Sort sort = Sort(self)
        sort.csort = self.csolver.mkSequenceSort(elemSort.csort)
        return sort

    def mkUninterpretedSort(self, str name):
        """Create an uninterpreted sort.

        :param symbol: the name of the sort
        :return: the uninterpreted sort
        """
        cdef Sort sort = Sort(self)
        sort.csort = self.csolver.mkUninterpretedSort(name.encode())
        return sort

    def mkUnresolvedSort(self, str name, size_t arity = 0):
        """Create an unresolved sort.

        This is for creating yet unresolved sort placeholders for mutually
        recursive datatypes.

        :param symbol: the name of the sort
        :param arity: the number of sort parameters of the sort
        :return: the unresolved sort
        """
        cdef Sort sort = Sort(self)
        sort.csort = self.csolver.mkUnresolvedSort(name.encode(), arity)
        return sort

    def mkUninterpretedSortConstructorSort(self, str symbol, size_t arity):
        """Create a sort constructor sort.

        An uninterpreted sort constructor is an uninterpreted sort with
        arity > 0.

        :param symbol: the symbol of the sort
        :param arity: the arity of the sort (must be > 0)
        :return: the sort constructor sort
        """
        cdef Sort sort = Sort(self)
        sort.csort = self.csolver.mkUninterpretedSortConstructorSort(
            symbol.encode(), arity)
        return sort

    @expand_list_arg(num_req_args=0)
    def mkTupleSort(self, *sorts):
        """Create a tuple sort.

        :param sorts: of the elements of the tuple, as a list or as distinct arguments
        :return: the tuple sort
        """
        cdef Sort sort = Sort(self)
        cdef vector[c_Sort] v
        for s in sorts:
            v.push_back((<Sort?> s).csort)
        sort.csort = self.csolver.mkTupleSort(v)
        return sort

    @expand_list_arg(num_req_args=1)
    def mkTerm(self, kind_or_op, *args):
        """
        Supports the following arguments:

        - ``Term mkTerm(Kind kind)``
        - ``Term mkTerm(Kind kind, Op child1, List[Term] children)``
        - ``Term mkTerm(Kind kind, List[Term] children)``

        where ``List[Term]`` can also be comma-separated arguments
        """
        cdef Term term = Term(self)
        cdef vector[c_Term] v

        op = kind_or_op
        if isinstance(kind_or_op, Kind):
            op = self.mkOp(kind_or_op)

        if len(args) == 0:
            term.cterm = self.csolver.mkTerm((<Op?> op).cop)
        else:
            for a in args:
                v.push_back((<Term?> a).cterm)
            term.cterm = self.csolver.mkTerm((<Op?> op).cop, v)
        return term

    def mkTuple(self, sorts, terms):
        """Create a tuple term. Terms are automatically converted if sorts are compatible.

        :param sorts: The sorts of the elements in the tuple
        :param terms: The elements in the tuple
        :return: the tuple Term
        """
        cdef vector[c_Sort] csorts
        cdef vector[c_Term] cterms

        for s in sorts:
            csorts.push_back((<Sort?> s).csort)
        for s in terms:
            cterms.push_back((<Term?> s).cterm)
        cdef Term result = Term(self)
        result.cterm = self.csolver.mkTuple(csorts, cterms)
        return result

    @expand_list_arg(num_req_args=0)
    def mkOp(self, k, *args):
        """
        Supports the following uses:

        - ``Op mkOp(Kind kind)``
        - ``Op mkOp(Kind kind, const string& arg)``
        - ``Op mkOp(Kind kind, uint32_t arg0, ...)``
        """
        cdef Op op = Op(self)
        cdef vector[uint32_t] v

        if len(args) == 0:
            op.cop = self.csolver.mkOp(<c_Kind> k.value)
        elif len(args) == 1 and isinstance(args[0], str):
            op.cop = self.csolver.mkOp(<c_Kind> k.value,
                                       <const string &>
                                       args[0].encode())
        else:
            for a in args:
                if not isinstance(a, int):
                  raise ValueError(
                            "Expected uint32_t for argument {}".format(a))
                if a < 0 or a >= 2 ** 31:
                    raise ValueError(
                            "Argument {} must fit in a uint32_t".format(a))
                v.push_back((<uint32_t?> a))
            op.cop = self.csolver.mkOp(<c_Kind> k.value, v)
        return op

    def mkTrue(self):
        """Create a Boolean true constant.

        :return: the true constant
        """
        cdef Term term = Term(self)
        term.cterm = self.csolver.mkTrue()
        return term

    def mkFalse(self):
        """Create a Boolean false constant.

        :return: the false constant
        """
        cdef Term term = Term(self)
        term.cterm = self.csolver.mkFalse()
        return term

    def mkBoolean(self, bint val):
        """Create a Boolean constant.

        :return: the Boolean constant
        :param val: the value of the constant
        """
        cdef Term term = Term(self)
        term.cterm = self.csolver.mkBoolean(val)
        return term

    def mkPi(self):
        """Create a constant representing the number Pi.

        :return: a constant representing Pi
        """
        cdef Term term = Term(self)
        term.cterm = self.csolver.mkPi()
        return term

    def mkInteger(self, val):
        """Create an integer constant.

        :param val: representation of the constant: either a string or integer
        :return: a constant of sort Integer
        """
        cdef Term term = Term(self)
        if isinstance(val, str):
            term.cterm = self.csolver.mkInteger(<const string &> str(val).encode())
        else:
            assert(isinstance(val, int))
            term.cterm = self.csolver.mkInteger((<int?> val))
        return term

    def mkReal(self, val, den=None):
        """Create a real constant.

        :param val: the value of the term. Can be an integer, float, or string. It will be formatted as a string before the term is built.
        :param den: if not None, the value is `val`/`den`
        :return: a real term with literal value

        Can be used in various forms:

        - Given a string ``"N/D"`` constructs the corresponding rational.
        - Given a string ``"W.D"`` constructs the reduction of ``(W * P + D)/P``, where ``P`` is the appropriate power of 10.
        - Given a float ``f``, constructs the rational matching ``f``'s string representation. This means that ``mkReal(0.3)`` gives ``3/10`` and not the IEEE-754 approximation of ``3/10``.
        - Given a string ``"W"`` or an integer, constructs that integer.
        - Given two strings and/or integers ``N`` and ``D``, constructs ``N/D``.
        """
        cdef Term term = Term(self)
        if den is None:
            term.cterm = self.csolver.mkReal(str(val).encode())
        else:
            if not isinstance(val, int) or not isinstance(den, int):
                raise ValueError("Expecting integers when"
                                 " constructing a rational"
                                 " but got: {}".format((val, den)))
            term.cterm = self.csolver.mkReal("{}/{}".format(val, den).encode())
        return term

    def mkRegexpAll(self):
        """Create a regular expression all (re.all) term.

        :return: the all term
        """
        cdef Term term = Term(self)
        term.cterm = self.csolver.mkRegexpAll()
        return term

    def mkRegexpAllchar(self):
        """Create a regular expression allchar (re.allchar) term.

        :return: the allchar term
        """
        cdef Term term = Term(self)
        term.cterm = self.csolver.mkRegexpAllchar()
        return term

    def mkRegexpNone(self):
        """Create a regular expression none (re.none) term.

        :return: the none term
        """
        cdef Term term = Term(self)
        term.cterm = self.csolver.mkRegexpNone()
        return term

    def mkEmptySet(self, Sort s):
        """Create a constant representing an empty set of the given sort.

        :param sort: the sort of the set elements.
        :return: the empty set constant
        """
        cdef Term term = Term(self)
        term.cterm = self.csolver.mkEmptySet(s.csort)
        return term

    def mkEmptyBag(self, Sort s):
        """Create a constant representing an empty bag of the given sort.

        :param sort: the sort of the bag elements.
        :return: the empty bag constant
        """
        cdef Term term = Term(self)
        term.cterm = self.csolver.mkEmptyBag(s.csort)
        return term

    def mkSepEmp(self):
        """Create a separation logic empty term.

        .. warning:: This method is experimental and may change in future
                     versions.

        :return: the separation logic empty term
        """
        cdef Term term = Term(self)
        term.cterm = self.csolver.mkSepEmp()
        return term

    def mkSepNil(self, Sort sort):
        """Create a separation logic nil term.

        .. warning:: This method is experimental and may change in future
                     versions.

        :param sort: the sort of the nil term
        :return: the separation logic nil term
        """
        cdef Term term = Term(self)
        term.cterm = self.csolver.mkSepNil(sort.csort)
        return term

    def mkString(self, str s, useEscSequences = None):
        """
        Create a String constant from a `str` which may contain SMT-LIB
        compatible escape sequences like ``\\u1234`` to encode unicode characters.

        :param s: the string this constant represents
        :param useEscSequences: determines whether escape sequences in `s` should be converted to the corresponding unicode character
        :return: the String constant
        """
        cdef Term term = Term(self)
        cdef Py_ssize_t size
        cdef wchar_t* tmp = PyUnicode_AsWideCharString(s, &size)
        if isinstance(useEscSequences, bool):
            term.cterm = self.csolver.mkString(
                s.encode(), <bint> useEscSequences)
        else:
            term.cterm = self.csolver.mkString(c_wstring(tmp, size))
        PyMem_Free(tmp)
        return term

    def mkEmptySequence(self, Sort sort):
        """Create an empty sequence of the given element sort.

        :param sort: The element sort of the sequence.
        :return: the empty sequence with given element sort.
        """
        cdef Term term = Term(self)
        term.cterm = self.csolver.mkEmptySequence(sort.csort)
        return term

    def mkUniverseSet(self, Sort sort):
        """Create a universe set of the given sort.

        :param sort: the sort of the set elements
        :return: the universe set constant
        """
        cdef Term term = Term(self)
        term.cterm = self.csolver.mkUniverseSet(sort.csort)
        return term

    @expand_list_arg(num_req_args=0)
    def mkBitVector(self, *args):
        """
        Supports the following arguments:

        - ``Term mkBitVector(int size, int val=0)``
        - ``Term mkBitVector(int size, string val, int base)``

        :return: a bit-vector literal term
        :param size: an integer size.
        :param val: an integer representating the value, in the first form. In the second form, a string representing the value.
        :param base: the base of the string representation (second form only)
        """
        cdef Term term = Term(self)
        if len(args) == 0:
            raise ValueError("Missing arguments to mkBitVector")
        size = args[0]
        if not isinstance(size, int):
            raise ValueError(
                "Invalid first argument to mkBitVector '{}', "
                "expected bit-vector size".format(size))
        if len(args) == 1:
            term.cterm = self.csolver.mkBitVector(<uint32_t> size)
        elif len(args) == 2:
            val = args[1]
            if not isinstance(val, int):
                raise ValueError(
                    "Invalid second argument to mkBitVector '{}', "
                    "expected integer value".format(size))
            term.cterm = self.csolver.mkBitVector(
                <uint32_t> size, <uint32_t> val)
        elif len(args) == 3:
            val = args[1]
            base = args[2]
            if not isinstance(val, str):
                raise ValueError(
                    "Invalid second argument to mkBitVector '{}', "
                    "expected value string".format(size))
            if not isinstance(base, int):
                raise ValueError(
                    "Invalid third argument to mkBitVector '{}', "
                    "expected base given as integer".format(size))
            term.cterm = self.csolver.mkBitVector(
                <uint32_t> size,
                <const string&> str(val).encode(),
                <uint32_t> base)
        else:
            raise ValueError("Unexpected inputs to mkBitVector")
        return term

    def mkConstArray(self, Sort sort, Term val):
        """
        Create a constant array with the provided constant value stored at every
        index

        :param sort: the sort of the constant array (must be an array sort)
        :param val: the constant value to store (must match the sort's element sort)
        :return: the constant array term
        """
        cdef Term term = Term(self)
        term.cterm = self.csolver.mkConstArray(sort.csort, val.cterm)
        return term

    def mkFloatingPointPosInf(self, int exp, int sig):
        """Create a positive infinity floating-point constant.

        :param exp: Number of bits in the exponent
        :param sig: Number of bits in the significand
        :return: the floating-point constant
        """
        cdef Term term = Term(self)
        term.cterm = self.csolver.mkFloatingPointPosInf(exp, sig)
        return term

    def mkFloatingPointNegInf(self, int exp, int sig):
        """Create a negative infinity floating-point constant.

        :param exp: Number of bits in the exponent
        :param sig: Number of bits in the significand
        :return: the floating-point constant
        """
        cdef Term term = Term(self)
        term.cterm = self.csolver.mkFloatingPointNegInf(exp, sig)
        return term

    def mkFloatingPointNaN(self, int exp, int sig):
        """Create a not-a-number (NaN) floating-point constant.

        :param exp: Number of bits in the exponent
        :param sig: Number of bits in the significand
        :return: the floating-point constant
        """
        cdef Term term = Term(self)
        term.cterm = self.csolver.mkFloatingPointNaN(exp, sig)
        return term

    def mkFloatingPointPosZero(self, int exp, int sig):
        """Create a positive zero (+0.0) floating-point constant.

        :param exp: Number of bits in the exponent
        :param sig: Number of bits in the significand
        :return: the floating-point constant
        """
        cdef Term term = Term(self)
        term.cterm = self.csolver.mkFloatingPointPosZero(exp, sig)
        return term

    def mkFloatingPointNegZero(self, int exp, int sig):
        """Create a negative zero (+0.0) floating-point constant.

        :param exp: Number of bits in the exponent
        :param sig: Number of bits in the significand
        :return: the floating-point constant
        """
        cdef Term term = Term(self)
        term.cterm = self.csolver.mkFloatingPointNegZero(exp, sig)
        return term

    def mkRoundingMode(self, rm):
        """Create a roundingmode constant.

        :param rm: the floating point rounding mode this constant represents
        """
        cdef Term term = Term(self)
        term.cterm = self.csolver.mkRoundingMode(<c_RoundingMode> rm.value)
        return term

    def mkFloatingPoint(self, int exp, int sig, Term val):
        """Create a floating-point constant.

        :param exp: Size of the exponent
        :param sig: Size of the significand
        :param val: Value of the floating-point constant as a bit-vector term
        """
        cdef Term term = Term(self)
        term.cterm = self.csolver.mkFloatingPoint(exp, sig, val.cterm)
        return term

    def mkCardinalityConstraint(self, Sort sort, int index):
        """Create cardinality constraint.

        .. warning:: This method is experimental and may change in future
                     versions.

        :param sort: Sort of the constraint
        :param index: The upper bound for the cardinality of the sort
        """
        cdef Term term = Term(self)
        term.cterm = self.csolver.mkCardinalityConstraint(sort.csort, index)
        return term

    def mkConst(self, Sort sort, symbol=None):
        """
        Create (first-order) constant (0-arity function symbol).

        SMT-LIB:

        .. code-block:: smtlib

            ( declare-const <symbol> <sort> )
            ( declare-fun <symbol> ( ) <sort> )

        :param sort: the sort of the constant
        :param symbol: the name of the constant. If None, a default symbol is used.
        :return: the first-order constant
        """
        cdef Term term = Term(self)
        if symbol is None:
            term.cterm = self.csolver.mkConst(sort.csort)
        else:
            term.cterm = self.csolver.mkConst(sort.csort,
                                            (<str?> symbol).encode())
        return term

    def mkVar(self, Sort sort, symbol=None):
        """
        Create a bound variable to be used in a binder (i.e. a quantifier, a
        lambda, or a witness binder).

        :param sort: the sort of the variable
        :param symbol: the name of the variable
        :return: the variable
        """
        cdef Term term = Term(self)
        if symbol is None:
            term.cterm = self.csolver.mkVar(sort.csort)
        else:
            term.cterm = self.csolver.mkVar(sort.csort,
                                            (<str?> symbol).encode())
        return term

    def mkDatatypeConstructorDecl(self, str name):
        """
        :param name: the constructor's name
        :return: the DatatypeConstructorDecl
        """
        cdef DatatypeConstructorDecl ddc = DatatypeConstructorDecl(self)
        ddc.cddc = self.csolver.mkDatatypeConstructorDecl(name.encode())
        return ddc

    def mkDatatypeDecl(self, str name, sorts_or_bool=None, isCoDatatype=None):
        """Create a datatype declaration.

        :param name: the name of the datatype
        :param isCoDatatype: true if a codatatype is to be constructed
        :return: the DatatypeDecl
        """
        cdef DatatypeDecl dd = DatatypeDecl(self)
        cdef vector[c_Sort] v

        # argument cases
        if sorts_or_bool is None and isCoDatatype is None:
            dd.cdd = self.csolver.mkDatatypeDecl(name.encode())
        elif sorts_or_bool is not None and isCoDatatype is None:
            if isinstance(sorts_or_bool, bool):
                dd.cdd = self.csolver.mkDatatypeDecl(<const string &> name.encode(),
                                                     <bint> sorts_or_bool)
            elif isinstance(sorts_or_bool, Sort):
                dd.cdd = self.csolver.mkDatatypeDecl(<const string &> name.encode(),
                                                     (<Sort> sorts_or_bool).csort)
            elif isinstance(sorts_or_bool, list):
                for s in sorts_or_bool:
                    v.push_back((<Sort?> s).csort)
                dd.cdd = self.csolver.mkDatatypeDecl(<const string &> name.encode(),
                                                     <const vector[c_Sort]&> v)
            else:
                raise ValueError("Unhandled second argument type {}"
                                 .format(type(sorts_or_bool)))
        elif sorts_or_bool is not None and isCoDatatype is not None:
            if isinstance(sorts_or_bool, Sort):
                dd.cdd = self.csolver.mkDatatypeDecl(<const string &> name.encode(),
                                                     (<Sort> sorts_or_bool).csort,
                                                     <bint> isCoDatatype)
            elif isinstance(sorts_or_bool, list):
                for s in sorts_or_bool:
                    v.push_back((<Sort?> s).csort)
                dd.cdd = self.csolver.mkDatatypeDecl(<const string &> name.encode(),
                                                     <const vector[c_Sort]&> v,
                                                     <bint> isCoDatatype)
            else:
                raise ValueError("Unhandled second argument type {}"
                                 .format(type(sorts_or_bool)))
        else:
            raise ValueError("Can't create DatatypeDecl with {}".format([type(a)
                                                                         for a in [name,
                                                                                   sorts_or_bool,
                                                                                   isCoDatatype]]))

        return dd

    def simplify(self, Term t):
        """
        Simplify a formula without doing "much" work.  Does not involve the
        SAT Engine in the simplification, but uses the current definitions,
        assertions, and the current partial model, if one has been constructed.
        It also involves theory normalization.

        .. warning:: This method is experimental and may change in future
                     versions.

        :param t: the formula to simplify
        :return: the simplified formula
        """
        cdef Term term = Term(self)
        term.cterm = self.csolver.simplify(t.cterm)
        return term

    def assertFormula(self, Term term):
        """ Assert a formula

        SMT-LIB:

        .. code-block:: smtlib

            ( assert <term> )

        :param term: the formula to assert
        """
        self.csolver.assertFormula(term.cterm)

    def checkSat(self):
        """
        Check satisfiability.

        SMT-LIB:

        .. code-block:: smtlib

            ( check-sat )

        :return: the result of the satisfiability check.
        """
        cdef Result r = Result()
        r.cr = self.csolver.checkSat()
        return r

    def mkSygusGrammar(self, boundVars, ntSymbols):
        """
        Create a SyGuS grammar. The first non-terminal is treated as the
        starting non-terminal, so the order of non-terminals matters.

        :param boundVars: the parameters to corresponding synth-fun/synth-inv
        :param ntSymbols: the pre-declaration of the non-terminal symbols
        :return: the grammar
        """
        cdef Grammar grammar = Grammar(self)
        cdef vector[c_Term] bvc
        cdef vector[c_Term] ntc
        for bv in boundVars:
            bvc.push_back((<Term?> bv).cterm)
        for nt in ntSymbols:
            ntc.push_back((<Term?> nt).cterm)
        grammar.cgrammar = self.csolver.mkSygusGrammar(<const vector[c_Term]&> bvc, <const vector[c_Term]&> ntc)
        return grammar

    def declareSygusVar(self, Sort sort, str symbol=""):
        """Append symbol to the current list of universal variables.

        SyGuS v2:

        .. code-block:: smtlib

            ( declare-var <symbol> <sort> )

        :param sort: the sort of the universal variable
        :param symbol: the name of the universal variable
        :return: the universal variable
        """
        cdef Term term = Term(self)
        term.cterm = self.csolver.declareSygusVar(sort.csort, symbol.encode())
        return term

    def addSygusConstraint(self, Term t):
        """
        Add a formula to the set of SyGuS constraints.

        SyGuS v2:

        .. code-block:: smtlib

            ( constraint <term> )

        :param term: the formula to add as a constraint
        """
        self.csolver.addSygusConstraint(t.cterm)

    def addSygusInvConstraint(self, Term inv_f, Term pre_f, Term trans_f, Term post_f):
        """
        Add a set of SyGuS constraints to the current state that correspond to an
        invariant synthesis problem.

        SyGuS v2:

        .. code-block:: smtlib

            ( inv-constraint <inv> <pre> <trans> <post> )

        :param inv: the function-to-synthesize
        :param pre: the pre-condition
        :param trans: the transition relation
        :param post: the post-condition
        """
        self.csolver.addSygusInvConstraint(inv_f.cterm, pre_f.cterm, trans_f.cterm, post_f.cterm)

    def synthFun(self, str symbol, bound_vars, Sort sort, Grammar grammar=None):
        """
        Synthesize n-ary function following specified syntactic constraints.

        SyGuS v2:

        .. code-block:: smtlib

            ( synth-fun <symbol> ( <boundVars>* ) <sort> <g> )

        :param symbol: the name of the function
        :param boundVars: the parameters to this function
        :param sort: the sort of the return value of this function
        :param grammar: the syntactic constraints
        :return: the function
        """
        cdef Term term = Term(self)
        cdef vector[c_Term] v
        for bv in bound_vars:
            v.push_back((<Term?> bv).cterm)
        if grammar is None:
          term.cterm = self.csolver.synthFun(symbol.encode(), <const vector[c_Term]&> v, sort.csort)
        else:
          term.cterm = self.csolver.synthFun(symbol.encode(), <const vector[c_Term]&> v, sort.csort, grammar.cgrammar)
        return term

    def checkSynth(self):
        """
        Try to find a solution for the synthesis conjecture corresponding to the
        current list of functions-to-synthesize, universal variables and
        constraints.

        SyGuS v2:

        .. code-block:: smtlib

            ( check-synth )

        :return: the result of the check, which is "solution" if the check
                 found a solution in which case solutions are available via
                 getSynthSolutions, "no solution" if it was determined there is
                 no solution, or "unknown" otherwise.
        """
        cdef SynthResult r = SynthResult()
        r.cr = self.csolver.checkSynth()
        return r

    def checkSynthNext(self):
        """
        Try to find a next solution for the synthesis conjecture corresponding
        to the current list of functions-to-synthesize, universal variables and
        constraints. Must be called immediately after a successful call to
        check-synth or check-synth-next. Requires incremental mode.

        SyGuS v2:

        .. code-block:: smtlib

            ( check-synth )

        :return: the result of the check, which is "solution" if the check
                 found a solution in which case solutions are available via
                 getSynthSolutions, "no solution" if it was determined there is
                 no solution, or "unknown" otherwise.
        """
        cdef SynthResult r = SynthResult()
        r.cr = self.csolver.checkSynthNext()
        return r

    def getSynthSolution(self, Term term):
        """
        Get the synthesis solution of the given term. This method should be
        called immediately after the solver answers unsat for sygus input.

        :param term: the term for which the synthesis solution is queried
        :return: the synthesis solution of the given term
        """
        cdef Term t = Term(self)
        t.cterm = self.csolver.getSynthSolution(term.cterm)
        return t

    def getSynthSolutions(self, list terms):
        """
        Get the synthesis solutions of the given terms. This method should be
        called immediately after the solver answers unsat for sygus input.

        :param terms: the terms for which the synthesis solutions is queried
        :return: the synthesis solutions of the given terms
        """
        result = []
        cdef vector[c_Term] vec
        for t in terms:
            vec.push_back((<Term?> t).cterm)
        cresult = self.csolver.getSynthSolutions(vec)
        for s in cresult:
            term = Term(self)
            term.cterm = s
            result.append(term)
        return result


    def synthInv(self, symbol, bound_vars, Grammar grammar=None):
        """
        Synthesize invariant.

        SyGuS v2:

        .. code-block:: smtlib

            ( synth-inv <symbol> ( <boundVars>* ) <grammar> )

        :param symbol: the name of the invariant
        :param boundVars: the parameters to this invariant
        :param grammar: the syntactic constraints
        :return: the invariant
        """
        cdef Term term = Term(self)
        cdef vector[c_Term] v
        for bv in bound_vars:
            v.push_back((<Term?> bv).cterm)
        if grammar is None:
            term.cterm = self.csolver.synthInv(symbol.encode(), <const vector[c_Term]&> v)
        else:
            term.cterm = self.csolver.synthInv(symbol.encode(), <const vector[c_Term]&> v, grammar.cgrammar)
        return term

    @expand_list_arg(num_req_args=0)
    def checkSatAssuming(self, *assumptions):
        """ Check satisfiability assuming the given formula.

        SMT-LIB:

        .. code-block:: smtlib

            ( check-sat-assuming ( <prop_literal> ) )

        :param assumptions: the formulas to assume, as a list or as distinct arguments
        :return: the result of the satisfiability check.
        """
        cdef Result r = Result()
        # used if assumptions is a list of terms
        cdef vector[c_Term] v
        for a in assumptions:
            v.push_back((<Term?> a).cterm)
        r.cr = self.csolver.checkSatAssuming(<const vector[c_Term]&> v)
        return r

    @expand_list_arg(num_req_args=1)
    def declareDatatype(self, str symbol, *ctors):
        """
        Create datatype sort.

        SMT-LIB:

        .. code-block:: smtlib

            ( declare-datatype <symbol> <datatype_decl> )

        :param symbol: the name of the datatype sort
        :param ctors: the constructor declarations of the datatype sort, as a list or as distinct arguments
        :return: the datatype sort
        """
        cdef Sort sort = Sort(self)
        cdef vector[c_DatatypeConstructorDecl] v

        for c in ctors:
            v.push_back((<DatatypeConstructorDecl?> c).cddc)
        sort.csort = self.csolver.declareDatatype(symbol.encode(), v)
        return sort

    def declareFun(self, str symbol, list sorts, Sort sort):
        """Declare n-ary function symbol.

        SMT-LIB:

        .. code-block:: smtlib

            ( declare-fun <symbol> ( <sort>* ) <sort> )

        :param symbol: the name of the function
        :param sorts: the sorts of the parameters to this function
        :param sort: the sort of the return value of this function
        :return: the function
        """
        cdef Term term = Term(self)
        cdef vector[c_Sort] v
        for s in sorts:
            v.push_back((<Sort?> s).csort)
        term.cterm = self.csolver.declareFun(symbol.encode(),
                                             <const vector[c_Sort]&> v,
                                             sort.csort)
        return term

    def declareSort(self, str symbol, int arity):
        """Declare uninterpreted sort.

        SMT-LIB:

        .. code-block:: smtlib

            ( declare-sort <symbol> <numeral> )

        .. note::
          This corresponds to :py:meth:`Solver.mkUninterpretedSort()` if
          arity = 0, and to
          :py:meth:`Solver.mkUninterpretedSortConstructorSort()` if arity > 0.

        :param symbol: the name of the sort
        :param arity: the arity of the sort
        :return: the sort
        """
        cdef Sort sort = Sort(self)
        sort.csort = self.csolver.declareSort(symbol.encode(), arity)
        return sort

    def defineFun(self, str symbol, list bound_vars, Sort sort, Term term, glbl=False):
        """Define n-ary function.

        SMT-LIB:

        .. code-block:: smtlib

            ( define-fun <function_def> )

        :param symbol: the name of the function
        :param bound_vars: the parameters to this function
        :param sort: the sort of the return value of this function
        :param term: the function body
        :param glbl: determines whether this definition is global (i.e. persists when popping the context)
        :return: the function
        """
        cdef Term fun = Term(self)
        cdef vector[c_Term] v
        for bv in bound_vars:
            v.push_back((<Term?> bv).cterm)

        fun.cterm = self.csolver.defineFun(symbol.encode(),
                                           <const vector[c_Term] &> v,
                                           sort.csort,
                                           term.cterm,
                                           <bint> glbl)
        return fun

    def defineFunRec(self, sym_or_fun, bound_vars, sort_or_term, t=None, glbl=False):
        """Define recursive functions.

        Supports two uses:

        - ``Term defineFunRec(str symbol, List[Term] bound_vars, Sort sort, Term term, bool glbl)``
        - ``Term defineFunRec(Term fun, List[Term] bound_vars, Term term, bool glbl)``


        SMT-LIB:

        .. code-block:: smtlib

            ( define-funs-rec ( <function_decl>^n ) ( <term>^n ) )

        Create elements of parameter ``funs`` with mkConst().

        :param funs: the sorted functions
        :param bound_vars: the list of parameters to the functions
        :param terms: the list of function bodies of the functions
        :param global: determines whether this definition is global (i.e. persists when popping the context)
        :return: the function
        """
        cdef Term term = Term(self)
        cdef vector[c_Term] v
        for bv in bound_vars:
            v.push_back((<Term?> bv).cterm)

        if t is not None:
            term.cterm = self.csolver.defineFunRec((<str?> sym_or_fun).encode(),
                                                <const vector[c_Term] &> v,
                                                (<Sort?> sort_or_term).csort,
                                                (<Term?> t).cterm,
                                                <bint> glbl)
        else:
            term.cterm = self.csolver.defineFunRec((<Term?> sym_or_fun).cterm,
                                                   <const vector[c_Term]&> v,
                                                   (<Term?> sort_or_term).cterm,
                                                   <bint> glbl)

        return term

    def defineFunsRec(self, funs, bound_vars, terms):
        """Define recursive functions.

        SMT-LIB:

        .. code-block:: smtlib

            ( define-funs-rec ( <function_decl>^n ) ( <term>^n ) )

        Create elements of parameter ``funs`` with mkConst().

        :param funs: the sorted functions
        :param bound_vars: the list of parameters to the functions
        :param terms: the list of function bodies of the functions
        :param global: determines whether this definition is global (i.e. persists when popping the context)
        :return: the function
        """
        cdef vector[c_Term] vf
        cdef vector[vector[c_Term]] vbv
        cdef vector[c_Term] vt

        for f in funs:
            vf.push_back((<Term?> f).cterm)

        cdef vector[c_Term] temp
        for v in bound_vars:
            for t in v:
                temp.push_back((<Term?> t).cterm)
            vbv.push_back(temp)
            temp.clear()

        for t in terms:
            vf.push_back((<Term?> t).cterm)

    def getProof(self):
        """Get the refutation proof

        SMT-LIB:

        .. code-block:: smtlib
        
           (get-proof)

        Requires to enable option
        :ref:`produce-proofs <lbl-option-produce-proofs>`.

        .. warning:: This method is experimental and may change in future
                     versions.

        :return: a string representing the proof, according to the value of
                 proof-format-mode.
        """
        return self.csolver.getProof()

    def getLearnedLiterals(self):
        """Get a list of literals that are entailed by the current set of assertions

        SMT-LIB:

        .. code-block:: smtlib

            ( get-learned-literals )

        .. warning:: This method is experimental and may change in future
                     versions.

        :return: the list of literals
        """
        lits = []
        for a in self.csolver.getLearnedLiterals():
            term = Term(self)
            term.cterm = a
            lits.append(term)
        return lits

    def getAssertions(self):
        """Get the list of asserted formulas.

        SMT-LIB:

        .. code-block:: smtlib

            ( get-assertions )

        :return: the list of asserted formulas
        """
        assertions = []
        for a in self.csolver.getAssertions():
            term = Term(self)
            term.cterm = a
            assertions.append(term)
        return assertions

    def getInfo(self, str flag):
        """Get info from the solver.

        SMT-LIB:

        .. code-block:: smtlib

            ( get-info <info_flag> )

        :param flag: the info flag
        :return: the info
        """
        return self.csolver.getInfo(flag.encode())

    def getOption(self, str option):
        """Get the value of a given option.

        SMT-LIB:

        .. code-block:: smtlib

            ( get-option <keyword> )

        :param option: the option for which the value is queried
        :return: a string representation of the option value
        """
        return self.csolver.getOption(option.encode()).decode()

    def getOptionNames(self):
        """Get all option names that can be used with `setOption`, `getOption` and `getOptionInfo`.

        :return: all option names
        """
        return [s.decode() for s in self.csolver.getOptionNames()]

    def getOptionInfo(self, str option):
        """Get some information about the given option. Check the `OptionInfo`
        class for more details on which information is available.

        :return: information about the given option
        """
        # declare all the variables we may need later
        cdef c_OptionInfo.ValueInfo[c_bool] vib
        cdef c_OptionInfo.ValueInfo[string] vis
        cdef c_OptionInfo.NumberInfo[int64_t] nii
        cdef c_OptionInfo.NumberInfo[uint64_t] niu
        cdef c_OptionInfo.NumberInfo[double] nid
        cdef c_OptionInfo.ModeInfo mi

        oi = self.csolver.getOptionInfo(option.encode())
        # generic information
        res = {
            'name': oi.name.decode(),
            'aliases': [s.decode() for s in oi.aliases],
            'setByUser': oi.setByUser,
        }

        # now check which type is actually in the variant
        if c_holds[c_OptionInfo.VoidInfo](oi.valueInfo):
            # it's a void
            res['type'] = None
        elif c_holds[c_OptionInfo.ValueInfo[c_bool]](oi.valueInfo):
            # it's a bool
            res['type'] = bool
            vib = c_getVariant[c_OptionInfo.ValueInfo[c_bool]](oi.valueInfo)
            res['current'] = vib.currentValue
            res['default'] = vib.defaultValue
        elif c_holds[c_OptionInfo.ValueInfo[string]](oi.valueInfo):
            # it's a string
            res['type'] = str
            vis = c_getVariant[c_OptionInfo.ValueInfo[string]](oi.valueInfo)
            res['current'] = vis.currentValue.decode()
            res['default'] = vis.defaultValue.decode()
        elif c_holds[c_OptionInfo.NumberInfo[int64_t]](oi.valueInfo):
            # it's an int64_t
            res['type'] = int
            nii = c_getVariant[c_OptionInfo.NumberInfo[int64_t]](oi.valueInfo)
            res['current'] = nii.currentValue
            res['default'] = nii.defaultValue
            res['minimum'] = nii.minimum.value() if nii.minimum.has_value() else None
            res['maximum'] = nii.maximum.value() if nii.maximum.has_value() else None
        elif c_holds[c_OptionInfo.NumberInfo[uint64_t]](oi.valueInfo):
            # it's a uint64_t
            res['type'] = int
            niu = c_getVariant[c_OptionInfo.NumberInfo[uint64_t]](oi.valueInfo)
            res['current'] = niu.currentValue
            res['default'] = niu.defaultValue
            res['minimum'] = niu.minimum.value() if niu.minimum.has_value() else None
            res['maximum'] = niu.maximum.value() if niu.maximum.has_value() else None
        elif c_holds[c_OptionInfo.NumberInfo[double]](oi.valueInfo):
            # it's a double
            res['type'] = float
            nid = c_getVariant[c_OptionInfo.NumberInfo[double]](oi.valueInfo)
            res['current'] = nid.currentValue
            res['default'] = nid.defaultValue
            res['minimum'] = nid.minimum.value() if nid.minimum.has_value() else None
            res['maximum'] = nid.maximum.value() if nid.maximum.has_value() else None
        elif c_holds[c_OptionInfo.ModeInfo](oi.valueInfo):
            # it's a mode
            res['type'] = 'mode'
            mi = c_getVariant[c_OptionInfo.ModeInfo](oi.valueInfo)
            res['current'] = mi.currentValue.decode()
            res['default'] = mi.defaultValue.decode()
            res['modes'] = [s.decode() for s in mi.modes]
        return res

    def getUnsatAssumptions(self):
        """
        Get the set of unsat ("failed") assumptions.

        SMT-LIB:

        .. code-block:: smtlib

            ( get-unsat-assumptions )

        Requires to enable option :ref:`produce-unsat-assumptions <lbl-option-produce-unsat-assumptions>`.

        :return: the set of unsat assumptions.
        """
        assumptions = []
        for a in self.csolver.getUnsatAssumptions():
            term = Term(self)
            term.cterm = a
            assumptions.append(term)
        return assumptions

    def getUnsatCore(self):
        """Get the unsatisfiable core.

        SMT-LIB:

        .. code-block:: smtlib

          (get-unsat-core)

        Requires to enable option :ref:`produce-unsat-cores <lbl-option-produce-unsat-cores>`.

        .. note::
          In contrast to SMT-LIB, the API does not distinguish between named and
          unnamed assertions when producing an unsatisfiable core. Additionally,
          the API allows this option to be called after a check with assumptions.
          A subset of those assumptions may be included in the unsatisfiable core
          returned by this method.

        :return: a set of terms representing the unsatisfiable core
        """
        core = []
        for a in self.csolver.getUnsatCore():
            term = Term(self)
            term.cterm = a
            core.append(term)
        return core

    def getValue(self, Term t):
        """Get the value of the given term in the current model.

        SMT-LIB:

        .. code-block:: smtlib

            ( get-value ( <term> ) )

        :param term: the term for which the value is queried
        :return: the value of the given term
        """
        cdef Term term = Term(self)
        term.cterm = self.csolver.getValue(t.cterm)
        return term

    def getModelDomainElements(self, Sort s):
        """
        Get the domain elements of uninterpreted sort s in the current model. The
        current model interprets s as the finite sort whose domain elements are
        given in the return value of this method.

        :param s: The uninterpreted sort in question
        :return: the domain elements of s in the current model
        """
        result = []
        cresult = self.csolver.getModelDomainElements(s.csort)
        for e in cresult:
            term = Term(self)
            term.cterm = e
            result.append(term)
        return result

    def isModelCoreSymbol(self, Term v):
        """
        This returns false if the model value of free constant v was not
        essential for showing the satisfiability of the last call to checkSat
        using the current model. This method will only return false (for any v)
        if the model-cores option has been set.

        .. warning:: This method is experimental and may change in future
                     versions.

        :param v: The term in question
        :return: true if v is a model core symbol
        """
        return self.csolver.isModelCoreSymbol(v.cterm)

    def getModel(self, sorts, consts):
        """Get the model

        SMT-LIB:

        .. code:: smtlib
        
            (get-model)

        Requires to enable option
        :ref:`produce-models <lbl-option-produce-models>`.

        .. warning:: This method is experimental and may change in future
                     versions.
   
        :param sorts: The list of uninterpreted sorts that should be printed in
                      the model.
        :param vars: The list of free constants that should be printed in the
                     model. A subset of these may be printed based on
                     isModelCoreSymbol.
        :return: a string representing the model.
        """

        cdef vector[c_Sort] csorts
        for sort in sorts:
            csorts.push_back((<Sort?> sort).csort)

        cdef vector[c_Term] cconsts
        for const in consts:
            cconsts.push_back((<Term?> const).cterm)

        return self.csolver.getModel(csorts, cconsts)

    def getValueSepHeap(self):
        """When using separation logic, obtain the term for the heap.

        .. warning:: This method is experimental and may change in future
                     versions.

        :return: The term for the heap
        """
        cdef Term term = Term(self)
        term.cterm = self.csolver.getValueSepHeap()
        return term

    def getValueSepNil(self):
        """When using separation logic, obtain the term for nil.

        .. warning:: This method is experimental and may change in future
                     versions.

        :return: The term for nil
        """
        cdef Term term = Term(self)
        term.cterm = self.csolver.getValueSepNil()
        return term

    def declareSepHeap(self, Sort locType, Sort dataType):
        """
        When using separation logic, this sets the location sort and the
        datatype sort to the given ones. This method should be invoked exactly
        once, before any separation logic constraints are provided.

        .. warning:: This method is experimental and may change in future
                     versions.

        :param locSort: The location sort of the heap
        :param dataSort: The data sort of the heap
        """
        self.csolver.declareSepHeap(locType.csort, dataType.csort)

    def declarePool(self, str symbol, Sort sort, initValue):
        """Declare a symbolic pool of terms with the given initial value.

        SMT-LIB:

        .. code-block:: smtlib

            ( declare-pool <symbol> <sort> ( <term>* ) )

        .. warning:: This method is experimental and may change in future
                     versions.

        :param symbol: The name of the pool
        :param sort: The sort of the elements of the pool.
        :param initValue: The initial value of the pool
        """
        cdef Term term = Term(self)
        cdef vector[c_Term] niv
        for v in initValue:
            niv.push_back((<Term?> v).cterm)
        term.cterm = self.csolver.declarePool(symbol.encode(), sort.csort, niv)
        return term

    def pop(self, nscopes=1):
        """Pop ``nscopes`` level(s) from the assertion stack.

        SMT-LIB:

        .. code-block:: smtlib

            ( pop <numeral> )

        :param nscopes: the number of levels to pop
        """
        self.csolver.pop(nscopes)

    def push(self, nscopes=1):
        """ Push ``nscopes`` level(s) to the assertion stack.

        SMT-LIB:

        .. code-block:: smtlib

            ( push <numeral> )

        :param nscopes: the number of levels to push
        """
        self.csolver.push(nscopes)

    def resetAssertions(self):
        """
        Remove all assertions.

        SMT-LIB:

        .. code-block:: smtlib

            ( reset-assertions )

        """
        self.csolver.resetAssertions()

    def setInfo(self, str keyword, str value):
        """Set info.

        SMT-LIB:

        .. code-block:: smtlib

            ( set-info <attribute> )

        :param keyword: the info flag
        :param value: the value of the info flag
        """
        self.csolver.setInfo(keyword.encode(), value.encode())

    def setLogic(self, str logic):
        """Set logic.

        SMT-LIB:

        .. code-block:: smtlib

            ( set-logic <symbol> )

        :param logic: the logic to set
        """
        self.csolver.setLogic(logic.encode())

    def setOption(self, str option, str value):
        """Set option.

        SMT-LIB:

        .. code-block:: smtlib

            ( set-option <option> )

        :param option: the option name
        :param value: the option value
        """
        self.csolver.setOption(option.encode(), value.encode())


    def getInterpolant(self, Term conj, *args):
        """Get an interpolant.

        SMT-LIB:

        .. code-block:: smtlib

            ( get-interpolant <conj> )
            ( get-interpolant <conj> <grammar> )

        Requires option :ref:`produce-interpolants <lbl-option-produce-interpolants>` to be set to a mode different from `none`.

        Supports the following variants:

        - ``Term getInteprolant(Term conj)``
        - ``Term getInteprolant(Term conj, Grammar grammar)``

        .. warning:: This method is experimental and may change in future
                     versions.
        
        :param conj: the conjecture term
        :param output: the term where the result will be stored
        :param grammar: a grammar for the inteprolant
        :return: True iff an interpolant was found
        """
        cdef Term result = Term(self)
        if len(args) == 0:
            result.cterm = self.csolver.getInterpolant(conj.cterm)
        else:
            assert len(args) == 1
            assert isinstance(args[0], Grammar)
            result.cterm = self.csolver.getInterpolant(conj.cterm, (<Grammar ?> args[0]).cgrammar)
        return result


    def getInterpolantNext(self):
        """
        Get the next interpolant. Can only be called immediately after
        a succesful call to get-interpolant or get-interpolant-next. 
        Is guaranteed to produce a syntactically different interpolant wrt the
        last returned interpolant if successful.

        SMT-LIB:

        .. code-block:: smtlib

            ( get-interpolant-next )

        Requires to enable incremental mode, and 
        option :ref:`produce-interpolants <lbl-option-produce-interpolants>` to be set to a mode different from `none`.

        .. warning:: This method is experimental and may change in future
                     versions.

        :param output: the term where the result will be stored
        :return: True iff an interpolant was found
        """
        cdef Term result = Term(self)
        result.cterm = self.csolver.getInterpolantNext()
        return result
        
    def getAbduct(self, Term conj, *args):
        """Get an abduct.

        SMT-LIB:

        .. code-block:: smtlib

            ( get-abduct <conj> )
            ( get-abduct <conj> <grammar> )

        Requires to enable option :ref:`produce-abducts <lbl-option-produce-abducts>`.

        Supports the following variants:

        - ``Term getAbduct(Term conj)``
        - ``Term getAbduct(Term conj, Grammar grammar)``

        .. warning:: This method is experimental and may change in future
                     versions.
        
        :param conj: the conjecture term
        :param output: the term where the result will be stored
        :param grammar: a grammar for the abduct 
        :return: True iff an abduct was found
        """
        cdef Term result = Term(self)
        if len(args) == 0:
            result.cterm  = self.csolver.getAbduct(conj.cterm)
        else:
            assert len(args) == 1
            assert isinstance(args[0], Grammar)
            result.cterm = self.csolver.getAbduct(conj.cterm, (<Grammar ?> args[0]).cgrammar)
        return result

    def getAbductNext(self):
        """
        Get the next abduct. Can only be called immediately after
        a succesful call to get-abduct or get-abduct-next. 
        Is guaranteed to produce a syntactically different abduct wrt the 
        last returned abduct if successful.

        SMT-LIB:

        .. code-block:: smtlib

            ( get-abduct-next )

        Requires to enable incremental mode, and 
        option :ref:`produce-abducts <lbl-option-produce-abducts>`.

        .. warning:: This method is experimental and may change in future
                     versions.

        :param output: the term where the result will be stored
        :return: True iff an abduct was found
        """
        cdef Term result = Term(self)
        result.cterm  = self.csolver.getAbductNext()
        return result

    def blockModel(self):
        """
        Block the current model. Can be called only if immediately preceded by a
        SAT or INVALID query.

        SMT-LIB:

        .. code-block:: smtlib
        
            (block-model)

        Requires enabling option
        :ref:`produce-models <lbl-option-produce-models>`
        and setting option
        :ref:`block-models <lbl-option-block-models>`
        to a mode other than ``none``.

        .. warning:: This method is experimental and may change in future
                     versions.
        """
        self.csolver.blockModel()

    def blockModelValues(self, terms):
        """
        Block the current model values of (at least) the values in terms. Can be
        called only if immediately preceded by a SAT or NOT_ENTAILED query.

        SMT-LIB:

        .. code-block:: smtlib

           (block-model-values ( <terms>+ ))

        Requires enabling option
        :ref:`produce-models <lbl-option-produce-models>`.

        .. warning:: This method is experimental and may change in future
                     versions.
        """
        cdef vector[c_Term] nts
        for t in terms:
            nts.push_back((<Term?> t).cterm)
        self.csolver.blockModelValues(nts)

    def getInstantiations(self):
        """
        Return a string that contains information about all instantiations made
        by the quantifiers module.

        .. warning:: This method is experimental and may change in future
                     versions.
        """
        return self.csolver.getInstantiations()

    def getStatistics(self):
        """
        Returns a snapshot of the current state of the statistic values of this
        solver. The returned object is completely decoupled from the solver and
        will not change when the solver is used again.
        """
        res = Statistics()
        res.cstats = self.csolver.getStatistics()
        return res


cdef class Sort:
    """
    The sort of a cvc5 term.
    """
    cdef c_Sort csort
    cdef Solver solver
    def __cinit__(self, Solver solver):
        # csort always set by Solver
        self.solver = solver

    def __eq__(self, Sort other):
        return self.csort == other.csort

    def __ne__(self, Sort other):
        return self.csort != other.csort

    def __lt__(self, Sort other):
        return self.csort < other.csort

    def __gt__(self, Sort other):
        return self.csort > other.csort

    def __le__(self, Sort other):
        return self.csort <= other.csort

    def __ge__(self, Sort other):
        return self.csort >= other.csort

    def __str__(self):
        return self.csort.toString().decode()

    def __repr__(self):
        return self.csort.toString().decode()

    def __hash__(self):
        return csorthash(self.csort)

    def hasSymbol(self):
        """:return: True iff this sort has a symbol."""
        return self.csort.hasSymbol()

    def getSymbol(self):
        """
        Asserts :py:meth:`hasSymbol()`.

        :return: the raw symbol of the sort.
        """
        return self.csort.getSymbol().decode()

    def isNull(self):
        """:return: True if this Sort is a null sort."""
        return self.csort.isNull()

    def isBoolean(self):
        """
            Is this a Boolean sort?

            :return: True if the sort is the Boolean sort.
        """
        return self.csort.isBoolean()

    def isInteger(self):
        """
            Is this an integer sort?

            :return: True if the sort is the integer sort.
        """
        return self.csort.isInteger()

    def isReal(self):
        """
            Is this a real sort?

            :return: True if the sort is the real sort.
        """
        return self.csort.isReal()

    def isString(self):
        """
            Is this a string sort?

            :return: True if the sort is the string sort.
        """
        return self.csort.isString()

    def isRegExp(self):
        """
            Is this a regexp sort?

            :return: True if the sort is the regexp sort.
        """
        return self.csort.isRegExp()

    def isRoundingMode(self):
        """
            Is this a rounding mode sort?

            :return: True if the sort is the rounding mode sort.
        """
        return self.csort.isRoundingMode()

    def isBitVector(self):
        """
            Is this a bit-vector sort?

            :return: True if the sort is a bit-vector sort.
        """
        return self.csort.isBitVector()

    def isFloatingPoint(self):
        """
            Is this a floating-point sort?

            :return: True if the sort is a bit-vector sort.
        """
        return self.csort.isFloatingPoint()

    def isDatatype(self):
        """
            Is this a datatype sort?

            :return: True if the sort is a datatype sort.
        """
        return self.csort.isDatatype()

    def isConstructor(self):
        """
            Is this a constructor sort?

            :return: True if the sort is a constructor sort.
        """
        return self.csort.isConstructor()

    def isSelector(self):
        """
            Is this a selector sort?

            :return: True if the sort is a selector sort.
        """
        return self.csort.isSelector()

    def isTester(self):
        """
            Is this a tester sort?

            :return: True if the sort is a selector sort.
        """
        return self.csort.isTester()

    def isUpdater(self):
        """
            Is this a datatype updater sort?

            :return: True if the sort is a datatype updater sort.
        """
        return self.csort.isUpdater()

    def isFunction(self):
        """
            Is this a function sort?

            :return: True if the sort is a function sort.
        """
        return self.csort.isFunction()

    def isPredicate(self):
        """
            Is this a predicate sort?
            That is, is this a function sort mapping to Boolean? All predicate
            sorts are also function sorts.

            :return: True if the sort is a predicate sort.
        """
        return self.csort.isPredicate()

    def isTuple(self):
        """
            Is this a tuple sort?

            :return: True if the sort is a tuple sort.
        """
        return self.csort.isTuple()

    def isRecord(self):
        """
            Is this a record sort?

            .. warning:: This method is experimental and may change in future
                        versions.

            :return: True if the sort is a record sort.
        """
        return self.csort.isRecord()

    def isArray(self):
        """
            Is this an array sort?

            :return: True if the sort is an array sort.
        """
        return self.csort.isArray()

    def isSet(self):
        """
            Is this a set sort?

            :return: True if the sort is a set sort.
        """
        return self.csort.isSet()

    def isBag(self):
        """
            Is this a bag sort?

            :return: True if the sort is a bag sort.
        """
        return self.csort.isBag()

    def isSequence(self):
        """
            Is this a sequence sort?

            :return: True if the sort is a sequence sort.
        """
        return self.csort.isSequence()

    def isUninterpretedSort(self):
        """
            Is this a sort uninterpreted?

            :return: True if the sort is uninterpreted.
        """
        return self.csort.isUninterpretedSort()

    def isUninterpretedSortConstructor(self):
        """
            Is this a sort constructor kind?

            An uninterpreted sort constructor is an uninterpreted sort with
            arity > 0.

            :return: True if this a sort constructor kind.
        """
        return self.csort.isUninterpretedSortConstructor()

    def isInstantiated(self):
        """
<<<<<<< HEAD
            Is this an instantiated (parametric datatype or unintpreted sort
            constructor) sort?

            An instantiated sort is a sort that has been constructed from
            instantiating sort parameters of a parametric sort with sort
            arguments (see Sort::instantiate()).
=======
            Is this an instantiated (parametric datatype or uninterpreted sort
            constructor) sort?

            An instantiated sort is a sort that has been constructed from
            instantiating a sort parameters with sort arguments
            (see Sort::instantiate()).
>>>>>>> 4f573702

            :return: True if this is an instantiated sort.
        """
        return self.csort.isInstantiated()

    def getDatatype(self):
        """
            :return: the underlying datatype of a datatype sort
        """
        cdef Datatype d = Datatype(self.solver)
        d.cd = self.csort.getDatatype()
        return d

    def instantiate(self, params):
        """
            Instantiate a parameterized datatype sort or uninterpreted sort
            constructor sort.
            Create sorts parameter with :py:meth:`Solver.mkParamSort()`

            .. warning:: This method is experimental and may change in future
                         versions.

            :param params: the list of sort parameters to instantiate with
        """
        cdef Sort sort = Sort(self.solver)
        cdef vector[c_Sort] v
        for s in params:
            v.push_back((<Sort?> s).csort)
        sort.csort = self.csort.instantiate(v)
        return sort

    def substitute(self, sort_or_list_1, sort_or_list_2):
        """
        Substitution of Sorts.

        Note that this replacement is applied during a pre-order traversal and
        only once to the sort. It is not run until fix point. In the case that
        sort_or_list_1 contains duplicates, the replacement earliest in the list
        takes priority.

        For example,
        ``(Array A B) .substitute([A, C], [(Array C D), (Array A B)])`` will
        return ``(Array (Array C D) B)``.

        .. warning:: This method is experimental and may change in future
                     versions.

        :param sort_or_list_1: the subsort or subsorts to be substituted within this sort.
        :param sort_or_list_2: the sort or list of sorts replacing the substituted subsort.
        """

        # The resulting sort after substitution
        cdef Sort sort = Sort(self.solver)
        # lists for substitutions
        cdef vector[c_Sort] ces
        cdef vector[c_Sort] creplacements

        # normalize the input parameters to be lists
        if isinstance(sort_or_list_1, list):
            assert isinstance(sort_or_list_2, list)
            es = sort_or_list_1
            replacements = sort_or_list_2
            if len(es) != len(replacements):
                raise RuntimeError("Expecting list inputs to substitute to "
                                   "have the same length but got: "
                                   "{} and {}".format(len(es), len(replacements)))

            for e, r in zip(es, replacements):
                ces.push_back((<Sort?> e).csort)
                creplacements.push_back((<Sort?> r).csort)

        else:
            # add the single elements to the vectors
            ces.push_back((<Sort?> sort_or_list_1).csort)
            creplacements.push_back((<Sort?> sort_or_list_2).csort)

        # call the API substitute method with lists
        sort.csort = self.csort.substitute(ces, creplacements)
        return sort


    def getConstructorArity(self):
        """
            :return: the arity of a constructor sort.
        """
        return self.csort.getConstructorArity()

    def getConstructorDomainSorts(self):
        """
            :return: the domain sorts of a constructor sort
        """
        domain_sorts = []
        for s in self.csort.getConstructorDomainSorts():
            sort = Sort(self.solver)
            sort.csort = s
            domain_sorts.append(sort)
        return domain_sorts

    def getConstructorCodomainSort(self):
        """
            :return: the codomain sort of a constructor sort
        """
        cdef Sort sort = Sort(self.solver)
        sort.csort = self.csort.getConstructorCodomainSort()
        return sort

    def getSelectorDomainSort(self):
        """
            :return: the domain sort of a selector sort
        """
        cdef Sort sort = Sort(self.solver)
        sort.csort = self.csort.getSelectorDomainSort()
        return sort

    def getSelectorCodomainSort(self):
        """
            :return: the codomain sort of a selector sort
        """
        cdef Sort sort = Sort(self.solver)
        sort.csort = self.csort.getSelectorCodomainSort()
        return sort

    def getTesterDomainSort(self):
        """
            :return: the domain sort of a tester sort
        """
        cdef Sort sort = Sort(self.solver)
        sort.csort = self.csort.getTesterDomainSort()
        return sort

    def getTesterCodomainSort(self):
        """
            :return: the codomain sort of a tester sort, which is the Boolean sort
        """
        cdef Sort sort = Sort(self.solver)
        sort.csort = self.csort.getTesterCodomainSort()
        return sort

    def getFunctionArity(self):
        """
            :return: the arity of a function sort
        """
        return self.csort.getFunctionArity()

    def getFunctionDomainSorts(self):
        """
            :return: the domain sorts of a function sort
        """
        domain_sorts = []
        for s in self.csort.getFunctionDomainSorts():
            sort = Sort(self.solver)
            sort.csort = s
            domain_sorts.append(sort)
        return domain_sorts

    def getFunctionCodomainSort(self):
        """
            :return: the codomain sort of a function sort
        """
        cdef Sort sort = Sort(self.solver)
        sort.csort = self.csort.getFunctionCodomainSort()
        return sort

    def getArrayIndexSort(self):
        """
            :return: the array index sort of an array sort
        """
        cdef Sort sort = Sort(self.solver)
        sort.csort = self.csort.getArrayIndexSort()
        return sort

    def getArrayElementSort(self):
        """
            :return: the array element sort of an array sort
        """
        cdef Sort sort = Sort(self.solver)
        sort.csort = self.csort.getArrayElementSort()
        return sort

    def getSetElementSort(self):
        """
            :return: the element sort of a set sort
        """
        cdef Sort sort = Sort(self.solver)
        sort.csort = self.csort.getSetElementSort()
        return sort

    def getBagElementSort(self):
        """
            :return: the element sort of a bag sort
        """
        cdef Sort sort = Sort(self.solver)
        sort.csort = self.csort.getBagElementSort()
        return sort

    def getSequenceElementSort(self):
        """
            :return: the element sort of a sequence sort
        """
        cdef Sort sort = Sort(self.solver)
        sort.csort = self.csort.getSequenceElementSort()
        return sort

    def getUninterpretedSortParamSorts(self):
        """
            :return: the parameter sorts of an uninterpreted sort
        """
        param_sorts = []
        for s in self.csort.getUninterpretedSortParamSorts():
            sort = Sort(self.solver)
            sort.csort = s
            param_sorts.append(sort)
        return param_sorts

    def getUninterpretedSortConstructorArity(self):
        """
            :return: the arity of a sort constructor sort
        """
        return self.csort.getUninterpretedSortConstructorArity()

    def getBitVectorSize(self):
        """
            :return: the bit-width of the bit-vector sort
        """
        return self.csort.getBitVectorSize()

    def getFloatingPointExponentSize(self):
        """
            :return: the bit-width of the exponent of the floating-point sort
        """
        return self.csort.getFloatingPointExponentSize()

    def getFloatingPointSignificandSize(self):
        """
            :return: the width of the significand of the floating-point sort
        """
        return self.csort.getFloatingPointSignificandSize()

    def getDatatypeParamSorts(self):
        """
             Return the parameters of a parametric datatype sort. If this sort
             is a non-instantiated parametric datatype, this returns the
             parameter sorts of the underlying datatype. If this sort is an
             instantiated parametric datatype, then this returns the sort
             parameters that were used to construct the sort via
             :py:meth:`instantiate()`.

             :return: the parameter sorts of a parametric datatype sort
        """
        param_sorts = []
        for s in self.csort.getDatatypeParamSorts():
            sort = Sort(self.solver)
            sort.csort = s
            param_sorts.append(sort)
        return param_sorts

    def getDatatypeArity(self):
        """
            :return: the arity of a datatype sort
        """
        return self.csort.getDatatypeArity()

    def getTupleLength(self):
        """
            :return: the length of a tuple sort
        """
        return self.csort.getTupleLength()

    def getTupleSorts(self):
        """
            :return: the element sorts of a tuple sort
        """
        tuple_sorts = []
        for s in self.csort.getTupleSorts():
            sort = Sort(self.solver)
            sort.csort = s
            tuple_sorts.append(sort)
        return tuple_sorts


cdef class Statistics:
    """
    The cvc5 Statistics.
    Wrapper class for :cpp:class:`cvc5::api::Statistics`.
    Obtain a single statistic value using ``stats["name"]`` and a dictionary
    with all (visible) statistics using ``stats.get(internal=False, defaulted=False)``.
    """
    cdef c_Statistics cstats

    cdef __stat_to_dict(self, const c_Stat& s):
        res = None
        if s.isInt():
            res = s.getInt()
        elif s.isDouble():
            res = s.getDouble()
        elif s.isString():
            res = s.getString().decode()
        elif s.isHistogram():
            res = { h.first.decode(): h.second for h in s.getHistogram() }
        return {
            'defaulted': s.isDefault(),
            'internal': s.isInternal(),
            'value': res
        }

    def __getitem__(self, str name):
        """Get the statistics information for the statistic called ``name``."""
        return self.__stat_to_dict(self.cstats.get(name.encode()))

    def get(self, bint internal = False, bint defaulted = False):
        """Get all statistics. See :cpp:class:`cvc5::api::Statistics::begin()` for more information."""
        cdef c_Statistics.iterator it = self.cstats.begin(internal, defaulted)
        cdef pair[string,c_Stat]* s
        res = {}
        while it != self.cstats.end():
            s = &dereference(it)
            res[s.first.decode()] = self.__stat_to_dict(s.second)
            preincrement(it)
        return res


cdef class Term:
    """
    A cvc5 Term.
    Wrapper class for :cpp:class:`cvc5::api::Term`.
    """
    cdef c_Term cterm
    cdef Solver solver
    def __cinit__(self, Solver solver):
        # cterm always set in the Solver object
        self.solver = solver

    def __eq__(self, Term other):
        return self.cterm == other.cterm

    def __ne__(self, Term other):
        return self.cterm != other.cterm

    def __lt__(self, Term other):
        return self.cterm < other.cterm

    def __gt__(self, Term other):
        return self.cterm > other.cterm

    def __le__(self, Term other):
        return self.cterm <= other.cterm

    def __ge__(self, Term other):
        return self.cterm >= other.cterm

    def __getitem__(self, int index):
        cdef Term term = Term(self.solver)
        if index >= 0:
            term.cterm = self.cterm[index]
        else:
            raise ValueError("Expecting a non-negative integer or string")
        return term

    def __str__(self):
        return self.cterm.toString().decode()

    def __repr__(self):
        return self.cterm.toString().decode()

    def __iter__(self):
        for ci in self.cterm:
            term = Term(self.solver)
            term.cterm = ci
            yield term

    def __hash__(self):
        return ctermhash(self.cterm)

    def getNumChildren(self):
        """:return: the number of children of this term."""
        return self.cterm.getNumChildren()

    def getId(self):
        """:return: the id of this term."""
        return self.cterm.getId()

    def getKind(self):
        """:return: the :py:class:`cvc5.Kind` of this term."""
        return Kind(<int> self.cterm.getKind())

    def getSort(self):
        """:return: the :py:class:`cvc5.Sort` of this term."""
        cdef Sort sort = Sort(self.solver)
        sort.csort = self.cterm.getSort()
        return sort

    def substitute(self, term_or_list_1, term_or_list_2):
        """
	   :return: the result of simultaneously replacing the term(s) stored in ``term_or_list_1`` by the term(s) stored in ``term_or_list_2`` in this term.
	   
        Note that this replacement is applied during a pre-order traversal and
        only once to the term. It is not run until fix point. In the case that
        terms contains duplicates, the replacement earliest in the list takes
        priority. For example, calling substitute on ``f(x,y)`` with

        .. code:: python

            term_or_list_1 = [ x, z ], term_or_list_2 = [ g(z), w ]
        
        results in the term ``f(g(z),y)``.
	    """
        # The resulting term after substitution
        cdef Term term = Term(self.solver)
        # lists for substitutions
        cdef vector[c_Term] ces
        cdef vector[c_Term] creplacements

        # normalize the input parameters to be lists
        if isinstance(term_or_list_1, list):
            assert isinstance(term_or_list_2, list)
            es = term_or_list_1
            replacements = term_or_list_2
            if len(es) != len(replacements):
                raise RuntimeError("Expecting list inputs to substitute to "
                                   "have the same length but got: "
                                   "{} and {}".format(len(es), len(replacements)))

            for e, r in zip(es, replacements):
                ces.push_back((<Term?> e).cterm)
                creplacements.push_back((<Term?> r).cterm)

        else:
            # add the single elements to the vectors
            ces.push_back((<Term?> term_or_list_1).cterm)
            creplacements.push_back((<Term?> term_or_list_2).cterm)

        # call the API substitute method with lists
        term.cterm = self.cterm.substitute(ces, creplacements)
        return term

    def hasOp(self):
        """:return: True iff this term has an operator."""
        return self.cterm.hasOp()

    def getOp(self):
        """
        .. note:: This is safe to call when :py:meth:`hasOp()` returns True.

        :return: the :py:class:`cvc5.Op` used to create this Term.
        """
        cdef Op op = Op(self.solver)
        op.cop = self.cterm.getOp()
        return op

    def hasSymbol(self):
        """:return: True iff this term has a symbol."""
        return self.cterm.hasSymbol()

    def getSymbol(self):
        """
        Asserts :py:meth:`hasSymbol()`.

        :return: the raw symbol of the term.
        """
        return self.cterm.getSymbol().decode()

    def isNull(self):
        """:return: True iff this term is a null term."""
        return self.cterm.isNull()

    def notTerm(self):
        """
	   Boolean negation.

	   :return: the Boolean negation of this term.
	"""
        cdef Term term = Term(self.solver)
        term.cterm = self.cterm.notTerm()
        return term

    def andTerm(self, Term t):
        """
	   Boolean and.

           :param t: a Boolean term
	   :return: the conjunction of this term and the given term
	"""
        cdef Term term = Term(self.solver)
        term.cterm = self.cterm.andTerm((<Term> t).cterm)
        return term

    def orTerm(self, Term t):
        """
	   Boolean or.

           :param t: a Boolean term
	   :return: the disjunction of this term and the given term
	"""
        cdef Term term = Term(self.solver)
        term.cterm = self.cterm.orTerm(t.cterm)
        return term

    def xorTerm(self, Term t):
        """
	   Boolean exclusive or.

           :param t: a Boolean term
	   :return: the exclusive disjunction of this term and the given term
	"""
        cdef Term term = Term(self.solver)
        term.cterm = self.cterm.xorTerm(t.cterm)
        return term

    def eqTerm(self, Term t):
        """
	   Equality

           :param t: a Boolean term
	   :return: the Boolean equivalence of this term and the given term
	"""
        cdef Term term = Term(self.solver)
        term.cterm = self.cterm.eqTerm(t.cterm)
        return term

    def impTerm(self, Term t):
        """
	   Boolean Implication.

           :param t: a Boolean term
	   :return: the implication of this term and the given term
	"""
        cdef Term term = Term(self.solver)
        term.cterm = self.cterm.impTerm(t.cterm)
        return term

    def iteTerm(self, Term then_t, Term else_t):
        """
	   If-then-else with this term as the Boolean condition.

           :param then_t: the `then` term
           :param else_t: the `else` term
	   :return: the if-then-else term with this term as the Boolean condition
	"""
        cdef Term term = Term(self.solver)
        term.cterm = self.cterm.iteTerm(then_t.cterm, else_t.cterm)
        return term

    def isConstArray(self):
        """:return: True iff this term is a constant array."""
        return self.cterm.isConstArray()

    def getConstArrayBase(self):
        """
	   Asserts :py:meth:`isConstArray()`.

	   :return: the base (element stored at all indicies) of this constant array
	"""
        cdef Term term = Term(self.solver)
        term.cterm = self.cterm.getConstArrayBase()
        return term

    def isBooleanValue(self):
        """:return: True iff this term is a Boolean value."""
        return self.cterm.isBooleanValue()

    def getBooleanValue(self):
        """
	   Asserts :py:meth:`isBooleanValue()`

	   :return: the representation of a Boolean value as a native Boolean value.
	"""
        return self.cterm.getBooleanValue()

    def isStringValue(self):
        """:return: True iff this term is a string value."""
        return self.cterm.isStringValue()

    def getStringValue(self):
        """
        Asserts :py:meth:`isStringValue()`.

        .. note::
           This method is not to be confused with :py:meth:`__str__()` which
           returns the term in some string representation, whatever data it
           may hold.

        :return: the string term as a native string value.
        """
        cdef Py_ssize_t size
        cdef c_wstring s = self.cterm.getStringValue()
        return PyUnicode_FromWideChar(s.data(), s.size())

    def getRealOrIntegerValueSign(self):
        """
        Get integer or real value sign. Must be called on integer or real values,
        or otherwise an exception is thrown.
        
        :return: 0 if this term is zero, -1 if this term is a negative real or
                 integer value, 1 if this term is a positive real or integer
                 value.
        """
        return self.cterm.getRealOrIntegerValueSign()

    def isIntegerValue(self):
        """:return: True iff this term is an integer value."""
        return self.cterm.isIntegerValue()
    
    def getIntegerValue(self):
        """
	   Asserts :py:meth:`isIntegerValue()`.
	   
	   :return: the integer term as a native python integer.
	"""
        return int(self.cterm.getIntegerValue().decode())

    def isFloatingPointPosZero(self):
        """:return: True iff the term is the floating-point value for positive zero."""
        return self.cterm.isFloatingPointPosZero()

    def isFloatingPointNegZero(self):
        """:return: True iff the term is the floating-point value for negative zero."""
        return self.cterm.isFloatingPointNegZero()

    def isFloatingPointPosInf(self):
        """:return: True iff the term is the floating-point value for positive infinity."""
        return self.cterm.isFloatingPointPosInf()

    def isFloatingPointNegInf(self):
        """:return: True iff the term is the floating-point value for negative infinity."""
        return self.cterm.isFloatingPointNegInf()

    def isFloatingPointNaN(self):
        """:return: True iff the term is the floating-point value for not a number."""
        return self.cterm.isFloatingPointNaN()

    def isFloatingPointValue(self):
        """:return: True iff this term is a floating-point value."""
        return self.cterm.isFloatingPointValue()

    def getFloatingPointValue(self):
        """
	   Asserts :py:meth:`isFloatingPointValue()`.

	   :return: the representation of a floating-point value as a tuple of the exponent width, the significand width and a bit-vector value.
	"""
        cdef c_tuple[uint32_t, uint32_t, c_Term] t = self.cterm.getFloatingPointValue()
        cdef Term term = Term(self.solver)
        term.cterm = get2(t)
        return (get0(t), get1(t), term)

    def isSetValue(self):
        """
        A term is a set value if it is considered to be a (canonical) constant
        set value.  A canonical set value is one whose AST is:

        .. code::

            (union
                (singleton c1) ... (union (singleton c_{n-1}) (singleton c_n))))

        where ``c1 ... cn`` are values ordered by id such that
        ``c1 > ... > cn`` (see also :cpp:func:`cvc5::api::Term::operator>()`).

        .. note::
            A universe set term ``(kind SET_UNIVERSE)`` is not considered to be
            a set value.

        :return: True if the term is a set value.
        """
        return self.cterm.isSetValue()

    def getSetValue(self):
        """
	   Asserts :py:meth:`isSetValue()`.

	   :return: the representation of a set value as a set of terms.
	"""
        elems = set()
        for e in self.cterm.getSetValue():
            term = Term(self.solver)
            term.cterm = e
            elems.add(term)
        return elems

    def isSequenceValue(self):
        """:return: True iff this term is a sequence value."""
        return self.cterm.isSequenceValue()

    def getSequenceValue(self):
        """
        Asserts :py:meth:`isSequenceValue()`.

        .. note::
            It is usually necessary for sequences to call
            :py:meth:`Solver.simplify()` to turn a sequence that is constructed
            by, e.g., concatenation of unit sequences, into a sequence value.

        :return: the representation of a sequence value as a vector of terms.
        """
        elems = []
        for e in self.cterm.getSequenceValue():
            term = Term(self.solver)
            term.cterm = e
            elems.append(term)
        return elems

    def isUninterpretedSortValue(self):
        """:return: True iff this term is a value from an uninterpreted sort."""
        return self.cterm.isUninterpretedSortValue()

    def getUninterpretedSortValue(self):
        """
	   Asserts :py:meth:`isUninterpretedSortValue()`.

	   :return: the representation of an uninterpreted value as a pair of its sort and its index.
	"""
        return self.cterm.getUninterpretedSortValue()

    def isTupleValue(self):
        """:return: True iff this term is a tuple value."""
        return self.cterm.isTupleValue()

    def getTupleValue(self):
        """
	   Asserts :py:meth:`isTupleValue()`.

	   :return: the representation of a tuple value as a vector of terms.
	"""
        elems = []
        for e in self.cterm.getTupleValue():
            term = Term(self.solver)
            term.cterm = e
            elems.append(term)
        return elems

    def isRealValue(self):
        """
	    .. note:: A term of kind PI is not considered to be a real value.

	    :return: True iff this term is a rational value.
        """
        return self.cterm.isRealValue()

    def getRealValue(self):
        """
	   Asserts :py:meth:`isRealValue()`.

	   :return: the representation of a rational value as a python Fraction.
	"""
        return Fraction(self.cterm.getRealValue().decode())

    def isBitVectorValue(self):
        """:return: True iff this term is a bit-vector value."""
        return self.cterm.isBitVectorValue()

    def getBitVectorValue(self, base = 2):
        """
	   Asserts :py:meth:`isBitVectorValue()`.
	   Supported bases are 2 (bit string), 10 (decimal string) or 16 (hexdecimal string).

	   :return: the representation of a bit-vector value in string representation. 
	"""
        return self.cterm.getBitVectorValue(base).decode()

    def toPythonObj(self):
        """
        Converts a constant value Term to a Python object.

        Currently supports:

          - Boolean -- returns a Python bool
          - Int     -- returns a Python int
          - Real    -- returns a Python Fraction
          - BV      -- returns a Python int (treats BV as unsigned)
          - String  -- returns a Python Unicode string
          - Array   -- returns a Python dict mapping indices to values. the constant base is returned as the default value

        """

        if self.isBooleanValue():
            return self.getBooleanValue()
        elif self.isIntegerValue():
            return self.getIntegerValue()
        elif self.isRealValue():
            return self.getRealValue()
        elif self.isBitVectorValue():
            return int(self.getBitVectorValue(), 2)
        elif self.isStringValue():
            return self.getStringValue()
        elif self.getSort().isArray():
            res = None
            keys = []
            values = []
            base_value = None
            to_visit = [self]
            # Array models are represented as a series of store operations
            # on a constant array
            while to_visit:
                t = to_visit.pop()
                if t.getKind().value == c_Kind.STORE:
                    # save the mappings
                    keys.append(t[1].toPythonObj())
                    values.append(t[2].toPythonObj())
                    to_visit.append(t[0])
                else:
                    assert t.getKind().value == c_Kind.CONST_ARRAY
                    base_value = t.getConstArrayBase().toPythonObj()

            assert len(keys) == len(values)
            assert base_value is not None

            # put everything in a dictionary with the constant
            # base as the result for any index not included in the stores
            res = defaultdict(lambda : base_value)
            for k, v in zip(keys, values):
                res[k] = v

            return res


# Generate unknown explanations
cdef __unknown_explanations = {
    <int> REQUIRES_FULL_CHECK: "RequiresFullCheck",
    <int> INCOMPLETE: "Incomplete",
    <int> TIMEOUT: "Timeout",
    <int> RESOURCEOUT: "Resourceout",
    <int> MEMOUT: "Memout",
    <int> INTERRUPTED: "Interrupted",
    <int> NO_STATUS: "NoStatus",
    <int> UNSUPPORTED: "Unsupported",
    <int> OTHER: "Other",
    <int> UNKNOWN_REASON: "UnknownReason"
}

mod_ref = sys.modules[__name__]
for ue_int, name in __unknown_explanations.items():
    u = UnknownExplanation(ue_int)

    if name in dir(mod_ref):
        raise RuntimeError("Redefinition of Python UnknownExplanation %s."%name)

    setattr(mod_ref, name, u)

del u
del ue_int
del name<|MERGE_RESOLUTION|>--- conflicted
+++ resolved
@@ -2808,21 +2808,12 @@
 
     def isInstantiated(self):
         """
-<<<<<<< HEAD
-            Is this an instantiated (parametric datatype or unintpreted sort
-            constructor) sort?
-
-            An instantiated sort is a sort that has been constructed from
-            instantiating sort parameters of a parametric sort with sort
-            arguments (see Sort::instantiate()).
-=======
             Is this an instantiated (parametric datatype or uninterpreted sort
             constructor) sort?
 
             An instantiated sort is a sort that has been constructed from
             instantiating a sort parameters with sort arguments
             (see Sort::instantiate()).
->>>>>>> 4f573702
 
             :return: True if this is an instantiated sort.
         """
