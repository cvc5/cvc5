--- conflicted
+++ resolved
@@ -618,17 +618,10 @@
 
 cdef class SynthResult:
     """
-<<<<<<< HEAD
-      Encapsulation of a solver synth result. This is the return value of the API
-      methods:
-        checkSynth,
-        checkSynthNext.
-=======
       Encapsulation of a solver synth result. This is the return value of the
       API methods:
         - :py:meth:`Solver.checkSynth()`
         - :py:meth:`Solver.checkSynthNext()`
->>>>>>> ba24986f
       which we call synthesis queries. This class indicates whether the
       synthesis query has a solution, has no solution, or is unknown.
     """
