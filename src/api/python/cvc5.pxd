--- conflicted
+++ resolved
@@ -9,11 +9,7 @@
 from libcpp.pair cimport pair
 from cvc5kinds cimport Kind, SortKind
 from cvc5types cimport BlockModelsMode, LearnedLitType, ProofComponent, ProofFormat, RoundingMode, UnknownExplanation, FindSynthTarget, InputLanguage
-<<<<<<< HEAD
-from cvc5proofrules cimport ProofRule
-=======
 from cvc5proofrules cimport ProofRewriteRule, ProofRule
->>>>>>> 231c5329
 from cvc5skolemids cimport SkolemId
 
 
