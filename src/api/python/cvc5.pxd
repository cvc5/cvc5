--- conflicted
+++ resolved
@@ -252,14 +252,9 @@
         SynthResult checkSynthNext() except +
         Term getSynthSolution(Term t) except +
         vector[Term] getSynthSolutions(const vector[Term]& terms) except +
-<<<<<<< HEAD
         Term findSynth(FindSynthTarget fst) except +
         Term findSynth(FindSynthTarget fst, Grammar grammar) except +
         Term findSynthNext() except +
-        Term synthInv(const string& symbol, const vector[Term]& bound_vars) except +
-        Term synthInv(const string& symbol, const vector[Term]& bound_vars, Grammar grammar) except +
-=======
->>>>>>> a22d9b7a
         # End of sygus related functions
 
         Term mkTrue() except +
