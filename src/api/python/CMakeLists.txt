--- conflicted
+++ resolved
@@ -15,17 +15,11 @@
 
 find_package(Python ${BUILD_BINDINGS_PYTHON_VERSION} EXACT COMPONENTS Development)
 
-<<<<<<< HEAD
 if(NOT ONLY_PYTHON_EXT_SRC)
   # Python modules for building and installing
   check_python_module("setuptools")
-  check_python_module("Cython")
-endif()
-=======
-# Python modules for building and installing
-check_python_module("setuptools")
-find_package(Cython 3.0.0 REQUIRED)
->>>>>>> 62cddcd1
+  find_package(Cython 3.0.0 REQUIRED)
+endif()
 
 configure_file(genenums.py.in genenums.py)
 
