# import dereference and increment operators
from cython.operator cimport dereference as deref, preincrement as inc
from libc.stdint cimport int32_t, int64_t, uint32_t, uint64_t
from libcpp.string cimport string
from libcpp.vector cimport vector
from libcpp.pair cimport pair
from cvc4kinds cimport Kind


cdef extern from "<iostream>" namespace "std":
    cdef cppclass ostream:
        pass
    ostream cout


cdef extern from "api/cvc4cpp.h" namespace "CVC4":
    cdef cppclass Options:
        pass


cdef extern from "api/cvc4cpp.h" namespace "CVC4::api":
    cdef cppclass Datatype:
        Datatype() except +
        DatatypeConstructor operator[](const string& name) except +
        DatatypeConstructor getConstructor(const string& name) except +
        Term getConstructorTerm(const string& name) except +
        size_t getNumConstructors() except +
        bint isParametric() except +
        string toString() except +
        cppclass const_iterator:
            const_iterator() except +
            bint operator==(const const_iterator& it) except +
            bint operator!=(const const_iterator& it) except +
            const_iterator& operator++();
            const DatatypeConstructor& operator*() except +
        const_iterator begin() except +
        const_iterator end() except +


    cdef cppclass DatatypeConstructor:
        DatatypeConstructor() except +
        DatatypeSelector operator[](const string& name) except +
        DatatypeSelector getSelector(const string& name) except +
        Term getSelectorTerm(const string& name) except +
        string toString() except +
        cppclass const_iterator:
            const_iterator() except +
            bint operator==(const const_iterator& it) except +
            bint operator!=(const const_iterator& it) except +
            const_iterator& operator++();
            const DatatypeSelector& operator*() except +
        const_iterator begin() except +
        const_iterator end() except +


    cdef cppclass DatatypeConstructorDecl:
        void addSelector(const string& name, Sort sort) except +
        void addSelectorSelf(const string& name) except +
        string toString() except +


    cdef cppclass DatatypeDecl:
        void addConstructor(const DatatypeConstructorDecl& ctor) except +
        bint isParametric() except +
        string toString() except +


    cdef cppclass DatatypeSelector:
        DatatypeSelector() except +
        string toString() except +


    cdef cppclass Op:
        Op() except +
        bint operator==(const Op&) except +
        bint operator!=(const Op&) except +
        Kind getKind() except +
        Sort getSort() except +
        bint isNull() except +
        T getIndices[T]() except +
        string toString() except +

    cdef cppclass OpHashFunction:
        OpHashFunction() except +
        size_t operator()(const Op & o) except +


    cdef cppclass Result:
        Result() except+
        bint isNull() except +
        bint isSat() except +
        bint isUnsat() except +
        bint isSatUnknown() except +
        bint isEntailed() except +
        bint isNotEntailed() except +
        bint isEntailmentUnknown() except +
        bint operator==(const Result& r) except +
        bint operator!=(const Result& r) except +
        string getUnknownExplanation() except +
        string toString() except +


    cdef cppclass RoundingMode:
        pass


    cdef cppclass Solver:
        Solver(Options*) except +
        Sort getBooleanSort() except +
        Sort getIntegerSort() except +
        Sort getRealSort() except +
        Sort getRegExpSort() except +
        Sort getRoundingmodeSort() except +
        Sort getStringSort() except +
        Sort mkArraySort(Sort indexSort, Sort elemSort) except +
        Sort mkBitVectorSort(uint32_t size) except +
        Sort mkFloatingPointSort(uint32_t exp, uint32_t sig) except +
        Sort mkDatatypeSort(DatatypeDecl dtypedecl) except +
        Sort mkFunctionSort(Sort domain, Sort codomain) except +
        Sort mkFunctionSort(const vector[Sort]& sorts, Sort codomain) except +
        Sort mkParamSort(const string& symbol) except +
        Sort mkPredicateSort(const vector[Sort]& sorts) except +
        Sort mkRecordSort(const vector[pair[string, Sort]]& fields) except +
        Sort mkSetSort(Sort elemSort) except +
        Sort mkUninterpretedSort(const string& symbol) except +
        Sort mkSortConstructorSort(const string& symbol, size_t arity) except +
        Sort mkTupleSort(const vector[Sort]& sorts) except +
        Term mkTerm(Op op) except +
        Term mkTerm(Op op, const vector[Term]& children) except +
        Op mkOp(Kind kind) except +
        Op mkOp(Kind kind, Kind k) except +
        Op mkOp(Kind kind, const string& arg) except +
        Op mkOp(Kind kind, uint32_t arg) except +
        Op mkOp(Kind kind, uint32_t arg1, uint32_t arg2) except +
        Term mkTrue() except +
        Term mkFalse() except +
        Term mkBoolean(bint val) except +
        Term mkPi() except +
        Term mkReal(const string& s) except +
        Term mkRegexpEmpty() except +
        Term mkRegexpSigma() except +
        Term mkEmptySet(Sort s) except +
        Term mkSepNil(Sort sort) except +
        Term mkString(const string& s) except +
        Term mkString(const vector[unsigned]& s) except +
        Term mkUniverseSet(Sort sort) except +
        Term mkBitVector(uint32_t size) except +
        Term mkBitVector(uint32_t size, uint64_t val) except +
        Term mkBitVector(const string& s) except +
        Term mkBitVector(const string& s, uint32_t base) except +
        Term mkConstArray(Sort sort, Term val) except +
        Term mkPosInf(uint32_t exp, uint32_t sig) except +
        Term mkNegInf(uint32_t exp, uint32_t sig) except +
        Term mkNaN(uint32_t exp, uint32_t sig) except +
        Term mkPosZero(uint32_t exp, uint32_t sig) except +
        Term mkNegZero(uint32_t exp, uint32_t sig) except +
        Term mkRoundingMode(RoundingMode rm) except +
        Term mkUninterpretedConst(Sort sort, int32_t index) except +
        Term mkAbstractValue(const string& index) except +
        Term mkFloatingPoint(uint32_t exp, uint32_t sig, Term val) except +
        Term mkConst(Sort sort, const string& symbol) except +
        # default value for symbol defined in cvc4cpp.h
        Term mkConst(Sort sort) except +
        Term mkVar(Sort sort, const string& symbol) except +
        DatatypeConstructorDecl mkDatatypeConstructorDecl(const string& name) except +
        DatatypeDecl mkDatatypeDecl(const string& name) except +
        DatatypeDecl mkDatatypeDecl(const string& name, bint isCoDatatype) except +
        DatatypeDecl mkDatatypeDecl(const string& name, Sort param) except +
        DatatypeDecl mkDatatypeDecl(const string& name, Sort param, bint isCoDatatype) except +
        DatatypeDecl mkDatatypeDecl(const string& name, vector[Sort]& params) except +
        DatatypeDecl mkDatatypeDecl(const string& name, vector[Sort]& params, bint isCoDatatype) except +
        # default value for symbol defined in cvc4cpp.h
        Term mkVar(Sort sort) except +
        Term simplify(const Term& t) except +
        void assertFormula(Term term) except +
        Result checkSat() except +
        Result checkSatAssuming(const vector[Term]& assumptions) except +
        Result checkEntailed(const vector[Term]& assumptions) except +
        Sort declareDatatype(const string& symbol, const vector[DatatypeConstructorDecl]& ctors)
        Term declareFun(const string& symbol, Sort sort) except +
        Term declareFun(const string& symbol, const vector[Sort]& sorts, Sort sort) except +
        Sort declareSort(const string& symbol, uint32_t arity) except +
        Term defineFun(const string& symbol, const vector[Term]& bound_vars,
                       Sort sort, Term term, bint glbl) except +
        Term defineFun(Term fun, const vector[Term]& bound_vars, Term term, bint glbl) except +
        Term defineFunRec(const string& symbol, const vector[Term]& bound_vars,
                          Sort sort, Term term, bint glbl) except +
        Term defineFunRec(Term fun, const vector[Term]& bound_vars,
                          Term term, bint glbl) except +
        Term defineFunsRec(vector[Term]& funs, vector[vector[Term]]& bound_vars,
                           vector[Term]& terms, bint glbl) except +
        vector[Term] getAssertions() except +
        vector[pair[Term, Term]] getAssignment() except +
        string getInfo(const string& flag) except +
        string getOption(string& option) except +
        vector[Term] getUnsatAssumptions() except +
        vector[Term] getUnsatCore() except +
        Term getValue(Term term) except +
        vector[Term] getValue(const vector[Term]& terms) except +
        void pop(uint32_t nscopes) except +
        void printModel(ostream& out)
        void push(uint32_t nscopes) except +
        void reset() except +
        void resetAssertions() except +
        void setInfo(string& keyword, const string& value) except +
        void setLogic(const string& logic) except +
        void setOption(const string& option, const string& value) except +


    cdef cppclass Sort:
        Sort() except +
        bint operator==(const Sort&) except +
        bint operator!=(const Sort&) except +
        bint isBoolean() except +
        bint isInteger() except +
        bint isReal() except +
        bint isString() except +
        bint isRegExp() except +
        bint isRoundingMode() except +
        bint isBitVector() except +
        bint isFloatingPoint() except +
        bint isDatatype() except +
        bint isParametricDatatype() except +
        bint isFunction() except +
        bint isPredicate() except +
        bint isTuple() except +
        bint isRecord() except +
        bint isArray() except +
        bint isSet() except +
        bint isUninterpretedSort() except +
        bint isSortConstructor() except +
        bint isFirstClass() except +
        bint isFunctionLike() except +
        Datatype getDatatype() except +
        Sort instantiate(const vector[Sort]& params) except +
        bint isUninterpretedSortParameterized() except +
        string toString() except +

    cdef cppclass SortHashFunction:
        SortHashFunction() except +
        size_t operator()(const Sort & s) except +

    cdef cppclass Term:
        Term()
        bint operator==(const Term&) except +
        bint operator!=(const Term&) except +
        Kind getKind() except +
        Sort getSort() except +
        Term substitute(const vector[Term] es, const vector[Term] & reps) except +
        bint hasOp() except +
        Op getOp() except +
        bint isNull() except +
<<<<<<< HEAD
        bint isConst() except +
=======
        Term getConstArrayBase() except +
>>>>>>> 2a518941
        Term notTerm() except +
        Term andTerm(const Term& t) except +
        Term orTerm(const Term& t) except +
        Term xorTerm(const Term& t) except +
        Term eqTerm(const Term& t) except +
        Term impTerm(const Term& t) except +
        Term iteTerm(const Term& then_t, const Term& else_t) except +
        string toString() except +
        cppclass const_iterator:
            const_iterator() except +
            bint operator==(const const_iterator& it) except +
            bint operator!=(const const_iterator& it) except +
            const_iterator& operator++();
            Term operator*() except +
        const_iterator begin() except +
        const_iterator end() except +

    cdef cppclass TermHashFunction:
        TermHashFunction() except +
        size_t operator()(const Term & t) except +


cdef extern from "api/cvc4cpp.h" namespace "CVC4::api::RoundingMode":
    cdef RoundingMode ROUND_NEAREST_TIES_TO_EVEN,
    cdef RoundingMode ROUND_TOWARD_POSITIVE,
    cdef RoundingMode ROUND_TOWARD_NEGATIVE,
    cdef RoundingMode ROUND_TOWARD_ZERO,
    cdef RoundingMode ROUND_NEAREST_TIES_TO_AWAY<|MERGE_RESOLUTION|>--- conflicted
+++ resolved
@@ -250,11 +250,8 @@
         bint hasOp() except +
         Op getOp() except +
         bint isNull() except +
-<<<<<<< HEAD
         bint isConst() except +
-=======
         Term getConstArrayBase() except +
->>>>>>> 2a518941
         Term notTerm() except +
         Term andTerm(const Term& t) except +
         Term orTerm(const Term& t) except +
