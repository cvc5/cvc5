/******************************************************************************
 * Top contributors (to current version):
 *   Aina Niemetz, Andrew Reynolds, Abdalrhman Mohamed
 *
 * This file is part of the cvc5 project.
 *
 * Copyright (c) 2009-2021 by the authors listed in the file AUTHORS
 * in the top-level source directory and their institutional affiliations.
 * All rights reserved.  See the file COPYING in the top-level source
 * directory for licensing information.
 * ****************************************************************************
 *
 * The cvc5 C++ API.
 */

#include "cvc5_export.h"

#ifndef CVC5__API__CVC5_H
#define CVC5__API__CVC5_H

#include <map>
#include <memory>
#include <optional>
#include <set>
#include <sstream>
#include <string>
#include <unordered_map>
#include <unordered_set>
#include <variant>
#include <vector>

#include "api/cpp/cvc5_kind.h"
#include "api/cpp/cvc5_types.h"

namespace cvc5 {

class Command;

namespace main {
class CommandExecutor;
}  // namespace main

namespace internal {

#ifndef DOXYGEN_SKIP
template <bool ref_count>
class NodeTemplate;
typedef NodeTemplate<true> Node;
#endif

class DType;
class DTypeConstructor;
class DTypeSelector;
class NodeManager;
class SolverEngine;
class TypeNode;
class Options;
class Random;
class Rational;
class Result;
class SynthResult;
class StatisticsRegistry;
}  // namespace internal

class Solver;
class Statistics;
struct APIStatistics;
class Term;

/* -------------------------------------------------------------------------- */
/* Exception                                                                  */
/* -------------------------------------------------------------------------- */

/**
 * Base class for all API exceptions.
 * If thrown, all API objects may be in an unsafe state.
 */
class CVC5_EXPORT CVC5ApiException : public std::exception
{
 public:
  /**
   * Construct with message from a string.
   * @param str The error message.
   */
  CVC5ApiException(const std::string& str) : d_msg(str) {}
  /**
   * Construct with message from a string stream.
   * @param stream The error message.
   */
  CVC5ApiException(const std::stringstream& stream) : d_msg(stream.str()) {}
  /**
   * Retrieve the message from this exception.
   * @return The error message.
   */
  const std::string& getMessage() const { return d_msg; }
  /**
   * Retrieve the message as a C-style array.
   * @return The error message.
   */
  const char* what() const noexcept override { return d_msg.c_str(); }

 private:
  /** The stored error message. */
  std::string d_msg;
};

/**
 * A recoverable API exception.
 * If thrown, API objects can still be used.
 */
class CVC5_EXPORT CVC5ApiRecoverableException : public CVC5ApiException
{
 public:
  /**
   * Construct with message from a string.
   * @param str The error message.
   */
  CVC5ApiRecoverableException(const std::string& str) : CVC5ApiException(str) {}
  /**
   * Construct with message from a string stream.
   * @param stream The error message.
   */
  CVC5ApiRecoverableException(const std::stringstream& stream)
      : CVC5ApiException(stream.str())
  {
  }
};

/**
 * Exception for unsupported command arguments.
 * If thrown, API objects can still be used.
 */
class CVC5_EXPORT CVC5ApiUnsupportedException : public CVC5ApiRecoverableException
{
 public:
  /**
   * Construct with message from a string.
   * @param str The error message.
   */
  CVC5ApiUnsupportedException(const std::string& str)
      : CVC5ApiRecoverableException(str)
  {
  }
  /**
   * Construct with message from a string stream.
   * @param stream The error message.
   */
  CVC5ApiUnsupportedException(const std::stringstream& stream)
      : CVC5ApiRecoverableException(stream.str())
  {
  }
};

/**
 * An option-related API exception.
 * If thrown, API objects can still be used.
 */
class CVC5_EXPORT CVC5ApiOptionException : public CVC5ApiRecoverableException
{
 public:
  /**
   * Construct with message from a string.
   * @param str The error message.
   */
  CVC5ApiOptionException(const std::string& str)
      : CVC5ApiRecoverableException(str)
  {
  }
  /**
   * Construct with message from a string stream.
   * @param stream The error message.
   */
  CVC5ApiOptionException(const std::stringstream& stream)
      : CVC5ApiRecoverableException(stream.str())
  {
  }
};

/* -------------------------------------------------------------------------- */
/* Result                                                                     */
/* -------------------------------------------------------------------------- */

/**
 * Encapsulation of a three-valued solver result, with explanations.
 */
class CVC5_EXPORT Result
{
  friend class Solver;

 public:
  /** Constructor. */
  Result();

  /**
   * Return true if Result is empty, i.e., a nullary Result, and not an actual
   * result returned from a checkSat() (and friends) query.
   */
  bool isNull() const;

  /**
   * Return true if query was a satisfiable checkSat() or checkSatAssuming()
   * query.
   */
  bool isSat() const;

  /**
   * Return true if query was an unsatisfiable checkSat() or
   * checkSatAssuming() query.
   */
  bool isUnsat() const;

  /**
   * Return true if query was a checkSat() or checkSatAssuming() query and
   * cvc5 was not able to determine (un)satisfiability.
   */
  bool isUnknown() const;

  /**
   * Operator overloading for equality of two results.
   * @param r the result to compare to for equality
   * @return true if the results are equal
   */
  bool operator==(const Result& r) const;

  /**
   * Operator overloading for disequality of two results.
   * @param r the result to compare to for disequality
   * @return true if the results are disequal
   */
  bool operator!=(const Result& r) const;

  /**
   * @return an explanation for an unknown query result.
   */
  UnknownExplanation getUnknownExplanation() const;

  /**
   * @return a string representation of this result.
   */
  std::string toString() const;

 private:
  /**
   * Constructor.
   * @param r the internal result that is to be wrapped by this result
   * @return the Result
   */
  Result(const internal::Result& r);

  /**
   * The internal result wrapped by this result.
   *
   * @note This is a ``std::shared_ptr`` rather than a ``std::unique_ptr``
   *       since ``internal::Result`` is not ref counted.
   */
  std::shared_ptr<internal::Result> d_result;
};

/**
 * Serialize a Result to given stream.
 * @param out the output stream
 * @param r the result to be serialized to the given output stream
 * @return the output stream
 */
std::ostream& operator<<(std::ostream& out, const Result& r) CVC5_EXPORT;

/* -------------------------------------------------------------------------- */
/* SynthResult                                                                */
/* -------------------------------------------------------------------------- */

/**
 * Encapsulation of a solver synth result.
 *
 * This is the return value of the API methods:
 *   - Solver::checkSynth()
 *   - Solver::checkSynthNext()
 *
 * which we call synthesis queries.  This class indicates whether the
 * synthesis query has a solution, has no solution, or is unknown.
 */
class CVC5_EXPORT SynthResult
{
  friend class Solver;

 public:
  /** Constructor. */
  SynthResult();

  /**
   * @return true if SynthResult is null, i.e., not a SynthResult returned
   * from a synthesis query.
   */
  bool isNull() const;

  /**
   * @return true if the synthesis query has a solution.
   */
  bool hasSolution() const;

  /**
   * @return true if the synthesis query has no solution. In this case, it
   * was determined that there was no solution.
   */
  bool hasNoSolution() const;

  /**
   * @return true if the result of the synthesis query could not be determined.
   */
  bool isUnknown() const;

  /**
   * @return a string representation of this synthesis result.
   */
  std::string toString() const;

 private:
  /**
   * Constructor.
   * @param r the internal synth result that is to be wrapped by this synth
   *          result
   * @return the SynthResult
   */
  SynthResult(const internal::SynthResult& r);
  /**
   * The internal result wrapped by this result.
   *
   * @note This is a `std::shared_ptr` rather than a `std::unique_ptr`
   *       since `internal::SynthResult` is not ref counted.
   */
  std::shared_ptr<internal::SynthResult> d_result;
};

/**
 * Serialize a SynthResult to given stream.
 * @param out the output stream
 * @param r the result to be serialized to the given output stream
 * @return the output stream
 */
std::ostream& operator<<(std::ostream& out, const SynthResult& r) CVC5_EXPORT;

/* -------------------------------------------------------------------------- */
/* Sort                                                                       */
/* -------------------------------------------------------------------------- */

class Datatype;

/**
 * The sort of a cvc5 term.
 */
class CVC5_EXPORT Sort
{
  friend class cvc5::Command;
  friend class DatatypeConstructor;
  friend class DatatypeConstructorDecl;
  friend class DatatypeSelector;
  friend class DatatypeDecl;
  friend class Datatype;
  friend class Op;
  friend class Solver;
  friend class Grammar;
  friend struct std::hash<Sort>;
  friend class Term;

 public:
  /**
   * Constructor.
   */
  Sort();

  /**
   * Destructor.
   */
  ~Sort();

  /**
   * Comparison for structural equality.
   * @param s the sort to compare to
   * @return true if the sorts are equal
   */
  bool operator==(const Sort& s) const;

  /**
   * Comparison for structural disequality.
   * @param s the sort to compare to
   * @return true if the sorts are not equal
   */
  bool operator!=(const Sort& s) const;

  /**
   * Comparison for ordering on sorts.
   * @param s the sort to compare to
   * @return true if this sort is less than s
   */
  bool operator<(const Sort& s) const;

  /**
   * Comparison for ordering on sorts.
   * @param s the sort to compare to
   * @return true if this sort is greater than s
   */
  bool operator>(const Sort& s) const;

  /**
   * Comparison for ordering on sorts.
   * @param s the sort to compare to
   * @return true if this sort is less than or equal to s
   */
  bool operator<=(const Sort& s) const;

  /**
   * Comparison for ordering on sorts.
   * @param s the sort to compare to
   * @return true if this sort is greater than or equal to s
   */
  bool operator>=(const Sort& s) const;

  /**
   * Does the sort have a symbol, i.e., a name?
   *
   * For example, uninterpreted sorts and uninterpreted sort constructors have symbols.
   * @return true if the sort has a symbol.
   */
  bool hasSymbol() const;

  /**
   * Get the symbol of this Sort.
   *
   * Asserts hasSymbol(). The symbol of this sort is the string that was
   * provided when constructing it via
   * Solver::mkUninterpretedSort(const std::string&) const,
   * Solver::mkUnresolvedSort(const std::string&, size_t) const, or
   * Solver::mkUninterpretedSortConstructorSort(const std::string&, size_t).
   * @return the raw symbol of the sort.
   */
  std::string getSymbol() const;

  /**
   * @return true if this Sort is a null sort.
   */
  bool isNull() const;

  /**
   * Is this a Boolean sort?
   * @return true if the sort is the Boolean sort
   */
  bool isBoolean() const;

  /**
   * Is this a integer sort?
   * @return true if the sort is the integer sort
   */
  bool isInteger() const;

  /**
   * Is this a real sort?
   * @return true if the sort is the real sort
   */
  bool isReal() const;

  /**
   * Is this a string sort?
   * @return true if the sort is the string sort
   */
  bool isString() const;

  /**
   * Is this a regexp sort?
   * @return true if the sort is the regexp sort
   */
  bool isRegExp() const;

  /**
   * Is this a rounding mode sort?
   * @return true if the sort is the rounding mode sort
   */
  bool isRoundingMode() const;

  /**
   * Is this a bit-vector sort?
   * @return true if the sort is a bit-vector sort
   */
  bool isBitVector() const;

  /**
   * Is this a floating-point sort?
   * @return true if the sort is a floating-point sort
   */
  bool isFloatingPoint() const;

  /**
   * Is this a datatype sort?
   * @return true if the sort is a datatype sort
   */
  bool isDatatype() const;

  /**
   * Is this a datatype constructor sort?
   * @return true if the sort is a datatype constructor sort
   */
  bool isDatatypeConstructor() const;

  /**
   * Is this a datatype selector sort?
   * @return true if the sort is a datatype selector sort
   */
  bool isDatatypeSelector() const;

  /**
   * Is this a datatype tester sort?
   * @return true if the sort is a datatype tester sort
   */
  bool isDatatypeTester() const;
  /**
   * Is this a datatype updater sort?
   * @return true if the sort is a datatype updater sort
   */
  bool isDatatypeUpdater() const;
  /**
   * Is this a function sort?
   * @return true if the sort is a function sort
   */
  bool isFunction() const;

  /**
   * Is this a predicate sort?
   * That is, is this a function sort mapping to Boolean? All predicate
   * sorts are also function sorts.
   * @return true if the sort is a predicate sort
   */
  bool isPredicate() const;

  /**
   * Is this a tuple sort?
   * @return true if the sort is a tuple sort
   */
  bool isTuple() const;

  /**
   * Is this a record sort?
   * @warning This method is experimental and may change in future versions.
   * @return true if the sort is a record sort
   */
  bool isRecord() const;

  /**
   * Is this an array sort?
   * @return true if the sort is an array sort
   */
  bool isArray() const;

  /**
   * Is this a Set sort?
   * @return true if the sort is a Set sort
   */
  bool isSet() const;

  /**
   * Is this a Bag sort?
   * @return true if the sort is a Bag sort
   */
  bool isBag() const;

  /**
   * Is this a Sequence sort?
   * @return true if the sort is a Sequence sort
   */
  bool isSequence() const;

  /**
   * Is this an uninterpreted sort?
   * @return true if this is an uninterpreted sort
   */
  bool isUninterpretedSort() const;

  /**
   * Is this an uninterpreted sort constructor kind?
   *
   * An uninterpreted sort constructor has arity > 0 and can be instantiated to
   * construct uninterpreted sorts with given sort parameters.
   *
   * @return true if this is a sort constructor kind
   */
  bool isUninterpretedSortConstructor() const;

  /**
   * Is this an instantiated (parametric datatype or uninterpreted sort
   * constructor) sort?
   *
   * An instantiated sort is a sort that has been constructed from
   * instantiating a sort with sort arguments
   * (see Sort::instantiate(const std::vector<Sort>&) const)).
   *
   * @return true if this is an instantiated sort
   */
  bool isInstantiated() const;

  /**
   * Get the associated uninterpreted sort constructor of an instantiated
   * uninterpreted sort.
   *
   * @return the uninterpreted sort constructor sort
   */
  Sort getUninterpretedSortConstructor() const;

  /**
   * @return the underlying datatype of a datatype sort
   */
  Datatype getDatatype() const;

  /**
   * Instantiate a parameterized datatype sort or uninterpreted sort
   * constructor sort.
   *
   * Create sort parameters with Solver::mkParamSort().
   *
   * @param params the list of sort parameters to instantiate with
   * @return the instantiated sort
   */
  Sort instantiate(const std::vector<Sort>& params) const;

  /**
   * Get the sorts used to instantiate the sort parameters of a parametric
   * sort (parametric datatype or uninterpreted sort constructor sort,
   * see Sort::instantiate(const std::vector<Sort>& const)).
   *
   * @return the sorts used to instantiate the sort parameters of a
   *         parametric sort
   */
  std::vector<Sort> getInstantiatedParameters() const;

  /**
   * Substitution of Sorts.
   *
   * Note that this replacement is applied during a pre-order traversal and
   * only once to the sort. It is not run until fix point.
   *
   * For example,
   * (Array A B).substitute({A, C}, {(Array C D), (Array A B)}) will
   * return (Array (Array C D) B).
   *
   * @warning This method is experimental and may change in future versions.
   *
   * @param sort the subsort to be substituted within this sort.
   * @param replacement the sort replacing the substituted subsort.
   */
  Sort substitute(const Sort& sort, const Sort& replacement) const;

  /**
   * Simultaneous substitution of Sorts.
   *
   * Note that this replacement is applied during a pre-order traversal and
   * only once to the sort. It is not run until fix point. In the case that
   * sorts contains duplicates, the replacement earliest in the vector takes
   * priority.
   *
   * @warning This method is experimental and may change in future versions.
   *
   * @param sorts the subsorts to be substituted within this sort.
   * @param replacements the sort replacing the substituted subsorts.
   */
  Sort substitute(const std::vector<Sort>& sorts,
                  const std::vector<Sort>& replacements) const;

  /**
   * Output a string representation of this sort to a given stream.
   * @param out the output stream
   */
  void toStream(std::ostream& out) const;

  /**
   * @return a string representation of this sort
   */
  std::string toString() const;

  /* Datatype constructor sort ------------------------------------------- */

  /**
   * @return the arity of a datatype constructor sort
   */
  size_t getDatatypeConstructorArity() const;

  /**
   * @return the domain sorts of a datatype constructor sort
   */
  std::vector<Sort> getDatatypeConstructorDomainSorts() const;

  /**
   * @return the codomain sort of a constructor sort
   */
  Sort getDatatypeConstructorCodomainSort() const;

  /* Selector sort ------------------------------------------------------- */

  /**
   * @return the domain sort of a datatype selector sort
   */
  Sort getDatatypeSelectorDomainSort() const;

  /**
   * @return the codomain sort of a datatype selector sort
   */
  Sort getDatatypeSelectorCodomainSort() const;

  /* Tester sort ------------------------------------------------------- */

  /**
   * @return the domain sort of a datatype tester sort
   */
  Sort getDatatypeTesterDomainSort() const;

  /**
   * @return the codomain sort of a datatype tester sort, which is the Boolean
   *         sort
   *
   * @note We mainly need this for the symbol table, which doesn't have
   *       access to the solver object.
   */
  Sort getDatatypeTesterCodomainSort() const;

  /* Function sort ------------------------------------------------------- */

  /**
   * @return the arity of a function sort
   */
  size_t getFunctionArity() const;

  /**
   * @return the domain sorts of a function sort
   */
  std::vector<Sort> getFunctionDomainSorts() const;

  /**
   * @return the codomain sort of a function sort
   */
  Sort getFunctionCodomainSort() const;

  /* Array sort ---------------------------------------------------------- */

  /**
   * @return the array index sort of an array sort
   */
  Sort getArrayIndexSort() const;

  /**
   * @return the array element sort of an array sort
   */
  Sort getArrayElementSort() const;

  /* Set sort ------------------------------------------------------------ */

  /**
   * @return the element sort of a set sort
   */
  Sort getSetElementSort() const;

  /* Bag sort ------------------------------------------------------------ */

  /**
   * @return the element sort of a bag sort
   */
  Sort getBagElementSort() const;

  /* Sequence sort ------------------------------------------------------- */

  /**
   * @return the element sort of a sequence sort
   */
  Sort getSequenceElementSort() const;

  /* Uninterpreted sort constructor sort --------------------------------- */

  /**
   * @return the arity of an uninterpreted sort constructor sort
   */
  size_t getUninterpretedSortConstructorArity() const;

  /* Bit-vector sort ----------------------------------------------------- */

  /**
   * @return the bit-width of the bit-vector sort
   */
  uint32_t getBitVectorSize() const;

  /* Floating-point sort ------------------------------------------------- */

  /**
   * @return the bit-width of the exponent of the floating-point sort
   */
  uint32_t getFloatingPointExponentSize() const;

  /**
   * @return the width of the significand of the floating-point sort
   */
  uint32_t getFloatingPointSignificandSize() const;

  /* Datatype sort ------------------------------------------------------- */

  /**
   * Get the arity of a datatype sort, which is the number of type parameters
   * if the datatype is parametric, or 0 otherwise.
   * @return the arity of a datatype sort
   */
  size_t getDatatypeArity() const;

  /* Tuple sort ---------------------------------------------------------- */

  /**
   * @return the length of a tuple sort
   */
  size_t getTupleLength() const;

  /**
   * @return the element sorts of a tuple sort
   */
  std::vector<Sort> getTupleSorts() const;

 private:
  /** @return the internal wrapped TypeNode of this sort. */
  const internal::TypeNode& getTypeNode(void) const;

  /** Helper to convert a set of Sorts to internal TypeNodes. */
  std::set<internal::TypeNode> static sortSetToTypeNodes(
      const std::set<Sort>& sorts);
  /** Helper to convert a vector of Sorts to internal TypeNodes. */
  std::vector<internal::TypeNode> static sortVectorToTypeNodes(
      const std::vector<Sort>& sorts);
  /** Helper to convert a vector of internal TypeNodes to Sorts. */
  std::vector<Sort> static typeNodeVectorToSorts(
      const Solver* slv, const std::vector<internal::TypeNode>& types);

  /**
   * Constructor.
   * @param slv the associated solver object
   * @param t the internal type that is to be wrapped by this sort
   * @return the Sort
   */
  Sort(const Solver* slv, const internal::TypeNode& t);

  /**
   * Helper for isNull checks. This prevents calling an API function with
   * CVC5_API_CHECK_NOT_NULL
   */
  bool isNullHelper() const;

  /**
   * The associated solver object.
   */
  const Solver* d_solver;

  /**
   * The internal type wrapped by this sort.
   *
   * @note This is a ``std::shared_ptr`` rather than a ``std::unique_ptr`` to
   *       avoid overhead due to memory allocation (``internal::Type`` is
   * already ref counted, so this could be a ``std::unique_ptr`` instead).
   */
  std::shared_ptr<internal::TypeNode> d_type;
};

/**
 * Serialize a sort to given stream.
 * @param out the output stream
 * @param s the sort to be serialized to the given output stream
 * @return the output stream
 */
std::ostream& operator<<(std::ostream& out, const Sort& s) CVC5_EXPORT;

}  // namespace cvc5

namespace std {

/**
 * Hash function for Sorts.
 */
template <>
struct CVC5_EXPORT hash<cvc5::Sort>
{
  size_t operator()(const cvc5::Sort& s) const;
};

}  // namespace std

namespace cvc5 {

/* -------------------------------------------------------------------------- */
/* Op                                                                     */
/* -------------------------------------------------------------------------- */

/**
 * A cvc5 operator.
 * An operator is a term that represents certain operators, instantiated
 * with its required parameters, e.g., a term of kind BITVECTOR_EXTRACT.
 */
class CVC5_EXPORT Op
{
  friend class Solver;
  friend class Term;
  friend struct std::hash<Op>;

 public:
  /**
   * Constructor.
   */
  Op();

  /**
   * Destructor.
   */
  ~Op();

  /**
   * Syntactic equality operator.
   * Return true if both operators are syntactically identical.
   * Both operators must belong to the same solver object.
   * @param t the operator to compare to for equality
   * @return true if the operators are equal
   */
  bool operator==(const Op& t) const;

  /**
   * Syntactic disequality operator.
   * Return true if both operators differ syntactically.
   * Both terms must belong to the same solver object.
   * @param t the operator to compare to for disequality
   * @return true if operators are disequal
   */
  bool operator!=(const Op& t) const;

  /**
   * @return the kind of this operator
   */
  Kind getKind() const;

  /**
   * @return true if this operator is a null term
   */
  bool isNull() const;

  /**
   * @return true iff this operator is indexed
   */
  bool isIndexed() const;

  /**
   * @return the number of indices of this op
   */
  size_t getNumIndices() const;

  /**
   * Get the index at position i.
   * @param i the position of the index to return
   * @return the index at position i
   */
  Term operator[](size_t i) const;

  /**
   * @return a string representation of this operator
   */
  std::string toString() const;

 private:
  /**
   * Constructor for a single kind (non-indexed operator).
   * @param slv the associated solver object
   * @param k the kind of this Op
   */
  Op(const Solver* slv, const Kind k);

  /**
   * Constructor.
   * @param slv the associated solver object
   * @param k the kind of this Op
   * @param n the internal node that is to be wrapped by this term
   * @return the Term
   */
  Op(const Solver* slv, const Kind k, const internal::Node& n);

  /**
   * Helper for isNull checks. This prevents calling an API function with
   * CVC5_API_CHECK_NOT_NULL
   */
  bool isNullHelper() const;

  /**
   * @note An indexed operator has a non-null internal node (``d_node``).
   *
   * @note We use a helper method to avoid having API functions call other API
   *       functions (we need to call this internally).
   *
   * @return true iff this Op is indexed
   */
  bool isIndexedHelper() const;

  /**
   * Helper for getNumIndices
   * @return the number of indices of this op
   */
  size_t getNumIndicesHelper() const;

  /**
   * Helper for operator[](size_t index).
   * @param index position of the index. Should be less than getNumIndicesHelper().
   * @return the index at position index
   */
  Term getIndexHelper(size_t index) const;

  /**
   * The associated solver object.
   */
  const Solver* d_solver;

  /** The kind of this operator. */
  Kind d_kind;

  /**
   * The internal node wrapped by this operator.
   *
   * @note This is a ``std::shared_ptr`` rather than a ``std::unique_ptr`` to
   *       avoid overhead due to memory allocation (``internal::Node`` is
   * already ref counted, so this could be a ``std::unique_ptr`` instead).
   */
  std::shared_ptr<internal::Node> d_node;
};

/**
 * Serialize an operator to given stream.
 * @param out the output stream
 * @param t the operator to be serialized to the given output stream
 * @return the output stream
 */
std::ostream& operator<<(std::ostream& out, const Op& t) CVC5_EXPORT;

}  // namespace cvc5

namespace std {
/**
 * Hash function for Ops.
 */
template <>
struct CVC5_EXPORT hash<cvc5::Op>
{
  size_t operator()(const cvc5::Op& t) const;
};
}  // namespace std

namespace cvc5 {
/* -------------------------------------------------------------------------- */
/* Term                                                                       */
/* -------------------------------------------------------------------------- */

/**
 * A cvc5 Term.
 */
class CVC5_EXPORT Term
{
  friend class cvc5::Command;
  friend class Datatype;
  friend class DatatypeConstructor;
  friend class DatatypeSelector;
  friend class Solver;
  friend class Grammar;
  friend class SynthResult;
  friend struct std::hash<Term>;

 public:
  /**
   * Constructor for a null term.
   */
  Term();

  /**
   * Destructor.
   */
  ~Term();

  /**
   * Syntactic equality operator.
   * Return true if both terms are syntactically identical.
   * Both terms must belong to the same solver object.
   * @param t the term to compare to for equality
   * @return true if the terms are equal
   */
  bool operator==(const Term& t) const;

  /**
   * Syntactic disequality operator.
   * Return true if both terms differ syntactically.
   * Both terms must belong to the same solver object.
   * @param t the term to compare to for disequality
   * @return true if terms are disequal
   */
  bool operator!=(const Term& t) const;

  /**
   * Comparison for ordering on terms by their id.
   * @param t the term to compare to
   * @return true if this term is less than t
   */
  bool operator<(const Term& t) const;

  /**
   * Comparison for ordering on terms by their id.
   * @param t the term to compare to
   * @return true if this term is greater than t
   */
  bool operator>(const Term& t) const;

  /**
   * Comparison for ordering on terms by their id.
   * @param t the term to compare to
   * @return true if this term is less than or equal to t
   */
  bool operator<=(const Term& t) const;

  /**
   * Comparison for ordering on terms by their id.
   * @param t the term to compare to
   * @return true if this term is greater than or equal to t
   */
  bool operator>=(const Term& t) const;

  /** @return the number of children of this term  */
  size_t getNumChildren() const;

  /**
   * Get the child term at a given index.
   * @param index the index of the child term to return
   * @return the child term with the given index
   */
  Term operator[](size_t index) const;

  /**
   * @return the id of this term
   */
  uint64_t getId() const;

  /**
   * @return the kind of this term
   */
  Kind getKind() const;

  /**
   * @return the sort of this term
   */
  Sort getSort() const;

  /**
   * @return the result of replacing 'term' by 'replacement' in this term.
   *
   * Note that this replacement is applied during a pre-order traversal and
   * only once to the term. It is not run until fix point.
   */
  Term substitute(const Term& term, const Term& replacement) const;

  /**
   * @return the result of simultaneously replacing 'terms' by 'replacements'
   * in this term
   *
   * Note that this replacement is applied during a pre-order traversal and
   * only once to the term. It is not run until fix point. In the case that
   * terms contains duplicates, the replacement earliest in the vector takes
   * priority. For example, calling substitute on f(x,y) with
   *   terms = { x, z }, replacements = { g(z), w }
   * results in the term f(g(z),y).
   */
  Term substitute(const std::vector<Term>& terms,
                  const std::vector<Term>& replacements) const;

  /**
   * @return true iff this term has an operator
   */
  bool hasOp() const;

  /**
   * @note This is safe to call when hasOp() returns true.
   *
   * @return the Op used to create this term
   */
  Op getOp() const;

  /**
   * Does the term have a symbol, i.e., a name?
   *
   * For example, free constants and variables have symbols.
   * @return true if the term has a symbol.
   */
  bool hasSymbol() const;

  /**
   * Get the symbol of this Term.
   *
   * Asserts hasSymbol(). The symbol of the term is the string that was
   * provided when constructing it via Solver::mkConst() or Solver::mkVar().
   * @return the raw symbol of the term.
   */
  std::string getSymbol() const;

  /**
   * @return true if this Term is a null term
   */
  bool isNull() const;

  /**
   * Boolean negation.
   * @return the Boolean negation of this term
   */
  Term notTerm() const;

  /**
   * Boolean and.
   * @param t a Boolean term
   * @return the conjunction of this term and the given term
   */
  Term andTerm(const Term& t) const;

  /**
   * Boolean or.
   * @param t a Boolean term
   * @return the disjunction of this term and the given term
   */
  Term orTerm(const Term& t) const;

  /**
   * Boolean exclusive or.
   * @param t a Boolean term
   * @return the exclusive disjunction of this term and the given term
   */
  Term xorTerm(const Term& t) const;

  /**
   * Equality.
   * @param t a Boolean term
   * @return the Boolean equivalence of this term and the given term
   */
  Term eqTerm(const Term& t) const;

  /**
   * Boolean implication.
   * @param t a Boolean term
   * @return the implication of this term and the given term
   */
  Term impTerm(const Term& t) const;

  /**
   * If-then-else with this term as the Boolean condition.
   * @param then_t the 'then' term
   * @param else_t the 'else' term
   * @return the if-then-else term with this term as the Boolean condition
   */
  Term iteTerm(const Term& then_t, const Term& else_t) const;

  /**
   * @return a string representation of this term
   */
  std::string toString() const;

  /**
   * Iterator for the children of a Term.
   * @note This treats uninterpreted functions as Term just like any other term
   *       for example, the term ``f(x, y)`` will have Kind ``APPLY_UF`` and
   *       three children: ``f``, ``x``, and ``y``
   */
  class CVC5_EXPORT const_iterator
  {
    friend class Term;

   public:
    /* The following types are required by trait std::iterator_traits */

    /** Iterator tag */
    using iterator_category = std::forward_iterator_tag;

    /** The type of the item */
    using value_type = Term;

    /** The pointer type of the item */
    using pointer = const Term*;

    /** The reference type of the item */
    using reference = const Term&;

    /** The type returned when two iterators are subtracted */
    using difference_type = std::ptrdiff_t;

    /* End of std::iterator_traits required types */

    /**
     * Null Constructor.
     */
    const_iterator();

    /**
     * Constructor
     * @param slv the associated solver object
     * @param e a ``std::shared pointer`` to the node that we're iterating over
     * @param p the position of the iterator (e.g. which child it's on)
     */
    const_iterator(const Solver* slv,
                   const std::shared_ptr<internal::Node>& e,
                   uint32_t p);

    /**
     * Copy constructor.
     */
    const_iterator(const const_iterator& it);

    /**
     * Assignment operator.
     * @param it the iterator to assign to
     * @return the reference to the iterator after assignment
     */
    const_iterator& operator=(const const_iterator& it);

    /**
     * Equality operator.
     * @param it the iterator to compare to for equality
     * @return true if the iterators are equal
     */
    bool operator==(const const_iterator& it) const;

    /**
     * Disequality operator.
     * @param it the iterator to compare to for disequality
     * @return true if the iterators are disequal
     */
    bool operator!=(const const_iterator& it) const;

    /**
     * Increment operator (prefix).
     * @return a reference to the iterator after incrementing by one
     */
    const_iterator& operator++();

    /**
     * Increment operator (postfix).
     * @return a reference to the iterator after incrementing by one
     */
    const_iterator operator++(int);

    /**
     * Dereference operator.
     * @return the term this iterator points to
     */
    Term operator*() const;

   private:
    /**
     * The associated solver object.
     */
    const Solver* d_solver;
    /** The original node to be iterated over. */
    std::shared_ptr<internal::Node> d_origNode;
    /** Keeps track of the iteration position. */
    uint32_t d_pos;
  };

  /**
   * @return an iterator to the first child of this Term
   */
  const_iterator begin() const;

  /**
   * @return an iterator to one-off-the-last child of this Term
   */
  const_iterator end() const;

  /**
   * Get integer or real value sign. Must be called on integer or real values,
   * or otherwise an exception is thrown.
   * @return 0 if this term is zero, -1 if this term is a negative real or
   * integer value, 1 if this term is a positive real or integer value.
   */
  int32_t getRealOrIntegerValueSign() const;
  /**
   * @return true if the term is an integer value that fits within int32_t.
   */
  bool isInt32Value() const;
  /**
   * Asserts isInt32Value().
   * @return the integer term as a int32_t.
   */
  int32_t getInt32Value() const;
  /**
   * @return true if the term is an integer value that fits within uint32_t.
   */
  bool isUInt32Value() const;
  /**
   * Asserts isUInt32Value().
   * @return the integer term as a uint32_t.
   */
  uint32_t getUInt32Value() const;
  /**
   * @return true if the term is an integer value that fits within int64_t.
   */
  bool isInt64Value() const;
  /**
   * Asserts isInt64Value().
   * @return the integer term as a int64_t.
   */
  int64_t getInt64Value() const;
  /**
   * @return true if the term is an integer value that fits within uint64_t.
   */
  bool isUInt64Value() const;
  /**
   * Asserts isUInt64Value().
   * @return the integer term as a uint64_t.
   */
  uint64_t getUInt64Value() const;
  /**
   * @return true if the term is an integer value.
   */
  bool isIntegerValue() const;
  /**
   * Asserts isIntegerValue().
   * @return the integer term in (decimal) string representation.
   */
  std::string getIntegerValue() const;

  /**
   * @return true if the term is a string value.
   */
  bool isStringValue() const;
  /**
   * Asserts isStringValue().
   * @note This method is not to be confused with toString(), which returns
   *       some string representation of the term, whatever data it may hold.
   * @return the string term as a native string value.
   */
  std::wstring getStringValue() const;

  /**
   * @return true if the term is a rational value whose numerator and
   * denominator fit within int32_t and uint32_t, respectively.
   */
  bool isReal32Value() const;
  /**
   * Asserts isReal32Value().
   * @return the representation of a rational value as a pair of its numerator
   * and denominator.
   */
  std::pair<int32_t, uint32_t> getReal32Value() const;
  /**
   * @return true if the term is a rational value whose numerator and
   * denominator fit within int64_t and uint64_t, respectively.
   */
  bool isReal64Value() const;
  /**
   * Asserts isReal64Value().
   * @return the representation of a rational value as a pair of its numerator
   * and denominator.
   */
  std::pair<int64_t, uint64_t> getReal64Value() const;
  /**
   * @note A term of kind PI is not considered to be a real value.
   * @return true if the term is a rational value.
   */
  bool isRealValue() const;
  /**
   * Asserts isRealValue().
   * @return the representation of a rational value as a (rational) string.
   */
  std::string getRealValue() const;

  /**
   * @return true if the term is a constant array.
   */
  bool isConstArray() const;
  /**
   * Asserts isConstArray().
   * @return the base (element stored at all indices) of a constant array
   */
  Term getConstArrayBase() const;

  /**
   * @return true if the term is a Boolean value.
   */
  bool isBooleanValue() const;
  /**
   * Asserts isBooleanValue().
   * @return the representation of a Boolean value as a native Boolean value.
   */
  bool getBooleanValue() const;

  /**
   * @return true if the term is a bit-vector value.
   */
  bool isBitVectorValue() const;
  /**
   * Asserts isBitVectorValue().
   * @return the representation of a bit-vector value in string representation.
   * Supported bases are 2 (bit string), 10 (decimal string) or 16 (hexadecimal
   * string).
   */
  std::string getBitVectorValue(uint32_t base = 2) const;

  /**
   * @return true if the term is an abstract value.
   */
  bool isUninterpretedSortValue() const;
  /**
   * Asserts isUninterpretedSortValue().
   * @return the representation of an uninterpreted sort value as a string.
   */
  std::string getUninterpretedSortValue() const;

  /**
   * @return true if the term is a tuple value.
   */
  bool isTupleValue() const;
  /**
   * Asserts isTupleValue().
   * @return the representation of a tuple value as a vector of terms.
   */
  std::vector<Term> getTupleValue() const;

  /**
   * @return true if the term is a floating-point rounding mode value.
   */
  bool isRoundingModeValue() const;
  /**
   * Asserts isRoundingModeValue().
   * @return the floating-point rounding mode value held by the term.
   */
  RoundingMode getRoundingModeValue() const;

  /**
   * @return true if the term is the floating-point value for positive zero.
   */
  bool isFloatingPointPosZero() const;
  /**
   * @return true if the term is the floating-point value for negative zero.
   */
  bool isFloatingPointNegZero() const;
  /**
   * @return true if the term is the floating-point value for positive
   * infinity.
   */
  bool isFloatingPointPosInf() const;
  /**
   * @return true if the term is the floating-point value for negative
   * infinity.
   */
  bool isFloatingPointNegInf() const;
  /**
   * @return true if the term is the floating-point value for not a number.
   */
  bool isFloatingPointNaN() const;
  /**
   * @return true if the term is a floating-point value.
   */
  bool isFloatingPointValue() const;
  /**
   * Asserts isFloatingPointValue().
   * @return the representation of a floating-point value as a tuple of the
   * exponent width, the significand width and a bit-vector value.
   */
  std::tuple<uint32_t, uint32_t, Term> getFloatingPointValue() const;

  /**
   * @return true if the term is a set value.
   *
   * A term is a set value if it is considered to be a (canonical) constant set
   * value.  A canonical set value is one whose AST is:
   *
   * \verbatim embed:rst:leading-asterisk
   * .. code:: smtlib
   *
   *     (union (singleton c1) ... (union (singleton c_{n-1}) (singleton c_n))))
   * \endverbatim
   *
   * where @f$c_1 ... c_n@f$ are values ordered by id such that
   * @f$c_1 > ... > c_n@f$ (see @ref Term::operator>(const Term&) const).
   *
   * @note A universe set term (kind `SET_UNIVERSE`) is not considered to be
   *       a set value.
   */
  bool isSetValue() const;
  /**
   * Asserts isSetValue().
   * @return the representation of a set value as a set of terms.
   */
  std::set<Term> getSetValue() const;

  /**
   * Determine if this term is a sequence value.
   *
   * A term is a sequence value if it has kind #CONST_SEQUENCE. In contrast to
   * values for the set sort (as described in isSetValue()), a sequence value
   * is represented as a Term with no children.
   *
   * Semantically, a sequence value is a concatenation of unit sequences
   * whose elements are themselves values. For example:
   *
   * \verbatim embed:rst:leading-asterisk
   * .. code:: smtlib
   *
   *     (seq.++ (seq.unit 0) (seq.unit 1))
   * \endverbatim
   *
   * The above term has two representations in Term. One is as the sequence
   * concatenation term:
   *
   * \rst
   * .. code:: lisp
   *
   *     (SEQ_CONCAT (SEQ_UNIT 0) (SEQ_UNIT 1))
   * \endrst
   *
   * where 0 and 1 are the terms corresponding to the integer constants 0 and 1.
   *
   * Alternatively, the above term is represented as the constant sequence
   * value:
   *
   * \rst
   * .. code:: lisp
   *
   *     CONST_SEQUENCE_{0,1}
   * \endrst
   *
   * where calling getSequenceValue() on the latter returns the vector `{0, 1}`.
   *
   * The former term is not a sequence value, but the latter term is.
   *
   * Constant sequences cannot be constructed directly via the API. They are
   * returned in response to API calls such Solver::getValue() and
   * Solver::simplify().
   *
   * @return true if the term is a sequence value.
   */
  bool isSequenceValue() const;
  /**
   * Asserts isSequenceValue().
   * @return the representation of a sequence value as a vector of terms.
   */
  std::vector<Term> getSequenceValue() const;

  /**
   * @return true if the term is a cardinality constraint
   */
  bool isCardinalityConstraint() const;
  /**
   * Asserts isCardinalityConstraint().
   * @return the sort the cardinality constraint is for and its upper bound.
   */
  std::pair<Sort, uint32_t> getCardinalityConstraint() const;

 protected:
  /**
   * The associated solver object.
   */
  const Solver* d_solver;

 private:
  /** Helper to convert a vector of Terms to internal Nodes. */
  std::vector<internal::Node> static termVectorToNodes(
      const std::vector<Term>& terms);
  /** Helper to convert a vector of internal Nodes to Terms. */
  std::vector<Term> static nodeVectorToTerms(
      const Solver* slv, const std::vector<internal::Node>& nodes);

  /** Helper method to collect all elements of a set. */
  static void collectSet(std::set<Term>& set,
                         const internal::Node& node,
                         const Solver* slv);
  /** Helper method to collect all elements of a sequence. */
  static void collectSequence(std::vector<Term>& seq,
                              const internal::Node& node,
                              const Solver* slv);

  /**
   * Constructor.
   * @param slv the associated solver object
   * @param n the internal node that is to be wrapped by this term
   * @return the Term
   */
  Term(const Solver* slv, const internal::Node& n);

  /** @return the internal wrapped Node of this term. */
  const internal::Node& getNode(void) const;

  /**
   * Helper for isNull checks. This prevents calling an API function with
   * CVC5_API_CHECK_NOT_NULL
   */
  bool isNullHelper() const;

  /**
   * Helper function that returns the kind of the term, which takes into
   * account special cases of the conversion for internal to external kinds.
   * @return the kind of this term
   */
  Kind getKindHelper() const;

  /**
   * @return true if the current term is a constant integer that is casted into
   * real using the operator CAST_TO_REAL, and returns false otherwise
   */
  bool isCastedReal() const;
  /**
   * The internal node wrapped by this term.
   * @note This is a ``std::shared_ptr`` rather than a ``std::unique_ptr`` to
   *       avoid overhead due to memory allocation (``internal::Node`` is
   * already ref counted, so this could be a ``std::unique_ptr`` instead).
   */
  std::shared_ptr<internal::Node> d_node;
};

/**
 * Serialize a term to given stream.
 * @param out the output stream
 * @param t the term to be serialized to the given output stream
 * @return the output stream
 */
std::ostream& operator<<(std::ostream& out, const Term& t) CVC5_EXPORT;

/**
 * Serialize a vector of terms to given stream.
 * @param out the output stream
 * @param vector the vector of terms to be serialized to the given stream
 * @return the output stream
 */
std::ostream& operator<<(std::ostream& out,
                         const std::vector<Term>& vector) CVC5_EXPORT;

/**
 * Serialize a set of terms to the given stream.
 * @param out the output stream
 * @param set the set of terms to be serialized to the given stream
 * @return the output stream
 */
std::ostream& operator<<(std::ostream& out,
                         const std::set<Term>& set) CVC5_EXPORT;

/**
 * Serialize an unordered_set of terms to the given stream.
 *
 * @param out the output stream
 * @param unordered_set the set of terms to be serialized to the given stream
 * @return the output stream
 */
std::ostream& operator<<(std::ostream& out,
                         const std::unordered_set<Term>& unordered_set)
    CVC5_EXPORT;

/**
 * Serialize a map of terms to the given stream.
 *
 * @param out the output stream
 * @param map the map of terms to be serialized to the given stream
 * @return the output stream
 */
template <typename V>
std::ostream& operator<<(std::ostream& out,
                         const std::map<Term, V>& map) CVC5_EXPORT;

/**
 * Serialize an unordered_map of terms to the given stream.
 *
 * @param out the output stream
 * @param unordered_map the map of terms to be serialized to the given stream
 * @return the output stream
 */
template <typename V>
std::ostream& operator<<(std::ostream& out,
                         const std::unordered_map<Term, V>& unordered_map)
    CVC5_EXPORT;

}  // namespace cvc5

namespace std {
/**
 * Hash function for Terms.
 */
template <>
struct CVC5_EXPORT hash<cvc5::Term>
{
  size_t operator()(const cvc5::Term& t) const;
};
}  // namespace std

namespace cvc5 {

/* -------------------------------------------------------------------------- */
/* Datatypes                                                                  */
/* -------------------------------------------------------------------------- */

class DatatypeConstructorIterator;
class DatatypeIterator;

/**
 * A cvc5 datatype constructor declaration.
 */
class CVC5_EXPORT DatatypeConstructorDecl
{
  friend class DatatypeDecl;
  friend class Solver;

 public:
  /** Constructor.  */
  DatatypeConstructorDecl();

  /**
   * Destructor.
   */
  ~DatatypeConstructorDecl();

  /**
   * Add datatype selector declaration.
   * @param name the name of the datatype selector declaration to add
   * @param sort the codomain sort of the datatype selector declaration to add
   */
  void addSelector(const std::string& name, const Sort& sort);
  /**
   * Add datatype selector declaration whose codomain type is the datatype
   * itself.
   * @param name the name of the datatype selector declaration to add
   */
  void addSelectorSelf(const std::string& name);

  /**
   * @return true if this DatatypeConstructorDecl is a null declaration.
   */
  bool isNull() const;

  /**
   * @return a string representation of this datatype constructor declaration
   */
  std::string toString() const;

 private:
  /**
   * Constructor.
   * @param slv the associated solver object
   * @param name the name of the datatype constructor
   * @return the DatatypeConstructorDecl
   */
  DatatypeConstructorDecl(const Solver* slv, const std::string& name);

  /**
   * Helper for isNull checks. This prevents calling an API function with
   * CVC5_API_CHECK_NOT_NULL
   */
  bool isNullHelper() const;

  /**
   * Is the underlying constructor resolved (i.e. has it been used to declare
   * a datatype already)?
   */
  bool isResolved() const;

  /**
   * The associated solver object.
   */
  const Solver* d_solver;

  /**
   * The internal (intermediate) datatype constructor wrapped by this
   * datatype constructor declaration.
   * @note This is a ``std::shared_ptr`` rather than a ``std::unique_ptr``
   *       since ``internal::DTypeConstructor`` is not ref counted.
   */
  std::shared_ptr<internal::DTypeConstructor> d_ctor;
};

class Solver;

/**
 * A cvc5 datatype declaration.
 */
class CVC5_EXPORT DatatypeDecl
{
  friend class DatatypeConstructorArg;
  friend class Solver;
  friend class Grammar;

 public:
  /** Constructor.  */
  DatatypeDecl();

  /**
   * Destructor.
   */
  ~DatatypeDecl();

  /**
   * Add datatype constructor declaration.
   * @param ctor the datatype constructor declaration to add
   */
  void addConstructor(const DatatypeConstructorDecl& ctor);

  /** Get the number of constructors (so far) for this Datatype declaration. */
  size_t getNumConstructors() const;

  /** Is this Datatype declaration parametric? */
  bool isParametric() const;

  /**
   * @return true if this DatatypeDecl is a null object
   */
  bool isNull() const;

  /**
   * @return a string representation of this datatype declaration
   */
  std::string toString() const;

  /** @return the name of this datatype declaration. */
  std::string getName() const;

 private:
  /**
   * Constructor.
   * @param slv the associated solver object
   * @param name the name of the datatype
   * @param isCoDatatype true if a codatatype is to be constructed
   * @return the DatatypeDecl
   */
  DatatypeDecl(const Solver* slv,
               const std::string& name,
               bool isCoDatatype = false);

  /**
   * Constructor for parameterized datatype declaration.
   * Create sorts parameter with Solver::mkParamSort().
   * @param slv the associated solver object
   * @param name the name of the datatype
   * @param param the sort parameter
   * @param isCoDatatype true if a codatatype is to be constructed
   */
  DatatypeDecl(const Solver* slv,
               const std::string& name,
               const Sort& param,
               bool isCoDatatype = false);

  /**
   * Constructor for parameterized datatype declaration.
   * Create sorts parameter with Solver::mkParamSort().
   * @param slv the associated solver object
   * @param name the name of the datatype
   * @param params a list of sort parameters
   * @param isCoDatatype true if a codatatype is to be constructed
   */
  DatatypeDecl(const Solver* slv,
               const std::string& name,
               const std::vector<Sort>& params,
               bool isCoDatatype = false);

  /** @return the internal wrapped Dtype of this datatype declaration. */
  internal::DType& getDatatype(void) const;

  /**
   * Helper for isNull checks. This prevents calling an API function with
   * CVC5_API_CHECK_NOT_NULL
   */
  bool isNullHelper() const;

  /**
   * The associated solver object.
   */
  const Solver* d_solver;

  /**
   * The internal (intermediate) datatype wrapped by this datatype
   * declaration.
   * @note This is a ``std::shared_ptr`` rather than a ``std::unique_ptr``
   *       since ``internal::DType`` is not ref counted.
   */
  std::shared_ptr<internal::DType> d_dtype;
};

/**
 * A cvc5 datatype selector.
 */
class CVC5_EXPORT DatatypeSelector
{
  friend class Datatype;
  friend class DatatypeConstructor;
  friend class Solver;

 public:
  /**
   * Constructor.
   */
  DatatypeSelector();

  /**
   * Destructor.
   */
  ~DatatypeSelector();

  /** @return the name of this Datatype selector. */
  std::string getName() const;

  /**
   * Get the selector operator of this datatype selector.
   * @return the selector term
   */
  Term getSelectorTerm() const;

  /**
   * Get the updater operator of this datatype selector.
   * @return the updater term
   */
  Term getUpdaterTerm() const;

  /** @return the codomain sort of this selector. */
  Sort getCodomainSort() const;

  /**
   * @return true if this DatatypeSelector is a null object
   */
  bool isNull() const;

  /**
   * @return a string representation of this datatype selector
   */
  std::string toString() const;

 private:
  /**
   * Constructor.
   * @param slv the associated solver object
   * @param stor the internal datatype selector to be wrapped
   * @return the DatatypeSelector
   */
  DatatypeSelector(const Solver* slv, const internal::DTypeSelector& stor);

  /**
   * Helper for isNull checks. This prevents calling an API function with
   * CVC5_API_CHECK_NOT_NULL
   */
  bool isNullHelper() const;

  /**
   * The associated solver object.
   */
  const Solver* d_solver;

  /**
   * The internal datatype selector wrapped by this datatype selector.
   * @note This is a ``std::shared_ptr`` rather than a ``std::unique_ptr``
   *       since ``internal::DType`` is not ref counted.
   */
  std::shared_ptr<internal::DTypeSelector> d_stor;
};

/**
 * A cvc5 datatype constructor.
 */
class CVC5_EXPORT DatatypeConstructor
{
  friend class Datatype;
  friend class Solver;

 public:
  /**
   * Constructor.
   */
  DatatypeConstructor();

  /**
   * Destructor.
   */
  ~DatatypeConstructor();

  /** @return the name of this Datatype constructor. */
  std::string getName() const;

  /**
   * Get the constructor operator of this datatype constructor.
   * @return the constructor term
   */
  Term getConstructorTerm() const;

  /**
   * Get the constructor operator of this datatype constructor whose return
   * type is retSort. This method is intended to be used on constructors of
   * parametric datatypes and can be seen as returning the constructor
   * term that has been explicitly cast to the given sort.
   *
   * This method is required for constructors of parametric datatypes whose
   * return type cannot be determined by type inference. For example, given:
   *
   * \verbatim embed:rst:leading-asterisk
   * .. code:: smtlib
   *
   *     (declare-datatype List
   *         (par (T) ((nil) (cons (head T) (tail (List T))))))
   * \endverbatim
   *
   * The type of nil terms must be provided by the user. In SMT version 2.6,
   * this is done via the syntax for qualified identifiers:
   *
   * \verbatim embed:rst:leading-asterisk
   * .. code:: smtlib
   *
   *     (as nil (List Int))
   * \endverbatim
   *
   * This method is equivalent of applying the above, where this
   * DatatypeConstructor is the one corresponding to nil, and retSort is
   * `(List Int)`.
   *
   * @note the returned constructor term `t` is an operator, while
   *       `Solver::mkTerm(APPLY_CONSTRUCTOR, {t})` is used to construct the
   *       above (nullary) application of nil.
   *
   * @warning This method is experimental and may change in future versions.
   *
   * @param retSort the desired return sort of the constructor
   * @return the constructor term
   */
  Term getInstantiatedConstructorTerm(const Sort& retSort) const;

  /**
   * Get the tester operator of this datatype constructor.
   * @return the tester operator
   */
  Term getTesterTerm() const;

  /**
   * @return the number of selectors (so far) of this Datatype constructor.
   */
  size_t getNumSelectors() const;

  /** @return the i^th DatatypeSelector. */
  DatatypeSelector operator[](size_t index) const;
  /**
   * Get the datatype selector with the given name.
   * This is a linear search through the selectors, so in case of
   * multiple, similarly-named selectors, the first is returned.
   * @param name the name of the datatype selector
   * @return the first datatype selector with the given name
   */
  DatatypeSelector operator[](const std::string& name) const;
  DatatypeSelector getSelector(const std::string& name) const;

  /**
   * Get the term representation of the datatype selector with the given name.
   * This is a linear search through the arguments, so in case of multiple,
   * similarly-named arguments, the selector for the first is returned.
   * @param name the name of the datatype selector
   * @return a term representing the datatype selector with the given name
   */
  Term getSelectorTerm(const std::string& name) const;

  /**
   * @return true if this DatatypeConstructor is a null object
   */
  bool isNull() const;

  /**
   * @return a string representation of this datatype constructor
   */
  std::string toString() const;

  /**
   * Iterator for the selectors of a datatype constructor.
   */
  class const_iterator
  {
    friend class DatatypeConstructor;  // to access constructor

   public:
    /* The following types are required by trait std::iterator_traits */

    /** Iterator tag */
    using iterator_category = std::forward_iterator_tag;

    /** The type of the item */
    using value_type = DatatypeConstructor;

    /** The pointer type of the item */
    using pointer = const DatatypeConstructor*;

    /** The reference type of the item */
    using reference = const DatatypeConstructor&;

    /** The type returned when two iterators are subtracted */
    using difference_type = std::ptrdiff_t;

    /* End of std::iterator_traits required types */

    /** Nullary constructor (required for Cython). */
    const_iterator();

    /**
     * Assignment operator.
     * @param it the iterator to assign to
     * @return the reference to the iterator after assignment
     */
    const_iterator& operator=(const const_iterator& it);

    /**
     * Equality operator.
     * @param it the iterator to compare to for equality
     * @return true if the iterators are equal
     */
    bool operator==(const const_iterator& it) const;

    /**
     * Disequality operator.
     * @param it the iterator to compare to for disequality
     * @return true if the iterators are disequal
     */
    bool operator!=(const const_iterator& it) const;

    /**
     * Increment operator (prefix).
     * @return a reference to the iterator after incrementing by one
     */
    const_iterator& operator++();

    /**
     * Increment operator (postfix).
     * @return a reference to the iterator after incrementing by one
     */
    const_iterator operator++(int);

    /**
     * Dereference operator.
     * @return a reference to the selector this iterator points to
     */
    const DatatypeSelector& operator*() const;

    /**
     * Dereference operator.
     * @return a pointer to the selector this iterator points to
     */
    const DatatypeSelector* operator->() const;

   private:
    /**
     * Constructor.
     * @param slv the associated Solver object
     * @param ctor the internal datatype constructor to iterate over
     * @param begin true if this is a begin() iterator
     */
    const_iterator(const Solver* slv,
                   const internal::DTypeConstructor& ctor,
                   bool begin);

    /**
     * The associated solver object.
     */
    const Solver* d_solver;

    /**
     * A pointer to the list of selectors of the internal datatype
     * constructor to iterate over.
     * This pointer is maintained for operators == and != only.
     */
    const void* d_int_stors;

    /** The list of datatype selector (wrappers) to iterate over. */
    std::vector<DatatypeSelector> d_stors;

    /** The current index of the iterator. */
    size_t d_idx;
  };

  /**
   * @return an iterator to the first selector of this constructor
   */
  const_iterator begin() const;

  /**
   * @return an iterator to one-off-the-last selector of this constructor
   */
  const_iterator end() const;

 private:
  /**
   * Constructor.
   * @param slv the associated solver instance
   * @param ctor the internal datatype constructor to be wrapped
   * @return the DatatypeConstructor
   */
  DatatypeConstructor(const Solver* slv,
                      const internal::DTypeConstructor& ctor);

  /**
   * Return selector for name.
   * @param name The name of selector to find
   * @return the selector object for the name
   */
  DatatypeSelector getSelectorForName(const std::string& name) const;

  /**
   * Helper for isNull checks. This prevents calling an API function with
   * CVC5_API_CHECK_NOT_NULL
   */
  bool isNullHelper() const;

  /**
   * The associated solver object.
   */
  const Solver* d_solver;

  /**
   * The internal datatype constructor wrapped by this datatype constructor.
   * @note This is a ``std::shared_ptr`` rather than a ``std::unique_ptr``
   *       since ``internal::DType`` is not ref counted.
   */
  std::shared_ptr<internal::DTypeConstructor> d_ctor;
};

/**
 * A cvc5 datatype.
 */
class CVC5_EXPORT Datatype
{
  friend class Solver;
  friend class Sort;

 public:
  /** Constructor. */
  Datatype();

  /**
   * Destructor.
   */
  ~Datatype();

  /**
   * Get the datatype constructor at a given index.
   * @param idx the index of the datatype constructor to return
   * @return the datatype constructor with the given index
   */
  DatatypeConstructor operator[](size_t idx) const;

  /**
   * Get the datatype constructor with the given name.
   * This is a linear search through the constructors, so in case of multiple,
   * similarly-named constructors, the first is returned.
   * @param name the name of the datatype constructor
   * @return the datatype constructor with the given name
   */
  DatatypeConstructor operator[](const std::string& name) const;
  DatatypeConstructor getConstructor(const std::string& name) const;

  /**
   * Get the datatype constructor with the given name.
   * This is a linear search through the constructors and their selectors, so
   * in case of multiple, similarly-named selectors, the first is returned.
   * @param name the name of the datatype selector
   * @return the datatype selector with the given name
   */
  DatatypeSelector getSelector(const std::string& name) const;

  /** @return the name of this Datatype. */
  std::string getName() const;

  /** @return the number of constructors for this Datatype. */
  size_t getNumConstructors() const;

  /**
   * @warning This method is experimental and may change in future versions.
   *
   * @return the parameters of this datatype, if it is parametric. An exception
   * is thrown if this datatype is not parametric.
   */
  std::vector<Sort> getParameters() const;

  /**
   * @warning This method is experimental and may change in future versions.
   * @return true if this datatype is parametric
   */
  bool isParametric() const;

  /** @return true if this datatype corresponds to a co-datatype */
  bool isCodatatype() const;

  /** @return true if this datatype corresponds to a tuple */
  bool isTuple() const;

  /**
   * @warning This method is experimental and may change in future versions.
   * @return true if this datatype corresponds to a record
   */
  bool isRecord() const;

  /** @return true if this datatype is finite */
  bool isFinite() const;

  /**
   * Is this datatype well-founded? If this datatype is not a codatatype,
   * this returns false if there are no values of this datatype that are of
   * finite size.
   *
   * @return true if this datatype is well-founded
   */
  bool isWellFounded() const;

  /**
   * @return true if this Datatype is a null object
   */
  bool isNull() const;

  /**
   * @return a string representation of this datatype
   */
  std::string toString() const;

  /**
   * Iterator for the constructors of a datatype.
   */
  class const_iterator
  {
    friend class Datatype;  // to access constructor

   public:
    /* The following types are required by trait std::iterator_traits */

    /** Iterator tag */
    using iterator_category = std::forward_iterator_tag;

    /** The type of the item */
    using value_type = Datatype;

    /** The pointer type of the item */
    using pointer = const Datatype*;

    /** The reference type of the item */
    using reference = const Datatype&;

    /** The type returned when two iterators are subtracted */
    using difference_type = std::ptrdiff_t;

    /* End of std::iterator_traits required types */

    /** Nullary constructor (required for Cython). */
    const_iterator();

    /**
     * Assignment operator.
     * @param it the iterator to assign to
     * @return the reference to the iterator after assignment
     */
    const_iterator& operator=(const const_iterator& it);

    /**
     * Equality operator.
     * @param it the iterator to compare to for equality
     * @return true if the iterators are equal
     */
    bool operator==(const const_iterator& it) const;

    /**
     * Disequality operator.
     * @param it the iterator to compare to for disequality
     * @return true if the iterators are disequal
     */
    bool operator!=(const const_iterator& it) const;

    /**
     * Increment operator (prefix).
     * @return a reference to the iterator after incrementing by one
     */
    const_iterator& operator++();

    /**
     * Increment operator (postfix).
     * @return a reference to the iterator after incrementing by one
     */
    const_iterator operator++(int);

    /**
     * Dereference operator.
     * @return a reference to the constructor this iterator points to
     */
    const DatatypeConstructor& operator*() const;

    /**
     * Dereference operator.
     * @return a pointer to the constructor this iterator points to
     */
    const DatatypeConstructor* operator->() const;

   private:
    /**
     * Constructor.
     * @param slv the associated Solver object
     * @param dtype the internal datatype to iterate over
     * @param begin true if this is a begin() iterator
     */
    const_iterator(const Solver* slv, const internal::DType& dtype, bool begin);

    /**
     * The associated solver object.
     */
    const Solver* d_solver;

    /**
     * A pointer to the list of constructors of the internal datatype
     * to iterate over.
     * This pointer is maintained for operators == and != only.
     */
    const void* d_int_ctors;

    /** The list of datatype constructor (wrappers) to iterate over. */
    std::vector<DatatypeConstructor> d_ctors;

    /** The current index of the iterator. */
    size_t d_idx;
  };

  /**
   * @return an iterator to the first constructor of this datatype
   */
  const_iterator begin() const;

  /**
   * @return an iterator to one-off-the-last constructor of this datatype
   */
  const_iterator end() const;

 private:
  /**
   * Constructor.
   * @param slv the associated solver instance
   * @param dtype the internal datatype to be wrapped
   * @return the Datatype
   */
  Datatype(const Solver* slv, const internal::DType& dtype);

  /**
   * Return constructor for name.
   * @param name The name of constructor to find
   * @return the constructor object for the name
   */
  DatatypeConstructor getConstructorForName(const std::string& name) const;

  /**
   * Return selector for name.
   * @param name The name of selector to find
   * @return the selector object for the name
   */
  DatatypeSelector getSelectorForName(const std::string& name) const;

  /**
   * Helper for isNull checks. This prevents calling an API function with
   * CVC5_API_CHECK_NOT_NULL
   */
  bool isNullHelper() const;

  /**
   * The associated solver object.
   */
  const Solver* d_solver;

  /**
   * The internal datatype wrapped by this datatype.
   * @note This is a ``std::shared_ptr`` rather than a ``std::unique_ptr``
   *       since ``internal::DType`` is not ref counted.
   */
  std::shared_ptr<internal::DType> d_dtype;
};

/**
 * Serialize a datatype declaration to given stream.
 * @param out the output stream
 * @param dtdecl the datatype declaration to be serialized to the given stream
 * @return the output stream
 */
std::ostream& operator<<(std::ostream& out,
                         const DatatypeDecl& dtdecl) CVC5_EXPORT;

/**
 * Serialize a datatype constructor declaration to given stream.
 * @param out the output stream
 * @param ctordecl the datatype constructor declaration to be serialized
 * @return the output stream
 */
std::ostream& operator<<(std::ostream& out,
                         const DatatypeConstructorDecl& ctordecl) CVC5_EXPORT;

/**
 * Serialize a vector of datatype constructor declarations to given stream.
 * @param out the output stream
 * @param vector the vector of datatype constructor declarations to be
 * serialized to the given stream
 * @return the output stream
 */
std::ostream& operator<<(std::ostream& out,
                         const std::vector<DatatypeConstructorDecl>& vector)
    CVC5_EXPORT;

/**
 * Serialize a datatype to given stream.
 * @param out the output stream
 * @param dtype the datatype to be serialized to given stream
 * @return the output stream
 */
std::ostream& operator<<(std::ostream& out, const Datatype& dtype) CVC5_EXPORT;

/**
 * Serialize a datatype constructor to given stream.
 * @param out the output stream
 * @param ctor the datatype constructor to be serialized to given stream
 * @return the output stream
 */
std::ostream& operator<<(std::ostream& out,
                         const DatatypeConstructor& ctor) CVC5_EXPORT;

/**
 * Serialize a datatype selector to given stream.
 * @param out the output stream
 * @param stor the datatype selector to be serialized to given stream
 * @return the output stream
 */
std::ostream& operator<<(std::ostream& out,
                         const DatatypeSelector& stor) CVC5_EXPORT;

/* -------------------------------------------------------------------------- */
/* Grammar                                                                    */
/* -------------------------------------------------------------------------- */

/**
 * A Sygus Grammar.
 */
class CVC5_EXPORT Grammar
{
  friend class cvc5::Command;
  friend class Solver;

 public:
  /**
   * Add \p rule to the set of rules corresponding to \p ntSymbol.
   * @param ntSymbol the non-terminal to which the rule is added
   * @param rule the rule to add
   */
  void addRule(const Term& ntSymbol, const Term& rule);

  /**
   * Add \p rules to the set of rules corresponding to \p ntSymbol.
   * @param ntSymbol the non-terminal to which the rules are added
   * @param rules the rules to add
   */
  void addRules(const Term& ntSymbol, const std::vector<Term>& rules);

  /**
   * Allow \p ntSymbol to be an arbitrary constant.
   * @param ntSymbol the non-terminal allowed to be any constant
   */
  void addAnyConstant(const Term& ntSymbol);

  /**
   * Allow \p ntSymbol to be any input variable to corresponding
   * synth-fun/synth-inv with the same sort as \p ntSymbol.
   * @param ntSymbol the non-terminal allowed to be any input variable
   */
  void addAnyVariable(const Term& ntSymbol);

  /**
   * @return a string representation of this grammar.
   */
  std::string toString() const;

  /**
   * Nullary constructor. Needed for the Cython API.
   */
  Grammar();

 private:
  /**
   * Constructor.
   * @param slv the solver that created this grammar
   * @param sygusVars the input variables to synth-fun/synth-var
   * @param ntSymbols the non-terminals of this grammar
   */
  Grammar(const Solver* slv,
          const std::vector<Term>& sygusVars,
          const std::vector<Term>& ntSymbols);

  /**
   * @return the resolved datatype of the Start symbol of the grammar
   */
  Sort resolve();

  /**
   * Adds a constructor to sygus datatype <dt> whose sygus operator is <term>.
   *
   * \p ntsToUnres contains a mapping from non-terminal symbols to the
   * unresolved sorts they correspond to. This map indicates how the argument
   * <term> should be interpreted (instances of symbols from the domain of
   * \p ntsToUnres correspond to constructor arguments).
   *
   * The sygus operator that is actually added to <dt> corresponds to replacing
   * each occurrence of non-terminal symbols from the domain of \p ntsToUnres
   * with bound variables via purifySygusGTerm, and binding these variables
   * via a lambda.
   *
   * @note Create unresolved sorts with Solver::mkUnresolvedSort().
   *
   * @param dt the non-terminal's datatype to which a constructor is added
   * @param term the sygus operator of the constructor
   * @param ntsToUnres mapping from non-terminals to their unresolved sorts
   */
  void addSygusConstructorTerm(
      DatatypeDecl& dt,
      const Term& term,
      const std::unordered_map<Term, Sort>& ntsToUnres) const;

  /**
   * Purify SyGuS grammar term.
   *
   * This returns a term where all occurrences of non-terminal symbols (those
   * in the domain of \p ntsToUnres) are replaced by fresh variables. For
   * each variable replaced in this way, we add the fresh variable it is
   * replaced with to \p args, and the unresolved sorts corresponding to the
   * non-terminal symbol to \p cargs (constructor args). In other words,
   * \p args contains the free variables in the term returned by this method
   * (which should be bound by a lambda), and \p cargs contains the sorts of
   * the arguments of the sygus constructor.
   *
   * @param term the term to purify
   * @param args the free variables in the term returned by this method
   * @param cargs the sorts of the arguments of the sygus constructor
   * @param ntsToUnres mapping from non-terminals to their unresolved sorts
   * @return the purfied term
   */
  Term purifySygusGTerm(const Term& term,
                        std::vector<Term>& args,
                        std::vector<Sort>& cargs,
                        const std::unordered_map<Term, Sort>& ntsToUnres) const;

  /**
   * This adds constructors to \p dt for sygus variables in \p d_sygusVars
   * whose sort is argument \p sort. This method should be called when the
   * sygus grammar term (Variable sort) is encountered.
   *
   * @param dt the non-terminal's datatype to which the constructors are added
   * @param sort the sort of the sygus variables to add
   */
  void addSygusConstructorVariables(DatatypeDecl& dt, const Sort& sort) const;

  /**
   * Check if \p rule contains variables that are neither parameters of
   * the corresponding synthFun/synthInv nor non-terminals.
   * @param rule the non-terminal allowed to be any constant
   * @return true if \p rule contains free variables and false otherwise
   */
  bool containsFreeVariables(const Term& rule) const;

  /** The solver that created this grammar. */
  const Solver* d_solver;
  /** Input variables to the corresponding function/invariant to synthesize.*/
  std::vector<Term> d_sygusVars;
  /** The non-terminal symbols of this grammar. */
  std::vector<Term> d_ntSyms;
  /** The mapping from non-terminal symbols to their production terms. */
  std::unordered_map<Term, std::vector<Term>> d_ntsToTerms;
  /** The set of non-terminals that can be arbitrary constants. */
  std::unordered_set<Term> d_allowConst;
  /** The set of non-terminals that can be sygus variables. */
  std::unordered_set<Term> d_allowVars;
  /** Did we call resolve() before? */
  bool d_isResolved;
};

/**
 * Serialize a grammar to given stream.
 * @param out the output stream
 * @param g the grammar to be serialized to the given output stream
 * @return the output stream
 */
std::ostream& operator<<(std::ostream& out, const Grammar& g) CVC5_EXPORT;

/* -------------------------------------------------------------------------- */
/* Options                                                                    */
/* -------------------------------------------------------------------------- */

/**
 * \verbatim embed:rst:leading-asterisk
 * This class provides type-safe access to a few options that frontends are
 * likely to use, but can not be not be communicated appropriately via the
 * regular :cpp:func:`Solver::getOption() <cvc5::Solver::getOption()>` or
 * :cpp:func:`Solver::getOptionInfo() <cvc5::Solver::getOptionInfo()>` methods.
 * This includes, e.g., the input and output streams that can be configured via
 * :ref:`err <lbl-option-err>`, :ref:`in <lbl-option-in>` and :ref:`out
 * <lbl-option-out>`. This class does not store the options itself, but only
 * acts as a wrapper to the solver object. It can thus no longer be used after
 * the solver object has been destroyed. \endverbatim
 */
class CVC5_EXPORT DriverOptions
{
  friend class Solver;

 public:
  /** Access the solver's input stream */
  std::istream& in() const;
  /** Access the solver's error output stream */
  std::ostream& err() const;
  /** Access the solver's output stream */
  std::ostream& out() const;

 private:
  DriverOptions(const Solver& solver);
  const Solver& d_solver;
};

/**
 * \verbatim embed:rst:leading-asterisk
 * Holds some description about a particular option, including its name, its
 * aliases, whether the option was explicitly set by the user, and information
 * concerning its value. It can be obtained via
 * :cpp:func:`Solver::getOptionInfo() <cvc5::Solver::getOptionInfo()>` and
 * allows for a more detailed inspection of options than
 * :cpp:func:`Solver::getOption() <cvc5::Solver::getOption()>`. The
 * :cpp:member:`valueInfo <cvc5::OptionInfo::valueInfo>` member holds any of the
 * following alternatives:
 *
 * - :cpp:class:`VoidInfo <cvc5::OptionInfo::VoidInfo>` if the option holds no
 *   value (or the value has no native type)
 * - :cpp:class:`ValueInfo <cvc5::OptionInfo::ValueInfo>` if the option is of
 *   type ``bool`` or ``std::string``, holds the current value and the default
 *   value.
 * - :cpp:class:`NumberInfo <cvc5::OptionInfo::NumberInfo>` if the option is of
 *   type ``int64_t``, ``uint64_t`` or ``double``, holds the current and default
 *   value, as well as the minimum and maximum.
 * - :cpp:class:`ModeInfo <cvc5::OptionInfo::ModeInfo>` if the option is a mode
 *   option, holds the current and default values, as well as a list of valid
 *   modes.
 *
 * Additionally, this class provides convenience functions to obtain the
 * current value of an option in a type-safe manner using :cpp:func:`boolValue()
 * <cvc5::OptionInfo::boolValue()>`, :cpp:func:`stringValue()
 * <cvc5::OptionInfo::stringValue()>`, :cpp:func:`intValue()
 * <cvc5::OptionInfo::intValue()>`, :cpp:func:`uintValue()
 * <cvc5::OptionInfo::uintValue()>` and :cpp:func:`doubleValue()
 * <cvc5::OptionInfo::doubleValue()>`. They assert that the option has the
 * respective type and return the current value.
 *
 * If the option has a special type that is not covered by the above
 * alternatives, the :cpp:member:`valueInfo <cvc5::OptionInfo::valueInfo>` holds
 * a :cpp:class:`VoidInfo <cvc5::OptionInfo::VoidInfo>`. Some options, that are
 * expected to be used by frontends (e.g., input and output streams) can also
 * be accessed using :cpp:func:`Solver::getDriverOptions()
 * <cvc5::Solver::getDriverOptions()>`. \endverbatim
 */
struct CVC5_EXPORT OptionInfo
{
  /** Has no value information. */
  struct VoidInfo {};
  /** Basic information for option values. ``T`` can be ``bool`` or
   * ``std::string``. */
  template <typename T>
  struct ValueInfo
  {
    /** The default value. */
    T defaultValue;
    /** The current value. */
    T currentValue;
  };
  /** Information for numeric values. ``T`` can be ``int64_t``, ``uint64_t`` or
   * ``double``. */
  template <typename T>
  struct NumberInfo
  {
    /** The default value. */
    T defaultValue;
    /** The current value. */
    T currentValue;
    /** The optional minimum value. */
    std::optional<T> minimum;
    /** The optional maximum value. */
    std::optional<T> maximum;
  };
  /** Information for mode option values. */
  struct ModeInfo
  {
    /** The default value. */
    std::string defaultValue;
    /** The current value. */
    std::string currentValue;
    /** The possible modes. */
    std::vector<std::string> modes;
  };

  /** The option name */
  std::string name;
  /** The option name aliases */
  std::vector<std::string> aliases;
  /** Whether the option was explicitly set by the user */
  bool setByUser;
  /** Possible types for ``valueInfo``. */
  using OptionInfoVariant = std::variant<VoidInfo,
                                         ValueInfo<bool>,
                                         ValueInfo<std::string>,
                                         NumberInfo<int64_t>,
                                         NumberInfo<uint64_t>,
                                         NumberInfo<double>,
                                         ModeInfo>;
  /** The option value information */
  OptionInfoVariant valueInfo;
  /** Obtain the current value as a `bool`. Asserts that `valueInfo` holds a
   * `bool`.
   */
  bool boolValue() const;
  /** Obtain the current value as a `std::string`. Asserts that `valueInfo`
   * holds a `std::string`. */
  std::string stringValue() const;
  /** Obtain the current value as an `int64_t`. Asserts that `valueInfo` holds
   * an `int64_t`.
   */
  int64_t intValue() const;
  /** Obtain the current value as a `uint64_t`. Asserts that `valueInfo` holds a
   * `uint64_t`.
   */
  uint64_t uintValue() const;
  /** Obtain the current value as a `double`. Asserts that `valueInfo` holds a
   * `double`. */
  double doubleValue() const;
};

/**
 * Print an `OptionInfo` object to an ``std::ostream``.
 */
std::ostream& operator<<(std::ostream& os, const OptionInfo& oi) CVC5_EXPORT;

/* -------------------------------------------------------------------------- */
/* Statistics                                                                 */
/* -------------------------------------------------------------------------- */

/**
 * \verbatim embed:rst:leading-asterisk
 * Represents a snapshot of a single statistic value. See :doc:`/statistics` for
 * how statistics can be used.
 * A value can be of type ``int64_t``, ``double``, ``std::string`` or a
 * histogram
 * (``std::map<std::string, uint64_t>``).
 * The value type can be queried (using ``isInt()``, ``isDouble()``, etc.) and
 * the stored value can be accessed (using ``getInt()``, ``getDouble()``, etc.).
 * It is possible to query whether this statistic is an internal statistic by
 * :cpp:func:`isInternal() <cvc5::Stat::isInternal()>` and whether its value is
 * the default value by :cpp:func:`isDefault() <cvc5::Stat::isDefault()>`.
 * \endverbatim
 */
class CVC5_EXPORT Stat
{
  struct StatData;

 public:
  friend class Statistics;
  friend std::ostream& operator<<(std::ostream& os, const Stat& sv);
  /** Representation of a histogram: maps names to frequencies. */
  using HistogramData = std::map<std::string, uint64_t>;
  /**
   * Create an empty statistics object. On such an object all ``isX()`` return
   * false and all ``getX()`` throw an API exception. It solely exists because
   * it makes implementing bindings for other languages much easier.
   */
  Stat();
  /** Copy constructor */
  Stat(const Stat& s);
  /** Destructor */
  ~Stat();
  /** Copy assignment */
  Stat& operator=(const Stat& s);

  /**
   * Is this value intended for internal use only?
   * @return Whether this is an internal statistic.
   */
  bool isInternal() const;
  /**
   * Does this value hold the default value?
   * @return Whether this is a defaulted statistic.
   */
  bool isDefault() const;

  /**
   * Is this value an integer?
   * @return Whether the value is an integer.
   */
  bool isInt() const;
  /**
   * Return the integer value.
   * @return The integer value.
   */
  int64_t getInt() const;
  /**
   * Is this value a double?
   * @return Whether the value is a double.
   */
  bool isDouble() const;
  /**
   * Return the double value.
   * @return The double value.
   */
  double getDouble() const;
  /**
   * Is this value a string?
   * @return Whether the value is a string.
   */
  bool isString() const;
  /**
   * Return the string value.
   * @return The string value.
   */
  const std::string& getString() const;
  /**
   * Is this value a histogram?
   * @return Whether the value is a histogram.
   */
  bool isHistogram() const;
  /**
   * Return the histogram value.
   * @return The histogram value.
   */
  const HistogramData& getHistogram() const;

 private:
  Stat(bool internal, bool def, StatData&& sd);
  /** Whether this statistic is only meant for internal use */
  bool d_internal;
  /** Whether this statistic has the default value */
  bool d_default;
  std::unique_ptr<StatData> d_data;
};

/**
 * Print a `Stat` object to an ``std::ostream``.
 */
std::ostream& operator<<(std::ostream& os, const Stat& sv) CVC5_EXPORT;

/**
 * \verbatim embed:rst:leading-asterisk
 * Represents a snapshot of the solver statistics. See :doc:`/statistics` for
 * how statistics can be used.
 * Once obtained via :cpp:func:`Solver::getStatistics()
 * <cvc5::Solver::getStatistics()>`, an instance of this class is independent of
 * the :cpp:class:`Solver <cvc5::Solver>` object: it will not change when the
 * solvers internal statistics do, and it will not be invalidated if the solver
 * is destroyed. Iterating over this class (via :cpp:func:`begin()
 * <cvc5::Statistics::begin()>` and :cpp:func:`end() <cvc5::Statistics::end()>`)
 * shows only public statistics that have been changed. By passing appropriate
 * flags to :cpp:func:`begin() <cvc5::Statistics::begin()>`, statistics that are
 * internal, defaulted, or both, can be included as well. A single statistic
 * value is represented as :cpp:class:`Stat <cvc5::Stat>`. \endverbatim
 */
class CVC5_EXPORT Statistics
{
 public:
  friend class Solver;
  /** How the statistics are stored internally. */
  using BaseType = std::map<std::string, Stat>;

  /** Custom iterator to hide certain statistics from regular iteration */
  class CVC5_EXPORT iterator
  {
   public:
    friend class Statistics;
    iterator() = default;
    BaseType::const_reference operator*() const;
    BaseType::const_pointer operator->() const;
    iterator& operator++();
    iterator operator++(int);
    iterator& operator--();
    iterator operator--(int);
    bool operator==(const iterator& rhs) const;
    bool operator!=(const iterator& rhs) const;

   private:
    iterator(BaseType::const_iterator it,
             const BaseType& base,
             bool internal,
             bool defaulted);
    bool isVisible() const;
    BaseType::const_iterator d_it;
    const BaseType* d_base;
    bool d_showInternal = false;
    bool d_showDefault = false;
  };

  /** Creates an empty statistics object. */
  Statistics() = default;

  /**
   * Retrieve the statistic with the given name.
   * Asserts that a statistic with the given name actually exists and throws
   * a `CVC5ApiRecoverableException` if it does not.
   * @param name Name of the statistic.
   * @return The statistic with the given name.
   */
  const Stat& get(const std::string& name);
  /**
   * Begin iteration over the statistics values.
   * By default, only entries that are public and have been set
   * are visible while the others are skipped.
   * @param internal If set to true, internal statistics are shown as well.
   * @param defaulted If set to true, defaulted statistics are shown as well.
   */
  iterator begin(bool internal = false, bool defaulted = false) const;
  /** End iteration */
  iterator end() const;

 private:
  Statistics(const internal::StatisticsRegistry& reg);
  /** Internal data */
  BaseType d_stats;
};
std::ostream& operator<<(std::ostream& out,
                         const Statistics& stats) CVC5_EXPORT;

/* -------------------------------------------------------------------------- */
/* Solver                                                                     */
/* -------------------------------------------------------------------------- */

/**
 * A cvc5 solver.
 */
class CVC5_EXPORT Solver
{
  friend class Datatype;
  friend class DatatypeDecl;
  friend class DatatypeConstructor;
  friend class DatatypeConstructorDecl;
  friend class DatatypeSelector;
  friend class DriverOptions;
  friend class Grammar;
  friend class Op;
  friend class cvc5::Command;
  friend class main::CommandExecutor;
  friend class Sort;
  friend class Term;

 private:
  /*
   * Constructs a solver with the given original options. This should only be
   * used internally when the Solver is reset.
   */
  Solver(std::unique_ptr<internal::Options>&& original);

 public:
  /* .................................................................... */
  /* Constructors/Destructors                                             */
  /* .................................................................... */

  /**
   * Constructor.
   * @return the Solver
   */
  Solver();

  /**
   * Destructor.
   */
  ~Solver();

  /**
   * Disallow copy/assignment.
   */
  Solver(const Solver&) = delete;
  Solver& operator=(const Solver&) = delete;

  /* .................................................................... */
  /* Sorts Handling                                                       */
  /* .................................................................... */

  /**
   * @return sort null
   */
  Sort getNullSort() const;

  /**
   * @return sort Boolean
   */
  Sort getBooleanSort() const;

  /**
   * @return sort Integer (in cvc5, Integer is a subtype of Real)
   */
  Sort getIntegerSort() const;

  /**
   * @return sort Real
   */
  Sort getRealSort() const;

  /**
   * @return sort RegExp
   */
  Sort getRegExpSort() const;

  /**
   * @return sort RoundingMode
   */
  Sort getRoundingModeSort() const;

  /**
   * @return sort String
   */
  Sort getStringSort() const;

  /**
   * Create an array sort.
   * @param indexSort the array index sort
   * @param elemSort the array element sort
   * @return the array sort
   */
  Sort mkArraySort(const Sort& indexSort, const Sort& elemSort) const;

  /**
   * Create a bit-vector sort.
   * @param size the bit-width of the bit-vector sort
   * @return the bit-vector sort
   */
  Sort mkBitVectorSort(uint32_t size) const;

  /**
   * Create a floating-point sort.
   * @param exp the bit-width of the exponent of the floating-point sort.
   * @param sig the bit-width of the significand of the floating-point sort.
   */
  Sort mkFloatingPointSort(uint32_t exp, uint32_t sig) const;

  /**
   * Create a datatype sort.
   * @param dtypedecl the datatype declaration from which the sort is created
   * @return the datatype sort
   */
  Sort mkDatatypeSort(const DatatypeDecl& dtypedecl) const;

  /**
   * Create a vector of datatype sorts. The names of the datatype declarations
   * must be distinct.
   *
   * @param dtypedecls the datatype declarations from which the sort is created
   * @return the datatype sorts
   */
  std::vector<Sort> mkDatatypeSorts(
      const std::vector<DatatypeDecl>& dtypedecls) const;

  /**
   * Create a vector of datatype sorts using unresolved sorts. The names of
   * the datatype declarations in dtypedecls must be distinct.
   *
   * This method is called when the DatatypeDecl objects dtypedecls have been
   * built using "unresolved" sorts.
   *
   * We associate each sort in unresolvedSorts with exactly one datatype from
   * dtypedecls. In particular, it must have the same name as exactly one
   * datatype declaration in dtypedecls.
   *
   * When constructing datatypes, unresolved sorts are replaced by the datatype
   * sort constructed for the datatype declaration it is associated with.
   *
   * @note Create unresolved sorts with Solver::mkUnresolvedSort().
   *
   * @param dtypedecls the datatype declarations from which the sort is created
   * @param unresolvedSorts the list of unresolved sorts
   * @return the datatype sorts
   */
  std::vector<Sort> mkDatatypeSorts(
      const std::vector<DatatypeDecl>& dtypedecls,
      const std::set<Sort>& unresolvedSorts) const;

  /**
   * Create function sort.
   * @param sorts the sort of the function arguments
   * @param codomain the sort of the function return value
   * @return the function sort
   */
  Sort mkFunctionSort(const std::vector<Sort>& sorts,
                      const Sort& codomain) const;

  /**
   * Create a sort parameter.
   *
   * @warning This method is experimental and may change in future versions.
   *
   * @param symbol the name of the sort
   * @return the sort parameter
   */
  Sort mkParamSort(
      const std::optional<std::string>& symbol = std::nullopt) const;

  /**
   * Create a predicate sort.
   *
   * This is equivalent to calling mkFunctionSort() with the Boolean sort as the
   * codomain.
   * @param sorts the list of sorts of the predicate
   * @return the predicate sort
   */
  Sort mkPredicateSort(const std::vector<Sort>& sorts) const;

  /**
   * Create a record sort
   *
   * @warning This method is experimental and may change in future versions.
   *
   * @param fields the list of fields of the record
   * @return the record sort
   */
  Sort mkRecordSort(
      const std::vector<std::pair<std::string, Sort>>& fields) const;

  /**
   * Create a set sort.
   * @param elemSort the sort of the set elements
   * @return the set sort
   */
  Sort mkSetSort(const Sort& elemSort) const;

  /**
   * Create a bag sort.
   * @param elemSort the sort of the bag elements
   * @return the bag sort
   */
  Sort mkBagSort(const Sort& elemSort) const;

  /**
   * Create a sequence sort.
   * @param elemSort the sort of the sequence elements
   * @return the sequence sort
   */
  Sort mkSequenceSort(const Sort& elemSort) const;

  /**
   * Create an uninterpreted sort.
   * @param symbol the name of the sort
   * @return the uninterpreted sort
   */
  Sort mkUninterpretedSort(
      const std::optional<std::string>& symbol = std::nullopt) const;

  /**
   * Create an unresolved sort.
   *
   * This is for creating yet unresolved sort placeholders for mutually
   * recursive datatypes.
   *
   * @param symbol the symbol of the sort
   * @param arity the number of sort parameters of the sort
   * @return the unresolved sort
   */
  Sort mkUnresolvedSort(const std::string& symbol, size_t arity = 0) const;

  /**
   * Create an uninterpreted sort constructor sort.
   *
   * An uninterpreted sort constructor is an uninterpreted sort with arity > 0.
   *
   * @param symbol the symbol of the sort
   * @param arity the arity of the sort (must be > 0)
   * @return the uninterpreted sort constructor sort
   */
  Sort mkUninterpretedSortConstructorSort(
      size_t arity,
      const std::optional<std::string>& symbol = std::nullopt) const;

  /**
   * Create a tuple sort.
   * @param sorts of the elements of the tuple
   * @return the tuple sort
   */
  Sort mkTupleSort(const std::vector<Sort>& sorts) const;

  /* .................................................................... */
  /* Create Terms                                                         */
  /* .................................................................... */

  /**
   * Create n-ary term of given kind.
   * @param kind the kind of the term
   * @param children the children of the term
   * @return the Term */
  Term mkTerm(Kind kind, const std::vector<Term>& children = {}) const;

  /**
   * Create n-ary term of given kind from a given operator.
   * Create operators with mkOp().
   * @param op the operator
   * @param children the children of the term
   * @return the Term
   */
  Term mkTerm(const Op& op, const std::vector<Term>& children = {}) const;

  /**
   * Create a tuple term. Terms are automatically converted if sorts are
   * compatible.
   * @param sorts The sorts of the elements in the tuple
   * @param terms The elements in the tuple
   * @return the tuple Term
   */
  Term mkTuple(const std::vector<Sort>& sorts,
               const std::vector<Term>& terms) const;

  /* .................................................................... */
  /* Create Operators                                                     */
  /* .................................................................... */

  /**
   * Create operator of Kind:
   *   - #BITVECTOR_EXTRACT
   *   - #BITVECTOR_REPEAT
   *   - #BITVECTOR_ROTATE_LEFT
   *   - #BITVECTOR_ROTATE_RIGHT
   *   - #BITVECTOR_SIGN_EXTEND
   *   - #BITVECTOR_ZERO_EXTEND
   *   - #DIVISIBLE
   *   - #FLOATINGPOINT_TO_FP_FROM_FP
   *   - #FLOATINGPOINT_TO_FP_FROM_IEEE_BV
   *   - #FLOATINGPOINT_TO_FP_FROM_REAL
   *   - #FLOATINGPOINT_TO_FP_FROM_SBV
   *   - #FLOATINGPOINT_TO_FP_FROM_UBV
   *   - #FLOATINGPOINT_TO_SBV
   *   - #FLOATINGPOINT_TO_UBV
   *   - #INT_TO_BITVECTOR
   *   - #TUPLE_PROJECT
   *
   * See cvc5::Kind for a description of the parameters.
   * @param kind the kind of the operator
   * @param args the arguments (indices) of the operator
   *
   * @note If ``args`` is empty, the Op simply wraps the cvc5::Kind.  The
   * Kind can be used in Solver::mkTerm directly without creating an Op
   * first.
   */
  Op mkOp(Kind kind, const std::vector<uint32_t>& args = {}) const;

#ifndef DOXYGEN_SKIP
  // Overload is only used to disambiguate the std::vector and std::string
  // overloads.
  Op mkOp(Kind kind, const std::initializer_list<uint32_t>& args) const;
#endif

  /**
   * Create operator of kind:
   *   - DIVISIBLE (to support arbitrary precision integers)
   * See cvc5::Kind for a description of the parameters.
   * @param kind the kind of the operator
   * @param arg the string argument to this operator
   */
  Op mkOp(Kind kind, const std::string& arg) const;

  /* .................................................................... */
  /* Create Constants                                                     */
  /* .................................................................... */

  /**
   * Create a Boolean true constant.
   * @return the true constant
   */
  Term mkTrue() const;

  /**
   * Create a Boolean false constant.
   * @return the false constant
   */
  Term mkFalse() const;

  /**
   * Create a Boolean constant.
   * @return the Boolean constant
   * @param val the value of the constant
   */
  Term mkBoolean(bool val) const;

  /**
   * Create a constant representing the number Pi.
   * @return a constant representing Pi
   */
  Term mkPi() const;
  /**
   * Create an integer constant from a string.
   * @param s the string representation of the constant, may represent an
   *          integer (e.g., "123").
   * @return a constant of sort Integer assuming 's' represents an integer)
   */
  Term mkInteger(const std::string& s) const;

  /**
   * Create an integer constant from a c++ int.
   * @param val the value of the constant
   * @return a constant of sort Integer
   */
  Term mkInteger(int64_t val) const;

  /**
   * Create a real constant from a string.
   * @param s the string representation of the constant, may represent an
   *          integer (e.g., "123") or real constant (e.g., "12.34" or "12/34").
   * @return a constant of sort Real
   */
  Term mkReal(const std::string& s) const;

  /**
   * Create a real constant from an integer.
   * @param val the value of the constant
   * @return a constant of sort Integer
   */
  Term mkReal(int64_t val) const;

  /**
   * Create a real constant from a rational.
   * @param num the value of the numerator
   * @param den the value of the denominator
   * @return a constant of sort Real
   */
  Term mkReal(int64_t num, int64_t den) const;

  /**
   * Create a regular expression all (re.all) term.
   * @return the all term
   */
  Term mkRegexpAll() const;

  /**
   * Create a regular expression allchar (re.allchar) term.
   * @return the allchar term
   */
  Term mkRegexpAllchar() const;

  /**
   * Create a regular expression none (re.none) term.
   * @return the none term
   */
  Term mkRegexpNone() const;

  /**
   * Create a constant representing an empty set of the given sort.
   * @param sort the sort of the set elements.
   * @return the empty set constant
   */
  Term mkEmptySet(const Sort& sort) const;

  /**
   * Create a constant representing an empty bag of the given sort.
   * @param sort the sort of the bag elements.
   * @return the empty bag constant
   */
  Term mkEmptyBag(const Sort& sort) const;

  /**
   * Create a separation logic empty term.
   *
   * @warning This method is experimental and may change in future versions.
   *
   * @return the separation logic empty term
   */
  Term mkSepEmp() const;

  /**
   * Create a separation logic nil term.
   *
   * @warning This method is experimental and may change in future versions.
   *
   * @param sort the sort of the nil term
   * @return the separation logic nil term
   */
  Term mkSepNil(const Sort& sort) const;

  /**
   * Create a String constant from a `std::string` which may contain SMT-LIB
   * compatible escape sequences like `\u1234` to encode unicode characters.
   * @param s the string this constant represents
   * @param useEscSequences determines whether escape sequences in `s` should
   * be converted to the corresponding unicode character
   * @return the String constant
   */
  Term mkString(const std::string& s, bool useEscSequences = false) const;

  /**
   * Create a String constant from a `std::wstring`.
   * This method does not support escape sequences as `std::wstring` already
   * supports unicode characters.
   * @param s the string this constant represents
   * @return the String constant
   */
  Term mkString(const std::wstring& s) const;

  /**
   * Create an empty sequence of the given element sort.
   * @param sort The element sort of the sequence.
   * @return the empty sequence with given element sort.
   */
  Term mkEmptySequence(const Sort& sort) const;

  /**
   * Create a universe set of the given sort.
   * @param sort the sort of the set elements
   * @return the universe set constant
   */
  Term mkUniverseSet(const Sort& sort) const;

  /**
   * Create a bit-vector constant of given size and value.
   *
   * @note The given value must fit into a bit-vector of the given size.
   *
   * @param size the bit-width of the bit-vector sort
   * @param val the value of the constant
   * @return the bit-vector constant
   */
  Term mkBitVector(uint32_t size, uint64_t val = 0) const;

  /**
   * Create a bit-vector constant of a given bit-width from a given string of
   * base 2, 10 or 16.
   *
   * @note The given value must fit into a bit-vector of the given size.
   *
   * @param size the bit-width of the constant
   * @param s the string representation of the constant
   * @param base the base of the string representation (2, 10, or 16)
   * @return the bit-vector constant
   */
  Term mkBitVector(uint32_t size, const std::string& s, uint32_t base) const;

  /**
   * Create a constant array with the provided constant value stored at every
   * index
   * @param sort the sort of the constant array (must be an array sort)
   * @param val the constant value to store (must match the sort's element sort)
   * @return the constant array term
   */
  Term mkConstArray(const Sort& sort, const Term& val) const;

  /**
   * Create a positive infinity floating-point constant.
   * @param exp Number of bits in the exponent
   * @param sig Number of bits in the significand
   * @return the floating-point constant
   */
  Term mkFloatingPointPosInf(uint32_t exp, uint32_t sig) const;

  /**
   * Create a negative infinity floating-point constant.
   * @param exp Number of bits in the exponent
   * @param sig Number of bits in the significand
   * @return the floating-point constant
   */
  Term mkFloatingPointNegInf(uint32_t exp, uint32_t sig) const;

  /**
   * Create a not-a-number (NaN) floating-point constant.
   * @param exp Number of bits in the exponent
   * @param sig Number of bits in the significand
   * @return the floating-point constant
   */
  Term mkFloatingPointNaN(uint32_t exp, uint32_t sig) const;

  /**
   * Create a positive zero (+0.0) floating-point constant.
   * @param exp Number of bits in the exponent
   * @param sig Number of bits in the significand
   * @return the floating-point constant
   */
  Term mkFloatingPointPosZero(uint32_t exp, uint32_t sig) const;

  /**
   * Create a negative zero (-0.0) floating-point constant.
   * @param exp Number of bits in the exponent
   * @param sig Number of bits in the significand
   * @return the floating-point constant
   */
  Term mkFloatingPointNegZero(uint32_t exp, uint32_t sig) const;

  /**
   * Create a roundingmode constant.
   * @param rm the floating point rounding mode this constant represents
   */
  Term mkRoundingMode(RoundingMode rm) const;

  /**
   * Create a floating-point constant.
   * @param exp Size of the exponent
   * @param sig Size of the significand
   * @param val Value of the floating-point constant as a bit-vector term
   */
  Term mkFloatingPoint(uint32_t exp, uint32_t sig, Term val) const;

  /**
   * Create a cardinality constraint for an uninterpreted sort.
   *
   * @warning This method is experimental and may change in future versions.
   *
   * @param sort the sort the cardinality constraint is for
   * @param upperBound the upper bound on the cardinality of the sort
   * @return the cardinality constraint
   */
  Term mkCardinalityConstraint(const Sort& sort, uint32_t upperBound) const;

  /* .................................................................... */
  /* Create Variables                                                     */
  /* .................................................................... */

  /**
   * Create a free constant.
   *
   * SMT-LIB:
   *
   * \verbatim embed:rst:leading-asterisk
   * .. code:: smtlib
   *
   *     (declare-const <symbol> <sort>)
   *     (declare-fun <symbol> () <sort>)
   * \endverbatim
   *
   * @param sort the sort of the constant
<<<<<<< HEAD
   * @param symbol the name of the constant
   * @return the constant
   */
  Term mkConst(const Sort& sort, const std::string& symbol) const;
  /**
   * Create a free constant with a default symbol name.
   *
   * @param sort the sort of the constant
   * @return the constant
=======
   * @param symbol the name of the constant (optional)
   * @return the first-order constant
>>>>>>> 5982baed
   */
  Term mkConst(const Sort& sort,
               const std::optional<std::string>& symbol = std::nullopt) const;

  /**
   * Create a bound variable to be used in a binder (i.e. a quantifier, a
   * lambda, or a witness binder).
   * @param sort the sort of the variable
   * @param symbol the name of the variable (optional)
   * @return the variable
   */
  Term mkVar(const Sort& sort,
             const std::optional<std::string>& symbol = std::nullopt) const;

  /* .................................................................... */
  /* Create datatype constructor declarations                             */
  /* .................................................................... */

  /**
   * Create a datatype constructor declaration.
   * @param name the name of the datatype constructor
   * @return the DatatypeConstructorDecl
   */
  DatatypeConstructorDecl mkDatatypeConstructorDecl(const std::string& name);

  /* .................................................................... */
  /* Create datatype declarations                                         */
  /* .................................................................... */

  /**
   * Create a datatype declaration.
   * @param name the name of the datatype
   * @param isCoDatatype true if a codatatype is to be constructed
   * @return the DatatypeDecl
   */
  DatatypeDecl mkDatatypeDecl(const std::string& name,
                              bool isCoDatatype = false);

  /**
   * Create a datatype declaration.
   * Create sorts parameter with Solver::mkParamSort().
   * @param name the name of the datatype
   * @param param the sort parameter
   * @param isCoDatatype true if a codatatype is to be constructed
   * @return the DatatypeDecl
   */
  DatatypeDecl mkDatatypeDecl(const std::string& name,
                              const Sort& param,
                              bool isCoDatatype = false);

  /**
   * Create a datatype declaration.
   * Create sorts parameter with Solver::mkParamSort().
   * @param name the name of the datatype
   * @param params a list of sort parameters
   * @param isCoDatatype true if a codatatype is to be constructed
   * @return the DatatypeDecl
   */
  DatatypeDecl mkDatatypeDecl(const std::string& name,
                              const std::vector<Sort>& params,
                              bool isCoDatatype = false);

  /* .................................................................... */
  /* Formula Handling                                                     */
  /* .................................................................... */

  /**
   * Simplify a formula without doing "much" work.  Does not involve
   * the SAT Engine in the simplification, but uses the current
   * definitions, and assertions.  It also involves theory normalization.
   *
   * @warning This method is experimental and may change in future versions.
   *
   * @param t the formula to simplify
   * @return the simplified formula
   */
  Term simplify(const Term& t);

  /**
   * Assert a formula.
   *
   * SMT-LIB:
   *
   * \verbatim embed:rst:leading-asterisk
   * .. code:: smtlib
   *
   *     (assert <term>)
   * \endverbatim
   *
   * @param term the formula to assert
   */
  void assertFormula(const Term& term) const;

  /**
   * Check satisfiability.
   *
   * SMT-LIB:
   *
   * \verbatim embed:rst:leading-asterisk
   * .. code:: smtlib
   *
   *     (check-sat)
   * \endverbatim
   *
   * @return the result of the satisfiability check.
   */
  Result checkSat() const;

  /**
   * Check satisfiability assuming the given formula.
   *
   * SMT-LIB:
   *
   * \verbatim embed:rst:leading-asterisk
   * .. code:: smtlib
   *
   *     (check-sat-assuming ( <prop_literal> ))
   * \endverbatim
   *
   * @param assumption the formula to assume
   * @return the result of the satisfiability check.
   */
  Result checkSatAssuming(const Term& assumption) const;

  /**
   * Check satisfiability assuming the given formulas.
   *
   * SMT-LIB:
   *
   * \verbatim embed:rst:leading-asterisk
   * .. code:: smtlib
   *
   *     (check-sat-assuming ( <prop_literal>+ ))
   * \endverbatim
   *
   * @param assumptions the formulas to assume
   * @return the result of the satisfiability check.
   */
  Result checkSatAssuming(const std::vector<Term>& assumptions) const;

  /**
   * Create datatype sort.
   *
   * SMT-LIB:
   *
   * \verbatim embed:rst:leading-asterisk
   * .. code:: smtlib
   *
   *     (declare-datatype <symbol> <datatype_decl>)
   * \endverbatim
   *
   * @param symbol the name of the datatype sort
   * @param ctors the constructor declarations of the datatype sort
   * @return the datatype sort
   */
  Sort declareDatatype(const std::string& symbol,
                       const std::vector<DatatypeConstructorDecl>& ctors) const;

  /**
   * Declare n-ary function symbol.
   *
   * SMT-LIB:
   *
   * \verbatim embed:rst:leading-asterisk
   * .. code:: smtlib
   *
   *     (declare-fun <symbol> ( <sort>* ) <sort>)
   * \endverbatim
   *
   * @param symbol the name of the function
   * @param sorts the sorts of the parameters to this function
   * @param sort the sort of the return value of this function
   * @return the function
   */
  Term declareFun(const std::string& symbol,
                  const std::vector<Sort>& sorts,
                  const Sort& sort) const;

  /**
   * Declare uninterpreted sort.
   *
   * SMT-LIB:
   *
   * \verbatim embed:rst:leading-asterisk
   * .. code:: smtlib
   *
   *     (declare-sort <symbol> <numeral>)
   * \endverbatim
   *
   * @note This corresponds to mkUninterpretedSort(const std::string&) const if
   *       arity = 0, and to
   *       mkUninterpretedSortConstructorSort(const std::string&, size_t arity) const
   *       if arity > 0.
   *
   * @param symbol the name of the sort
   * @param arity the arity of the sort
   * @return the sort
   */
  Sort declareSort(const std::string& symbol, uint32_t arity) const;

  /**
   * Define n-ary function.
   *
   * SMT-LIB:
   *
   * \verbatim embed:rst:leading-asterisk
   * .. code:: smtlib
   *
   *     (define-fun <function_def>)
   * \endverbatim
   *
   * @param symbol the name of the function
   * @param bound_vars the parameters to this function
   * @param sort the sort of the return value of this function
   * @param term the function body
   * @param global determines whether this definition is global (i.e. persists
   *               when popping the context)
   * @return the function
   */
  Term defineFun(const std::string& symbol,
                 const std::vector<Term>& bound_vars,
                 const Sort& sort,
                 const Term& term,
                 bool global = false) const;

  /**
   * Define recursive function.
   *
   * SMT-LIB:
   *
   * \verbatim embed:rst:leading-asterisk
   * .. code:: smtlib
   *
   *     (define-fun-rec <function_def>)
   * \endverbatim
   *
   * @param symbol the name of the function
   * @param bound_vars the parameters to this function
   * @param sort the sort of the return value of this function
   * @param term the function body
   * @param global determines whether this definition is global (i.e. persists
   *               when popping the context)
   * @return the function
   */
  Term defineFunRec(const std::string& symbol,
                    const std::vector<Term>& bound_vars,
                    const Sort& sort,
                    const Term& term,
                    bool global = false) const;

  /**
   * Define recursive function.
   *
   * SMT-LIB:
   *
   * \verbatim embed:rst:leading-asterisk
   * .. code:: smtlib
   *
   *     (define-fun-rec <function_def>)
   * \endverbatim
   *
   * Create parameter 'fun' with mkConst().
   * @param fun the sorted function
   * @param bound_vars the parameters to this function
   * @param term the function body
   * @param global determines whether this definition is global (i.e. persists
   *               when popping the context)
   * @return the function
   */
  Term defineFunRec(const Term& fun,
                    const std::vector<Term>& bound_vars,
                    const Term& term,
                    bool global = false) const;

  /**
   * Define recursive functions.
   *
   * SMT-LIB:
   *
   * \verbatim embed:rst:leading-asterisk
   * .. code:: smtlib
   *
   *     (define-funs-rec
   *         ( <function_decl>_1 ... <function_decl>_n )
   *         ( <term>_1 ... <term>_n )
   *     )
   * \endverbatim
   *
   * Create elements of parameter 'funs' with mkConst().
   * @param funs the sorted functions
   * @param bound_vars the list of parameters to the functions
   * @param terms the list of function bodies of the functions
   * @param global determines whether this definition is global (i.e. persists
   *               when popping the context)
   */
  void defineFunsRec(const std::vector<Term>& funs,
                     const std::vector<std::vector<Term>>& bound_vars,
                     const std::vector<Term>& terms,
                     bool global = false) const;

  /**
   * Get the list of asserted formulas.
   *
   * SMT-LIB:
   *
   * \verbatim embed:rst:leading-asterisk
   * .. code:: smtlib
   *
   *     (get-assertions)
   * \endverbatim
   *
   * @return the list of asserted formulas
   */
  std::vector<Term> getAssertions() const;

  /**
   * Get info from the solver.
   *
   * SMT-LIB:
   *
   * \verbatim embed:rst:leading-asterisk
   * .. code:: smtlib
   *
   *     (get-info <info_flag>)
   * \endverbatim
   *
   * @return the info
   */
  std::string getInfo(const std::string& flag) const;

  /**
   * Get the value of a given option.
   *
   * SMT-LIB:
   *
   * \verbatim embed:rst:leading-asterisk
   * .. code:: smtlib
   *
   *     (get-option <keyword>)
   * \endverbatim
   *
   * @param option the option for which the value is queried
   * @return a string representation of the option value
   */
  std::string getOption(const std::string& option) const;

  /**
   * Get all option names that can be used with `setOption`, `getOption` and
   * `getOptionInfo`.
   * @return all option names
   */
  std::vector<std::string> getOptionNames() const;

  /**
   * Get some information about the given option. Check the `OptionInfo` class
   * for more details on which information is available.
   * @return information about the given option
   */
  OptionInfo getOptionInfo(const std::string& option) const;

  /**
   * Get the driver options, which provide access to options that can not be
   * communicated properly via getOption() and getOptionInfo().
   * @return a DriverOptions object.
   */
  DriverOptions getDriverOptions() const;

  /**
   * Get the set of unsat ("failed") assumptions.
   *
   * SMT-LIB:
   *
   * \verbatim embed:rst:leading-asterisk
   * .. code:: smtlib
   *
   *     (get-unsat-assumptions)
   *
   * Requires to enable option
   * :ref:`produce-unsat-assumptions <lbl-option-produce-unsat-assumptions>`.
   * \endverbatim
   *
   * @return the set of unsat assumptions.
   */
  std::vector<Term> getUnsatAssumptions() const;

  /**
   * Get the unsatisfiable core.
   *
   * SMT-LIB:
   *
   * \verbatim embed:rst:leading-asterisk
   * .. code:: smtlib
   *
   *     (get-unsat-core)
   *
   * Requires to enable option
   * :ref:`produce-unsat-cores <lbl-option-produce-unsat-cores>`.
   *
   * .. note::
   *   In contrast to SMT-LIB, the API does not distinguish between named and
   *   unnamed assertions when producing an unsatisfiable core. Additionally,
   *   the API allows this option to be called after a check with assumptions.
   *   A subset of those assumptions may be included in the unsatisfiable core
   *   returned by this method.
   * \endverbatim
   *
   * @return a set of terms representing the unsatisfiable core
   */
  std::vector<Term> getUnsatCore() const;

  /**
   * Get a difficulty estimate for an asserted formula. This method is
   * intended to be called immediately after any response to a checkSat.
   *
   * @warning This method is experimental and may change in future versions.
   *
   * @return a map from (a subset of) the input assertions to a real value that
   *         is an estimate of how difficult each assertion was to solve.
   *         Unmentioned assertions can be assumed to have zero difficulty.
   */
  std::map<Term, Term> getDifficulty() const;

  /**
   * Get the refutation proof
   *
   * SMT-LIB:
   *
   * \verbatim embed:rst:leading-asterisk
   * .. code:: smtlib
   *
   *     (get-proof)
   *
   * Requires to enable option
   * :ref:`produce-proofs <lbl-option-produce-proofs>`.
   * \endverbatim
   *
   * @warning This method is experimental and may change in future versions.
   *
   * @return a string representing the proof, according to the value of
   * proof-format-mode.
   */
  std::string getProof() const;

  /**
   * Get a list of learned literals that are entailed by the current set of
   * assertions.
   *
   * @warning This method is experimental and may change in future versions.
   *
   * @return a list of literals that were learned at top-level.
   */
  std::vector<Term> getLearnedLiterals() const;

  /**
   * Get the value of the given term in the current model.
   *
   * SMT-LIB:
   *
   * \verbatim embed:rst:leading-asterisk
   * .. code:: smtlib
   *
   *     (get-value ( <term> ))
   * \endverbatim
   *
   * @param term the term for which the value is queried
   * @return the value of the given term
   */
  Term getValue(const Term& term) const;

  /**
   * Get the values of the given terms in the current model.
   *
   * SMT-LIB:
   *
   * \verbatim embed:rst:leading-asterisk
   * .. code:: smtlib
   *
   *     (get-value ( <term>* ))
   * \endverbatim
   *
   * @param terms the terms for which the value is queried
   * @return the values of the given terms
   */
  std::vector<Term> getValue(const std::vector<Term>& terms) const;

  /**
   * Get the domain elements of uninterpreted sort s in the current model. The
   * current model interprets s as the finite sort whose domain elements are
   * given in the return value of this method.
   *
   * @param s The uninterpreted sort in question
   * @return the domain elements of s in the current model
   */
  std::vector<Term> getModelDomainElements(const Sort& s) const;

  /**
   * This returns false if the model value of free constant v was not essential
   * for showing the satisfiability of the last call to checkSat using the
   * current model. This method will only return false (for any v) if
   * option
   * \verbatim embed:rst:inline :ref:`model-cores <lbl-option-model-cores>`
   * \endverbatim has been set.
   *
   * @warning This method is experimental and may change in future versions.
   *
   * @param v The term in question
   * @return true if v is a model core symbol
   */
  bool isModelCoreSymbol(const Term& v) const;

  /**
   * Get the model
   *
   * SMT-LIB:
   *
   * \verbatim embed:rst:leading-asterisk
   * .. code:: smtlib
   *
   *     (get-model)
   *
   * Requires to enable option
   * :ref:`produce-models <lbl-option-produce-models>`.
   * \endverbatim
   *
   * @warning This method is experimental and may change in future versions.
   *
   * @param sorts The list of uninterpreted sorts that should be printed in the
   * model.
   * @param vars The list of free constants that should be printed in the
   * model. A subset of these may be printed based on isModelCoreSymbol.
   * @return a string representing the model.
   */
  std::string getModel(const std::vector<Sort>& sorts,
                       const std::vector<Term>& vars) const;

  /**
   * Do quantifier elimination.
   *
   * SMT-LIB:
   *
   * \verbatim embed:rst:leading-asterisk
   * .. code:: smtlib
   *
   *     (get-qe <q>)
   * \endverbatim
   *
   * @note Quantifier Elimination is is only complete for logics such as LRA,
   * LIA and BV.
   *
   * @warning This method is experimental and may change in future versions.
   *
   * @param q a quantified formula of the form
   *          @f$Q\bar{x}_1... Q\bar{x}_n. P( x_1...x_i, y_1...y_j)@f$
   *          where
   *          @f$Q\bar{x}@f$ is a set of quantified variables of the form
   *          @f$Q x_1...x_k@f$ and
   *          @f$P( x_1...x_i, y_1...y_j )@f$ is a quantifier-free formula
   * @return a formula @f$\phi@f$  such that, given the current set of formulas
   *         @f$A@f$ asserted to this solver:
   *         - @f$(A \wedge q)@f$ and @f$(A \wedge \phi)@f$ are equivalent
   *         - @f$\phi@f$ is quantifier-free formula containing only free
   *           variables in @f$y_1...y_n@f$.
   */
  Term getQuantifierElimination(const Term& q) const;

  /**
   * Do partial quantifier elimination, which can be used for incrementally
   * computing the result of a quantifier elimination.
   *
   * SMT-LIB:
   *
   * \verbatim embed:rst:leading-asterisk
   * .. code:: smtlib
   *
   *     (get-qe-disjunct <q>)
   * \endverbatim
   *
   * @note Quantifier Elimination is is only complete for logics such as LRA,
   * LIA and BV.
   *
   * @warning This method is experimental and may change in future versions.
   *
   * @param q a quantified formula of the form
   *          @f$Q\bar{x}_1... Q\bar{x}_n. P( x_1...x_i, y_1...y_j)@f$
   *          where
   *          @f$Q\bar{x}@f$ is a set of quantified variables of the form
   *          @f$Q x_1...x_k@f$ and
   *          @f$P( x_1...x_i, y_1...y_j )@f$ is a quantifier-free formula
   * @return a formula @f$\phi@f$ such that, given the current set of formulas
   *         @f$A@f$ asserted to this solver:
   *         - @f$(A \wedge q \implies A \wedge \phi)@f$ if @f$Q@f$ is
   *           @f$\forall@f$, and @f$(A \wedge \phi \implies A \wedge q)@f$ if
   *           @f$Q@f$ is @f$\exists@f$
   *         - @f$\phi@f$ is quantifier-free formula containing only free
   *           variables in @f$y_1...y_n@f$
   *         - If @f$Q@f$ is @f$\exists@f$, let @f$(A \wedge Q_n)@f$ be the
   *           formula
   *           @f$(A \wedge \neg (\phi \wedge Q_1) \wedge ... \wedge
   *           \neg (\phi \wedge Q_n))@f$
   *           where for each @f$i = 1...n@f$,
   *           formula @f$(\phi \wedge Q_i)@f$ is the result of calling
   *           Solver::getQuantifierEliminationDisjunct() for @f$q@f$ with the
   *           set of assertions @f$(A \wedge Q_{i-1})@f$.
   *           Similarly, if @f$Q@f$ is @f$\forall@f$, then let
   *           @f$(A \wedge Q_n)@f$ be
   *           @f$(A \wedge (\phi \wedge Q_1) \wedge ... \wedge (\phi \wedge
   *           Q_n))@f$
   *           where @f$(\phi \wedge Q_i)@f$ is the same as above.
   *           In either case, we have that @f$(\phi \wedge Q_j)@f$ will
   *           eventually be true or false, for some finite j.
   */
  Term getQuantifierEliminationDisjunct(const Term& q) const;

  /**
   * When using separation logic, this sets the location sort and the
   * datatype sort to the given ones. This method should be invoked exactly
   * once, before any separation logic constraints are provided.
   *
   * @warning This method is experimental and may change in future versions.
   *
   * @param locSort The location sort of the heap
   * @param dataSort The data sort of the heap
   */
  void declareSepHeap(const Sort& locSort, const Sort& dataSort) const;

  /**
   * When using separation logic, obtain the term for the heap.
   *
   * @warning This method is experimental and may change in future versions.
   *
   * @return The term for the heap
   */
  Term getValueSepHeap() const;

  /**
   * When using separation logic, obtain the term for nil.
   *
   * @warning This method is experimental and may change in future versions.
   *
   * @return The term for nil
   */
  Term getValueSepNil() const;

  /**
   * Declare a symbolic pool of terms with the given initial value.
   *
   * For details on how pools are used to specify instructions for quantifier
   * instantiation, see documentation for the #INST_POOL kind.
   *
   * SMT-LIB:
   *
   * \verbatim embed:rst:leading-asterisk
   * .. code:: smtlib
   *
   *     (declare-pool <symbol> <sort> ( <term>* ))
   * \endverbatim
   *
   * @warning This method is experimental and may change in future versions.
   *
   * @param symbol The name of the pool
   * @param sort The sort of the elements of the pool.
   * @param initValue The initial value of the pool
   * @return The pool symbol
   */
  Term declarePool(const std::string& symbol,
                   const Sort& sort,
                   const std::vector<Term>& initValue) const;
  /**
   * Pop (a) level(s) from the assertion stack.
   *
   * SMT-LIB:
   *
   * \verbatim embed:rst:leading-asterisk
   * .. code:: smtlib
   *
   *     (pop <numeral>)
   * \endverbatim
   *
   * @param nscopes the number of levels to pop
   */
  void pop(uint32_t nscopes = 1) const;

  /**
   * Get an interpolant
   *
   * SMT-LIB:
   *
   * \verbatim embed:rst:leading-asterisk
   * .. code:: smtlib
   *
   *     (get-interpolant <conj>)
   *
   * Requires option
   * :ref:`produce-interpolants <lbl-option-produce-interpolants>` to be set to
   * a mode different from `none`. \endverbatim
   *
   * @warning This method is experimental and may change in future versions.
   *
   * @param conj the conjecture term
   * @return a Term I such that A->I and I->B are valid, where A is the
   *        current set of assertions and B is given in the input by conj,
   *        or the null term if such a term cannot be found.
   */
  Term getInterpolant(const Term& conj) const;

  /**
   * Get an interpolant
   *
   * SMT-LIB:
   *
   * \verbatim embed:rst:leading-asterisk
   * .. code:: smtlib
   *
   *     (get-interpolant <conj> <grammar>)
   *
   * Requires option
   * :ref:`produce-interpolants <lbl-option-produce-interpolants>` to be set to
   * a mode different from `none`. \endverbatim
   *
   * @warning This method is experimental and may change in future versions.
   *
   * @param conj the conjecture term
   * @param grammar the grammar for the interpolant I
   * @return a Term I such that A->I and I->B are valid, where A is the
   *         current set of assertions and B is given in the input by conj,
   *         or the null term if such a term cannot be found.
   */
  Term getInterpolant(const Term& conj, Grammar& grammar) const;

  /**
   * Get the next interpolant. Can only be called immediately after a successful
   * call to get-interpolant or get-interpolant-next. Is guaranteed to produce a
   * syntactically different interpolant wrt the last returned interpolant if
   * successful.
   *
   * SMT-LIB:
   *
   * \verbatim embed:rst:leading-asterisk
   * .. code:: smtlib
   *
   *     (get-interpolant-next)
   *
   * Requires to enable incremental mode, and option
   * :ref:`produce-interpolants <lbl-option-produce-interpolants>` to be set to
   * a mode different from `none`. \endverbatim
   *
   * @warning This method is experimental and may change in future versions.
   *
   * @return a Term I such that A->I and I->B are valid, where A is the
   *         current set of assertions and B is given in the input by conj
   *         on the last call to getInterpolant.
   */
  Term getInterpolantNext() const;

  /**
   * Get an abduct.
   *
   * SMT-LIB:
   *
   * \verbatim embed:rst:leading-asterisk
   * .. code:: smtlib
   *
   *     (get-abduct <conj>)
   *
   * Requires to enable option
   * :ref:`produce-abducts <lbl-option-produce-abducts>`.
   * \endverbatim
   *
   * @warning This method is experimental and may change in future versions.
   *
   * @param conj the conjecture term
   * @return a term @f$C@f$ such that @f$(A \wedge C)@f$ is satisfiable,
   *         and @f$(A \wedge \neg B \wedge C)@f$ is unsatisfiable, where
   *         @f$A@f$ is the current set of assertions and @f$B@f$ is
   *         given in the input by ``conj``, or the null term if such a term
   *         cannot be found.
   */
  Term getAbduct(const Term& conj) const;

  /**
   * Get an abduct.
   *
   * SMT-LIB:
   *
   * \verbatim embed:rst:leading-asterisk
   * .. code:: smtlib
   *
   *     (get-abduct <conj> <grammar>)
   *
   * Requires to enable option
   * :ref:`produce-abducts <lbl-option-produce-abducts>`.
   * \endverbatim
   *
   * @warning This method is experimental and may change in future versions.
   *
   *
   * @param conj the conjecture term
   * @param grammar the grammar for the abduct @f$C@f$
   * @return a term C such that @f$(A \wedge C)@f$ is satisfiable, and
   *        @f$(A \wedge \neg B \wedge C)@f$ is unsatisfiable, where @f$A@f$ is
   *        the current set of assertions and @f$B@f$ is given in the input by
   *        ``conj``, or the null term if such a term cannot be found.
   */
  Term getAbduct(const Term& conj, Grammar& grammar) const;

  /**
   * Get the next abduct. Can only be called immediately after a successful
   * call to get-abduct or get-abduct-next. Is guaranteed to produce a
   * syntactically different abduct wrt the last returned abduct if successful.
   *
   * SMT-LIB:
   *
   * \verbatim embed:rst:leading-asterisk
   * .. code:: smtlib
   *
   *     (get-abduct-next)
   *
   * Requires to enable incremental mode, and option
   * :ref:`produce-abducts <lbl-option-produce-abducts>`.
   * \endverbatim
   *
   * @warning This method is experimental and may change in future versions.
   *
   * @return a term C such that @f$(A \wedge C)@f$ is satisfiable, and
   *        @f$(A \wedge \neg B \wedge C)@f$ is unsatisfiable, where @f$A@f$ is
   *        the current set of assertions and @f$B@f$ is given in the input by
   *        the last call to getAbduct, or the null term if such a term cannot
   *        be found.
   */
  Term getAbductNext() const;

  /**
   * Block the current model. Can be called only if immediately preceded by a
   * SAT or INVALID query.
   *
   * SMT-LIB:
   *
   * \verbatim embed:rst:leading-asterisk
   * .. code:: smtlib
   *
   *     (block-model)
   *
   * Requires enabling option
   * :ref:`produce-models <lbl-option-produce-models>`
   * and setting option
   * :ref:`block-models <lbl-option-block-models>`
   * to a mode other than ``none``.
   * \endverbatim
   *
   * @warning This method is experimental and may change in future versions.
   *
   * @param mode The mode to use for blocking
   */
  void blockModel(modes::BlockModelsMode mode) const;

  /**
   * Block the current model values of (at least) the values in terms. Can be
   * called only if immediately preceded by a SAT or NOT_ENTAILED query.
   *
   * SMT-LIB:
   *
   * \verbatim embed:rst:leading-asterisk
   * .. code:: smtlib
   *
   *     (block-model-values ( <terms>+ ))
   *
   * Requires enabling option
   * :ref:`produce-models <lbl-option-produce-models>`.
   * \endverbatim
   *
   * @warning This method is experimental and may change in future versions.
   */
  void blockModelValues(const std::vector<Term>& terms) const;

  /**
   * @warning This method is experimental and may change in future versions.
   *
   * @return a string that contains information about all instantiations made by
   * the quantifiers module.
   */
  std::string getInstantiations() const;

  /**
   * Push (a) level(s) to the assertion stack.
   *
   * SMT-LIB:
   *
   * \verbatim embed:rst:leading-asterisk
   * .. code:: smtlib
   *
   *     (push <numeral>)
   * \endverbatim
   *
   * @param nscopes the number of levels to push
   */
  void push(uint32_t nscopes = 1) const;

  /**
   * Remove all assertions.
   *
   * SMT-LIB:
   *
   * \verbatim embed:rst:leading-asterisk
   * .. code:: smtlib
   *
   *     (reset-assertions)
   * \endverbatim
   *
   */
  void resetAssertions() const;

  /**
   * Set info.
   *
   * SMT-LIB:
   *
   * \verbatim embed:rst:leading-asterisk
   * .. code:: smtlib
   *
   *     (set-info <attribute>)
   * \endverbatim
   *
   * @param keyword the info flag
   * @param value the value of the info flag
   */
  void setInfo(const std::string& keyword, const std::string& value) const;

  /**
   * Set logic.
   *
   * SMT-LIB:
   *
   * \verbatim embed:rst:leading-asterisk
   * .. code:: smtlib
   *
   *     (set-logic <symbol>)
   * \endverbatim
   *
   * @param logic the logic to set
   */
  void setLogic(const std::string& logic) const;

  /**
   * Set option.
   *
   * SMT-LIB:
   *
   * \verbatim embed:rst:leading-asterisk
   * .. code:: smtlib
   *
   *     (set-option :<option> <value>)
   * \endverbatim
   *
   * @param option the option name
   * @param value the option value
   */
  void setOption(const std::string& option, const std::string& value) const;

  /**
   * Append \p symbol to the current list of universal variables.
   *
   * SyGuS v2:
   *
   * \verbatim embed:rst:leading-asterisk
   * .. code:: smtlib
   *
   *     (declare-var <symbol> <sort>)
   * \endverbatim
   *
   * @param sort the sort of the universal variable
   * @param symbol the name of the universal variable
   * @return the universal variable
   */
  Term declareSygusVar(const std::string& symbol, const Sort& sort) const;

  /**
   * Create a Sygus grammar. The first non-terminal is treated as the starting
   * non-terminal, so the order of non-terminals matters.
   *
   * @param boundVars the parameters to corresponding synth-fun/synth-inv
   * @param ntSymbols the pre-declaration of the non-terminal symbols
   * @return the grammar
   */
  Grammar mkSygusGrammar(const std::vector<Term>& boundVars,
                         const std::vector<Term>& ntSymbols) const;

  /**
   * Synthesize n-ary function.
   *
   * SyGuS v2:
   *
   * \verbatim embed:rst:leading-asterisk
   * .. code:: smtlib
   *
   *     (synth-fun <symbol> ( <boundVars>* ) <sort>)
   * \endverbatim
   *
   * @param symbol the name of the function
   * @param boundVars the parameters to this function
   * @param sort the sort of the return value of this function
   * @return the function
   */
  Term synthFun(const std::string& symbol,
                const std::vector<Term>& boundVars,
                const Sort& sort) const;

  /**
   * Synthesize n-ary function following specified syntactic constraints.
   *
   * SyGuS v2:
   *
   * \verbatim embed:rst:leading-asterisk
   * .. code:: smtlib
   *
   *     (synth-fun <symbol> ( <boundVars>* ) <sort> <grammar>)
   * \endverbatim
   *
   * @param symbol the name of the function
   * @param boundVars the parameters to this function
   * @param sort the sort of the return value of this function
   * @param grammar the syntactic constraints
   * @return the function
   */
  Term synthFun(const std::string& symbol,
                const std::vector<Term>& boundVars,
                Sort sort,
                Grammar& grammar) const;

  /**
   * Synthesize invariant.
   *
   * SyGuS v2:
   *
   * \verbatim embed:rst:leading-asterisk
   * .. code:: smtlib
   *
   *     (synth-inv <symbol> ( <boundVars>* ))
   * \endverbatim
   *
   * @param symbol the name of the invariant
   * @param boundVars the parameters to this invariant
   * @return the invariant
   */
  Term synthInv(const std::string& symbol,
                const std::vector<Term>& boundVars) const;

  /**
   * Synthesize invariant following specified syntactic constraints.
   *
   * SyGuS v2:
   *
   * \verbatim embed:rst:leading-asterisk
   * .. code:: smtlib
   *
   *     (synth-inv <symbol> ( <boundVars>* ) <grammar>)
   * \endverbatim
   *
   * @param symbol the name of the invariant
   * @param boundVars the parameters to this invariant
   * @param grammar the syntactic constraints
   * @return the invariant
   */
  Term synthInv(const std::string& symbol,
                const std::vector<Term>& boundVars,
                Grammar& grammar) const;

  /**
   * Add a forumla to the set of Sygus constraints.
   *
   * SyGuS v2:
   *
   * \verbatim embed:rst:leading-asterisk
   * .. code:: smtlib
   *
   *     (constraint <term>)
   * \endverbatim
   *
   * @param term the formula to add as a constraint
   */
  void addSygusConstraint(const Term& term) const;

  /**
   * Add a forumla to the set of Sygus assumptions.
   *
   * SyGuS v2:
   *
   * \verbatim embed:rst:leading-asterisk
   * .. code:: smtlib
   *
   *     (assume <term>)
   * \endverbatim
   *
   * @param term the formula to add as an assumption
   */
  void addSygusAssume(const Term& term) const;

  /**
   * Add a set of Sygus constraints to the current state that correspond to an
   * invariant synthesis problem.
   *
   * SyGuS v2:
   *
   * \verbatim embed:rst:leading-asterisk
   * .. code:: smtlib
   *
   *     (inv-constraint <inv> <pre> <trans> <post>)
   * \endverbatim
   *
   * @param inv the function-to-synthesize
   * @param pre the pre-condition
   * @param trans the transition relation
   * @param post the post-condition
   */
  void addSygusInvConstraint(Term inv, Term pre, Term trans, Term post) const;

  /**
   * Try to find a solution for the synthesis conjecture corresponding to the
   * current list of functions-to-synthesize, universal variables and
   * constraints.
   *
   * SyGuS v2:
   *
   * \verbatim embed:rst:leading-asterisk
   * .. code:: smtlib
   *
   *     (check-synth)
   * \endverbatim
   *
   * @return the result of the check, which is "solution" if the check found a
   *         solution in which case solutions are available via
   *         getSynthSolutions, "no solution" if it was determined there is no
   *         solution, or "unknown" otherwise.
   */
  SynthResult checkSynth() const;

  /**
   * Try to find a next solution for the synthesis conjecture corresponding to
   * the current list of functions-to-synthesize, universal variables and
   * constraints. Must be called immediately after a successful call to
   * check-synth or check-synth-next. Requires incremental mode.
   *
   * SyGuS v2:
   *
   * \verbatim embed:rst:leading-asterisk
   * .. code:: smtlib
   *
   *     (check-synth-next)
   * \endverbatim
   *
   * @return the result of the check, which is "solution" if the check found a
   *         solution in which case solutions are available via
   *         getSynthSolutions, "no solution" if it was determined there is no
   *         solution, or "unknown" otherwise.
   */
  SynthResult checkSynthNext() const;

  /**
   * Get the synthesis solution of the given term. This method should be called
   * immediately after the solver answers unsat for sygus input.
   * @param term the term for which the synthesis solution is queried
   * @return the synthesis solution of the given term
   */
  Term getSynthSolution(Term term) const;

  /**
   * Get the synthesis solutions of the given terms. This method should be
   * called immediately after the solver answers unsat for sygus input.
   * @param terms the terms for which the synthesis solutions is queried
   * @return the synthesis solutions of the given terms
   */
  std::vector<Term> getSynthSolutions(const std::vector<Term>& terms) const;

  /**
   * Get a snapshot of the current state of the statistic values of this
   * solver. The returned object is completely decoupled from the solver and
   * will not change when the solver is used again.
   * @return A snapshot of the current state of the statistic values
   */
  Statistics getStatistics() const;

  /**
   * Determione the output stream for the given tag is enabled. Tags can be
   * enabled with the `output` option (and `-o <tag>` on the command line).
   * Raises an exception when an invalid tag is given.
   * @return True if the given tag is enabled
   */
  bool isOutputOn(const std::string& tag) const;

  /**
   * Get an output stream for the given tag. Tags can be enabled with the
   * `output` option (and `-o <tag>` on the command line). Raises an exception
   * when an invalid tag is given.
   * @return The output stream
   */
  std::ostream& getOutput(const std::string& tag) const;

 private:
  /** @return the node manager of this solver */
  internal::NodeManager* getNodeManager(void) const;
  /** Reset the API statistics */
  void resetStatistics();

  /**
   * Print the statistics to the given file descriptor, suitable for usage in
   * signal handlers.
   */
  void printStatisticsSafe(int fd) const;

  /** Helper to check for API misuse in mkOp functions. */
  void checkMkTerm(Kind kind, uint32_t nchildren) const;
  /** Helper for creating operators. */
  template <typename T>
  Op mkOpHelper(Kind kind, const T& t) const;
  /** Helper for mk-functions that call d_nodeMgr->mkConst(). */
  template <typename T>
  Term mkValHelper(const T& t) const;
  /** Helper for making rational values. */
  Term mkRationalValHelper(const internal::Rational& r,
                           bool isInt = true) const;
  /** Helper for mkReal functions that take a string as argument. */
  Term mkRealOrIntegerFromStrHelper(const std::string& s,
                                    bool isInt = true) const;
  /** Helper for mkBitVector functions that take a string as argument. */
  Term mkBVFromStrHelper(const std::string& s, uint32_t base) const;
  /**
   * Helper for mkBitVector functions that take a string and a size as
   * arguments.
   */
  Term mkBVFromStrHelper(uint32_t size,
                         const std::string& s,
                         uint32_t base) const;
  /** Helper for mkBitVector functions that take an integer as argument. */
  Term mkBVFromIntHelper(uint32_t size, uint64_t val) const;
  /** Helper for functions that create tuple sorts. */
  Sort mkTupleSortHelper(const std::vector<Sort>& sorts) const;
  /** Helper for mkTerm functions that create Term from a Kind */
  Term mkTermFromKind(Kind kind) const;
  /** Helper for mkChar functions that take a string as argument. */
  Term mkCharFromStrHelper(const std::string& s) const;
  /** Get value helper, which accounts for subtyping */
  Term getValueHelper(const Term& term) const;

  /**
   * Helper function that ensures that a given term is of sort real (as opposed
   * to being of sort integer).
   * @param t a term of sort integer or real
   * @return a term of sort real
   */
  Term ensureRealSort(const Term& t) const;

  /**
   * Create n-ary term of given kind. This handles the cases of left/right
   * associative operators, chainable operators, and cases when the number of
   * children exceeds the maximum arity for the kind.
   * @param kind the kind of the term
   * @param children the children of the term
   * @return the Term
   */
  Term mkTermHelper(Kind kind, const std::vector<Term>& children) const;

  /**
   * Create n-ary term of given kind from a given operator.
   * @param op the operator
   * @param children the children of the term
   * @return the Term
   */
  Term mkTermHelper(const Op& op, const std::vector<Term>& children) const;

  /**
   * Create a vector of datatype sorts, using unresolved sorts.
   * @param dtypedecls the datatype declarations from which the sort is created
   * @param unresolvedSorts the list of unresolved sorts
   * @return the datatype sorts
   */
  std::vector<Sort> mkDatatypeSortsInternal(
      const std::vector<DatatypeDecl>& dtypedecls,
      const std::set<Sort>& unresolvedSorts) const;

  /**
   * Synthesize n-ary function following specified syntactic constraints.
   *
   * SMT-LIB:
   *
   * \verbatim embed:rst:leading-asterisk
   * .. code:: smtlib
   *
   *     (synth-fun <symbol> ( <boundVars>* ) <sort> <grammar>?)
   * \endverbatim
   *
   * @param symbol the name of the function
   * @param boundVars the parameters to this function
   * @param sort the sort of the return value of this function
   * @param isInv determines whether this is synth-fun or synth-inv
   * @param grammar the syntactic constraints
   * @return the function
   */
  Term synthFunHelper(const std::string& symbol,
                      const std::vector<Term>& boundVars,
                      const Sort& sort,
                      bool isInv = false,
                      Grammar* grammar = nullptr) const;

  /** Check whether string s is a valid decimal integer. */
  bool isValidInteger(const std::string& s) const;

  /**
   * If needed, convert this term to a given sort.
   * 
   * The sort of the term must be convertible into the target sort.
   * Currently only Int to Real conversions are supported.
   *
   * @param t the term
   * @param s the target sort
   * @return the term wrapped into a sort conversion if needed
   */
  Term ensureTermSort(const Term& t, const Sort& s) const;

  /**
   * Check that the given term is a valid closed term, which can be used as an
   * argument to, e.g., assert, get-value, block-model-values, etc.
   *
   * @param t The term to check
   */
  void ensureWellFormedTerm(const Term& t) const;
  /** Vector version of above. */
  void ensureWellFormedTerms(const std::vector<Term>& ts) const;

  /** Increment the term stats counter. */
  void increment_term_stats(Kind kind) const;
  /** Increment the vars stats (if 'is_var') or consts stats counter. */
  void increment_vars_consts_stats(const Sort& sort, bool is_var) const;

  /** Keep a copy of the original option settings (for resets). */
  std::unique_ptr<internal::Options> d_originalOptions;
  /** The node manager of this solver. */
  internal::NodeManager* d_nodeMgr;
  /** The statistics collected on the Api level. */
  std::unique_ptr<APIStatistics> d_stats;
  /** The SMT engine of this solver. */
  std::unique_ptr<internal::SolverEngine> d_slv;
  /** The random number generator of this solver. */
  std::unique_ptr<internal::Random> d_rng;
};

}  // namespace cvc5

#endif<|MERGE_RESOLUTION|>--- conflicted
+++ resolved
@@ -3703,20 +3703,8 @@
    * \endverbatim
    *
    * @param sort the sort of the constant
-<<<<<<< HEAD
-   * @param symbol the name of the constant
+   * @param symbol the name of the constant (optional)
    * @return the constant
-   */
-  Term mkConst(const Sort& sort, const std::string& symbol) const;
-  /**
-   * Create a free constant with a default symbol name.
-   *
-   * @param sort the sort of the constant
-   * @return the constant
-=======
-   * @param symbol the name of the constant (optional)
-   * @return the first-order constant
->>>>>>> 5982baed
    */
   Term mkConst(const Sort& sort,
                const std::optional<std::string>& symbol = std::nullopt) const;
