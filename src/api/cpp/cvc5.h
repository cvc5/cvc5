--- conflicted
+++ resolved
@@ -59,31 +59,23 @@
 /* Exception                                                                  */
 /* -------------------------------------------------------------------------- */
 
-<<<<<<< HEAD
-class CVC4_EXPORT CVC5ApiException : public std::exception
-{
- public:
-  CVC5ApiException(const std::string& str) : d_msg(str) {}
-  CVC5ApiException(const std::stringstream& stream) : d_msg(stream.str()) {}
-  std::string getMessage() const { return d_msg; }
-=======
 /**
  * Base class for all API exceptions.
  * If thrown, all API objects may be in an unsafe state.
  */
-class CVC4_EXPORT CVC4ApiException : public std::exception
+class CVC4_EXPORT CVC5ApiException : public std::exception
 {
  public:
   /**
    * Construct with message from a string.
    * @param str The error message.
    */
-  CVC4ApiException(const std::string& str) : d_msg(str) {}
+  CVC5ApiException(const std::string& str) : d_msg(str) {}
   /**
    * Construct with message from a string stream.
    * @param stream The error message.
    */
-  CVC4ApiException(const std::stringstream& stream) : d_msg(stream.str()) {}
+  CVC5ApiException(const std::stringstream& stream) : d_msg(stream.str()) {}
   /**
    * Retrieve the message from this exception.
    * @return The error message.
@@ -93,7 +85,6 @@
    * Retrieve the message as a C-style array.
    * @return The error message.
    */
->>>>>>> 6d79f73a
   const char* what() const noexcept override { return d_msg.c_str(); }
 
  private:
@@ -101,33 +92,24 @@
   std::string d_msg;
 };
 
-<<<<<<< HEAD
-class CVC4_EXPORT CVC5ApiRecoverableException : public CVC5ApiException
-{
- public:
-  CVC5ApiRecoverableException(const std::string& str) : CVC5ApiException(str) {}
-  CVC5ApiRecoverableException(const std::stringstream& stream)
-      : CVC5ApiException(stream.str())
-=======
 /**
  * A recoverable API exception.
  * If thrown, API objects can still be used.
  */
-class CVC4_EXPORT CVC4ApiRecoverableException : public CVC4ApiException
+class CVC4_EXPORT CVC5ApiRecoverableException : public CVC5ApiException
 {
  public:
   /**
    * Construct with message from a string.
    * @param str The error message.
    */
-  CVC4ApiRecoverableException(const std::string& str) : CVC4ApiException(str) {}
+  CVC5ApiRecoverableException(const std::string& str) : CVC5ApiException(str) {}
   /**
    * Construct with message from a string stream.
    * @param stream The error message.
    */
-  CVC4ApiRecoverableException(const std::stringstream& stream)
-      : CVC4ApiException(stream.str())
->>>>>>> 6d79f73a
+  CVC5ApiRecoverableException(const std::stringstream& stream)
+      : CVC5ApiException(stream.str())
   {
   }
 };
@@ -2291,16 +2273,12 @@
 /* Rounding Mode for Floating-Points                                          */
 /* -------------------------------------------------------------------------- */
 
-<<<<<<< HEAD
-/*!
- * A cvc5 floating point rounding mode.
-=======
 /**
  * Rounding modes for floating-point numbers.
  *
  * For many floating-point operations, infinitely precise results may not be
- * representable with the number of available bits. Thus, the results are rounded in
- * a certain way to one of the representable floating-point numbers.
+ * representable with the number of available bits. Thus, the results are
+ * rounded in a certain way to one of the representable floating-point numbers.
  *
  * \verbatim embed:rst:leading-asterisk
  * These rounding modes directly follow the SMT-LIB theory for floating-point
@@ -2308,7 +2286,6 @@
  * The rounding modes are specified in Sections 4.3.1 and 4.3.2 of the IEEE
  * Standard 754.
  * \endverbatim
->>>>>>> 6d79f73a
  */
 enum CVC4_EXPORT RoundingMode
 {
