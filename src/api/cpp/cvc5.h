/******************************************************************************
 * Top contributors (to current version):
 *   Aina Niemetz, Andrew Reynolds, Abdalrhman Mohamed
 *
 * This file is part of the cvc5 project.
 *
 * Copyright (c) 2009-2021 by the authors listed in the file AUTHORS
 * in the top-level source directory and their institutional affiliations.
 * All rights reserved.  See the file COPYING in the top-level source
 * directory for licensing information.
 * ****************************************************************************
 *
 * The cvc5 C++ API.
 */

#include "cvc5_export.h"

#ifndef CVC5__API__CVC5_H
#define CVC5__API__CVC5_H

#include <map>
#include <memory>
#include <optional>
#include <set>
#include <sstream>
#include <string>
#include <unordered_map>
#include <unordered_set>
#include <variant>
#include <vector>

#include "api/cpp/cvc5_kind.h"
#include "api/cpp/cvc5_types.h"

namespace cvc5 {

#ifndef DOXYGEN_SKIP
template <bool ref_count>
class NodeTemplate;
typedef NodeTemplate<true> Node;
#endif

class Command;
class DType;
class DTypeConstructor;
class DTypeSelector;
class NodeManager;
class SolverEngine;
class TypeNode;
class Options;
class Random;
class Rational;
class Result;
class SynthResult;
class StatisticsRegistry;

namespace main {
class CommandExecutor;
}

namespace api {

class Solver;
class Statistics;
struct APIStatistics;
class Term;

/* -------------------------------------------------------------------------- */
/* Exception                                                                  */
/* -------------------------------------------------------------------------- */

/**
 * Base class for all API exceptions.
 * If thrown, all API objects may be in an unsafe state.
 */
class CVC5_EXPORT CVC5ApiException : public std::exception
{
 public:
  /**
   * Construct with message from a string.
   * @param str The error message.
   */
  CVC5ApiException(const std::string& str) : d_msg(str) {}
  /**
   * Construct with message from a string stream.
   * @param stream The error message.
   */
  CVC5ApiException(const std::stringstream& stream) : d_msg(stream.str()) {}
  /**
   * Retrieve the message from this exception.
   * @return The error message.
   */
  const std::string& getMessage() const { return d_msg; }
  /**
   * Retrieve the message as a C-style array.
   * @return The error message.
   */
  const char* what() const noexcept override { return d_msg.c_str(); }

 private:
  /** The stored error message. */
  std::string d_msg;
};

/**
 * A recoverable API exception.
 * If thrown, API objects can still be used.
 */
class CVC5_EXPORT CVC5ApiRecoverableException : public CVC5ApiException
{
 public:
  /**
   * Construct with message from a string.
   * @param str The error message.
   */
  CVC5ApiRecoverableException(const std::string& str) : CVC5ApiException(str) {}
  /**
   * Construct with message from a string stream.
   * @param stream The error message.
   */
  CVC5ApiRecoverableException(const std::stringstream& stream)
      : CVC5ApiException(stream.str())
  {
  }
};

/**
 * Exception for unsupported command arguments.
 * If thrown, API objects can still be used.
 */
class CVC5_EXPORT CVC5ApiUnsupportedException : public CVC5ApiRecoverableException
{
 public:
  /**
   * Construct with message from a string.
   * @param str The error message.
   */
  CVC5ApiUnsupportedException(const std::string& str)
      : CVC5ApiRecoverableException(str)
  {
  }
  /**
   * Construct with message from a string stream.
   * @param stream The error message.
   */
  CVC5ApiUnsupportedException(const std::stringstream& stream)
      : CVC5ApiRecoverableException(stream.str())
  {
  }
};

/**
 * An option-related API exception.
 * If thrown, API objects can still be used.
 */
class CVC5_EXPORT CVC5ApiOptionException : public CVC5ApiRecoverableException
{
 public:
  /**
   * Construct with message from a string.
   * @param str The error message.
   */
  CVC5ApiOptionException(const std::string& str)
      : CVC5ApiRecoverableException(str)
  {
  }
  /**
   * Construct with message from a string stream.
   * @param stream The error message.
   */
  CVC5ApiOptionException(const std::stringstream& stream)
      : CVC5ApiRecoverableException(stream.str())
  {
  }
};

/* -------------------------------------------------------------------------- */
/* Result                                                                     */
/* -------------------------------------------------------------------------- */

/**
 * Encapsulation of a three-valued solver result, with explanations.
 */
class CVC5_EXPORT Result
{
  friend class Solver;

 public:
  enum UnknownExplanation
  {
    REQUIRES_FULL_CHECK,
    INCOMPLETE,
    TIMEOUT,
    RESOURCEOUT,
    MEMOUT,
    INTERRUPTED,
    NO_STATUS,
    UNSUPPORTED,
    OTHER,
    UNKNOWN_REASON
  };

  /** Constructor. */
  Result();

  /**
   * Return true if Result is empty, i.e., a nullary Result, and not an actual
   * result returned from a checkSat() (and friends) query.
   */
  bool isNull() const;

  /**
   * Return true if query was a satisfiable checkSat() or checkSatAssuming()
   * query.
   */
  bool isSat() const;

  /**
   * Return true if query was an unsatisfiable checkSat() or
   * checkSatAssuming() query.
   */
  bool isUnsat() const;

  /**
   * Return true if query was a checkSat() or checkSatAssuming() query and
   * cvc5 was not able to determine (un)satisfiability.
   */
  bool isUnknown() const;

  /**
   * Operator overloading for equality of two results.
   * @param r the result to compare to for equality
   * @return true if the results are equal
   */
  bool operator==(const Result& r) const;

  /**
   * Operator overloading for disequality of two results.
   * @param r the result to compare to for disequality
   * @return true if the results are disequal
   */
  bool operator!=(const Result& r) const;

  /**
   * @return an explanation for an unknown query result.
   */
  UnknownExplanation getUnknownExplanation() const;

  /**
   * @return a string representation of this result.
   */
  std::string toString() const;

 private:
  /**
   * Constructor.
   * @param r the internal result that is to be wrapped by this result
   * @return the Result
   */
  Result(const cvc5::Result& r);

  /**
   * The internal result wrapped by this result.
   *
   * @note This is a ``std::shared_ptr`` rather than a ``std::unique_ptr``
   *       since ``cvc5::Result`` is not ref counted.
   */
  std::shared_ptr<cvc5::Result> d_result;
};

/**
 * Serialize a Result to given stream.
 * @param out the output stream
 * @param r the result to be serialized to the given output stream
 * @return the output stream
 */
std::ostream& operator<<(std::ostream& out, const Result& r) CVC5_EXPORT;

/**
 * Serialize an UnknownExplanation to given stream.
 * @param out the output stream
 * @param e the explanation to be serialized to the given output stream
 * @return the output stream
 */
std::ostream& operator<<(std::ostream& out,
                         enum Result::UnknownExplanation e) CVC5_EXPORT;

/* -------------------------------------------------------------------------- */
/* Result                                                                     */
/* -------------------------------------------------------------------------- */

/**
 * Encapsulation of a solver synth result.
 *
 * This is the return value of the API methods:
 *   - Solver::checkSynth()
 *   - Solver::checkSynthNext()
 *
 * which we call synthesis queries.  This class indicates whether the
 * synthesis query has a solution, has no solution, or is unknown.
 */
class CVC5_EXPORT SynthResult
{
  friend class Solver;

 public:
  /** Constructor. */
  SynthResult();

  /**
   * @return true if SynthResult is null, i.e., not a SynthResult returned
   * from a synthesis query.
   */
  bool isNull() const;

  /**
   * @return true if the synthesis query has a solution.
   */
  bool hasSolution() const;

  /**
   * @return true if the synthesis query has no solution. In this case, it
   * was determined that there was no solution.
   */
  bool hasNoSolution() const;

  /**
   * @return true if the result of the synthesis query could not be determined.
   */
  bool isUnknown() const;

  /**
   * @return a string representation of this synthesis result.
   */
  std::string toString() const;

 private:
  /**
   * Constructor.
   * @param r the internal synth result that is to be wrapped by this synth
   *          result
   * @return the SynthResult
   */
  SynthResult(const cvc5::SynthResult& r);
  /**
   * The internal result wrapped by this result.
   *
   * @note This is a `std::shared_ptr` rather than a `std::unique_ptr`
   *       since `cvc5::SynthResult` is not ref counted.
   */
  std::shared_ptr<cvc5::SynthResult> d_result;
};

/**
 * Serialize a SynthResult to given stream.
 * @param out the output stream
 * @param r the result to be serialized to the given output stream
 * @return the output stream
 */
std::ostream& operator<<(std::ostream& out, const SynthResult& r) CVC5_EXPORT;

/* -------------------------------------------------------------------------- */
/* Sort                                                                       */
/* -------------------------------------------------------------------------- */

class Datatype;

/**
 * The sort of a cvc5 term.
 */
class CVC5_EXPORT Sort
{
  friend class cvc5::Command;
  friend class DatatypeConstructor;
  friend class DatatypeConstructorDecl;
  friend class DatatypeSelector;
  friend class DatatypeDecl;
  friend class Datatype;
  friend class Op;
  friend class Solver;
  friend class Grammar;
  friend struct std::hash<Sort>;
  friend class Term;

 public:
  /**
   * Constructor.
   */
  Sort();

  /**
   * Destructor.
   */
  ~Sort();

  /**
   * Comparison for structural equality.
   * @param s the sort to compare to
   * @return true if the sorts are equal
   */
  bool operator==(const Sort& s) const;

  /**
   * Comparison for structural disequality.
   * @param s the sort to compare to
   * @return true if the sorts are not equal
   */
  bool operator!=(const Sort& s) const;

  /**
   * Comparison for ordering on sorts.
   * @param s the sort to compare to
   * @return true if this sort is less than s
   */
  bool operator<(const Sort& s) const;

  /**
   * Comparison for ordering on sorts.
   * @param s the sort to compare to
   * @return true if this sort is greater than s
   */
  bool operator>(const Sort& s) const;

  /**
   * Comparison for ordering on sorts.
   * @param s the sort to compare to
   * @return true if this sort is less than or equal to s
   */
  bool operator<=(const Sort& s) const;

  /**
   * Comparison for ordering on sorts.
   * @param s the sort to compare to
   * @return true if this sort is greater than or equal to s
   */
  bool operator>=(const Sort& s) const;

  /**
   * @return true if the sort has a symbol.
   */
  bool hasSymbol() const;

  /**
   * Asserts hasSymbol().
   * @return the raw symbol of the sort.
   */
  std::string getSymbol() const;

  /**
   * @return true if this Sort is a null sort.
   */
  bool isNull() const;

  /**
   * Is this a Boolean sort?
   * @return true if the sort is the Boolean sort
   */
  bool isBoolean() const;

  /**
   * Is this a integer sort?
   * @return true if the sort is the integer sort
   */
  bool isInteger() const;

  /**
   * Is this a real sort?
   * @return true if the sort is the real sort
   */
  bool isReal() const;

  /**
   * Is this a string sort?
   * @return true if the sort is the string sort
   */
  bool isString() const;

  /**
   * Is this a regexp sort?
   * @return true if the sort is the regexp sort
   */
  bool isRegExp() const;

  /**
   * Is this a rounding mode sort?
   * @return true if the sort is the rounding mode sort
   */
  bool isRoundingMode() const;

  /**
   * Is this a bit-vector sort?
   * @return true if the sort is a bit-vector sort
   */
  bool isBitVector() const;

  /**
   * Is this a floating-point sort?
   * @return true if the sort is a floating-point sort
   */
  bool isFloatingPoint() const;

  /**
   * Is this a datatype sort?
   * @return true if the sort is a datatype sort
   */
  bool isDatatype() const;

  /**
   * Is this a constructor sort?
   * @return true if the sort is a constructor sort
   */
  bool isConstructor() const;

  /**
   * Is this a selector sort?
   * @return true if the sort is a selector sort
   */
  bool isSelector() const;

  /**
   * Is this a tester sort?
   * @return true if the sort is a tester sort
   */
  bool isTester() const;
  /**
   * Is this a datatype updater sort?
   * @return true if the sort is a datatype updater sort
   */
  bool isUpdater() const;
  /**
   * Is this a function sort?
   * @return true if the sort is a function sort
   */
  bool isFunction() const;

  /**
   * Is this a predicate sort?
   * That is, is this a function sort mapping to Boolean? All predicate
   * sorts are also function sorts.
   * @return true if the sort is a predicate sort
   */
  bool isPredicate() const;

  /**
   * Is this a tuple sort?
   * @return true if the sort is a tuple sort
   */
  bool isTuple() const;

  /**
   * Is this a record sort?
   * @return true if the sort is a record sort
   */
  bool isRecord() const;

  /**
   * Is this an array sort?
   * @return true if the sort is an array sort
   */
  bool isArray() const;

  /**
   * Is this a Set sort?
   * @return true if the sort is a Set sort
   */
  bool isSet() const;

  /**
   * Is this a Bag sort?
   * @return true if the sort is a Bag sort
   */
  bool isBag() const;

  /**
   * Is this a Sequence sort?
   * @return true if the sort is a Sequence sort
   */
  bool isSequence() const;

  /**
   * Is this an uninterpreted sort?
   * @return true if this is an uninterpreted sort
   */
  bool isUninterpretedSort() const;

  /**
   * Is this an uninterpreted sort constructor kind?
   *
   * An uninterpreted sort constructor has arity > 0 and can be instantiated to
   * construct uninterpreted sorts with given sort parameters.
   *
   * @return true if this is a sort constructor kind
   */
  bool isUninterpretedSortConstructor() const;

  /**
   * @return the underlying datatype of a datatype sort
   */
  Datatype getDatatype() const;

  /**
   * Instantiate a parameterized datatype sort or uninterpreted sort
   * constructor sort.
   *
   * Create sorts parameter with Solver::mkParamSort().
   *
   * @param params the list of sort parameters to instantiate with
   */
  Sort instantiate(const std::vector<Sort>& params) const;

  /**
   * Substitution of Sorts.
   * @param sort the subsort to be substituted within this sort.
   * @param replacement the sort replacing the substituted subsort.
   *
   * Note that this replacement is applied during a pre-order traversal and
   * only once to the sort. It is not run until fix point.
   *
   * For example,
   * (Array A B).substitute({A, C}, {(Array C D), (Array A B)}) will
   * return (Array (Array C D) B).
   */
  Sort substitute(const Sort& sort, const Sort& replacement) const;

  /**
   * Simultaneous substitution of Sorts.
   * @param sorts the subsorts to be substituted within this sort.
   * @param replacements the sort replacing the substituted subsorts.
   *
   * Note that this replacement is applied during a pre-order traversal and
   * only once to the sort. It is not run until fix point. In the case that
   * sorts contains duplicates, the replacement earliest in the vector takes
   * priority.
   */
  Sort substitute(const std::vector<Sort>& sorts,
                  const std::vector<Sort>& replacements) const;

  /**
   * Output a string representation of this sort to a given stream.
   * @param out the output stream
   */
  void toStream(std::ostream& out) const;

  /**
   * @return a string representation of this sort
   */
  std::string toString() const;

  /* Constructor sort ------------------------------------------------------- */

  /**
   * @return the arity of a constructor sort
   */
  size_t getConstructorArity() const;

  /**
   * @return the domain sorts of a constructor sort
   */
  std::vector<Sort> getConstructorDomainSorts() const;

  /**
   * @return the codomain sort of a constructor sort
   */
  Sort getConstructorCodomainSort() const;

  /* Selector sort ------------------------------------------------------- */

  /**
   * @return the domain sort of a selector sort
   */
  Sort getSelectorDomainSort() const;

  /**
   * @return the codomain sort of a selector sort
   */
  Sort getSelectorCodomainSort() const;

  /* Tester sort ------------------------------------------------------- */

  /**
   * @return the domain sort of a tester sort
   */
  Sort getTesterDomainSort() const;

  /**
   * @return the codomain sort of a tester sort, which is the Boolean sort
   *
   * @note We mainly need this for the symbol table, which doesn't have
   *       access to the solver object.
   */
  Sort getTesterCodomainSort() const;

  /* Function sort ------------------------------------------------------- */

  /**
   * @return the arity of a function sort
   */
  size_t getFunctionArity() const;

  /**
   * @return the domain sorts of a function sort
   */
  std::vector<Sort> getFunctionDomainSorts() const;

  /**
   * @return the codomain sort of a function sort
   */
  Sort getFunctionCodomainSort() const;

  /* Array sort ---------------------------------------------------------- */

  /**
   * @return the array index sort of an array sort
   */
  Sort getArrayIndexSort() const;

  /**
   * @return the array element sort of an array sort
   */
  Sort getArrayElementSort() const;

  /* Set sort ------------------------------------------------------------ */

  /**
   * @return the element sort of a set sort
   */
  Sort getSetElementSort() const;

  /* Bag sort ------------------------------------------------------------ */

  /**
   * @return the element sort of a bag sort
   */
  Sort getBagElementSort() const;

  /* Sequence sort ------------------------------------------------------- */

  /**
   * @return the element sort of a sequence sort
   */
  Sort getSequenceElementSort() const;

  /* Uninterpreted sort -------------------------------------------------- */

  /**
   * @return the name of an uninterpreted sort
   */
  std::string getUninterpretedSortName() const;

  /**
   * @return true if an uninterpreted sort is parameterized
   */
  bool isUninterpretedSortParameterized() const;

  /**
   * @return the parameter sorts of an uninterpreted sort
   */
  std::vector<Sort> getUninterpretedSortParamSorts() const;

  /* Sort constructor sort ----------------------------------------------- */

  /**
   * @return the arity of an uninterpreted sort constructor sort
   */
  size_t getUninterpretedSortConstructorArity() const;

  /* Bit-vector sort ----------------------------------------------------- */

  /**
   * @return the bit-width of the bit-vector sort
   */
  uint32_t getBitVectorSize() const;

  /* Floating-point sort ------------------------------------------------- */

  /**
   * @return the bit-width of the exponent of the floating-point sort
   */
  uint32_t getFloatingPointExponentSize() const;

  /**
   * @return the width of the significand of the floating-point sort
   */
  uint32_t getFloatingPointSignificandSize() const;

  /* Datatype sort ------------------------------------------------------- */

  /**
   *
   * Return the parameters of a parametric datatype sort. If this sort is a
   * non-instantiated parametric datatype, this returns the parameter sorts of
   * the underlying datatype. If this sort is an instantiated parametric
   * datatype, then this returns the sort parameters that were used to
   * construct the sort via Sort::instantiate().
   *
   * @return the parameter sorts of a parametric datatype sort.
   */
  std::vector<Sort> getDatatypeParamSorts() const;

  /**
   * @return the arity of a datatype sort
   */
  size_t getDatatypeArity() const;

  /* Tuple sort ---------------------------------------------------------- */

  /**
   * @return the length of a tuple sort
   */
  size_t getTupleLength() const;

  /**
   * @return the element sorts of a tuple sort
   */
  std::vector<Sort> getTupleSorts() const;

 private:
  /** @return the internal wrapped TypeNode of this sort. */
  const cvc5::TypeNode& getTypeNode(void) const;

  /** Helper to convert a set of Sorts to internal TypeNodes. */
  std::set<TypeNode> static sortSetToTypeNodes(const std::set<Sort>& sorts);
  /** Helper to convert a vector of Sorts to internal TypeNodes. */
  std::vector<TypeNode> static sortVectorToTypeNodes(
      const std::vector<Sort>& sorts);
  /** Helper to convert a vector of internal TypeNodes to Sorts. */
  std::vector<Sort> static typeNodeVectorToSorts(
      const Solver* slv, const std::vector<TypeNode>& types);

  /**
   * Constructor.
   * @param slv the associated solver object
   * @param t the internal type that is to be wrapped by this sort
   * @return the Sort
   */
  Sort(const Solver* slv, const cvc5::TypeNode& t);

  /**
   * Helper for isNull checks. This prevents calling an API function with
   * CVC5_API_CHECK_NOT_NULL
   */
  bool isNullHelper() const;

  /**
   * The associated solver object.
   */
  const Solver* d_solver;

  /**
   * The internal type wrapped by this sort.
   *
   * @note This is a ``std::shared_ptr`` rather than a ``std::unique_ptr`` to
   *       avoid overhead due to memory allocation (``cvc5::Type`` is already
   *       ref counted, so this could be a ``std::unique_ptr`` instead).
   */
  std::shared_ptr<cvc5::TypeNode> d_type;
};

/**
 * Serialize a sort to given stream.
 * @param out the output stream
 * @param s the sort to be serialized to the given output stream
 * @return the output stream
 */
std::ostream& operator<<(std::ostream& out, const Sort& s) CVC5_EXPORT;

}  // namespace api
}  // namespace cvc5

namespace std {

/**
 * Hash function for Sorts.
 */
template <>
struct CVC5_EXPORT hash<cvc5::api::Sort>
{
  size_t operator()(const cvc5::api::Sort& s) const;
};

}  // namespace std

namespace cvc5::api {

/* -------------------------------------------------------------------------- */
/* Op                                                                     */
/* -------------------------------------------------------------------------- */

class Term;

/**
 * A cvc5 operator.
 * An operator is a term that represents certain operators, instantiated
 * with its required parameters, e.g., a term of kind BITVECTOR_EXTRACT.
 */
class CVC5_EXPORT Op
{
  friend class Solver;
  friend class Term;
  friend struct std::hash<Op>;

 public:
  /**
   * Constructor.
   */
  Op();

  /**
   * Destructor.
   */
  ~Op();

  /**
   * Syntactic equality operator.
   * Return true if both operators are syntactically identical.
   * Both operators must belong to the same solver object.
   * @param t the operator to compare to for equality
   * @return true if the operators are equal
   */
  bool operator==(const Op& t) const;

  /**
   * Syntactic disequality operator.
   * Return true if both operators differ syntactically.
   * Both terms must belong to the same solver object.
   * @param t the operator to compare to for disequality
   * @return true if operators are disequal
   */
  bool operator!=(const Op& t) const;

  /**
   * @return the kind of this operator
   */
  Kind getKind() const;

  /**
   * @return true if this operator is a null term
   */
  bool isNull() const;

  /**
   * @return true iff this operator is indexed
   */
  bool isIndexed() const;

  /**
   * @return the number of indices of this op
   */
  size_t getNumIndices() const;

  /**
   * Get the index at position i.
   * @param i the position of the index to return
   * @return the index at position i
   */
  Term operator[](size_t i) const;

  /**
   * @return a string representation of this operator
   */
  std::string toString() const;

 private:
  /**
   * Constructor for a single kind (non-indexed operator).
   * @param slv the associated solver object
   * @param k the kind of this Op
   */
  Op(const Solver* slv, const Kind k);

  /**
   * Constructor.
   * @param slv the associated solver object
   * @param k the kind of this Op
   * @param n the internal node that is to be wrapped by this term
   * @return the Term
   */
  Op(const Solver* slv, const Kind k, const cvc5::Node& n);

  /**
   * Helper for isNull checks. This prevents calling an API function with
   * CVC5_API_CHECK_NOT_NULL
   */
  bool isNullHelper() const;

  /**
   * @note An indexed operator has a non-null internal node (``d_node``).
   *
   * @note We use a helper method to avoid having API functions call other API
   *       functions (we need to call this internally).
   *
   * @return true iff this Op is indexed
   */
  bool isIndexedHelper() const;

  /**
   * Helper for getNumIndices
   * @return the number of indices of this op
   */
  size_t getNumIndicesHelper() const;

  /**
   * Helper for operator[](size_t index).
   * @param index position of the index. Should be less than getNumIndicesHelper().
   * @return the index at position index
   */
  Term getIndexHelper(size_t index) const;

  /**
   * The associated solver object.
   */
  const Solver* d_solver;

  /** The kind of this operator. */
  Kind d_kind;

  /**
   * The internal node wrapped by this operator.
   *
   * @note This is a ``std::shared_ptr`` rather than a ``std::unique_ptr`` to
   *       avoid overhead due to memory allocation (``cvc5::Node`` is already
   *       ref counted, so this could be a ``std::unique_ptr`` instead).
   */
  std::shared_ptr<cvc5::Node> d_node;
};

/**
 * Serialize an operator to given stream.
 * @param out the output stream
 * @param t the operator to be serialized to the given output stream
 * @return the output stream
 */
std::ostream& operator<<(std::ostream& out, const Op& t) CVC5_EXPORT;

}  // namespace cvc5::api

namespace std {
/**
 * Hash function for Ops.
 */
template <>
struct CVC5_EXPORT hash<cvc5::api::Op>
{
  size_t operator()(const cvc5::api::Op& t) const;
};
}  // namespace std

namespace cvc5::api {
/* -------------------------------------------------------------------------- */
/* Term                                                                       */
/* -------------------------------------------------------------------------- */

/**
 * A cvc5 Term.
 */
class CVC5_EXPORT Term
{
  friend class cvc5::Command;
  friend class Datatype;
  friend class DatatypeConstructor;
  friend class DatatypeSelector;
  friend class Solver;
  friend class Grammar;
  friend class SynthResult;
  friend struct std::hash<Term>;

 public:
  /**
   * Constructor for a null term.
   */
  Term();

  /**
   * Destructor.
   */
  ~Term();

  /**
   * Syntactic equality operator.
   * Return true if both terms are syntactically identical.
   * Both terms must belong to the same solver object.
   * @param t the term to compare to for equality
   * @return true if the terms are equal
   */
  bool operator==(const Term& t) const;

  /**
   * Syntactic disequality operator.
   * Return true if both terms differ syntactically.
   * Both terms must belong to the same solver object.
   * @param t the term to compare to for disequality
   * @return true if terms are disequal
   */
  bool operator!=(const Term& t) const;

  /**
   * Comparison for ordering on terms by their id.
   * @param t the term to compare to
   * @return true if this term is less than t
   */
  bool operator<(const Term& t) const;

  /**
   * Comparison for ordering on terms by their id.
   * @param t the term to compare to
   * @return true if this term is greater than t
   */
  bool operator>(const Term& t) const;

  /**
   * Comparison for ordering on terms by their id.
   * @param t the term to compare to
   * @return true if this term is less than or equal to t
   */
  bool operator<=(const Term& t) const;

  /**
   * Comparison for ordering on terms by their id.
   * @param t the term to compare to
   * @return true if this term is greater than or equal to t
   */
  bool operator>=(const Term& t) const;

  /** @return the number of children of this term  */
  size_t getNumChildren() const;

  /**
   * Get the child term at a given index.
   * @param index the index of the child term to return
   * @return the child term with the given index
   */
  Term operator[](size_t index) const;

  /**
   * @return the id of this term
   */
  uint64_t getId() const;

  /**
   * @return the kind of this term
   */
  Kind getKind() const;

  /**
   * @return the sort of this term
   */
  Sort getSort() const;

  /**
   * @return the result of replacing 'term' by 'replacement' in this term.
   *
   * Note that this replacement is applied during a pre-order traversal and
   * only once to the term. It is not run until fix point.
   */
  Term substitute(const Term& term, const Term& replacement) const;

  /**
   * @return the result of simultaneously replacing 'terms' by 'replacements'
   * in this term
   *
   * Note that this replacement is applied during a pre-order traversal and
   * only once to the term. It is not run until fix point. In the case that
   * terms contains duplicates, the replacement earliest in the vector takes
   * priority. For example, calling substitute on f(x,y) with
   *   terms = { x, z }, replacements = { g(z), w }
   * results in the term f(g(z),y).
   */
  Term substitute(const std::vector<Term>& terms,
                  const std::vector<Term>& replacements) const;

  /**
   * @return true iff this term has an operator
   */
  bool hasOp() const;

  /**
   * @note This is safe to call when hasOp() returns true.
   *
   * @return the Op used to create this term
   */
  Op getOp() const;

  /**
   * @return true if the term has a symbol.
   */
  bool hasSymbol() const;

  /**
   * Asserts hasSymbol().
   * @return the raw symbol of the term.
   */
  std::string getSymbol() const;

  /**
   * @return true if this Term is a null term
   */
  bool isNull() const;

  /**
   * Boolean negation.
   * @return the Boolean negation of this term
   */
  Term notTerm() const;

  /**
   * Boolean and.
   * @param t a Boolean term
   * @return the conjunction of this term and the given term
   */
  Term andTerm(const Term& t) const;

  /**
   * Boolean or.
   * @param t a Boolean term
   * @return the disjunction of this term and the given term
   */
  Term orTerm(const Term& t) const;

  /**
   * Boolean exclusive or.
   * @param t a Boolean term
   * @return the exclusive disjunction of this term and the given term
   */
  Term xorTerm(const Term& t) const;

  /**
   * Equality.
   * @param t a Boolean term
   * @return the Boolean equivalence of this term and the given term
   */
  Term eqTerm(const Term& t) const;

  /**
   * Boolean implication.
   * @param t a Boolean term
   * @return the implication of this term and the given term
   */
  Term impTerm(const Term& t) const;

  /**
   * If-then-else with this term as the Boolean condition.
   * @param then_t the 'then' term
   * @param else_t the 'else' term
   * @return the if-then-else term with this term as the Boolean condition
   */
  Term iteTerm(const Term& then_t, const Term& else_t) const;

  /**
   * @return a string representation of this term
   */
  std::string toString() const;

  /**
   * Iterator for the children of a Term.
   * @note This treats uninterpreted functions as Term just like any other term
   *       for example, the term ``f(x, y)`` will have Kind ``APPLY_UF`` and
   *       three children: ``f``, ``x``, and ``y``
   */
  class CVC5_EXPORT const_iterator
  {
    friend class Term;

   public:
    /* The following types are required by trait std::iterator_traits */

    /** Iterator tag */
    using iterator_category = std::forward_iterator_tag;

    /** The type of the item */
    using value_type = Term;

    /** The pointer type of the item */
    using pointer = const Term*;

    /** The reference type of the item */
    using reference = const Term&;

    /** The type returned when two iterators are subtracted */
    using difference_type = std::ptrdiff_t;

    /* End of std::iterator_traits required types */

    /**
     * Null Constructor.
     */
    const_iterator();

    /**
     * Constructor
     * @param slv the associated solver object
     * @param e a ``std::shared pointer`` to the node that we're iterating over
     * @param p the position of the iterator (e.g. which child it's on)
     */
    const_iterator(const Solver* slv,
                   const std::shared_ptr<cvc5::Node>& e,
                   uint32_t p);

    /**
     * Copy constructor.
     */
    const_iterator(const const_iterator& it);

    /**
     * Assignment operator.
     * @param it the iterator to assign to
     * @return the reference to the iterator after assignment
     */
    const_iterator& operator=(const const_iterator& it);

    /**
     * Equality operator.
     * @param it the iterator to compare to for equality
     * @return true if the iterators are equal
     */
    bool operator==(const const_iterator& it) const;

    /**
     * Disequality operator.
     * @param it the iterator to compare to for disequality
     * @return true if the iterators are disequal
     */
    bool operator!=(const const_iterator& it) const;

    /**
     * Increment operator (prefix).
     * @return a reference to the iterator after incrementing by one
     */
    const_iterator& operator++();

    /**
     * Increment operator (postfix).
     * @return a reference to the iterator after incrementing by one
     */
    const_iterator operator++(int);

    /**
     * Dereference operator.
     * @return the term this iterator points to
     */
    Term operator*() const;

   private:
    /**
     * The associated solver object.
     */
    const Solver* d_solver;
    /** The original node to be iterated over. */
    std::shared_ptr<cvc5::Node> d_origNode;
    /** Keeps track of the iteration position. */
    uint32_t d_pos;
  };

  /**
   * @return an iterator to the first child of this Term
   */
  const_iterator begin() const;

  /**
   * @return an iterator to one-off-the-last child of this Term
   */
  const_iterator end() const;

  /**
   * Get integer or real value sign. Must be called on integer or real values,
   * or otherwise an exception is thrown.
   * @return 0 if this term is zero, -1 if this term is a negative real or
   * integer value, 1 if this term is a positive real or integer value.
   */
  int32_t getRealOrIntegerValueSign() const;
  /**
   * @return true if the term is an integer value that fits within int32_t.
   */
  bool isInt32Value() const;
  /**
   * Asserts isInt32Value().
   * @return the integer term as a int32_t.
   */
  int32_t getInt32Value() const;
  /**
   * @return true if the term is an integer value that fits within uint32_t.
   */
  bool isUInt32Value() const;
  /**
   * Asserts isUInt32Value().
   * @return the integer term as a uint32_t.
   */
  uint32_t getUInt32Value() const;
  /**
   * @return true if the term is an integer value that fits within int64_t.
   */
  bool isInt64Value() const;
  /**
   * Asserts isInt64Value().
   * @return the integer term as a int64_t.
   */
  int64_t getInt64Value() const;
  /**
   * @return true if the term is an integer value that fits within uint64_t.
   */
  bool isUInt64Value() const;
  /**
   * Asserts isUInt64Value().
   * @return the integer term as a uint64_t.
   */
  uint64_t getUInt64Value() const;
  /**
   * @return true if the term is an integer value.
   */
  bool isIntegerValue() const;
  /**
   * Asserts isIntegerValue().
   * @return the integer term in (decimal) string representation.
   */
  std::string getIntegerValue() const;

  /**
   * @return true if the term is a string value.
   */
  bool isStringValue() const;
  /**
   * Asserts isStringValue().
   * @note This method is not to be confused with toString(), which returns
   *       some string representation of the term, whatever data it may hold.
   * @return the string term as a native string value.
   */
  std::wstring getStringValue() const;

  /**
   * @return true if the term is a rational value whose numerator and
   * denominator fit within int32_t and uint32_t, respectively.
   */
  bool isReal32Value() const;
  /**
   * Asserts isReal32Value().
   * @return the representation of a rational value as a pair of its numerator
   * and denominator.
   */
  std::pair<int32_t, uint32_t> getReal32Value() const;
  /**
   * @return true if the term is a rational value whose numerator and
   * denominator fit within int64_t and uint64_t, respectively.
   */
  bool isReal64Value() const;
  /**
   * Asserts isReal64Value().
   * @return the representation of a rational value as a pair of its numerator
   * and denominator.
   */
  std::pair<int64_t, uint64_t> getReal64Value() const;
  /**
   * @note A term of kind PI is not considered to be a real value.
   * @return true if the term is a rational value.
   */
  bool isRealValue() const;
  /**
   * Asserts isRealValue().
   * @return the representation of a rational value as a (rational) string.
   */
  std::string getRealValue() const;

  /**
   * @return true if the term is a constant array.
   */
  bool isConstArray() const;
  /**
   * Asserts isConstArray().
   * @return the base (element stored at all indices) of a constant array
   */
  Term getConstArrayBase() const;

  /**
   * @return true if the term is a Boolean value.
   */
  bool isBooleanValue() const;
  /**
   * Asserts isBooleanValue().
   * @return the representation of a Boolean value as a native Boolean value.
   */
  bool getBooleanValue() const;

  /**
   * @return true if the term is a bit-vector value.
   */
  bool isBitVectorValue() const;
  /**
   * Asserts isBitVectorValue().
   * @return the representation of a bit-vector value in string representation.
   * Supported bases are 2 (bit string), 10 (decimal string) or 16 (hexadecimal
   * string).
   */
  std::string getBitVectorValue(uint32_t base = 2) const;

  /**
   * @return true if the term is an abstract value.
   */
  bool isUninterpretedSortValue() const;
  /**
   * Asserts isUninterpretedSortValue().
   * @return the representation of an uninterpreted sort value as a string.
   */
  std::string getUninterpretedSortValue() const;

  /**
   * @return true if the term is a tuple value.
   */
  bool isTupleValue() const;
  /**
   * Asserts isTupleValue().
   * @return the representation of a tuple value as a vector of terms.
   */
  std::vector<Term> getTupleValue() const;

  /**
   * @return true if the term is the floating-point value for positive zero.
   */
  bool isFloatingPointPosZero() const;
  /**
   * @return true if the term is the floating-point value for negative zero.
   */
  bool isFloatingPointNegZero() const;
  /**
   * @return true if the term is the floating-point value for positive
   * infinity.
   */
  bool isFloatingPointPosInf() const;
  /**
   * @return true if the term is the floating-point value for negative
   * infinity.
   */
  bool isFloatingPointNegInf() const;
  /**
   * @return true if the term is the floating-point value for not a number.
   */
  bool isFloatingPointNaN() const;
  /**
   * @return true if the term is a floating-point value.
   */
  bool isFloatingPointValue() const;
  /**
   * Asserts isFloatingPointValue().
   * @return the representation of a floating-point value as a tuple of the
   * exponent width, the significand width and a bit-vector value.
   */
  std::tuple<uint32_t, uint32_t, Term> getFloatingPointValue() const;

  /**
   * @return true if the term is a set value.
   *
   * A term is a set value if it is considered to be a (canonical) constant set
   * value.  A canonical set value is one whose AST is:
   *
   * \verbatim embed:rst:leading-asterisk
   * .. code:: smtlib
   *
   *     (union (singleton c1) ... (union (singleton c_{n-1}) (singleton c_n))))
   * \endverbatim
   *
   * where @f$c_1 ... c_n@f$ are values ordered by id such that
   * @f$c_1 > ... > c_n@f$ (see @ref Term::operator>(const Term&) const).
   *
   * @note A universe set term (kind `SET_UNIVERSE`) is not considered to be
   *       a set value.
   */
  bool isSetValue() const;
  /**
   * Asserts isSetValue().
   * @return the representation of a set value as a set of terms.
   */
  std::set<Term> getSetValue() const;

  /**
   * @return true if the term is a sequence value.
   */
  bool isSequenceValue() const;
  /**
   * Asserts isSequenceValue().
   * @note It is usually necessary for sequences to call Solver::simplify()
   *       to turn a sequence that is constructed by, e.g., concatenation of
   *       unit sequences, into a sequence value.
   * @return the representation of a sequence value as a vector of terms.
   */
  std::vector<Term> getSequenceValue() const;

 protected:
  /**
   * The associated solver object.
   */
  const Solver* d_solver;

 private:
  /** Helper to convert a vector of Terms to internal Nodes. */
  std::vector<Node> static termVectorToNodes(const std::vector<Term>& terms);
  /** Helper to convert a vector of internal Nodes to Terms. */
  std::vector<Term> static nodeVectorToTerms(const Solver* slv,
                                             const std::vector<Node>& nodes);

  /** Helper method to collect all elements of a set. */
  static void collectSet(std::set<Term>& set,
                         const cvc5::Node& node,
                         const Solver* slv);
  /** Helper method to collect all elements of a sequence. */
  static void collectSequence(std::vector<Term>& seq,
                              const cvc5::Node& node,
                              const Solver* slv);

  /**
   * Constructor.
   * @param slv the associated solver object
   * @param n the internal node that is to be wrapped by this term
   * @return the Term
   */
  Term(const Solver* slv, const cvc5::Node& n);

  /** @return the internal wrapped Node of this term. */
  const cvc5::Node& getNode(void) const;

  /**
   * Helper for isNull checks. This prevents calling an API function with
   * CVC5_API_CHECK_NOT_NULL
   */
  bool isNullHelper() const;

  /**
   * Helper function that returns the kind of the term, which takes into
   * account special cases of the conversion for internal to external kinds.
   * @return the kind of this term
   */
  Kind getKindHelper() const;

  /**
   * @return true if the current term is a constant integer that is casted into
   * real using the operator CAST_TO_REAL, and returns false otherwise
   */
  bool isCastedReal() const;
  /**
   * The internal node wrapped by this term.
   * @note This is a ``std::shared_ptr`` rather than a ``std::unique_ptr`` to
   *       avoid overhead due to memory allocation (``cvc5::Node`` is already
   *       ref counted, so this could be a ``std::unique_ptr`` instead).
   */
  std::shared_ptr<cvc5::Node> d_node;
};

/**
 * Serialize a term to given stream.
 * @param out the output stream
 * @param t the term to be serialized to the given output stream
 * @return the output stream
 */
std::ostream& operator<<(std::ostream& out, const Term& t) CVC5_EXPORT;

/**
 * Serialize a vector of terms to given stream.
 * @param out the output stream
 * @param vector the vector of terms to be serialized to the given stream
 * @return the output stream
 */
std::ostream& operator<<(std::ostream& out,
                         const std::vector<Term>& vector) CVC5_EXPORT;

/**
 * Serialize a set of terms to the given stream.
 * @param out the output stream
 * @param set the set of terms to be serialized to the given stream
 * @return the output stream
 */
std::ostream& operator<<(std::ostream& out,
                         const std::set<Term>& set) CVC5_EXPORT;

/**
 * Serialize an unordered_set of terms to the given stream.
 *
 * @param out the output stream
 * @param unordered_set the set of terms to be serialized to the given stream
 * @return the output stream
 */
std::ostream& operator<<(std::ostream& out,
                         const std::unordered_set<Term>& unordered_set)
    CVC5_EXPORT;

/**
 * Serialize a map of terms to the given stream.
 *
 * @param out the output stream
 * @param map the map of terms to be serialized to the given stream
 * @return the output stream
 */
template <typename V>
std::ostream& operator<<(std::ostream& out,
                         const std::map<Term, V>& map) CVC5_EXPORT;

/**
 * Serialize an unordered_map of terms to the given stream.
 *
 * @param out the output stream
 * @param unordered_map the map of terms to be serialized to the given stream
 * @return the output stream
 */
template <typename V>
std::ostream& operator<<(std::ostream& out,
                         const std::unordered_map<Term, V>& unordered_map)
    CVC5_EXPORT;

}  // namespace cvc5::api

namespace std {
/**
 * Hash function for Terms.
 */
template <>
struct CVC5_EXPORT hash<cvc5::api::Term>
{
  size_t operator()(const cvc5::api::Term& t) const;
};
}  // namespace std

namespace cvc5::api {

/* -------------------------------------------------------------------------- */
/* Datatypes                                                                  */
/* -------------------------------------------------------------------------- */

class DatatypeConstructorIterator;
class DatatypeIterator;

/**
 * A cvc5 datatype constructor declaration.
 */
class CVC5_EXPORT DatatypeConstructorDecl
{
  friend class DatatypeDecl;
  friend class Solver;

 public:
  /** Constructor.  */
  DatatypeConstructorDecl();

  /**
   * Destructor.
   */
  ~DatatypeConstructorDecl();

  /**
   * Add datatype selector declaration.
   * @param name the name of the datatype selector declaration to add
   * @param sort the codomain sort of the datatype selector declaration to add
   */
  void addSelector(const std::string& name, const Sort& sort);
  /**
   * Add datatype selector declaration whose codomain type is the datatype
   * itself.
   * @param name the name of the datatype selector declaration to add
   */
  void addSelectorSelf(const std::string& name);

  /**
   * @return true if this DatatypeConstructorDecl is a null declaration.
   */
  bool isNull() const;

  /**
   * @return a string representation of this datatype constructor declaration
   */
  std::string toString() const;

 private:
  /**
   * Constructor.
   * @param slv the associated solver object
   * @param name the name of the datatype constructor
   * @return the DatatypeConstructorDecl
   */
  DatatypeConstructorDecl(const Solver* slv, const std::string& name);

  /**
   * Helper for isNull checks. This prevents calling an API function with
   * CVC5_API_CHECK_NOT_NULL
   */
  bool isNullHelper() const;

  /**
   * Is the underlying constructor resolved (i.e. has it been used to declare
   * a datatype already)?
   */
  bool isResolved() const;

  /**
   * The associated solver object.
   */
  const Solver* d_solver;

  /**
   * The internal (intermediate) datatype constructor wrapped by this
   * datatype constructor declaration.
   * @note This is a ``std::shared_ptr`` rather than a ``std::unique_ptr``
   *       since ``cvc5::DTypeConstructor`` is not ref counted.
   */
  std::shared_ptr<cvc5::DTypeConstructor> d_ctor;
};

class Solver;

/**
 * A cvc5 datatype declaration.
 */
class CVC5_EXPORT DatatypeDecl
{
  friend class DatatypeConstructorArg;
  friend class Solver;
  friend class Grammar;

 public:
  /** Constructor.  */
  DatatypeDecl();

  /**
   * Destructor.
   */
  ~DatatypeDecl();

  /**
   * Add datatype constructor declaration.
   * @param ctor the datatype constructor declaration to add
   */
  void addConstructor(const DatatypeConstructorDecl& ctor);

  /** Get the number of constructors (so far) for this Datatype declaration. */
  size_t getNumConstructors() const;

  /** Is this Datatype declaration parametric? */
  bool isParametric() const;

  /**
   * @return true if this DatatypeDecl is a null object
   */
  bool isNull() const;

  /**
   * @return a string representation of this datatype declaration
   */
  std::string toString() const;

  /** @return the name of this datatype declaration. */
  std::string getName() const;

 private:
  /**
   * Constructor.
   * @param slv the associated solver object
   * @param name the name of the datatype
   * @param isCoDatatype true if a codatatype is to be constructed
   * @return the DatatypeDecl
   */
  DatatypeDecl(const Solver* slv,
               const std::string& name,
               bool isCoDatatype = false);

  /**
   * Constructor for parameterized datatype declaration.
   * Create sorts parameter with Solver::mkParamSort().
   * @param slv the associated solver object
   * @param name the name of the datatype
   * @param param the sort parameter
   * @param isCoDatatype true if a codatatype is to be constructed
   */
  DatatypeDecl(const Solver* slv,
               const std::string& name,
               const Sort& param,
               bool isCoDatatype = false);

  /**
   * Constructor for parameterized datatype declaration.
   * Create sorts parameter with Solver::mkParamSort().
   * @param slv the associated solver object
   * @param name the name of the datatype
   * @param params a list of sort parameters
   * @param isCoDatatype true if a codatatype is to be constructed
   */
  DatatypeDecl(const Solver* slv,
               const std::string& name,
               const std::vector<Sort>& params,
               bool isCoDatatype = false);

  /** @return the internal wrapped Dtype of this datatype declaration. */
  cvc5::DType& getDatatype(void) const;

  /**
   * Helper for isNull checks. This prevents calling an API function with
   * CVC5_API_CHECK_NOT_NULL
   */
  bool isNullHelper() const;

  /**
   * The associated solver object.
   */
  const Solver* d_solver;

  /**
   * The internal (intermediate) datatype wrapped by this datatype
   * declaration.
   * @note This is a ``std::shared_ptr`` rather than a ``std::unique_ptr``
   *       since ``cvc5::DType`` is not ref counted.
   */
  std::shared_ptr<cvc5::DType> d_dtype;
};

/**
 * A cvc5 datatype selector.
 */
class CVC5_EXPORT DatatypeSelector
{
  friend class Datatype;
  friend class DatatypeConstructor;
  friend class Solver;

 public:
  /**
   * Constructor.
   */
  DatatypeSelector();

  /**
   * Destructor.
   */
  ~DatatypeSelector();

  /** @return the name of this Datatype selector. */
  std::string getName() const;

  /**
   * Get the selector operator of this datatype selector.
   * @return the selector term
   */
  Term getSelectorTerm() const;

  /**
   * Get the updater operator of this datatype selector.
   * @return the updater term
   */
  Term getUpdaterTerm() const;

  /** @return the codomain sort of this selector. */
  Sort getCodomainSort() const;

  /**
   * @return true if this DatatypeSelector is a null object
   */
  bool isNull() const;

  /**
   * @return a string representation of this datatype selector
   */
  std::string toString() const;

 private:
  /**
   * Constructor.
   * @param slv the associated solver object
   * @param stor the internal datatype selector to be wrapped
   * @return the DatatypeSelector
   */
  DatatypeSelector(const Solver* slv, const cvc5::DTypeSelector& stor);

  /**
   * Helper for isNull checks. This prevents calling an API function with
   * CVC5_API_CHECK_NOT_NULL
   */
  bool isNullHelper() const;

  /**
   * The associated solver object.
   */
  const Solver* d_solver;

  /**
   * The internal datatype selector wrapped by this datatype selector.
   * @note This is a ``std::shared_ptr`` rather than a ``std::unique_ptr``
   *       since ``cvc5::DType`` is not ref counted.
   */
  std::shared_ptr<cvc5::DTypeSelector> d_stor;
};

/**
 * A cvc5 datatype constructor.
 */
class CVC5_EXPORT DatatypeConstructor
{
  friend class Datatype;
  friend class Solver;

 public:
  /**
   * Constructor.
   */
  DatatypeConstructor();

  /**
   * Destructor.
   */
  ~DatatypeConstructor();

  /** @return the name of this Datatype constructor. */
  std::string getName() const;

  /**
   * Get the constructor operator of this datatype constructor.
   * @return the constructor term
   */
  Term getConstructorTerm() const;

  /**
   * Get the constructor operator of this datatype constructor whose return
   * type is retSort. This method is intended to be used on constructors of
   * parametric datatypes and can be seen as returning the constructor
   * term that has been explicitly cast to the given sort.
   *
   * This method is required for constructors of parametric datatypes whose
   * return type cannot be determined by type inference. For example, given:
   *
   * \verbatim embed:rst:leading-asterisk
   * .. code:: smtlib
   *
   *     (declare-datatype List
   *         (par (T) ((nil) (cons (head T) (tail (List T))))))
   * \endverbatim
   *
   * The type of nil terms need to be provided by the user. In SMT version 2.6,
   * this is done via the syntax for qualified identifiers:
   *
   * \verbatim embed:rst:leading-asterisk
   * .. code:: smtlib
   *
   *     (as nil (List Int))
   * \endverbatim
   *
   * This method is equivalent of applying the above, where this
   * DatatypeConstructor is the one corresponding to nil, and retSort is
   * `(List Int)`.
   *
   * @note the returned constructor term `t` is an operator, while
   *       `Solver::mkTerm(APPLY_CONSTRUCTOR, {t})` is used to construct the
   *       above (nullary) application of nil.
   *
   * @warning This method is experimental and may change in future versions.
   *
   * @param retSort the desired return sort of the constructor
   * @return the constructor term
   */
  Term getInstantiatedConstructorTerm(const Sort& retSort) const;

  /**
   * Get the tester operator of this datatype constructor.
   * @return the tester operator
   */
  Term getTesterTerm() const;

  /**
   * @return the number of selectors (so far) of this Datatype constructor.
   */
  size_t getNumSelectors() const;

  /** @return the i^th DatatypeSelector. */
  DatatypeSelector operator[](size_t index) const;
  /**
   * Get the datatype selector with the given name.
   * This is a linear search through the selectors, so in case of
   * multiple, similarly-named selectors, the first is returned.
   * @param name the name of the datatype selector
   * @return the first datatype selector with the given name
   */
  DatatypeSelector operator[](const std::string& name) const;
  DatatypeSelector getSelector(const std::string& name) const;

  /**
   * Get the term representation of the datatype selector with the given name.
   * This is a linear search through the arguments, so in case of multiple,
   * similarly-named arguments, the selector for the first is returned.
   * @param name the name of the datatype selector
   * @return a term representing the datatype selector with the given name
   */
  Term getSelectorTerm(const std::string& name) const;

  /**
   * @return true if this DatatypeConstructor is a null object
   */
  bool isNull() const;

  /**
   * @return a string representation of this datatype constructor
   */
  std::string toString() const;

  /**
   * Iterator for the selectors of a datatype constructor.
   */
  class const_iterator
  {
    friend class DatatypeConstructor;  // to access constructor

   public:
    /* The following types are required by trait std::iterator_traits */

    /** Iterator tag */
    using iterator_category = std::forward_iterator_tag;

    /** The type of the item */
    using value_type = DatatypeConstructor;

    /** The pointer type of the item */
    using pointer = const DatatypeConstructor*;

    /** The reference type of the item */
    using reference = const DatatypeConstructor&;

    /** The type returned when two iterators are subtracted */
    using difference_type = std::ptrdiff_t;

    /* End of std::iterator_traits required types */

    /** Nullary constructor (required for Cython). */
    const_iterator();

    /**
     * Assignment operator.
     * @param it the iterator to assign to
     * @return the reference to the iterator after assignment
     */
    const_iterator& operator=(const const_iterator& it);

    /**
     * Equality operator.
     * @param it the iterator to compare to for equality
     * @return true if the iterators are equal
     */
    bool operator==(const const_iterator& it) const;

    /**
     * Disequality operator.
     * @param it the iterator to compare to for disequality
     * @return true if the iterators are disequal
     */
    bool operator!=(const const_iterator& it) const;

    /**
     * Increment operator (prefix).
     * @return a reference to the iterator after incrementing by one
     */
    const_iterator& operator++();

    /**
     * Increment operator (postfix).
     * @return a reference to the iterator after incrementing by one
     */
    const_iterator operator++(int);

    /**
     * Dereference operator.
     * @return a reference to the selector this iterator points to
     */
    const DatatypeSelector& operator*() const;

    /**
     * Dereference operator.
     * @return a pointer to the selector this iterator points to
     */
    const DatatypeSelector* operator->() const;

   private:
    /**
     * Constructor.
     * @param slv the associated Solver object
     * @param ctor the internal datatype constructor to iterate over
     * @param begin true if this is a begin() iterator
     */
    const_iterator(const Solver* slv,
                   const cvc5::DTypeConstructor& ctor,
                   bool begin);

    /**
     * The associated solver object.
     */
    const Solver* d_solver;

    /**
     * A pointer to the list of selectors of the internal datatype
     * constructor to iterate over.
     * This pointer is maintained for operators == and != only.
     */
    const void* d_int_stors;

    /** The list of datatype selector (wrappers) to iterate over. */
    std::vector<DatatypeSelector> d_stors;

    /** The current index of the iterator. */
    size_t d_idx;
  };

  /**
   * @return an iterator to the first selector of this constructor
   */
  const_iterator begin() const;

  /**
   * @return an iterator to one-off-the-last selector of this constructor
   */
  const_iterator end() const;

 private:
  /**
   * Constructor.
   * @param slv the associated solver instance
   * @param ctor the internal datatype constructor to be wrapped
   * @return the DatatypeConstructor
   */
  DatatypeConstructor(const Solver* slv, const cvc5::DTypeConstructor& ctor);

  /**
   * Return selector for name.
   * @param name The name of selector to find
   * @return the selector object for the name
   */
  DatatypeSelector getSelectorForName(const std::string& name) const;

  /**
   * Helper for isNull checks. This prevents calling an API function with
   * CVC5_API_CHECK_NOT_NULL
   */
  bool isNullHelper() const;

  /**
   * The associated solver object.
   */
  const Solver* d_solver;

  /**
   * The internal datatype constructor wrapped by this datatype constructor.
   * @note This is a ``std::shared_ptr`` rather than a ``std::unique_ptr``
   *       since ``cvc5::DType`` is not ref counted.
   */
  std::shared_ptr<cvc5::DTypeConstructor> d_ctor;
};

/**
 * A cvc5 datatype.
 */
class CVC5_EXPORT Datatype
{
  friend class Solver;
  friend class Sort;

 public:
  /** Constructor. */
  Datatype();

  /**
   * Destructor.
   */
  ~Datatype();

  /**
   * Get the datatype constructor at a given index.
   * @param idx the index of the datatype constructor to return
   * @return the datatype constructor with the given index
   */
  DatatypeConstructor operator[](size_t idx) const;

  /**
   * Get the datatype constructor with the given name.
   * This is a linear search through the constructors, so in case of multiple,
   * similarly-named constructors, the first is returned.
   * @param name the name of the datatype constructor
   * @return the datatype constructor with the given name
   */
  DatatypeConstructor operator[](const std::string& name) const;
  DatatypeConstructor getConstructor(const std::string& name) const;

  /**
   * Get a term representing the datatype constructor with the given name.
   * This is a linear search through the constructors, so in case of multiple,
   * similarly-named constructors, the
   * first is returned.
   * @param name the name of the datatype constructor
   * @return a Term representing the datatype constructor with the given name
   */
  Term getConstructorTerm(const std::string& name) const;

  /**
   * Get the datatype constructor with the given name.
   * This is a linear search through the constructors and their selectors, so
   * in case of multiple, similarly-named selectors, the first is returned.
   * @param name the name of the datatype selector
   * @return the datatype selector with the given name
   */
  DatatypeSelector getSelector(const std::string& name) const;

  /** @return the name of this Datatype. */
  std::string getName() const;

  /** @return the number of constructors for this Datatype. */
  size_t getNumConstructors() const;

  /**
   * @return the parameters of this datatype, if it is parametric. An exception
   * is thrown if this datatype is not parametric.
   */
  std::vector<Sort> getParameters() const;

  /** @return true if this datatype is parametric */
  bool isParametric() const;

  /** @return true if this datatype corresponds to a co-datatype */
  bool isCodatatype() const;

  /** @return true if this datatype corresponds to a tuple */
  bool isTuple() const;

  /** @return true if this datatype corresponds to a record */
  bool isRecord() const;

  /** @return true if this datatype is finite */
  bool isFinite() const;

  /**
   * Is this datatype well-founded? If this datatype is not a codatatype,
   * this returns false if there are no values of this datatype that are of
   * finite size.
   *
   * @return true if this datatype is well-founded
   */
  bool isWellFounded() const;

  /**
   * @return true if this Datatype is a null object
   */
  bool isNull() const;

  /**
   * @return a string representation of this datatype
   */
  std::string toString() const;

  /**
   * Iterator for the constructors of a datatype.
   */
  class const_iterator
  {
    friend class Datatype;  // to access constructor

   public:
    /* The following types are required by trait std::iterator_traits */

    /** Iterator tag */
    using iterator_category = std::forward_iterator_tag;

    /** The type of the item */
    using value_type = Datatype;

    /** The pointer type of the item */
    using pointer = const Datatype*;

    /** The reference type of the item */
    using reference = const Datatype&;

    /** The type returned when two iterators are subtracted */
    using difference_type = std::ptrdiff_t;

    /* End of std::iterator_traits required types */

    /** Nullary constructor (required for Cython). */
    const_iterator();

    /**
     * Assignment operator.
     * @param it the iterator to assign to
     * @return the reference to the iterator after assignment
     */
    const_iterator& operator=(const const_iterator& it);

    /**
     * Equality operator.
     * @param it the iterator to compare to for equality
     * @return true if the iterators are equal
     */
    bool operator==(const const_iterator& it) const;

    /**
     * Disequality operator.
     * @param it the iterator to compare to for disequality
     * @return true if the iterators are disequal
     */
    bool operator!=(const const_iterator& it) const;

    /**
     * Increment operator (prefix).
     * @return a reference to the iterator after incrementing by one
     */
    const_iterator& operator++();

    /**
     * Increment operator (postfix).
     * @return a reference to the iterator after incrementing by one
     */
    const_iterator operator++(int);

    /**
     * Dereference operator.
     * @return a reference to the constructor this iterator points to
     */
    const DatatypeConstructor& operator*() const;

    /**
     * Dereference operator.
     * @return a pointer to the constructor this iterator points to
     */
    const DatatypeConstructor* operator->() const;

   private:
    /**
     * Constructor.
     * @param slv the associated Solver object
     * @param dtype the internal datatype to iterate over
     * @param begin true if this is a begin() iterator
     */
    const_iterator(const Solver* slv, const cvc5::DType& dtype, bool begin);

    /**
     * The associated solver object.
     */
    const Solver* d_solver;

    /**
     * A pointer to the list of constructors of the internal datatype
     * to iterate over.
     * This pointer is maintained for operators == and != only.
     */
    const void* d_int_ctors;

    /** The list of datatype constructor (wrappers) to iterate over. */
    std::vector<DatatypeConstructor> d_ctors;

    /** The current index of the iterator. */
    size_t d_idx;
  };

  /**
   * @return an iterator to the first constructor of this datatype
   */
  const_iterator begin() const;

  /**
   * @return an iterator to one-off-the-last constructor of this datatype
   */
  const_iterator end() const;

 private:
  /**
   * Constructor.
   * @param slv the associated solver instance
   * @param dtype the internal datatype to be wrapped
   * @return the Datatype
   */
  Datatype(const Solver* slv, const cvc5::DType& dtype);

  /**
   * Return constructor for name.
   * @param name The name of constructor to find
   * @return the constructor object for the name
   */
  DatatypeConstructor getConstructorForName(const std::string& name) const;

  /**
   * Return selector for name.
   * @param name The name of selector to find
   * @return the selector object for the name
   */
  DatatypeSelector getSelectorForName(const std::string& name) const;

  /**
   * Helper for isNull checks. This prevents calling an API function with
   * CVC5_API_CHECK_NOT_NULL
   */
  bool isNullHelper() const;

  /**
   * The associated solver object.
   */
  const Solver* d_solver;

  /**
   * The internal datatype wrapped by this datatype.
   * @note This is a ``std::shared_ptr`` rather than a ``std::unique_ptr``
   *       since ``cvc5::DType`` is not ref counted.
   */
  std::shared_ptr<cvc5::DType> d_dtype;
};

/**
 * Serialize a datatype declaration to given stream.
 * @param out the output stream
 * @param dtdecl the datatype declaration to be serialized to the given stream
 * @return the output stream
 */
std::ostream& operator<<(std::ostream& out,
                         const DatatypeDecl& dtdecl) CVC5_EXPORT;

/**
 * Serialize a datatype constructor declaration to given stream.
 * @param out the output stream
 * @param ctordecl the datatype constructor declaration to be serialized
 * @return the output stream
 */
std::ostream& operator<<(std::ostream& out,
                         const DatatypeConstructorDecl& ctordecl) CVC5_EXPORT;

/**
 * Serialize a vector of datatype constructor declarations to given stream.
 * @param out the output stream
 * @param vector the vector of datatype constructor declarations to be
 * serialized to the given stream
 * @return the output stream
 */
std::ostream& operator<<(std::ostream& out,
                         const std::vector<DatatypeConstructorDecl>& vector)
    CVC5_EXPORT;

/**
 * Serialize a datatype to given stream.
 * @param out the output stream
 * @param dtype the datatype to be serialized to given stream
 * @return the output stream
 */
std::ostream& operator<<(std::ostream& out, const Datatype& dtype) CVC5_EXPORT;

/**
 * Serialize a datatype constructor to given stream.
 * @param out the output stream
 * @param ctor the datatype constructor to be serialized to given stream
 * @return the output stream
 */
std::ostream& operator<<(std::ostream& out,
                         const DatatypeConstructor& ctor) CVC5_EXPORT;

/**
 * Serialize a datatype selector to given stream.
 * @param out the output stream
 * @param stor the datatype selector to be serialized to given stream
 * @return the output stream
 */
std::ostream& operator<<(std::ostream& out,
                         const DatatypeSelector& stor) CVC5_EXPORT;

/* -------------------------------------------------------------------------- */
/* Grammar                                                                    */
/* -------------------------------------------------------------------------- */

/**
 * A Sygus Grammar.
 */
class CVC5_EXPORT Grammar
{
  friend class cvc5::Command;
  friend class Solver;

 public:
  /**
   * Add \p rule to the set of rules corresponding to \p ntSymbol.
   * @param ntSymbol the non-terminal to which the rule is added
   * @param rule the rule to add
   */
  void addRule(const Term& ntSymbol, const Term& rule);

  /**
   * Add \p rules to the set of rules corresponding to \p ntSymbol.
   * @param ntSymbol the non-terminal to which the rules are added
   * @param rules the rules to add
   */
  void addRules(const Term& ntSymbol, const std::vector<Term>& rules);

  /**
   * Allow \p ntSymbol to be an arbitrary constant.
   * @param ntSymbol the non-terminal allowed to be any constant
   */
  void addAnyConstant(const Term& ntSymbol);

  /**
   * Allow \p ntSymbol to be any input variable to corresponding
   * synth-fun/synth-inv with the same sort as \p ntSymbol.
   * @param ntSymbol the non-terminal allowed to be any input variable
   */
  void addAnyVariable(const Term& ntSymbol);

  /**
   * @return a string representation of this grammar.
   */
  std::string toString() const;

  /**
   * Nullary constructor. Needed for the Cython API.
   */
  Grammar();

 private:
  /**
   * Constructor.
   * @param slv the solver that created this grammar
   * @param sygusVars the input variables to synth-fun/synth-var
   * @param ntSymbols the non-terminals of this grammar
   */
  Grammar(const Solver* slv,
          const std::vector<Term>& sygusVars,
          const std::vector<Term>& ntSymbols);

  /**
   * @return the resolved datatype of the Start symbol of the grammar
   */
  Sort resolve();

  /**
   * Adds a constructor to sygus datatype <dt> whose sygus operator is <term>.
   *
   * \p ntsToUnres contains a mapping from non-terminal symbols to the
   * unresolved sorts they correspond to. This map indicates how the argument
   * <term> should be interpreted (instances of symbols from the domain of
   * \p ntsToUnres correspond to constructor arguments).
   *
   * The sygus operator that is actually added to <dt> corresponds to replacing
   * each occurrence of non-terminal symbols from the domain of \p ntsToUnres
   * with bound variables via purifySygusGTerm, and binding these variables
   * via a lambda.
   *
   * @note Create unresolved sorts with Solver::mkUnresolvedSort().
   *
   * @param dt the non-terminal's datatype to which a constructor is added
   * @param term the sygus operator of the constructor
   * @param ntsToUnres mapping from non-terminals to their unresolved sorts
   */
  void addSygusConstructorTerm(
      DatatypeDecl& dt,
      const Term& term,
      const std::unordered_map<Term, Sort>& ntsToUnres) const;

  /**
   * Purify SyGuS grammar term.
   *
   * This returns a term where all occurrences of non-terminal symbols (those
   * in the domain of \p ntsToUnres) are replaced by fresh variables. For
   * each variable replaced in this way, we add the fresh variable it is
   * replaced with to \p args, and the unresolved sorts corresponding to the
   * non-terminal symbol to \p cargs (constructor args). In other words,
   * \p args contains the free variables in the term returned by this method
   * (which should be bound by a lambda), and \p cargs contains the sorts of
   * the arguments of the sygus constructor.
   *
   * @param term the term to purify
   * @param args the free variables in the term returned by this method
   * @param cargs the sorts of the arguments of the sygus constructor
   * @param ntsToUnres mapping from non-terminals to their unresolved sorts
   * @return the purfied term
   */
  Term purifySygusGTerm(const Term& term,
                        std::vector<Term>& args,
                        std::vector<Sort>& cargs,
                        const std::unordered_map<Term, Sort>& ntsToUnres) const;

  /**
   * This adds constructors to \p dt for sygus variables in \p d_sygusVars
   * whose sort is argument \p sort. This method should be called when the
   * sygus grammar term (Variable sort) is encountered.
   *
   * @param dt the non-terminal's datatype to which the constructors are added
   * @param sort the sort of the sygus variables to add
   */
  void addSygusConstructorVariables(DatatypeDecl& dt, const Sort& sort) const;

  /**
   * Check if \p rule contains variables that are neither parameters of
   * the corresponding synthFun/synthInv nor non-terminals.
   * @param rule the non-terminal allowed to be any constant
   * @return true if \p rule contains free variables and false otherwise
   */
  bool containsFreeVariables(const Term& rule) const;

  /** The solver that created this grammar. */
  const Solver* d_solver;
  /** Input variables to the corresponding function/invariant to synthesize.*/
  std::vector<Term> d_sygusVars;
  /** The non-terminal symbols of this grammar. */
  std::vector<Term> d_ntSyms;
  /** The mapping from non-terminal symbols to their production terms. */
  std::unordered_map<Term, std::vector<Term>> d_ntsToTerms;
  /** The set of non-terminals that can be arbitrary constants. */
  std::unordered_set<Term> d_allowConst;
  /** The set of non-terminals that can be sygus variables. */
  std::unordered_set<Term> d_allowVars;
  /** Did we call resolve() before? */
  bool d_isResolved;
};

/**
 * Serialize a grammar to given stream.
 * @param out the output stream
 * @param g the grammar to be serialized to the given output stream
 * @return the output stream
 */
std::ostream& operator<<(std::ostream& out, const Grammar& g) CVC5_EXPORT;

/* -------------------------------------------------------------------------- */
/* Rounding Mode for Floating-Points                                          */
/* -------------------------------------------------------------------------- */

/**
 * Rounding modes for floating-point numbers.
 *
 * For many floating-point operations, infinitely precise results may not be
 * representable with the number of available bits. Thus, the results are
 * rounded in a certain way to one of the representable floating-point numbers.
 *
 * \verbatim embed:rst:leading-asterisk
 * These rounding modes directly follow the SMT-LIB theory for floating-point
 * arithmetic, which in turn is based on IEEE Standard 754 :cite:`IEEE754`.
 * The rounding modes are specified in Sections 4.3.1 and 4.3.2 of the IEEE
 * Standard 754.
 * \endverbatim
 */
enum RoundingMode
{
  /**
   * Round to the nearest even number.
   * If the two nearest floating-point numbers bracketing an unrepresentable
   * infinitely precise result are equally near, the one with an even least
   * significant digit will be delivered.
   */
  ROUND_NEAREST_TIES_TO_EVEN,
  /**
   * Round towards positive infinity (+oo).
   * The result shall be the format's floating-point number (possibly +oo)
   * closest to and no less than the infinitely precise result.
   */
  ROUND_TOWARD_POSITIVE,
  /**
   * Round towards negative infinity (-oo).
   * The result shall be the format's floating-point number (possibly -oo)
   * closest to and no less than the infinitely precise result.
   */
  ROUND_TOWARD_NEGATIVE,
  /**
   * Round towards zero.
   * The result shall be the format's floating-point number closest to and no
   * greater in magnitude than the infinitely precise result.
   */
  ROUND_TOWARD_ZERO,
  /**
   * Round to the nearest number away from zero.
   * If the two nearest floating-point numbers bracketing an unrepresentable
   * infinitely precise result are equally near, the one with larger magnitude
   * will be selected.
   */
  ROUND_NEAREST_TIES_TO_AWAY,
};

}  // namespace cvc5::api

namespace std {

/**
 * Hash function for RoundingModes.
 */
template <>
struct CVC5_EXPORT hash<cvc5::api::RoundingMode>
{
  size_t operator()(cvc5::api::RoundingMode rm) const;
};
}  // namespace std
namespace cvc5::api {

/* -------------------------------------------------------------------------- */
/* Options                                                                    */
/* -------------------------------------------------------------------------- */

/**
 * Provides access to options that can not be communicated via the regular
 * getOption() or getOptionInfo() methods. This class does not store the options
 * itself, but only acts as a wrapper to the solver object. It can thus no
 * longer be used after the solver object has been destroyed.
 */
class CVC5_EXPORT DriverOptions
{
  friend class Solver;

 public:
  /** Access the solvers input stream */
  std::istream& in() const;
  /** Access the solvers error output stream */
  std::ostream& err() const;
  /** Access the solvers output stream */
  std::ostream& out() const;

 private:
  DriverOptions(const Solver& solver);
  const Solver& d_solver;
};

/**
 * Holds some description about a particular option, including its name, its
 * aliases, whether the option was explicitly set by the user, and information
 * concerning its value. The `valueInfo` member holds any of the following
 * alternatives:
 * - `VoidInfo` if the option holds no value (or the value has no native type)
 * - `ValueInfo<T>` if the option is of type `bool` or `std::string`, holds the
 *   current value and the default value.
 * - `NumberInfo<T>` if the option is of type `int64_t`, `uint64_t` or `double`, holds
 *   the current and default value, as well as the minimum and maximum.
 * - `ModeInfo` if the option is a mode option, holds the current and default
 *   values, as well as a list of valid modes.
 *
 * Additionally, this class provides convenience functions to obtain the
 * current value of an option in a type-safe manner using boolValue(),
 * stringValue(), intValue(), uintValue() and doubleValue(). They assert that
 * the option has the respective type and return the current value.
 */
struct CVC5_EXPORT OptionInfo
{
  /** Has no value information */
  struct VoidInfo {};
  /** Has the current and the default value */
  template <typename T>
  struct ValueInfo
  {
    T defaultValue;
    T currentValue;
  };
  /** Default value, current value, minimum and maximum of a numeric value */
  template <typename T>
  struct NumberInfo
  {
    T defaultValue;
    T currentValue;
    std::optional<T> minimum;
    std::optional<T> maximum;
  };
  /** Default value, current value and choices of a mode option */
  struct ModeInfo
  {
    std::string defaultValue;
    std::string currentValue;
    std::vector<std::string> modes;
  };

  /** The option name */
  std::string name;
  /** The option name aliases */
  std::vector<std::string> aliases;
  /** Whether the option was explicitly set by the user */
  bool setByUser;
  /** The option value information */
  using OptionInfoVariant = std::variant<VoidInfo,
                                         ValueInfo<bool>,
                                         ValueInfo<std::string>,
                                         NumberInfo<int64_t>,
                                         NumberInfo<uint64_t>,
                                         NumberInfo<double>,
                                         ModeInfo>;
  OptionInfoVariant valueInfo;
  /** Obtain the current value as a bool. Asserts that valueInfo holds a bool.
   */
  bool boolValue() const;
  /** Obtain the current value as a string. Asserts that valueInfo holds a
   * string. */
  std::string stringValue() const;
  /** Obtain the current value as as int. Asserts that valueInfo holds an int.
   */
  int64_t intValue() const;
  /** Obtain the current value as a uint. Asserts that valueInfo holds a uint.
   */
  uint64_t uintValue() const;
  /** Obtain the current value as a double. Asserts that valueInfo holds a
   * double. */
  double doubleValue() const;
};

/**
 * Print a `OptionInfo` object to an ``std::ostream``.
 */
std::ostream& operator<<(std::ostream& os, const OptionInfo& oi) CVC5_EXPORT;

/* -------------------------------------------------------------------------- */
/* Statistics                                                                 */
/* -------------------------------------------------------------------------- */

/**
 * Represents a snapshot of a single statistic value.
 * A value can be of type `int64_t`, `double`, `std::string` or a histogram
 * (`std::map<std::string, uint64_t>`).
 * The value type can be queried (using `isInt()`, `isDouble()`, etc.) and
 * the stored value can be accessed (using `getInt()`, `getDouble()`, etc.).
 * It is possible to query whether this statistic is an internal statistic by
 * `isInternal()` and whether its value is the default value by `isDefault()`.
 */
class CVC5_EXPORT Stat
{
  struct StatData;

 public:
  friend class Statistics;
  friend std::ostream& operator<<(std::ostream& os, const Stat& sv);
  /** Representation of a histogram: maps names to frequencies. */
  using HistogramData = std::map<std::string, uint64_t>;
  /**
   * Create an empty statistics object. On such an object all ``isX()`` return
   * false and all ``getX()`` throw an API exception. It solely exists because
   * it makes implementing bindings for other languages much easier.
   */
  Stat();
  /** Copy constructor */
  Stat(const Stat& s);
  /** Destructor */
  ~Stat();
  /** Copy assignment */
  Stat& operator=(const Stat& s);

  /**
   * Is this value intended for internal use only?
   * @return Whether this is an internal statistic.
   */
  bool isInternal() const;
  /**
   * Does this value hold the default value?
   * @return Whether this is a defaulted statistic.
   */
  bool isDefault() const;

  /**
   * Is this value an integer?
   * @return Whether the value is an integer.
   */
  bool isInt() const;
  /**
   * Return the integer value.
   * @return The integer value.
   */
  int64_t getInt() const;
  /**
   * Is this value a double?
   * @return Whether the value is a double.
   */
  bool isDouble() const;
  /**
   * Return the double value.
   * @return The double value.
   */
  double getDouble() const;
  /**
   * Is this value a string?
   * @return Whether the value is a string.
   */
  bool isString() const;
  /**
   * Return the string value.
   * @return The string value.
   */
  const std::string& getString() const;
  /**
   * Is this value a histogram?
   * @return Whether the value is a histogram.
   */
  bool isHistogram() const;
  /**
   * Return the histogram value.
   * @return The histogram value.
   */
  const HistogramData& getHistogram() const;

 private:
  Stat(bool internal, bool def, StatData&& sd);
  /** Whether this statistic is only meant for internal use */
  bool d_internal;
  /** Whether this statistic has the default value */
  bool d_default;
  std::unique_ptr<StatData> d_data;
};

/**
 * Print a `Stat` object to an ``std::ostream``.
 */
std::ostream& operator<<(std::ostream& os, const Stat& sv) CVC5_EXPORT;

/**
 * Represents a snapshot of the solver statistics.
 * Once obtained, an instance of this class is independent of the `Solver`
 * object: it will not change when the solvers internal statistics do, it
 * will not be invalidated if the solver is destroyed.
 * Iterating on this class (via `begin()` and `end()`) shows only public
 * statistics that have been changed. By passing appropriate flags to
 * `begin()`, statistics that are internal, defaulted, or both, can be
 * included as well. A single statistic value is represented as `Stat`.
 */
class CVC5_EXPORT Statistics
{
 public:
  friend class Solver;
  /** How the statistics are stored internally. */
  using BaseType = std::map<std::string, Stat>;

  /** Custom iterator to hide certain statistics from regular iteration */
  class CVC5_EXPORT iterator
  {
   public:
    friend class Statistics;
    iterator() = default;
    BaseType::const_reference operator*() const;
    BaseType::const_pointer operator->() const;
    iterator& operator++();
    iterator operator++(int);
    iterator& operator--();
    iterator operator--(int);
    bool operator==(const iterator& rhs) const;
    bool operator!=(const iterator& rhs) const;

   private:
    iterator(BaseType::const_iterator it,
             const BaseType& base,
             bool internal,
             bool defaulted);
    bool isVisible() const;
    BaseType::const_iterator d_it;
    const BaseType* d_base;
    bool d_showInternal = false;
    bool d_showDefault = false;
  };

  /** Creates an empty statistics object. */
  Statistics() = default;

  /**
   * Retrieve the statistic with the given name.
   * Asserts that a statistic with the given name actually exists and throws
   * a `CVC5ApiRecoverableException` if it does not.
   * @param name Name of the statistic.
   * @return The statistic with the given name.
   */
  const Stat& get(const std::string& name);
  /**
   * Begin iteration over the statistics values.
   * By default, only entries that are public and have been set
   * are visible while the others are skipped.
   * @param internal If set to true, internal statistics are shown as well.
   * @param defaulted If set to true, defaulted statistics are shown as well.
   */
  iterator begin(bool internal = false, bool defaulted = false) const;
  /** End iteration */
  iterator end() const;

 private:
  Statistics(const StatisticsRegistry& reg);
  /** Internal data */
  BaseType d_stats;
};
std::ostream& operator<<(std::ostream& out,
                         const Statistics& stats) CVC5_EXPORT;

/* -------------------------------------------------------------------------- */
/* Solver                                                                     */
/* -------------------------------------------------------------------------- */

/**
 * A cvc5 solver.
 */
class CVC5_EXPORT Solver
{
  friend class Datatype;
  friend class DatatypeDecl;
  friend class DatatypeConstructor;
  friend class DatatypeConstructorDecl;
  friend class DatatypeSelector;
  friend class DriverOptions;
  friend class Grammar;
  friend class Op;
  friend class cvc5::Command;
  friend class cvc5::main::CommandExecutor;
  friend class Sort;
  friend class Term;

 private:
  /*
   * Constructs a solver with the given original options. This should only be
   * used internally when the Solver is reset.
   */
  Solver(std::unique_ptr<Options>&& original);

 public:
  /* .................................................................... */
  /* Constructors/Destructors                                             */
  /* .................................................................... */

  /**
   * Constructor.
   * @return the Solver
   */
  Solver();

  /**
   * Destructor.
   */
  ~Solver();

  /**
   * Disallow copy/assignment.
   */
  Solver(const Solver&) = delete;
  Solver& operator=(const Solver&) = delete;

  /* .................................................................... */
  /* Sorts Handling                                                       */
  /* .................................................................... */

  /**
   * @return sort null
   */
  Sort getNullSort() const;

  /**
   * @return sort Boolean
   */
  Sort getBooleanSort() const;

  /**
   * @return sort Integer (in cvc5, Integer is a subtype of Real)
   */
  Sort getIntegerSort() const;

  /**
   * @return sort Real
   */
  Sort getRealSort() const;

  /**
   * @return sort RegExp
   */
  Sort getRegExpSort() const;

  /**
   * @return sort RoundingMode
   */
  Sort getRoundingModeSort() const;

  /**
   * @return sort String
   */
  Sort getStringSort() const;

  /**
   * Create an array sort.
   * @param indexSort the array index sort
   * @param elemSort the array element sort
   * @return the array sort
   */
  Sort mkArraySort(const Sort& indexSort, const Sort& elemSort) const;

  /**
   * Create a bit-vector sort.
   * @param size the bit-width of the bit-vector sort
   * @return the bit-vector sort
   */
  Sort mkBitVectorSort(uint32_t size) const;

  /**
   * Create a floating-point sort.
   * @param exp the bit-width of the exponent of the floating-point sort.
   * @param sig the bit-width of the significand of the floating-point sort.
   */
  Sort mkFloatingPointSort(uint32_t exp, uint32_t sig) const;

  /**
   * Create a datatype sort.
   * @param dtypedecl the datatype declaration from which the sort is created
   * @return the datatype sort
   */
  Sort mkDatatypeSort(const DatatypeDecl& dtypedecl) const;

  /**
   * Create a vector of datatype sorts. The names of the datatype declarations
   * must be distinct.
   *
   * @param dtypedecls the datatype declarations from which the sort is created
   * @return the datatype sorts
   */
  std::vector<Sort> mkDatatypeSorts(
      const std::vector<DatatypeDecl>& dtypedecls) const;

  /**
   * Create a vector of datatype sorts using unresolved sorts. The names of
   * the datatype declarations in dtypedecls must be distinct.
   *
   * This method is called when the DatatypeDecl objects dtypedecls have been
   * built using "unresolved" sorts.
   *
   * We associate each sort in unresolvedSorts with exactly one datatype from
   * dtypedecls. In particular, it must have the same name as exactly one
   * datatype declaration in dtypedecls.
   *
   * When constructing datatypes, unresolved sorts are replaced by the datatype
   * sort constructed for the datatype declaration it is associated with.
   *
   * @note Create unresolved sorts with Solver::mkUnresolvedSort().
   *
   * @param dtypedecls the datatype declarations from which the sort is created
   * @param unresolvedSorts the list of unresolved sorts
   * @return the datatype sorts
   */
  std::vector<Sort> mkDatatypeSorts(
      const std::vector<DatatypeDecl>& dtypedecls,
      const std::set<Sort>& unresolvedSorts) const;

  /**
   * Create function sort.
   * @param domain the sort of the function argument
   * @param codomain the sort of the function return value
   * @return the function sort
   */
  Sort mkFunctionSort(const Sort& domain, const Sort& codomain) const;

  /**
   * Create function sort.
   * @param sorts the sort of the function arguments
   * @param codomain the sort of the function return value
   * @return the function sort
   */
  Sort mkFunctionSort(const std::vector<Sort>& sorts,
                      const Sort& codomain) const;

  /**
   * Create a sort parameter.
   * @param symbol the name of the sort
   * @return the sort parameter
   */
  Sort mkParamSort(const std::string& symbol) const;

  /**
   * Create a predicate sort.
   * @param sorts the list of sorts of the predicate
   * @return the predicate sort
   */
  Sort mkPredicateSort(const std::vector<Sort>& sorts) const;

  /**
   * Create a record sort
   * @param fields the list of fields of the record
   * @return the record sort
   */
  Sort mkRecordSort(
      const std::vector<std::pair<std::string, Sort>>& fields) const;

  /**
   * Create a set sort.
   * @param elemSort the sort of the set elements
   * @return the set sort
   */
  Sort mkSetSort(const Sort& elemSort) const;

  /**
   * Create a bag sort.
   * @param elemSort the sort of the bag elements
   * @return the bag sort
   */
  Sort mkBagSort(const Sort& elemSort) const;

  /**
   * Create a sequence sort.
   * @param elemSort the sort of the sequence elements
   * @return the sequence sort
   */
  Sort mkSequenceSort(const Sort& elemSort) const;

  /**
   * Create an uninterpreted sort.
   * @param symbol the name of the sort
   * @return the uninterpreted sort
   */
  Sort mkUninterpretedSort(const std::string& symbol) const;

  /**
   * Create an unresolved sort.
   *
   * This is for creating yet unresolved sort placeholders for mutually
   * recursive datatypes.
   *
   * @param symbol the symbol of the sort
   * @param arity the number of sort parameters of the sort
   * @return the unresolved sort
   */
  Sort mkUnresolvedSort(const std::string& symbol, size_t arity = 0) const;

  /**
   * Create an uninterpreted sort constructor sort.
   *
   * An uninterpreted sort constructor is an uninterpreted sort with arity > 0.
   *
   * @param symbol the symbol of the sort
   * @param arity the arity of the sort (must be > 0)
   * @return the uninterpreted sort constructor sort
   */
  Sort mkUninterpretedSortConstructorSort(const std::string& symbol,
                                          size_t arity) const;

  /**
   * Create a tuple sort.
   * @param sorts of the elements of the tuple
   * @return the tuple sort
   */
  Sort mkTupleSort(const std::vector<Sort>& sorts) const;

  /* .................................................................... */
  /* Create Terms                                                         */
  /* .................................................................... */

  /**
   * Create n-ary term of given kind.
   * @param kind the kind of the term
   * @param children the children of the term
   * @return the Term */
  Term mkTerm(Kind kind, const std::vector<Term>& children = {}) const;

  /**
   * Create n-ary term of given kind from a given operator.
   * Create operators with mkOp().
   * @param op the operator
   * @param children the children of the term
   * @return the Term
   */
  Term mkTerm(const Op& op, const std::vector<Term>& children = {}) const;

  /**
   * Create a tuple term. Terms are automatically converted if sorts are
   * compatible.
   * @param sorts The sorts of the elements in the tuple
   * @param terms The elements in the tuple
   * @return the tuple Term
   */
  Term mkTuple(const std::vector<Sort>& sorts,
               const std::vector<Term>& terms) const;

  /* .................................................................... */
  /* Create Operators                                                     */
  /* .................................................................... */

  /**
   * Create operator of Kind:
   *   - #BITVECTOR_EXTRACT
   *   - #BITVECTOR_REPEAT
   *   - #BITVECTOR_ROTATE_LEFT
   *   - #BITVECTOR_ROTATE_RIGHT
   *   - #BITVECTOR_SIGN_EXTEND
   *   - #BITVECTOR_ZERO_EXTEND
   *   - #DIVISIBLE
   *   - #FLOATINGPOINT_TO_FP_FROM_FP
   *   - #FLOATINGPOINT_TO_FP_FROM_IEEE_BV
   *   - #FLOATINGPOINT_TO_FP_FROM_REAL
   *   - #FLOATINGPOINT_TO_FP_FROM_SBV
   *   - #FLOATINGPOINT_TO_FP_FROM_UBV
   *   - #FLOATINGPOINT_TO_SBV
   *   - #FLOATINGPOINT_TO_UBV
   *   - #INT_TO_BITVECTOR
   *   - #TUPLE_PROJECT
   *
   * See cvc5::api::Kind for a description of the parameters.
   * @param kind the kind of the operator
   * @param args the arguments (indices) of the operator
   *
   * @note If ``args`` is empty, the Op simply wraps the cvc5::api::Kind.  The
   * Kind can be used in Solver::mkTerm directly without creating an Op
   * first.
   */
  Op mkOp(Kind kind, const std::vector<uint32_t>& args = {}) const;

#ifndef DOXYGEN_SKIP
  // Overload is only used to disambiguate the std::vector and std::string
  // overloads.
  Op mkOp(Kind kind, const std::initializer_list<uint32_t>& args) const;
#endif

  /**
   * Create operator of kind:
   *   - DIVISIBLE (to support arbitrary precision integers)
   * See cvc5::api::Kind for a description of the parameters.
   * @param kind the kind of the operator
   * @param arg the string argument to this operator
   */
  Op mkOp(Kind kind, const std::string& arg) const;

  /* .................................................................... */
  /* Create Constants                                                     */
  /* .................................................................... */

  /**
   * Create a Boolean true constant.
   * @return the true constant
   */
  Term mkTrue() const;

  /**
   * Create a Boolean false constant.
   * @return the false constant
   */
  Term mkFalse() const;

  /**
   * Create a Boolean constant.
   * @return the Boolean constant
   * @param val the value of the constant
   */
  Term mkBoolean(bool val) const;

  /**
   * Create a constant representing the number Pi.
   * @return a constant representing Pi
   */
  Term mkPi() const;
  /**
   * Create an integer constant from a string.
   * @param s the string representation of the constant, may represent an
   *          integer (e.g., "123").
   * @return a constant of sort Integer assuming 's' represents an integer)
   */
  Term mkInteger(const std::string& s) const;

  /**
   * Create an integer constant from a c++ int.
   * @param val the value of the constant
   * @return a constant of sort Integer
   */
  Term mkInteger(int64_t val) const;

  /**
   * Create a real constant from a string.
   * @param s the string representation of the constant, may represent an
   *          integer (e.g., "123") or real constant (e.g., "12.34" or "12/34").
   * @return a constant of sort Real
   */
  Term mkReal(const std::string& s) const;

  /**
   * Create a real constant from an integer.
   * @param val the value of the constant
   * @return a constant of sort Integer
   */
  Term mkReal(int64_t val) const;

  /**
   * Create a real constant from a rational.
   * @param num the value of the numerator
   * @param den the value of the denominator
   * @return a constant of sort Real
   */
  Term mkReal(int64_t num, int64_t den) const;

  /**
   * Create a regular expression all (re.all) term.
   * @return the all term
   */
  Term mkRegexpAll() const;

  /**
   * Create a regular expression allchar (re.allchar) term.
   * @return the allchar term
   */
  Term mkRegexpAllchar() const;

  /**
   * Create a regular expression none (re.none) term.
   * @return the none term
   */
  Term mkRegexpNone() const;

  /**
   * Create a constant representing an empty set of the given sort.
   * @param sort the sort of the set elements.
   * @return the empty set constant
   */
  Term mkEmptySet(const Sort& sort) const;

  /**
   * Create a constant representing an empty bag of the given sort.
   * @param sort the sort of the bag elements.
   * @return the empty bag constant
   */
  Term mkEmptyBag(const Sort& sort) const;

  /**
   * Create a separation logic empty term.
   *
   * @warning This method is experimental and may change in future versions.
   * @return the separation logic empty term
   */
  Term mkSepEmp() const;

  /**
   * Create a separation logic nil term.
   *
   * @warning This method is experimental and may change in future versions.
   * @param sort the sort of the nil term
   * @return the separation logic nil term
   */
  Term mkSepNil(const Sort& sort) const;

  /**
   * Create a String constant from a `std::string` which may contain SMT-LIB
   * compatible escape sequences like `\u1234` to encode unicode characters.
   * @param s the string this constant represents
   * @param useEscSequences determines whether escape sequences in `s` should
   * be converted to the corresponding unicode character
   * @return the String constant
   */
  Term mkString(const std::string& s, bool useEscSequences = false) const;

  /**
   * Create a String constant from a `std::wstring`.
   * This method does not support escape sequences as `std::wstring` already
   * supports unicode characters.
   * @param s the string this constant represents
   * @return the String constant
   */
  Term mkString(const std::wstring& s) const;

  /**
   * Create an empty sequence of the given element sort.
   * @param sort The element sort of the sequence.
   * @return the empty sequence with given element sort.
   */
  Term mkEmptySequence(const Sort& sort) const;

  /**
   * Create a universe set of the given sort.
   * @param sort the sort of the set elements
   * @return the universe set constant
   */
  Term mkUniverseSet(const Sort& sort) const;

  /**
   * Create a bit-vector constant of given size and value.
   *
   * @note The given value must fit into a bit-vector of the given size.
   *
   * @param size the bit-width of the bit-vector sort
   * @param val the value of the constant
   * @return the bit-vector constant
   */
  Term mkBitVector(uint32_t size, uint64_t val = 0) const;

  /**
   * Create a bit-vector constant of a given bit-width from a given string of
   * base 2, 10 or 16.
   *
   * @note The given value must fit into a bit-vector of the given size.
   *
   * @param size the bit-width of the constant
   * @param s the string representation of the constant
   * @param base the base of the string representation (2, 10, or 16)
   * @return the bit-vector constant
   */
  Term mkBitVector(uint32_t size, const std::string& s, uint32_t base) const;

  /**
   * Create a constant array with the provided constant value stored at every
   * index
   * @param sort the sort of the constant array (must be an array sort)
   * @param val the constant value to store (must match the sort's element sort)
   * @return the constant array term
   */
  Term mkConstArray(const Sort& sort, const Term& val) const;

  /**
   * Create a positive infinity floating-point constant.
   * @param exp Number of bits in the exponent
   * @param sig Number of bits in the significand
   * @return the floating-point constant
   */
  Term mkFloatingPointPosInf(uint32_t exp, uint32_t sig) const;

  /**
   * Create a negative infinity floating-point constant.
   * @param exp Number of bits in the exponent
   * @param sig Number of bits in the significand
   * @return the floating-point constant
   */
  Term mkFloatingPointNegInf(uint32_t exp, uint32_t sig) const;

  /**
   * Create a not-a-number (NaN) floating-point constant.
   * @param exp Number of bits in the exponent
   * @param sig Number of bits in the significand
   * @return the floating-point constant
   */
  Term mkFloatingPointNaN(uint32_t exp, uint32_t sig) const;

  /**
   * Create a positive zero (+0.0) floating-point constant.
   * @param exp Number of bits in the exponent
   * @param sig Number of bits in the significand
   * @return the floating-point constant
   */
  Term mkFloatingPointPosZero(uint32_t exp, uint32_t sig) const;

  /**
   * Create a negative zero (-0.0) floating-point constant.
   * @param exp Number of bits in the exponent
   * @param sig Number of bits in the significand
   * @return the floating-point constant
   */
  Term mkFloatingPointNegZero(uint32_t exp, uint32_t sig) const;

  /**
   * Create a roundingmode constant.
   * @param rm the floating point rounding mode this constant represents
   */
  Term mkRoundingMode(RoundingMode rm) const;

  /**
   * Create a floating-point constant.
   * @param exp Size of the exponent
   * @param sig Size of the significand
   * @param val Value of the floating-point constant as a bit-vector term
   */
  Term mkFloatingPoint(uint32_t exp, uint32_t sig, Term val) const;

  /**
   * Create a cardinality constraint for an uninterpreted sort.
   * @param sort the sort the cardinality constraint is for
   * @param upperBound the upper bound on the cardinality of the sort
   * @return the cardinality constraint
   */
  Term mkCardinalityConstraint(const Sort& sort, uint32_t upperBound) const;

  /* .................................................................... */
  /* Create Variables                                                     */
  /* .................................................................... */

  /**
   * Create (first-order) constant (0-arity function symbol).
   *
   * SMT-LIB:
   *
   * \verbatim embed:rst:leading-asterisk
   * .. code:: smtlib
   *
   *     (declare-const <symbol> <sort>)
   *     (declare-fun <symbol> () <sort>)
   * \endverbatim
   *
   * @param sort the sort of the constant
   * @param symbol the name of the constant
   * @return the first-order constant
   */
  Term mkConst(const Sort& sort, const std::string& symbol) const;
  /**
   * Create (first-order) constant (0-arity function symbol), with a default
   * symbol name.
   *
   * @param sort the sort of the constant
   * @return the first-order constant
   */
  Term mkConst(const Sort& sort) const;

  /**
   * Create a bound variable to be used in a binder (i.e. a quantifier, a
   * lambda, or a witness binder).
   * @param sort the sort of the variable
   * @param symbol the name of the variable
   * @return the variable
   */
  Term mkVar(const Sort& sort, const std::string& symbol = std::string()) const;

  /* .................................................................... */
  /* Create datatype constructor declarations                             */
  /* .................................................................... */

  DatatypeConstructorDecl mkDatatypeConstructorDecl(const std::string& name);

  /* .................................................................... */
  /* Create datatype declarations                                         */
  /* .................................................................... */

  /**
   * Create a datatype declaration.
   * @param name the name of the datatype
   * @param isCoDatatype true if a codatatype is to be constructed
   * @return the DatatypeDecl
   */
  DatatypeDecl mkDatatypeDecl(const std::string& name,
                              bool isCoDatatype = false);

  /**
   * Create a datatype declaration.
   * Create sorts parameter with Solver::mkParamSort().
   * @param name the name of the datatype
   * @param param the sort parameter
   * @param isCoDatatype true if a codatatype is to be constructed
   * @return the DatatypeDecl
   */
  DatatypeDecl mkDatatypeDecl(const std::string& name,
                              const Sort& param,
                              bool isCoDatatype = false);

  /**
   * Create a datatype declaration.
   * Create sorts parameter with Solver::mkParamSort().
   * @param name the name of the datatype
   * @param params a list of sort parameters
   * @param isCoDatatype true if a codatatype is to be constructed
   * @return the DatatypeDecl
   */
  DatatypeDecl mkDatatypeDecl(const std::string& name,
                              const std::vector<Sort>& params,
                              bool isCoDatatype = false);

  /* .................................................................... */
  /* Formula Handling                                                     */
  /* .................................................................... */

  /**
   * Simplify a formula without doing "much" work.  Does not involve
   * the SAT Engine in the simplification, but uses the current
   * definitions, assertions, and the current partial model, if one
   * has been constructed.  It also involves theory normalization.
   * @param t the formula to simplify
   * @return the simplified formula
   */
  Term simplify(const Term& t);

  /**
   * Assert a formula.
   *
   * SMT-LIB:
   *
   * \verbatim embed:rst:leading-asterisk
   * .. code:: smtlib
   *
   *     (assert <term>)
   * \endverbatim
   *
   * @param term the formula to assert
   */
  void assertFormula(const Term& term) const;

  /**
   * Check satisfiability.
   *
   * SMT-LIB:
   *
   * \verbatim embed:rst:leading-asterisk
   * .. code:: smtlib
   *
   *     (check-sat)
   * \endverbatim
   *
   * @return the result of the satisfiability check.
   */
  Result checkSat() const;

  /**
   * Check satisfiability assuming the given formula.
   *
   * SMT-LIB:
   *
   * \verbatim embed:rst:leading-asterisk
   * .. code:: smtlib
   *
   *     (check-sat-assuming ( <prop_literal> ))
   * \endverbatim
   *
   * @param assumption the formula to assume
   * @return the result of the satisfiability check.
   */
  Result checkSatAssuming(const Term& assumption) const;

  /**
   * Check satisfiability assuming the given formulas.
   *
   * SMT-LIB:
   *
   * \verbatim embed:rst:leading-asterisk
   * .. code:: smtlib
   *
   *     (check-sat-assuming ( <prop_literal>+ ))
   * \endverbatim
   *
   * @param assumptions the formulas to assume
   * @return the result of the satisfiability check.
   */
  Result checkSatAssuming(const std::vector<Term>& assumptions) const;

  /**
   * Create datatype sort.
   *
   * SMT-LIB:
   *
   * \verbatim embed:rst:leading-asterisk
   * .. code:: smtlib
   *
   *     (declare-datatype <symbol> <datatype_decl>)
   * \endverbatim
   *
   * @param symbol the name of the datatype sort
   * @param ctors the constructor declarations of the datatype sort
   * @return the datatype sort
   */
  Sort declareDatatype(const std::string& symbol,
                       const std::vector<DatatypeConstructorDecl>& ctors) const;

  /**
   * Declare n-ary function symbol.
   *
   * SMT-LIB:
   *
   * \verbatim embed:rst:leading-asterisk
   * .. code:: smtlib
   *
   *     (declare-fun <symbol> ( <sort>* ) <sort>)
   * \endverbatim
   *
   * @param symbol the name of the function
   * @param sorts the sorts of the parameters to this function
   * @param sort the sort of the return value of this function
   * @return the function
   */
  Term declareFun(const std::string& symbol,
                  const std::vector<Sort>& sorts,
                  const Sort& sort) const;

  /**
   * Declare uninterpreted sort.
   *
   * SMT-LIB:
   *
   * \verbatim embed:rst:leading-asterisk
   * .. code:: smtlib
   *
   *     (declare-sort <symbol> <numeral>)
   * \endverbatim
   *
   * @note This corresponds to mkUninterpretedSort(const std::string&) const if
   *       arity = 0, and to
   *       mkUninterpretedSortConstructorSort(const std::string&, size_t arity) const
   *       if arity > 0.
   *
   * @param symbol the name of the sort
   * @param arity the arity of the sort
   * @return the sort
   */
  Sort declareSort(const std::string& symbol, uint32_t arity) const;

  /**
   * Define n-ary function.
   *
   * SMT-LIB:
   *
   * \verbatim embed:rst:leading-asterisk
   * .. code:: smtlib
   *
   *     (define-fun <function_def>)
   * \endverbatim
   *
   * @param symbol the name of the function
   * @param bound_vars the parameters to this function
   * @param sort the sort of the return value of this function
   * @param term the function body
   * @param global determines whether this definition is global (i.e. persists
   *               when popping the context)
   * @return the function
   */
  Term defineFun(const std::string& symbol,
                 const std::vector<Term>& bound_vars,
                 const Sort& sort,
                 const Term& term,
                 bool global = false) const;

  /**
   * Define recursive function.
   *
   * SMT-LIB:
   *
   * \verbatim embed:rst:leading-asterisk
   * .. code:: smtlib
   *
   *     (define-fun-rec <function_def>)
   * \endverbatim
   *
   * @param symbol the name of the function
   * @param bound_vars the parameters to this function
   * @param sort the sort of the return value of this function
   * @param term the function body
   * @param global determines whether this definition is global (i.e. persists
   *               when popping the context)
   * @return the function
   */
  Term defineFunRec(const std::string& symbol,
                    const std::vector<Term>& bound_vars,
                    const Sort& sort,
                    const Term& term,
                    bool global = false) const;

  /**
   * Define recursive function.
   *
   * SMT-LIB:
   *
   * \verbatim embed:rst:leading-asterisk
   * .. code:: smtlib
   *
   *     (define-fun-rec <function_def>)
   * \endverbatim
   *
   * Create parameter 'fun' with mkConst().
   * @param fun the sorted function
   * @param bound_vars the parameters to this function
   * @param term the function body
   * @param global determines whether this definition is global (i.e. persists
   *               when popping the context)
   * @return the function
   */
  Term defineFunRec(const Term& fun,
                    const std::vector<Term>& bound_vars,
                    const Term& term,
                    bool global = false) const;

  /**
   * Define recursive functions.
   *
   * SMT-LIB:
   *
   * \verbatim embed:rst:leading-asterisk
   * .. code:: smtlib
   *
   *     (define-funs-rec
   *         ( <function_decl>_1 ... <function_decl>_n )
   *         ( <term>_1 ... <term>_n )
   *     )
   * \endverbatim
   *
   * Create elements of parameter 'funs' with mkConst().
   * @param funs the sorted functions
   * @param bound_vars the list of parameters to the functions
   * @param terms the list of function bodies of the functions
   * @param global determines whether this definition is global (i.e. persists
   *               when popping the context)
   * @return the function
   */
  void defineFunsRec(const std::vector<Term>& funs,
                     const std::vector<std::vector<Term>>& bound_vars,
                     const std::vector<Term>& terms,
                     bool global = false) const;

  /**
   * Get the list of asserted formulas.
   *
   * SMT-LIB:
   *
   * \verbatim embed:rst:leading-asterisk
   * .. code:: smtlib
   *
   *     (get-assertions)
   * \endverbatim
   *
   * @return the list of asserted formulas
   */
  std::vector<Term> getAssertions() const;

  /**
   * Get info from the solver.
   *
   * SMT-LIB:
   *
   * \verbatim embed:rst:leading-asterisk
   * .. code:: smtlib
   *
   *     (get-info <info_flag>)
   * \endverbatim
   *
   * @return the info
   */
  std::string getInfo(const std::string& flag) const;

  /**
   * Get the value of a given option.
   *
   * SMT-LIB:
   *
   * \verbatim embed:rst:leading-asterisk
   * .. code:: smtlib
   *
   *     (get-option <keyword>)
   * \endverbatim
   *
   * @param option the option for which the value is queried
   * @return a string representation of the option value
   */
  std::string getOption(const std::string& option) const;

  /**
   * Get all option names that can be used with `setOption`, `getOption` and
   * `getOptionInfo`.
   * @return all option names
   */
  std::vector<std::string> getOptionNames() const;

  /**
   * Get some information about the given option. Check the `OptionInfo` class
   * for more details on which information is available.
   * @return information about the given option
   */
  OptionInfo getOptionInfo(const std::string& option) const;

  /**
   * Get the driver options, which provide access to options that can not be
   * communicated properly via getOption() and getOptionInfo().
   * @return a DriverOptions object.
   */
  DriverOptions getDriverOptions() const;

  /**
   * Get the set of unsat ("failed") assumptions.
   *
   * SMT-LIB:
   *
   * \verbatim embed:rst:leading-asterisk
   * .. code:: smtlib
   *
   *     (get-unsat-assumptions)
   *
   * Requires to enable option
   * :ref:`produce-unsat-assumptions <lbl-option-produce-unsat-assumptions>`.
   * \endverbatim
   *
   * @return the set of unsat assumptions.
   */
  std::vector<Term> getUnsatAssumptions() const;

  /**
   * Get the unsatisfiable core.
   *
   * SMT-LIB:
   *
   * \verbatim embed:rst:leading-asterisk
   * .. code:: smtlib
   *
   *     (get-unsat-core)
   *
   * Requires to enable option
   * :ref:`produce-unsat-cores <lbl-option-produce-unsat-cores>`.
   *
   * .. note::
   *   In contrast to SMT-LIB, the API does not distinguish between named and
   *   unnamed assertions when producing an unsatisfiable core. Additionally,
   *   the API allows this option to be called after a check with assumptions.
   *   A subset of those assumptions may be included in the unsatisfiable core
   *   returned by this method.
   * \endverbatim
   *
   * @return a set of terms representing the unsatisfiable core
   */
  std::vector<Term> getUnsatCore() const;

  /**
   * Get a difficulty estimate for an asserted formula. This method is
   * intended to be called immediately after any response to a checkSat.
   *
   * @return a map from (a subset of) the input assertions to a real value that
   *         is an estimate of how difficult each assertion was to solve.
   *         Unmentioned assertions can be assumed to have zero difficulty.
   */
  std::map<Term, Term> getDifficulty() const;

  /**
   * Get the refutation proof
   *
   * SMT-LIB:
   *
   * \verbatim embed:rst:leading-asterisk
   * .. code:: smtlib
   *
   *     (get-proof)
   *
   * Requires to enable option
   * :ref:`produce-proofs <lbl-option-produce-proofs>`.
   * \endverbatim
   *
   * @warning This method is experimental and may change in future versions.
   *
   * @return a string representing the proof, according to the value of
   * proof-format-mode.
   */
  std::string getProof() const;

  /**
   * Get a list of learned literals that are entailed by the current set of
   * assertions.
   *
   * @warning This method is experimental and may change in future versions.
   *
   * @return a list of literals that were learned at top-level.
   */
  std::vector<Term> getLearnedLiterals() const;

  /**
   * Get the value of the given term in the current model.
   *
   * SMT-LIB:
   *
   * \verbatim embed:rst:leading-asterisk
   * .. code:: smtlib
   *
   *     (get-value ( <term> ))
   * \endverbatim
   *
   * @param term the term for which the value is queried
   * @return the value of the given term
   */
  Term getValue(const Term& term) const;

  /**
   * Get the values of the given terms in the current model.
   *
   * SMT-LIB:
   *
   * \verbatim embed:rst:leading-asterisk
   * .. code:: smtlib
   *
   *     (get-value ( <term>* ))
   * \endverbatim
   *
   * @param terms the terms for which the value is queried
   * @return the values of the given terms
   */
  std::vector<Term> getValue(const std::vector<Term>& terms) const;

  /**
   * Get the domain elements of uninterpreted sort s in the current model. The
   * current model interprets s as the finite sort whose domain elements are
   * given in the return value of this method.
   *
   * @param s The uninterpreted sort in question
   * @return the domain elements of s in the current model
   */
  std::vector<Term> getModelDomainElements(const Sort& s) const;

  /**
   * \verbatim embed:rst:leading-asterisk
   *
   * This returns false if the model value of free constant v was not essential
   * for showing the satisfiability of the last call to checkSat using the
<<<<<<< HEAD
   * current model. This method will only return false (for any v) if option
   * :ref:`model-cores <lbl-option-model-cores>` has been set.
   *
   * \endverbatim
   *
   * @warning This method is experimental and may change in future versions.
=======
   * current model. This method will only return false (for any v) if
   * option
   * \verbatim embed:rst:inline :ref:`model-cores <lbl-option-model-cores>`
   * \endverbatim has been set.
>>>>>>> 7c794bd2
   *
   * @param v The term in question
   * @return true if v is a model core symbol
   */
  bool isModelCoreSymbol(const Term& v) const;

  /**
   * Get the model
   *
   * SMT-LIB:
   *
   * \verbatim embed:rst:leading-asterisk
   * .. code:: smtlib
   *
   *     (get-model)
   *
   * Requires to enable option
   * :ref:`produce-models <lbl-option-produce-models>`.
   * \endverbatim
   *
<<<<<<< HEAD
   * \endverbatim
   *
   * @warning This method is experimental and may change in future versions.
=======
>>>>>>> 7c794bd2
   * @param sorts The list of uninterpreted sorts that should be printed in the
   * model.
   * @param vars The list of free constants that should be printed in the
   * model. A subset of these may be printed based on isModelCoreSymbol.
   * @return a string representing the model.
   */
  std::string getModel(const std::vector<Sort>& sorts,
                       const std::vector<Term>& vars) const;

  /**
   * Do quantifier elimination.
   *
   * SMT-LIB:
   *
   * \verbatim embed:rst:leading-asterisk
   * .. code:: smtlib
   *
   *     (get-qe <q>)
   * \endverbatim
   *
   * Requires a logic that supports quantifier elimination. Currently, the only
   * logics supported by quantifier elimination is LRA and LIA.
   *
   * @note Quantifier Elimination is is only complete for LRA and LIA.
   *
   * @param q a quantified formula of the form
   *          @f$Q\bar{x}_1... Q\bar{x}_n. P( x_1...x_i, y_1...y_j)@f$
   *          where
   *          @f$Q\bar{x}@f$ is a set of quantified variables of the form
   *          @f$Q x_1...x_k@f$ and
   *          @f$P( x_1...x_i, y_1...y_j )@f$ is a quantifier-free formula
   * @return a formula @f$\phi@f$  such that, given the current set of formulas
   *         @f$A@f$ asserted to this solver:
   *         - @f$(A \wedge q)@f$ and @f$(A \wedge \phi)@f$ are equivalent
   *         - @f$\phi@f$ is quantifier-free formula containing only free
   *           variables in @f$y_1...y_n@f$.
   */
  Term getQuantifierElimination(const Term& q) const;

  /**
   * Do partial quantifier elimination, which can be used for incrementally
   * computing the result of a quantifier elimination.
   *
   * SMT-LIB:
   *
   * \verbatim embed:rst:leading-asterisk
   * .. code:: smtlib
   *
   *     (get-qe-disjunct <q>)
   * \endverbatim
   *
   * Requires a logic that supports quantifier elimination. Currently, the only
   * logics supported by quantifier elimination is LRA and LIA.
   * @param q a quantified formula of the form
   *          @f$Q\bar{x}_1... Q\bar{x}_n. P( x_1...x_i, y_1...y_j)@f$
   *          where
   *          @f$Q\bar{x}@f$ is a set of quantified variables of the form
   *          @f$Q x_1...x_k@f$ and
   *          @f$P( x_1...x_i, y_1...y_j )@f$ is a quantifier-free formula
   * @return a formula @f$\phi@f$ such that, given the current set of formulas
   *         @f$A@f$ asserted to this solver:
   *         - @f$(A \wedge q \implies A \wedge \phi)@f$ if @f$Q@f$ is
   *           @f$\forall@f$, and @f$(A \wedge \phi \implies A \wedge q)@f$ if
   *           @f$Q@f$ is @f$\exists@f$
   *         - @f$\phi@f$ is quantifier-free formula containing only free
   *           variables in @f$y_1...y_n@f$
   *         - If @f$Q@f$ is @f$\exists@f$, let @f$(A \wedge Q_n)@f$ be the
   *           formula
   *           @f$(A \wedge \neg (\phi \wedge Q_1) \wedge ... \wedge
   *           \neg (\phi \wedge Q_n))@f$
   *           where for each @f$i = 1...n@f$,
   *           formula @f$(\phi \wedge Q_i)@f$ is the result of calling
   *           Solver::getQuantifierEliminationDisjunct() for @f$q@f$ with the
   *           set of assertions @f$(A \wedge Q_{i-1})@f$.
   *           Similarly, if @f$Q@f$ is @f$\forall@f$, then let
   *           @f$(A \wedge Q_n)@f$ be
   *           @f$(A \wedge (\phi \wedge Q_1) \wedge ... \wedge (\phi \wedge
   *           Q_n))@f$
   *           where @f$(\phi \wedge Q_i)@f$ is the same as above.
   *           In either case, we have that @f$(\phi \wedge Q_j)@f$ will
   *           eventually be true or false, for some finite j.
   */
  Term getQuantifierEliminationDisjunct(const Term& q) const;

  /**
   * When using separation logic, this sets the location sort and the
   * datatype sort to the given ones. This method should be invoked exactly
   * once, before any separation logic constraints are provided.
   *
   * @warning This method is experimental and may change in future versions.
   *
   * @param locSort The location sort of the heap
   * @param dataSort The data sort of the heap
   */
  void declareSepHeap(const Sort& locSort, const Sort& dataSort) const;

  /**
   * When using separation logic, obtain the term for the heap.
   *
   * @warning This method is experimental and may change in future versions.
   *
   * @return The term for the heap
   */
  Term getValueSepHeap() const;

  /**
   * When using separation logic, obtain the term for nil.
   *
   * @warning This method is experimental and may change in future versions.
   *
   * @return The term for nil
   */
  Term getValueSepNil() const;

  /**
   * Declare a symbolic pool of terms with the given initial value.
   *
   * For details on how pools are used to specify instructions for quantifier
   * instantiation, see documentation for the #INST_POOL kind.
   *
   * SMT-LIB:
   *
   * \verbatim embed:rst:leading-asterisk
   * .. code:: smtlib
   *
   *     (declare-pool <symbol> <sort> ( <term>* ))
   * \endverbatim
   *
   * @param symbol The name of the pool
   * @param sort The sort of the elements of the pool.
   * @param initValue The initial value of the pool
   * @return The pool symbol
   */
  Term declarePool(const std::string& symbol,
                   const Sort& sort,
                   const std::vector<Term>& initValue) const;
  /**
   * Pop (a) level(s) from the assertion stack.
   *
   * SMT-LIB:
   *
   * \verbatim embed:rst:leading-asterisk
   * .. code:: smtlib
   *
   *     (pop <numeral>)
   * \endverbatim
   *
   * @param nscopes the number of levels to pop
   */
  void pop(uint32_t nscopes = 1) const;

  /**
   * Get an interpolant
   *
   * SMT-LIB:
   *
   * \verbatim embed:rst:leading-asterisk
   * .. code:: smtlib
   *
   *     (get-interpol <conj>)
   *
   * Requires option
   * :ref:`produce-interpols <lbl-option-produce-interpols>` to be set to a
   * mode different from `none`.
   * \endverbatim
   *
   * @warning This method is experimental and may change in future versions.
   *
   * @param conj the conjecture term
   * @return a Term I such that A->I and I->B are valid, where A is the
   *        current set of assertions and B is given in the input by conj,
   *        or the null term if such a term cannot be found.
   */
  Term getInterpolant(const Term& conj) const;

  /**
   * Get an interpolant
   *
   * SMT-LIB:
   *
   * \verbatim embed:rst:leading-asterisk
   * .. code:: smtlib
   *
   *     (get-interpol <conj> <grammar>)
   *
   * Requires option
   * :ref:`produce-interpols <lbl-option-produce-interpols>` to be set to a
   * mode different from `none`.
   * \endverbatim
   *
   * @warning This method is experimental and may change in future versions.
   *
   * @param conj the conjecture term
   * @param grammar the grammar for the interpolant I
   * @return a Term I such that A->I and I->B are valid, where A is the
   *         current set of assertions and B is given in the input by conj,
   *         or the null term if such a term cannot be found.
   */
  Term getInterpolant(const Term& conj, Grammar& grammar) const;

  /**
   * Get the next interpolant. Can only be called immediately after a successful
   * call to get-interpol or get-interpol-next. Is guaranteed to produce a
   * syntactically different interpolant wrt the last returned interpolant if
   * successful.
   *
   * SMT-LIB:
   *
   * \verbatim embed:rst:leading-asterisk
   * .. code:: smtlib
   *
   *     (get-interpol-next)
   *
   * Requires to enable incremental mode, and option
   * :ref:`produce-interpols <lbl-option-produce-interpols>` to be set to a
   * mode different from `none`.
   * \endverbatim
   *
<<<<<<< HEAD
   * @warning This method is experimental and may change in future versions.
   *
   * @param output a Term I such that A->I and I->B are valid, where A is the
   *        current set of assertions and B is given in the input by conj
   *        on the last call to getInterpolant.
   * @return true if it gets interpolant @f$C@f$ successfully, false otherwise
=======
   * @return a Term I such that A->I and I->B are valid, where A is the
   *         current set of assertions and B is given in the input by conj
   *         on the last call to getInterpolant.
>>>>>>> 7c794bd2
   */
  Term getInterpolantNext() const;

  /**
   * Get an abduct.
   *
   * SMT-LIB:
   *
   * \verbatim embed:rst:leading-asterisk
   * .. code:: smtlib
   *
   *     (get-abduct <conj>)
   *
   * Requires to enable option
   * :ref:`produce-abducts <lbl-option-produce-abducts>`.
   * \endverbatim
   *
   * @warning This method is experimental and may change in future versions.
   *
   * @param conj the conjecture term
   * @return a term @f$C@f$ such that @f$(A \wedge C)@f$ is satisfiable,
   *         and @f$(A \wedge \neg B \wedge C)@f$ is unsatisfiable, where
   *         @f$A@f$ is the current set of assertions and @f$B@f$ is
   *         given in the input by ``conj``, or the null term if such a term
   *         cannot be found.
   */
  Term getAbduct(const Term& conj) const;

  /**
   * Get an abduct.
   *
   * SMT-LIB:
   *
   * \verbatim embed:rst:leading-asterisk
   * .. code:: smtlib
   *
   *     (get-abduct <conj> <grammar>)
   *
   * Requires to enable option
   * :ref:`produce-abducts <lbl-option-produce-abducts>`.
   * \endverbatim
   *
   * @warning This method is experimental and may change in future versions.
   *
   *
   * @param conj the conjecture term
   * @param grammar the grammar for the abduct @f$C@f$
   * @return a term C such that @f$(A \wedge C)@f$ is satisfiable, and
   *        @f$(A \wedge \neg B \wedge C)@f$ is unsatisfiable, where @f$A@f$ is
   *        the current set of assertions and @f$B@f$ is given in the input by
   *        ``conj``, or the null term if such a term cannot be found.
   */
  Term getAbduct(const Term& conj, Grammar& grammar) const;

  /**
   * Get the next abduct. Can only be called immediately after a successful
   * call to get-abduct or get-abduct-next. Is guaranteed to produce a
   * syntactically different abduct wrt the last returned abduct if successful.
   *
   * SMT-LIB:
   *
   * \verbatim embed:rst:leading-asterisk
   * .. code:: smtlib
   *
   *     (get-abduct-next)
   *
   * Requires to enable incremental mode, and option
   * :ref:`produce-abducts <lbl-option-produce-abducts>`.
   * \endverbatim
   *
<<<<<<< HEAD
   * @warning This method is experimental and may change in future versions.
   *
   * @param output a term C such that @f$(A \wedge C)@f$ is satisfiable, and
=======
   * @return a term C such that @f$(A \wedge C)@f$ is satisfiable, and
>>>>>>> 7c794bd2
   *        @f$(A \wedge \neg B \wedge C)@f$ is unsatisfiable, where @f$A@f$ is
   *        the current set of assertions and @f$B@f$ is given in the input by
   *        the last call to getAbduct, or the null term if such a term cannot
   *        be found.
   */
  Term getAbductNext() const;

  /**
   * Block the current model. Can be called only if immediately preceded by a
   * SAT or INVALID query.
   *
   * SMT-LIB:
   *
   * \verbatim embed:rst:leading-asterisk
   * .. code:: smtlib
   *
   *     (block-model)
   *
   * Requires enabling option
   * :ref:`produce-models <lbl-option-produce-models>`.
   * 'produce-models' and setting option
   * :ref:`block-models <lbl-option-block-models>`.
   * to a mode other than ``none``.
   * \endverbatim
   *
   * @warning This method is experimental and may change in future versions.
   */
  void blockModel() const;

  /**
   * Block the current model values of (at least) the values in terms. Can be
   * called only if immediately preceded by a SAT or NOT_ENTAILED query.
   *
   * SMT-LIB:
   *
   * \verbatim embed:rst:leading-asterisk
   * .. code:: smtlib
   *
   *     (block-model-values ( <terms>+ ))
   *
   * Requires enabling option
   * :ref:`produce-models <lbl-option-produce-models>`.
   * 'produce-models'.
   * \endverbatim
   *
   * @warning This method is experimental and may change in future versions.
   */
  void blockModelValues(const std::vector<Term>& terms) const;

  /**
   * @return a string that contains information about all instantiations made by
   * the quantifiers module.
   */
  std::string getInstantiations() const;

  /**
   * Push (a) level(s) to the assertion stack.
   *
   * SMT-LIB:
   *
   * \verbatim embed:rst:leading-asterisk
   * .. code:: smtlib
   *
   *     (push <numeral>)
   * \endverbatim
   *
   * @param nscopes the number of levels to push
   */
  void push(uint32_t nscopes = 1) const;

  /**
   * Remove all assertions.
   *
   * SMT-LIB:
   *
   * \verbatim embed:rst:leading-asterisk
   * .. code:: smtlib
   *
   *     (reset-assertions)
   * \endverbatim
   *
   */
  void resetAssertions() const;

  /**
   * Set info.
   *
   * SMT-LIB:
   *
   * \verbatim embed:rst:leading-asterisk
   * .. code:: smtlib
   *
   *     (set-info <attribute>)
   * \endverbatim
   *
   * @param keyword the info flag
   * @param value the value of the info flag
   */
  void setInfo(const std::string& keyword, const std::string& value) const;

  /**
   * Set logic.
   *
   * SMT-LIB:
   *
   * \verbatim embed:rst:leading-asterisk
   * .. code:: smtlib
   *
   *     (set-logic <symbol>)
   * \endverbatim
   *
   * @param logic the logic to set
   */
  void setLogic(const std::string& logic) const;

  /**
   * Set option.
   *
   * SMT-LIB:
   *
   * \verbatim embed:rst:leading-asterisk
   * .. code:: smtlib
   *
   *     (set-option :<option> <value>)
   * \endverbatim
   *
   * @param option the option name
   * @param value the option value
   */
  void setOption(const std::string& option, const std::string& value) const;

  /**
   * If needed, convert this term to a given sort.
   *
   * @note The sort of the term must be convertible into the target sort.
   *       Currently only Int to Real conversions are supported.
   * @param t the term
   * @param s the target sort
   * @return the term wrapped into a sort conversion if needed
   */
  Term ensureTermSort(const Term& t, const Sort& s) const;

  /**
   * Append \p symbol to the current list of universal variables.
   *
   * SyGuS v2:
   *
   * \verbatim embed:rst:leading-asterisk
   * .. code:: smtlib
   *
   *     (declare-var <symbol> <sort>)
   * \endverbatim
   *
   * @param sort the sort of the universal variable
   * @param symbol the name of the universal variable
   * @return the universal variable
   */
  Term declareSygusVar(const Sort& sort,
                       const std::string& symbol = std::string()) const;

  /**
   * Create a Sygus grammar. The first non-terminal is treated as the starting
   * non-terminal, so the order of non-terminals matters.
   *
   * @param boundVars the parameters to corresponding synth-fun/synth-inv
   * @param ntSymbols the pre-declaration of the non-terminal symbols
   * @return the grammar
   */
  Grammar mkSygusGrammar(const std::vector<Term>& boundVars,
                         const std::vector<Term>& ntSymbols) const;

  /**
   * Synthesize n-ary function.
   *
   * SyGuS v2:
   *
   * \verbatim embed:rst:leading-asterisk
   * .. code:: smtlib
   *
   *     (synth-fun <symbol> ( <boundVars>* ) <sort>)
   * \endverbatim
   *
   * @param symbol the name of the function
   * @param boundVars the parameters to this function
   * @param sort the sort of the return value of this function
   * @return the function
   */
  Term synthFun(const std::string& symbol,
                const std::vector<Term>& boundVars,
                const Sort& sort) const;

  /**
   * Synthesize n-ary function following specified syntactic constraints.
   *
   * SyGuS v2:
   *
   * \verbatim embed:rst:leading-asterisk
   * .. code:: smtlib
   *
   *     (synth-fun <symbol> ( <boundVars>* ) <sort> <grammar>)
   * \endverbatim
   *
   * @param symbol the name of the function
   * @param boundVars the parameters to this function
   * @param sort the sort of the return value of this function
   * @param grammar the syntactic constraints
   * @return the function
   */
  Term synthFun(const std::string& symbol,
                const std::vector<Term>& boundVars,
                Sort sort,
                Grammar& grammar) const;

  /**
   * Synthesize invariant.
   *
   * SyGuS v2:
   *
   * \verbatim embed:rst:leading-asterisk
   * .. code:: smtlib
   *
   *     (synth-inv <symbol> ( <boundVars>* ))
   * \endverbatim
   *
   * @param symbol the name of the invariant
   * @param boundVars the parameters to this invariant
   * @return the invariant
   */
  Term synthInv(const std::string& symbol,
                const std::vector<Term>& boundVars) const;

  /**
   * Synthesize invariant following specified syntactic constraints.
   *
   * SyGuS v2:
   *
   * \verbatim embed:rst:leading-asterisk
   * .. code:: smtlib
   *
   *     (synth-inv <symbol> ( <boundVars>* ) <grammar>)
   * \endverbatim
   *
   * @param symbol the name of the invariant
   * @param boundVars the parameters to this invariant
   * @param grammar the syntactic constraints
   * @return the invariant
   */
  Term synthInv(const std::string& symbol,
                const std::vector<Term>& boundVars,
                Grammar& grammar) const;

  /**
   * Add a forumla to the set of Sygus constraints.
   *
   * SyGuS v2:
   *
   * \verbatim embed:rst:leading-asterisk
   * .. code:: smtlib
   *
   *     (constraint <term>)
   * \endverbatim
   *
   * @param term the formula to add as a constraint
   */
  void addSygusConstraint(const Term& term) const;

  /**
   * Add a forumla to the set of Sygus assumptions.
   *
   * SyGuS v2:
   *
   * \verbatim embed:rst:leading-asterisk
   * .. code:: smtlib
   *
   *     (assume <term>)
   * \endverbatim
   *
   * @param term the formula to add as an assumption
   */
  void addSygusAssume(const Term& term) const;

  /**
   * Add a set of Sygus constraints to the current state that correspond to an
   * invariant synthesis problem.
   *
   * SyGuS v2:
   *
   * \verbatim embed:rst:leading-asterisk
   * .. code:: smtlib
   *
   *     (inv-constraint <inv> <pre> <trans> <post>)
   * \endverbatim
   *
   * @param inv the function-to-synthesize
   * @param pre the pre-condition
   * @param trans the transition relation
   * @param post the post-condition
   */
  void addSygusInvConstraint(Term inv, Term pre, Term trans, Term post) const;

  /**
   * Try to find a solution for the synthesis conjecture corresponding to the
   * current list of functions-to-synthesize, universal variables and
   * constraints.
   *
   * SyGuS v2:
   *
   * \verbatim embed:rst:leading-asterisk
   * .. code:: smtlib
   *
   *     (check-synth)
   * \endverbatim
   *
   * @return the result of the check, which is "solution" if the check found a
   *         solution in which case solutions are available via
   *         getSynthSolutions, "no solution" if it was determined there is no
   *         solution, or "unknown" otherwise.
   */
  SynthResult checkSynth() const;

  /**
   * Try to find a next solution for the synthesis conjecture corresponding to
   * the current list of functions-to-synthesize, universal variables and
   * constraints. Must be called immediately after a successful call to
   * check-synth or check-synth-next. Requires incremental mode.
   *
   * SyGuS v2:
   *
   * \verbatim embed:rst:leading-asterisk
   * .. code:: smtlib
   *
   *     (check-synth-next)
   * \endverbatim
   *
   * @return the result of the check, which is "solution" if the check found a
   *         solution in which case solutions are available via
   *         getSynthSolutions, "no solution" if it was determined there is no
   *         solution, or "unknown" otherwise.
   */
  SynthResult checkSynthNext() const;

  /**
   * Get the synthesis solution of the given term. This method should be called
   * immediately after the solver answers unsat for sygus input.
   * @param term the term for which the synthesis solution is queried
   * @return the synthesis solution of the given term
   */
  Term getSynthSolution(Term term) const;

  /**
   * Get the synthesis solutions of the given terms. This method should be
   * called immediately after the solver answers unsat for sygus input.
   * @param terms the terms for which the synthesis solutions is queried
   * @return the synthesis solutions of the given terms
   */
  std::vector<Term> getSynthSolutions(const std::vector<Term>& terms) const;

  /**
   * Get a snapshot of the current state of the statistic values of this
   * solver. The returned object is completely decoupled from the solver and
   * will not change when the solver is used again.
   * @return A snapshot of the current state of the statistic values
   */
  Statistics getStatistics() const;

  /**
   * Determione the output stream for the given tag is enabled. Tags can be
   * enabled with the `output` option (and `-o <tag>` on the command line).
   * Raises an exception when an invalid tag is given.
   * @return True if the given tag is enabled
   */
  bool isOutputOn(const std::string& tag) const;

  /**
   * Get an output stream for the given tag. Tags can be enabled with the
   * `output` option (and `-o <tag>` on the command line). Raises an exception
   * when an invalid tag is given.
   * @return The output stream
   */
  std::ostream& getOutput(const std::string& tag) const;

 private:
  /** @return the node manager of this solver */
  NodeManager* getNodeManager(void) const;
  /** Reset the API statistics */
  void resetStatistics();

  /**
   * Print the statistics to the given file descriptor, suitable for usage in
   * signal handlers.
   */
  void printStatisticsSafe(int fd) const;

  /** Helper to check for API misuse in mkOp functions. */
  void checkMkTerm(Kind kind, uint32_t nchildren) const;
  /** Helper for creating operators. */
  template <typename T>
  Op mkOpHelper(Kind kind, const T& t) const;
  /** Helper for mk-functions that call d_nodeMgr->mkConst(). */
  template <typename T>
  Term mkValHelper(const T& t) const;
  /** Helper for making rational values. */
  Term mkRationalValHelper(const Rational& r, bool isInt = true) const;
  /** Helper for mkReal functions that take a string as argument. */
  Term mkRealOrIntegerFromStrHelper(const std::string& s,
                                    bool isInt = true) const;
  /** Helper for mkBitVector functions that take a string as argument. */
  Term mkBVFromStrHelper(const std::string& s, uint32_t base) const;
  /**
   * Helper for mkBitVector functions that take a string and a size as
   * arguments.
   */
  Term mkBVFromStrHelper(uint32_t size,
                         const std::string& s,
                         uint32_t base) const;
  /** Helper for mkBitVector functions that take an integer as argument. */
  Term mkBVFromIntHelper(uint32_t size, uint64_t val) const;
  /** Helper for functions that create tuple sorts. */
  Sort mkTupleSortHelper(const std::vector<Sort>& sorts) const;
  /** Helper for mkTerm functions that create Term from a Kind */
  Term mkTermFromKind(Kind kind) const;
  /** Helper for mkChar functions that take a string as argument. */
  Term mkCharFromStrHelper(const std::string& s) const;
  /** Get value helper, which accounts for subtyping */
  Term getValueHelper(const Term& term) const;

  /**
   * Helper function that ensures that a given term is of sort real (as opposed
   * to being of sort integer).
   * @param t a term of sort integer or real
   * @return a term of sort real
   */
  Term ensureRealSort(const Term& t) const;

  /**
   * Create n-ary term of given kind. This handles the cases of left/right
   * associative operators, chainable operators, and cases when the number of
   * children exceeds the maximum arity for the kind.
   * @param kind the kind of the term
   * @param children the children of the term
   * @return the Term
   */
  Term mkTermHelper(Kind kind, const std::vector<Term>& children) const;

  /**
   * Create n-ary term of given kind from a given operator.
   * @param op the operator
   * @param children the children of the term
   * @return the Term
   */
  Term mkTermHelper(const Op& op, const std::vector<Term>& children) const;

  /**
   * Create a vector of datatype sorts, using unresolved sorts.
   * @param dtypedecls the datatype declarations from which the sort is created
   * @param unresolvedSorts the list of unresolved sorts
   * @return the datatype sorts
   */
  std::vector<Sort> mkDatatypeSortsInternal(
      const std::vector<DatatypeDecl>& dtypedecls,
      const std::set<Sort>& unresolvedSorts) const;

  /**
   * Synthesize n-ary function following specified syntactic constraints.
   *
   * SMT-LIB:
   *
   * \verbatim embed:rst:leading-asterisk
   * .. code:: smtlib
   *
   *     (synth-fun <symbol> ( <boundVars>* ) <sort> <grammar>?)
   * \endverbatim
   *
   * @param symbol the name of the function
   * @param boundVars the parameters to this function
   * @param sort the sort of the return value of this function
   * @param isInv determines whether this is synth-fun or synth-inv
   * @param grammar the syntactic constraints
   * @return the function
   */
  Term synthFunHelper(const std::string& symbol,
                      const std::vector<Term>& boundVars,
                      const Sort& sort,
                      bool isInv = false,
                      Grammar* grammar = nullptr) const;

  /** Check whether string s is a valid decimal integer. */
  bool isValidInteger(const std::string& s) const;

  /**
   * Check that the given term is a valid closed term, which can be used as an
   * argument to, e.g., assert, get-value, block-model-values, etc.
   *
   * @param t The term to check
   */
  void ensureWellFormedTerm(const Term& t) const;
  /** Vector version of above. */
  void ensureWellFormedTerms(const std::vector<Term>& ts) const;

  /** Increment the term stats counter. */
  void increment_term_stats(Kind kind) const;
  /** Increment the vars stats (if 'is_var') or consts stats counter. */
  void increment_vars_consts_stats(const Sort& sort, bool is_var) const;

  /** Keep a copy of the original option settings (for resets). */
  std::unique_ptr<Options> d_originalOptions;
  /** The node manager of this solver. */
  NodeManager* d_nodeMgr;
  /** The statistics collected on the Api level. */
  std::unique_ptr<APIStatistics> d_stats;
  /** The SMT engine of this solver. */
  std::unique_ptr<SolverEngine> d_slv;
  /** The random number generator of this solver. */
  std::unique_ptr<Random> d_rng;
};

}  // namespace cvc5::api

#endif<|MERGE_RESOLUTION|>--- conflicted
+++ resolved
@@ -4147,19 +4147,12 @@
    *
    * This returns false if the model value of free constant v was not essential
    * for showing the satisfiability of the last call to checkSat using the
-<<<<<<< HEAD
-   * current model. This method will only return false (for any v) if option
-   * :ref:`model-cores <lbl-option-model-cores>` has been set.
-   *
-   * \endverbatim
-   *
-   * @warning This method is experimental and may change in future versions.
-=======
    * current model. This method will only return false (for any v) if
    * option
    * \verbatim embed:rst:inline :ref:`model-cores <lbl-option-model-cores>`
    * \endverbatim has been set.
->>>>>>> 7c794bd2
+   *
+   * @warning This method is experimental and may change in future versions.
    *
    * @param v The term in question
    * @return true if v is a model core symbol
@@ -4180,12 +4173,8 @@
    * :ref:`produce-models <lbl-option-produce-models>`.
    * \endverbatim
    *
-<<<<<<< HEAD
-   * \endverbatim
-   *
    * @warning This method is experimental and may change in future versions.
-=======
->>>>>>> 7c794bd2
+   *
    * @param sorts The list of uninterpreted sorts that should be printed in the
    * model.
    * @param vars The list of free constants that should be printed in the
@@ -4404,18 +4393,11 @@
    * mode different from `none`.
    * \endverbatim
    *
-<<<<<<< HEAD
    * @warning This method is experimental and may change in future versions.
    *
-   * @param output a Term I such that A->I and I->B are valid, where A is the
-   *        current set of assertions and B is given in the input by conj
-   *        on the last call to getInterpolant.
-   * @return true if it gets interpolant @f$C@f$ successfully, false otherwise
-=======
    * @return a Term I such that A->I and I->B are valid, where A is the
    *         current set of assertions and B is given in the input by conj
    *         on the last call to getInterpolant.
->>>>>>> 7c794bd2
    */
   Term getInterpolantNext() const;
 
@@ -4486,13 +4468,9 @@
    * :ref:`produce-abducts <lbl-option-produce-abducts>`.
    * \endverbatim
    *
-<<<<<<< HEAD
    * @warning This method is experimental and may change in future versions.
    *
-   * @param output a term C such that @f$(A \wedge C)@f$ is satisfiable, and
-=======
    * @return a term C such that @f$(A \wedge C)@f$ is satisfiable, and
->>>>>>> 7c794bd2
    *        @f$(A \wedge \neg B \wedge C)@f$ is unsatisfiable, where @f$A@f$ is
    *        the current set of assertions and @f$B@f$ is given in the input by
    *        the last call to getAbduct, or the null term if such a term cannot
