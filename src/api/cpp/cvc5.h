/******************************************************************************
 * Top contributors (to current version):
 *   Aina Niemetz, Andrew Reynolds, Abdalrhman Mohamed
 *
 * This file is part of the cvc5 project.
 *
 * Copyright (c) 2009-2021 by the authors listed in the file AUTHORS
 * in the top-level source directory and their institutional affiliations.
 * All rights reserved.  See the file COPYING in the top-level source
 * directory for licensing information.
 * ****************************************************************************
 *
 * The cvc5 C++ API.
 */

#include "cvc5_export.h"

#ifndef CVC5__API__CVC5_H
#define CVC5__API__CVC5_H

#include <map>
#include <memory>
#include <optional>
#include <set>
#include <sstream>
#include <string>
#include <unordered_map>
#include <unordered_set>
#include <variant>
#include <vector>

#include "api/cpp/cvc5_kind.h"
#include "api/cpp/cvc5_types.h"

namespace cvc5 {

#ifndef DOXYGEN_SKIP
template <bool ref_count>
class NodeTemplate;
typedef NodeTemplate<true> Node;
#endif

class Command;
class DType;
class DTypeConstructor;
class DTypeSelector;
class NodeManager;
class SolverEngine;
class TypeNode;
class Options;
class Random;
class Rational;
class Result;
class SynthResult;
class StatisticsRegistry;

namespace main {
class CommandExecutor;
}

namespace api {

class Solver;
class Statistics;
struct APIStatistics;
class Term;

/* -------------------------------------------------------------------------- */
/* Exception                                                                  */
/* -------------------------------------------------------------------------- */

/**
 * Base class for all API exceptions.
 * If thrown, all API objects may be in an unsafe state.
 */
class CVC5_EXPORT CVC5ApiException : public std::exception
{
 public:
  /**
   * Construct with message from a string.
   * @param str The error message.
   */
  CVC5ApiException(const std::string& str) : d_msg(str) {}
  /**
   * Construct with message from a string stream.
   * @param stream The error message.
   */
  CVC5ApiException(const std::stringstream& stream) : d_msg(stream.str()) {}
  /**
   * Retrieve the message from this exception.
   * @return The error message.
   */
  const std::string& getMessage() const { return d_msg; }
  /**
   * Retrieve the message as a C-style array.
   * @return The error message.
   */
  const char* what() const noexcept override { return d_msg.c_str(); }

 private:
  /** The stored error message. */
  std::string d_msg;
};

/**
 * A recoverable API exception.
 * If thrown, API objects can still be used.
 */
class CVC5_EXPORT CVC5ApiRecoverableException : public CVC5ApiException
{
 public:
  /**
   * Construct with message from a string.
   * @param str The error message.
   */
  CVC5ApiRecoverableException(const std::string& str) : CVC5ApiException(str) {}
  /**
   * Construct with message from a string stream.
   * @param stream The error message.
   */
  CVC5ApiRecoverableException(const std::stringstream& stream)
      : CVC5ApiException(stream.str())
  {
  }
};

/**
 * Exception for unsupported command arguments.
 * If thrown, API objects can still be used.
 */
class CVC5_EXPORT CVC5ApiUnsupportedException : public CVC5ApiRecoverableException
{
 public:
  /**
   * Construct with message from a string.
   * @param str The error message.
   */
  CVC5ApiUnsupportedException(const std::string& str)
      : CVC5ApiRecoverableException(str)
  {
  }
  /**
   * Construct with message from a string stream.
   * @param stream The error message.
   */
  CVC5ApiUnsupportedException(const std::stringstream& stream)
      : CVC5ApiRecoverableException(stream.str())
  {
  }
};

/**
 * An option-related API exception.
 * If thrown, API objects can still be used.
 */
class CVC5_EXPORT CVC5ApiOptionException : public CVC5ApiRecoverableException
{
 public:
  /**
   * Construct with message from a string.
   * @param str The error message.
   */
  CVC5ApiOptionException(const std::string& str)
      : CVC5ApiRecoverableException(str)
  {
  }
  /**
   * Construct with message from a string stream.
   * @param stream The error message.
   */
  CVC5ApiOptionException(const std::stringstream& stream)
      : CVC5ApiRecoverableException(stream.str())
  {
  }
};

/* -------------------------------------------------------------------------- */
/* Result                                                                     */
/* -------------------------------------------------------------------------- */

/**
 * Encapsulation of a three-valued solver result, with explanations.
 */
class CVC5_EXPORT Result
{
  friend class Solver;

 public:
  enum UnknownExplanation
  {
    REQUIRES_FULL_CHECK,
    INCOMPLETE,
    TIMEOUT,
    RESOURCEOUT,
    MEMOUT,
    INTERRUPTED,
    NO_STATUS,
    UNSUPPORTED,
    OTHER,
    UNKNOWN_REASON
  };

  /** Constructor. */
  Result();

  /**
   * Return true if Result is empty, i.e., a nullary Result, and not an actual
   * result returned from a checkSat() (and friends) query.
   */
  bool isNull() const;

  /**
   * Return true if query was a satisfiable checkSat() or checkSatAssuming()
   * query.
   */
  bool isSat() const;

  /**
   * Return true if query was an unsatisfiable checkSat() or
   * checkSatAssuming() query.
   */
  bool isUnsat() const;

  /**
   * Return true if query was a checkSat() or checkSatAssuming() query and
   * cvc5 was not able to determine (un)satisfiability.
   */
  bool isUnknown() const;

  /**
   * Operator overloading for equality of two results.
   * @param r the result to compare to for equality
   * @return true if the results are equal
   */
  bool operator==(const Result& r) const;

  /**
   * Operator overloading for disequality of two results.
   * @param r the result to compare to for disequality
   * @return true if the results are disequal
   */
  bool operator!=(const Result& r) const;

  /**
   * @return an explanation for an unknown query result.
   */
  UnknownExplanation getUnknownExplanation() const;

  /**
   * @return a string representation of this result.
   */
  std::string toString() const;

 private:
  /**
   * Constructor.
   * @param r the internal result that is to be wrapped by this result
   * @return the Result
   */
  Result(const cvc5::Result& r);

  /**
   * The internal result wrapped by this result.
   *
   * @note This is a ``std::shared_ptr`` rather than a ``std::unique_ptr``
   *       since ``cvc5::Result`` is not ref counted.
   */
  std::shared_ptr<cvc5::Result> d_result;
};

/**
 * Serialize a Result to given stream.
 * @param out the output stream
 * @param r the result to be serialized to the given output stream
 * @return the output stream
 */
std::ostream& operator<<(std::ostream& out, const Result& r) CVC5_EXPORT;

/**
 * Serialize an UnknownExplanation to given stream.
 * @param out the output stream
 * @param e the explanation to be serialized to the given output stream
 * @return the output stream
 */
std::ostream& operator<<(std::ostream& out,
                         enum Result::UnknownExplanation e) CVC5_EXPORT;

/* -------------------------------------------------------------------------- */
/* Result                                                                     */
/* -------------------------------------------------------------------------- */

/**
 * Encapsulation of a solver synth result.
 *
 * This is the return value of the API methods:
 *   - Solver::checkSynth()
 *   - Solver::checkSynthNext()
 *
 * which we call synthesis queries.  This class indicates whether the
 * synthesis query has a solution, has no solution, or is unknown.
 */
class CVC5_EXPORT SynthResult
{
  friend class Solver;

 public:
  /** Constructor. */
  SynthResult();

  /**
   * @return true if SynthResult is null, i.e., not a SynthResult returned
   * from a synthesis query.
   */
  bool isNull() const;

  /**
   * @return true if the synthesis query has a solution.
   */
  bool hasSolution() const;

  /**
   * @return true if the synthesis query has no solution. In this case, it
   * was determined that there was no solution.
   */
  bool hasNoSolution() const;

  /**
   * @return true if the result of the synthesis query could not be determined.
   */
  bool isUnknown() const;

  /**
   * @return a string representation of this synthesis result.
   */
  std::string toString() const;

 private:
  /**
   * Constructor.
   * @param r the internal synth result that is to be wrapped by this synth
   *          result
   * @return the SynthResult
   */
  SynthResult(const cvc5::SynthResult& r);
  /**
   * The internal result wrapped by this result.
   *
   * @note This is a `std::shared_ptr` rather than a `std::unique_ptr`
   *       since `cvc5::SynthResult` is not ref counted.
   */
  std::shared_ptr<cvc5::SynthResult> d_result;
};

/**
 * Serialize a SynthResult to given stream.
 * @param out the output stream
 * @param r the result to be serialized to the given output stream
 * @return the output stream
 */
std::ostream& operator<<(std::ostream& out, const SynthResult& r) CVC5_EXPORT;

/* -------------------------------------------------------------------------- */
/* Sort                                                                       */
/* -------------------------------------------------------------------------- */

class Datatype;

/**
 * The sort of a cvc5 term.
 */
class CVC5_EXPORT Sort
{
  friend class cvc5::Command;
  friend class DatatypeConstructor;
  friend class DatatypeConstructorDecl;
  friend class DatatypeSelector;
  friend class DatatypeDecl;
  friend class Datatype;
  friend class Op;
  friend class Solver;
  friend class Grammar;
  friend struct std::hash<Sort>;
  friend class Term;

 public:
  /**
   * Constructor.
   */
  Sort();

  /**
   * Destructor.
   */
  ~Sort();

  /**
   * Comparison for structural equality.
   * @param s the sort to compare to
   * @return true if the sorts are equal
   */
  bool operator==(const Sort& s) const;

  /**
   * Comparison for structural disequality.
   * @param s the sort to compare to
   * @return true if the sorts are not equal
   */
  bool operator!=(const Sort& s) const;

  /**
   * Comparison for ordering on sorts.
   * @param s the sort to compare to
   * @return true if this sort is less than s
   */
  bool operator<(const Sort& s) const;

  /**
   * Comparison for ordering on sorts.
   * @param s the sort to compare to
   * @return true if this sort is greater than s
   */
  bool operator>(const Sort& s) const;

  /**
   * Comparison for ordering on sorts.
   * @param s the sort to compare to
   * @return true if this sort is less than or equal to s
   */
  bool operator<=(const Sort& s) const;

  /**
   * Comparison for ordering on sorts.
   * @param s the sort to compare to
   * @return true if this sort is greater than or equal to s
   */
  bool operator>=(const Sort& s) const;

  /**
   * @return true if the sort has a symbol.
   */
  bool hasSymbol() const;

  /**
   * Asserts hasSymbol().
   * @return the raw symbol of the sort.
   */
  std::string getSymbol() const;

  /**
   * @return true if this Sort is a null sort.
   */
  bool isNull() const;

  /**
   * Is this a Boolean sort?
   * @return true if the sort is the Boolean sort
   */
  bool isBoolean() const;

  /**
   * Is this a integer sort?
   * @return true if the sort is the integer sort
   */
  bool isInteger() const;

  /**
   * Is this a real sort?
   * @return true if the sort is the real sort
   */
  bool isReal() const;

  /**
   * Is this a string sort?
   * @return true if the sort is the string sort
   */
  bool isString() const;

  /**
   * Is this a regexp sort?
   * @return true if the sort is the regexp sort
   */
  bool isRegExp() const;

  /**
   * Is this a rounding mode sort?
   * @return true if the sort is the rounding mode sort
   */
  bool isRoundingMode() const;

  /**
   * Is this a bit-vector sort?
   * @return true if the sort is a bit-vector sort
   */
  bool isBitVector() const;

  /**
   * Is this a floating-point sort?
   * @return true if the sort is a floating-point sort
   */
  bool isFloatingPoint() const;

  /**
   * Is this a datatype sort?
   * @return true if the sort is a datatype sort
   */
  bool isDatatype() const;

  /**
   * Is this a constructor sort?
   * @return true if the sort is a constructor sort
   */
  bool isConstructor() const;

  /**
   * Is this a selector sort?
   * @return true if the sort is a selector sort
   */
  bool isSelector() const;

  /**
   * Is this a tester sort?
   * @return true if the sort is a tester sort
   */
  bool isTester() const;
  /**
   * Is this a datatype updater sort?
   * @return true if the sort is a datatype updater sort
   */
  bool isUpdater() const;
  /**
   * Is this a function sort?
   * @return true if the sort is a function sort
   */
  bool isFunction() const;

  /**
   * Is this a predicate sort?
   * That is, is this a function sort mapping to Boolean? All predicate
   * sorts are also function sorts.
   * @return true if the sort is a predicate sort
   */
  bool isPredicate() const;

  /**
   * Is this a tuple sort?
   * @return true if the sort is a tuple sort
   */
  bool isTuple() const;

  /**
   * Is this a record sort?
   * @warning This method is experimental and may change in future versions.
   * @return true if the sort is a record sort
   */
  bool isRecord() const;

  /**
   * Is this an array sort?
   * @return true if the sort is an array sort
   */
  bool isArray() const;

  /**
   * Is this a Set sort?
   * @return true if the sort is a Set sort
   */
  bool isSet() const;

  /**
   * Is this a Bag sort?
   * @return true if the sort is a Bag sort
   */
  bool isBag() const;

  /**
   * Is this a Sequence sort?
   * @return true if the sort is a Sequence sort
   */
  bool isSequence() const;

  /**
   * Is this an uninterpreted sort?
   * @return true if this is an uninterpreted sort
   */
  bool isUninterpretedSort() const;

  /**
   * Is this an uninterpreted sort constructor kind?
   *
   * An uninterpreted sort constructor has arity > 0 and can be instantiated to
   * construct uninterpreted sorts with given sort parameters.
   *
   * @return true if this is a sort constructor kind
   */
  bool isUninterpretedSortConstructor() const;

  /**
<<<<<<< HEAD
   * Is this an instantiated (parametric datatype or unintpreted sort
   * constructor) sort?
   *
   * An instantiated sort is a sort that has been constructed from
   * instantiating sort parameters of a parametric sort with sort arguments
=======
   * Is this an instantiated (parametric datatype or uninterpreted sort
   * constructor) sort?
   *
   * An instantiated sort is a sort that has been constructed from
   * instantiating a sort with sort arguments
>>>>>>> 4f573702
   * (see Sort::instantiate(const std::vector<Sort>&) const)).
   *
   * @return true if this is an instantiated sort
   */
  bool isInstantiated() const;

  /**
   * @return the underlying datatype of a datatype sort
   */
  Datatype getDatatype() const;

  /**
   * Instantiate a parameterized datatype sort or uninterpreted sort
   * constructor sort.
   *
   * Create sorts parameter with Solver::mkParamSort().
   *
   * @warning This method is experimental and may change in future versions.
   *
   * @param params the list of sort parameters to instantiate with
   */
  Sort instantiate(const std::vector<Sort>& params) const;

  /**
   * Substitution of Sorts.
   *
   * Note that this replacement is applied during a pre-order traversal and
   * only once to the sort. It is not run until fix point.
   *
   * For example,
   * (Array A B).substitute({A, C}, {(Array C D), (Array A B)}) will
   * return (Array (Array C D) B).
   *
   * @warning This method is experimental and may change in future versions.
   *
   * @param sort the subsort to be substituted within this sort.
   * @param replacement the sort replacing the substituted subsort.
   */
  Sort substitute(const Sort& sort, const Sort& replacement) const;

  /**
   * Simultaneous substitution of Sorts.
   *
   * Note that this replacement is applied during a pre-order traversal and
   * only once to the sort. It is not run until fix point. In the case that
   * sorts contains duplicates, the replacement earliest in the vector takes
   * priority.
   *
   * @warning This method is experimental and may change in future versions.
   *
   * @param sorts the subsorts to be substituted within this sort.
   * @param replacements the sort replacing the substituted subsorts.
   */
  Sort substitute(const std::vector<Sort>& sorts,
                  const std::vector<Sort>& replacements) const;

  /**
   * Output a string representation of this sort to a given stream.
   * @param out the output stream
   */
  void toStream(std::ostream& out) const;

  /**
   * @return a string representation of this sort
   */
  std::string toString() const;

  /* Constructor sort ------------------------------------------------------- */

  /**
   * @return the arity of a constructor sort
   */
  size_t getConstructorArity() const;

  /**
   * @return the domain sorts of a constructor sort
   */
  std::vector<Sort> getConstructorDomainSorts() const;

  /**
   * @return the codomain sort of a constructor sort
   */
  Sort getConstructorCodomainSort() const;

  /* Selector sort ------------------------------------------------------- */

  /**
   * @return the domain sort of a selector sort
   */
  Sort getSelectorDomainSort() const;

  /**
   * @return the codomain sort of a selector sort
   */
  Sort getSelectorCodomainSort() const;

  /* Tester sort ------------------------------------------------------- */

  /**
   * @return the domain sort of a tester sort
   */
  Sort getTesterDomainSort() const;

  /**
   * @return the codomain sort of a tester sort, which is the Boolean sort
   *
   * @note We mainly need this for the symbol table, which doesn't have
   *       access to the solver object.
   */
  Sort getTesterCodomainSort() const;

  /* Function sort ------------------------------------------------------- */

  /**
   * @return the arity of a function sort
   */
  size_t getFunctionArity() const;

  /**
   * @return the domain sorts of a function sort
   */
  std::vector<Sort> getFunctionDomainSorts() const;

  /**
   * @return the codomain sort of a function sort
   */
  Sort getFunctionCodomainSort() const;

  /* Array sort ---------------------------------------------------------- */

  /**
   * @return the array index sort of an array sort
   */
  Sort getArrayIndexSort() const;

  /**
   * @return the array element sort of an array sort
   */
  Sort getArrayElementSort() const;

  /* Set sort ------------------------------------------------------------ */

  /**
   * @return the element sort of a set sort
   */
  Sort getSetElementSort() const;

  /* Bag sort ------------------------------------------------------------ */

  /**
   * @return the element sort of a bag sort
   */
  Sort getBagElementSort() const;

  /* Sequence sort ------------------------------------------------------- */

  /**
   * @return the element sort of a sequence sort
   */
  Sort getSequenceElementSort() const;

  /* Uninterpreted sort -------------------------------------------------- */

  /**
   * @return true if an uninterpreted sort is parameterized
   */
  bool isUninterpretedSortParameterized() const;

  /**
   * @return the parameter sorts of an uninterpreted sort
   */
  std::vector<Sort> getUninterpretedSortParamSorts() const;

  /* Sort constructor sort ----------------------------------------------- */

  /**
   * @return the arity of an uninterpreted sort constructor sort
   */
  size_t getUninterpretedSortConstructorArity() const;

  /* Bit-vector sort ----------------------------------------------------- */

  /**
   * @return the bit-width of the bit-vector sort
   */
  uint32_t getBitVectorSize() const;

  /* Floating-point sort ------------------------------------------------- */

  /**
   * @return the bit-width of the exponent of the floating-point sort
   */
  uint32_t getFloatingPointExponentSize() const;

  /**
   * @return the width of the significand of the floating-point sort
   */
  uint32_t getFloatingPointSignificandSize() const;

  /* Datatype sort ------------------------------------------------------- */

  /**
   *
   * Return the parameters of a parametric datatype sort. If this sort is a
   * non-instantiated parametric datatype, this returns the parameter sorts of
   * the underlying datatype. If this sort is an instantiated parametric
   * datatype, then this returns the sort parameters that were used to
   * construct the sort via Sort::instantiate().
   *
   * @return the parameter sorts of a parametric datatype sort.
   */
  std::vector<Sort> getDatatypeParamSorts() const;

  /**
   * @return the arity of a datatype sort
   */
  size_t getDatatypeArity() const;

  /* Tuple sort ---------------------------------------------------------- */

  /**
   * @return the length of a tuple sort
   */
  size_t getTupleLength() const;

  /**
   * @return the element sorts of a tuple sort
   */
  std::vector<Sort> getTupleSorts() const;

 private:
  /** @return the internal wrapped TypeNode of this sort. */
  const cvc5::TypeNode& getTypeNode(void) const;

  /** Helper to convert a set of Sorts to internal TypeNodes. */
  std::set<TypeNode> static sortSetToTypeNodes(const std::set<Sort>& sorts);
  /** Helper to convert a vector of Sorts to internal TypeNodes. */
  std::vector<TypeNode> static sortVectorToTypeNodes(
      const std::vector<Sort>& sorts);
  /** Helper to convert a vector of internal TypeNodes to Sorts. */
  std::vector<Sort> static typeNodeVectorToSorts(
      const Solver* slv, const std::vector<TypeNode>& types);

  /**
   * Constructor.
   * @param slv the associated solver object
   * @param t the internal type that is to be wrapped by this sort
   * @return the Sort
   */
  Sort(const Solver* slv, const cvc5::TypeNode& t);

  /**
   * Helper for isNull checks. This prevents calling an API function with
   * CVC5_API_CHECK_NOT_NULL
   */
  bool isNullHelper() const;

  /**
   * The associated solver object.
   */
  const Solver* d_solver;

  /**
   * The internal type wrapped by this sort.
   *
   * @note This is a ``std::shared_ptr`` rather than a ``std::unique_ptr`` to
   *       avoid overhead due to memory allocation (``cvc5::Type`` is already
   *       ref counted, so this could be a ``std::unique_ptr`` instead).
   */
  std::shared_ptr<cvc5::TypeNode> d_type;
};

/**
 * Serialize a sort to given stream.
 * @param out the output stream
 * @param s the sort to be serialized to the given output stream
 * @return the output stream
 */
std::ostream& operator<<(std::ostream& out, const Sort& s) CVC5_EXPORT;

}  // namespace api
}  // namespace cvc5

namespace std {

/**
 * Hash function for Sorts.
 */
template <>
struct CVC5_EXPORT hash<cvc5::api::Sort>
{
  size_t operator()(const cvc5::api::Sort& s) const;
};

}  // namespace std

namespace cvc5::api {

/* -------------------------------------------------------------------------- */
/* Op                                                                     */
/* -------------------------------------------------------------------------- */

class Term;

/**
 * A cvc5 operator.
 * An operator is a term that represents certain operators, instantiated
 * with its required parameters, e.g., a term of kind BITVECTOR_EXTRACT.
 */
class CVC5_EXPORT Op
{
  friend class Solver;
  friend class Term;
  friend struct std::hash<Op>;

 public:
  /**
   * Constructor.
   */
  Op();

  /**
   * Destructor.
   */
  ~Op();

  /**
   * Syntactic equality operator.
   * Return true if both operators are syntactically identical.
   * Both operators must belong to the same solver object.
   * @param t the operator to compare to for equality
   * @return true if the operators are equal
   */
  bool operator==(const Op& t) const;

  /**
   * Syntactic disequality operator.
   * Return true if both operators differ syntactically.
   * Both terms must belong to the same solver object.
   * @param t the operator to compare to for disequality
   * @return true if operators are disequal
   */
  bool operator!=(const Op& t) const;

  /**
   * @return the kind of this operator
   */
  Kind getKind() const;

  /**
   * @return true if this operator is a null term
   */
  bool isNull() const;

  /**
   * @return true iff this operator is indexed
   */
  bool isIndexed() const;

  /**
   * @return the number of indices of this op
   */
  size_t getNumIndices() const;

  /**
   * Get the index at position i.
   * @param i the position of the index to return
   * @return the index at position i
   */
  Term operator[](size_t i) const;

  /**
   * @return a string representation of this operator
   */
  std::string toString() const;

 private:
  /**
   * Constructor for a single kind (non-indexed operator).
   * @param slv the associated solver object
   * @param k the kind of this Op
   */
  Op(const Solver* slv, const Kind k);

  /**
   * Constructor.
   * @param slv the associated solver object
   * @param k the kind of this Op
   * @param n the internal node that is to be wrapped by this term
   * @return the Term
   */
  Op(const Solver* slv, const Kind k, const cvc5::Node& n);

  /**
   * Helper for isNull checks. This prevents calling an API function with
   * CVC5_API_CHECK_NOT_NULL
   */
  bool isNullHelper() const;

  /**
   * @note An indexed operator has a non-null internal node (``d_node``).
   *
   * @note We use a helper method to avoid having API functions call other API
   *       functions (we need to call this internally).
   *
   * @return true iff this Op is indexed
   */
  bool isIndexedHelper() const;

  /**
   * Helper for getNumIndices
   * @return the number of indices of this op
   */
  size_t getNumIndicesHelper() const;

  /**
   * Helper for operator[](size_t index).
   * @param index position of the index. Should be less than getNumIndicesHelper().
   * @return the index at position index
   */
  Term getIndexHelper(size_t index) const;

  /**
   * The associated solver object.
   */
  const Solver* d_solver;

  /** The kind of this operator. */
  Kind d_kind;

  /**
   * The internal node wrapped by this operator.
   *
   * @note This is a ``std::shared_ptr`` rather than a ``std::unique_ptr`` to
   *       avoid overhead due to memory allocation (``cvc5::Node`` is already
   *       ref counted, so this could be a ``std::unique_ptr`` instead).
   */
  std::shared_ptr<cvc5::Node> d_node;
};

/**
 * Serialize an operator to given stream.
 * @param out the output stream
 * @param t the operator to be serialized to the given output stream
 * @return the output stream
 */
std::ostream& operator<<(std::ostream& out, const Op& t) CVC5_EXPORT;

}  // namespace cvc5::api

namespace std {
/**
 * Hash function for Ops.
 */
template <>
struct CVC5_EXPORT hash<cvc5::api::Op>
{
  size_t operator()(const cvc5::api::Op& t) const;
};
}  // namespace std

namespace cvc5::api {
/* -------------------------------------------------------------------------- */
/* Term                                                                       */
/* -------------------------------------------------------------------------- */

/**
 * A cvc5 Term.
 */
class CVC5_EXPORT Term
{
  friend class cvc5::Command;
  friend class Datatype;
  friend class DatatypeConstructor;
  friend class DatatypeSelector;
  friend class Solver;
  friend class Grammar;
  friend class SynthResult;
  friend struct std::hash<Term>;

 public:
  /**
   * Constructor for a null term.
   */
  Term();

  /**
   * Destructor.
   */
  ~Term();

  /**
   * Syntactic equality operator.
   * Return true if both terms are syntactically identical.
   * Both terms must belong to the same solver object.
   * @param t the term to compare to for equality
   * @return true if the terms are equal
   */
  bool operator==(const Term& t) const;

  /**
   * Syntactic disequality operator.
   * Return true if both terms differ syntactically.
   * Both terms must belong to the same solver object.
   * @param t the term to compare to for disequality
   * @return true if terms are disequal
   */
  bool operator!=(const Term& t) const;

  /**
   * Comparison for ordering on terms by their id.
   * @param t the term to compare to
   * @return true if this term is less than t
   */
  bool operator<(const Term& t) const;

  /**
   * Comparison for ordering on terms by their id.
   * @param t the term to compare to
   * @return true if this term is greater than t
   */
  bool operator>(const Term& t) const;

  /**
   * Comparison for ordering on terms by their id.
   * @param t the term to compare to
   * @return true if this term is less than or equal to t
   */
  bool operator<=(const Term& t) const;

  /**
   * Comparison for ordering on terms by their id.
   * @param t the term to compare to
   * @return true if this term is greater than or equal to t
   */
  bool operator>=(const Term& t) const;

  /** @return the number of children of this term  */
  size_t getNumChildren() const;

  /**
   * Get the child term at a given index.
   * @param index the index of the child term to return
   * @return the child term with the given index
   */
  Term operator[](size_t index) const;

  /**
   * @return the id of this term
   */
  uint64_t getId() const;

  /**
   * @return the kind of this term
   */
  Kind getKind() const;

  /**
   * @return the sort of this term
   */
  Sort getSort() const;

  /**
   * @return the result of replacing 'term' by 'replacement' in this term.
   *
   * Note that this replacement is applied during a pre-order traversal and
   * only once to the term. It is not run until fix point.
   */
  Term substitute(const Term& term, const Term& replacement) const;

  /**
   * @return the result of simultaneously replacing 'terms' by 'replacements'
   * in this term
   *
   * Note that this replacement is applied during a pre-order traversal and
   * only once to the term. It is not run until fix point. In the case that
   * terms contains duplicates, the replacement earliest in the vector takes
   * priority. For example, calling substitute on f(x,y) with
   *   terms = { x, z }, replacements = { g(z), w }
   * results in the term f(g(z),y).
   */
  Term substitute(const std::vector<Term>& terms,
                  const std::vector<Term>& replacements) const;

  /**
   * @return true iff this term has an operator
   */
  bool hasOp() const;

  /**
   * @note This is safe to call when hasOp() returns true.
   *
   * @return the Op used to create this term
   */
  Op getOp() const;

  /**
   * @return true if the term has a symbol.
   */
  bool hasSymbol() const;

  /**
   * Asserts hasSymbol().
   * @return the raw symbol of the term.
   */
  std::string getSymbol() const;

  /**
   * @return true if this Term is a null term
   */
  bool isNull() const;

  /**
   * Boolean negation.
   * @return the Boolean negation of this term
   */
  Term notTerm() const;

  /**
   * Boolean and.
   * @param t a Boolean term
   * @return the conjunction of this term and the given term
   */
  Term andTerm(const Term& t) const;

  /**
   * Boolean or.
   * @param t a Boolean term
   * @return the disjunction of this term and the given term
   */
  Term orTerm(const Term& t) const;

  /**
   * Boolean exclusive or.
   * @param t a Boolean term
   * @return the exclusive disjunction of this term and the given term
   */
  Term xorTerm(const Term& t) const;

  /**
   * Equality.
   * @param t a Boolean term
   * @return the Boolean equivalence of this term and the given term
   */
  Term eqTerm(const Term& t) const;

  /**
   * Boolean implication.
   * @param t a Boolean term
   * @return the implication of this term and the given term
   */
  Term impTerm(const Term& t) const;

  /**
   * If-then-else with this term as the Boolean condition.
   * @param then_t the 'then' term
   * @param else_t the 'else' term
   * @return the if-then-else term with this term as the Boolean condition
   */
  Term iteTerm(const Term& then_t, const Term& else_t) const;

  /**
   * @return a string representation of this term
   */
  std::string toString() const;

  /**
   * Iterator for the children of a Term.
   * @note This treats uninterpreted functions as Term just like any other term
   *       for example, the term ``f(x, y)`` will have Kind ``APPLY_UF`` and
   *       three children: ``f``, ``x``, and ``y``
   */
  class CVC5_EXPORT const_iterator
  {
    friend class Term;

   public:
    /* The following types are required by trait std::iterator_traits */

    /** Iterator tag */
    using iterator_category = std::forward_iterator_tag;

    /** The type of the item */
    using value_type = Term;

    /** The pointer type of the item */
    using pointer = const Term*;

    /** The reference type of the item */
    using reference = const Term&;

    /** The type returned when two iterators are subtracted */
    using difference_type = std::ptrdiff_t;

    /* End of std::iterator_traits required types */

    /**
     * Null Constructor.
     */
    const_iterator();

    /**
     * Constructor
     * @param slv the associated solver object
     * @param e a ``std::shared pointer`` to the node that we're iterating over
     * @param p the position of the iterator (e.g. which child it's on)
     */
    const_iterator(const Solver* slv,
                   const std::shared_ptr<cvc5::Node>& e,
                   uint32_t p);

    /**
     * Copy constructor.
     */
    const_iterator(const const_iterator& it);

    /**
     * Assignment operator.
     * @param it the iterator to assign to
     * @return the reference to the iterator after assignment
     */
    const_iterator& operator=(const const_iterator& it);

    /**
     * Equality operator.
     * @param it the iterator to compare to for equality
     * @return true if the iterators are equal
     */
    bool operator==(const const_iterator& it) const;

    /**
     * Disequality operator.
     * @param it the iterator to compare to for disequality
     * @return true if the iterators are disequal
     */
    bool operator!=(const const_iterator& it) const;

    /**
     * Increment operator (prefix).
     * @return a reference to the iterator after incrementing by one
     */
    const_iterator& operator++();

    /**
     * Increment operator (postfix).
     * @return a reference to the iterator after incrementing by one
     */
    const_iterator operator++(int);

    /**
     * Dereference operator.
     * @return the term this iterator points to
     */
    Term operator*() const;

   private:
    /**
     * The associated solver object.
     */
    const Solver* d_solver;
    /** The original node to be iterated over. */
    std::shared_ptr<cvc5::Node> d_origNode;
    /** Keeps track of the iteration position. */
    uint32_t d_pos;
  };

  /**
   * @return an iterator to the first child of this Term
   */
  const_iterator begin() const;

  /**
   * @return an iterator to one-off-the-last child of this Term
   */
  const_iterator end() const;

  /**
   * Get integer or real value sign. Must be called on integer or real values,
   * or otherwise an exception is thrown.
   * @return 0 if this term is zero, -1 if this term is a negative real or
   * integer value, 1 if this term is a positive real or integer value.
   */
  int32_t getRealOrIntegerValueSign() const;
  /**
   * @return true if the term is an integer value that fits within int32_t.
   */
  bool isInt32Value() const;
  /**
   * Asserts isInt32Value().
   * @return the integer term as a int32_t.
   */
  int32_t getInt32Value() const;
  /**
   * @return true if the term is an integer value that fits within uint32_t.
   */
  bool isUInt32Value() const;
  /**
   * Asserts isUInt32Value().
   * @return the integer term as a uint32_t.
   */
  uint32_t getUInt32Value() const;
  /**
   * @return true if the term is an integer value that fits within int64_t.
   */
  bool isInt64Value() const;
  /**
   * Asserts isInt64Value().
   * @return the integer term as a int64_t.
   */
  int64_t getInt64Value() const;
  /**
   * @return true if the term is an integer value that fits within uint64_t.
   */
  bool isUInt64Value() const;
  /**
   * Asserts isUInt64Value().
   * @return the integer term as a uint64_t.
   */
  uint64_t getUInt64Value() const;
  /**
   * @return true if the term is an integer value.
   */
  bool isIntegerValue() const;
  /**
   * Asserts isIntegerValue().
   * @return the integer term in (decimal) string representation.
   */
  std::string getIntegerValue() const;

  /**
   * @return true if the term is a string value.
   */
  bool isStringValue() const;
  /**
   * Asserts isStringValue().
   * @note This method is not to be confused with toString(), which returns
   *       some string representation of the term, whatever data it may hold.
   * @return the string term as a native string value.
   */
  std::wstring getStringValue() const;

  /**
   * @return true if the term is a rational value whose numerator and
   * denominator fit within int32_t and uint32_t, respectively.
   */
  bool isReal32Value() const;
  /**
   * Asserts isReal32Value().
   * @return the representation of a rational value as a pair of its numerator
   * and denominator.
   */
  std::pair<int32_t, uint32_t> getReal32Value() const;
  /**
   * @return true if the term is a rational value whose numerator and
   * denominator fit within int64_t and uint64_t, respectively.
   */
  bool isReal64Value() const;
  /**
   * Asserts isReal64Value().
   * @return the representation of a rational value as a pair of its numerator
   * and denominator.
   */
  std::pair<int64_t, uint64_t> getReal64Value() const;
  /**
   * @note A term of kind PI is not considered to be a real value.
   * @return true if the term is a rational value.
   */
  bool isRealValue() const;
  /**
   * Asserts isRealValue().
   * @return the representation of a rational value as a (rational) string.
   */
  std::string getRealValue() const;

  /**
   * @return true if the term is a constant array.
   */
  bool isConstArray() const;
  /**
   * Asserts isConstArray().
   * @return the base (element stored at all indices) of a constant array
   */
  Term getConstArrayBase() const;

  /**
   * @return true if the term is a Boolean value.
   */
  bool isBooleanValue() const;
  /**
   * Asserts isBooleanValue().
   * @return the representation of a Boolean value as a native Boolean value.
   */
  bool getBooleanValue() const;

  /**
   * @return true if the term is a bit-vector value.
   */
  bool isBitVectorValue() const;
  /**
   * Asserts isBitVectorValue().
   * @return the representation of a bit-vector value in string representation.
   * Supported bases are 2 (bit string), 10 (decimal string) or 16 (hexadecimal
   * string).
   */
  std::string getBitVectorValue(uint32_t base = 2) const;

  /**
   * @return true if the term is an abstract value.
   */
  bool isUninterpretedSortValue() const;
  /**
   * Asserts isUninterpretedSortValue().
   * @return the representation of an uninterpreted sort value as a string.
   */
  std::string getUninterpretedSortValue() const;

  /**
   * @return true if the term is a tuple value.
   */
  bool isTupleValue() const;
  /**
   * Asserts isTupleValue().
   * @return the representation of a tuple value as a vector of terms.
   */
  std::vector<Term> getTupleValue() const;

  /**
   * @return true if the term is the floating-point value for positive zero.
   */
  bool isFloatingPointPosZero() const;
  /**
   * @return true if the term is the floating-point value for negative zero.
   */
  bool isFloatingPointNegZero() const;
  /**
   * @return true if the term is the floating-point value for positive
   * infinity.
   */
  bool isFloatingPointPosInf() const;
  /**
   * @return true if the term is the floating-point value for negative
   * infinity.
   */
  bool isFloatingPointNegInf() const;
  /**
   * @return true if the term is the floating-point value for not a number.
   */
  bool isFloatingPointNaN() const;
  /**
   * @return true if the term is a floating-point value.
   */
  bool isFloatingPointValue() const;
  /**
   * Asserts isFloatingPointValue().
   * @return the representation of a floating-point value as a tuple of the
   * exponent width, the significand width and a bit-vector value.
   */
  std::tuple<uint32_t, uint32_t, Term> getFloatingPointValue() const;

  /**
   * @return true if the term is a set value.
   *
   * A term is a set value if it is considered to be a (canonical) constant set
   * value.  A canonical set value is one whose AST is:
   *
   * \verbatim embed:rst:leading-asterisk
   * .. code:: smtlib
   *
   *     (union (singleton c1) ... (union (singleton c_{n-1}) (singleton c_n))))
   * \endverbatim
   *
   * where @f$c_1 ... c_n@f$ are values ordered by id such that
   * @f$c_1 > ... > c_n@f$ (see @ref Term::operator>(const Term&) const).
   *
   * @note A universe set term (kind `SET_UNIVERSE`) is not considered to be
   *       a set value.
   */
  bool isSetValue() const;
  /**
   * Asserts isSetValue().
   * @return the representation of a set value as a set of terms.
   */
  std::set<Term> getSetValue() const;

  /**
   * @return true if the term is a sequence value.
   */
  bool isSequenceValue() const;
  /**
   * Asserts isSequenceValue().
   * @note It is usually necessary for sequences to call Solver::simplify()
   *       to turn a sequence that is constructed by, e.g., concatenation of
   *       unit sequences, into a sequence value.
   * @return the representation of a sequence value as a vector of terms.
   */
  std::vector<Term> getSequenceValue() const;

 protected:
  /**
   * The associated solver object.
   */
  const Solver* d_solver;

 private:
  /** Helper to convert a vector of Terms to internal Nodes. */
  std::vector<Node> static termVectorToNodes(const std::vector<Term>& terms);
  /** Helper to convert a vector of internal Nodes to Terms. */
  std::vector<Term> static nodeVectorToTerms(const Solver* slv,
                                             const std::vector<Node>& nodes);

  /** Helper method to collect all elements of a set. */
  static void collectSet(std::set<Term>& set,
                         const cvc5::Node& node,
                         const Solver* slv);
  /** Helper method to collect all elements of a sequence. */
  static void collectSequence(std::vector<Term>& seq,
                              const cvc5::Node& node,
                              const Solver* slv);

  /**
   * Constructor.
   * @param slv the associated solver object
   * @param n the internal node that is to be wrapped by this term
   * @return the Term
   */
  Term(const Solver* slv, const cvc5::Node& n);

  /** @return the internal wrapped Node of this term. */
  const cvc5::Node& getNode(void) const;

  /**
   * Helper for isNull checks. This prevents calling an API function with
   * CVC5_API_CHECK_NOT_NULL
   */
  bool isNullHelper() const;

  /**
   * Helper function that returns the kind of the term, which takes into
   * account special cases of the conversion for internal to external kinds.
   * @return the kind of this term
   */
  Kind getKindHelper() const;

  /**
   * @return true if the current term is a constant integer that is casted into
   * real using the operator CAST_TO_REAL, and returns false otherwise
   */
  bool isCastedReal() const;
  /**
   * The internal node wrapped by this term.
   * @note This is a ``std::shared_ptr`` rather than a ``std::unique_ptr`` to
   *       avoid overhead due to memory allocation (``cvc5::Node`` is already
   *       ref counted, so this could be a ``std::unique_ptr`` instead).
   */
  std::shared_ptr<cvc5::Node> d_node;
};

/**
 * Serialize a term to given stream.
 * @param out the output stream
 * @param t the term to be serialized to the given output stream
 * @return the output stream
 */
std::ostream& operator<<(std::ostream& out, const Term& t) CVC5_EXPORT;

/**
 * Serialize a vector of terms to given stream.
 * @param out the output stream
 * @param vector the vector of terms to be serialized to the given stream
 * @return the output stream
 */
std::ostream& operator<<(std::ostream& out,
                         const std::vector<Term>& vector) CVC5_EXPORT;

/**
 * Serialize a set of terms to the given stream.
 * @param out the output stream
 * @param set the set of terms to be serialized to the given stream
 * @return the output stream
 */
std::ostream& operator<<(std::ostream& out,
                         const std::set<Term>& set) CVC5_EXPORT;

/**
 * Serialize an unordered_set of terms to the given stream.
 *
 * @param out the output stream
 * @param unordered_set the set of terms to be serialized to the given stream
 * @return the output stream
 */
std::ostream& operator<<(std::ostream& out,
                         const std::unordered_set<Term>& unordered_set)
    CVC5_EXPORT;

/**
 * Serialize a map of terms to the given stream.
 *
 * @param out the output stream
 * @param map the map of terms to be serialized to the given stream
 * @return the output stream
 */
template <typename V>
std::ostream& operator<<(std::ostream& out,
                         const std::map<Term, V>& map) CVC5_EXPORT;

/**
 * Serialize an unordered_map of terms to the given stream.
 *
 * @param out the output stream
 * @param unordered_map the map of terms to be serialized to the given stream
 * @return the output stream
 */
template <typename V>
std::ostream& operator<<(std::ostream& out,
                         const std::unordered_map<Term, V>& unordered_map)
    CVC5_EXPORT;

}  // namespace cvc5::api

namespace std {
/**
 * Hash function for Terms.
 */
template <>
struct CVC5_EXPORT hash<cvc5::api::Term>
{
  size_t operator()(const cvc5::api::Term& t) const;
};
}  // namespace std

namespace cvc5::api {

/* -------------------------------------------------------------------------- */
/* Datatypes                                                                  */
/* -------------------------------------------------------------------------- */

class DatatypeConstructorIterator;
class DatatypeIterator;

/**
 * A cvc5 datatype constructor declaration.
 */
class CVC5_EXPORT DatatypeConstructorDecl
{
  friend class DatatypeDecl;
  friend class Solver;

 public:
  /** Constructor.  */
  DatatypeConstructorDecl();

  /**
   * Destructor.
   */
  ~DatatypeConstructorDecl();

  /**
   * Add datatype selector declaration.
   * @param name the name of the datatype selector declaration to add
   * @param sort the codomain sort of the datatype selector declaration to add
   */
  void addSelector(const std::string& name, const Sort& sort);
  /**
   * Add datatype selector declaration whose codomain type is the datatype
   * itself.
   * @param name the name of the datatype selector declaration to add
   */
  void addSelectorSelf(const std::string& name);

  /**
   * @return true if this DatatypeConstructorDecl is a null declaration.
   */
  bool isNull() const;

  /**
   * @return a string representation of this datatype constructor declaration
   */
  std::string toString() const;

 private:
  /**
   * Constructor.
   * @param slv the associated solver object
   * @param name the name of the datatype constructor
   * @return the DatatypeConstructorDecl
   */
  DatatypeConstructorDecl(const Solver* slv, const std::string& name);

  /**
   * Helper for isNull checks. This prevents calling an API function with
   * CVC5_API_CHECK_NOT_NULL
   */
  bool isNullHelper() const;

  /**
   * Is the underlying constructor resolved (i.e. has it been used to declare
   * a datatype already)?
   */
  bool isResolved() const;

  /**
   * The associated solver object.
   */
  const Solver* d_solver;

  /**
   * The internal (intermediate) datatype constructor wrapped by this
   * datatype constructor declaration.
   * @note This is a ``std::shared_ptr`` rather than a ``std::unique_ptr``
   *       since ``cvc5::DTypeConstructor`` is not ref counted.
   */
  std::shared_ptr<cvc5::DTypeConstructor> d_ctor;
};

class Solver;

/**
 * A cvc5 datatype declaration.
 */
class CVC5_EXPORT DatatypeDecl
{
  friend class DatatypeConstructorArg;
  friend class Solver;
  friend class Grammar;

 public:
  /** Constructor.  */
  DatatypeDecl();

  /**
   * Destructor.
   */
  ~DatatypeDecl();

  /**
   * Add datatype constructor declaration.
   * @param ctor the datatype constructor declaration to add
   */
  void addConstructor(const DatatypeConstructorDecl& ctor);

  /** Get the number of constructors (so far) for this Datatype declaration. */
  size_t getNumConstructors() const;

  /** Is this Datatype declaration parametric? */
  bool isParametric() const;

  /**
   * @return true if this DatatypeDecl is a null object
   */
  bool isNull() const;

  /**
   * @return a string representation of this datatype declaration
   */
  std::string toString() const;

  /** @return the name of this datatype declaration. */
  std::string getName() const;

 private:
  /**
   * Constructor.
   * @param slv the associated solver object
   * @param name the name of the datatype
   * @param isCoDatatype true if a codatatype is to be constructed
   * @return the DatatypeDecl
   */
  DatatypeDecl(const Solver* slv,
               const std::string& name,
               bool isCoDatatype = false);

  /**
   * Constructor for parameterized datatype declaration.
   * Create sorts parameter with Solver::mkParamSort().
   * @param slv the associated solver object
   * @param name the name of the datatype
   * @param param the sort parameter
   * @param isCoDatatype true if a codatatype is to be constructed
   */
  DatatypeDecl(const Solver* slv,
               const std::string& name,
               const Sort& param,
               bool isCoDatatype = false);

  /**
   * Constructor for parameterized datatype declaration.
   * Create sorts parameter with Solver::mkParamSort().
   * @param slv the associated solver object
   * @param name the name of the datatype
   * @param params a list of sort parameters
   * @param isCoDatatype true if a codatatype is to be constructed
   */
  DatatypeDecl(const Solver* slv,
               const std::string& name,
               const std::vector<Sort>& params,
               bool isCoDatatype = false);

  /** @return the internal wrapped Dtype of this datatype declaration. */
  cvc5::DType& getDatatype(void) const;

  /**
   * Helper for isNull checks. This prevents calling an API function with
   * CVC5_API_CHECK_NOT_NULL
   */
  bool isNullHelper() const;

  /**
   * The associated solver object.
   */
  const Solver* d_solver;

  /**
   * The internal (intermediate) datatype wrapped by this datatype
   * declaration.
   * @note This is a ``std::shared_ptr`` rather than a ``std::unique_ptr``
   *       since ``cvc5::DType`` is not ref counted.
   */
  std::shared_ptr<cvc5::DType> d_dtype;
};

/**
 * A cvc5 datatype selector.
 */
class CVC5_EXPORT DatatypeSelector
{
  friend class Datatype;
  friend class DatatypeConstructor;
  friend class Solver;

 public:
  /**
   * Constructor.
   */
  DatatypeSelector();

  /**
   * Destructor.
   */
  ~DatatypeSelector();

  /** @return the name of this Datatype selector. */
  std::string getName() const;

  /**
   * Get the selector operator of this datatype selector.
   * @return the selector term
   */
  Term getSelectorTerm() const;

  /**
   * Get the updater operator of this datatype selector.
   * @return the updater term
   */
  Term getUpdaterTerm() const;

  /** @return the codomain sort of this selector. */
  Sort getCodomainSort() const;

  /**
   * @return true if this DatatypeSelector is a null object
   */
  bool isNull() const;

  /**
   * @return a string representation of this datatype selector
   */
  std::string toString() const;

 private:
  /**
   * Constructor.
   * @param slv the associated solver object
   * @param stor the internal datatype selector to be wrapped
   * @return the DatatypeSelector
   */
  DatatypeSelector(const Solver* slv, const cvc5::DTypeSelector& stor);

  /**
   * Helper for isNull checks. This prevents calling an API function with
   * CVC5_API_CHECK_NOT_NULL
   */
  bool isNullHelper() const;

  /**
   * The associated solver object.
   */
  const Solver* d_solver;

  /**
   * The internal datatype selector wrapped by this datatype selector.
   * @note This is a ``std::shared_ptr`` rather than a ``std::unique_ptr``
   *       since ``cvc5::DType`` is not ref counted.
   */
  std::shared_ptr<cvc5::DTypeSelector> d_stor;
};

/**
 * A cvc5 datatype constructor.
 */
class CVC5_EXPORT DatatypeConstructor
{
  friend class Datatype;
  friend class Solver;

 public:
  /**
   * Constructor.
   */
  DatatypeConstructor();

  /**
   * Destructor.
   */
  ~DatatypeConstructor();

  /** @return the name of this Datatype constructor. */
  std::string getName() const;

  /**
   * Get the constructor operator of this datatype constructor.
   * @return the constructor term
   */
  Term getConstructorTerm() const;

  /**
   * Get the constructor operator of this datatype constructor whose return
   * type is retSort. This method is intended to be used on constructors of
   * parametric datatypes and can be seen as returning the constructor
   * term that has been explicitly cast to the given sort.
   *
   * This method is required for constructors of parametric datatypes whose
   * return type cannot be determined by type inference. For example, given:
   *
   * \verbatim embed:rst:leading-asterisk
   * .. code:: smtlib
   *
   *     (declare-datatype List
   *         (par (T) ((nil) (cons (head T) (tail (List T))))))
   * \endverbatim
   *
   * The type of nil terms need to be provided by the user. In SMT version 2.6,
   * this is done via the syntax for qualified identifiers:
   *
   * \verbatim embed:rst:leading-asterisk
   * .. code:: smtlib
   *
   *     (as nil (List Int))
   * \endverbatim
   *
   * This method is equivalent of applying the above, where this
   * DatatypeConstructor is the one corresponding to nil, and retSort is
   * `(List Int)`.
   *
   * @note the returned constructor term `t` is an operator, while
   *       `Solver::mkTerm(APPLY_CONSTRUCTOR, {t})` is used to construct the
   *       above (nullary) application of nil.
   *
   * @warning This method is experimental and may change in future versions.
   *
   * @param retSort the desired return sort of the constructor
   * @return the constructor term
   */
  Term getInstantiatedConstructorTerm(const Sort& retSort) const;

  /**
   * Get the tester operator of this datatype constructor.
   * @return the tester operator
   */
  Term getTesterTerm() const;

  /**
   * @return the number of selectors (so far) of this Datatype constructor.
   */
  size_t getNumSelectors() const;

  /** @return the i^th DatatypeSelector. */
  DatatypeSelector operator[](size_t index) const;
  /**
   * Get the datatype selector with the given name.
   * This is a linear search through the selectors, so in case of
   * multiple, similarly-named selectors, the first is returned.
   * @param name the name of the datatype selector
   * @return the first datatype selector with the given name
   */
  DatatypeSelector operator[](const std::string& name) const;
  DatatypeSelector getSelector(const std::string& name) const;

  /**
   * Get the term representation of the datatype selector with the given name.
   * This is a linear search through the arguments, so in case of multiple,
   * similarly-named arguments, the selector for the first is returned.
   * @param name the name of the datatype selector
   * @return a term representing the datatype selector with the given name
   */
  Term getSelectorTerm(const std::string& name) const;

  /**
   * @return true if this DatatypeConstructor is a null object
   */
  bool isNull() const;

  /**
   * @return a string representation of this datatype constructor
   */
  std::string toString() const;

  /**
   * Iterator for the selectors of a datatype constructor.
   */
  class const_iterator
  {
    friend class DatatypeConstructor;  // to access constructor

   public:
    /* The following types are required by trait std::iterator_traits */

    /** Iterator tag */
    using iterator_category = std::forward_iterator_tag;

    /** The type of the item */
    using value_type = DatatypeConstructor;

    /** The pointer type of the item */
    using pointer = const DatatypeConstructor*;

    /** The reference type of the item */
    using reference = const DatatypeConstructor&;

    /** The type returned when two iterators are subtracted */
    using difference_type = std::ptrdiff_t;

    /* End of std::iterator_traits required types */

    /** Nullary constructor (required for Cython). */
    const_iterator();

    /**
     * Assignment operator.
     * @param it the iterator to assign to
     * @return the reference to the iterator after assignment
     */
    const_iterator& operator=(const const_iterator& it);

    /**
     * Equality operator.
     * @param it the iterator to compare to for equality
     * @return true if the iterators are equal
     */
    bool operator==(const const_iterator& it) const;

    /**
     * Disequality operator.
     * @param it the iterator to compare to for disequality
     * @return true if the iterators are disequal
     */
    bool operator!=(const const_iterator& it) const;

    /**
     * Increment operator (prefix).
     * @return a reference to the iterator after incrementing by one
     */
    const_iterator& operator++();

    /**
     * Increment operator (postfix).
     * @return a reference to the iterator after incrementing by one
     */
    const_iterator operator++(int);

    /**
     * Dereference operator.
     * @return a reference to the selector this iterator points to
     */
    const DatatypeSelector& operator*() const;

    /**
     * Dereference operator.
     * @return a pointer to the selector this iterator points to
     */
    const DatatypeSelector* operator->() const;

   private:
    /**
     * Constructor.
     * @param slv the associated Solver object
     * @param ctor the internal datatype constructor to iterate over
     * @param begin true if this is a begin() iterator
     */
    const_iterator(const Solver* slv,
                   const cvc5::DTypeConstructor& ctor,
                   bool begin);

    /**
     * The associated solver object.
     */
    const Solver* d_solver;

    /**
     * A pointer to the list of selectors of the internal datatype
     * constructor to iterate over.
     * This pointer is maintained for operators == and != only.
     */
    const void* d_int_stors;

    /** The list of datatype selector (wrappers) to iterate over. */
    std::vector<DatatypeSelector> d_stors;

    /** The current index of the iterator. */
    size_t d_idx;
  };

  /**
   * @return an iterator to the first selector of this constructor
   */
  const_iterator begin() const;

  /**
   * @return an iterator to one-off-the-last selector of this constructor
   */
  const_iterator end() const;

 private:
  /**
   * Constructor.
   * @param slv the associated solver instance
   * @param ctor the internal datatype constructor to be wrapped
   * @return the DatatypeConstructor
   */
  DatatypeConstructor(const Solver* slv, const cvc5::DTypeConstructor& ctor);

  /**
   * Return selector for name.
   * @param name The name of selector to find
   * @return the selector object for the name
   */
  DatatypeSelector getSelectorForName(const std::string& name) const;

  /**
   * Helper for isNull checks. This prevents calling an API function with
   * CVC5_API_CHECK_NOT_NULL
   */
  bool isNullHelper() const;

  /**
   * The associated solver object.
   */
  const Solver* d_solver;

  /**
   * The internal datatype constructor wrapped by this datatype constructor.
   * @note This is a ``std::shared_ptr`` rather than a ``std::unique_ptr``
   *       since ``cvc5::DType`` is not ref counted.
   */
  std::shared_ptr<cvc5::DTypeConstructor> d_ctor;
};

/**
 * A cvc5 datatype.
 */
class CVC5_EXPORT Datatype
{
  friend class Solver;
  friend class Sort;

 public:
  /** Constructor. */
  Datatype();

  /**
   * Destructor.
   */
  ~Datatype();

  /**
   * Get the datatype constructor at a given index.
   * @param idx the index of the datatype constructor to return
   * @return the datatype constructor with the given index
   */
  DatatypeConstructor operator[](size_t idx) const;

  /**
   * Get the datatype constructor with the given name.
   * This is a linear search through the constructors, so in case of multiple,
   * similarly-named constructors, the first is returned.
   * @param name the name of the datatype constructor
   * @return the datatype constructor with the given name
   */
  DatatypeConstructor operator[](const std::string& name) const;
  DatatypeConstructor getConstructor(const std::string& name) const;

  /**
   * Get a term representing the datatype constructor with the given name.
   * This is a linear search through the constructors, so in case of multiple,
   * similarly-named constructors, the
   * first is returned.
   * @param name the name of the datatype constructor
   * @return a Term representing the datatype constructor with the given name
   */
  Term getConstructorTerm(const std::string& name) const;

  /**
   * Get the datatype constructor with the given name.
   * This is a linear search through the constructors and their selectors, so
   * in case of multiple, similarly-named selectors, the first is returned.
   * @param name the name of the datatype selector
   * @return the datatype selector with the given name
   */
  DatatypeSelector getSelector(const std::string& name) const;

  /** @return the name of this Datatype. */
  std::string getName() const;

  /** @return the number of constructors for this Datatype. */
  size_t getNumConstructors() const;

  /**
   * @warning This method is experimental and may change in future versions.
   *
   * @return the parameters of this datatype, if it is parametric. An exception
   * is thrown if this datatype is not parametric.
   */
  std::vector<Sort> getParameters() const;

  /**
   * @warning This method is experimental and may change in future versions.
   * @return true if this datatype is parametric
   */
  bool isParametric() const;

  /** @return true if this datatype corresponds to a co-datatype */
  bool isCodatatype() const;

  /** @return true if this datatype corresponds to a tuple */
  bool isTuple() const;

  /**
   * @warning This method is experimental and may change in future versions.
   * @return true if this datatype corresponds to a record
   */
  bool isRecord() const;

  /** @return true if this datatype is finite */
  bool isFinite() const;

  /**
   * Is this datatype well-founded? If this datatype is not a codatatype,
   * this returns false if there are no values of this datatype that are of
   * finite size.
   *
   * @return true if this datatype is well-founded
   */
  bool isWellFounded() const;

  /**
   * @return true if this Datatype is a null object
   */
  bool isNull() const;

  /**
   * @return a string representation of this datatype
   */
  std::string toString() const;

  /**
   * Iterator for the constructors of a datatype.
   */
  class const_iterator
  {
    friend class Datatype;  // to access constructor

   public:
    /* The following types are required by trait std::iterator_traits */

    /** Iterator tag */
    using iterator_category = std::forward_iterator_tag;

    /** The type of the item */
    using value_type = Datatype;

    /** The pointer type of the item */
    using pointer = const Datatype*;

    /** The reference type of the item */
    using reference = const Datatype&;

    /** The type returned when two iterators are subtracted */
    using difference_type = std::ptrdiff_t;

    /* End of std::iterator_traits required types */

    /** Nullary constructor (required for Cython). */
    const_iterator();

    /**
     * Assignment operator.
     * @param it the iterator to assign to
     * @return the reference to the iterator after assignment
     */
    const_iterator& operator=(const const_iterator& it);

    /**
     * Equality operator.
     * @param it the iterator to compare to for equality
     * @return true if the iterators are equal
     */
    bool operator==(const const_iterator& it) const;

    /**
     * Disequality operator.
     * @param it the iterator to compare to for disequality
     * @return true if the iterators are disequal
     */
    bool operator!=(const const_iterator& it) const;

    /**
     * Increment operator (prefix).
     * @return a reference to the iterator after incrementing by one
     */
    const_iterator& operator++();

    /**
     * Increment operator (postfix).
     * @return a reference to the iterator after incrementing by one
     */
    const_iterator operator++(int);

    /**
     * Dereference operator.
     * @return a reference to the constructor this iterator points to
     */
    const DatatypeConstructor& operator*() const;

    /**
     * Dereference operator.
     * @return a pointer to the constructor this iterator points to
     */
    const DatatypeConstructor* operator->() const;

   private:
    /**
     * Constructor.
     * @param slv the associated Solver object
     * @param dtype the internal datatype to iterate over
     * @param begin true if this is a begin() iterator
     */
    const_iterator(const Solver* slv, const cvc5::DType& dtype, bool begin);

    /**
     * The associated solver object.
     */
    const Solver* d_solver;

    /**
     * A pointer to the list of constructors of the internal datatype
     * to iterate over.
     * This pointer is maintained for operators == and != only.
     */
    const void* d_int_ctors;

    /** The list of datatype constructor (wrappers) to iterate over. */
    std::vector<DatatypeConstructor> d_ctors;

    /** The current index of the iterator. */
    size_t d_idx;
  };

  /**
   * @return an iterator to the first constructor of this datatype
   */
  const_iterator begin() const;

  /**
   * @return an iterator to one-off-the-last constructor of this datatype
   */
  const_iterator end() const;

 private:
  /**
   * Constructor.
   * @param slv the associated solver instance
   * @param dtype the internal datatype to be wrapped
   * @return the Datatype
   */
  Datatype(const Solver* slv, const cvc5::DType& dtype);

  /**
   * Return constructor for name.
   * @param name The name of constructor to find
   * @return the constructor object for the name
   */
  DatatypeConstructor getConstructorForName(const std::string& name) const;

  /**
   * Return selector for name.
   * @param name The name of selector to find
   * @return the selector object for the name
   */
  DatatypeSelector getSelectorForName(const std::string& name) const;

  /**
   * Helper for isNull checks. This prevents calling an API function with
   * CVC5_API_CHECK_NOT_NULL
   */
  bool isNullHelper() const;

  /**
   * The associated solver object.
   */
  const Solver* d_solver;

  /**
   * The internal datatype wrapped by this datatype.
   * @note This is a ``std::shared_ptr`` rather than a ``std::unique_ptr``
   *       since ``cvc5::DType`` is not ref counted.
   */
  std::shared_ptr<cvc5::DType> d_dtype;
};

/**
 * Serialize a datatype declaration to given stream.
 * @param out the output stream
 * @param dtdecl the datatype declaration to be serialized to the given stream
 * @return the output stream
 */
std::ostream& operator<<(std::ostream& out,
                         const DatatypeDecl& dtdecl) CVC5_EXPORT;

/**
 * Serialize a datatype constructor declaration to given stream.
 * @param out the output stream
 * @param ctordecl the datatype constructor declaration to be serialized
 * @return the output stream
 */
std::ostream& operator<<(std::ostream& out,
                         const DatatypeConstructorDecl& ctordecl) CVC5_EXPORT;

/**
 * Serialize a vector of datatype constructor declarations to given stream.
 * @param out the output stream
 * @param vector the vector of datatype constructor declarations to be
 * serialized to the given stream
 * @return the output stream
 */
std::ostream& operator<<(std::ostream& out,
                         const std::vector<DatatypeConstructorDecl>& vector)
    CVC5_EXPORT;

/**
 * Serialize a datatype to given stream.
 * @param out the output stream
 * @param dtype the datatype to be serialized to given stream
 * @return the output stream
 */
std::ostream& operator<<(std::ostream& out, const Datatype& dtype) CVC5_EXPORT;

/**
 * Serialize a datatype constructor to given stream.
 * @param out the output stream
 * @param ctor the datatype constructor to be serialized to given stream
 * @return the output stream
 */
std::ostream& operator<<(std::ostream& out,
                         const DatatypeConstructor& ctor) CVC5_EXPORT;

/**
 * Serialize a datatype selector to given stream.
 * @param out the output stream
 * @param stor the datatype selector to be serialized to given stream
 * @return the output stream
 */
std::ostream& operator<<(std::ostream& out,
                         const DatatypeSelector& stor) CVC5_EXPORT;

/* -------------------------------------------------------------------------- */
/* Grammar                                                                    */
/* -------------------------------------------------------------------------- */

/**
 * A Sygus Grammar.
 */
class CVC5_EXPORT Grammar
{
  friend class cvc5::Command;
  friend class Solver;

 public:
  /**
   * Add \p rule to the set of rules corresponding to \p ntSymbol.
   * @param ntSymbol the non-terminal to which the rule is added
   * @param rule the rule to add
   */
  void addRule(const Term& ntSymbol, const Term& rule);

  /**
   * Add \p rules to the set of rules corresponding to \p ntSymbol.
   * @param ntSymbol the non-terminal to which the rules are added
   * @param rules the rules to add
   */
  void addRules(const Term& ntSymbol, const std::vector<Term>& rules);

  /**
   * Allow \p ntSymbol to be an arbitrary constant.
   * @param ntSymbol the non-terminal allowed to be any constant
   */
  void addAnyConstant(const Term& ntSymbol);

  /**
   * Allow \p ntSymbol to be any input variable to corresponding
   * synth-fun/synth-inv with the same sort as \p ntSymbol.
   * @param ntSymbol the non-terminal allowed to be any input variable
   */
  void addAnyVariable(const Term& ntSymbol);

  /**
   * @return a string representation of this grammar.
   */
  std::string toString() const;

  /**
   * Nullary constructor. Needed for the Cython API.
   */
  Grammar();

 private:
  /**
   * Constructor.
   * @param slv the solver that created this grammar
   * @param sygusVars the input variables to synth-fun/synth-var
   * @param ntSymbols the non-terminals of this grammar
   */
  Grammar(const Solver* slv,
          const std::vector<Term>& sygusVars,
          const std::vector<Term>& ntSymbols);

  /**
   * @return the resolved datatype of the Start symbol of the grammar
   */
  Sort resolve();

  /**
   * Adds a constructor to sygus datatype <dt> whose sygus operator is <term>.
   *
   * \p ntsToUnres contains a mapping from non-terminal symbols to the
   * unresolved sorts they correspond to. This map indicates how the argument
   * <term> should be interpreted (instances of symbols from the domain of
   * \p ntsToUnres correspond to constructor arguments).
   *
   * The sygus operator that is actually added to <dt> corresponds to replacing
   * each occurrence of non-terminal symbols from the domain of \p ntsToUnres
   * with bound variables via purifySygusGTerm, and binding these variables
   * via a lambda.
   *
   * @note Create unresolved sorts with Solver::mkUnresolvedSort().
   *
   * @param dt the non-terminal's datatype to which a constructor is added
   * @param term the sygus operator of the constructor
   * @param ntsToUnres mapping from non-terminals to their unresolved sorts
   */
  void addSygusConstructorTerm(
      DatatypeDecl& dt,
      const Term& term,
      const std::unordered_map<Term, Sort>& ntsToUnres) const;

  /**
   * Purify SyGuS grammar term.
   *
   * This returns a term where all occurrences of non-terminal symbols (those
   * in the domain of \p ntsToUnres) are replaced by fresh variables. For
   * each variable replaced in this way, we add the fresh variable it is
   * replaced with to \p args, and the unresolved sorts corresponding to the
   * non-terminal symbol to \p cargs (constructor args). In other words,
   * \p args contains the free variables in the term returned by this method
   * (which should be bound by a lambda), and \p cargs contains the sorts of
   * the arguments of the sygus constructor.
   *
   * @param term the term to purify
   * @param args the free variables in the term returned by this method
   * @param cargs the sorts of the arguments of the sygus constructor
   * @param ntsToUnres mapping from non-terminals to their unresolved sorts
   * @return the purfied term
   */
  Term purifySygusGTerm(const Term& term,
                        std::vector<Term>& args,
                        std::vector<Sort>& cargs,
                        const std::unordered_map<Term, Sort>& ntsToUnres) const;

  /**
   * This adds constructors to \p dt for sygus variables in \p d_sygusVars
   * whose sort is argument \p sort. This method should be called when the
   * sygus grammar term (Variable sort) is encountered.
   *
   * @param dt the non-terminal's datatype to which the constructors are added
   * @param sort the sort of the sygus variables to add
   */
  void addSygusConstructorVariables(DatatypeDecl& dt, const Sort& sort) const;

  /**
   * Check if \p rule contains variables that are neither parameters of
   * the corresponding synthFun/synthInv nor non-terminals.
   * @param rule the non-terminal allowed to be any constant
   * @return true if \p rule contains free variables and false otherwise
   */
  bool containsFreeVariables(const Term& rule) const;

  /** The solver that created this grammar. */
  const Solver* d_solver;
  /** Input variables to the corresponding function/invariant to synthesize.*/
  std::vector<Term> d_sygusVars;
  /** The non-terminal symbols of this grammar. */
  std::vector<Term> d_ntSyms;
  /** The mapping from non-terminal symbols to their production terms. */
  std::unordered_map<Term, std::vector<Term>> d_ntsToTerms;
  /** The set of non-terminals that can be arbitrary constants. */
  std::unordered_set<Term> d_allowConst;
  /** The set of non-terminals that can be sygus variables. */
  std::unordered_set<Term> d_allowVars;
  /** Did we call resolve() before? */
  bool d_isResolved;
};

/**
 * Serialize a grammar to given stream.
 * @param out the output stream
 * @param g the grammar to be serialized to the given output stream
 * @return the output stream
 */
std::ostream& operator<<(std::ostream& out, const Grammar& g) CVC5_EXPORT;

/* -------------------------------------------------------------------------- */
/* Options                                                                    */
/* -------------------------------------------------------------------------- */

/**
 * Provides access to options that can not be communicated via the regular
 * getOption() or getOptionInfo() methods. This class does not store the options
 * itself, but only acts as a wrapper to the solver object. It can thus no
 * longer be used after the solver object has been destroyed.
 */
class CVC5_EXPORT DriverOptions
{
  friend class Solver;

 public:
  /** Access the solvers input stream */
  std::istream& in() const;
  /** Access the solvers error output stream */
  std::ostream& err() const;
  /** Access the solvers output stream */
  std::ostream& out() const;

 private:
  DriverOptions(const Solver& solver);
  const Solver& d_solver;
};

/**
 * Holds some description about a particular option, including its name, its
 * aliases, whether the option was explicitly set by the user, and information
 * concerning its value. The `valueInfo` member holds any of the following
 * alternatives:
 * - `VoidInfo` if the option holds no value (or the value has no native type)
 * - `ValueInfo<T>` if the option is of type `bool` or `std::string`, holds the
 *   current value and the default value.
 * - `NumberInfo<T>` if the option is of type `int64_t`, `uint64_t` or `double`, holds
 *   the current and default value, as well as the minimum and maximum.
 * - `ModeInfo` if the option is a mode option, holds the current and default
 *   values, as well as a list of valid modes.
 *
 * Additionally, this class provides convenience functions to obtain the
 * current value of an option in a type-safe manner using boolValue(),
 * stringValue(), intValue(), uintValue() and doubleValue(). They assert that
 * the option has the respective type and return the current value.
 */
struct CVC5_EXPORT OptionInfo
{
  /** Has no value information */
  struct VoidInfo {};
  /** Has the current and the default value */
  template <typename T>
  struct ValueInfo
  {
    T defaultValue;
    T currentValue;
  };
  /** Default value, current value, minimum and maximum of a numeric value */
  template <typename T>
  struct NumberInfo
  {
    T defaultValue;
    T currentValue;
    std::optional<T> minimum;
    std::optional<T> maximum;
  };
  /** Default value, current value and choices of a mode option */
  struct ModeInfo
  {
    std::string defaultValue;
    std::string currentValue;
    std::vector<std::string> modes;
  };

  /** The option name */
  std::string name;
  /** The option name aliases */
  std::vector<std::string> aliases;
  /** Whether the option was explicitly set by the user */
  bool setByUser;
  /** The option value information */
  using OptionInfoVariant = std::variant<VoidInfo,
                                         ValueInfo<bool>,
                                         ValueInfo<std::string>,
                                         NumberInfo<int64_t>,
                                         NumberInfo<uint64_t>,
                                         NumberInfo<double>,
                                         ModeInfo>;
  OptionInfoVariant valueInfo;
  /** Obtain the current value as a bool. Asserts that valueInfo holds a bool.
   */
  bool boolValue() const;
  /** Obtain the current value as a string. Asserts that valueInfo holds a
   * string. */
  std::string stringValue() const;
  /** Obtain the current value as as int. Asserts that valueInfo holds an int.
   */
  int64_t intValue() const;
  /** Obtain the current value as a uint. Asserts that valueInfo holds a uint.
   */
  uint64_t uintValue() const;
  /** Obtain the current value as a double. Asserts that valueInfo holds a
   * double. */
  double doubleValue() const;
};

/**
 * Print a `OptionInfo` object to an ``std::ostream``.
 */
std::ostream& operator<<(std::ostream& os, const OptionInfo& oi) CVC5_EXPORT;

/* -------------------------------------------------------------------------- */
/* Statistics                                                                 */
/* -------------------------------------------------------------------------- */

/**
 * Represents a snapshot of a single statistic value.
 * A value can be of type `int64_t`, `double`, `std::string` or a histogram
 * (`std::map<std::string, uint64_t>`).
 * The value type can be queried (using `isInt()`, `isDouble()`, etc.) and
 * the stored value can be accessed (using `getInt()`, `getDouble()`, etc.).
 * It is possible to query whether this statistic is an internal statistic by
 * `isInternal()` and whether its value is the default value by `isDefault()`.
 */
class CVC5_EXPORT Stat
{
  struct StatData;

 public:
  friend class Statistics;
  friend std::ostream& operator<<(std::ostream& os, const Stat& sv);
  /** Representation of a histogram: maps names to frequencies. */
  using HistogramData = std::map<std::string, uint64_t>;
  /**
   * Create an empty statistics object. On such an object all ``isX()`` return
   * false and all ``getX()`` throw an API exception. It solely exists because
   * it makes implementing bindings for other languages much easier.
   */
  Stat();
  /** Copy constructor */
  Stat(const Stat& s);
  /** Destructor */
  ~Stat();
  /** Copy assignment */
  Stat& operator=(const Stat& s);

  /**
   * Is this value intended for internal use only?
   * @return Whether this is an internal statistic.
   */
  bool isInternal() const;
  /**
   * Does this value hold the default value?
   * @return Whether this is a defaulted statistic.
   */
  bool isDefault() const;

  /**
   * Is this value an integer?
   * @return Whether the value is an integer.
   */
  bool isInt() const;
  /**
   * Return the integer value.
   * @return The integer value.
   */
  int64_t getInt() const;
  /**
   * Is this value a double?
   * @return Whether the value is a double.
   */
  bool isDouble() const;
  /**
   * Return the double value.
   * @return The double value.
   */
  double getDouble() const;
  /**
   * Is this value a string?
   * @return Whether the value is a string.
   */
  bool isString() const;
  /**
   * Return the string value.
   * @return The string value.
   */
  const std::string& getString() const;
  /**
   * Is this value a histogram?
   * @return Whether the value is a histogram.
   */
  bool isHistogram() const;
  /**
   * Return the histogram value.
   * @return The histogram value.
   */
  const HistogramData& getHistogram() const;

 private:
  Stat(bool internal, bool def, StatData&& sd);
  /** Whether this statistic is only meant for internal use */
  bool d_internal;
  /** Whether this statistic has the default value */
  bool d_default;
  std::unique_ptr<StatData> d_data;
};

/**
 * Print a `Stat` object to an ``std::ostream``.
 */
std::ostream& operator<<(std::ostream& os, const Stat& sv) CVC5_EXPORT;

/**
 * Represents a snapshot of the solver statistics.
 * Once obtained, an instance of this class is independent of the `Solver`
 * object: it will not change when the solvers internal statistics do, it
 * will not be invalidated if the solver is destroyed.
 * Iterating on this class (via `begin()` and `end()`) shows only public
 * statistics that have been changed. By passing appropriate flags to
 * `begin()`, statistics that are internal, defaulted, or both, can be
 * included as well. A single statistic value is represented as `Stat`.
 */
class CVC5_EXPORT Statistics
{
 public:
  friend class Solver;
  /** How the statistics are stored internally. */
  using BaseType = std::map<std::string, Stat>;

  /** Custom iterator to hide certain statistics from regular iteration */
  class CVC5_EXPORT iterator
  {
   public:
    friend class Statistics;
    iterator() = default;
    BaseType::const_reference operator*() const;
    BaseType::const_pointer operator->() const;
    iterator& operator++();
    iterator operator++(int);
    iterator& operator--();
    iterator operator--(int);
    bool operator==(const iterator& rhs) const;
    bool operator!=(const iterator& rhs) const;

   private:
    iterator(BaseType::const_iterator it,
             const BaseType& base,
             bool internal,
             bool defaulted);
    bool isVisible() const;
    BaseType::const_iterator d_it;
    const BaseType* d_base;
    bool d_showInternal = false;
    bool d_showDefault = false;
  };

  /** Creates an empty statistics object. */
  Statistics() = default;

  /**
   * Retrieve the statistic with the given name.
   * Asserts that a statistic with the given name actually exists and throws
   * a `CVC5ApiRecoverableException` if it does not.
   * @param name Name of the statistic.
   * @return The statistic with the given name.
   */
  const Stat& get(const std::string& name);
  /**
   * Begin iteration over the statistics values.
   * By default, only entries that are public and have been set
   * are visible while the others are skipped.
   * @param internal If set to true, internal statistics are shown as well.
   * @param defaulted If set to true, defaulted statistics are shown as well.
   */
  iterator begin(bool internal = false, bool defaulted = false) const;
  /** End iteration */
  iterator end() const;

 private:
  Statistics(const StatisticsRegistry& reg);
  /** Internal data */
  BaseType d_stats;
};
std::ostream& operator<<(std::ostream& out,
                         const Statistics& stats) CVC5_EXPORT;

/* -------------------------------------------------------------------------- */
/* Solver                                                                     */
/* -------------------------------------------------------------------------- */

/**
 * A cvc5 solver.
 */
class CVC5_EXPORT Solver
{
  friend class Datatype;
  friend class DatatypeDecl;
  friend class DatatypeConstructor;
  friend class DatatypeConstructorDecl;
  friend class DatatypeSelector;
  friend class DriverOptions;
  friend class Grammar;
  friend class Op;
  friend class cvc5::Command;
  friend class cvc5::main::CommandExecutor;
  friend class Sort;
  friend class Term;

 private:
  /*
   * Constructs a solver with the given original options. This should only be
   * used internally when the Solver is reset.
   */
  Solver(std::unique_ptr<Options>&& original);

 public:
  /* .................................................................... */
  /* Constructors/Destructors                                             */
  /* .................................................................... */

  /**
   * Constructor.
   * @return the Solver
   */
  Solver();

  /**
   * Destructor.
   */
  ~Solver();

  /**
   * Disallow copy/assignment.
   */
  Solver(const Solver&) = delete;
  Solver& operator=(const Solver&) = delete;

  /* .................................................................... */
  /* Sorts Handling                                                       */
  /* .................................................................... */

  /**
   * @return sort null
   */
  Sort getNullSort() const;

  /**
   * @return sort Boolean
   */
  Sort getBooleanSort() const;

  /**
   * @return sort Integer (in cvc5, Integer is a subtype of Real)
   */
  Sort getIntegerSort() const;

  /**
   * @return sort Real
   */
  Sort getRealSort() const;

  /**
   * @return sort RegExp
   */
  Sort getRegExpSort() const;

  /**
   * @return sort RoundingMode
   */
  Sort getRoundingModeSort() const;

  /**
   * @return sort String
   */
  Sort getStringSort() const;

  /**
   * Create an array sort.
   * @param indexSort the array index sort
   * @param elemSort the array element sort
   * @return the array sort
   */
  Sort mkArraySort(const Sort& indexSort, const Sort& elemSort) const;

  /**
   * Create a bit-vector sort.
   * @param size the bit-width of the bit-vector sort
   * @return the bit-vector sort
   */
  Sort mkBitVectorSort(uint32_t size) const;

  /**
   * Create a floating-point sort.
   * @param exp the bit-width of the exponent of the floating-point sort.
   * @param sig the bit-width of the significand of the floating-point sort.
   */
  Sort mkFloatingPointSort(uint32_t exp, uint32_t sig) const;

  /**
   * Create a datatype sort.
   * @param dtypedecl the datatype declaration from which the sort is created
   * @return the datatype sort
   */
  Sort mkDatatypeSort(const DatatypeDecl& dtypedecl) const;

  /**
   * Create a vector of datatype sorts. The names of the datatype declarations
   * must be distinct.
   *
   * @param dtypedecls the datatype declarations from which the sort is created
   * @return the datatype sorts
   */
  std::vector<Sort> mkDatatypeSorts(
      const std::vector<DatatypeDecl>& dtypedecls) const;

  /**
   * Create a vector of datatype sorts using unresolved sorts. The names of
   * the datatype declarations in dtypedecls must be distinct.
   *
   * This method is called when the DatatypeDecl objects dtypedecls have been
   * built using "unresolved" sorts.
   *
   * We associate each sort in unresolvedSorts with exactly one datatype from
   * dtypedecls. In particular, it must have the same name as exactly one
   * datatype declaration in dtypedecls.
   *
   * When constructing datatypes, unresolved sorts are replaced by the datatype
   * sort constructed for the datatype declaration it is associated with.
   *
   * @note Create unresolved sorts with Solver::mkUnresolvedSort().
   *
   * @param dtypedecls the datatype declarations from which the sort is created
   * @param unresolvedSorts the list of unresolved sorts
   * @return the datatype sorts
   */
  std::vector<Sort> mkDatatypeSorts(
      const std::vector<DatatypeDecl>& dtypedecls,
      const std::set<Sort>& unresolvedSorts) const;

  /**
   * Create function sort.
   * @param domain the sort of the function argument
   * @param codomain the sort of the function return value
   * @return the function sort
   */
  Sort mkFunctionSort(const Sort& domain, const Sort& codomain) const;

  /**
   * Create function sort.
   * @param sorts the sort of the function arguments
   * @param codomain the sort of the function return value
   * @return the function sort
   */
  Sort mkFunctionSort(const std::vector<Sort>& sorts,
                      const Sort& codomain) const;

  /**
   * Create a sort parameter.
   *
   * @warning This method is experimental and may change in future versions.
   *
   * @param symbol the name of the sort
   * @return the sort parameter
   */
  Sort mkParamSort(const std::string& symbol) const;

  /**
   * Create a predicate sort.
   * @param sorts the list of sorts of the predicate
   * @return the predicate sort
   */
  Sort mkPredicateSort(const std::vector<Sort>& sorts) const;

  /**
   * Create a record sort
   *
   * @warning This method is experimental and may change in future versions.
   *
   * @param fields the list of fields of the record
   * @return the record sort
   */
  Sort mkRecordSort(
      const std::vector<std::pair<std::string, Sort>>& fields) const;

  /**
   * Create a set sort.
   * @param elemSort the sort of the set elements
   * @return the set sort
   */
  Sort mkSetSort(const Sort& elemSort) const;

  /**
   * Create a bag sort.
   * @param elemSort the sort of the bag elements
   * @return the bag sort
   */
  Sort mkBagSort(const Sort& elemSort) const;

  /**
   * Create a sequence sort.
   * @param elemSort the sort of the sequence elements
   * @return the sequence sort
   */
  Sort mkSequenceSort(const Sort& elemSort) const;

  /**
   * Create an uninterpreted sort.
   * @param symbol the name of the sort
   * @return the uninterpreted sort
   */
  Sort mkUninterpretedSort(const std::string& symbol) const;

  /**
   * Create an unresolved sort.
   *
   * This is for creating yet unresolved sort placeholders for mutually
   * recursive datatypes.
   *
   * @param symbol the symbol of the sort
   * @param arity the number of sort parameters of the sort
   * @return the unresolved sort
   */
  Sort mkUnresolvedSort(const std::string& symbol, size_t arity = 0) const;

  /**
   * Create an uninterpreted sort constructor sort.
   *
   * An uninterpreted sort constructor is an uninterpreted sort with arity > 0.
   *
   * @param symbol the symbol of the sort
   * @param arity the arity of the sort (must be > 0)
   * @return the uninterpreted sort constructor sort
   */
  Sort mkUninterpretedSortConstructorSort(const std::string& symbol,
                                          size_t arity) const;

  /**
   * Create a tuple sort.
   * @param sorts of the elements of the tuple
   * @return the tuple sort
   */
  Sort mkTupleSort(const std::vector<Sort>& sorts) const;

  /* .................................................................... */
  /* Create Terms                                                         */
  /* .................................................................... */

  /**
   * Create n-ary term of given kind.
   * @param kind the kind of the term
   * @param children the children of the term
   * @return the Term */
  Term mkTerm(Kind kind, const std::vector<Term>& children = {}) const;

  /**
   * Create n-ary term of given kind from a given operator.
   * Create operators with mkOp().
   * @param op the operator
   * @param children the children of the term
   * @return the Term
   */
  Term mkTerm(const Op& op, const std::vector<Term>& children = {}) const;

  /**
   * Create a tuple term. Terms are automatically converted if sorts are
   * compatible.
   * @param sorts The sorts of the elements in the tuple
   * @param terms The elements in the tuple
   * @return the tuple Term
   */
  Term mkTuple(const std::vector<Sort>& sorts,
               const std::vector<Term>& terms) const;

  /* .................................................................... */
  /* Create Operators                                                     */
  /* .................................................................... */

  /**
   * Create operator of Kind:
   *   - #BITVECTOR_EXTRACT
   *   - #BITVECTOR_REPEAT
   *   - #BITVECTOR_ROTATE_LEFT
   *   - #BITVECTOR_ROTATE_RIGHT
   *   - #BITVECTOR_SIGN_EXTEND
   *   - #BITVECTOR_ZERO_EXTEND
   *   - #DIVISIBLE
   *   - #FLOATINGPOINT_TO_FP_FROM_FP
   *   - #FLOATINGPOINT_TO_FP_FROM_IEEE_BV
   *   - #FLOATINGPOINT_TO_FP_FROM_REAL
   *   - #FLOATINGPOINT_TO_FP_FROM_SBV
   *   - #FLOATINGPOINT_TO_FP_FROM_UBV
   *   - #FLOATINGPOINT_TO_SBV
   *   - #FLOATINGPOINT_TO_UBV
   *   - #INT_TO_BITVECTOR
   *   - #TUPLE_PROJECT
   *
   * See cvc5::api::Kind for a description of the parameters.
   * @param kind the kind of the operator
   * @param args the arguments (indices) of the operator
   *
   * @note If ``args`` is empty, the Op simply wraps the cvc5::api::Kind.  The
   * Kind can be used in Solver::mkTerm directly without creating an Op
   * first.
   */
  Op mkOp(Kind kind, const std::vector<uint32_t>& args = {}) const;

#ifndef DOXYGEN_SKIP
  // Overload is only used to disambiguate the std::vector and std::string
  // overloads.
  Op mkOp(Kind kind, const std::initializer_list<uint32_t>& args) const;
#endif

  /**
   * Create operator of kind:
   *   - DIVISIBLE (to support arbitrary precision integers)
   * See cvc5::api::Kind for a description of the parameters.
   * @param kind the kind of the operator
   * @param arg the string argument to this operator
   */
  Op mkOp(Kind kind, const std::string& arg) const;

  /* .................................................................... */
  /* Create Constants                                                     */
  /* .................................................................... */

  /**
   * Create a Boolean true constant.
   * @return the true constant
   */
  Term mkTrue() const;

  /**
   * Create a Boolean false constant.
   * @return the false constant
   */
  Term mkFalse() const;

  /**
   * Create a Boolean constant.
   * @return the Boolean constant
   * @param val the value of the constant
   */
  Term mkBoolean(bool val) const;

  /**
   * Create a constant representing the number Pi.
   * @return a constant representing Pi
   */
  Term mkPi() const;
  /**
   * Create an integer constant from a string.
   * @param s the string representation of the constant, may represent an
   *          integer (e.g., "123").
   * @return a constant of sort Integer assuming 's' represents an integer)
   */
  Term mkInteger(const std::string& s) const;

  /**
   * Create an integer constant from a c++ int.
   * @param val the value of the constant
   * @return a constant of sort Integer
   */
  Term mkInteger(int64_t val) const;

  /**
   * Create a real constant from a string.
   * @param s the string representation of the constant, may represent an
   *          integer (e.g., "123") or real constant (e.g., "12.34" or "12/34").
   * @return a constant of sort Real
   */
  Term mkReal(const std::string& s) const;

  /**
   * Create a real constant from an integer.
   * @param val the value of the constant
   * @return a constant of sort Integer
   */
  Term mkReal(int64_t val) const;

  /**
   * Create a real constant from a rational.
   * @param num the value of the numerator
   * @param den the value of the denominator
   * @return a constant of sort Real
   */
  Term mkReal(int64_t num, int64_t den) const;

  /**
   * Create a regular expression all (re.all) term.
   * @return the all term
   */
  Term mkRegexpAll() const;

  /**
   * Create a regular expression allchar (re.allchar) term.
   * @return the allchar term
   */
  Term mkRegexpAllchar() const;

  /**
   * Create a regular expression none (re.none) term.
   * @return the none term
   */
  Term mkRegexpNone() const;

  /**
   * Create a constant representing an empty set of the given sort.
   * @param sort the sort of the set elements.
   * @return the empty set constant
   */
  Term mkEmptySet(const Sort& sort) const;

  /**
   * Create a constant representing an empty bag of the given sort.
   * @param sort the sort of the bag elements.
   * @return the empty bag constant
   */
  Term mkEmptyBag(const Sort& sort) const;

  /**
   * Create a separation logic empty term.
   *
   * @warning This method is experimental and may change in future versions.
   *
   * @return the separation logic empty term
   */
  Term mkSepEmp() const;

  /**
   * Create a separation logic nil term.
   *
   * @warning This method is experimental and may change in future versions.
   *
   * @param sort the sort of the nil term
   * @return the separation logic nil term
   */
  Term mkSepNil(const Sort& sort) const;

  /**
   * Create a String constant from a `std::string` which may contain SMT-LIB
   * compatible escape sequences like `\u1234` to encode unicode characters.
   * @param s the string this constant represents
   * @param useEscSequences determines whether escape sequences in `s` should
   * be converted to the corresponding unicode character
   * @return the String constant
   */
  Term mkString(const std::string& s, bool useEscSequences = false) const;

  /**
   * Create a String constant from a `std::wstring`.
   * This method does not support escape sequences as `std::wstring` already
   * supports unicode characters.
   * @param s the string this constant represents
   * @return the String constant
   */
  Term mkString(const std::wstring& s) const;

  /**
   * Create an empty sequence of the given element sort.
   * @param sort The element sort of the sequence.
   * @return the empty sequence with given element sort.
   */
  Term mkEmptySequence(const Sort& sort) const;

  /**
   * Create a universe set of the given sort.
   * @param sort the sort of the set elements
   * @return the universe set constant
   */
  Term mkUniverseSet(const Sort& sort) const;

  /**
   * Create a bit-vector constant of given size and value.
   *
   * @note The given value must fit into a bit-vector of the given size.
   *
   * @param size the bit-width of the bit-vector sort
   * @param val the value of the constant
   * @return the bit-vector constant
   */
  Term mkBitVector(uint32_t size, uint64_t val = 0) const;

  /**
   * Create a bit-vector constant of a given bit-width from a given string of
   * base 2, 10 or 16.
   *
   * @note The given value must fit into a bit-vector of the given size.
   *
   * @param size the bit-width of the constant
   * @param s the string representation of the constant
   * @param base the base of the string representation (2, 10, or 16)
   * @return the bit-vector constant
   */
  Term mkBitVector(uint32_t size, const std::string& s, uint32_t base) const;

  /**
   * Create a constant array with the provided constant value stored at every
   * index
   * @param sort the sort of the constant array (must be an array sort)
   * @param val the constant value to store (must match the sort's element sort)
   * @return the constant array term
   */
  Term mkConstArray(const Sort& sort, const Term& val) const;

  /**
   * Create a positive infinity floating-point constant.
   * @param exp Number of bits in the exponent
   * @param sig Number of bits in the significand
   * @return the floating-point constant
   */
  Term mkFloatingPointPosInf(uint32_t exp, uint32_t sig) const;

  /**
   * Create a negative infinity floating-point constant.
   * @param exp Number of bits in the exponent
   * @param sig Number of bits in the significand
   * @return the floating-point constant
   */
  Term mkFloatingPointNegInf(uint32_t exp, uint32_t sig) const;

  /**
   * Create a not-a-number (NaN) floating-point constant.
   * @param exp Number of bits in the exponent
   * @param sig Number of bits in the significand
   * @return the floating-point constant
   */
  Term mkFloatingPointNaN(uint32_t exp, uint32_t sig) const;

  /**
   * Create a positive zero (+0.0) floating-point constant.
   * @param exp Number of bits in the exponent
   * @param sig Number of bits in the significand
   * @return the floating-point constant
   */
  Term mkFloatingPointPosZero(uint32_t exp, uint32_t sig) const;

  /**
   * Create a negative zero (-0.0) floating-point constant.
   * @param exp Number of bits in the exponent
   * @param sig Number of bits in the significand
   * @return the floating-point constant
   */
  Term mkFloatingPointNegZero(uint32_t exp, uint32_t sig) const;

  /**
   * Create a roundingmode constant.
   * @param rm the floating point rounding mode this constant represents
   */
  Term mkRoundingMode(RoundingMode rm) const;

  /**
   * Create a floating-point constant.
   * @param exp Size of the exponent
   * @param sig Size of the significand
   * @param val Value of the floating-point constant as a bit-vector term
   */
  Term mkFloatingPoint(uint32_t exp, uint32_t sig, Term val) const;

  /**
   * Create a cardinality constraint for an uninterpreted sort.
   *
   * @warning This method is experimental and may change in future versions.
   *
   * @param sort the sort the cardinality constraint is for
   * @param upperBound the upper bound on the cardinality of the sort
   * @return the cardinality constraint
   */
  Term mkCardinalityConstraint(const Sort& sort, uint32_t upperBound) const;

  /* .................................................................... */
  /* Create Variables                                                     */
  /* .................................................................... */

  /**
   * Create (first-order) constant (0-arity function symbol).
   *
   * SMT-LIB:
   *
   * \verbatim embed:rst:leading-asterisk
   * .. code:: smtlib
   *
   *     (declare-const <symbol> <sort>)
   *     (declare-fun <symbol> () <sort>)
   * \endverbatim
   *
   * @param sort the sort of the constant
   * @param symbol the name of the constant
   * @return the first-order constant
   */
  Term mkConst(const Sort& sort, const std::string& symbol) const;
  /**
   * Create (first-order) constant (0-arity function symbol), with a default
   * symbol name.
   *
   * @param sort the sort of the constant
   * @return the first-order constant
   */
  Term mkConst(const Sort& sort) const;

  /**
   * Create a bound variable to be used in a binder (i.e. a quantifier, a
   * lambda, or a witness binder).
   * @param sort the sort of the variable
   * @param symbol the name of the variable
   * @return the variable
   */
  Term mkVar(const Sort& sort, const std::string& symbol = std::string()) const;

  /* .................................................................... */
  /* Create datatype constructor declarations                             */
  /* .................................................................... */

  /**
   * Create a datatype constructor declaration.
   * @param name the name of the datatype constructor
   * @return the DatatypeConstructorDecl
   */
  DatatypeConstructorDecl mkDatatypeConstructorDecl(const std::string& name);

  /* .................................................................... */
  /* Create datatype declarations                                         */
  /* .................................................................... */

  /**
   * Create a datatype declaration.
   * @param name the name of the datatype
   * @param isCoDatatype true if a codatatype is to be constructed
   * @return the DatatypeDecl
   */
  DatatypeDecl mkDatatypeDecl(const std::string& name,
                              bool isCoDatatype = false);

  /**
   * Create a datatype declaration.
   * Create sorts parameter with Solver::mkParamSort().
   * @param name the name of the datatype
   * @param param the sort parameter
   * @param isCoDatatype true if a codatatype is to be constructed
   * @return the DatatypeDecl
   */
  DatatypeDecl mkDatatypeDecl(const std::string& name,
                              const Sort& param,
                              bool isCoDatatype = false);

  /**
   * Create a datatype declaration.
   * Create sorts parameter with Solver::mkParamSort().
   * @param name the name of the datatype
   * @param params a list of sort parameters
   * @param isCoDatatype true if a codatatype is to be constructed
   * @return the DatatypeDecl
   */
  DatatypeDecl mkDatatypeDecl(const std::string& name,
                              const std::vector<Sort>& params,
                              bool isCoDatatype = false);

  /* .................................................................... */
  /* Formula Handling                                                     */
  /* .................................................................... */

  /**
   * Simplify a formula without doing "much" work.  Does not involve
   * the SAT Engine in the simplification, but uses the current
   * definitions, assertions, and the current partial model, if one
   * has been constructed.  It also involves theory normalization.
   *
   * @warning This method is experimental and may change in future versions.
   *
   * @param t the formula to simplify
   * @return the simplified formula
   */
  Term simplify(const Term& t);

  /**
   * Assert a formula.
   *
   * SMT-LIB:
   *
   * \verbatim embed:rst:leading-asterisk
   * .. code:: smtlib
   *
   *     (assert <term>)
   * \endverbatim
   *
   * @param term the formula to assert
   */
  void assertFormula(const Term& term) const;

  /**
   * Check satisfiability.
   *
   * SMT-LIB:
   *
   * \verbatim embed:rst:leading-asterisk
   * .. code:: smtlib
   *
   *     (check-sat)
   * \endverbatim
   *
   * @return the result of the satisfiability check.
   */
  Result checkSat() const;

  /**
   * Check satisfiability assuming the given formula.
   *
   * SMT-LIB:
   *
   * \verbatim embed:rst:leading-asterisk
   * .. code:: smtlib
   *
   *     (check-sat-assuming ( <prop_literal> ))
   * \endverbatim
   *
   * @param assumption the formula to assume
   * @return the result of the satisfiability check.
   */
  Result checkSatAssuming(const Term& assumption) const;

  /**
   * Check satisfiability assuming the given formulas.
   *
   * SMT-LIB:
   *
   * \verbatim embed:rst:leading-asterisk
   * .. code:: smtlib
   *
   *     (check-sat-assuming ( <prop_literal>+ ))
   * \endverbatim
   *
   * @param assumptions the formulas to assume
   * @return the result of the satisfiability check.
   */
  Result checkSatAssuming(const std::vector<Term>& assumptions) const;

  /**
   * Create datatype sort.
   *
   * SMT-LIB:
   *
   * \verbatim embed:rst:leading-asterisk
   * .. code:: smtlib
   *
   *     (declare-datatype <symbol> <datatype_decl>)
   * \endverbatim
   *
   * @param symbol the name of the datatype sort
   * @param ctors the constructor declarations of the datatype sort
   * @return the datatype sort
   */
  Sort declareDatatype(const std::string& symbol,
                       const std::vector<DatatypeConstructorDecl>& ctors) const;

  /**
   * Declare n-ary function symbol.
   *
   * SMT-LIB:
   *
   * \verbatim embed:rst:leading-asterisk
   * .. code:: smtlib
   *
   *     (declare-fun <symbol> ( <sort>* ) <sort>)
   * \endverbatim
   *
   * @param symbol the name of the function
   * @param sorts the sorts of the parameters to this function
   * @param sort the sort of the return value of this function
   * @return the function
   */
  Term declareFun(const std::string& symbol,
                  const std::vector<Sort>& sorts,
                  const Sort& sort) const;

  /**
   * Declare uninterpreted sort.
   *
   * SMT-LIB:
   *
   * \verbatim embed:rst:leading-asterisk
   * .. code:: smtlib
   *
   *     (declare-sort <symbol> <numeral>)
   * \endverbatim
   *
   * @note This corresponds to mkUninterpretedSort(const std::string&) const if
   *       arity = 0, and to
   *       mkUninterpretedSortConstructorSort(const std::string&, size_t arity) const
   *       if arity > 0.
   *
   * @param symbol the name of the sort
   * @param arity the arity of the sort
   * @return the sort
   */
  Sort declareSort(const std::string& symbol, uint32_t arity) const;

  /**
   * Define n-ary function.
   *
   * SMT-LIB:
   *
   * \verbatim embed:rst:leading-asterisk
   * .. code:: smtlib
   *
   *     (define-fun <function_def>)
   * \endverbatim
   *
   * @param symbol the name of the function
   * @param bound_vars the parameters to this function
   * @param sort the sort of the return value of this function
   * @param term the function body
   * @param global determines whether this definition is global (i.e. persists
   *               when popping the context)
   * @return the function
   */
  Term defineFun(const std::string& symbol,
                 const std::vector<Term>& bound_vars,
                 const Sort& sort,
                 const Term& term,
                 bool global = false) const;

  /**
   * Define recursive function.
   *
   * SMT-LIB:
   *
   * \verbatim embed:rst:leading-asterisk
   * .. code:: smtlib
   *
   *     (define-fun-rec <function_def>)
   * \endverbatim
   *
   * @param symbol the name of the function
   * @param bound_vars the parameters to this function
   * @param sort the sort of the return value of this function
   * @param term the function body
   * @param global determines whether this definition is global (i.e. persists
   *               when popping the context)
   * @return the function
   */
  Term defineFunRec(const std::string& symbol,
                    const std::vector<Term>& bound_vars,
                    const Sort& sort,
                    const Term& term,
                    bool global = false) const;

  /**
   * Define recursive function.
   *
   * SMT-LIB:
   *
   * \verbatim embed:rst:leading-asterisk
   * .. code:: smtlib
   *
   *     (define-fun-rec <function_def>)
   * \endverbatim
   *
   * Create parameter 'fun' with mkConst().
   * @param fun the sorted function
   * @param bound_vars the parameters to this function
   * @param term the function body
   * @param global determines whether this definition is global (i.e. persists
   *               when popping the context)
   * @return the function
   */
  Term defineFunRec(const Term& fun,
                    const std::vector<Term>& bound_vars,
                    const Term& term,
                    bool global = false) const;

  /**
   * Define recursive functions.
   *
   * SMT-LIB:
   *
   * \verbatim embed:rst:leading-asterisk
   * .. code:: smtlib
   *
   *     (define-funs-rec
   *         ( <function_decl>_1 ... <function_decl>_n )
   *         ( <term>_1 ... <term>_n )
   *     )
   * \endverbatim
   *
   * Create elements of parameter 'funs' with mkConst().
   * @param funs the sorted functions
   * @param bound_vars the list of parameters to the functions
   * @param terms the list of function bodies of the functions
   * @param global determines whether this definition is global (i.e. persists
   *               when popping the context)
   * @return the function
   */
  void defineFunsRec(const std::vector<Term>& funs,
                     const std::vector<std::vector<Term>>& bound_vars,
                     const std::vector<Term>& terms,
                     bool global = false) const;

  /**
   * Get the list of asserted formulas.
   *
   * SMT-LIB:
   *
   * \verbatim embed:rst:leading-asterisk
   * .. code:: smtlib
   *
   *     (get-assertions)
   * \endverbatim
   *
   * @return the list of asserted formulas
   */
  std::vector<Term> getAssertions() const;

  /**
   * Get info from the solver.
   *
   * SMT-LIB:
   *
   * \verbatim embed:rst:leading-asterisk
   * .. code:: smtlib
   *
   *     (get-info <info_flag>)
   * \endverbatim
   *
   * @return the info
   */
  std::string getInfo(const std::string& flag) const;

  /**
   * Get the value of a given option.
   *
   * SMT-LIB:
   *
   * \verbatim embed:rst:leading-asterisk
   * .. code:: smtlib
   *
   *     (get-option <keyword>)
   * \endverbatim
   *
   * @param option the option for which the value is queried
   * @return a string representation of the option value
   */
  std::string getOption(const std::string& option) const;

  /**
   * Get all option names that can be used with `setOption`, `getOption` and
   * `getOptionInfo`.
   * @return all option names
   */
  std::vector<std::string> getOptionNames() const;

  /**
   * Get some information about the given option. Check the `OptionInfo` class
   * for more details on which information is available.
   * @return information about the given option
   */
  OptionInfo getOptionInfo(const std::string& option) const;

  /**
   * Get the driver options, which provide access to options that can not be
   * communicated properly via getOption() and getOptionInfo().
   * @return a DriverOptions object.
   */
  DriverOptions getDriverOptions() const;

  /**
   * Get the set of unsat ("failed") assumptions.
   *
   * SMT-LIB:
   *
   * \verbatim embed:rst:leading-asterisk
   * .. code:: smtlib
   *
   *     (get-unsat-assumptions)
   *
   * Requires to enable option
   * :ref:`produce-unsat-assumptions <lbl-option-produce-unsat-assumptions>`.
   * \endverbatim
   *
   * @return the set of unsat assumptions.
   */
  std::vector<Term> getUnsatAssumptions() const;

  /**
   * Get the unsatisfiable core.
   *
   * SMT-LIB:
   *
   * \verbatim embed:rst:leading-asterisk
   * .. code:: smtlib
   *
   *     (get-unsat-core)
   *
   * Requires to enable option
   * :ref:`produce-unsat-cores <lbl-option-produce-unsat-cores>`.
   *
   * .. note::
   *   In contrast to SMT-LIB, the API does not distinguish between named and
   *   unnamed assertions when producing an unsatisfiable core. Additionally,
   *   the API allows this option to be called after a check with assumptions.
   *   A subset of those assumptions may be included in the unsatisfiable core
   *   returned by this method.
   * \endverbatim
   *
   * @return a set of terms representing the unsatisfiable core
   */
  std::vector<Term> getUnsatCore() const;

  /**
   * Get a difficulty estimate for an asserted formula. This method is
   * intended to be called immediately after any response to a checkSat.
   *
   * @warning This method is experimental and may change in future versions.
   *
   * @return a map from (a subset of) the input assertions to a real value that
   *         is an estimate of how difficult each assertion was to solve.
   *         Unmentioned assertions can be assumed to have zero difficulty.
   */
  std::map<Term, Term> getDifficulty() const;

  /**
   * Get the refutation proof
   *
   * SMT-LIB:
   *
   * \verbatim embed:rst:leading-asterisk
   * .. code:: smtlib
   *
   *     (get-proof)
   *
   * Requires to enable option
   * :ref:`produce-proofs <lbl-option-produce-proofs>`.
   * \endverbatim
   *
   * @warning This method is experimental and may change in future versions.
   *
   * @return a string representing the proof, according to the value of
   * proof-format-mode.
   */
  std::string getProof() const;

  /**
   * Get a list of learned literals that are entailed by the current set of
   * assertions.
   *
   * @warning This method is experimental and may change in future versions.
   *
   * @return a list of literals that were learned at top-level.
   */
  std::vector<Term> getLearnedLiterals() const;

  /**
   * Get the value of the given term in the current model.
   *
   * SMT-LIB:
   *
   * \verbatim embed:rst:leading-asterisk
   * .. code:: smtlib
   *
   *     (get-value ( <term> ))
   * \endverbatim
   *
   * @param term the term for which the value is queried
   * @return the value of the given term
   */
  Term getValue(const Term& term) const;

  /**
   * Get the values of the given terms in the current model.
   *
   * SMT-LIB:
   *
   * \verbatim embed:rst:leading-asterisk
   * .. code:: smtlib
   *
   *     (get-value ( <term>* ))
   * \endverbatim
   *
   * @param terms the terms for which the value is queried
   * @return the values of the given terms
   */
  std::vector<Term> getValue(const std::vector<Term>& terms) const;

  /**
   * Get the domain elements of uninterpreted sort s in the current model. The
   * current model interprets s as the finite sort whose domain elements are
   * given in the return value of this method.
   *
   * @param s The uninterpreted sort in question
   * @return the domain elements of s in the current model
   */
  std::vector<Term> getModelDomainElements(const Sort& s) const;

  /**
   * This returns false if the model value of free constant v was not essential
   * for showing the satisfiability of the last call to checkSat using the
   * current model. This method will only return false (for any v) if
   * option
   * \verbatim embed:rst:inline :ref:`model-cores <lbl-option-model-cores>`
   * \endverbatim has been set.
   *
   * @warning This method is experimental and may change in future versions.
   *
   * @param v The term in question
   * @return true if v is a model core symbol
   */
  bool isModelCoreSymbol(const Term& v) const;

  /**
   * Get the model
   *
   * SMT-LIB:
   *
   * \verbatim embed:rst:leading-asterisk
   * .. code:: smtlib
   *
   *     (get-model)
   *
   * Requires to enable option
   * :ref:`produce-models <lbl-option-produce-models>`.
   * \endverbatim
   *
   * @warning This method is experimental and may change in future versions.
   *
   * @param sorts The list of uninterpreted sorts that should be printed in the
   * model.
   * @param vars The list of free constants that should be printed in the
   * model. A subset of these may be printed based on isModelCoreSymbol.
   * @return a string representing the model.
   */
  std::string getModel(const std::vector<Sort>& sorts,
                       const std::vector<Term>& vars) const;

  /**
   * Do quantifier elimination.
   *
   * SMT-LIB:
   *
   * \verbatim embed:rst:leading-asterisk
   * .. code:: smtlib
   *
   *     (get-qe <q>)
   * \endverbatim
   *
   * @note Quantifier Elimination is is only complete for logics such as LRA,
   * LIA and BV.
   *
   * @warning This method is experimental and may change in future versions.
   *
   * @param q a quantified formula of the form
   *          @f$Q\bar{x}_1... Q\bar{x}_n. P( x_1...x_i, y_1...y_j)@f$
   *          where
   *          @f$Q\bar{x}@f$ is a set of quantified variables of the form
   *          @f$Q x_1...x_k@f$ and
   *          @f$P( x_1...x_i, y_1...y_j )@f$ is a quantifier-free formula
   * @return a formula @f$\phi@f$  such that, given the current set of formulas
   *         @f$A@f$ asserted to this solver:
   *         - @f$(A \wedge q)@f$ and @f$(A \wedge \phi)@f$ are equivalent
   *         - @f$\phi@f$ is quantifier-free formula containing only free
   *           variables in @f$y_1...y_n@f$.
   */
  Term getQuantifierElimination(const Term& q) const;

  /**
   * Do partial quantifier elimination, which can be used for incrementally
   * computing the result of a quantifier elimination.
   *
   * SMT-LIB:
   *
   * \verbatim embed:rst:leading-asterisk
   * .. code:: smtlib
   *
   *     (get-qe-disjunct <q>)
   * \endverbatim
   *
   * @note Quantifier Elimination is is only complete for logics such as LRA,
   * LIA and BV.
   *
   * @warning This method is experimental and may change in future versions.
   *
   * @param q a quantified formula of the form
   *          @f$Q\bar{x}_1... Q\bar{x}_n. P( x_1...x_i, y_1...y_j)@f$
   *          where
   *          @f$Q\bar{x}@f$ is a set of quantified variables of the form
   *          @f$Q x_1...x_k@f$ and
   *          @f$P( x_1...x_i, y_1...y_j )@f$ is a quantifier-free formula
   * @return a formula @f$\phi@f$ such that, given the current set of formulas
   *         @f$A@f$ asserted to this solver:
   *         - @f$(A \wedge q \implies A \wedge \phi)@f$ if @f$Q@f$ is
   *           @f$\forall@f$, and @f$(A \wedge \phi \implies A \wedge q)@f$ if
   *           @f$Q@f$ is @f$\exists@f$
   *         - @f$\phi@f$ is quantifier-free formula containing only free
   *           variables in @f$y_1...y_n@f$
   *         - If @f$Q@f$ is @f$\exists@f$, let @f$(A \wedge Q_n)@f$ be the
   *           formula
   *           @f$(A \wedge \neg (\phi \wedge Q_1) \wedge ... \wedge
   *           \neg (\phi \wedge Q_n))@f$
   *           where for each @f$i = 1...n@f$,
   *           formula @f$(\phi \wedge Q_i)@f$ is the result of calling
   *           Solver::getQuantifierEliminationDisjunct() for @f$q@f$ with the
   *           set of assertions @f$(A \wedge Q_{i-1})@f$.
   *           Similarly, if @f$Q@f$ is @f$\forall@f$, then let
   *           @f$(A \wedge Q_n)@f$ be
   *           @f$(A \wedge (\phi \wedge Q_1) \wedge ... \wedge (\phi \wedge
   *           Q_n))@f$
   *           where @f$(\phi \wedge Q_i)@f$ is the same as above.
   *           In either case, we have that @f$(\phi \wedge Q_j)@f$ will
   *           eventually be true or false, for some finite j.
   */
  Term getQuantifierEliminationDisjunct(const Term& q) const;

  /**
   * When using separation logic, this sets the location sort and the
   * datatype sort to the given ones. This method should be invoked exactly
   * once, before any separation logic constraints are provided.
   *
   * @warning This method is experimental and may change in future versions.
   *
   * @param locSort The location sort of the heap
   * @param dataSort The data sort of the heap
   */
  void declareSepHeap(const Sort& locSort, const Sort& dataSort) const;

  /**
   * When using separation logic, obtain the term for the heap.
   *
   * @warning This method is experimental and may change in future versions.
   *
   * @return The term for the heap
   */
  Term getValueSepHeap() const;

  /**
   * When using separation logic, obtain the term for nil.
   *
   * @warning This method is experimental and may change in future versions.
   *
   * @return The term for nil
   */
  Term getValueSepNil() const;

  /**
   * Declare a symbolic pool of terms with the given initial value.
   *
   * For details on how pools are used to specify instructions for quantifier
   * instantiation, see documentation for the #INST_POOL kind.
   *
   * SMT-LIB:
   *
   * \verbatim embed:rst:leading-asterisk
   * .. code:: smtlib
   *
   *     (declare-pool <symbol> <sort> ( <term>* ))
   * \endverbatim
   *
   * @warning This method is experimental and may change in future versions.
   *
   * @param symbol The name of the pool
   * @param sort The sort of the elements of the pool.
   * @param initValue The initial value of the pool
   * @return The pool symbol
   */
  Term declarePool(const std::string& symbol,
                   const Sort& sort,
                   const std::vector<Term>& initValue) const;
  /**
   * Pop (a) level(s) from the assertion stack.
   *
   * SMT-LIB:
   *
   * \verbatim embed:rst:leading-asterisk
   * .. code:: smtlib
   *
   *     (pop <numeral>)
   * \endverbatim
   *
   * @param nscopes the number of levels to pop
   */
  void pop(uint32_t nscopes = 1) const;

  /**
   * Get an interpolant
   *
   * SMT-LIB:
   *
   * \verbatim embed:rst:leading-asterisk
   * .. code:: smtlib
   *
   *     (get-interpolant <conj>)
   *
   * Requires option
   * :ref:`produce-interpolants <lbl-option-produce-interpolants>` to be set to
   * a mode different from `none`. \endverbatim
   *
   * @warning This method is experimental and may change in future versions.
   *
   * @param conj the conjecture term
   * @return a Term I such that A->I and I->B are valid, where A is the
   *        current set of assertions and B is given in the input by conj,
   *        or the null term if such a term cannot be found.
   */
  Term getInterpolant(const Term& conj) const;

  /**
   * Get an interpolant
   *
   * SMT-LIB:
   *
   * \verbatim embed:rst:leading-asterisk
   * .. code:: smtlib
   *
   *     (get-interpolant <conj> <grammar>)
   *
   * Requires option
   * :ref:`produce-interpolants <lbl-option-produce-interpolants>` to be set to
   * a mode different from `none`. \endverbatim
   *
   * @warning This method is experimental and may change in future versions.
   *
   * @param conj the conjecture term
   * @param grammar the grammar for the interpolant I
   * @return a Term I such that A->I and I->B are valid, where A is the
   *         current set of assertions and B is given in the input by conj,
   *         or the null term if such a term cannot be found.
   */
  Term getInterpolant(const Term& conj, Grammar& grammar) const;

  /**
   * Get the next interpolant. Can only be called immediately after a successful
   * call to get-interpolant or get-interpolant-next. Is guaranteed to produce a
   * syntactically different interpolant wrt the last returned interpolant if
   * successful.
   *
   * SMT-LIB:
   *
   * \verbatim embed:rst:leading-asterisk
   * .. code:: smtlib
   *
   *     (get-interpolant-next)
   *
   * Requires to enable incremental mode, and option
   * :ref:`produce-interpolants <lbl-option-produce-interpolants>` to be set to
   * a mode different from `none`. \endverbatim
   *
   * @warning This method is experimental and may change in future versions.
   *
   * @return a Term I such that A->I and I->B are valid, where A is the
   *         current set of assertions and B is given in the input by conj
   *         on the last call to getInterpolant.
   */
  Term getInterpolantNext() const;

  /**
   * Get an abduct.
   *
   * SMT-LIB:
   *
   * \verbatim embed:rst:leading-asterisk
   * .. code:: smtlib
   *
   *     (get-abduct <conj>)
   *
   * Requires to enable option
   * :ref:`produce-abducts <lbl-option-produce-abducts>`.
   * \endverbatim
   *
   * @warning This method is experimental and may change in future versions.
   *
   * @param conj the conjecture term
   * @return a term @f$C@f$ such that @f$(A \wedge C)@f$ is satisfiable,
   *         and @f$(A \wedge \neg B \wedge C)@f$ is unsatisfiable, where
   *         @f$A@f$ is the current set of assertions and @f$B@f$ is
   *         given in the input by ``conj``, or the null term if such a term
   *         cannot be found.
   */
  Term getAbduct(const Term& conj) const;

  /**
   * Get an abduct.
   *
   * SMT-LIB:
   *
   * \verbatim embed:rst:leading-asterisk
   * .. code:: smtlib
   *
   *     (get-abduct <conj> <grammar>)
   *
   * Requires to enable option
   * :ref:`produce-abducts <lbl-option-produce-abducts>`.
   * \endverbatim
   *
   * @warning This method is experimental and may change in future versions.
   *
   *
   * @param conj the conjecture term
   * @param grammar the grammar for the abduct @f$C@f$
   * @return a term C such that @f$(A \wedge C)@f$ is satisfiable, and
   *        @f$(A \wedge \neg B \wedge C)@f$ is unsatisfiable, where @f$A@f$ is
   *        the current set of assertions and @f$B@f$ is given in the input by
   *        ``conj``, or the null term if such a term cannot be found.
   */
  Term getAbduct(const Term& conj, Grammar& grammar) const;

  /**
   * Get the next abduct. Can only be called immediately after a successful
   * call to get-abduct or get-abduct-next. Is guaranteed to produce a
   * syntactically different abduct wrt the last returned abduct if successful.
   *
   * SMT-LIB:
   *
   * \verbatim embed:rst:leading-asterisk
   * .. code:: smtlib
   *
   *     (get-abduct-next)
   *
   * Requires to enable incremental mode, and option
   * :ref:`produce-abducts <lbl-option-produce-abducts>`.
   * \endverbatim
   *
   * @warning This method is experimental and may change in future versions.
   *
   * @return a term C such that @f$(A \wedge C)@f$ is satisfiable, and
   *        @f$(A \wedge \neg B \wedge C)@f$ is unsatisfiable, where @f$A@f$ is
   *        the current set of assertions and @f$B@f$ is given in the input by
   *        the last call to getAbduct, or the null term if such a term cannot
   *        be found.
   */
  Term getAbductNext() const;

  /**
   * Block the current model. Can be called only if immediately preceded by a
   * SAT or INVALID query.
   *
   * SMT-LIB:
   *
   * \verbatim embed:rst:leading-asterisk
   * .. code:: smtlib
   *
   *     (block-model)
   *
   * Requires enabling option
   * :ref:`produce-models <lbl-option-produce-models>`.
   * 'produce-models' and setting option
   * :ref:`block-models <lbl-option-block-models>`.
   * to a mode other than ``none``.
   * \endverbatim
   *
   * @warning This method is experimental and may change in future versions.
   */
  void blockModel() const;

  /**
   * Block the current model values of (at least) the values in terms. Can be
   * called only if immediately preceded by a SAT or NOT_ENTAILED query.
   *
   * SMT-LIB:
   *
   * \verbatim embed:rst:leading-asterisk
   * .. code:: smtlib
   *
   *     (block-model-values ( <terms>+ ))
   *
   * Requires enabling option
   * :ref:`produce-models <lbl-option-produce-models>`.
   * 'produce-models'.
   * \endverbatim
   *
   * @warning This method is experimental and may change in future versions.
   */
  void blockModelValues(const std::vector<Term>& terms) const;

  /**
   * @warning This method is experimental and may change in future versions.
   *
   * @return a string that contains information about all instantiations made by
   * the quantifiers module.
   */
  std::string getInstantiations() const;

  /**
   * Push (a) level(s) to the assertion stack.
   *
   * SMT-LIB:
   *
   * \verbatim embed:rst:leading-asterisk
   * .. code:: smtlib
   *
   *     (push <numeral>)
   * \endverbatim
   *
   * @param nscopes the number of levels to push
   */
  void push(uint32_t nscopes = 1) const;

  /**
   * Remove all assertions.
   *
   * SMT-LIB:
   *
   * \verbatim embed:rst:leading-asterisk
   * .. code:: smtlib
   *
   *     (reset-assertions)
   * \endverbatim
   *
   */
  void resetAssertions() const;

  /**
   * Set info.
   *
   * SMT-LIB:
   *
   * \verbatim embed:rst:leading-asterisk
   * .. code:: smtlib
   *
   *     (set-info <attribute>)
   * \endverbatim
   *
   * @param keyword the info flag
   * @param value the value of the info flag
   */
  void setInfo(const std::string& keyword, const std::string& value) const;

  /**
   * Set logic.
   *
   * SMT-LIB:
   *
   * \verbatim embed:rst:leading-asterisk
   * .. code:: smtlib
   *
   *     (set-logic <symbol>)
   * \endverbatim
   *
   * @param logic the logic to set
   */
  void setLogic(const std::string& logic) const;

  /**
   * Set option.
   *
   * SMT-LIB:
   *
   * \verbatim embed:rst:leading-asterisk
   * .. code:: smtlib
   *
   *     (set-option :<option> <value>)
   * \endverbatim
   *
   * @param option the option name
   * @param value the option value
   */
  void setOption(const std::string& option, const std::string& value) const;

  /**
   * If needed, convert this term to a given sort.
   *
   * @note The sort of the term must be convertible into the target sort.
   *       Currently only Int to Real conversions are supported.
   *
   * @warning This method is experimental and may change in future versions.
   *
   * @param t the term
   * @param s the target sort
   * @return the term wrapped into a sort conversion if needed
   */
  Term ensureTermSort(const Term& t, const Sort& s) const;

  /**
   * Append \p symbol to the current list of universal variables.
   *
   * SyGuS v2:
   *
   * \verbatim embed:rst:leading-asterisk
   * .. code:: smtlib
   *
   *     (declare-var <symbol> <sort>)
   * \endverbatim
   *
   * @param sort the sort of the universal variable
   * @param symbol the name of the universal variable
   * @return the universal variable
   */
  Term declareSygusVar(const Sort& sort,
                       const std::string& symbol = std::string()) const;

  /**
   * Create a Sygus grammar. The first non-terminal is treated as the starting
   * non-terminal, so the order of non-terminals matters.
   *
   * @param boundVars the parameters to corresponding synth-fun/synth-inv
   * @param ntSymbols the pre-declaration of the non-terminal symbols
   * @return the grammar
   */
  Grammar mkSygusGrammar(const std::vector<Term>& boundVars,
                         const std::vector<Term>& ntSymbols) const;

  /**
   * Synthesize n-ary function.
   *
   * SyGuS v2:
   *
   * \verbatim embed:rst:leading-asterisk
   * .. code:: smtlib
   *
   *     (synth-fun <symbol> ( <boundVars>* ) <sort>)
   * \endverbatim
   *
   * @param symbol the name of the function
   * @param boundVars the parameters to this function
   * @param sort the sort of the return value of this function
   * @return the function
   */
  Term synthFun(const std::string& symbol,
                const std::vector<Term>& boundVars,
                const Sort& sort) const;

  /**
   * Synthesize n-ary function following specified syntactic constraints.
   *
   * SyGuS v2:
   *
   * \verbatim embed:rst:leading-asterisk
   * .. code:: smtlib
   *
   *     (synth-fun <symbol> ( <boundVars>* ) <sort> <grammar>)
   * \endverbatim
   *
   * @param symbol the name of the function
   * @param boundVars the parameters to this function
   * @param sort the sort of the return value of this function
   * @param grammar the syntactic constraints
   * @return the function
   */
  Term synthFun(const std::string& symbol,
                const std::vector<Term>& boundVars,
                Sort sort,
                Grammar& grammar) const;

  /**
   * Synthesize invariant.
   *
   * SyGuS v2:
   *
   * \verbatim embed:rst:leading-asterisk
   * .. code:: smtlib
   *
   *     (synth-inv <symbol> ( <boundVars>* ))
   * \endverbatim
   *
   * @param symbol the name of the invariant
   * @param boundVars the parameters to this invariant
   * @return the invariant
   */
  Term synthInv(const std::string& symbol,
                const std::vector<Term>& boundVars) const;

  /**
   * Synthesize invariant following specified syntactic constraints.
   *
   * SyGuS v2:
   *
   * \verbatim embed:rst:leading-asterisk
   * .. code:: smtlib
   *
   *     (synth-inv <symbol> ( <boundVars>* ) <grammar>)
   * \endverbatim
   *
   * @param symbol the name of the invariant
   * @param boundVars the parameters to this invariant
   * @param grammar the syntactic constraints
   * @return the invariant
   */
  Term synthInv(const std::string& symbol,
                const std::vector<Term>& boundVars,
                Grammar& grammar) const;

  /**
   * Add a forumla to the set of Sygus constraints.
   *
   * SyGuS v2:
   *
   * \verbatim embed:rst:leading-asterisk
   * .. code:: smtlib
   *
   *     (constraint <term>)
   * \endverbatim
   *
   * @param term the formula to add as a constraint
   */
  void addSygusConstraint(const Term& term) const;

  /**
   * Add a forumla to the set of Sygus assumptions.
   *
   * SyGuS v2:
   *
   * \verbatim embed:rst:leading-asterisk
   * .. code:: smtlib
   *
   *     (assume <term>)
   * \endverbatim
   *
   * @param term the formula to add as an assumption
   */
  void addSygusAssume(const Term& term) const;

  /**
   * Add a set of Sygus constraints to the current state that correspond to an
   * invariant synthesis problem.
   *
   * SyGuS v2:
   *
   * \verbatim embed:rst:leading-asterisk
   * .. code:: smtlib
   *
   *     (inv-constraint <inv> <pre> <trans> <post>)
   * \endverbatim
   *
   * @param inv the function-to-synthesize
   * @param pre the pre-condition
   * @param trans the transition relation
   * @param post the post-condition
   */
  void addSygusInvConstraint(Term inv, Term pre, Term trans, Term post) const;

  /**
   * Try to find a solution for the synthesis conjecture corresponding to the
   * current list of functions-to-synthesize, universal variables and
   * constraints.
   *
   * SyGuS v2:
   *
   * \verbatim embed:rst:leading-asterisk
   * .. code:: smtlib
   *
   *     (check-synth)
   * \endverbatim
   *
   * @return the result of the check, which is "solution" if the check found a
   *         solution in which case solutions are available via
   *         getSynthSolutions, "no solution" if it was determined there is no
   *         solution, or "unknown" otherwise.
   */
  SynthResult checkSynth() const;

  /**
   * Try to find a next solution for the synthesis conjecture corresponding to
   * the current list of functions-to-synthesize, universal variables and
   * constraints. Must be called immediately after a successful call to
   * check-synth or check-synth-next. Requires incremental mode.
   *
   * SyGuS v2:
   *
   * \verbatim embed:rst:leading-asterisk
   * .. code:: smtlib
   *
   *     (check-synth-next)
   * \endverbatim
   *
   * @return the result of the check, which is "solution" if the check found a
   *         solution in which case solutions are available via
   *         getSynthSolutions, "no solution" if it was determined there is no
   *         solution, or "unknown" otherwise.
   */
  SynthResult checkSynthNext() const;

  /**
   * Get the synthesis solution of the given term. This method should be called
   * immediately after the solver answers unsat for sygus input.
   * @param term the term for which the synthesis solution is queried
   * @return the synthesis solution of the given term
   */
  Term getSynthSolution(Term term) const;

  /**
   * Get the synthesis solutions of the given terms. This method should be
   * called immediately after the solver answers unsat for sygus input.
   * @param terms the terms for which the synthesis solutions is queried
   * @return the synthesis solutions of the given terms
   */
  std::vector<Term> getSynthSolutions(const std::vector<Term>& terms) const;

  /**
   * Get a snapshot of the current state of the statistic values of this
   * solver. The returned object is completely decoupled from the solver and
   * will not change when the solver is used again.
   * @return A snapshot of the current state of the statistic values
   */
  Statistics getStatistics() const;

  /**
   * Determione the output stream for the given tag is enabled. Tags can be
   * enabled with the `output` option (and `-o <tag>` on the command line).
   * Raises an exception when an invalid tag is given.
   * @return True if the given tag is enabled
   */
  bool isOutputOn(const std::string& tag) const;

  /**
   * Get an output stream for the given tag. Tags can be enabled with the
   * `output` option (and `-o <tag>` on the command line). Raises an exception
   * when an invalid tag is given.
   * @return The output stream
   */
  std::ostream& getOutput(const std::string& tag) const;

 private:
  /** @return the node manager of this solver */
  NodeManager* getNodeManager(void) const;
  /** Reset the API statistics */
  void resetStatistics();

  /**
   * Print the statistics to the given file descriptor, suitable for usage in
   * signal handlers.
   */
  void printStatisticsSafe(int fd) const;

  /** Helper to check for API misuse in mkOp functions. */
  void checkMkTerm(Kind kind, uint32_t nchildren) const;
  /** Helper for creating operators. */
  template <typename T>
  Op mkOpHelper(Kind kind, const T& t) const;
  /** Helper for mk-functions that call d_nodeMgr->mkConst(). */
  template <typename T>
  Term mkValHelper(const T& t) const;
  /** Helper for making rational values. */
  Term mkRationalValHelper(const Rational& r, bool isInt = true) const;
  /** Helper for mkReal functions that take a string as argument. */
  Term mkRealOrIntegerFromStrHelper(const std::string& s,
                                    bool isInt = true) const;
  /** Helper for mkBitVector functions that take a string as argument. */
  Term mkBVFromStrHelper(const std::string& s, uint32_t base) const;
  /**
   * Helper for mkBitVector functions that take a string and a size as
   * arguments.
   */
  Term mkBVFromStrHelper(uint32_t size,
                         const std::string& s,
                         uint32_t base) const;
  /** Helper for mkBitVector functions that take an integer as argument. */
  Term mkBVFromIntHelper(uint32_t size, uint64_t val) const;
  /** Helper for functions that create tuple sorts. */
  Sort mkTupleSortHelper(const std::vector<Sort>& sorts) const;
  /** Helper for mkTerm functions that create Term from a Kind */
  Term mkTermFromKind(Kind kind) const;
  /** Helper for mkChar functions that take a string as argument. */
  Term mkCharFromStrHelper(const std::string& s) const;
  /** Get value helper, which accounts for subtyping */
  Term getValueHelper(const Term& term) const;

  /**
   * Helper function that ensures that a given term is of sort real (as opposed
   * to being of sort integer).
   * @param t a term of sort integer or real
   * @return a term of sort real
   */
  Term ensureRealSort(const Term& t) const;

  /**
   * Create n-ary term of given kind. This handles the cases of left/right
   * associative operators, chainable operators, and cases when the number of
   * children exceeds the maximum arity for the kind.
   * @param kind the kind of the term
   * @param children the children of the term
   * @return the Term
   */
  Term mkTermHelper(Kind kind, const std::vector<Term>& children) const;

  /**
   * Create n-ary term of given kind from a given operator.
   * @param op the operator
   * @param children the children of the term
   * @return the Term
   */
  Term mkTermHelper(const Op& op, const std::vector<Term>& children) const;

  /**
   * Create a vector of datatype sorts, using unresolved sorts.
   * @param dtypedecls the datatype declarations from which the sort is created
   * @param unresolvedSorts the list of unresolved sorts
   * @return the datatype sorts
   */
  std::vector<Sort> mkDatatypeSortsInternal(
      const std::vector<DatatypeDecl>& dtypedecls,
      const std::set<Sort>& unresolvedSorts) const;

  /**
   * Synthesize n-ary function following specified syntactic constraints.
   *
   * SMT-LIB:
   *
   * \verbatim embed:rst:leading-asterisk
   * .. code:: smtlib
   *
   *     (synth-fun <symbol> ( <boundVars>* ) <sort> <grammar>?)
   * \endverbatim
   *
   * @param symbol the name of the function
   * @param boundVars the parameters to this function
   * @param sort the sort of the return value of this function
   * @param isInv determines whether this is synth-fun or synth-inv
   * @param grammar the syntactic constraints
   * @return the function
   */
  Term synthFunHelper(const std::string& symbol,
                      const std::vector<Term>& boundVars,
                      const Sort& sort,
                      bool isInv = false,
                      Grammar* grammar = nullptr) const;

  /** Check whether string s is a valid decimal integer. */
  bool isValidInteger(const std::string& s) const;

  /**
   * Check that the given term is a valid closed term, which can be used as an
   * argument to, e.g., assert, get-value, block-model-values, etc.
   *
   * @param t The term to check
   */
  void ensureWellFormedTerm(const Term& t) const;
  /** Vector version of above. */
  void ensureWellFormedTerms(const std::vector<Term>& ts) const;

  /** Increment the term stats counter. */
  void increment_term_stats(Kind kind) const;
  /** Increment the vars stats (if 'is_var') or consts stats counter. */
  void increment_vars_consts_stats(const Sort& sort, bool is_var) const;

  /** Keep a copy of the original option settings (for resets). */
  std::unique_ptr<Options> d_originalOptions;
  /** The node manager of this solver. */
  NodeManager* d_nodeMgr;
  /** The statistics collected on the Api level. */
  std::unique_ptr<APIStatistics> d_stats;
  /** The SMT engine of this solver. */
  std::unique_ptr<SolverEngine> d_slv;
  /** The random number generator of this solver. */
  std::unique_ptr<Random> d_rng;
};

}  // namespace cvc5::api

#endif<|MERGE_RESOLUTION|>--- conflicted
+++ resolved
@@ -595,19 +595,11 @@
   bool isUninterpretedSortConstructor() const;
 
   /**
-<<<<<<< HEAD
-   * Is this an instantiated (parametric datatype or unintpreted sort
-   * constructor) sort?
-   *
-   * An instantiated sort is a sort that has been constructed from
-   * instantiating sort parameters of a parametric sort with sort arguments
-=======
    * Is this an instantiated (parametric datatype or uninterpreted sort
    * constructor) sort?
    *
    * An instantiated sort is a sort that has been constructed from
    * instantiating a sort with sort arguments
->>>>>>> 4f573702
    * (see Sort::instantiate(const std::vector<Sort>&) const)).
    *
    * @return true if this is an instantiated sort
