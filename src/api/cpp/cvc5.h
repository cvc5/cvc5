--- conflicted
+++ resolved
@@ -2599,7 +2599,29 @@
 /* -------------------------------------------------------------------------- */
 
 /**
-<<<<<<< HEAD
+ * Provides access to options that can not be communicated via the regular
+ * getOption() or getOptionInfo() methods. This class does not store the options
+ * itself, but only acts as a wrapper to the solver object. It can thus no
+ * longer be used after the solver object has been destroyed.
+ */
+class CVC5_EXPORT DriverOptions
+{
+  friend class Solver;
+
+ public:
+  /** Access the solvers input stream */
+  std::istream& in() const;
+  /** Access the solvers error output stream */
+  std::ostream& err() const;
+  /** Access the solvers output stream */
+  std::ostream& out() const;
+
+ private:
+  DriverOptions(const Solver& solver);
+  const Solver& d_solver;
+};
+
+/**
  * Holds some description about a particular option, including its name, its
  * aliases, whether the option was explcitly set by the user, and information
  * concerning its value. The `valueInfo` member holds any of the following
@@ -2680,29 +2702,6 @@
  * Print a `OptionInfo` object to an ``std::ostream``.
  */
 std::ostream& operator<<(std::ostream& os, const OptionInfo& oi) CVC5_EXPORT;
-=======
- * Provides access to options that can not be communicated via the regular
- * getOption() or getOptionInfo() methods. This class does not store the options
- * itself, but only acts as a wrapper to the solver object. It can thus no
- * longer be used after the solver object has been destroyed.
- */
-class CVC5_EXPORT DriverOptions
-{
-  friend class Solver;
-
- public:
-  /** Access the solvers input stream */
-  std::istream& in() const;
-  /** Access the solvers error output stream */
-  std::ostream& err() const;
-  /** Access the solvers output stream */
-  std::ostream& out() const;
-
- private:
-  DriverOptions(const Solver& solver);
-  const Solver& d_solver;
-};
->>>>>>> 7372eab3
 
 /* -------------------------------------------------------------------------- */
 /* Statistics                                                                 */
@@ -3861,19 +3860,18 @@
   std::vector<std::string> getOptionNames() const;
 
   /**
-<<<<<<< HEAD
    * Get some information about the given option. Check the `OptionInfo` class
    * for more details on which information is available.
    * @return information about the given option
    */
   OptionInfo getOptionInfo(const std::string& option) const;
-=======
+
+  /**
    * Get the driver options, which provide access to options that can not be
    * communicated properly via getOption() and getOptionInfo().
    * @return a DriverOptions object.
    */
   DriverOptions getDriverOptions() const;
->>>>>>> 7372eab3
 
   /**
    * Get the set of unsat ("failed") assumptions.
