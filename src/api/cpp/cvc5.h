/******************************************************************************
 * Top contributors (to current version):
 *   Aina Niemetz, Andrew Reynolds, Abdalrhman Mohamed
 *
 * This file is part of the cvc5 project.
 *
 * Copyright (c) 2009-2021 by the authors listed in the file AUTHORS
 * in the top-level source directory and their institutional affiliations.
 * All rights reserved.  See the file COPYING in the top-level source
 * directory for licensing information.
 * ****************************************************************************
 *
 * The cvc5 C++ API.
 */

#include "cvc5_export.h"

#ifndef CVC5__API__CVC5_H
#define CVC5__API__CVC5_H

#include <map>
#include <memory>
#include <optional>
#include <set>
#include <sstream>
#include <string>
#include <unordered_map>
#include <unordered_set>
#include <variant>
#include <vector>

#include "api/cpp/cvc5_kind.h"

namespace cvc5 {

#ifndef DOXYGEN_SKIP
template <bool ref_count>
class NodeTemplate;
typedef NodeTemplate<true> Node;
#endif

class Command;
class DType;
class DTypeConstructor;
class DTypeSelector;
class NodeManager;
class SmtEngine;
class TypeNode;
class Options;
class Random;
class Result;
class StatisticsRegistry;

namespace main {
class CommandExecutor;
}

namespace smt {
class OptimizationResult;
class OptimizationSolver;
}  // namespace smt

namespace api {

class Solver;
class Statistics;
struct APIStatistics;

/* -------------------------------------------------------------------------- */
/* Exception                                                                  */
/* -------------------------------------------------------------------------- */

/**
 * Base class for all API exceptions.
 * If thrown, all API objects may be in an unsafe state.
 */
class CVC5_EXPORT CVC5ApiException : public std::exception
{
 public:
  /**
   * Construct with message from a string.
   * @param str The error message.
   */
  CVC5ApiException(const std::string& str) : d_msg(str) {}
  /**
   * Construct with message from a string stream.
   * @param stream The error message.
   */
  CVC5ApiException(const std::stringstream& stream) : d_msg(stream.str()) {}
  /**
   * Retrieve the message from this exception.
   * @return The error message.
   */
  const std::string& getMessage() const { return d_msg; }
  /**
   * Retrieve the message as a C-style array.
   * @return The error message.
   */
  const char* what() const noexcept override { return d_msg.c_str(); }

 private:
  /** The stored error message. */
  std::string d_msg;
};

/**
 * A recoverable API exception.
 * If thrown, API objects can still be used.
 */
class CVC5_EXPORT CVC5ApiRecoverableException : public CVC5ApiException
{
 public:
  /**
   * Construct with message from a string.
   * @param str The error message.
   */
  CVC5ApiRecoverableException(const std::string& str) : CVC5ApiException(str) {}
  /**
   * Construct with message from a string stream.
   * @param stream The error message.
   */
  CVC5ApiRecoverableException(const std::stringstream& stream)
      : CVC5ApiException(stream.str())
  {
  }
};

/**
 * An option-related API exception.
 * If thrown, API objects can still be used.
 */
class CVC5_EXPORT CVC5ApiOptionException : public CVC5ApiRecoverableException
{
 public:
  /**
   * Construct with message from a string.
   * @param str The error message.
   */
  CVC5ApiOptionException(const std::string& str)
      : CVC5ApiRecoverableException(str)
  {
  }
  /**
   * Construct with message from a string stream.
   * @param stream The error message.
   */
  CVC5ApiOptionException(const std::stringstream& stream)
      : CVC5ApiRecoverableException(stream.str())
  {
  }
};

/* -------------------------------------------------------------------------- */
/* Result                                                                     */
/* -------------------------------------------------------------------------- */

/**
 * Encapsulation of a three-valued solver result, with explanations.
 */
class CVC5_EXPORT Result
{
  friend class Solver;
  friend class OptimizationResult;

 public:
  enum UnknownExplanation
  {
    REQUIRES_FULL_CHECK,
    INCOMPLETE,
    TIMEOUT,
    RESOURCEOUT,
    MEMOUT,
    INTERRUPTED,
    NO_STATUS,
    UNSUPPORTED,
    OTHER,
    UNKNOWN_REASON
  };

  /** Constructor. */
  Result();

  /**
   * Return true if Result is empty, i.e., a nullary Result, and not an actual
   * result returned from a checkSat() (and friends) query.
   */
  bool isNull() const;

  /**
   * Return true if query was a satisfiable checkSat() or checkSatAssuming()
   * query.
   */
  bool isSat() const;

  /**
   * Return true if query was an unsatisfiable checkSat() or
   * checkSatAssuming() query.
   */
  bool isUnsat() const;

  /**
   * Return true if query was a checkSat() or checkSatAssuming() query and
   * cvc5 was not able to determine (un)satisfiability.
   */
  bool isSatUnknown() const;

  /**
   * Return true if corresponding query was an entailed checkEntailed() query.
   */
  bool isEntailed() const;

  /**
   * Return true if corresponding query was a checkEntailed() query that is
   * not entailed.
   */
  bool isNotEntailed() const;

  /**
   * Return true if query was a checkEntailed() query and cvc5 was not able to
   * determine if it is entailed.
   */
  bool isEntailmentUnknown() const;

  /**
   * Operator overloading for equality of two results.
   * @param r the result to compare to for equality
   * @return true if the results are equal
   */
  bool operator==(const Result& r) const;

  /**
   * Operator overloading for disequality of two results.
   * @param r the result to compare to for disequality
   * @return true if the results are disequal
   */
  bool operator!=(const Result& r) const;

  /**
   * @return an explanation for an unknown query result.
   */
  UnknownExplanation getUnknownExplanation() const;

  /**
   * @return a string representation of this result.
   */
  std::string toString() const;

 private:
  /**
   * Constructor.
   * @param r the internal result that is to be wrapped by this result
   * @return the Result
   */
  Result(const cvc5::Result& r);

  /**
   * The interal result wrapped by this result.
   * Note: This is a shared_ptr rather than a unique_ptr since cvc5::Result is
   *       not ref counted.
   */
  std::shared_ptr<cvc5::Result> d_result;
};

/**
 * Serialize a Result to given stream.
 * @param out the output stream
 * @param r the result to be serialized to the given output stream
 * @return the output stream
 */
std::ostream& operator<<(std::ostream& out, const Result& r) CVC5_EXPORT;

/**
 * Serialize an UnknownExplanation to given stream.
 * @param out the output stream
 * @param e the explanation to be serialized to the given output stream
 * @return the output stream
 */
std::ostream& operator<<(std::ostream& out,
                         enum Result::UnknownExplanation e) CVC5_EXPORT;

/* -------------------------------------------------------------------------- */
/* Optimization Result                                                        */
/* -------------------------------------------------------------------------- */

class Term;

/**
 * Encapsulation of the optimization result
 **/
class CVC5_EXPORT OptimizationResult
{
  friend class Solver;

 public:
  /** Denotes whether the result is +Inf, -Inf or finite **/
  enum IsInfinity
  {
    FINITE = 0,
    POSTITIVE_INF,
    NEGATIVE_INF
  };

  /** Constructor **/
  OptimizationResult();

  /**
   * Gets the optimization outcome (SAT/UNSAT/UNKNOWN)
   * @return an instance of Result
   *   denoting whether the optimization is SAT/UNSAT/UNKNOWN
   **/
  Result getResult() const;

  /**
   * Gets the optimization value if the result finite
   * @return a Term encapsulating the optimimal value
   *   If the outcome is UNKNOWN, it may be an empty term
   *   or something suboptimal,
   *   If the outcome is UNSAT or result is +-Inf,
   *   it will be an empty term
   **/
  Term getValue() const;

  /**
   * Whether the result is +Inf/-Inf/Finite
   * @return OptimizationResult::FINITE/POSITIVE_INF/NEGATIVE_INF
   **/
  IsInfinity isInfinity() const;

  /**
   * @return a string representation of this optimization result.
   **/
  std::string toString() const;

 private:
  /**
   * Constructor
   * @param optResult the internal optimization result
   *   that is wrapped by this result
   **/
  OptimizationResult(const Solver* solver,
                     const cvc5::smt::OptimizationResult& optResult);

  /**
   * The associated Solver object,
   * used by the Term returned by getValue
   **/
  const Solver* d_solver;

  /**
   * The interal optimization result wrapped by this result.
   * Note: This is a shared_ptr for the same reason as in Result
   */
  std::shared_ptr<cvc5::smt::OptimizationResult> d_optResult;
};

/**
 * Serialize an OptimizationResult to given stream.
 * @param out the output stream
 * @param r the optimization result to be serialized to the given output stream
 * @return the output stream
 */
std::ostream& operator<<(std::ostream& out,
                         const OptimizationResult& r) CVC5_EXPORT;

/* -------------------------------------------------------------------------- */
/* Sort                                                                       */
/* -------------------------------------------------------------------------- */

class Datatype;

/**
 * The sort of a cvc5 term.
 */
class CVC5_EXPORT Sort
{
  friend class cvc5::Command;
  friend class DatatypeConstructor;
  friend class DatatypeConstructorDecl;
  friend class DatatypeSelector;
  friend class DatatypeDecl;
  friend class Op;
  friend class Solver;
  friend class Grammar;
  friend struct std::hash<Sort>;
  friend class Term;

 public:
  /**
   * Constructor.
   */
  Sort();

  /**
   * Destructor.
   */
  ~Sort();

  /**
   * Comparison for structural equality.
   * @param s the sort to compare to
   * @return true if the sorts are equal
   */
  bool operator==(const Sort& s) const;

  /**
   * Comparison for structural disequality.
   * @param s the sort to compare to
   * @return true if the sorts are not equal
   */
  bool operator!=(const Sort& s) const;

  /**
   * Comparison for ordering on sorts.
   * @param s the sort to compare to
   * @return true if this sort is less than s
   */
  bool operator<(const Sort& s) const;

  /**
   * Comparison for ordering on sorts.
   * @param s the sort to compare to
   * @return true if this sort is greater than s
   */
  bool operator>(const Sort& s) const;

  /**
   * Comparison for ordering on sorts.
   * @param s the sort to compare to
   * @return true if this sort is less than or equal to s
   */
  bool operator<=(const Sort& s) const;

  /**
   * Comparison for ordering on sorts.
   * @param s the sort to compare to
   * @return true if this sort is greater than or equal to s
   */
  bool operator>=(const Sort& s) const;

  /**
   * @return true if this Sort is a null sort.
   */
  bool isNull() const;

  /**
   * Is this a Boolean sort?
   * @return true if the sort is a Boolean sort
   */
  bool isBoolean() const;

  /**
   * Is this a integer sort?
   * @return true if the sort is a integer sort
   */
  bool isInteger() const;

  /**
   * Is this a real sort?
   * @return true if the sort is a real sort
   */
  bool isReal() const;

  /**
   * Is this a string sort?
   * @return true if the sort is the string sort
   */
  bool isString() const;

  /**
   * Is this a regexp sort?
   * @return true if the sort is the regexp sort
   */
  bool isRegExp() const;

  /**
   * Is this a rounding mode sort?
   * @return true if the sort is the rounding mode sort
   */
  bool isRoundingMode() const;

  /**
   * Is this a bit-vector sort?
   * @return true if the sort is a bit-vector sort
   */
  bool isBitVector() const;

  /**
   * Is this a floating-point sort?
   * @return true if the sort is a floating-point sort
   */
  bool isFloatingPoint() const;

  /**
   * Is this a datatype sort?
   * @return true if the sort is a datatype sort
   */
  bool isDatatype() const;

  /**
   * Is this a parametric datatype sort?
   * @return true if the sort is a parametric datatype sort
   */
  bool isParametricDatatype() const;

  /**
   * Is this a constructor sort?
   * @return true if the sort is a constructor sort
   */
  bool isConstructor() const;

  /**
   * Is this a selector sort?
   * @return true if the sort is a selector sort
   */
  bool isSelector() const;

  /**
   * Is this a tester sort?
   * @return true if the sort is a tester sort
   */
  bool isTester() const;
  /**
   * Is this a datatype updater sort?
   * @return true if the sort is a datatype updater sort
   */
  bool isUpdater() const;
  /**
   * Is this a function sort?
   * @return true if the sort is a function sort
   */
  bool isFunction() const;

  /**
   * Is this a predicate sort?
   * That is, is this a function sort mapping to Boolean? All predicate
   * sorts are also function sorts.
   * @return true if the sort is a predicate sort
   */
  bool isPredicate() const;

  /**
   * Is this a tuple sort?
   * @return true if the sort is a tuple sort
   */
  bool isTuple() const;

  /**
   * Is this a record sort?
   * @return true if the sort is a record sort
   */
  bool isRecord() const;

  /**
   * Is this an array sort?
   * @return true if the sort is a array sort
   */
  bool isArray() const;

  /**
   * Is this a Set sort?
   * @return true if the sort is a Set sort
   */
  bool isSet() const;

  /**
   * Is this a Bag sort?
   * @return true if the sort is a Bag sort
   */
  bool isBag() const;

  /**
   * Is this a Sequence sort?
   * @return true if the sort is a Sequence sort
   */
  bool isSequence() const;

  /**
   * Is this a sort kind?
   * @return true if this is a sort kind
   */
  bool isUninterpretedSort() const;

  /**
   * Is this a sort constructor kind?
   * @return true if this is a sort constructor kind
   */
  bool isSortConstructor() const;

  /**
   * Is this a first-class sort?
   * First-class sorts are sorts for which:
   * (1) we handle equalities between terms of that type, and
   * (2) they are allowed to be parameters of parametric sorts (e.g. index or
   *     element sorts of arrays).
   *
   * Examples of sorts that are not first-class include sort constructor sorts
   * and regular expression sorts.
   *
   * @return true if this is a first-class sort
   */
  bool isFirstClass() const;

  /**
   * Is this a function-LIKE sort?
   *
   * Anything function-like except arrays (e.g., datatype selectors) is
   * considered a function here. Function-like terms can not be the argument
   * or return value for any term that is function-like.
   * This is mainly to avoid higher order.
   *
   * Note that arrays are explicitly not considered function-like here.
   *
   * @return true if this is a function-like sort
   */
  bool isFunctionLike() const;

  /**
   * Is this sort a subsort of the given sort?
   * @return true if this sort is a subsort of s
   */
  bool isSubsortOf(const Sort& s) const;

  /**
   * Is this sort comparable to the given sort (i.e., do they share
   * a common ancestor in the subsort tree)?
   * @return true if this sort is comparable to s
   */
  bool isComparableTo(const Sort& s) const;

  /**
   * @return the underlying datatype of a datatype sort
   */
  Datatype getDatatype() const;

  /**
   * Instantiate a parameterized datatype/sort sort.
   * Create sorts parameter with Solver::mkParamSort().
   * @param params the list of sort parameters to instantiate with
   */
  Sort instantiate(const std::vector<Sort>& params) const;

  /**
   * Substitution of Sorts.
   * @param sort the subsort to be substituted within this sort.
   * @param replacement the sort replacing the substituted subsort.
   */
  Sort substitute(const Sort& sort, const Sort& replacement) const;

  /**
   * Simultaneous substitution of Sorts.
   * @param sorts the subsorts to be substituted within this sort.
   * @param replacements the sort replacing the substituted subsorts.
   */
  Sort substitute(const std::vector<Sort>& sorts,
                  const std::vector<Sort>& replacements) const;

  /**
   * Output a string representation of this sort to a given stream.
   * @param out the output stream
   */
  void toStream(std::ostream& out) const;

  /**
   * @return a string representation of this sort
   */
  std::string toString() const;

  /* Constructor sort ------------------------------------------------------- */

  /**
   * @return the arity of a constructor sort
   */
  size_t getConstructorArity() const;

  /**
   * @return the domain sorts of a constructor sort
   */
  std::vector<Sort> getConstructorDomainSorts() const;

  /**
   * @return the codomain sort of a constructor sort
   */
  Sort getConstructorCodomainSort() const;

  /* Selector sort ------------------------------------------------------- */

  /**
   * @return the domain sort of a selector sort
   */
  Sort getSelectorDomainSort() const;

  /**
   * @return the codomain sort of a selector sort
   */
  Sort getSelectorCodomainSort() const;

  /* Tester sort ------------------------------------------------------- */

  /**
   * @return the domain sort of a tester sort
   */
  Sort getTesterDomainSort() const;

  /**
   * @return the codomain sort of a tester sort, which is the Boolean sort
   */
  Sort getTesterCodomainSort() const;

  /* Function sort ------------------------------------------------------- */

  /**
   * @return the arity of a function sort
   */
  size_t getFunctionArity() const;

  /**
   * @return the domain sorts of a function sort
   */
  std::vector<Sort> getFunctionDomainSorts() const;

  /**
   * @return the codomain sort of a function sort
   */
  Sort getFunctionCodomainSort() const;

  /* Array sort ---------------------------------------------------------- */

  /**
   * @return the array index sort of an array sort
   */
  Sort getArrayIndexSort() const;

  /**
   * @return the array element sort of an array element sort
   */
  Sort getArrayElementSort() const;

  /* Set sort ------------------------------------------------------------ */

  /**
   * @return the element sort of a set sort
   */
  Sort getSetElementSort() const;

  /* Bag sort ------------------------------------------------------------ */

  /**
   * @return the element sort of a bag sort
   */
  Sort getBagElementSort() const;

  /* Sequence sort ------------------------------------------------------- */

  /**
   * @return the element sort of a sequence sort
   */
  Sort getSequenceElementSort() const;

  /* Uninterpreted sort -------------------------------------------------- */

  /**
   * @return the name of an uninterpreted sort
   */
  std::string getUninterpretedSortName() const;

  /**
   * @return true if an uninterpreted sort is parameterezied
   */
  bool isUninterpretedSortParameterized() const;

  /**
   * @return the parameter sorts of an uninterpreted sort
   */
  std::vector<Sort> getUninterpretedSortParamSorts() const;

  /* Sort constructor sort ----------------------------------------------- */

  /**
   * @return the name of a sort constructor sort
   */
  std::string getSortConstructorName() const;

  /**
   * @return the arity of a sort constructor sort
   */
  size_t getSortConstructorArity() const;

  /* Bit-vector sort ----------------------------------------------------- */

  /**
   * @return the bit-width of the bit-vector sort
   */
  uint32_t getBVSize() const;

  /* Floating-point sort ------------------------------------------------- */

  /**
   * @return the bit-width of the exponent of the floating-point sort
   */
  uint32_t getFPExponentSize() const;

  /**
   * @return the width of the significand of the floating-point sort
   */
  uint32_t getFPSignificandSize() const;

  /* Datatype sort ------------------------------------------------------- */

  /**
   * @return the parameter sorts of a datatype sort
   */
  std::vector<Sort> getDatatypeParamSorts() const;

  /**
   * @return the arity of a datatype sort
   */
  size_t getDatatypeArity() const;

  /* Tuple sort ---------------------------------------------------------- */

  /**
   * @return the length of a tuple sort
   */
  size_t getTupleLength() const;

  /**
   * @return the element sorts of a tuple sort
   */
  std::vector<Sort> getTupleSorts() const;

 private:
  /** @return the internal wrapped TypeNode of this sort. */
  const cvc5::TypeNode& getTypeNode(void) const;

  /** Helper to convert a set of Sorts to internal TypeNodes. */
  std::set<TypeNode> static sortSetToTypeNodes(const std::set<Sort>& sorts);
  /** Helper to convert a vector of Sorts to internal TypeNodes. */
  std::vector<TypeNode> static sortVectorToTypeNodes(
      const std::vector<Sort>& sorts);
  /** Helper to convert a vector of internal TypeNodes to Sorts. */
  std::vector<Sort> static typeNodeVectorToSorts(
      const Solver* slv, const std::vector<TypeNode>& types);

  /**
   * Constructor.
   * @param slv the associated solver object
   * @param t the internal type that is to be wrapped by this sort
   * @return the Sort
   */
  Sort(const Solver* slv, const cvc5::TypeNode& t);

  /**
   * Helper for isNull checks. This prevents calling an API function with
   * CVC5_API_CHECK_NOT_NULL
   */
  bool isNullHelper() const;

  /**
   * The associated solver object.
   */
  const Solver* d_solver;

  /**
   * The interal type wrapped by this sort.
   * Note: This is a shared_ptr rather than a unique_ptr to avoid overhead due
   *       to memory allocation (cvc5::Type is already ref counted, so this
   *       could be a unique_ptr instead).
   */
  std::shared_ptr<cvc5::TypeNode> d_type;
};

/**
 * Serialize a sort to given stream.
 * @param out the output stream
 * @param s the sort to be serialized to the given output stream
 * @return the output stream
 */
std::ostream& operator<<(std::ostream& out, const Sort& s) CVC5_EXPORT;

}  // namespace api
}  // namespace cvc5

namespace std {

/**
 * Hash function for Sorts.
 */
template <>
struct CVC5_EXPORT hash<cvc5::api::Sort>
{
  size_t operator()(const cvc5::api::Sort& s) const;
};

}  // namespace std

namespace cvc5::api {

/* -------------------------------------------------------------------------- */
/* Op                                                                     */
/* -------------------------------------------------------------------------- */

class Term;

/**
 * A cvc5 operator.
 * An operator is a term that represents certain operators, instantiated
 * with its required parameters, e.g., a term of kind BITVECTOR_EXTRACT.
 */
class CVC5_EXPORT Op
{
  friend class Solver;
  friend class Term;
  friend struct std::hash<Op>;

 public:
  /**
   * Constructor.
   */
  Op();

  /**
   * Destructor.
   */
  ~Op();

  /**
   * Syntactic equality operator.
   * Return true if both operators are syntactically identical.
   * Both operators must belong to the same solver object.
   * @param t the operator to compare to for equality
   * @return true if the operators are equal
   */
  bool operator==(const Op& t) const;

  /**
   * Syntactic disequality operator.
   * Return true if both operators differ syntactically.
   * Both terms must belong to the same solver object.
   * @param t the operator to compare to for disequality
   * @return true if operators are disequal
   */
  bool operator!=(const Op& t) const;

  /**
   * @return the kind of this operator
   */
  Kind getKind() const;

  /**
   * @return true if this operator is a null term
   */
  bool isNull() const;

  /**
   * @return true iff this operator is indexed
   */
  bool isIndexed() const;

  /**
   * @return the number of indices of this op
   */
  size_t getNumIndices() const;

  /**
   * Get the index at position i.
   * @param i the position of the index to return
   * @return the index at position i
   */

  Term operator[](size_t i) const;

  /**
   * Get the indices used to create this Op.
   * Supports the following template arguments:
   *   - string
   *   - Kind
   *   - uint32_t
   *   - pair<uint32_t, uint32_t>
   * Check the Op Kind with getKind() to determine which argument to use.
   * @return the indices used to create this Op
   */
  template <typename T>
  T getIndices() const;

  /**
   * @return a string representation of this operator
   */
  std::string toString() const;

 private:
  /**
   * Constructor for a single kind (non-indexed operator).
   * @param slv the associated solver object
   * @param k the kind of this Op
   */
  Op(const Solver* slv, const Kind k);

  /**
   * Constructor.
   * @param slv the associated solver object
   * @param k the kind of this Op
   * @param n the internal node that is to be wrapped by this term
   * @return the Term
   */
  Op(const Solver* slv, const Kind k, const cvc5::Node& n);

  /**
   * Helper for isNull checks. This prevents calling an API function with
   * CVC5_API_CHECK_NOT_NULL
   */
  bool isNullHelper() const;

  /**
   * Note: An indexed operator has a non-null internal node, d_node
   * Note 2: We use a helper method to avoid having API functions call
   *         other API functions (we need to call this internally)
   * @return true iff this Op is indexed
   */
  bool isIndexedHelper() const;

  /**
   * Helper for getNumIndices
   * @return the number of indices of this op
   */
  size_t getNumIndicesHelper() const;

  /**
   * Helper for operator[](size_t i).
   * @param i position of the index. Should be less than getNumIndicesHelper().
   * @return the index at position i
   */
  Term getIndexHelper(size_t index) const;

  /**
   * The associated solver object.
   */
  const Solver* d_solver;

  /** The kind of this operator. */
  Kind d_kind;

  /**
   * The internal node wrapped by this operator.
   * Note: This is a shared_ptr rather than a unique_ptr to avoid overhead due
   *       to memory allocation (cvc5::Node is already ref counted, so this
   *       could be a unique_ptr instead).
   */
  std::shared_ptr<cvc5::Node> d_node;
};

/**
 * Serialize an operator to given stream.
 * @param out the output stream
 * @param t the operator to be serialized to the given output stream
 * @return the output stream
 */
std::ostream& operator<<(std::ostream& out, const Op& t) CVC5_EXPORT;

}  // namespace cvc5::api

namespace std {
/**
 * Hash function for Ops.
 */
template <>
struct CVC5_EXPORT hash<cvc5::api::Op>
{
  size_t operator()(const cvc5::api::Op& t) const;
};
}  // namespace std

namespace cvc5::api {
/* -------------------------------------------------------------------------- */
/* Term                                                                       */
/* -------------------------------------------------------------------------- */

/**
 * A cvc5 Term.
 */
class CVC5_EXPORT Term
{
  friend class cvc5::Command;
  friend class Datatype;
  friend class DatatypeConstructor;
  friend class DatatypeSelector;
  friend class Solver;
  friend class Grammar;
  friend struct std::hash<Term>;
  friend class OptimizationResult;

 public:
  /**
   * Constructor for a null term.
   */
  Term();

  /**
   * Destructor.
   */
  ~Term();

  /**
   * Syntactic equality operator.
   * Return true if both terms are syntactically identical.
   * Both terms must belong to the same solver object.
   * @param t the term to compare to for equality
   * @return true if the terms are equal
   */
  bool operator==(const Term& t) const;

  /**
   * Syntactic disequality operator.
   * Return true if both terms differ syntactically.
   * Both terms must belong to the same solver object.
   * @param t the term to compare to for disequality
   * @return true if terms are disequal
   */
  bool operator!=(const Term& t) const;

  /**
   * Comparison for ordering on terms by their id.
   * @param t the term to compare to
   * @return true if this term is less than t
   */
  bool operator<(const Term& t) const;

  /**
   * Comparison for ordering on terms by their id.
   * @param t the term to compare to
   * @return true if this term is greater than t
   */
  bool operator>(const Term& t) const;

  /**
   * Comparison for ordering on terms by their id.
   * @param t the term to compare to
   * @return true if this term is less than or equal to t
   */
  bool operator<=(const Term& t) const;

  /**
   * Comparison for ordering on terms by their id.
   * @param t the term to compare to
   * @return true if this term is greater than or equal to t
   */
  bool operator>=(const Term& t) const;

  /** @return the number of children of this term  */
  size_t getNumChildren() const;

  /**
   * Get the child term at a given index.
   * @param index the index of the child term to return
   * @return the child term with the given index
   */
  Term operator[](size_t index) const;

  /**
   * @return the id of this term
   */
  uint64_t getId() const;

  /**
   * @return the kind of this term
   */
  Kind getKind() const;

  /**
   * @return the sort of this term
   */
  Sort getSort() const;

  /**
   * @return the result of replacing 'term' by 'replacement' in this term
   */
  Term substitute(const Term& term, const Term& replacement) const;

  /**
   * @return the result of simulatenously replacing 'terms' by 'replacements'
   * in this term
   */
  Term substitute(const std::vector<Term>& terms,
                  const std::vector<Term>& replacements) const;

  /**
   * @return true iff this term has an operator
   */
  bool hasOp() const;

  /**
   * @return the Op used to create this term
   * Note: This is safe to call when hasOp() returns true.
   */
  Op getOp() const;

  /**
   * @return true if this Term is a null term
   */
  bool isNull() const;

  /**
   * Boolean negation.
   * @return the Boolean negation of this term
   */
  Term notTerm() const;

  /**
   * Boolean and.
   * @param t a Boolean term
   * @return the conjunction of this term and the given term
   */
  Term andTerm(const Term& t) const;

  /**
   * Boolean or.
   * @param t a Boolean term
   * @return the disjunction of this term and the given term
   */
  Term orTerm(const Term& t) const;

  /**
   * Boolean exclusive or.
   * @param t a Boolean term
   * @return the exclusive disjunction of this term and the given term
   */
  Term xorTerm(const Term& t) const;

  /**
   * Equality.
   * @param t a Boolean term
   * @return the Boolean equivalence of this term and the given term
   */
  Term eqTerm(const Term& t) const;

  /**
   * Boolean implication.
   * @param t a Boolean term
   * @return the implication of this term and the given term
   */
  Term impTerm(const Term& t) const;

  /**
   * If-then-else with this term as the Boolean condition.
   * @param then_t the 'then' term
   * @param else_t the 'else' term
   * @return the if-then-else term with this term as the Boolean condition
   */
  Term iteTerm(const Term& then_t, const Term& else_t) const;

  /**
   * @return a string representation of this term
   */
  std::string toString() const;

  /**
   * Iterator for the children of a Term.
   * Note: This treats uninterpreted functions as Term just like any other term
   *       for example, the term f(x, y) will have Kind APPLY_UF and three
   *       children: f, x, and y
   */
  class const_iterator : public std::iterator<std::input_iterator_tag, Term>
  {
    friend class Term;

   public:
    /**
     * Null Constructor.
     */
    const_iterator();

    /**
     * Constructor
     * @param slv the associated solver object
     * @param e a shared pointer to the node that we're iterating over
     * @param p the position of the iterator (e.g. which child it's on)
     */
    const_iterator(const Solver* slv,
                   const std::shared_ptr<cvc5::Node>& e,
                   uint32_t p);

    /**
     * Copy constructor.
     */
    const_iterator(const const_iterator& it);

    /**
     * Assignment operator.
     * @param it the iterator to assign to
     * @return the reference to the iterator after assignment
     */
    const_iterator& operator=(const const_iterator& it);

    /**
     * Equality operator.
     * @param it the iterator to compare to for equality
     * @return true if the iterators are equal
     */
    bool operator==(const const_iterator& it) const;

    /**
     * Disequality operator.
     * @param it the iterator to compare to for disequality
     * @return true if the iterators are disequal
     */
    bool operator!=(const const_iterator& it) const;

    /**
     * Increment operator (prefix).
     * @return a reference to the iterator after incrementing by one
     */
    const_iterator& operator++();

    /**
     * Increment operator (postfix).
     * @return a reference to the iterator after incrementing by one
     */
    const_iterator operator++(int);

    /**
     * Dereference operator.
     * @return the term this iterator points to
     */
    Term operator*() const;

   private:
    /**
     * The associated solver object.
     */
    const Solver* d_solver;
    /** The original node to be iterated over. */
    std::shared_ptr<cvc5::Node> d_origNode;
    /** Keeps track of the iteration position. */
    uint32_t d_pos;
  };

  /**
   * @return an iterator to the first child of this Term
   */
  const_iterator begin() const;

  /**
   * @return an iterator to one-off-the-last child of this Term
   */
  const_iterator end() const;

  /**
   * @return true if the term is an integer value that fits within int32_t.
   */
  bool isInt32Value() const;
  /**
   * Asserts isInt32Value().
   * @return the integer term as a int32_t.
   */
  int32_t getInt32Value() const;
  /**
   * @return true if the term is an integer value that fits within uint32_t.
   */
  bool isUInt32Value() const;
  /**
   * Asserts isUInt32Value().
   * @return the integer term as a uint32_t.
   */
  uint32_t getUInt32Value() const;
  /**
   * @return true if the term is an integer value that fits within int64_t.
   */
  bool isInt64Value() const;
  /**
   * Asserts isInt64Value().
   * @return the integer term as a int64_t.
   */
  int64_t getInt64Value() const;
  /**
   * @return true if the term is an integer value that fits within uint64_t.
   */
  bool isUInt64Value() const;
  /**
   * Asserts isUInt64Value().
   * @return the integer term as a uint64_t.
   */
  uint64_t getUInt64Value() const;
  /**
   * @return true if the term is an integer value.
   */
  bool isIntegerValue() const;
  /**
   * Asserts isIntegerValue().
   * @return the integer term in (decimal) string representation.
   */
  std::string getIntegerValue() const;

  /**
   * @return true if the term is a string value.
   */
  bool isStringValue() const;
  /**
   * Note: This method is not to be confused with toString() which returns
   * the term in some string representation, whatever data it may hold. Asserts
   * isStringValue().
   * @return the string term as a native string value.
   */
  std::wstring getStringValue() const;

  /**
   * @return true if the term is a rational value whose numerator and
   * denominator fit within int32_t and uint32_t, respectively.
   */
  bool isReal32Value() const;
  /**
   * Asserts isReal32Value().
   * @return the representation of a rational value as a pair of its numerator
   * and denominator.
   */
  std::pair<int32_t, uint32_t> getReal32Value() const;
  /**
   * @return true if the term is a rational value whose numerator and
   * denominator fit within int64_t and uint64_t, respectively.
   */
  bool isReal64Value() const;
  /**
   * Asserts isReal64Value().
   * @return the representation of a rational value as a pair of its numerator
   * and denominator.
   */
  std::pair<int64_t, uint64_t> getReal64Value() const;
  /**
   * @return true if the term is a rational value.
   */
  bool isRealValue() const;
  /**
   * Asserts isRealValue().
   * @return the representation of a rational value as a (decimal) string.
   */
  std::string getRealValue() const;

  /**
   * @return true if the term is a constant array.
   */
  bool isConstArray() const;
  /**
   * Asserts isConstArray().
   * @return the base (element stored at all indices) of a constant array
   */
  Term getConstArrayBase() const;

  /**
   * @return true if the term is a Boolean value.
   */
  bool isBooleanValue() const;
  /**
   * Asserts isBooleanValue().
   * @return the representation of a Boolean value as a native Boolean value.
   */
  bool getBooleanValue() const;

  /**
   * @return true if the term is a bit-vector value.
   */
  bool isBitVectorValue() const;
  /**
   * Asserts isBitVectorValue().
   * @return the representation of a bit-vector value in string representation.
   * Supported bases are 2 (bit string), 10 (decimal string) or 16 (hexadecimal
   * string).
   */
  std::string getBitVectorValue(uint32_t base = 2) const;

  /**
   * @return true if the term is an abstract value.
   */
  bool isAbstractValue() const;
  /**
   * Asserts isAbstractValue().
   * @return the representation of an abstract value as a string.
   */
  std::string getAbstractValue() const;

  /**
   * @return true if the term is a tuple value.
   */
  bool isTupleValue() const;
  /**
   * Asserts isTupleValue().
   * @return the representation of a tuple value as a vector of terms.
   */
  std::vector<Term> getTupleValue() const;

  /**
   * @return true if the term is the floating-point value for positive zero.
   */
  bool isFloatingPointPosZero() const;
  /**
   * @return true if the term is the floating-point value for negative zero.
   */
  bool isFloatingPointNegZero() const;
  /**
   * @return true if the term is the floating-point value for positive
   * infinity.
   */
  bool isFloatingPointPosInf() const;
  /**
   * @return true if the term is the floating-point value for negative
   * infinity.
   */
  bool isFloatingPointNegInf() const;
  /**
   * @return true if the term is the floating-point value for not a number.
   */
  bool isFloatingPointNaN() const;
  /**
   * @return true if the term is a floating-point value.
   */
  bool isFloatingPointValue() const;
  /**
   * Asserts isFloatingPointValue().
   * @return the representation of a floating-point value as a tuple of the
   * exponent width, the significand width and a bit-vector value.
   */
  std::tuple<uint32_t, uint32_t, Term> getFloatingPointValue() const;

  /**
   * @return true if the term is a set value.
   */
  bool isSetValue() const;
  /**
   * Asserts isSetValue().
   * @return the representation of a set value as a set of terms.
   */
  std::set<Term> getSetValue() const;

  /**
   * @return true if the term is a sequence value.
   */
  bool isSequenceValue() const;
  /**
   * Asserts isSequenceValue().
   * Note that it is usually necessary for sequences to call
   * `Solver::simplify()` to turn a sequence that is constructed by, e.g.,
   * concatenation of unit sequences, into a sequence value.
   * @return the representation of a sequence value as a vector of terms.
   */
  std::vector<Term> getSequenceValue() const;

  /**
   * @return true if the term is a value from an uninterpreted sort.
   */
  bool isUninterpretedValue() const;
  /**
  bool @return() const;
   * Asserts isUninterpretedValue().
   * @return the representation of an uninterpreted value as a pair of its
  sort and its
   * index.
   */
  std::pair<Sort, int32_t> getUninterpretedValue() const;

 protected:
  /**
   * The associated solver object.
   */
  const Solver* d_solver;

 private:
  /** Helper to convert a vector of Terms to internal Nodes. */
  std::vector<Node> static termVectorToNodes(const std::vector<Term>& terms);

  /** Helper method to collect all elements of a set. */
  static void collectSet(std::set<Term>& set,
                         const cvc5::Node& node,
                         const Solver* slv);
  /** Helper method to collect all elements of a sequence. */
  static void collectSequence(std::vector<Term>& seq,
                              const cvc5::Node& node,
                              const Solver* slv);

  /**
   * Constructor.
   * @param slv the associated solver object
   * @param n the internal node that is to be wrapped by this term
   * @return the Term
   */
  Term(const Solver* slv, const cvc5::Node& n);

  /** @return the internal wrapped Node of this term. */
  const cvc5::Node& getNode(void) const;

  /**
   * Helper for isNull checks. This prevents calling an API function with
   * CVC5_API_CHECK_NOT_NULL
   */
  bool isNullHelper() const;

  /**
   * Helper function that returns the kind of the term, which takes into
   * account special cases of the conversion for internal to external kinds.
   * @return the kind of this term
   */
  Kind getKindHelper() const;

  /**
   * @return true if the current term is a constant integer that is casted into
   * real using the operator CAST_TO_REAL, and returns false otherwise
   */
  bool isCastedReal() const;
  /**
   * The internal node wrapped by this term.
   * Note: This is a shared_ptr rather than a unique_ptr to avoid overhead due
   *       to memory allocation (cvc5::Node is already ref counted, so this
   *       could be a unique_ptr instead).
   */
  std::shared_ptr<cvc5::Node> d_node;
};

/**
 * Serialize a term to given stream.
 * @param out the output stream
 * @param t the term to be serialized to the given output stream
 * @return the output stream
 */
std::ostream& operator<<(std::ostream& out, const Term& t) CVC5_EXPORT;

/**
 * Serialize a vector of terms to given stream.
 * @param out the output stream
 * @param vector the vector of terms to be serialized to the given stream
 * @return the output stream
 */
std::ostream& operator<<(std::ostream& out,
                         const std::vector<Term>& vector) CVC5_EXPORT;

/**
 * Serialize a set of terms to the given stream.
 * @param out the output stream
 * @param set the set of terms to be serialized to the given stream
 * @return the output stream
 */
std::ostream& operator<<(std::ostream& out,
                         const std::set<Term>& set) CVC5_EXPORT;

/**
 * Serialize an unordered_set of terms to the given stream.
 *
 * @param out the output stream
 * @param unordered_set the set of terms to be serialized to the given stream
 * @return the output stream
 */
std::ostream& operator<<(std::ostream& out,
                         const std::unordered_set<Term>& unordered_set)
    CVC5_EXPORT;

/**
 * Serialize a map of terms to the given stream.
 *
 * @param out the output stream
 * @param map the map of terms to be serialized to the given stream
 * @return the output stream
 */
template <typename V>
std::ostream& operator<<(std::ostream& out,
                         const std::map<Term, V>& map) CVC5_EXPORT;

/**
 * Serialize an unordered_map of terms to the given stream.
 *
 * @param out the output stream
 * @param unordered_map the map of terms to be serialized to the given stream
 * @return the output stream
 */
template <typename V>
std::ostream& operator<<(std::ostream& out,
                         const std::unordered_map<Term, V>& unordered_map)
    CVC5_EXPORT;

}  // namespace cvc5::api

namespace std {
/**
 * Hash function for Terms.
 */
template <>
struct CVC5_EXPORT hash<cvc5::api::Term>
{
  size_t operator()(const cvc5::api::Term& t) const;
};
}  // namespace std

namespace cvc5::api {

/* -------------------------------------------------------------------------- */
/* Datatypes                                                                  */
/* -------------------------------------------------------------------------- */

class DatatypeConstructorIterator;
class DatatypeIterator;

/**
 * A cvc5 datatype constructor declaration.
 */
class CVC5_EXPORT DatatypeConstructorDecl
{
  friend class DatatypeDecl;
  friend class Solver;

 public:
  /** Constructor.  */
  DatatypeConstructorDecl();

  /**
   * Destructor.
   */
  ~DatatypeConstructorDecl();

  /**
   * Add datatype selector declaration.
   * @param name the name of the datatype selector declaration to add
   * @param sort the range sort of the datatype selector declaration to add
   */
  void addSelector(const std::string& name, const Sort& sort);
  /**
   * Add datatype selector declaration whose range type is the datatype itself.
   * @param name the name of the datatype selector declaration to add
   */
  void addSelectorSelf(const std::string& name);

  /**
   * @return true if this DatatypeConstructorDecl is a null declaration.
   */
  bool isNull() const;

  /**
   * @return a string representation of this datatype constructor declaration
   */
  std::string toString() const;

 private:
  /**
   * Constructor.
   * @param slv the associated solver object
   * @param name the name of the datatype constructor
   * @return the DatatypeConstructorDecl
   */
  DatatypeConstructorDecl(const Solver* slv, const std::string& name);

  /**
   * Helper for isNull checks. This prevents calling an API function with
   * CVC5_API_CHECK_NOT_NULL
   */
  bool isNullHelper() const;

  /**
   * The associated solver object.
   */
  const Solver* d_solver;

  /**
   * The internal (intermediate) datatype constructor wrapped by this
   * datatype constructor declaration.
   * Note: This is a shared_ptr rather than a unique_ptr since
   *       cvc5::DTypeConstructor is not ref counted.
   */
  std::shared_ptr<cvc5::DTypeConstructor> d_ctor;
};

class Solver;

/**
 * A cvc5 datatype declaration.
 */
class CVC5_EXPORT DatatypeDecl
{
  friend class DatatypeConstructorArg;
  friend class Solver;
  friend class Grammar;

 public:
  /** Constructor.  */
  DatatypeDecl();

  /**
   * Destructor.
   */
  ~DatatypeDecl();

  /**
   * Add datatype constructor declaration.
   * @param ctor the datatype constructor declaration to add
   */
  void addConstructor(const DatatypeConstructorDecl& ctor);

  /** Get the number of constructors (so far) for this Datatype declaration. */
  size_t getNumConstructors() const;

  /** Is this Datatype declaration parametric? */
  bool isParametric() const;

  /**
   * @return true if this DatatypeDecl is a null object
   */
  bool isNull() const;

  /**
   * @return a string representation of this datatype declaration
   */
  std::string toString() const;

  /** @return the name of this datatype declaration. */
  std::string getName() const;

 private:
  /**
   * Constructor.
   * @param slv the associated solver object
   * @param name the name of the datatype
   * @param isCoDatatype true if a codatatype is to be constructed
   * @return the DatatypeDecl
   */
  DatatypeDecl(const Solver* slv,
               const std::string& name,
               bool isCoDatatype = false);

  /**
   * Constructor for parameterized datatype declaration.
   * Create sorts parameter with Solver::mkParamSort().
   * @param slv the associated solver object
   * @param name the name of the datatype
   * @param param the sort parameter
   * @param isCoDatatype true if a codatatype is to be constructed
   */
  DatatypeDecl(const Solver* slv,
               const std::string& name,
               const Sort& param,
               bool isCoDatatype = false);

  /**
   * Constructor for parameterized datatype declaration.
   * Create sorts parameter with Solver::mkParamSort().
   * @param slv the associated solver object
   * @param name the name of the datatype
   * @param params a list of sort parameters
   * @param isCoDatatype true if a codatatype is to be constructed
   */
  DatatypeDecl(const Solver* slv,
               const std::string& name,
               const std::vector<Sort>& params,
               bool isCoDatatype = false);

  /** @return the internal wrapped Dtype of this datatype declaration. */
  cvc5::DType& getDatatype(void) const;

  /**
   * Helper for isNull checks. This prevents calling an API function with
   * CVC5_API_CHECK_NOT_NULL
   */
  bool isNullHelper() const;

  /**
   * The associated solver object.
   */
  const Solver* d_solver;

  /**
   * The internal (intermediate) datatype wrapped by this datatype
   * declaration.
   * Note: This is a shared_ptr rather than a unique_ptr since cvc5::DType is
   *       not ref counted.
   */
  std::shared_ptr<cvc5::DType> d_dtype;
};

/**
 * A cvc5 datatype selector.
 */
class CVC5_EXPORT DatatypeSelector
{
  friend class Datatype;
  friend class DatatypeConstructor;
  friend class Solver;

 public:
  /**
   * Constructor.
   */
  DatatypeSelector();

  /**
   * Destructor.
   */
  ~DatatypeSelector();

  /** @return the name of this Datatype selector. */
  std::string getName() const;

  /**
   * Get the selector operator of this datatype selector.
   * @return the selector term
   */
  Term getSelectorTerm() const;

  /**
   * Get the upater operator of this datatype selector.
   * @return the updater term
   */
  Term getUpdaterTerm() const;

  /** @return the range sort of this selector. */
  Sort getRangeSort() const;

  /**
   * @return true if this DatatypeSelector is a null object
   */
  bool isNull() const;

  /**
   * @return a string representation of this datatype selector
   */
  std::string toString() const;

 private:
  /**
   * Constructor.
   * @param slv the associated solver object
   * @param stor the internal datatype selector to be wrapped
   * @return the DatatypeSelector
   */
  DatatypeSelector(const Solver* slv, const cvc5::DTypeSelector& stor);

  /**
   * Helper for isNull checks. This prevents calling an API function with
   * CVC5_API_CHECK_NOT_NULL
   */
  bool isNullHelper() const;

  /**
   * The associated solver object.
   */
  const Solver* d_solver;

  /**
   * The internal datatype selector wrapped by this datatype selector.
   * Note: This is a shared_ptr rather than a unique_ptr since cvc5::DType is
   *       not ref counted.
   */
  std::shared_ptr<cvc5::DTypeSelector> d_stor;
};

/**
 * A cvc5 datatype constructor.
 */
class CVC5_EXPORT DatatypeConstructor
{
  friend class Datatype;
  friend class Solver;

 public:
  /**
   * Constructor.
   */
  DatatypeConstructor();

  /**
   * Destructor.
   */
  ~DatatypeConstructor();

  /** @return the name of this Datatype constructor. */
  std::string getName() const;

  /**
   * Get the constructor operator of this datatype constructor.
   * @return the constructor term
   */
  Term getConstructorTerm() const;

  /**
   * Get the constructor operator of this datatype constructor whose return
   * type is retSort. This method is intended to be used on constructors of
   * parametric datatypes and can be seen as returning the constructor
   * term that has been explicitly cast to the given sort.
   *
   * This method is required for constructors of parametric datatypes whose
   * return type cannot be determined by type inference. For example, given:
   *   (declare-datatype List (par (T) ((nil) (cons (head T) (tail (List T))))))
   * The type of nil terms need to be provided by the user. In SMT version 2.6,
   * this is done via the syntax for qualified identifiers:
   *   (as nil (List Int))
   * This method is equivalent of applying the above, where this
   * DatatypeConstructor is the one corresponding to nil, and retSort is
   * (List Int).
   *
   * Furthermore note that the returned constructor term t is an operator,
   * while Solver::mkTerm(APPLY_CONSTRUCTOR, t) is used to construct the above
   * (nullary) application of nil.
   *
   * @param retSort the desired return sort of the constructor
   * @return the constructor term
   */
  Term getSpecializedConstructorTerm(const Sort& retSort) const;

  /**
   * Get the tester operator of this datatype constructor.
   * @return the tester operator
   */
  Term getTesterTerm() const;

  /**
   * @return the number of selectors (so far) of this Datatype constructor.
   */
  size_t getNumSelectors() const;

  /** @return the i^th DatatypeSelector. */
  DatatypeSelector operator[](size_t index) const;
  /**
   * Get the datatype selector with the given name.
   * This is a linear search through the selectors, so in case of
   * multiple, similarly-named selectors, the first is returned.
   * @param name the name of the datatype selector
   * @return the first datatype selector with the given name
   */
  DatatypeSelector operator[](const std::string& name) const;
  DatatypeSelector getSelector(const std::string& name) const;

  /**
   * Get the term representation of the datatype selector with the given name.
   * This is a linear search through the arguments, so in case of multiple,
   * similarly-named arguments, the selector for the first is returned.
   * @param name the name of the datatype selector
   * @return a term representing the datatype selector with the given name
   */
  Term getSelectorTerm(const std::string& name) const;

  /**
   * @return true if this DatatypeConstructor is a null object
   */
  bool isNull() const;

  /**
   * @return a string representation of this datatype constructor
   */
  std::string toString() const;

  /**
   * Iterator for the selectors of a datatype constructor.
   */
  class const_iterator
      : public std::iterator<std::input_iterator_tag, DatatypeConstructor>
  {
    friend class DatatypeConstructor;  // to access constructor

   public:
    /** Nullary constructor (required for Cython). */
    const_iterator();

    /**
     * Assignment operator.
     * @param it the iterator to assign to
     * @return the reference to the iterator after assignment
     */
    const_iterator& operator=(const const_iterator& it);

    /**
     * Equality operator.
     * @param it the iterator to compare to for equality
     * @return true if the iterators are equal
     */
    bool operator==(const const_iterator& it) const;

    /**
     * Disequality operator.
     * @param it the iterator to compare to for disequality
     * @return true if the iterators are disequal
     */
    bool operator!=(const const_iterator& it) const;

    /**
     * Increment operator (prefix).
     * @return a reference to the iterator after incrementing by one
     */
    const_iterator& operator++();

    /**
     * Increment operator (postfix).
     * @return a reference to the iterator after incrementing by one
     */
    const_iterator operator++(int);

    /**
     * Dereference operator.
     * @return a reference to the selector this iterator points to
     */
    const DatatypeSelector& operator*() const;

    /**
     * Dereference operator.
     * @return a pointer to the selector this iterator points to
     */
    const DatatypeSelector* operator->() const;

   private:
    /**
     * Constructor.
     * @param slv the associated Solver object
     * @param ctor the internal datatype constructor to iterate over
     * @param begin true if this is a begin() iterator
     */
    const_iterator(const Solver* slv,
                   const cvc5::DTypeConstructor& ctor,
                   bool begin);

    /**
     * The associated solver object.
     */
    const Solver* d_solver;

    /**
     * A pointer to the list of selectors of the internal datatype
     * constructor to iterate over.
     * This pointer is maintained for operators == and != only.
     */
    const void* d_int_stors;

    /** The list of datatype selector (wrappers) to iterate over. */
    std::vector<DatatypeSelector> d_stors;

    /** The current index of the iterator. */
    size_t d_idx;
  };

  /**
   * @return an iterator to the first selector of this constructor
   */
  const_iterator begin() const;

  /**
   * @return an iterator to one-off-the-last selector of this constructor
   */
  const_iterator end() const;

 private:
  /**
   * Constructor.
   * @param slv the associated solver instance
   * @param ctor the internal datatype constructor to be wrapped
   * @return the DatatypeConstructor
   */
  DatatypeConstructor(const Solver* slv, const cvc5::DTypeConstructor& ctor);

  /**
   * Return selector for name.
   * @param name The name of selector to find
   * @return the selector object for the name
   */
  DatatypeSelector getSelectorForName(const std::string& name) const;

  /**
   * Helper for isNull checks. This prevents calling an API function with
   * CVC5_API_CHECK_NOT_NULL
   */
  bool isNullHelper() const;

  /**
   * The associated solver object.
   */
  const Solver* d_solver;

  /**
   * The internal datatype constructor wrapped by this datatype constructor.
   * Note: This is a shared_ptr rather than a unique_ptr since cvc5::DType is
   *       not ref counted.
   */
  std::shared_ptr<cvc5::DTypeConstructor> d_ctor;
};

/**
 * A cvc5 datatype.
 */
class CVC5_EXPORT Datatype
{
  friend class Solver;
  friend class Sort;

 public:
  /** Constructor. */
  Datatype();

  /**
   * Destructor.
   */
  ~Datatype();

  /**
   * Get the datatype constructor at a given index.
   * @param idx the index of the datatype constructor to return
   * @return the datatype constructor with the given index
   */
  DatatypeConstructor operator[](size_t idx) const;

  /**
   * Get the datatype constructor with the given name.
   * This is a linear search through the constructors, so in case of multiple,
   * similarly-named constructors, the first is returned.
   * @param name the name of the datatype constructor
   * @return the datatype constructor with the given name
   */
  DatatypeConstructor operator[](const std::string& name) const;
  DatatypeConstructor getConstructor(const std::string& name) const;

  /**
   * Get a term representing the datatype constructor with the given name.
   * This is a linear search through the constructors, so in case of multiple,
   * similarly-named constructors, the
   * first is returned.
   */
  Term getConstructorTerm(const std::string& name) const;

  /**
   * Get the datatype constructor with the given name.
   * This is a linear search through the constructors and their selectors, so
   * in case of multiple, similarly-named selectors, the first is returned.
   * @param name the name of the datatype selector
   * @return the datatype selector with the given name
   */
  DatatypeSelector getSelector(const std::string& name) const;

  /** @return the name of this Datatype. */
  std::string getName() const;

  /** @return the number of constructors for this Datatype. */
  size_t getNumConstructors() const;

  /** @return true if this datatype is parametric */
  bool isParametric() const;

  /** @return true if this datatype corresponds to a co-datatype */
  bool isCodatatype() const;

  /** @return true if this datatype corresponds to a tuple */
  bool isTuple() const;

  /** @return true if this datatype corresponds to a record */
  bool isRecord() const;

  /** @return true if this datatype is finite */
  bool isFinite() const;

  /**
   * Is this datatype well-founded? If this datatype is not a codatatype,
   * this returns false if there are no values of this datatype that are of
   * finite size.
   *
   * @return true if this datatype is well-founded
   */
  bool isWellFounded() const;

  /**
   * Does this datatype have nested recursion? This method returns false if a
   * value of this datatype includes a subterm of its type that is nested
   * beneath a non-datatype type constructor. For example, a datatype
   * T containing a constructor having a selector with range type (Set T) has
   * nested recursion.
   *
   * @return true if this datatype has nested recursion
   */
  bool hasNestedRecursion() const;

  /**
   * @return true if this Datatype is a null object
   */
  bool isNull() const;

  /**
   * @return a string representation of this datatype
   */
  std::string toString() const;

  /**
   * Iterator for the constructors of a datatype.
   */
  class const_iterator : public std::iterator<std::input_iterator_tag, Datatype>
  {
    friend class Datatype;  // to access constructor

   public:
    /** Nullary constructor (required for Cython). */
    const_iterator();

    /**
     * Assignment operator.
     * @param it the iterator to assign to
     * @return the reference to the iterator after assignment
     */
    const_iterator& operator=(const const_iterator& it);

    /**
     * Equality operator.
     * @param it the iterator to compare to for equality
     * @return true if the iterators are equal
     */
    bool operator==(const const_iterator& it) const;

    /**
     * Disequality operator.
     * @param it the iterator to compare to for disequality
     * @return true if the iterators are disequal
     */
    bool operator!=(const const_iterator& it) const;

    /**
     * Increment operator (prefix).
     * @return a reference to the iterator after incrementing by one
     */
    const_iterator& operator++();

    /**
     * Increment operator (postfix).
     * @return a reference to the iterator after incrementing by one
     */
    const_iterator operator++(int);

    /**
     * Dereference operator.
     * @return a reference to the constructor this iterator points to
     */
    const DatatypeConstructor& operator*() const;

    /**
     * Dereference operator.
     * @return a pointer to the constructor this iterator points to
     */
    const DatatypeConstructor* operator->() const;

   private:
    /**
     * Constructor.
     * @param slv the associated Solver object
     * @param dtype the internal datatype to iterate over
     * @param begin true if this is a begin() iterator
     */
    const_iterator(const Solver* slv, const cvc5::DType& dtype, bool begin);

    /**
     * The associated solver object.
     */
    const Solver* d_solver;

    /**
     * A pointer to the list of constructors of the internal datatype
     * to iterate over.
     * This pointer is maintained for operators == and != only.
     */
    const void* d_int_ctors;

    /** The list of datatype constructor (wrappers) to iterate over. */
    std::vector<DatatypeConstructor> d_ctors;

    /** The current index of the iterator. */
    size_t d_idx;
  };

  /**
   * @return an iterator to the first constructor of this datatype
   */
  const_iterator begin() const;

  /**
   * @return an iterator to one-off-the-last constructor of this datatype
   */
  const_iterator end() const;

 private:
  /**
   * Constructor.
   * @param slv the associated solver instance
   * @param dtype the internal datatype to be wrapped
   * @return the Datatype
   */
  Datatype(const Solver* slv, const cvc5::DType& dtype);

  /**
   * Return constructor for name.
   * @param name The name of constructor to find
   * @return the constructor object for the name
   */
  DatatypeConstructor getConstructorForName(const std::string& name) const;

  /**
   * Return selector for name.
   * @param name The name of selector to find
   * @return the selector object for the name
   */
  DatatypeSelector getSelectorForName(const std::string& name) const;

  /**
   * Helper for isNull checks. This prevents calling an API function with
   * CVC5_API_CHECK_NOT_NULL
   */
  bool isNullHelper() const;

  /**
   * The associated solver object.
   */
  const Solver* d_solver;

  /**
   * The internal datatype wrapped by this datatype.
   * Note: This is a shared_ptr rather than a unique_ptr since cvc5::DType is
   *       not ref counted.
   */
  std::shared_ptr<cvc5::DType> d_dtype;
};

/**
 * Serialize a datatype declaration to given stream.
 * @param out the output stream
 * @param dtdecl the datatype declaration to be serialized to the given stream
 * @return the output stream
 */
std::ostream& operator<<(std::ostream& out,
                         const DatatypeDecl& dtdecl) CVC5_EXPORT;

/**
 * Serialize a datatype constructor declaration to given stream.
 * @param out the output stream
 * @param ctordecl the datatype constructor declaration to be serialized
 * @return the output stream
 */
std::ostream& operator<<(std::ostream& out,
                         const DatatypeConstructorDecl& ctordecl) CVC5_EXPORT;

/**
 * Serialize a vector of datatype constructor declarations to given stream.
 * @param out the output stream
 * @param vector the vector of datatype constructor declarations to be
 * serialized to the given stream
 * @return the output stream
 */
std::ostream& operator<<(std::ostream& out,
                         const std::vector<DatatypeConstructorDecl>& vector)
    CVC5_EXPORT;

/**
 * Serialize a datatype to given stream.
 * @param out the output stream
 * @param dtype the datatype to be serialized to given stream
 * @return the output stream
 */
std::ostream& operator<<(std::ostream& out, const Datatype& dtype) CVC5_EXPORT;

/**
 * Serialize a datatype constructor to given stream.
 * @param out the output stream
 * @param ctor the datatype constructor to be serialized to given stream
 * @return the output stream
 */
std::ostream& operator<<(std::ostream& out,
                         const DatatypeConstructor& ctor) CVC5_EXPORT;

/**
 * Serialize a datatype selector to given stream.
 * @param out the output stream
 * @param stor the datatype selector to be serialized to given stream
 * @return the output stream
 */
std::ostream& operator<<(std::ostream& out,
                         const DatatypeSelector& stor) CVC5_EXPORT;

/* -------------------------------------------------------------------------- */
/* Grammar                                                                    */
/* -------------------------------------------------------------------------- */

/**
 * A Sygus Grammar.
 */
class CVC5_EXPORT Grammar
{
  friend class cvc5::Command;
  friend class Solver;

 public:
  /**
   * Add \p rule to the set of rules corresponding to \p ntSymbol.
   * @param ntSymbol the non-terminal to which the rule is added
   * @param rule the rule to add
   */
  void addRule(const Term& ntSymbol, const Term& rule);

  /**
   * Add \p rules to the set of rules corresponding to \p ntSymbol.
   * @param ntSymbol the non-terminal to which the rules are added
   * @param rules the rules to add
   */
  void addRules(const Term& ntSymbol, const std::vector<Term>& rules);

  /**
   * Allow \p ntSymbol to be an arbitrary constant.
   * @param ntSymbol the non-terminal allowed to be any constant
   */
  void addAnyConstant(const Term& ntSymbol);

  /**
   * Allow \p ntSymbol to be any input variable to corresponding
   * synth-fun/synth-inv with the same sort as \p ntSymbol.
   * @param ntSymbol the non-terminal allowed to be any input constant
   */
  void addAnyVariable(const Term& ntSymbol);

  /**
   * @return a string representation of this grammar.
   */
  std::string toString() const;

  /**
   * Nullary constructor. Needed for the Cython API.
   */
  Grammar();

 private:
  /**
   * Constructor.
   * @param slv the solver that created this grammar
   * @param sygusVars the input variables to synth-fun/synth-var
   * @param ntSymbols the non-terminals of this grammar
   */
  Grammar(const Solver* slv,
          const std::vector<Term>& sygusVars,
          const std::vector<Term>& ntSymbols);

  /**
   * @return the resolved datatype of the Start symbol of the grammar
   */
  Sort resolve();

  /**
   * Adds a constructor to sygus datatype <dt> whose sygus operator is <term>.
   *
   * \p ntsToUnres contains a mapping from non-terminal symbols to the
   * unresolved sorts they correspond to. This map indicates how the argument
   * <term> should be interpreted (instances of symbols from the domain of
   * \p ntsToUnres correspond to constructor arguments).
   *
   * The sygus operator that is actually added to <dt> corresponds to replacing
   * each occurrence of non-terminal symbols from the domain of \p ntsToUnres
   * with bound variables via purifySygusGTerm, and binding these variables
   * via a lambda.
   *
   * @param dt the non-terminal's datatype to which a constructor is added
   * @param term the sygus operator of the constructor
   * @param ntsToUnres mapping from non-terminals to their unresolved sorts
   */
  void addSygusConstructorTerm(
      DatatypeDecl& dt,
      const Term& term,
      const std::unordered_map<Term, Sort>& ntsToUnres) const;

  /**
   * Purify SyGuS grammar term.
   *
   * This returns a term where all occurrences of non-terminal symbols (those
   * in the domain of \p ntsToUnres) are replaced by fresh variables. For
   * each variable replaced in this way, we add the fresh variable it is
   * replaced with to \p args, and the unresolved sorts corresponding to the
   * non-terminal symbol to \p cargs (constructor args). In other words,
   * \p args contains the free variables in the term returned by this method
   * (which should be bound by a lambda), and \p cargs contains the sorts of
   * the arguments of the sygus constructor.
   *
   * @param term the term to purify
   * @param args the free variables in the term returned by this method
   * @param cargs the sorts of the arguments of the sygus constructor
   * @param ntsToUnres mapping from non-terminals to their unresolved sorts
   * @return the purfied term
   */
  Term purifySygusGTerm(const Term& term,
                        std::vector<Term>& args,
                        std::vector<Sort>& cargs,
                        const std::unordered_map<Term, Sort>& ntsToUnres) const;

  /**
   * This adds constructors to \p dt for sygus variables in \p d_sygusVars
   * whose sort is argument \p sort. This method should be called when the
   * sygus grammar term (Variable sort) is encountered.
   *
   * @param dt the non-terminal's datatype to which the constructors are added
   * @param sort the sort of the sygus variables to add
   */
  void addSygusConstructorVariables(DatatypeDecl& dt, const Sort& sort) const;

  /**
   * Check if \p rule contains variables that are neither parameters of
   * the corresponding synthFun/synthInv nor non-terminals.
   * @param rule the non-terminal allowed to be any constant
   * @return true if \p rule contains free variables and false otherwise
   */
  bool containsFreeVariables(const Term& rule) const;

  /** The solver that created this grammar. */
  const Solver* d_solver;
  /** Input variables to the corresponding function/invariant to synthesize.*/
  std::vector<Term> d_sygusVars;
  /** The non-terminal symbols of this grammar. */
  std::vector<Term> d_ntSyms;
  /** The mapping from non-terminal symbols to their production terms. */
  std::unordered_map<Term, std::vector<Term>> d_ntsToTerms;
  /** The set of non-terminals that can be arbitrary constants. */
  std::unordered_set<Term> d_allowConst;
  /** The set of non-terminals that can be sygus variables. */
  std::unordered_set<Term> d_allowVars;
  /** Did we call resolve() before? */
  bool d_isResolved;
};

/**
 * Serialize a grammar to given stream.
 * @param out the output stream
 * @param g the grammar to be serialized to the given output stream
 * @return the output stream
 */
std::ostream& operator<<(std::ostream& out, const Grammar& g) CVC5_EXPORT;

/* -------------------------------------------------------------------------- */
/* Rounding Mode for Floating-Points                                          */
/* -------------------------------------------------------------------------- */

/**
 * Rounding modes for floating-point numbers.
 *
 * For many floating-point operations, infinitely precise results may not be
 * representable with the number of available bits. Thus, the results are
 * rounded in a certain way to one of the representable floating-point numbers.
 *
 * \verbatim embed:rst:leading-asterisk
 * These rounding modes directly follow the SMT-LIB theory for floating-point
 * arithmetic, which in turn is based on IEEE Standard 754 :cite:`IEEE754`.
 * The rounding modes are specified in Sections 4.3.1 and 4.3.2 of the IEEE
 * Standard 754.
 * \endverbatim
 */
enum CVC5_EXPORT RoundingMode
{
  /**
   * Round to the nearest even number.
   * If the two nearest floating-point numbers bracketing an unrepresentable
   * infinitely precise result are equally near, the one with an even least
   * significant digit will be delivered.
   */
  ROUND_NEAREST_TIES_TO_EVEN,
  /**
   * Round towards positive infinity (+oo).
   * The result shall be the format’s floating-point number (possibly +oo)
   * closest to and no less than the infinitely precise result.
   */
  ROUND_TOWARD_POSITIVE,
  /**
   * Round towards negative infinity (-oo).
   * The result shall be the format’s floating-point number (possibly -oo)
   * closest to and no less than the infinitely precise result.
   */
  ROUND_TOWARD_NEGATIVE,
  /**
   * Round towards zero.
   * The result shall be the format’s floating-point number closest to and no
   * greater in magnitude than the infinitely precise result.
   */
  ROUND_TOWARD_ZERO,
  /**
   * Round to the nearest number away from zero.
   * If the two nearest floating-point numbers bracketing an unrepresentable
   * infinitely precise result are equally near, the one with larger magnitude
   * will be selected.
   */
  ROUND_NEAREST_TIES_TO_AWAY,
};

}  // namespace cvc5::api

namespace std {

/**
 * Hash function for RoundingModes.
 */
template <>
struct CVC5_EXPORT hash<cvc5::api::RoundingMode>
{
  size_t operator()(cvc5::api::RoundingMode rm) const;
};
}  // namespace std
namespace cvc5::api {

/* -------------------------------------------------------------------------- */
/* Options                                                                    */
/* -------------------------------------------------------------------------- */

/**
 * Provides access to options that can not be communicated via the regular
 * getOption() or getOptionInfo() methods. This class does not store the options
 * itself, but only acts as a wrapper to the solver object. It can thus no
 * longer be used after the solver object has been destroyed.
 */
class CVC5_EXPORT DriverOptions
{
  friend class Solver;

 public:
  /** Access the solvers input stream */
  std::istream& in() const;
  /** Access the solvers error output stream */
  std::ostream& err() const;
  /** Access the solvers output stream */
  std::ostream& out() const;

 private:
  DriverOptions(const Solver& solver);
  const Solver& d_solver;
};

/**
 * Holds some description about a particular option, including its name, its
 * aliases, whether the option was explcitly set by the user, and information
 * concerning its value. The `valueInfo` member holds any of the following
 * alternatives:
 * - VoidInfo if the option holds no value (or the value has no native type)
 * - ValueInfo<T> if the option is of type bool or std::string, holds the
 *   current value and the default value.
 * - NumberInfo<T> if the option is of type int64_t, uint64_t or double, holds
 *   the current and default value, as well as the minimum and maximum.
 * - ModeInfo if the option is a mode option, holds the current and default
 *   values, as well as a list of valid modes.
 * Additionally, this class provides convenience functions to obtain the
 * current value of an option in a type-safe manner using boolValue(),
 * stringValue(), intValue(), uintValue() and doubleValue(). They assert that
 * the option has the respective type and return the current value.
 */
struct CVC5_EXPORT OptionInfo
{
  /** Has no value information */
  struct VoidInfo {};
  /** Has the current and the default value */
  template <typename T>
  struct ValueInfo
  {
    T defaultValue;
    T currentValue;
  };
  /** Default value, current value, minimum and maximum of a numeric value */
  template <typename T>
  struct NumberInfo
  {
    T defaultValue;
    T currentValue;
    std::optional<T> minimum;
    std::optional<T> maximum;
  };
  /** Default value, current value and choices of a mode option */
  struct ModeInfo
  {
    std::string defaultValue;
    std::string currentValue;
    std::vector<std::string> modes;
  };

  /** The option name */
  std::string name;
  /** The option name aliases */
  std::vector<std::string> aliases;
  /** Whether the option was explicitly set by the user */
  bool setByUser;
  /** The option value information */
  std::variant<VoidInfo,
               ValueInfo<bool>,
               ValueInfo<std::string>,
               NumberInfo<int64_t>,
               NumberInfo<uint64_t>,
               NumberInfo<double>,
               ModeInfo>
      valueInfo;
  /** Obtain the current value as a bool. Asserts that valueInfo holds a bool.
   */
  bool boolValue() const;
  /** Obtain the current value as a string. Asserts that valueInfo holds a
   * string. */
  std::string stringValue() const;
  /** Obtain the current value as as int. Asserts that valueInfo holds an int.
   */
  int64_t intValue() const;
  /** Obtain the current value as a uint. Asserts that valueInfo holds a uint.
   */
  uint64_t uintValue() const;
  /** Obtain the current value as a double. Asserts that valueInfo holds a
   * double. */
  double doubleValue() const;
};

/**
 * Print a `OptionInfo` object to an ``std::ostream``.
 */
std::ostream& operator<<(std::ostream& os, const OptionInfo& oi) CVC5_EXPORT;

/* -------------------------------------------------------------------------- */
/* Statistics                                                                 */
/* -------------------------------------------------------------------------- */

/**
 * Represents a snapshot of a single statistic value.
 * A value can be of type `int64_t`, `double`, `std::string` or a histogram
 * (`std::map<std::string, uint64_t>`).
 * The value type can be queried (using `isInt()`, `isDouble()`, etc.) and
 * the stored value can be accessed (using `getInt()`, `getDouble()`, etc.).
 * It is possible to query whether this statistic is an expert statistic by
 * `isExpert()` and whether its value is the default value by `isDefault()`.
 */
class CVC5_EXPORT Stat
{
  struct StatData;

 public:
  friend class Statistics;
  friend std::ostream& operator<<(std::ostream& os, const Stat& sv);
  /** Representation of a histogram: maps names to frequencies. */
  using HistogramData = std::map<std::string, uint64_t>;
  /** Can only be obtained from a `Statistics` object. */
  Stat() = delete;
  /** Copy constructor */
  Stat(const Stat& s);
  /** Destructor */
  ~Stat();
  /** Copy assignment */
  Stat& operator=(const Stat& s);

  /**
   * Is this value intended for experts only?
   * @return Whether this is an expert statistic.
   */
  bool isExpert() const;
  /**
   * Does this value hold the default value?
   * @return Whether this is a defaulted statistic.
   */
  bool isDefault() const;

  /**
   * Is this value an integer?
   * @return Whether the value is an integer.
   */
  bool isInt() const;
  /**
   * Return the integer value.
   * @return The integer value.
   */
  int64_t getInt() const;
  /**
   * Is this value a double?
   * @return Whether the value is a double.
   */
  bool isDouble() const;
  /**
   * Return the double value.
   * @return The double value.
   */
  double getDouble() const;
  /**
   * Is this value a string?
   * @return Whether the value is a string.
   */
  bool isString() const;
  /**
   * Return the string value.
   * @return The string value.
   */
  const std::string& getString() const;
  /**
   * Is this value a histogram?
   * @return Whether the value is a histogram.
   */
  bool isHistogram() const;
  /**
   * Return the histogram value.
   * @return The histogram value.
   */
  const HistogramData& getHistogram() const;

 private:
  Stat(bool expert, bool def, StatData&& sd);
  /** Whether this statistic is only meant for experts */
  bool d_expert;
  /** Whether this statistic has the default value */
  bool d_default;
  std::unique_ptr<StatData> d_data;
};

/**
 * Print a `Stat` object to an ``std::ostream``.
 */
std::ostream& operator<<(std::ostream& os, const Stat& sv) CVC5_EXPORT;

/**
 * Represents a snapshot of the solver statistics.
 * Once obtained, an instance of this class is independent of the `Solver`
 * object: it will not change when the solvers internal statistics do, it
 * will not be invalidated if the solver is destroyed.
 * Iterating on this class (via `begin()` and `end()`) shows only public
 * statistics that have been changed. By passing appropriate flags to
 * `begin()`, statistics that are expert, defaulted, or both, can be
 * included as well. A single statistic value is represented as `Stat`.
 */
class CVC5_EXPORT Statistics
{
 public:
  friend class Solver;
  /** How the statistics are stored internally. */
  using BaseType = std::map<std::string, Stat>;

  /** Custom iterator to hide certain statistics from regular iteration */
  class iterator
  {
   public:
    friend class Statistics;
    BaseType::const_reference operator*() const;
    BaseType::const_pointer operator->() const;
    iterator& operator++();
    iterator operator++(int);
    iterator& operator--();
    iterator operator--(int);
    bool operator==(const iterator& rhs) const;
    bool operator!=(const iterator& rhs) const;

   private:
    iterator(BaseType::const_iterator it,
             const BaseType& base,
             bool expert,
             bool defaulted);
    bool isVisible() const;
    BaseType::const_iterator d_it;
    const BaseType* d_base;
    bool d_showExpert = false;
    bool d_showDefault = false;
  };

  /**
   * Retrieve the statistic with the given name.
   * Asserts that a statistic with the given name actually exists and throws
   * a `CVC5ApiRecoverableException` if it does not.
   * @param name Name of the statistic.
   * @return The statistic with the given name.
   */
  const Stat& get(const std::string& name);
  /**
   * Begin iteration over the statistics values.
   * By default, only entries that are public (non-expert) and have been set
   * are visible while the others are skipped.
   * @param expert If set to true, expert statistics are shown as well.
   * @param defaulted If set to true, defaulted statistics are shown as well.
   */
  iterator begin(bool expert = false, bool defaulted = false) const;
  /** End iteration */
  iterator end() const;

 private:
  Statistics() = default;
  Statistics(const StatisticsRegistry& reg);
  /** Internal data */
  BaseType d_stats;
};
std::ostream& operator<<(std::ostream& out,
                         const Statistics& stats) CVC5_EXPORT;

/* -------------------------------------------------------------------------- */
/* Solver                                                                     */
/* -------------------------------------------------------------------------- */

/**
 * A cvc5 solver.
 */
class CVC5_EXPORT Solver
{
  friend class Datatype;
  friend class DatatypeDecl;
  friend class DatatypeConstructor;
  friend class DatatypeConstructorDecl;
  friend class DatatypeSelector;
  friend class DriverOptions;
  friend class Grammar;
  friend class Op;
  friend class cvc5::Command;
  friend class cvc5::main::CommandExecutor;
  friend class Sort;
  friend class Term;

 private:
  /*
   * Constructs a solver with the given original options. This should only be
   * used internally when the Solver is reset.
   */
  Solver(std::unique_ptr<Options>&& original);

 public:
  /**
   * Multiple-objective combination for optimization
   */
  enum ObjectiveCombination
  {
    BOX,
    LEXICOGRAPHIC,
    PARETO,
  };

  /**
   * Maximization / Minimization for optmization
   */
  enum ObjectiveType
  {
    MINIMIZE,
    MAXIMIZE,
    BV_SIGNED_MINIMIZE,
    BV_SIGNED_MAXIMIZE,
  };

  /* .................................................................... */
  /* Constructors/Destructors                                             */
  /* .................................................................... */

  /**
   * Constructor.
   * @return the Solver
   */
  Solver();

  /**
   * Destructor.
   */
  ~Solver();

  /**
   * Disallow copy/assignment.
   */
  Solver(const Solver&) = delete;
  Solver& operator=(const Solver&) = delete;

  /* .................................................................... */
  /* Sorts Handling                                                       */
  /* .................................................................... */

  /**
   * @return sort null
   */
  Sort getNullSort() const;

  /**
   * @return sort Boolean
   */
  Sort getBooleanSort() const;

  /**
   * @return sort Integer (in cvc5, Integer is a subtype of Real)
   */
  Sort getIntegerSort() const;

  /**
   * @return sort Real
   */
  Sort getRealSort() const;

  /**
   * @return sort RegExp
   */
  Sort getRegExpSort() const;

  /**
   * @return sort RoundingMode
   */
  Sort getRoundingModeSort() const;

  /**
   * @return sort String
   */
  Sort getStringSort() const;

  /**
   * Create an array sort.
   * @param indexSort the array index sort
   * @param elemSort the array element sort
   * @return the array sort
   */
  Sort mkArraySort(const Sort& indexSort, const Sort& elemSort) const;

  /**
   * Create a bit-vector sort.
   * @param size the bit-width of the bit-vector sort
   * @return the bit-vector sort
   */
  Sort mkBitVectorSort(uint32_t size) const;

  /**
   * Create a floating-point sort.
   * @param exp the bit-width of the exponent of the floating-point sort.
   * @param sig the bit-width of the significand of the floating-point sort.
   */
  Sort mkFloatingPointSort(uint32_t exp, uint32_t sig) const;

  /**
   * Create a datatype sort.
   * @param dtypedecl the datatype declaration from which the sort is created
   * @return the datatype sort
   */
  Sort mkDatatypeSort(const DatatypeDecl& dtypedecl) const;

  /**
   * Create a vector of datatype sorts. The names of the datatype declarations
   * must be distinct.
   *
   * @param dtypedecls the datatype declarations from which the sort is created
   * @return the datatype sorts
   */
  std::vector<Sort> mkDatatypeSorts(
      const std::vector<DatatypeDecl>& dtypedecls) const;

  /**
   * Create a vector of datatype sorts using unresolved sorts. The names of
   * the datatype declarations in dtypedecls must be distinct.
   *
   * This method is called when the DatatypeDecl objects dtypedecls have been
   * built using "unresolved" sorts.
   *
   * We associate each sort in unresolvedSorts with exacly one datatype from
   * dtypedecls. In particular, it must have the same name as exactly one
   * datatype declaration in dtypedecls.
   *
   * When constructing datatypes, unresolved sorts are replaced by the datatype
   * sort constructed for the datatype declaration it is associated with.
   *
   * @param dtypedecls the datatype declarations from which the sort is created
   * @param unresolvedSorts the list of unresolved sorts
   * @return the datatype sorts
   */
  std::vector<Sort> mkDatatypeSorts(
      const std::vector<DatatypeDecl>& dtypedecls,
      const std::set<Sort>& unresolvedSorts) const;

  /**
   * Create function sort.
   * @param domain the sort of the fuction argument
   * @param codomain the sort of the function return value
   * @return the function sort
   */
  Sort mkFunctionSort(const Sort& domain, const Sort& codomain) const;

  /**
   * Create function sort.
   * @param sorts the sort of the function arguments
   * @param codomain the sort of the function return value
   * @return the function sort
   */
  Sort mkFunctionSort(const std::vector<Sort>& sorts,
                      const Sort& codomain) const;

  /**
   * Create a sort parameter.
   * @param symbol the name of the sort
   * @return the sort parameter
   */
  Sort mkParamSort(const std::string& symbol) const;

  /**
   * Create a predicate sort.
   * @param sorts the list of sorts of the predicate
   * @return the predicate sort
   */
  Sort mkPredicateSort(const std::vector<Sort>& sorts) const;

  /**
   * Create a record sort
   * @param fields the list of fields of the record
   * @return the record sort
   */
  Sort mkRecordSort(
      const std::vector<std::pair<std::string, Sort>>& fields) const;

  /**
   * Create a set sort.
   * @param elemSort the sort of the set elements
   * @return the set sort
   */
  Sort mkSetSort(const Sort& elemSort) const;

  /**
   * Create a bag sort.
   * @param elemSort the sort of the bag elements
   * @return the bag sort
   */
  Sort mkBagSort(const Sort& elemSort) const;

  /**
   * Create a sequence sort.
   * @param elemSort the sort of the sequence elements
   * @return the sequence sort
   */
  Sort mkSequenceSort(const Sort& elemSort) const;

  /**
   * Create an uninterpreted sort.
   * @param symbol the name of the sort
   * @return the uninterpreted sort
   */
  Sort mkUninterpretedSort(const std::string& symbol) const;

  /**
   * Create a sort constructor sort.
   * @param symbol the symbol of the sort
   * @param arity the arity of the sort
   * @return the sort constructor sort
   */
  Sort mkSortConstructorSort(const std::string& symbol, size_t arity) const;

  /**
   * Create a tuple sort.
   * @param sorts of the elements of the tuple
   * @return the tuple sort
   */
  Sort mkTupleSort(const std::vector<Sort>& sorts) const;

  /* .................................................................... */
  /* Create Terms                                                         */
  /* .................................................................... */

  /**
   * Create 0-ary term of given kind.
   * @param kind the kind of the term
   * @return the Term
   */
  Term mkTerm(Kind kind) const;

  /**
   * Create a unary term of given kind.
   * @param kind the kind of the term
   * @param child the child of the term
   * @return the Term
   */
  Term mkTerm(Kind kind, const Term& child) const;

  /**
   * Create binary term of given kind.
   * @param kind the kind of the term
   * @param child1 the first child of the term
   * @param child2 the second child of the term
   * @return the Term
   */
  Term mkTerm(Kind kind, const Term& child1, const Term& child2) const;

  /**
   * Create ternary term of given kind.
   * @param kind the kind of the term
   * @param child1 the first child of the term
   * @param child2 the second child of the term
   * @param child3 the third child of the term
   * @return the Term
   */
  Term mkTerm(Kind kind,
              const Term& child1,
              const Term& child2,
              const Term& child3) const;

  /**
   * Create n-ary term of given kind.
   * @param kind the kind of the term
   * @param children the children of the term
   * @return the Term
   */
  Term mkTerm(Kind kind, const std::vector<Term>& children) const;

  /**
   * Create nullary term of given kind from a given operator.
   * Create operators with mkOp().
   * @param op the operator
   * @return the Term
   */
  Term mkTerm(const Op& op) const;

  /**
   * Create unary term of given kind from a given operator.
   * Create operators with mkOp().
   * @param op the operator
   * @param child the child of the term
   * @return the Term
   */
  Term mkTerm(const Op& op, const Term& child) const;

  /**
   * Create binary term of given kind from a given operator.
   * Create operators with mkOp().
   * @param op the operator
   * @param child1 the first child of the term
   * @param child2 the second child of the term
   * @return the Term
   */
  Term mkTerm(const Op& op, const Term& child1, const Term& child2) const;

  /**
   * Create ternary term of given kind from a given operator.
   * Create operators with mkOp().
   * @param op the operator
   * @param child1 the first child of the term
   * @param child2 the second child of the term
   * @param child3 the third child of the term
   * @return the Term
   */
  Term mkTerm(const Op& op,
              const Term& child1,
              const Term& child2,
              const Term& child3) const;

  /**
   * Create n-ary term of given kind from a given operator.
   * Create operators with mkOp().
   * @param op the operator
   * @param children the children of the term
   * @return the Term
   */
  Term mkTerm(const Op& op, const std::vector<Term>& children) const;

  /**
   * Create a tuple term. Terms are automatically converted if sorts are
   * compatible.
   * @param sorts The sorts of the elements in the tuple
   * @param terms The elements in the tuple
   * @return the tuple Term
   */
  Term mkTuple(const std::vector<Sort>& sorts,
               const std::vector<Term>& terms) const;

  /* .................................................................... */
  /* Create Operators                                                     */
  /* .................................................................... */

  /**
   * Create an operator for a builtin Kind
   * The Kind may not be the Kind for an indexed operator
   *   (e.g. BITVECTOR_EXTRACT)
   * Note: in this case, the Op simply wraps the Kind.
   * The Kind can be used in mkTerm directly without
   *   creating an op first.
   * @param kind the kind to wrap
   */
  Op mkOp(Kind kind) const;

  /**
   * Create operator of kind:
   *   - DIVISIBLE (to support arbitrary precision integers)
   * See enum Kind for a description of the parameters.
   * @param kind the kind of the operator
   * @param arg the string argument to this operator
   */
  Op mkOp(Kind kind, const std::string& arg) const;

  /**
   * Create operator of kind:
   *   - DIVISIBLE
   *   - BITVECTOR_REPEAT
   *   - BITVECTOR_ZERO_EXTEND
   *   - BITVECTOR_SIGN_EXTEND
   *   - BITVECTOR_ROTATE_LEFT
   *   - BITVECTOR_ROTATE_RIGHT
   *   - INT_TO_BITVECTOR
   *   - FLOATINGPOINT_TO_UBV
   *   - FLOATINGPOINT_TO_UBV_TOTAL
   *   - FLOATINGPOINT_TO_SBV
   *   - FLOATINGPOINT_TO_SBV_TOTAL
   *   - TUPLE_UPDATE
   * See enum Kind for a description of the parameters.
   * @param kind the kind of the operator
   * @param arg the uint32_t argument to this operator
   */
  Op mkOp(Kind kind, uint32_t arg) const;

  /**
   * Create operator of Kind:
   *   - BITVECTOR_EXTRACT
   *   - FLOATINGPOINT_TO_FP_IEEE_BITVECTOR
   *   - FLOATINGPOINT_TO_FP_FLOATINGPOINT
   *   - FLOATINGPOINT_TO_FP_REAL
   *   - FLOATINGPOINT_TO_FP_SIGNED_BITVECTOR
   *   - FLOATINGPOINT_TO_FP_UNSIGNED_BITVECTOR
   *   - FLOATINGPOINT_TO_FP_GENERIC
   * See enum Kind for a description of the parameters.
   * @param kind the kind of the operator
   * @param arg1 the first uint32_t argument to this operator
   * @param arg2 the second uint32_t argument to this operator
   */
  Op mkOp(Kind kind, uint32_t arg1, uint32_t arg2) const;

  /**
   * Create operator of Kind:
   *   - TUPLE_PROJECT
   * See enum Kind for a description of the parameters.
   * @param kind the kind of the operator
   * @param args the arguments (indices) of the operator
   */
  Op mkOp(Kind kind, const std::vector<uint32_t>& args) const;

  /* .................................................................... */
  /* Create Constants                                                     */
  /* .................................................................... */

  /**
   * Create a Boolean true constant.
   * @return the true constant
   */
  Term mkTrue() const;

  /**
   * Create a Boolean false constant.
   * @return the false constant
   */
  Term mkFalse() const;

  /**
   * Create a Boolean constant.
   * @return the Boolean constant
   * @param val the value of the constant
   */
  Term mkBoolean(bool val) const;

  /**
   * Create a constant representing the number Pi.
   * @return a constant representing Pi
   */
  Term mkPi() const;
  /**
   * Create an integer constant from a string.
   * @param s the string representation of the constant, may represent an
   *          integer (e.g., "123").
   * @return a constant of sort Integer assuming 's' represents an integer)
   */
  Term mkInteger(const std::string& s) const;

  /**
   * Create an integer constant from a c++ int.
   * @param val the value of the constant
   * @return a constant of sort Integer
   */
  Term mkInteger(int64_t val) const;

  /**
   * Create a real constant from a string.
   * @param s the string representation of the constant, may represent an
   *          integer (e.g., "123") or real constant (e.g., "12.34" or "12/34").
   * @return a constant of sort Real
   */
  Term mkReal(const std::string& s) const;

  /**
   * Create a real constant from an integer.
   * @param val the value of the constant
   * @return a constant of sort Integer
   */
  Term mkReal(int64_t val) const;

  /**
   * Create a real constant from a rational.
   * @param num the value of the numerator
   * @param den the value of the denominator
   * @return a constant of sort Real
   */
  Term mkReal(int64_t num, int64_t den) const;

  /**
   * Create a regular expression empty term.
   * @return the empty term
   */
  Term mkRegexpEmpty() const;

  /**
   * Create a regular expression sigma term.
   * @return the sigma term
   */
  Term mkRegexpSigma() const;

  /**
   * Create a constant representing an empty set of the given sort.
   * @param sort the sort of the set elements.
   * @return the empty set constant
   */
  Term mkEmptySet(const Sort& sort) const;

  /**
   * Create a constant representing an empty bag of the given sort.
   * @param sort the sort of the bag elements.
   * @return the empty bag constant
   */
  Term mkEmptyBag(const Sort& sort) const;

  /**
   * Create a separation logic nil term.
   * @param sort the sort of the nil term
   * @return the separation logic nil term
   */
  Term mkSepNil(const Sort& sort) const;

  /**
   * Create a String constant from a `std::string` which may contain SMT-LIB
   * compatible escape sequences like `\u1234` to encode unicode characters.
   * @param s the string this constant represents
   * @param useEscSequences determines whether escape sequences in `s` should
   * be converted to the corresponding unicode character
   * @return the String constant
   */
  Term mkString(const std::string& s, bool useEscSequences = false) const;

  /**
   * Create a String constant from a `std::wstring`.
   * This method does not support escape sequences as `std::wstring` already
   * supports unicode characters.
   * @param s the string this constant represents
   * @return the String constant
   */
  Term mkString(const std::wstring& s) const;

  /**
   * Create an empty sequence of the given element sort.
   * @param sort The element sort of the sequence.
   * @return the empty sequence with given element sort.
   */
  Term mkEmptySequence(const Sort& sort) const;

  /**
   * Create a universe set of the given sort.
   * @param sort the sort of the set elements
   * @return the universe set constant
   */
  Term mkUniverseSet(const Sort& sort) const;

  /**
   * Create a bit-vector constant of given size and value.
   *
   * Note: The given value must fit into a bit-vector of the given size.
   *
   * @param size the bit-width of the bit-vector sort
   * @param val the value of the constant
   * @return the bit-vector constant
   */
  Term mkBitVector(uint32_t size, uint64_t val = 0) const;

  /**
   * Create a bit-vector constant of a given bit-width from a given string of
   * base 2, 10 or 16.
   *
   * Note: The given value must fit into a bit-vector of the given size.
   *
   * @param size the bit-width of the constant
   * @param s the string representation of the constant
   * @param base the base of the string representation (2, 10, or 16)
   * @return the bit-vector constant
   */
  Term mkBitVector(uint32_t size, const std::string& s, uint32_t base) const;

  /**
   * Create a constant array with the provided constant value stored at every
   * index
   * @param sort the sort of the constant array (must be an array sort)
   * @param val the constant value to store (must match the sort's element sort)
   * @return the constant array term
   */
  Term mkConstArray(const Sort& sort, const Term& val) const;

  /**
   * Create a positive infinity floating-point constant. Requires cvc5 to be
   * compiled with SymFPU support.
   * @param exp Number of bits in the exponent
   * @param sig Number of bits in the significand
   * @return the floating-point constant
   */
  Term mkPosInf(uint32_t exp, uint32_t sig) const;

  /**
   * Create a negative infinity floating-point constant. Requires cvc5 to be
   * compiled with SymFPU support.
   * @param exp Number of bits in the exponent
   * @param sig Number of bits in the significand
   * @return the floating-point constant
   */
  Term mkNegInf(uint32_t exp, uint32_t sig) const;

  /**
   * Create a not-a-number (NaN) floating-point constant. Requires cvc5 to be
   * compiled with SymFPU support.
   * @param exp Number of bits in the exponent
   * @param sig Number of bits in the significand
   * @return the floating-point constant
   */
  Term mkNaN(uint32_t exp, uint32_t sig) const;

  /**
   * Create a positive zero (+0.0) floating-point constant. Requires cvc5 to be
   * compiled with SymFPU support.
   * @param exp Number of bits in the exponent
   * @param sig Number of bits in the significand
   * @return the floating-point constant
   */
  Term mkPosZero(uint32_t exp, uint32_t sig) const;

  /**
   * Create a negative zero (-0.0) floating-point constant. Requires cvc5 to be
   * compiled with SymFPU support.
   * @param exp Number of bits in the exponent
   * @param sig Number of bits in the significand
   * @return the floating-point constant
   */
  Term mkNegZero(uint32_t exp, uint32_t sig) const;

  /**
   * Create a roundingmode constant.
   * @param rm the floating point rounding mode this constant represents
   */
  Term mkRoundingMode(RoundingMode rm) const;

  /**
   * Create uninterpreted constant.
   * @param sort Sort of the constant
   * @param index Index of the constant
   */
  Term mkUninterpretedConst(const Sort& sort, int32_t index) const;

  /**
   * Create an abstract value constant.
   * The given index needs to be a positive integer in base 10.
   * @param index Index of the abstract value
   */
  Term mkAbstractValue(const std::string& index) const;

  /**
   * Create an abstract value constant.
   * The given index needs to be positive.
   * @param index Index of the abstract value
   */
  Term mkAbstractValue(uint64_t index) const;

  /**
   * Create a floating-point constant (requires cvc5 to be compiled with symFPU
   * support).
   * @param exp Size of the exponent
   * @param sig Size of the significand
   * @param val Value of the floating-point constant as a bit-vector term
   */
  Term mkFloatingPoint(uint32_t exp, uint32_t sig, Term val) const;

  /* .................................................................... */
  /* Create Variables                                                     */
  /* .................................................................... */

  /**
   * Create (first-order) constant (0-arity function symbol).
   * SMT-LIB:
   * \verbatim
   *   ( declare-const <symbol> <sort> )
   *   ( declare-fun <symbol> ( ) <sort> )
   * \endverbatim
   *
   * @param sort the sort of the constant
   * @param symbol the name of the constant
   * @return the first-order constant
   */
  Term mkConst(const Sort& sort, const std::string& symbol) const;
  /**
   * Create (first-order) constant (0-arity function symbol), with a default
   * symbol name.
   *
   * @param sort the sort of the constant
   * @return the first-order constant
   */
  Term mkConst(const Sort& sort) const;

  /**
   * Create a bound variable to be used in a binder (i.e. a quantifier, a
   * lambda, or a witness binder).
   * @param sort the sort of the variable
   * @param symbol the name of the variable
   * @return the variable
   */
  Term mkVar(const Sort& sort, const std::string& symbol = std::string()) const;

  /* .................................................................... */
  /* Create datatype constructor declarations                             */
  /* .................................................................... */

  DatatypeConstructorDecl mkDatatypeConstructorDecl(const std::string& name);

  /* .................................................................... */
  /* Create datatype declarations                                         */
  /* .................................................................... */

  /**
   * Create a datatype declaration.
   * @param name the name of the datatype
   * @param isCoDatatype true if a codatatype is to be constructed
   * @return the DatatypeDecl
   */
  DatatypeDecl mkDatatypeDecl(const std::string& name,
                              bool isCoDatatype = false);

  /**
   * Create a datatype declaration.
   * Create sorts parameter with Solver::mkParamSort().
   * @param name the name of the datatype
   * @param param the sort parameter
   * @param isCoDatatype true if a codatatype is to be constructed
   * @return the DatatypeDecl
   */
  DatatypeDecl mkDatatypeDecl(const std::string& name,
                              Sort param,
                              bool isCoDatatype = false);

  /**
   * Create a datatype declaration.
   * Create sorts parameter with Solver::mkParamSort().
   * @param name the name of the datatype
   * @param params a list of sort parameters
   * @param isCoDatatype true if a codatatype is to be constructed
   * @return the DatatypeDecl
   */
  DatatypeDecl mkDatatypeDecl(const std::string& name,
                              const std::vector<Sort>& params,
                              bool isCoDatatype = false);

  /* .................................................................... */
  /* Formula Handling                                                     */
  /* .................................................................... */

  /**
   * Simplify a formula without doing "much" work.  Does not involve
   * the SAT Engine in the simplification, but uses the current
   * definitions, assertions, and the current partial model, if one
   * has been constructed.  It also involves theory normalization.
   * @param t the formula to simplify
   * @return the simplified formula
   */
  Term simplify(const Term& t);

  /**
   * Assert a formula.
   * SMT-LIB:
   * \verbatim
   *   ( assert <term> )
   * \endverbatim
   * @param term the formula to assert
   */
  void assertFormula(const Term& term) const;

  /**
   * Check satisfiability.
   * SMT-LIB:
   * \verbatim
   *   ( check-sat )
   * \endverbatim
   * @return the result of the satisfiability check.
   */
  Result checkSat() const;

  /**
   * Check satisfiability assuming the given formula.
   * SMT-LIB:
   * \verbatim
   *   ( check-sat-assuming ( <prop_literal> ) )
   * \endverbatim
   * @param assumption the formula to assume
   * @return the result of the satisfiability check.
   */
  Result checkSatAssuming(const Term& assumption) const;

  /**
   * Check satisfiability assuming the given formulas.
   * SMT-LIB:
   * \verbatim
   *   ( check-sat-assuming ( <prop_literal>+ ) )
   * \endverbatim
   * @param assumptions the formulas to assume
   * @return the result of the satisfiability check.
   */
  Result checkSatAssuming(const std::vector<Term>& assumptions) const;

  /**
   * Check entailment of the given formula w.r.t. the current set of assertions.
   * @param term the formula to check entailment for
   * @return the result of the entailment check.
   */
  Result checkEntailed(const Term& term) const;

  /**
   * Check entailment of the given set of given formulas w.r.t. the current
   * set of assertions.
   * @param terms the terms to check entailment for
   * @return the result of the entailmentcheck.
   */
  Result checkEntailed(const std::vector<Term>& terms) const;

  /**
   * Create datatype sort.
   * SMT-LIB:
   * \verbatim
   *   ( declare-datatype <symbol> <datatype_decl> )
   * \endverbatim
   * @param symbol the name of the datatype sort
   * @param ctors the constructor declarations of the datatype sort
   * @return the datatype sort
   */
  Sort declareDatatype(const std::string& symbol,
                       const std::vector<DatatypeConstructorDecl>& ctors) const;

  /**
   * Declare n-ary function symbol.
   * SMT-LIB:
   * \verbatim
   *   ( declare-fun <symbol> ( <sort>* ) <sort> )
   * \endverbatim
   * @param symbol the name of the function
   * @param sorts the sorts of the parameters to this function
   * @param sort the sort of the return value of this function
   * @return the function
   */
  Term declareFun(const std::string& symbol,
                  const std::vector<Sort>& sorts,
                  const Sort& sort) const;

  /**
   * Declare uninterpreted sort.
   * SMT-LIB:
   * \verbatim
   *   ( declare-sort <symbol> <numeral> )
   * \endverbatim
   * @param symbol the name of the sort
   * @param arity the arity of the sort
   * @return the sort
   */
  Sort declareSort(const std::string& symbol, uint32_t arity) const;

  /**
   * Define n-ary function.
   * SMT-LIB:
   * \verbatim
   *   ( define-fun <function_def> )
   * \endverbatim
   * @param symbol the name of the function
   * @param bound_vars the parameters to this function
   * @param sort the sort of the return value of this function
   * @param term the function body
   * @param global determines whether this definition is global (i.e. persists
   *               when popping the context)
   * @return the function
   */
  Term defineFun(const std::string& symbol,
                 const std::vector<Term>& bound_vars,
                 const Sort& sort,
                 const Term& term,
                 bool global = false) const;
  /**
   * Define n-ary function.
   * SMT-LIB:
   * \verbatim
   * ( define-fun <function_def> )
   * \endverbatim
   * Create parameter 'fun' with mkConst().
   * @param fun the sorted function
   * @param bound_vars the parameters to this function
   * @param term the function body
   * @param global determines whether this definition is global (i.e. persists
   *               when popping the context)
   * @return the function
   */
  Term defineFun(const Term& fun,
                 const std::vector<Term>& bound_vars,
                 const Term& term,
                 bool global = false) const;

  /**
   * Define recursive function.
   * SMT-LIB:
   * \verbatim
   * ( define-fun-rec <function_def> )
   * \endverbatim
   * @param symbol the name of the function
   * @param bound_vars the parameters to this function
   * @param sort the sort of the return value of this function
   * @param term the function body
   * @param global determines whether this definition is global (i.e. persists
   *               when popping the context)
   * @return the function
   */
  Term defineFunRec(const std::string& symbol,
                    const std::vector<Term>& bound_vars,
                    const Sort& sort,
                    const Term& term,
                    bool global = false) const;

  /**
   * Define recursive function.
   * SMT-LIB:
   * \verbatim
   * ( define-fun-rec <function_def> )
   * \endverbatim
   * Create parameter 'fun' with mkConst().
   * @param fun the sorted function
   * @param bound_vars the parameters to this function
   * @param term the function body
   * @param global determines whether this definition is global (i.e. persists
   *               when popping the context)
   * @return the function
   */
  Term defineFunRec(const Term& fun,
                    const std::vector<Term>& bound_vars,
                    const Term& term,
                    bool global = false) const;

  /**
   * Define recursive functions.
   * SMT-LIB:
   * \verbatim
   *   ( define-funs-rec ( <function_decl>^{n+1} ) ( <term>^{n+1} ) )
   * \endverbatim
   * Create elements of parameter 'funs' with mkConst().
   * @param funs the sorted functions
   * @param bound_vars the list of parameters to the functions
   * @param terms the list of function bodies of the functions
   * @param global determines whether this definition is global (i.e. persists
   *               when popping the context)
   * @return the function
   */
  void defineFunsRec(const std::vector<Term>& funs,
                     const std::vector<std::vector<Term>>& bound_vars,
                     const std::vector<Term>& terms,
                     bool global = false) const;

  /**
   * Echo a given string to the given output stream.
   * SMT-LIB:
   * \verbatim
   * ( echo <std::string> )
   * \endverbatim
   * @param out the output stream
   * @param str the string to echo
   */
  void echo(std::ostream& out, const std::string& str) const;

  /**
   * Get the list of asserted formulas.
   * SMT-LIB:
   * \verbatim
   * ( get-assertions )
   * \endverbatim
   * @return the list of asserted formulas
   */
  std::vector<Term> getAssertions() const;

  /**
   * Get info from the solver.
   * SMT-LIB: \verbatim( get-info <info_flag> )\verbatim
   * @return the info
   */
  std::string getInfo(const std::string& flag) const;

  /**
   * Get the value of a given option.
   * SMT-LIB:
   * \verbatim
   * ( get-option <keyword> )
   * \endverbatim
   * @param option the option for which the value is queried
   * @return a string representation of the option value
   */
  std::string getOption(const std::string& option) const;

  /**
   * Get all option names that can be used with `setOption`, `getOption` and
   * `getOptionInfo`.
   * @return all option names
   */
  std::vector<std::string> getOptionNames() const;

  /**
   * Get some information about the given option. Check the `OptionInfo` class
   * for more details on which information is available.
   * @return information about the given option
   */
  OptionInfo getOptionInfo(const std::string& option) const;

  /**
   * Get the driver options, which provide access to options that can not be
   * communicated properly via getOption() and getOptionInfo().
   * @return a DriverOptions object.
   */
  DriverOptions getDriverOptions() const;

  /**
   * Get the set of unsat ("failed") assumptions.
   * SMT-LIB:
   * \verbatim
   * ( get-unsat-assumptions )
   * \endverbatim
   * Requires to enable option 'produce-unsat-assumptions'.
   * @return the set of unsat assumptions.
   */
  std::vector<Term> getUnsatAssumptions() const;

  /**
   * Get the unsatisfiable core.
   * SMT-LIB:
   * \verbatim
   * ( get-unsat-core )
   * \endverbatim
   * Requires to enable option 'produce-unsat-cores'.
   * @return a set of terms representing the unsatisfiable core
   */
  std::vector<Term> getUnsatCore() const;

  /**
   * Get a difficulty estimate for an asserted formula. This method is
   * intended to be called immediately after any response to a checkSat.
   *
   * @return a map from (a subset of) the input assertions to a real value that
   * is an estimate of how difficult each assertion was to solve. Unmentioned
   * assertions can be assumed to have zero difficulty.
   */
  std::map<Term, Term> getDifficulty() const;

  /**
   * Get the refutation proof
   * SMT-LIB:
   * \verbatim
   * ( get-proof )
   * \endverbatim
   * Requires to enable option 'produce-proofs'.
   * @return a string representing the proof, according to the the value of
   * proof-format-mode.
   */
  std::string getProof() const;

  /**
   * Get the value of the given term in the current model.
   * SMT-LIB:
   * \verbatim
   * ( get-value ( <term> ) )
   * \endverbatim
   * @param term the term for which the value is queried
   * @return the value of the given term
   */
  Term getValue(const Term& term) const;

  /**
   * Get the values of the given terms in the current model.
   * SMT-LIB:
   * \verbatim
   * ( get-value ( <term>+ ) )
   * \endverbatim
   * @param terms the terms for which the value is queried
   * @return the values of the given terms
   */
  std::vector<Term> getValue(const std::vector<Term>& terms) const;

  /**
   * Get the domain elements of uninterpreted sort s in the current model. The
   * current model interprets s as the finite sort whose domain elements are
   * given in the return value of this method.
   *
   * @param s The uninterpreted sort in question
   * @return the domain elements of s in the current model
   */
  std::vector<Term> getModelDomainElements(const Sort& s) const;

  /**
   * This returns false if the model value of free constant v was not essential
   * for showing the satisfiability of the last call to checkSat using the
   * current model. This method will only return false (for any v) if
   * the model-cores option has been set.
   *
   * @param v The term in question
   * @return true if v is a model core symbol
   */
  bool isModelCoreSymbol(const Term& v) const;

  /**
   * Get the model
   * SMT-LIB:
   * \verbatim
   * ( get-model )
   * \endverbatim
   * Requires to enable option 'produce-models'.
   * @param sorts The list of uninterpreted sorts that should be printed in the
   * model.
   * @param vars The list of free constants that should be printed in the
   * model. A subset of these may be printed based on isModelCoreSymbol.
   * @return a string representing the model.
   */
  std::string getModel(const std::vector<Sort>& sorts,
                       const std::vector<Term>& vars) const;

  /**
   * Do quantifier elimination.
   * SMT-LIB:
   * \verbatim
   * ( get-qe <q> )
   * \endverbatim
   * Requires a logic that supports quantifier elimination. Currently, the only
   * logics supported by quantifier elimination is LRA and LIA.
   * @param q a quantified formula of the form:
   *   Q x1...xn. P( x1...xn, y1...yn )
   * where P( x1...xn, y1...yn ) is a quantifier-free formula
   * @return a formula ret such that, given the current set of formulas A
   * asserted to this solver:
   *   - ( A ^ q ) and ( A ^ ret ) are equivalent
   *   - ret is quantifier-free formula containing only free variables in
   *     y1...yn.
   */
  Term getQuantifierElimination(const Term& q) const;

  /**
   * Do partial quantifier elimination, which can be used for incrementally
   * computing the result of a quantifier elimination.
   * SMT-LIB:
   * \verbatim
   * ( get-qe-disjunct <q> )
   * \endverbatim
   * Requires a logic that supports quantifier elimination. Currently, the only
   * logics supported by quantifier elimination is LRA and LIA.
   * @param q a quantified formula of the form:
   *   Q x1...xn. P( x1...xn, y1...yn )
   * where P( x1...xn, y1...yn ) is a quantifier-free formula
   * @return a formula ret such that, given the current set of formulas A
   * asserted to this solver:
   *   - (A ^ q) => (A ^ ret) if Q is forall or (A ^ ret) => (A ^ q) if Q is
   *     exists,
   *   - ret is quantifier-free formula containing only free variables in
   *     y1...yn,
   *   - If Q is exists, let A^Q_n be the formula
   *       A ^ ~ret^Q_1 ^ ... ^ ~ret^Q_n
   *     where for each i=1,...n, formula ret^Q_i is the result of calling
   *     getQuantifierEliminationDisjunct for q with the set of assertions
   *     A^Q_{i-1}. Similarly, if Q is forall, then let A^Q_n be
   *       A ^ ret^Q_1 ^ ... ^ ret^Q_n
   *     where ret^Q_i is the same as above. In either case, we have
   *     that ret^Q_j will eventually be true or false, for some finite j.
   */
  Term getQuantifierEliminationDisjunct(const Term& q) const;

  /**
   * When using separation logic, this sets the location sort and the
   * datatype sort to the given ones. This method should be invoked exactly
   * once, before any separation logic constraints are provided.
   * @param locSort The location sort of the heap
   * @param dataSort The data sort of the heap
   */
  void declareSeparationHeap(const Sort& locSort, const Sort& dataSort) const;

  /**
   * When using separation logic, obtain the term for the heap.
   * @return The term for the heap
   */
  Term getSeparationHeap() const;

  /**
   * When using separation logic, obtain the term for nil.
   * @return The term for nil
   */
  Term getSeparationNilTerm() const;

  /**
   * Declare a symbolic pool of terms with the given initial value.
   * SMT-LIB:
   * \verbatim
   * ( declare-pool <symbol> <sort> ( <term>* ) )
   * \endverbatim
   * @param symbol The name of the pool
   * @param sort The sort of the elements of the pool.
   * @param initValue The initial value of the pool
   */
  Term declarePool(const std::string& symbol,
                   const Sort& sort,
                   const std::vector<Term>& initValue) const;
  /**
   * Pop (a) level(s) from the assertion stack.
   * SMT-LIB:
   * \verbatim
   * ( pop <numeral> )
   * \endverbatim
   * @param nscopes the number of levels to pop
   */
  void pop(uint32_t nscopes = 1) const;

  /**
   * Get an interpolant
   * SMT-LIB:
   * \verbatim
   * ( get-interpol <conj> )
   * \endverbatim
   * Requires to enable option 'produce-interpols'.
   * @param conj the conjecture term
   * @param output a Term I such that A->I and I->B are valid, where A is the
   *        current set of assertions and B is given in the input by conj.
   * @return true if it gets I successfully, false otherwise.
   */
  bool getInterpolant(const Term& conj, Term& output) const;

  /**
   * Get an interpolant
   * SMT-LIB:
   * \verbatim
   * ( get-interpol <conj> <g> )
   * \endverbatim
   * Requires to enable option 'produce-interpols'.
   * @param conj the conjecture term
   * @param grammar the grammar for the interpolant I
   * @param output a Term I such that A->I and I->B are valid, where A is the
   *        current set of assertions and B is given in the input by conj.
   * @return true if it gets I successfully, false otherwise.
   */
  bool getInterpolant(const Term& conj, Grammar& grammar, Term& output) const;

  /**
   * Get an abduct.
   * SMT-LIB:
   * \verbatim
   * ( get-abduct <conj> )
   * \endverbatim
   * Requires enabling option 'produce-abducts'
   * @param conj the conjecture term
   * @param output a term C such that A^C is satisfiable, and A^~B^C is
   *        unsatisfiable, where A is the current set of assertions and B is
   *        given in the input by conj
   * @return true if it gets C successfully, false otherwise
   */
  bool getAbduct(const Term& conj, Term& output) const;

  /**
   * Get an abduct.
   * SMT-LIB:
   * \verbatim
   * ( get-abduct <conj> <g> )
   * \endverbatim
   * Requires enabling option 'produce-abducts'
   * @param conj the conjecture term
   * @param grammar the grammar for the abduct C
   * @param output a term C such that A^C is satisfiable, and A^~B^C is
   *        unsatisfiable, where A is the current set of assertions and B is
   *        given in the input by conj
   * @return true if it gets C successfully, false otherwise
   */
  bool getAbduct(const Term& conj, Grammar& grammar, Term& output) const;

  /**
   * Block the current model. Can be called only if immediately preceded by a
   * SAT or INVALID query.
   * SMT-LIB:
   * \verbatim
   * ( block-model )
   * \endverbatim
   * Requires enabling 'produce-models' option and setting 'block-models' option
   * to a mode other than "none".
   */
  void blockModel() const;

  /**
   * Block the current model values of (at least) the values in terms. Can be
   * called only if immediately preceded by a SAT or NOT_ENTAILED query.
   * SMT-LIB:
   * \verbatim
   * ( block-model-values ( <terms>+ ) )
   * \endverbatim
   * Requires enabling 'produce-models' option and setting 'block-models' option
   * to a mode other than "none".
   */
  void blockModelValues(const std::vector<Term>& terms) const;

  /**
   * Print all instantiations made by the quantifiers module.
   * @param out the output stream
   */
  void printInstantiations(std::ostream& out) const;

  /**
   * Push (a) level(s) to the assertion stack.
   * SMT-LIB:
   * \verbatim
   * ( push <numeral> )
   * \endverbatim
   * @param nscopes the number of levels to push
   */
  void push(uint32_t nscopes = 1) const;

  /**
   * Remove all assertions.
   * SMT-LIB:
   * \verbatim
   * ( reset-assertions )
   * \endverbatim
   */
  void resetAssertions() const;

  /**
   * Set info.
   * SMT-LIB:
   * \verbatim
   * ( set-info <attribute> )
   * \endverbatim
   * @param keyword the info flag
   * @param value the value of the info flag
   */
  void setInfo(const std::string& keyword, const std::string& value) const;

  /**
   * Set logic.
   * SMT-LIB:
   * \verbatim
   * ( set-logic <symbol> )
   * \endverbatim
   * @param logic the logic to set
   */
  void setLogic(const std::string& logic) const;

  /**
   * Set option.
   * SMT-LIB:
   * \verbatim
   *   ( set-option <option> )
   * \endverbatim
   * @param option the option name
   * @param value the option value
   */
  void setOption(const std::string& option, const std::string& value) const;

  /**
   * If needed, convert this term to a given sort. Note that the sort of the
   * term must be convertible into the target sort. Currently only Int to Real
   * conversions are supported.
   * @param t the term
   * @param s the target sort
   * @return the term wrapped into a sort conversion if needed
   */
  Term ensureTermSort(const Term& t, const Sort& s) const;

  /**
   * Append \p symbol to the current list of universal variables.
   * SyGuS v2:
   * \verbatim
   *   ( declare-var <symbol> <sort> )
   * \endverbatim
   * @param sort the sort of the universal variable
   * @param symbol the name of the universal variable
   * @return the universal variable
   */
  Term mkSygusVar(const Sort& sort,
                  const std::string& symbol = std::string()) const;

  /**
   * Create a Sygus grammar. The first non-terminal is treated as the starting
   * non-terminal, so the order of non-terminals matters.
   *
   * @param boundVars the parameters to corresponding synth-fun/synth-inv
   * @param ntSymbols the pre-declaration of the non-terminal symbols
   * @return the grammar
   */
  Grammar mkSygusGrammar(const std::vector<Term>& boundVars,
                         const std::vector<Term>& ntSymbols) const;

  /**
   * Synthesize n-ary function.
   * SyGuS v2:
   * \verbatim
   *   ( synth-fun <symbol> ( <boundVars>* ) <sort> )
   * \endverbatim
   * @param symbol the name of the function
   * @param boundVars the parameters to this function
   * @param sort the sort of the return value of this function
   * @return the function
   */
  Term synthFun(const std::string& symbol,
                const std::vector<Term>& boundVars,
                const Sort& sort) const;

  /**
   * Synthesize n-ary function following specified syntactic constraints.
   * SyGuS v2:
   * \verbatim
   *   ( synth-fun <symbol> ( <boundVars>* ) <sort> <g> )
   * \endverbatim
   * @param symbol the name of the function
   * @param boundVars the parameters to this function
   * @param sort the sort of the return value of this function
   * @param grammar the syntactic constraints
   * @return the function
   */
  Term synthFun(const std::string& symbol,
                const std::vector<Term>& boundVars,
                Sort sort,
                Grammar& grammar) const;

  /**
   * Synthesize invariant.
   * SyGuS v2:
   * \verbatim
   *   ( synth-inv <symbol> ( <boundVars>* ) )
   * \endverbatim
   * @param symbol the name of the invariant
   * @param boundVars the parameters to this invariant
   * @return the invariant
   */
  Term synthInv(const std::string& symbol,
                const std::vector<Term>& boundVars) const;

  /**
   * Synthesize invariant following specified syntactic constraints.
   * SyGuS v2:
   * \verbatim
   *   ( synth-inv <symbol> ( <boundVars>* ) <g> )
   * \endverbatim
   * @param symbol the name of the invariant
   * @param boundVars the parameters to this invariant
   * @param grammar the syntactic constraints
   * @return the invariant
   */
  Term synthInv(const std::string& symbol,
                const std::vector<Term>& boundVars,
                Grammar& grammar) const;

  /**
   * Add a forumla to the set of Sygus constraints.
   * SyGuS v2:
   * \verbatim
   *   ( constraint <term> )
   * \endverbatim
   * @param term the formula to add as a constraint
   */
  void addSygusConstraint(const Term& term) const;

  /**
   * Add a forumla to the set of Sygus assumptions.
   * SyGuS v2:
   * \verbatim
   *   ( assume <term> )
   * \endverbatim
   * @param term the formula to add as an assumption
   */
  void addSygusAssume(const Term& term) const;

  /**
   * Add a set of Sygus constraints to the current state that correspond to an
   * invariant synthesis problem.
   * SyGuS v2:
   * \verbatim
   *   ( inv-constraint <inv> <pre> <trans> <post> )
   * \endverbatim
   * @param inv the function-to-synthesize
   * @param pre the pre-condition
   * @param trans the transition relation
   * @param post the post-condition
   */
  void addSygusInvConstraint(Term inv, Term pre, Term trans, Term post) const;

  /**
   * Try to find a solution for the synthesis conjecture corresponding to the
   * current list of functions-to-synthesize, universal variables and
   * constraints.
   * SyGuS v2:
   * \verbatim
   *   ( check-synth )
   * \endverbatim
   * @return the result of the synthesis conjecture.
   */
  Result checkSynth() const;

  /**
   * Get the synthesis solution of the given term. This method should be called
   * immediately after the solver answers unsat for sygus input.
   * @param term the term for which the synthesis solution is queried
   * @return the synthesis solution of the given term
   */
  Term getSynthSolution(Term term) const;

  /**
   * Get the synthesis solutions of the given terms. This method should be
   * called immediately after the solver answers unsat for sygus input.
   * @param terms the terms for which the synthesis solutions is queried
   * @return the synthesis solutions of the given terms
   */
  std::vector<Term> getSynthSolutions(const std::vector<Term>& terms) const;

  /**
   * Returns a snapshot of the current state of the statistic values of this
   * solver. The returned object is completely decoupled from the solver and
   * will not change when the solver is used again.
   */
  Statistics getStatistics() const;

<<<<<<< HEAD
  /* .................................................................... */
  /* Optimization                                                         */
  /* .................................................................... */

  /**
   * Adds an optimization objective
   * @param target the target formula to optimize
   * @param objType whether it's MAXIMIZE / MINIMIZE,
   *   or BV_SIGNED_MAXIMIZE / BV_SIGNED_MINIMIZE
   * Note: using MAXIMIZE/MINIMIZE on BitVector type implies
   *   an **unsigned** optimization.
   * Please use BV_SIGNED_MAXIMIZE / BV_SIGNED_MINIMIZE
   *   for signed optimization.
   */
  void addObjective(Term target, ObjectiveType objType) const;

  /**
   * Run optimization for the objectives
   * @param objCombination for multi-objective optimization,
   *  indicate whether it's a BOX optimization,
   *  a LEXICOGRAPHIC optimization or a PARETO optimization
   * @return a pair <Result, vector<OptimizationResult>>,
   *  where Result indicates the overall optimization result,
   *  for BOX, if any of the objective is UNSAT or UNKNOWN,
   *    it's UNSAT/UNKNOWN,
   *  for LEXICOGRAPHIC, if the assertions are UNSAT/UNKNOWN,
   *    it's UNSAT/UNKNOWN,
   *  for PARETO, if the assertions are UNSAT
   *  or the possible solutions are exhausted, it's UNSAT,
   *    if the assertions are UNKNOWN, it's UNKNOWN;
   *  vector<OptimizationResult> stores the results of individual objectives
   */
  std::pair<Result, std::vector<OptimizationResult>> checkOpt(
      ObjectiveCombination objCombination = LEXICOGRAPHIC) const;

  /**
   * Resets / clears the Pareto optimization state.
   */
  void resetParetoOptimization() const;
=======
  /**
   * Whether the output stream for the given tag is enabled. Tags can be enabled
   * with the `output` option (and `-o <tag>` on the command line). Raises an
   * exception when an invalid tag is given.
   */
  bool isOutputOn(const std::string& tag) const;

  /**
   * Returns an output stream for the given tag. Tags can be enabled with the
   * `output` option (and `-o <tag>` on the command line). Raises an exception
   * when an invalid tag is given.
   */
  std::ostream& getOutput(const std::string& tag) const;
>>>>>>> d0ec8ff6

 private:
  /** @return the node manager of this solver */
  NodeManager* getNodeManager(void) const;
  /** Reset the API statistics */
  void resetStatistics();

  /**
   * Print the statistics to the given file descriptor, suitable for usage in
   * signal handlers.
   */
  void printStatisticsSafe(int fd) const;

  /** Helper to check for API misuse in mkOp functions. */
  void checkMkTerm(Kind kind, uint32_t nchildren) const;
  /** Helper for mk-functions that call d_nodeMgr->mkConst(). */
  template <typename T>
  Term mkValHelper(T t) const;
  /** Helper for mkReal functions that take a string as argument. */
  Term mkRealFromStrHelper(const std::string& s) const;
  /** Helper for mkBitVector functions that take a string as argument. */
  Term mkBVFromStrHelper(const std::string& s, uint32_t base) const;
  /**
   * Helper for mkBitVector functions that take a string and a size as
   * arguments.
   */
  Term mkBVFromStrHelper(uint32_t size,
                         const std::string& s,
                         uint32_t base) const;
  /** Helper for mkBitVector functions that take an integer as argument. */
  Term mkBVFromIntHelper(uint32_t size, uint64_t val) const;
  /** Helper for functions that create tuple sorts. */
  Sort mkTupleSortHelper(const std::vector<Sort>& sorts) const;
  /** Helper for mkTerm functions that create Term from a Kind */
  Term mkTermFromKind(Kind kind) const;
  /** Helper for mkChar functions that take a string as argument. */
  Term mkCharFromStrHelper(const std::string& s) const;
  /** Get value helper, which accounts for subtyping */
  Term getValueHelper(const Term& term) const;

  /**
   * Helper function that ensures that a given term is of sort real (as opposed
   * to being of sort integer).
   * @param t a term of sort integer or real
   * @return a term of sort real
   */
  Term ensureRealSort(const Term& t) const;

  /**
   * Create n-ary term of given kind. This handles the cases of left/right
   * associative operators, chainable operators, and cases when the number of
   * children exceeds the maximum arity for the kind.
   * @param kind the kind of the term
   * @param children the children of the term
   * @return the Term
   */
  Term mkTermHelper(Kind kind, const std::vector<Term>& children) const;

  /**
   * Create n-ary term of given kind from a given operator.
   * @param op the operator
   * @param children the children of the term
   * @return the Term
   */
  Term mkTermHelper(const Op& op, const std::vector<Term>& children) const;

  /**
   * Create a vector of datatype sorts, using unresolved sorts.
   * @param dtypedecls the datatype declarations from which the sort is created
   * @param unresolvedSorts the list of unresolved sorts
   * @return the datatype sorts
   */
  std::vector<Sort> mkDatatypeSortsInternal(
      const std::vector<DatatypeDecl>& dtypedecls,
      const std::set<Sort>& unresolvedSorts) const;

  /**
   * Synthesize n-ary function following specified syntactic constraints.
   * SMT-LIB:
   * \verbatim
   *   ( synth-fun <symbol> ( <boundVars>* ) <sort> <g>? )
   * \endverbatim
   * @param symbol the name of the function
   * @param boundVars the parameters to this function
   * @param sort the sort of the return value of this function
   * @param isInv determines whether this is synth-fun or synth-inv
   * @param grammar the syntactic constraints
   * @return the function
   */
  Term synthFunHelper(const std::string& symbol,
                      const std::vector<Term>& boundVars,
                      const Sort& sort,
                      bool isInv = false,
                      Grammar* grammar = nullptr) const;

  /** Check whether string s is a valid decimal integer. */
  bool isValidInteger(const std::string& s) const;

  /** Increment the term stats counter. */
  void increment_term_stats(Kind kind) const;
  /** Increment the vars stats (if 'is_var') or consts stats counter. */
  void increment_vars_consts_stats(const Sort& sort, bool is_var) const;

  /** Keep a copy of the original option settings (for resets). */
  std::unique_ptr<Options> d_originalOptions;
  /** The node manager of this solver. */
  NodeManager* d_nodeMgr;
  /** The statistics collected on the Api level. */
  std::unique_ptr<APIStatistics> d_stats;
  /** The SMT engine of this solver. */
  std::unique_ptr<SmtEngine> d_smtEngine;
  /** The random number generator of this solver. */
  std::unique_ptr<Random> d_rng;
  /** The optimization solver to handle optimization queries */
  std::unique_ptr<smt::OptimizationSolver> d_optSolver;
};

}  // namespace cvc5::api

#endif<|MERGE_RESOLUTION|>--- conflicted
+++ resolved
@@ -4484,7 +4484,6 @@
    */
   Statistics getStatistics() const;
 
-<<<<<<< HEAD
   /* .................................................................... */
   /* Optimization                                                         */
   /* .................................................................... */
@@ -4524,7 +4523,6 @@
    * Resets / clears the Pareto optimization state.
    */
   void resetParetoOptimization() const;
-=======
   /**
    * Whether the output stream for the given tag is enabled. Tags can be enabled
    * with the `output` option (and `-o <tag>` on the command line). Raises an
@@ -4538,7 +4536,6 @@
    * when an invalid tag is given.
    */
   std::ostream& getOutput(const std::string& tag) const;
->>>>>>> d0ec8ff6
 
  private:
   /** @return the node manager of this solver */
