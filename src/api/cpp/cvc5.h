/******************************************************************************
 * Top contributors (to current version):
 *   Aina Niemetz, Andrew Reynolds, Abdalrhman Mohamed
 *
 * This file is part of the cvc5 project.
 *
 * Copyright (c) 2009-2021 by the authors listed in the file AUTHORS
 * in the top-level source directory and their institutional affiliations.
 * All rights reserved.  See the file COPYING in the top-level source
 * directory for licensing information.
 * ****************************************************************************
 *
 * The cvc5 C++ API.
 */

#include "cvc5_export.h"

#ifndef CVC5__API__CVC5_H
#define CVC5__API__CVC5_H

#include <map>
#include <memory>
#include <optional>
#include <set>
#include <sstream>
#include <string>
#include <unordered_map>
#include <unordered_set>
#include <variant>
#include <vector>

#include "api/cpp/cvc5_kind.h"
#include "api/cpp/cvc5_types.h"

namespace cvc5 {

#ifndef DOXYGEN_SKIP
template <bool ref_count>
class NodeTemplate;
typedef NodeTemplate<true> Node;
#endif

class Command;
class DType;
class DTypeConstructor;
class DTypeSelector;
class NodeManager;
class SolverEngine;
class TypeNode;
class Options;
class Random;
class Rational;
class Result;
class SynthResult;
class StatisticsRegistry;

namespace main {
class CommandExecutor;
}

namespace api {

class Solver;
class Statistics;
struct APIStatistics;
class Term;

/* -------------------------------------------------------------------------- */
/* Exception                                                                  */
/* -------------------------------------------------------------------------- */

/**
 * Base class for all API exceptions.
 * If thrown, all API objects may be in an unsafe state.
 */
class CVC5_EXPORT CVC5ApiException : public std::exception
{
 public:
  /**
   * Construct with message from a string.
   * @param str The error message.
   */
  CVC5ApiException(const std::string& str) : d_msg(str) {}
  /**
   * Construct with message from a string stream.
   * @param stream The error message.
   */
  CVC5ApiException(const std::stringstream& stream) : d_msg(stream.str()) {}
  /**
   * Retrieve the message from this exception.
   * @return The error message.
   */
  const std::string& getMessage() const { return d_msg; }
  /**
   * Retrieve the message as a C-style array.
   * @return The error message.
   */
  const char* what() const noexcept override { return d_msg.c_str(); }

 private:
  /** The stored error message. */
  std::string d_msg;
};

/**
 * A recoverable API exception.
 * If thrown, API objects can still be used.
 */
class CVC5_EXPORT CVC5ApiRecoverableException : public CVC5ApiException
{
 public:
  /**
   * Construct with message from a string.
   * @param str The error message.
   */
  CVC5ApiRecoverableException(const std::string& str) : CVC5ApiException(str) {}
  /**
   * Construct with message from a string stream.
   * @param stream The error message.
   */
  CVC5ApiRecoverableException(const std::stringstream& stream)
      : CVC5ApiException(stream.str())
  {
  }
};

/**
 * Exception for unsupported command arguments.
 * If thrown, API objects can still be used.
 */
class CVC5_EXPORT CVC5ApiUnsupportedException : public CVC5ApiRecoverableException
{
 public:
  /**
   * Construct with message from a string.
   * @param str The error message.
   */
  CVC5ApiUnsupportedException(const std::string& str)
      : CVC5ApiRecoverableException(str)
  {
  }
  /**
   * Construct with message from a string stream.
   * @param stream The error message.
   */
  CVC5ApiUnsupportedException(const std::stringstream& stream)
      : CVC5ApiRecoverableException(stream.str())
  {
  }
};

/**
 * An option-related API exception.
 * If thrown, API objects can still be used.
 */
class CVC5_EXPORT CVC5ApiOptionException : public CVC5ApiRecoverableException
{
 public:
  /**
   * Construct with message from a string.
   * @param str The error message.
   */
  CVC5ApiOptionException(const std::string& str)
      : CVC5ApiRecoverableException(str)
  {
  }
  /**
   * Construct with message from a string stream.
   * @param stream The error message.
   */
  CVC5ApiOptionException(const std::stringstream& stream)
      : CVC5ApiRecoverableException(stream.str())
  {
  }
};

/* -------------------------------------------------------------------------- */
/* Result                                                                     */
/* -------------------------------------------------------------------------- */

/**
 * Encapsulation of a three-valued solver result, with explanations.
 */
class CVC5_EXPORT Result
{
  friend class Solver;

 public:
  enum UnknownExplanation
  {
    REQUIRES_FULL_CHECK,
    INCOMPLETE,
    TIMEOUT,
    RESOURCEOUT,
    MEMOUT,
    INTERRUPTED,
    NO_STATUS,
    UNSUPPORTED,
    OTHER,
    UNKNOWN_REASON
  };

  /** Constructor. */
  Result();

  /**
   * Return true if Result is empty, i.e., a nullary Result, and not an actual
   * result returned from a checkSat() (and friends) query.
   */
  bool isNull() const;

  /**
   * Return true if query was a satisfiable checkSat() or checkSatAssuming()
   * query.
   */
  bool isSat() const;

  /**
   * Return true if query was an unsatisfiable checkSat() or
   * checkSatAssuming() query.
   */
  bool isUnsat() const;

  /**
   * Return true if query was a checkSat() or checkSatAssuming() query and
   * cvc5 was not able to determine (un)satisfiability.
   */
  bool isUnknown() const;

  /**
   * Operator overloading for equality of two results.
   * @param r the result to compare to for equality
   * @return true if the results are equal
   */
  bool operator==(const Result& r) const;

  /**
   * Operator overloading for disequality of two results.
   * @param r the result to compare to for disequality
   * @return true if the results are disequal
   */
  bool operator!=(const Result& r) const;

  /**
   * @return an explanation for an unknown query result.
   */
  UnknownExplanation getUnknownExplanation() const;

  /**
   * @return a string representation of this result.
   */
  std::string toString() const;

 private:
  /**
   * Constructor.
   * @param r the internal result that is to be wrapped by this result
   * @return the Result
   */
  Result(const cvc5::Result& r);

  /**
   * The internal result wrapped by this result.
   *
   * @note This is a ``std::shared_ptr`` rather than a ``std::unique_ptr``
   *       since ``cvc5::Result`` is not ref counted.
   */
  std::shared_ptr<cvc5::Result> d_result;
};

/**
 * Serialize a Result to given stream.
 * @param out the output stream
 * @param r the result to be serialized to the given output stream
 * @return the output stream
 */
std::ostream& operator<<(std::ostream& out, const Result& r) CVC5_EXPORT;

/**
 * Serialize an UnknownExplanation to given stream.
 * @param out the output stream
 * @param e the explanation to be serialized to the given output stream
 * @return the output stream
 */
std::ostream& operator<<(std::ostream& out,
                         enum Result::UnknownExplanation e) CVC5_EXPORT;

/* -------------------------------------------------------------------------- */
/* Result                                                                     */
/* -------------------------------------------------------------------------- */

/**
 * Encapsulation of a solver synth result.
 *
 * This is the return value of the API methods:
 *   - Solver::checkSynth()
 *   - Solver::checkSynthNext()
 *
 * which we call synthesis queries.  This class indicates whether the
 * synthesis query has a solution, has no solution, or is unknown.
 */
class CVC5_EXPORT SynthResult
{
  friend class Solver;

 public:
  /** Constructor. */
  SynthResult();

  /**
   * @return true if SynthResult is null, i.e., not a SynthResult returned
   * from a synthesis query.
   */
  bool isNull() const;

  /**
   * @return true if the synthesis query has a solution.
   */
  bool hasSolution() const;

  /**
   * @return true if the synthesis query has no solution. In this case, it
   * was determined that there was no solution.
   */
  bool hasNoSolution() const;

  /**
   * @return true if the result of the synthesis query could not be determined.
   */
  bool isUnknown() const;

  /**
   * @return a string representation of this synthesis result.
   */
  std::string toString() const;

 private:
  /**
   * Constructor.
   * @param r the internal synth result that is to be wrapped by this synth
   *          result
   * @return the SynthResult
   */
  SynthResult(const cvc5::SynthResult& r);
  /**
   * The internal result wrapped by this result.
   *
   * @note This is a `std::shared_ptr` rather than a `std::unique_ptr`
   *       since `cvc5::SynthResult` is not ref counted.
   */
  std::shared_ptr<cvc5::SynthResult> d_result;
};

/**
 * Serialize a SynthResult to given stream.
 * @param out the output stream
 * @param r the result to be serialized to the given output stream
 * @return the output stream
 */
std::ostream& operator<<(std::ostream& out, const SynthResult& r) CVC5_EXPORT;

/* -------------------------------------------------------------------------- */
/* Sort                                                                       */
/* -------------------------------------------------------------------------- */

class Datatype;

/**
 * The sort of a cvc5 term.
 */
class CVC5_EXPORT Sort
{
  friend class cvc5::Command;
  friend class DatatypeConstructor;
  friend class DatatypeConstructorDecl;
  friend class DatatypeSelector;
  friend class DatatypeDecl;
  friend class Datatype;
  friend class Op;
  friend class Solver;
  friend class Grammar;
  friend struct std::hash<Sort>;
  friend class Term;

 public:
  /**
   * Constructor.
   */
  Sort();

  /**
   * Destructor.
   */
  ~Sort();

  /**
   * Comparison for structural equality.
   * @param s the sort to compare to
   * @return true if the sorts are equal
   */
  bool operator==(const Sort& s) const;

  /**
   * Comparison for structural disequality.
   * @param s the sort to compare to
   * @return true if the sorts are not equal
   */
  bool operator!=(const Sort& s) const;

  /**
   * Comparison for ordering on sorts.
   * @param s the sort to compare to
   * @return true if this sort is less than s
   */
  bool operator<(const Sort& s) const;

  /**
   * Comparison for ordering on sorts.
   * @param s the sort to compare to
   * @return true if this sort is greater than s
   */
  bool operator>(const Sort& s) const;

  /**
   * Comparison for ordering on sorts.
   * @param s the sort to compare to
   * @return true if this sort is less than or equal to s
   */
  bool operator<=(const Sort& s) const;

  /**
   * Comparison for ordering on sorts.
   * @param s the sort to compare to
   * @return true if this sort is greater than or equal to s
   */
  bool operator>=(const Sort& s) const;

  /**
   * @return true if the sort has a symbol.
   */
  bool hasSymbol() const;

  /**
   * Asserts hasSymbol().
   * @return the raw symbol of the sort.
   */
  std::string getSymbol() const;

  /**
   * @return true if this Sort is a null sort.
   */
  bool isNull() const;

  /**
   * Is this a Boolean sort?
   * @return true if the sort is the Boolean sort
   */
  bool isBoolean() const;

  /**
   * Is this a integer sort?
   * @return true if the sort is the integer sort
   */
  bool isInteger() const;

  /**
   * Is this a real sort?
   * @return true if the sort is the real sort
   */
  bool isReal() const;

  /**
   * Is this a string sort?
   * @return true if the sort is the string sort
   */
  bool isString() const;

  /**
   * Is this a regexp sort?
   * @return true if the sort is the regexp sort
   */
  bool isRegExp() const;

  /**
   * Is this a rounding mode sort?
   * @return true if the sort is the rounding mode sort
   */
  bool isRoundingMode() const;

  /**
   * Is this a bit-vector sort?
   * @return true if the sort is a bit-vector sort
   */
  bool isBitVector() const;

  /**
   * Is this a floating-point sort?
   * @return true if the sort is a floating-point sort
   */
  bool isFloatingPoint() const;

  /**
   * Is this a datatype sort?
   * @return true if the sort is a datatype sort
   */
  bool isDatatype() const;

  /**
   * Is this a constructor sort?
   * @return true if the sort is a constructor sort
   */
  bool isConstructor() const;

  /**
   * Is this a selector sort?
   * @return true if the sort is a selector sort
   */
  bool isSelector() const;

  /**
   * Is this a tester sort?
   * @return true if the sort is a tester sort
   */
  bool isTester() const;
  /**
   * Is this a datatype updater sort?
   * @return true if the sort is a datatype updater sort
   */
  bool isUpdater() const;
  /**
   * Is this a function sort?
   * @return true if the sort is a function sort
   */
  bool isFunction() const;

  /**
   * Is this a predicate sort?
   * That is, is this a function sort mapping to Boolean? All predicate
   * sorts are also function sorts.
   * @return true if the sort is a predicate sort
   */
  bool isPredicate() const;

  /**
   * Is this a tuple sort?
   * @return true if the sort is a tuple sort
   */
  bool isTuple() const;

  /**
   * Is this a record sort?
   * @warning This method is experimental and may change in future versions.
   * @return true if the sort is a record sort
   */
  bool isRecord() const;

  /**
   * Is this an array sort?
   * @return true if the sort is an array sort
   */
  bool isArray() const;

  /**
   * Is this a Set sort?
   * @return true if the sort is a Set sort
   */
  bool isSet() const;

  /**
   * Is this a Bag sort?
   * @return true if the sort is a Bag sort
   */
  bool isBag() const;

  /**
   * Is this a Sequence sort?
   * @return true if the sort is a Sequence sort
   */
  bool isSequence() const;

  /**
   * Is this an uninterpreted sort?
   * @return true if this is an uninterpreted sort
   */
  bool isUninterpretedSort() const;

  /**
   * Is this an uninterpreted sort constructor kind?
   *
   * An uninterpreted sort constructor has arity > 0 and can be instantiated to
   * construct uninterpreted sorts with given sort parameters.
   *
   * @return true if this is a sort constructor kind
   */
  bool isUninterpretedSortConstructor() const;

  /**
   * Is this an instantiated (parametric datatype or uninterpreted sort
   * constructor) sort?
   *
   * An instantiated sort is a sort that has been constructed from
   * instantiating a sort with sort arguments
   * (see Sort::instantiate(const std::vector<Sort>&) const)).
   *
   * @return true if this is an instantiated sort
   */
  bool isInstantiated() const;

  /**
   * @return the underlying datatype of a datatype sort
   */
  Datatype getDatatype() const;

  /**
   * Instantiate a parameterized datatype sort or uninterpreted sort
   * constructor sort.
   *
   * Create sorts parameter with Solver::mkParamSort().
   *
   * @warning This method is experimental and may change in future versions.
   *
   * @param params the list of sort parameters to instantiate with
   */
  Sort instantiate(const std::vector<Sort>& params) const;

  /**
   * Substitution of Sorts.
   *
   * Note that this replacement is applied during a pre-order traversal and
   * only once to the sort. It is not run until fix point.
   *
   * For example,
   * (Array A B).substitute({A, C}, {(Array C D), (Array A B)}) will
   * return (Array (Array C D) B).
   *
   * @warning This method is experimental and may change in future versions.
   *
   * @param sort the subsort to be substituted within this sort.
   * @param replacement the sort replacing the substituted subsort.
   */
  Sort substitute(const Sort& sort, const Sort& replacement) const;

  /**
   * Simultaneous substitution of Sorts.
   *
   * Note that this replacement is applied during a pre-order traversal and
   * only once to the sort. It is not run until fix point. In the case that
   * sorts contains duplicates, the replacement earliest in the vector takes
   * priority.
   *
   * @warning This method is experimental and may change in future versions.
   *
   * @param sorts the subsorts to be substituted within this sort.
   * @param replacements the sort replacing the substituted subsorts.
   */
  Sort substitute(const std::vector<Sort>& sorts,
                  const std::vector<Sort>& replacements) const;

  /**
   * Output a string representation of this sort to a given stream.
   * @param out the output stream
   */
  void toStream(std::ostream& out) const;

  /**
   * @return a string representation of this sort
   */
  std::string toString() const;

  /* Constructor sort ------------------------------------------------------- */

  /**
   * @return the arity of a constructor sort
   */
  size_t getConstructorArity() const;

  /**
   * @return the domain sorts of a constructor sort
   */
  std::vector<Sort> getConstructorDomainSorts() const;

  /**
   * @return the codomain sort of a constructor sort
   */
  Sort getConstructorCodomainSort() const;

  /* Selector sort ------------------------------------------------------- */

  /**
   * @return the domain sort of a selector sort
   */
  Sort getSelectorDomainSort() const;

  /**
   * @return the codomain sort of a selector sort
   */
  Sort getSelectorCodomainSort() const;

  /* Tester sort ------------------------------------------------------- */

  /**
   * @return the domain sort of a tester sort
   */
  Sort getTesterDomainSort() const;

  /**
   * @return the codomain sort of a tester sort, which is the Boolean sort
   *
   * @note We mainly need this for the symbol table, which doesn't have
   *       access to the solver object.
   */
  Sort getTesterCodomainSort() const;

  /* Function sort ------------------------------------------------------- */

  /**
   * @return the arity of a function sort
   */
  size_t getFunctionArity() const;

  /**
   * @return the domain sorts of a function sort
   */
  std::vector<Sort> getFunctionDomainSorts() const;

  /**
   * @return the codomain sort of a function sort
   */
  Sort getFunctionCodomainSort() const;

  /* Array sort ---------------------------------------------------------- */

  /**
   * @return the array index sort of an array sort
   */
  Sort getArrayIndexSort() const;

  /**
   * @return the array element sort of an array sort
   */
  Sort getArrayElementSort() const;

  /* Set sort ------------------------------------------------------------ */

  /**
   * @return the element sort of a set sort
   */
  Sort getSetElementSort() const;

  /* Bag sort ------------------------------------------------------------ */

  /**
   * @return the element sort of a bag sort
   */
  Sort getBagElementSort() const;

  /* Sequence sort ------------------------------------------------------- */

  /**
   * @return the element sort of a sequence sort
   */
  Sort getSequenceElementSort() const;

  /* Uninterpreted sort -------------------------------------------------- */

  /**
   * @return true if an uninterpreted sort is parameterized
   */
  bool isUninterpretedSortParameterized() const;

  /**
   * @return the parameter sorts of an uninterpreted sort
   */
  std::vector<Sort> getUninterpretedSortParamSorts() const;

  /* Sort constructor sort ----------------------------------------------- */

  /**
   * @return the arity of an uninterpreted sort constructor sort
   */
  size_t getUninterpretedSortConstructorArity() const;

  /* Bit-vector sort ----------------------------------------------------- */

  /**
   * @return the bit-width of the bit-vector sort
   */
  uint32_t getBitVectorSize() const;

  /* Floating-point sort ------------------------------------------------- */

  /**
   * @return the bit-width of the exponent of the floating-point sort
   */
  uint32_t getFloatingPointExponentSize() const;

  /**
   * @return the width of the significand of the floating-point sort
   */
  uint32_t getFloatingPointSignificandSize() const;

  /* Datatype sort ------------------------------------------------------- */

  /**
   *
   * Return the parameters of a parametric datatype sort. If this sort is a
   * non-instantiated parametric datatype, this returns the parameter sorts of
   * the underlying datatype. If this sort is an instantiated parametric
   * datatype, then this returns the sort parameters that were used to
   * construct the sort via Sort::instantiate().
   *
   * @return the parameter sorts of a parametric datatype sort.
   */
  std::vector<Sort> getDatatypeParamSorts() const;

  /**
   * @return the arity of a datatype sort
   */
  size_t getDatatypeArity() const;

  /* Tuple sort ---------------------------------------------------------- */

  /**
   * @return the length of a tuple sort
   */
  size_t getTupleLength() const;

  /**
   * @return the element sorts of a tuple sort
   */
  std::vector<Sort> getTupleSorts() const;

 private:
  /** @return the internal wrapped TypeNode of this sort. */
  const cvc5::TypeNode& getTypeNode(void) const;

  /** Helper to convert a set of Sorts to internal TypeNodes. */
  std::set<TypeNode> static sortSetToTypeNodes(const std::set<Sort>& sorts);
  /** Helper to convert a vector of Sorts to internal TypeNodes. */
  std::vector<TypeNode> static sortVectorToTypeNodes(
      const std::vector<Sort>& sorts);
  /** Helper to convert a vector of internal TypeNodes to Sorts. */
  std::vector<Sort> static typeNodeVectorToSorts(
      const Solver* slv, const std::vector<TypeNode>& types);

  /**
   * Constructor.
   * @param slv the associated solver object
   * @param t the internal type that is to be wrapped by this sort
   * @return the Sort
   */
  Sort(const Solver* slv, const cvc5::TypeNode& t);

  /**
   * Helper for isNull checks. This prevents calling an API function with
   * CVC5_API_CHECK_NOT_NULL
   */
  bool isNullHelper() const;

  /**
   * The associated solver object.
   */
  const Solver* d_solver;

  /**
   * The internal type wrapped by this sort.
   *
   * @note This is a ``std::shared_ptr`` rather than a ``std::unique_ptr`` to
   *       avoid overhead due to memory allocation (``cvc5::Type`` is already
   *       ref counted, so this could be a ``std::unique_ptr`` instead).
   */
  std::shared_ptr<cvc5::TypeNode> d_type;
};

/**
 * Serialize a sort to given stream.
 * @param out the output stream
 * @param s the sort to be serialized to the given output stream
 * @return the output stream
 */
std::ostream& operator<<(std::ostream& out, const Sort& s) CVC5_EXPORT;

}  // namespace api
}  // namespace cvc5

namespace std {

/**
 * Hash function for Sorts.
 */
template <>
struct CVC5_EXPORT hash<cvc5::api::Sort>
{
  size_t operator()(const cvc5::api::Sort& s) const;
};

}  // namespace std

namespace cvc5::api {

/* -------------------------------------------------------------------------- */
/* Op                                                                     */
/* -------------------------------------------------------------------------- */

class Term;

/**
 * A cvc5 operator.
 * An operator is a term that represents certain operators, instantiated
 * with its required parameters, e.g., a term of kind BITVECTOR_EXTRACT.
 */
class CVC5_EXPORT Op
{
  friend class Solver;
  friend class Term;
  friend struct std::hash<Op>;

 public:
  /**
   * Constructor.
   */
  Op();

  /**
   * Destructor.
   */
  ~Op();

  /**
   * Syntactic equality operator.
   * Return true if both operators are syntactically identical.
   * Both operators must belong to the same solver object.
   * @param t the operator to compare to for equality
   * @return true if the operators are equal
   */
  bool operator==(const Op& t) const;

  /**
   * Syntactic disequality operator.
   * Return true if both operators differ syntactically.
   * Both terms must belong to the same solver object.
   * @param t the operator to compare to for disequality
   * @return true if operators are disequal
   */
  bool operator!=(const Op& t) const;

  /**
   * @return the kind of this operator
   */
  Kind getKind() const;

  /**
   * @return true if this operator is a null term
   */
  bool isNull() const;

  /**
   * @return true iff this operator is indexed
   */
  bool isIndexed() const;

  /**
   * @return the number of indices of this op
   */
  size_t getNumIndices() const;

  /**
   * Get the index at position i.
   * @param i the position of the index to return
   * @return the index at position i
   */
  Term operator[](size_t i) const;

  /**
   * @return a string representation of this operator
   */
  std::string toString() const;

 private:
  /**
   * Constructor for a single kind (non-indexed operator).
   * @param slv the associated solver object
   * @param k the kind of this Op
   */
  Op(const Solver* slv, const Kind k);

  /**
   * Constructor.
   * @param slv the associated solver object
   * @param k the kind of this Op
   * @param n the internal node that is to be wrapped by this term
   * @return the Term
   */
  Op(const Solver* slv, const Kind k, const cvc5::Node& n);

  /**
   * Helper for isNull checks. This prevents calling an API function with
   * CVC5_API_CHECK_NOT_NULL
   */
  bool isNullHelper() const;

  /**
   * @note An indexed operator has a non-null internal node (``d_node``).
   *
   * @note We use a helper method to avoid having API functions call other API
   *       functions (we need to call this internally).
   *
   * @return true iff this Op is indexed
   */
  bool isIndexedHelper() const;

  /**
   * Helper for getNumIndices
   * @return the number of indices of this op
   */
  size_t getNumIndicesHelper() const;

  /**
   * Helper for operator[](size_t index).
   * @param index position of the index. Should be less than getNumIndicesHelper().
   * @return the index at position index
   */
  Term getIndexHelper(size_t index) const;

  /**
   * The associated solver object.
   */
  const Solver* d_solver;

  /** The kind of this operator. */
  Kind d_kind;

  /**
   * The internal node wrapped by this operator.
   *
   * @note This is a ``std::shared_ptr`` rather than a ``std::unique_ptr`` to
   *       avoid overhead due to memory allocation (``cvc5::Node`` is already
   *       ref counted, so this could be a ``std::unique_ptr`` instead).
   */
  std::shared_ptr<cvc5::Node> d_node;
};

/**
 * Serialize an operator to given stream.
 * @param out the output stream
 * @param t the operator to be serialized to the given output stream
 * @return the output stream
 */
std::ostream& operator<<(std::ostream& out, const Op& t) CVC5_EXPORT;

}  // namespace cvc5::api

namespace std {
/**
 * Hash function for Ops.
 */
template <>
struct CVC5_EXPORT hash<cvc5::api::Op>
{
  size_t operator()(const cvc5::api::Op& t) const;
};
}  // namespace std

namespace cvc5::api {
/* -------------------------------------------------------------------------- */
/* Term                                                                       */
/* -------------------------------------------------------------------------- */

/**
 * A cvc5 Term.
 */
class CVC5_EXPORT Term
{
  friend class cvc5::Command;
  friend class Datatype;
  friend class DatatypeConstructor;
  friend class DatatypeSelector;
  friend class Solver;
  friend class Grammar;
  friend class SynthResult;
  friend struct std::hash<Term>;

 public:
  /**
   * Constructor for a null term.
   */
  Term();

  /**
   * Destructor.
   */
  ~Term();

  /**
   * Syntactic equality operator.
   * Return true if both terms are syntactically identical.
   * Both terms must belong to the same solver object.
   * @param t the term to compare to for equality
   * @return true if the terms are equal
   */
  bool operator==(const Term& t) const;

  /**
   * Syntactic disequality operator.
   * Return true if both terms differ syntactically.
   * Both terms must belong to the same solver object.
   * @param t the term to compare to for disequality
   * @return true if terms are disequal
   */
  bool operator!=(const Term& t) const;

  /**
   * Comparison for ordering on terms by their id.
   * @param t the term to compare to
   * @return true if this term is less than t
   */
  bool operator<(const Term& t) const;

  /**
   * Comparison for ordering on terms by their id.
   * @param t the term to compare to
   * @return true if this term is greater than t
   */
  bool operator>(const Term& t) const;

  /**
   * Comparison for ordering on terms by their id.
   * @param t the term to compare to
   * @return true if this term is less than or equal to t
   */
  bool operator<=(const Term& t) const;

  /**
   * Comparison for ordering on terms by their id.
   * @param t the term to compare to
   * @return true if this term is greater than or equal to t
   */
  bool operator>=(const Term& t) const;

  /** @return the number of children of this term  */
  size_t getNumChildren() const;

  /**
   * Get the child term at a given index.
   * @param index the index of the child term to return
   * @return the child term with the given index
   */
  Term operator[](size_t index) const;

  /**
   * @return the id of this term
   */
  uint64_t getId() const;

  /**
   * @return the kind of this term
   */
  Kind getKind() const;

  /**
   * @return the sort of this term
   */
  Sort getSort() const;

  /**
   * @return the result of replacing 'term' by 'replacement' in this term.
   *
   * Note that this replacement is applied during a pre-order traversal and
   * only once to the term. It is not run until fix point.
   */
  Term substitute(const Term& term, const Term& replacement) const;

  /**
   * @return the result of simultaneously replacing 'terms' by 'replacements'
   * in this term
   *
   * Note that this replacement is applied during a pre-order traversal and
   * only once to the term. It is not run until fix point. In the case that
   * terms contains duplicates, the replacement earliest in the vector takes
   * priority. For example, calling substitute on f(x,y) with
   *   terms = { x, z }, replacements = { g(z), w }
   * results in the term f(g(z),y).
   */
  Term substitute(const std::vector<Term>& terms,
                  const std::vector<Term>& replacements) const;

  /**
   * @return true iff this term has an operator
   */
  bool hasOp() const;

  /**
   * @note This is safe to call when hasOp() returns true.
   *
   * @return the Op used to create this term
   */
  Op getOp() const;

  /**
   * @return true if the term has a symbol.
   */
  bool hasSymbol() const;

  /**
   * Asserts hasSymbol().
   * @return the raw symbol of the term.
   */
  std::string getSymbol() const;

  /**
   * @return true if this Term is a null term
   */
  bool isNull() const;

  /**
   * Boolean negation.
   * @return the Boolean negation of this term
   */
  Term notTerm() const;

  /**
   * Boolean and.
   * @param t a Boolean term
   * @return the conjunction of this term and the given term
   */
  Term andTerm(const Term& t) const;

  /**
   * Boolean or.
   * @param t a Boolean term
   * @return the disjunction of this term and the given term
   */
  Term orTerm(const Term& t) const;

  /**
   * Boolean exclusive or.
   * @param t a Boolean term
   * @return the exclusive disjunction of this term and the given term
   */
  Term xorTerm(const Term& t) const;

  /**
   * Equality.
   * @param t a Boolean term
   * @return the Boolean equivalence of this term and the given term
   */
  Term eqTerm(const Term& t) const;

  /**
   * Boolean implication.
   * @param t a Boolean term
   * @return the implication of this term and the given term
   */
  Term impTerm(const Term& t) const;

  /**
   * If-then-else with this term as the Boolean condition.
   * @param then_t the 'then' term
   * @param else_t the 'else' term
   * @return the if-then-else term with this term as the Boolean condition
   */
  Term iteTerm(const Term& then_t, const Term& else_t) const;

  /**
   * @return a string representation of this term
   */
  std::string toString() const;

  /**
   * Iterator for the children of a Term.
   * @note This treats uninterpreted functions as Term just like any other term
   *       for example, the term ``f(x, y)`` will have Kind ``APPLY_UF`` and
   *       three children: ``f``, ``x``, and ``y``
   */
  class CVC5_EXPORT const_iterator
  {
    friend class Term;

   public:
    /* The following types are required by trait std::iterator_traits */

    /** Iterator tag */
    using iterator_category = std::forward_iterator_tag;

    /** The type of the item */
    using value_type = Term;

    /** The pointer type of the item */
    using pointer = const Term*;

    /** The reference type of the item */
    using reference = const Term&;

    /** The type returned when two iterators are subtracted */
    using difference_type = std::ptrdiff_t;

    /* End of std::iterator_traits required types */

    /**
     * Null Constructor.
     */
    const_iterator();

    /**
     * Constructor
     * @param slv the associated solver object
     * @param e a ``std::shared pointer`` to the node that we're iterating over
     * @param p the position of the iterator (e.g. which child it's on)
     */
    const_iterator(const Solver* slv,
                   const std::shared_ptr<cvc5::Node>& e,
                   uint32_t p);

    /**
     * Copy constructor.
     */
    const_iterator(const const_iterator& it);

    /**
     * Assignment operator.
     * @param it the iterator to assign to
     * @return the reference to the iterator after assignment
     */
    const_iterator& operator=(const const_iterator& it);

    /**
     * Equality operator.
     * @param it the iterator to compare to for equality
     * @return true if the iterators are equal
     */
    bool operator==(const const_iterator& it) const;

    /**
     * Disequality operator.
     * @param it the iterator to compare to for disequality
     * @return true if the iterators are disequal
     */
    bool operator!=(const const_iterator& it) const;

    /**
     * Increment operator (prefix).
     * @return a reference to the iterator after incrementing by one
     */
    const_iterator& operator++();

    /**
     * Increment operator (postfix).
     * @return a reference to the iterator after incrementing by one
     */
    const_iterator operator++(int);

    /**
     * Dereference operator.
     * @return the term this iterator points to
     */
    Term operator*() const;

   private:
    /**
     * The associated solver object.
     */
    const Solver* d_solver;
    /** The original node to be iterated over. */
    std::shared_ptr<cvc5::Node> d_origNode;
    /** Keeps track of the iteration position. */
    uint32_t d_pos;
  };

  /**
   * @return an iterator to the first child of this Term
   */
  const_iterator begin() const;

  /**
   * @return an iterator to one-off-the-last child of this Term
   */
  const_iterator end() const;

  /**
   * Get integer or real value sign. Must be called on integer or real values,
   * or otherwise an exception is thrown.
   * @return 0 if this term is zero, -1 if this term is a negative real or
   * integer value, 1 if this term is a positive real or integer value.
   */
  int32_t getRealOrIntegerValueSign() const;
  /**
   * @return true if the term is an integer value that fits within int32_t.
   */
  bool isInt32Value() const;
  /**
   * Asserts isInt32Value().
   * @return the integer term as a int32_t.
   */
  int32_t getInt32Value() const;
  /**
   * @return true if the term is an integer value that fits within uint32_t.
   */
  bool isUInt32Value() const;
  /**
   * Asserts isUInt32Value().
   * @return the integer term as a uint32_t.
   */
  uint32_t getUInt32Value() const;
  /**
   * @return true if the term is an integer value that fits within int64_t.
   */
  bool isInt64Value() const;
  /**
   * Asserts isInt64Value().
   * @return the integer term as a int64_t.
   */
  int64_t getInt64Value() const;
  /**
   * @return true if the term is an integer value that fits within uint64_t.
   */
  bool isUInt64Value() const;
  /**
   * Asserts isUInt64Value().
   * @return the integer term as a uint64_t.
   */
  uint64_t getUInt64Value() const;
  /**
   * @return true if the term is an integer value.
   */
  bool isIntegerValue() const;
  /**
   * Asserts isIntegerValue().
   * @return the integer term in (decimal) string representation.
   */
  std::string getIntegerValue() const;

  /**
   * @return true if the term is a string value.
   */
  bool isStringValue() const;
  /**
   * Asserts isStringValue().
   * @note This method is not to be confused with toString(), which returns
   *       some string representation of the term, whatever data it may hold.
   * @return the string term as a native string value.
   */
  std::wstring getStringValue() const;

  /**
   * @return true if the term is a rational value whose numerator and
   * denominator fit within int32_t and uint32_t, respectively.
   */
  bool isReal32Value() const;
  /**
   * Asserts isReal32Value().
   * @return the representation of a rational value as a pair of its numerator
   * and denominator.
   */
  std::pair<int32_t, uint32_t> getReal32Value() const;
  /**
   * @return true if the term is a rational value whose numerator and
   * denominator fit within int64_t and uint64_t, respectively.
   */
  bool isReal64Value() const;
  /**
   * Asserts isReal64Value().
   * @return the representation of a rational value as a pair of its numerator
   * and denominator.
   */
  std::pair<int64_t, uint64_t> getReal64Value() const;
  /**
   * @note A term of kind PI is not considered to be a real value.
   * @return true if the term is a rational value.
   */
  bool isRealValue() const;
  /**
   * Asserts isRealValue().
   * @return the representation of a rational value as a (rational) string.
   */
  std::string getRealValue() const;

  /**
   * @return true if the term is a constant array.
   */
  bool isConstArray() const;
  /**
   * Asserts isConstArray().
   * @return the base (element stored at all indices) of a constant array
   */
  Term getConstArrayBase() const;

  /**
   * @return true if the term is a Boolean value.
   */
  bool isBooleanValue() const;
  /**
   * Asserts isBooleanValue().
   * @return the representation of a Boolean value as a native Boolean value.
   */
  bool getBooleanValue() const;

  /**
   * @return true if the term is a bit-vector value.
   */
  bool isBitVectorValue() const;
  /**
   * Asserts isBitVectorValue().
   * @return the representation of a bit-vector value in string representation.
   * Supported bases are 2 (bit string), 10 (decimal string) or 16 (hexadecimal
   * string).
   */
  std::string getBitVectorValue(uint32_t base = 2) const;

  /**
   * @return true if the term is an abstract value.
   */
  bool isUninterpretedSortValue() const;
  /**
   * Asserts isUninterpretedSortValue().
   * @return the representation of an uninterpreted sort value as a string.
   */
  std::string getUninterpretedSortValue() const;

  /**
   * @return true if the term is a tuple value.
   */
  bool isTupleValue() const;
  /**
   * Asserts isTupleValue().
   * @return the representation of a tuple value as a vector of terms.
   */
  std::vector<Term> getTupleValue() const;

  /**
   * @return true if the term is a floating-point rounding mode value.
   */
  bool isRoundingModeValue() const;
  /**
   * Asserts isRoundingModeValue().
   * @return the floating-point rounding mode value held by the term.
   */
  RoundingMode getRoundingModeValue() const;

  /**
   * @return true if the term is the floating-point value for positive zero.
   */
  bool isFloatingPointPosZero() const;
  /**
   * @return true if the term is the floating-point value for negative zero.
   */
  bool isFloatingPointNegZero() const;
  /**
   * @return true if the term is the floating-point value for positive
   * infinity.
   */
  bool isFloatingPointPosInf() const;
  /**
   * @return true if the term is the floating-point value for negative
   * infinity.
   */
  bool isFloatingPointNegInf() const;
  /**
   * @return true if the term is the floating-point value for not a number.
   */
  bool isFloatingPointNaN() const;
  /**
   * @return true if the term is a floating-point value.
   */
  bool isFloatingPointValue() const;
  /**
   * Asserts isFloatingPointValue().
   * @return the representation of a floating-point value as a tuple of the
   * exponent width, the significand width and a bit-vector value.
   */
  std::tuple<uint32_t, uint32_t, Term> getFloatingPointValue() const;

  /**
   * @return true if the term is a set value.
   *
   * A term is a set value if it is considered to be a (canonical) constant set
   * value.  A canonical set value is one whose AST is:
   *
   * \verbatim embed:rst:leading-asterisk
   * .. code:: smtlib
   *
   *     (union (singleton c1) ... (union (singleton c_{n-1}) (singleton c_n))))
   * \endverbatim
   *
   * where @f$c_1 ... c_n@f$ are values ordered by id such that
   * @f$c_1 > ... > c_n@f$ (see @ref Term::operator>(const Term&) const).
   *
   * @note A universe set term (kind `SET_UNIVERSE`) is not considered to be
   *       a set value.
   */
  bool isSetValue() const;
  /**
   * Asserts isSetValue().
   * @return the representation of a set value as a set of terms.
   */
  std::set<Term> getSetValue() const;

  /**
   * @return true if the term is a sequence value.
   */
  bool isSequenceValue() const;
  /**
   * Asserts isSequenceValue().
   * @note It is usually necessary for sequences to call Solver::simplify()
   *       to turn a sequence that is constructed by, e.g., concatenation of
   *       unit sequences, into a sequence value.
   * @return the representation of a sequence value as a vector of terms.
   */
  std::vector<Term> getSequenceValue() const;

  /**
   * @return true if the term is a cardinality constraint
   */
  bool isCardinalityConstraint() const;
  /**
   * Asserts isCardinalityConstraint().
   * @return the sort the cardinality constraint is for and its upper bound.
   */
  std::pair<Sort, uint32_t> getCardinalityConstraint() const;

 protected:
  /**
   * The associated solver object.
   */
  const Solver* d_solver;

 private:
  /** Helper to convert a vector of Terms to internal Nodes. */
  std::vector<Node> static termVectorToNodes(const std::vector<Term>& terms);
  /** Helper to convert a vector of internal Nodes to Terms. */
  std::vector<Term> static nodeVectorToTerms(const Solver* slv,
                                             const std::vector<Node>& nodes);

  /** Helper method to collect all elements of a set. */
  static void collectSet(std::set<Term>& set,
                         const cvc5::Node& node,
                         const Solver* slv);
  /** Helper method to collect all elements of a sequence. */
  static void collectSequence(std::vector<Term>& seq,
                              const cvc5::Node& node,
                              const Solver* slv);

  /**
   * Constructor.
   * @param slv the associated solver object
   * @param n the internal node that is to be wrapped by this term
   * @return the Term
   */
  Term(const Solver* slv, const cvc5::Node& n);

  /** @return the internal wrapped Node of this term. */
  const cvc5::Node& getNode(void) const;

  /**
   * Helper for isNull checks. This prevents calling an API function with
   * CVC5_API_CHECK_NOT_NULL
   */
  bool isNullHelper() const;

  /**
   * Helper function that returns the kind of the term, which takes into
   * account special cases of the conversion for internal to external kinds.
   * @return the kind of this term
   */
  Kind getKindHelper() const;

  /**
   * @return true if the current term is a constant integer that is casted into
   * real using the operator CAST_TO_REAL, and returns false otherwise
   */
  bool isCastedReal() const;
  /**
   * The internal node wrapped by this term.
   * @note This is a ``std::shared_ptr`` rather than a ``std::unique_ptr`` to
   *       avoid overhead due to memory allocation (``cvc5::Node`` is already
   *       ref counted, so this could be a ``std::unique_ptr`` instead).
   */
  std::shared_ptr<cvc5::Node> d_node;
};

/**
 * Serialize a term to given stream.
 * @param out the output stream
 * @param t the term to be serialized to the given output stream
 * @return the output stream
 */
std::ostream& operator<<(std::ostream& out, const Term& t) CVC5_EXPORT;

/**
 * Serialize a vector of terms to given stream.
 * @param out the output stream
 * @param vector the vector of terms to be serialized to the given stream
 * @return the output stream
 */
std::ostream& operator<<(std::ostream& out,
                         const std::vector<Term>& vector) CVC5_EXPORT;

/**
 * Serialize a set of terms to the given stream.
 * @param out the output stream
 * @param set the set of terms to be serialized to the given stream
 * @return the output stream
 */
std::ostream& operator<<(std::ostream& out,
                         const std::set<Term>& set) CVC5_EXPORT;

/**
 * Serialize an unordered_set of terms to the given stream.
 *
 * @param out the output stream
 * @param unordered_set the set of terms to be serialized to the given stream
 * @return the output stream
 */
std::ostream& operator<<(std::ostream& out,
                         const std::unordered_set<Term>& unordered_set)
    CVC5_EXPORT;

/**
 * Serialize a map of terms to the given stream.
 *
 * @param out the output stream
 * @param map the map of terms to be serialized to the given stream
 * @return the output stream
 */
template <typename V>
std::ostream& operator<<(std::ostream& out,
                         const std::map<Term, V>& map) CVC5_EXPORT;

/**
 * Serialize an unordered_map of terms to the given stream.
 *
 * @param out the output stream
 * @param unordered_map the map of terms to be serialized to the given stream
 * @return the output stream
 */
template <typename V>
std::ostream& operator<<(std::ostream& out,
                         const std::unordered_map<Term, V>& unordered_map)
    CVC5_EXPORT;

}  // namespace cvc5::api

namespace std {
/**
 * Hash function for Terms.
 */
template <>
struct CVC5_EXPORT hash<cvc5::api::Term>
{
  size_t operator()(const cvc5::api::Term& t) const;
};
}  // namespace std

namespace cvc5::api {

/* -------------------------------------------------------------------------- */
/* Datatypes                                                                  */
/* -------------------------------------------------------------------------- */

class DatatypeConstructorIterator;
class DatatypeIterator;

/**
 * A cvc5 datatype constructor declaration.
 */
class CVC5_EXPORT DatatypeConstructorDecl
{
  friend class DatatypeDecl;
  friend class Solver;

 public:
  /** Constructor.  */
  DatatypeConstructorDecl();

  /**
   * Destructor.
   */
  ~DatatypeConstructorDecl();

  /**
   * Add datatype selector declaration.
   * @param name the name of the datatype selector declaration to add
   * @param sort the codomain sort of the datatype selector declaration to add
   */
  void addSelector(const std::string& name, const Sort& sort);
  /**
   * Add datatype selector declaration whose codomain type is the datatype
   * itself.
   * @param name the name of the datatype selector declaration to add
   */
  void addSelectorSelf(const std::string& name);

  /**
   * @return true if this DatatypeConstructorDecl is a null declaration.
   */
  bool isNull() const;

  /**
   * @return a string representation of this datatype constructor declaration
   */
  std::string toString() const;

 private:
  /**
   * Constructor.
   * @param slv the associated solver object
   * @param name the name of the datatype constructor
   * @return the DatatypeConstructorDecl
   */
  DatatypeConstructorDecl(const Solver* slv, const std::string& name);

  /**
   * Helper for isNull checks. This prevents calling an API function with
   * CVC5_API_CHECK_NOT_NULL
   */
  bool isNullHelper() const;

  /**
   * Is the underlying constructor resolved (i.e. has it been used to declare
   * a datatype already)?
   */
  bool isResolved() const;

  /**
   * The associated solver object.
   */
  const Solver* d_solver;

  /**
   * The internal (intermediate) datatype constructor wrapped by this
   * datatype constructor declaration.
   * @note This is a ``std::shared_ptr`` rather than a ``std::unique_ptr``
   *       since ``cvc5::DTypeConstructor`` is not ref counted.
   */
  std::shared_ptr<cvc5::DTypeConstructor> d_ctor;
};

class Solver;

/**
 * A cvc5 datatype declaration.
 */
class CVC5_EXPORT DatatypeDecl
{
  friend class DatatypeConstructorArg;
  friend class Solver;
  friend class Grammar;

 public:
  /** Constructor.  */
  DatatypeDecl();

  /**
   * Destructor.
   */
  ~DatatypeDecl();

  /**
   * Add datatype constructor declaration.
   * @param ctor the datatype constructor declaration to add
   */
  void addConstructor(const DatatypeConstructorDecl& ctor);

  /** Get the number of constructors (so far) for this Datatype declaration. */
  size_t getNumConstructors() const;

  /** Is this Datatype declaration parametric? */
  bool isParametric() const;

  /**
   * @return true if this DatatypeDecl is a null object
   */
  bool isNull() const;

  /**
   * @return a string representation of this datatype declaration
   */
  std::string toString() const;

  /** @return the name of this datatype declaration. */
  std::string getName() const;

 private:
  /**
   * Constructor.
   * @param slv the associated solver object
   * @param name the name of the datatype
   * @param isCoDatatype true if a codatatype is to be constructed
   * @return the DatatypeDecl
   */
  DatatypeDecl(const Solver* slv,
               const std::string& name,
               bool isCoDatatype = false);

  /**
   * Constructor for parameterized datatype declaration.
   * Create sorts parameter with Solver::mkParamSort().
   * @param slv the associated solver object
   * @param name the name of the datatype
   * @param param the sort parameter
   * @param isCoDatatype true if a codatatype is to be constructed
   */
  DatatypeDecl(const Solver* slv,
               const std::string& name,
               const Sort& param,
               bool isCoDatatype = false);

  /**
   * Constructor for parameterized datatype declaration.
   * Create sorts parameter with Solver::mkParamSort().
   * @param slv the associated solver object
   * @param name the name of the datatype
   * @param params a list of sort parameters
   * @param isCoDatatype true if a codatatype is to be constructed
   */
  DatatypeDecl(const Solver* slv,
               const std::string& name,
               const std::vector<Sort>& params,
               bool isCoDatatype = false);

  /** @return the internal wrapped Dtype of this datatype declaration. */
  cvc5::DType& getDatatype(void) const;

  /**
   * Helper for isNull checks. This prevents calling an API function with
   * CVC5_API_CHECK_NOT_NULL
   */
  bool isNullHelper() const;

  /**
   * The associated solver object.
   */
  const Solver* d_solver;

  /**
   * The internal (intermediate) datatype wrapped by this datatype
   * declaration.
   * @note This is a ``std::shared_ptr`` rather than a ``std::unique_ptr``
   *       since ``cvc5::DType`` is not ref counted.
   */
  std::shared_ptr<cvc5::DType> d_dtype;
};

/**
 * A cvc5 datatype selector.
 */
class CVC5_EXPORT DatatypeSelector
{
  friend class Datatype;
  friend class DatatypeConstructor;
  friend class Solver;

 public:
  /**
   * Constructor.
   */
  DatatypeSelector();

  /**
   * Destructor.
   */
  ~DatatypeSelector();

  /** @return the name of this Datatype selector. */
  std::string getName() const;

  /**
   * Get the selector operator of this datatype selector.
   * @return the selector term
   */
  Term getSelectorTerm() const;

  /**
   * Get the updater operator of this datatype selector.
   * @return the updater term
   */
  Term getUpdaterTerm() const;

  /** @return the codomain sort of this selector. */
  Sort getCodomainSort() const;

  /**
   * @return true if this DatatypeSelector is a null object
   */
  bool isNull() const;

  /**
   * @return a string representation of this datatype selector
   */
  std::string toString() const;

 private:
  /**
   * Constructor.
   * @param slv the associated solver object
   * @param stor the internal datatype selector to be wrapped
   * @return the DatatypeSelector
   */
  DatatypeSelector(const Solver* slv, const cvc5::DTypeSelector& stor);

  /**
   * Helper for isNull checks. This prevents calling an API function with
   * CVC5_API_CHECK_NOT_NULL
   */
  bool isNullHelper() const;

  /**
   * The associated solver object.
   */
  const Solver* d_solver;

  /**
   * The internal datatype selector wrapped by this datatype selector.
   * @note This is a ``std::shared_ptr`` rather than a ``std::unique_ptr``
   *       since ``cvc5::DType`` is not ref counted.
   */
  std::shared_ptr<cvc5::DTypeSelector> d_stor;
};

/**
 * A cvc5 datatype constructor.
 */
class CVC5_EXPORT DatatypeConstructor
{
  friend class Datatype;
  friend class Solver;

 public:
  /**
   * Constructor.
   */
  DatatypeConstructor();

  /**
   * Destructor.
   */
  ~DatatypeConstructor();

  /** @return the name of this Datatype constructor. */
  std::string getName() const;

  /**
   * Get the constructor operator of this datatype constructor.
   * @return the constructor term
   */
  Term getConstructorTerm() const;

  /**
   * Get the constructor operator of this datatype constructor whose return
   * type is retSort. This method is intended to be used on constructors of
   * parametric datatypes and can be seen as returning the constructor
   * term that has been explicitly cast to the given sort.
   *
   * This method is required for constructors of parametric datatypes whose
   * return type cannot be determined by type inference. For example, given:
   *
   * \verbatim embed:rst:leading-asterisk
   * .. code:: smtlib
   *
   *     (declare-datatype List
   *         (par (T) ((nil) (cons (head T) (tail (List T))))))
   * \endverbatim
   *
   * The type of nil terms need to be provided by the user. In SMT version 2.6,
   * this is done via the syntax for qualified identifiers:
   *
   * \verbatim embed:rst:leading-asterisk
   * .. code:: smtlib
   *
   *     (as nil (List Int))
   * \endverbatim
   *
   * This method is equivalent of applying the above, where this
   * DatatypeConstructor is the one corresponding to nil, and retSort is
   * `(List Int)`.
   *
   * @note the returned constructor term `t` is an operator, while
   *       `Solver::mkTerm(APPLY_CONSTRUCTOR, {t})` is used to construct the
   *       above (nullary) application of nil.
   *
   * @warning This method is experimental and may change in future versions.
   *
   * @param retSort the desired return sort of the constructor
   * @return the constructor term
   */
  Term getInstantiatedConstructorTerm(const Sort& retSort) const;

  /**
   * Get the tester operator of this datatype constructor.
   * @return the tester operator
   */
  Term getTesterTerm() const;

  /**
   * @return the number of selectors (so far) of this Datatype constructor.
   */
  size_t getNumSelectors() const;

  /** @return the i^th DatatypeSelector. */
  DatatypeSelector operator[](size_t index) const;
  /**
   * Get the datatype selector with the given name.
   * This is a linear search through the selectors, so in case of
   * multiple, similarly-named selectors, the first is returned.
   * @param name the name of the datatype selector
   * @return the first datatype selector with the given name
   */
  DatatypeSelector operator[](const std::string& name) const;
  DatatypeSelector getSelector(const std::string& name) const;

  /**
   * Get the term representation of the datatype selector with the given name.
   * This is a linear search through the arguments, so in case of multiple,
   * similarly-named arguments, the selector for the first is returned.
   * @param name the name of the datatype selector
   * @return a term representing the datatype selector with the given name
   */
  Term getSelectorTerm(const std::string& name) const;

  /**
   * @return true if this DatatypeConstructor is a null object
   */
  bool isNull() const;

  /**
   * @return a string representation of this datatype constructor
   */
  std::string toString() const;

  /**
   * Iterator for the selectors of a datatype constructor.
   */
  class const_iterator
  {
    friend class DatatypeConstructor;  // to access constructor

   public:
    /* The following types are required by trait std::iterator_traits */

    /** Iterator tag */
    using iterator_category = std::forward_iterator_tag;

    /** The type of the item */
    using value_type = DatatypeConstructor;

    /** The pointer type of the item */
    using pointer = const DatatypeConstructor*;

    /** The reference type of the item */
    using reference = const DatatypeConstructor&;

    /** The type returned when two iterators are subtracted */
    using difference_type = std::ptrdiff_t;

    /* End of std::iterator_traits required types */

    /** Nullary constructor (required for Cython). */
    const_iterator();

    /**
     * Assignment operator.
     * @param it the iterator to assign to
     * @return the reference to the iterator after assignment
     */
    const_iterator& operator=(const const_iterator& it);

    /**
     * Equality operator.
     * @param it the iterator to compare to for equality
     * @return true if the iterators are equal
     */
    bool operator==(const const_iterator& it) const;

    /**
     * Disequality operator.
     * @param it the iterator to compare to for disequality
     * @return true if the iterators are disequal
     */
    bool operator!=(const const_iterator& it) const;

    /**
     * Increment operator (prefix).
     * @return a reference to the iterator after incrementing by one
     */
    const_iterator& operator++();

    /**
     * Increment operator (postfix).
     * @return a reference to the iterator after incrementing by one
     */
    const_iterator operator++(int);

    /**
     * Dereference operator.
     * @return a reference to the selector this iterator points to
     */
    const DatatypeSelector& operator*() const;

    /**
     * Dereference operator.
     * @return a pointer to the selector this iterator points to
     */
    const DatatypeSelector* operator->() const;

   private:
    /**
     * Constructor.
     * @param slv the associated Solver object
     * @param ctor the internal datatype constructor to iterate over
     * @param begin true if this is a begin() iterator
     */
    const_iterator(const Solver* slv,
                   const cvc5::DTypeConstructor& ctor,
                   bool begin);

    /**
     * The associated solver object.
     */
    const Solver* d_solver;

    /**
     * A pointer to the list of selectors of the internal datatype
     * constructor to iterate over.
     * This pointer is maintained for operators == and != only.
     */
    const void* d_int_stors;

    /** The list of datatype selector (wrappers) to iterate over. */
    std::vector<DatatypeSelector> d_stors;

    /** The current index of the iterator. */
    size_t d_idx;
  };

  /**
   * @return an iterator to the first selector of this constructor
   */
  const_iterator begin() const;

  /**
   * @return an iterator to one-off-the-last selector of this constructor
   */
  const_iterator end() const;

 private:
  /**
   * Constructor.
   * @param slv the associated solver instance
   * @param ctor the internal datatype constructor to be wrapped
   * @return the DatatypeConstructor
   */
  DatatypeConstructor(const Solver* slv, const cvc5::DTypeConstructor& ctor);

  /**
   * Return selector for name.
   * @param name The name of selector to find
   * @return the selector object for the name
   */
  DatatypeSelector getSelectorForName(const std::string& name) const;

  /**
   * Helper for isNull checks. This prevents calling an API function with
   * CVC5_API_CHECK_NOT_NULL
   */
  bool isNullHelper() const;

  /**
   * The associated solver object.
   */
  const Solver* d_solver;

  /**
   * The internal datatype constructor wrapped by this datatype constructor.
   * @note This is a ``std::shared_ptr`` rather than a ``std::unique_ptr``
   *       since ``cvc5::DType`` is not ref counted.
   */
  std::shared_ptr<cvc5::DTypeConstructor> d_ctor;
};

/**
 * A cvc5 datatype.
 */
class CVC5_EXPORT Datatype
{
  friend class Solver;
  friend class Sort;

 public:
  /** Constructor. */
  Datatype();

  /**
   * Destructor.
   */
  ~Datatype();

  /**
   * Get the datatype constructor at a given index.
   * @param idx the index of the datatype constructor to return
   * @return the datatype constructor with the given index
   */
  DatatypeConstructor operator[](size_t idx) const;

  /**
   * Get the datatype constructor with the given name.
   * This is a linear search through the constructors, so in case of multiple,
   * similarly-named constructors, the first is returned.
   * @param name the name of the datatype constructor
   * @return the datatype constructor with the given name
   */
  DatatypeConstructor operator[](const std::string& name) const;
  DatatypeConstructor getConstructor(const std::string& name) const;

  /**
   * Get a term representing the datatype constructor with the given name.
   * This is a linear search through the constructors, so in case of multiple,
   * similarly-named constructors, the
   * first is returned.
   * @param name the name of the datatype constructor
   * @return a Term representing the datatype constructor with the given name
   */
  Term getConstructorTerm(const std::string& name) const;

  /**
   * Get the datatype constructor with the given name.
   * This is a linear search through the constructors and their selectors, so
   * in case of multiple, similarly-named selectors, the first is returned.
   * @param name the name of the datatype selector
   * @return the datatype selector with the given name
   */
  DatatypeSelector getSelector(const std::string& name) const;

  /** @return the name of this Datatype. */
  std::string getName() const;

  /** @return the number of constructors for this Datatype. */
  size_t getNumConstructors() const;

  /**
   * @warning This method is experimental and may change in future versions.
   *
   * @return the parameters of this datatype, if it is parametric. An exception
   * is thrown if this datatype is not parametric.
   */
  std::vector<Sort> getParameters() const;

  /**
   * @warning This method is experimental and may change in future versions.
   * @return true if this datatype is parametric
   */
  bool isParametric() const;

  /** @return true if this datatype corresponds to a co-datatype */
  bool isCodatatype() const;

  /** @return true if this datatype corresponds to a tuple */
  bool isTuple() const;

  /**
   * @warning This method is experimental and may change in future versions.
   * @return true if this datatype corresponds to a record
   */
  bool isRecord() const;

  /** @return true if this datatype is finite */
  bool isFinite() const;

  /**
   * Is this datatype well-founded? If this datatype is not a codatatype,
   * this returns false if there are no values of this datatype that are of
   * finite size.
   *
   * @return true if this datatype is well-founded
   */
  bool isWellFounded() const;

  /**
   * @return true if this Datatype is a null object
   */
  bool isNull() const;

  /**
   * @return a string representation of this datatype
   */
  std::string toString() const;

  /**
   * Iterator for the constructors of a datatype.
   */
  class const_iterator
  {
    friend class Datatype;  // to access constructor

   public:
    /* The following types are required by trait std::iterator_traits */

    /** Iterator tag */
    using iterator_category = std::forward_iterator_tag;

    /** The type of the item */
    using value_type = Datatype;

    /** The pointer type of the item */
    using pointer = const Datatype*;

    /** The reference type of the item */
    using reference = const Datatype&;

    /** The type returned when two iterators are subtracted */
    using difference_type = std::ptrdiff_t;

    /* End of std::iterator_traits required types */

    /** Nullary constructor (required for Cython). */
    const_iterator();

    /**
     * Assignment operator.
     * @param it the iterator to assign to
     * @return the reference to the iterator after assignment
     */
    const_iterator& operator=(const const_iterator& it);

    /**
     * Equality operator.
     * @param it the iterator to compare to for equality
     * @return true if the iterators are equal
     */
    bool operator==(const const_iterator& it) const;

    /**
     * Disequality operator.
     * @param it the iterator to compare to for disequality
     * @return true if the iterators are disequal
     */
    bool operator!=(const const_iterator& it) const;

    /**
     * Increment operator (prefix).
     * @return a reference to the iterator after incrementing by one
     */
    const_iterator& operator++();

    /**
     * Increment operator (postfix).
     * @return a reference to the iterator after incrementing by one
     */
    const_iterator operator++(int);

    /**
     * Dereference operator.
     * @return a reference to the constructor this iterator points to
     */
    const DatatypeConstructor& operator*() const;

    /**
     * Dereference operator.
     * @return a pointer to the constructor this iterator points to
     */
    const DatatypeConstructor* operator->() const;

   private:
    /**
     * Constructor.
     * @param slv the associated Solver object
     * @param dtype the internal datatype to iterate over
     * @param begin true if this is a begin() iterator
     */
    const_iterator(const Solver* slv, const cvc5::DType& dtype, bool begin);

    /**
     * The associated solver object.
     */
    const Solver* d_solver;

    /**
     * A pointer to the list of constructors of the internal datatype
     * to iterate over.
     * This pointer is maintained for operators == and != only.
     */
    const void* d_int_ctors;

    /** The list of datatype constructor (wrappers) to iterate over. */
    std::vector<DatatypeConstructor> d_ctors;

    /** The current index of the iterator. */
    size_t d_idx;
  };

  /**
   * @return an iterator to the first constructor of this datatype
   */
  const_iterator begin() const;

  /**
   * @return an iterator to one-off-the-last constructor of this datatype
   */
  const_iterator end() const;

 private:
  /**
   * Constructor.
   * @param slv the associated solver instance
   * @param dtype the internal datatype to be wrapped
   * @return the Datatype
   */
  Datatype(const Solver* slv, const cvc5::DType& dtype);

  /**
   * Return constructor for name.
   * @param name The name of constructor to find
   * @return the constructor object for the name
   */
  DatatypeConstructor getConstructorForName(const std::string& name) const;

  /**
   * Return selector for name.
   * @param name The name of selector to find
   * @return the selector object for the name
   */
  DatatypeSelector getSelectorForName(const std::string& name) const;

  /**
   * Helper for isNull checks. This prevents calling an API function with
   * CVC5_API_CHECK_NOT_NULL
   */
  bool isNullHelper() const;

  /**
   * The associated solver object.
   */
  const Solver* d_solver;

  /**
   * The internal datatype wrapped by this datatype.
   * @note This is a ``std::shared_ptr`` rather than a ``std::unique_ptr``
   *       since ``cvc5::DType`` is not ref counted.
   */
  std::shared_ptr<cvc5::DType> d_dtype;
};

/**
 * Serialize a datatype declaration to given stream.
 * @param out the output stream
 * @param dtdecl the datatype declaration to be serialized to the given stream
 * @return the output stream
 */
std::ostream& operator<<(std::ostream& out,
                         const DatatypeDecl& dtdecl) CVC5_EXPORT;

/**
 * Serialize a datatype constructor declaration to given stream.
 * @param out the output stream
 * @param ctordecl the datatype constructor declaration to be serialized
 * @return the output stream
 */
std::ostream& operator<<(std::ostream& out,
                         const DatatypeConstructorDecl& ctordecl) CVC5_EXPORT;

/**
 * Serialize a vector of datatype constructor declarations to given stream.
 * @param out the output stream
 * @param vector the vector of datatype constructor declarations to be
 * serialized to the given stream
 * @return the output stream
 */
std::ostream& operator<<(std::ostream& out,
                         const std::vector<DatatypeConstructorDecl>& vector)
    CVC5_EXPORT;

/**
 * Serialize a datatype to given stream.
 * @param out the output stream
 * @param dtype the datatype to be serialized to given stream
 * @return the output stream
 */
std::ostream& operator<<(std::ostream& out, const Datatype& dtype) CVC5_EXPORT;

/**
 * Serialize a datatype constructor to given stream.
 * @param out the output stream
 * @param ctor the datatype constructor to be serialized to given stream
 * @return the output stream
 */
std::ostream& operator<<(std::ostream& out,
                         const DatatypeConstructor& ctor) CVC5_EXPORT;

/**
 * Serialize a datatype selector to given stream.
 * @param out the output stream
 * @param stor the datatype selector to be serialized to given stream
 * @return the output stream
 */
std::ostream& operator<<(std::ostream& out,
                         const DatatypeSelector& stor) CVC5_EXPORT;

/* -------------------------------------------------------------------------- */
/* Grammar                                                                    */
/* -------------------------------------------------------------------------- */

/**
 * A Sygus Grammar.
 */
class CVC5_EXPORT Grammar
{
  friend class cvc5::Command;
  friend class Solver;

 public:
  /**
   * Add \p rule to the set of rules corresponding to \p ntSymbol.
   * @param ntSymbol the non-terminal to which the rule is added
   * @param rule the rule to add
   */
  void addRule(const Term& ntSymbol, const Term& rule);

  /**
   * Add \p rules to the set of rules corresponding to \p ntSymbol.
   * @param ntSymbol the non-terminal to which the rules are added
   * @param rules the rules to add
   */
  void addRules(const Term& ntSymbol, const std::vector<Term>& rules);

  /**
   * Allow \p ntSymbol to be an arbitrary constant.
   * @param ntSymbol the non-terminal allowed to be any constant
   */
  void addAnyConstant(const Term& ntSymbol);

  /**
   * Allow \p ntSymbol to be any input variable to corresponding
   * synth-fun/synth-inv with the same sort as \p ntSymbol.
   * @param ntSymbol the non-terminal allowed to be any input variable
   */
  void addAnyVariable(const Term& ntSymbol);

  /**
   * @return a string representation of this grammar.
   */
  std::string toString() const;

  /**
   * Nullary constructor. Needed for the Cython API.
   */
  Grammar();

 private:
  /**
   * Constructor.
   * @param slv the solver that created this grammar
   * @param sygusVars the input variables to synth-fun/synth-var
   * @param ntSymbols the non-terminals of this grammar
   */
  Grammar(const Solver* slv,
          const std::vector<Term>& sygusVars,
          const std::vector<Term>& ntSymbols);

  /**
   * @return the resolved datatype of the Start symbol of the grammar
   */
  Sort resolve();

  /**
   * Adds a constructor to sygus datatype <dt> whose sygus operator is <term>.
   *
   * \p ntsToUnres contains a mapping from non-terminal symbols to the
   * unresolved sorts they correspond to. This map indicates how the argument
   * <term> should be interpreted (instances of symbols from the domain of
   * \p ntsToUnres correspond to constructor arguments).
   *
   * The sygus operator that is actually added to <dt> corresponds to replacing
   * each occurrence of non-terminal symbols from the domain of \p ntsToUnres
   * with bound variables via purifySygusGTerm, and binding these variables
   * via a lambda.
   *
   * @note Create unresolved sorts with Solver::mkUnresolvedSort().
   *
   * @param dt the non-terminal's datatype to which a constructor is added
   * @param term the sygus operator of the constructor
   * @param ntsToUnres mapping from non-terminals to their unresolved sorts
   */
  void addSygusConstructorTerm(
      DatatypeDecl& dt,
      const Term& term,
      const std::unordered_map<Term, Sort>& ntsToUnres) const;

  /**
   * Purify SyGuS grammar term.
   *
   * This returns a term where all occurrences of non-terminal symbols (those
   * in the domain of \p ntsToUnres) are replaced by fresh variables. For
   * each variable replaced in this way, we add the fresh variable it is
   * replaced with to \p args, and the unresolved sorts corresponding to the
   * non-terminal symbol to \p cargs (constructor args). In other words,
   * \p args contains the free variables in the term returned by this method
   * (which should be bound by a lambda), and \p cargs contains the sorts of
   * the arguments of the sygus constructor.
   *
   * @param term the term to purify
   * @param args the free variables in the term returned by this method
   * @param cargs the sorts of the arguments of the sygus constructor
   * @param ntsToUnres mapping from non-terminals to their unresolved sorts
   * @return the purfied term
   */
  Term purifySygusGTerm(const Term& term,
                        std::vector<Term>& args,
                        std::vector<Sort>& cargs,
                        const std::unordered_map<Term, Sort>& ntsToUnres) const;

  /**
   * This adds constructors to \p dt for sygus variables in \p d_sygusVars
   * whose sort is argument \p sort. This method should be called when the
   * sygus grammar term (Variable sort) is encountered.
   *
   * @param dt the non-terminal's datatype to which the constructors are added
   * @param sort the sort of the sygus variables to add
   */
  void addSygusConstructorVariables(DatatypeDecl& dt, const Sort& sort) const;

  /**
   * Check if \p rule contains variables that are neither parameters of
   * the corresponding synthFun/synthInv nor non-terminals.
   * @param rule the non-terminal allowed to be any constant
   * @return true if \p rule contains free variables and false otherwise
   */
  bool containsFreeVariables(const Term& rule) const;

  /** The solver that created this grammar. */
  const Solver* d_solver;
  /** Input variables to the corresponding function/invariant to synthesize.*/
  std::vector<Term> d_sygusVars;
  /** The non-terminal symbols of this grammar. */
  std::vector<Term> d_ntSyms;
  /** The mapping from non-terminal symbols to their production terms. */
  std::unordered_map<Term, std::vector<Term>> d_ntsToTerms;
  /** The set of non-terminals that can be arbitrary constants. */
  std::unordered_set<Term> d_allowConst;
  /** The set of non-terminals that can be sygus variables. */
  std::unordered_set<Term> d_allowVars;
  /** Did we call resolve() before? */
  bool d_isResolved;
};

/**
 * Serialize a grammar to given stream.
 * @param out the output stream
 * @param g the grammar to be serialized to the given output stream
 * @return the output stream
 */
std::ostream& operator<<(std::ostream& out, const Grammar& g) CVC5_EXPORT;

/* -------------------------------------------------------------------------- */
/* Options                                                                    */
/* -------------------------------------------------------------------------- */

/**
 * Provides access to options that can not be communicated via the regular
 * getOption() or getOptionInfo() methods. This class does not store the options
 * itself, but only acts as a wrapper to the solver object. It can thus no
 * longer be used after the solver object has been destroyed.
 */
class CVC5_EXPORT DriverOptions
{
  friend class Solver;

 public:
  /** Access the solvers input stream */
  std::istream& in() const;
  /** Access the solvers error output stream */
  std::ostream& err() const;
  /** Access the solvers output stream */
  std::ostream& out() const;

 private:
  DriverOptions(const Solver& solver);
  const Solver& d_solver;
};

/**
 * Holds some description about a particular option, including its name, its
 * aliases, whether the option was explicitly set by the user, and information
 * concerning its value. The `valueInfo` member holds any of the following
 * alternatives:
 * - `VoidInfo` if the option holds no value (or the value has no native type)
 * - `ValueInfo<T>` if the option is of type `bool` or `std::string`, holds the
 *   current value and the default value.
 * - `NumberInfo<T>` if the option is of type `int64_t`, `uint64_t` or `double`, holds
 *   the current and default value, as well as the minimum and maximum.
 * - `ModeInfo` if the option is a mode option, holds the current and default
 *   values, as well as a list of valid modes.
 *
 * Additionally, this class provides convenience functions to obtain the
 * current value of an option in a type-safe manner using boolValue(),
 * stringValue(), intValue(), uintValue() and doubleValue(). They assert that
 * the option has the respective type and return the current value.
 */
struct CVC5_EXPORT OptionInfo
{
  /** Has no value information */
  struct VoidInfo {};
  /** Has the current and the default value */
  template <typename T>
  struct ValueInfo
  {
    T defaultValue;
    T currentValue;
  };
  /** Default value, current value, minimum and maximum of a numeric value */
  template <typename T>
  struct NumberInfo
  {
    T defaultValue;
    T currentValue;
    std::optional<T> minimum;
    std::optional<T> maximum;
  };
  /** Default value, current value and choices of a mode option */
  struct ModeInfo
  {
    std::string defaultValue;
    std::string currentValue;
    std::vector<std::string> modes;
  };

  /** The option name */
  std::string name;
  /** The option name aliases */
  std::vector<std::string> aliases;
  /** Whether the option was explicitly set by the user */
  bool setByUser;
  /** The option value information */
  using OptionInfoVariant = std::variant<VoidInfo,
                                         ValueInfo<bool>,
                                         ValueInfo<std::string>,
                                         NumberInfo<int64_t>,
                                         NumberInfo<uint64_t>,
                                         NumberInfo<double>,
                                         ModeInfo>;
  OptionInfoVariant valueInfo;
  /** Obtain the current value as a bool. Asserts that valueInfo holds a bool.
   */
  bool boolValue() const;
  /** Obtain the current value as a string. Asserts that valueInfo holds a
   * string. */
  std::string stringValue() const;
  /** Obtain the current value as as int. Asserts that valueInfo holds an int.
   */
  int64_t intValue() const;
  /** Obtain the current value as a uint. Asserts that valueInfo holds a uint.
   */
  uint64_t uintValue() const;
  /** Obtain the current value as a double. Asserts that valueInfo holds a
   * double. */
  double doubleValue() const;
};

/**
 * Print a `OptionInfo` object to an ``std::ostream``.
 */
std::ostream& operator<<(std::ostream& os, const OptionInfo& oi) CVC5_EXPORT;

/* -------------------------------------------------------------------------- */
/* Statistics                                                                 */
/* -------------------------------------------------------------------------- */

/**
 * Represents a snapshot of a single statistic value.
 * A value can be of type `int64_t`, `double`, `std::string` or a histogram
 * (`std::map<std::string, uint64_t>`).
 * The value type can be queried (using `isInt()`, `isDouble()`, etc.) and
 * the stored value can be accessed (using `getInt()`, `getDouble()`, etc.).
 * It is possible to query whether this statistic is an internal statistic by
 * `isInternal()` and whether its value is the default value by `isDefault()`.
 */
class CVC5_EXPORT Stat
{
  struct StatData;

 public:
  friend class Statistics;
  friend std::ostream& operator<<(std::ostream& os, const Stat& sv);
  /** Representation of a histogram: maps names to frequencies. */
  using HistogramData = std::map<std::string, uint64_t>;
  /**
   * Create an empty statistics object. On such an object all ``isX()`` return
   * false and all ``getX()`` throw an API exception. It solely exists because
   * it makes implementing bindings for other languages much easier.
   */
  Stat();
  /** Copy constructor */
  Stat(const Stat& s);
  /** Destructor */
  ~Stat();
  /** Copy assignment */
  Stat& operator=(const Stat& s);

  /**
   * Is this value intended for internal use only?
   * @return Whether this is an internal statistic.
   */
  bool isInternal() const;
  /**
   * Does this value hold the default value?
   * @return Whether this is a defaulted statistic.
   */
  bool isDefault() const;

  /**
   * Is this value an integer?
   * @return Whether the value is an integer.
   */
  bool isInt() const;
  /**
   * Return the integer value.
   * @return The integer value.
   */
  int64_t getInt() const;
  /**
   * Is this value a double?
   * @return Whether the value is a double.
   */
  bool isDouble() const;
  /**
   * Return the double value.
   * @return The double value.
   */
  double getDouble() const;
  /**
   * Is this value a string?
   * @return Whether the value is a string.
   */
  bool isString() const;
  /**
   * Return the string value.
   * @return The string value.
   */
  const std::string& getString() const;
  /**
   * Is this value a histogram?
   * @return Whether the value is a histogram.
   */
  bool isHistogram() const;
  /**
   * Return the histogram value.
   * @return The histogram value.
   */
  const HistogramData& getHistogram() const;

 private:
  Stat(bool internal, bool def, StatData&& sd);
  /** Whether this statistic is only meant for internal use */
  bool d_internal;
  /** Whether this statistic has the default value */
  bool d_default;
  std::unique_ptr<StatData> d_data;
};

/**
 * Print a `Stat` object to an ``std::ostream``.
 */
std::ostream& operator<<(std::ostream& os, const Stat& sv) CVC5_EXPORT;

/**
 * Represents a snapshot of the solver statistics.
 * Once obtained, an instance of this class is independent of the `Solver`
 * object: it will not change when the solvers internal statistics do, it
 * will not be invalidated if the solver is destroyed.
 * Iterating on this class (via `begin()` and `end()`) shows only public
 * statistics that have been changed. By passing appropriate flags to
 * `begin()`, statistics that are internal, defaulted, or both, can be
 * included as well. A single statistic value is represented as `Stat`.
 */
class CVC5_EXPORT Statistics
{
 public:
  friend class Solver;
  /** How the statistics are stored internally. */
  using BaseType = std::map<std::string, Stat>;

  /** Custom iterator to hide certain statistics from regular iteration */
  class CVC5_EXPORT iterator
  {
   public:
    friend class Statistics;
    iterator() = default;
    BaseType::const_reference operator*() const;
    BaseType::const_pointer operator->() const;
    iterator& operator++();
    iterator operator++(int);
    iterator& operator--();
    iterator operator--(int);
    bool operator==(const iterator& rhs) const;
    bool operator!=(const iterator& rhs) const;

   private:
    iterator(BaseType::const_iterator it,
             const BaseType& base,
             bool internal,
             bool defaulted);
    bool isVisible() const;
    BaseType::const_iterator d_it;
    const BaseType* d_base;
    bool d_showInternal = false;
    bool d_showDefault = false;
  };

  /** Creates an empty statistics object. */
  Statistics() = default;

  /**
   * Retrieve the statistic with the given name.
   * Asserts that a statistic with the given name actually exists and throws
   * a `CVC5ApiRecoverableException` if it does not.
   * @param name Name of the statistic.
   * @return The statistic with the given name.
   */
  const Stat& get(const std::string& name);
  /**
   * Begin iteration over the statistics values.
   * By default, only entries that are public and have been set
   * are visible while the others are skipped.
   * @param internal If set to true, internal statistics are shown as well.
   * @param defaulted If set to true, defaulted statistics are shown as well.
   */
  iterator begin(bool internal = false, bool defaulted = false) const;
  /** End iteration */
  iterator end() const;

 private:
  Statistics(const StatisticsRegistry& reg);
  /** Internal data */
  BaseType d_stats;
};
std::ostream& operator<<(std::ostream& out,
                         const Statistics& stats) CVC5_EXPORT;

/* -------------------------------------------------------------------------- */
/* Solver                                                                     */
/* -------------------------------------------------------------------------- */

/**
 * A cvc5 solver.
 */
class CVC5_EXPORT Solver
{
  friend class Datatype;
  friend class DatatypeDecl;
  friend class DatatypeConstructor;
  friend class DatatypeConstructorDecl;
  friend class DatatypeSelector;
  friend class DriverOptions;
  friend class Grammar;
  friend class Op;
  friend class cvc5::Command;
  friend class cvc5::main::CommandExecutor;
  friend class Sort;
  friend class Term;

 private:
  /*
   * Constructs a solver with the given original options. This should only be
   * used internally when the Solver is reset.
   */
  Solver(std::unique_ptr<Options>&& original);

 public:
  /* .................................................................... */
  /* Constructors/Destructors                                             */
  /* .................................................................... */

  /**
   * Constructor.
   * @return the Solver
   */
  Solver();

  /**
   * Destructor.
   */
  ~Solver();

  /**
   * Disallow copy/assignment.
   */
  Solver(const Solver&) = delete;
  Solver& operator=(const Solver&) = delete;

  /* .................................................................... */
  /* Sorts Handling                                                       */
  /* .................................................................... */

  /**
   * @return sort null
   */
  Sort getNullSort() const;

  /**
   * @return sort Boolean
   */
  Sort getBooleanSort() const;

  /**
   * @return sort Integer (in cvc5, Integer is a subtype of Real)
   */
  Sort getIntegerSort() const;

  /**
   * @return sort Real
   */
  Sort getRealSort() const;

  /**
   * @return sort RegExp
   */
  Sort getRegExpSort() const;

  /**
   * @return sort RoundingMode
   */
  Sort getRoundingModeSort() const;

  /**
   * @return sort String
   */
  Sort getStringSort() const;

  /**
   * Create an array sort.
   * @param indexSort the array index sort
   * @param elemSort the array element sort
   * @return the array sort
   */
  Sort mkArraySort(const Sort& indexSort, const Sort& elemSort) const;

  /**
   * Create a bit-vector sort.
   * @param size the bit-width of the bit-vector sort
   * @return the bit-vector sort
   */
  Sort mkBitVectorSort(uint32_t size) const;

  /**
   * Create a floating-point sort.
   * @param exp the bit-width of the exponent of the floating-point sort.
   * @param sig the bit-width of the significand of the floating-point sort.
   */
  Sort mkFloatingPointSort(uint32_t exp, uint32_t sig) const;

  /**
   * Create a datatype sort.
   * @param dtypedecl the datatype declaration from which the sort is created
   * @return the datatype sort
   */
  Sort mkDatatypeSort(const DatatypeDecl& dtypedecl) const;

  /**
   * Create a vector of datatype sorts. The names of the datatype declarations
   * must be distinct.
   *
   * @param dtypedecls the datatype declarations from which the sort is created
   * @return the datatype sorts
   */
  std::vector<Sort> mkDatatypeSorts(
      const std::vector<DatatypeDecl>& dtypedecls) const;

  /**
   * Create a vector of datatype sorts using unresolved sorts. The names of
   * the datatype declarations in dtypedecls must be distinct.
   *
   * This method is called when the DatatypeDecl objects dtypedecls have been
   * built using "unresolved" sorts.
   *
   * We associate each sort in unresolvedSorts with exactly one datatype from
   * dtypedecls. In particular, it must have the same name as exactly one
   * datatype declaration in dtypedecls.
   *
   * When constructing datatypes, unresolved sorts are replaced by the datatype
   * sort constructed for the datatype declaration it is associated with.
   *
   * @note Create unresolved sorts with Solver::mkUnresolvedSort().
   *
   * @param dtypedecls the datatype declarations from which the sort is created
   * @param unresolvedSorts the list of unresolved sorts
   * @return the datatype sorts
   */
  std::vector<Sort> mkDatatypeSorts(
      const std::vector<DatatypeDecl>& dtypedecls,
      const std::set<Sort>& unresolvedSorts) const;

  /**
   * Create function sort.
   * @param domain the sort of the function argument
   * @param codomain the sort of the function return value
   * @return the function sort
   */
  Sort mkFunctionSort(const Sort& domain, const Sort& codomain) const;

  /**
   * Create function sort.
   * @param sorts the sort of the function arguments
   * @param codomain the sort of the function return value
   * @return the function sort
   */
  Sort mkFunctionSort(const std::vector<Sort>& sorts,
                      const Sort& codomain) const;

  /**
   * Create a sort parameter.
   *
   * @warning This method is experimental and may change in future versions.
   *
   * @param symbol the name of the sort
   * @return the sort parameter
   */
  Sort mkParamSort(const std::string& symbol) const;

  /**
   * Create a predicate sort.
   * @param sorts the list of sorts of the predicate
   * @return the predicate sort
   */
  Sort mkPredicateSort(const std::vector<Sort>& sorts) const;

  /**
   * Create a record sort
   *
   * @warning This method is experimental and may change in future versions.
   *
   * @param fields the list of fields of the record
   * @return the record sort
   */
  Sort mkRecordSort(
      const std::vector<std::pair<std::string, Sort>>& fields) const;

  /**
   * Create a set sort.
   * @param elemSort the sort of the set elements
   * @return the set sort
   */
  Sort mkSetSort(const Sort& elemSort) const;

  /**
   * Create a bag sort.
   * @param elemSort the sort of the bag elements
   * @return the bag sort
   */
  Sort mkBagSort(const Sort& elemSort) const;

  /**
   * Create a sequence sort.
   * @param elemSort the sort of the sequence elements
   * @return the sequence sort
   */
  Sort mkSequenceSort(const Sort& elemSort) const;

  /**
   * Create an uninterpreted sort.
   * @param symbol the name of the sort
   * @return the uninterpreted sort
   */
  Sort mkUninterpretedSort(const std::string& symbol) const;

  /**
   * Create an unresolved sort.
   *
   * This is for creating yet unresolved sort placeholders for mutually
   * recursive datatypes.
   *
   * @param symbol the symbol of the sort
   * @param arity the number of sort parameters of the sort
   * @return the unresolved sort
   */
  Sort mkUnresolvedSort(const std::string& symbol, size_t arity = 0) const;

  /**
   * Create an uninterpreted sort constructor sort.
   *
   * An uninterpreted sort constructor is an uninterpreted sort with arity > 0.
   *
   * @param symbol the symbol of the sort
   * @param arity the arity of the sort (must be > 0)
   * @return the uninterpreted sort constructor sort
   */
  Sort mkUninterpretedSortConstructorSort(const std::string& symbol,
                                          size_t arity) const;

  /**
   * Create a tuple sort.
   * @param sorts of the elements of the tuple
   * @return the tuple sort
   */
  Sort mkTupleSort(const std::vector<Sort>& sorts) const;

  /* .................................................................... */
  /* Create Terms                                                         */
  /* .................................................................... */

  /**
   * Create n-ary term of given kind.
   * @param kind the kind of the term
   * @param children the children of the term
   * @return the Term */
  Term mkTerm(Kind kind, const std::vector<Term>& children = {}) const;

  /**
   * Create n-ary term of given kind from a given operator.
   * Create operators with mkOp().
   * @param op the operator
   * @param children the children of the term
   * @return the Term
   */
  Term mkTerm(const Op& op, const std::vector<Term>& children = {}) const;

  /**
   * Create a tuple term. Terms are automatically converted if sorts are
   * compatible.
   * @param sorts The sorts of the elements in the tuple
   * @param terms The elements in the tuple
   * @return the tuple Term
   */
  Term mkTuple(const std::vector<Sort>& sorts,
               const std::vector<Term>& terms) const;

  /* .................................................................... */
  /* Create Operators                                                     */
  /* .................................................................... */

  /**
   * Create operator of Kind:
   *   - #BITVECTOR_EXTRACT
   *   - #BITVECTOR_REPEAT
   *   - #BITVECTOR_ROTATE_LEFT
   *   - #BITVECTOR_ROTATE_RIGHT
   *   - #BITVECTOR_SIGN_EXTEND
   *   - #BITVECTOR_ZERO_EXTEND
   *   - #DIVISIBLE
   *   - #FLOATINGPOINT_TO_FP_FROM_FP
   *   - #FLOATINGPOINT_TO_FP_FROM_IEEE_BV
   *   - #FLOATINGPOINT_TO_FP_FROM_REAL
   *   - #FLOATINGPOINT_TO_FP_FROM_SBV
   *   - #FLOATINGPOINT_TO_FP_FROM_UBV
   *   - #FLOATINGPOINT_TO_SBV
   *   - #FLOATINGPOINT_TO_UBV
   *   - #INT_TO_BITVECTOR
   *   - #TUPLE_PROJECT
   *
   * See cvc5::api::Kind for a description of the parameters.
   * @param kind the kind of the operator
   * @param args the arguments (indices) of the operator
   *
   * @note If ``args`` is empty, the Op simply wraps the cvc5::api::Kind.  The
   * Kind can be used in Solver::mkTerm directly without creating an Op
   * first.
   */
  Op mkOp(Kind kind, const std::vector<uint32_t>& args = {}) const;

#ifndef DOXYGEN_SKIP
  // Overload is only used to disambiguate the std::vector and std::string
  // overloads.
  Op mkOp(Kind kind, const std::initializer_list<uint32_t>& args) const;
#endif

  /**
   * Create operator of kind:
   *   - DIVISIBLE (to support arbitrary precision integers)
   * See cvc5::api::Kind for a description of the parameters.
   * @param kind the kind of the operator
   * @param arg the string argument to this operator
   */
  Op mkOp(Kind kind, const std::string& arg) const;

  /* .................................................................... */
  /* Create Constants                                                     */
  /* .................................................................... */

  /**
   * Create a Boolean true constant.
   * @return the true constant
   */
  Term mkTrue() const;

  /**
   * Create a Boolean false constant.
   * @return the false constant
   */
  Term mkFalse() const;

  /**
   * Create a Boolean constant.
   * @return the Boolean constant
   * @param val the value of the constant
   */
  Term mkBoolean(bool val) const;

  /**
   * Create a constant representing the number Pi.
   * @return a constant representing Pi
   */
  Term mkPi() const;
  /**
   * Create an integer constant from a string.
   * @param s the string representation of the constant, may represent an
   *          integer (e.g., "123").
   * @return a constant of sort Integer assuming 's' represents an integer)
   */
  Term mkInteger(const std::string& s) const;

  /**
   * Create an integer constant from a c++ int.
   * @param val the value of the constant
   * @return a constant of sort Integer
   */
  Term mkInteger(int64_t val) const;

  /**
   * Create a real constant from a string.
   * @param s the string representation of the constant, may represent an
   *          integer (e.g., "123") or real constant (e.g., "12.34" or "12/34").
   * @return a constant of sort Real
   */
  Term mkReal(const std::string& s) const;

  /**
   * Create a real constant from an integer.
   * @param val the value of the constant
   * @return a constant of sort Integer
   */
  Term mkReal(int64_t val) const;

  /**
   * Create a real constant from a rational.
   * @param num the value of the numerator
   * @param den the value of the denominator
   * @return a constant of sort Real
   */
  Term mkReal(int64_t num, int64_t den) const;

  /**
   * Create a regular expression all (re.all) term.
   * @return the all term
   */
  Term mkRegexpAll() const;

  /**
   * Create a regular expression allchar (re.allchar) term.
   * @return the allchar term
   */
  Term mkRegexpAllchar() const;

  /**
   * Create a regular expression none (re.none) term.
   * @return the none term
   */
  Term mkRegexpNone() const;

  /**
   * Create a constant representing an empty set of the given sort.
   * @param sort the sort of the set elements.
   * @return the empty set constant
   */
  Term mkEmptySet(const Sort& sort) const;

  /**
   * Create a constant representing an empty bag of the given sort.
   * @param sort the sort of the bag elements.
   * @return the empty bag constant
   */
  Term mkEmptyBag(const Sort& sort) const;

  /**
   * Create a separation logic empty term.
   *
   * @warning This method is experimental and may change in future versions.
   *
   * @return the separation logic empty term
   */
  Term mkSepEmp() const;

  /**
   * Create a separation logic nil term.
   *
   * @warning This method is experimental and may change in future versions.
   *
   * @param sort the sort of the nil term
   * @return the separation logic nil term
   */
  Term mkSepNil(const Sort& sort) const;

  /**
   * Create a String constant from a `std::string` which may contain SMT-LIB
   * compatible escape sequences like `\u1234` to encode unicode characters.
   * @param s the string this constant represents
   * @param useEscSequences determines whether escape sequences in `s` should
   * be converted to the corresponding unicode character
   * @return the String constant
   */
  Term mkString(const std::string& s, bool useEscSequences = false) const;

  /**
   * Create a String constant from a `std::wstring`.
   * This method does not support escape sequences as `std::wstring` already
   * supports unicode characters.
   * @param s the string this constant represents
   * @return the String constant
   */
  Term mkString(const std::wstring& s) const;

  /**
   * Create an empty sequence of the given element sort.
   * @param sort The element sort of the sequence.
   * @return the empty sequence with given element sort.
   */
  Term mkEmptySequence(const Sort& sort) const;

  /**
   * Create a universe set of the given sort.
   * @param sort the sort of the set elements
   * @return the universe set constant
   */
  Term mkUniverseSet(const Sort& sort) const;

  /**
   * Create a bit-vector constant of given size and value.
   *
   * @note The given value must fit into a bit-vector of the given size.
   *
   * @param size the bit-width of the bit-vector sort
   * @param val the value of the constant
   * @return the bit-vector constant
   */
  Term mkBitVector(uint32_t size, uint64_t val = 0) const;

  /**
   * Create a bit-vector constant of a given bit-width from a given string of
   * base 2, 10 or 16.
   *
   * @note The given value must fit into a bit-vector of the given size.
   *
   * @param size the bit-width of the constant
   * @param s the string representation of the constant
   * @param base the base of the string representation (2, 10, or 16)
   * @return the bit-vector constant
   */
  Term mkBitVector(uint32_t size, const std::string& s, uint32_t base) const;

  /**
   * Create a constant array with the provided constant value stored at every
   * index
   * @param sort the sort of the constant array (must be an array sort)
   * @param val the constant value to store (must match the sort's element sort)
   * @return the constant array term
   */
  Term mkConstArray(const Sort& sort, const Term& val) const;

  /**
   * Create a positive infinity floating-point constant.
   * @param exp Number of bits in the exponent
   * @param sig Number of bits in the significand
   * @return the floating-point constant
   */
  Term mkFloatingPointPosInf(uint32_t exp, uint32_t sig) const;

  /**
   * Create a negative infinity floating-point constant.
   * @param exp Number of bits in the exponent
   * @param sig Number of bits in the significand
   * @return the floating-point constant
   */
  Term mkFloatingPointNegInf(uint32_t exp, uint32_t sig) const;

  /**
   * Create a not-a-number (NaN) floating-point constant.
   * @param exp Number of bits in the exponent
   * @param sig Number of bits in the significand
   * @return the floating-point constant
   */
  Term mkFloatingPointNaN(uint32_t exp, uint32_t sig) const;

  /**
   * Create a positive zero (+0.0) floating-point constant.
   * @param exp Number of bits in the exponent
   * @param sig Number of bits in the significand
   * @return the floating-point constant
   */
  Term mkFloatingPointPosZero(uint32_t exp, uint32_t sig) const;

  /**
   * Create a negative zero (-0.0) floating-point constant.
   * @param exp Number of bits in the exponent
   * @param sig Number of bits in the significand
   * @return the floating-point constant
   */
  Term mkFloatingPointNegZero(uint32_t exp, uint32_t sig) const;

  /**
   * Create a roundingmode constant.
   * @param rm the floating point rounding mode this constant represents
   */
  Term mkRoundingMode(RoundingMode rm) const;

  /**
   * Create a floating-point constant.
   * @param exp Size of the exponent
   * @param sig Size of the significand
   * @param val Value of the floating-point constant as a bit-vector term
   */
  Term mkFloatingPoint(uint32_t exp, uint32_t sig, Term val) const;

  /**
   * Create a cardinality constraint for an uninterpreted sort.
   *
   * @warning This method is experimental and may change in future versions.
   *
   * @param sort the sort the cardinality constraint is for
   * @param upperBound the upper bound on the cardinality of the sort
   * @return the cardinality constraint
   */
  Term mkCardinalityConstraint(const Sort& sort, uint32_t upperBound) const;

  /* .................................................................... */
  /* Create Variables                                                     */
  /* .................................................................... */

  /**
   * Create (first-order) constant (0-arity function symbol).
   *
   * SMT-LIB:
   *
   * \verbatim embed:rst:leading-asterisk
   * .. code:: smtlib
   *
   *     (declare-const <symbol> <sort>)
   *     (declare-fun <symbol> () <sort>)
   * \endverbatim
   *
   * @param sort the sort of the constant
   * @param symbol the name of the constant
   * @return the first-order constant
   */
  Term mkConst(const Sort& sort, const std::string& symbol) const;
  /**
   * Create (first-order) constant (0-arity function symbol), with a default
   * symbol name.
   *
   * @param sort the sort of the constant
   * @return the first-order constant
   */
  Term mkConst(const Sort& sort) const;

  /**
   * Create a bound variable to be used in a binder (i.e. a quantifier, a
   * lambda, or a witness binder).
   * @param sort the sort of the variable
   * @param symbol the name of the variable
   * @return the variable
   */
  Term mkVar(const Sort& sort, const std::string& symbol = std::string()) const;

  /* .................................................................... */
  /* Create datatype constructor declarations                             */
  /* .................................................................... */

  /**
   * Create a datatype constructor declaration.
   * @param name the name of the datatype constructor
   * @return the DatatypeConstructorDecl
   */
  DatatypeConstructorDecl mkDatatypeConstructorDecl(const std::string& name);

  /* .................................................................... */
  /* Create datatype declarations                                         */
  /* .................................................................... */

  /**
   * Create a datatype declaration.
   * @param name the name of the datatype
   * @param isCoDatatype true if a codatatype is to be constructed
   * @return the DatatypeDecl
   */
  DatatypeDecl mkDatatypeDecl(const std::string& name,
                              bool isCoDatatype = false);

  /**
   * Create a datatype declaration.
   * Create sorts parameter with Solver::mkParamSort().
   * @param name the name of the datatype
   * @param param the sort parameter
   * @param isCoDatatype true if a codatatype is to be constructed
   * @return the DatatypeDecl
   */
  DatatypeDecl mkDatatypeDecl(const std::string& name,
                              const Sort& param,
                              bool isCoDatatype = false);

  /**
   * Create a datatype declaration.
   * Create sorts parameter with Solver::mkParamSort().
   * @param name the name of the datatype
   * @param params a list of sort parameters
   * @param isCoDatatype true if a codatatype is to be constructed
   * @return the DatatypeDecl
   */
  DatatypeDecl mkDatatypeDecl(const std::string& name,
                              const std::vector<Sort>& params,
                              bool isCoDatatype = false);

  /* .................................................................... */
  /* Formula Handling                                                     */
  /* .................................................................... */

  /**
   * Simplify a formula without doing "much" work.  Does not involve
   * the SAT Engine in the simplification, but uses the current
   * definitions, assertions, and the current partial model, if one
   * has been constructed.  It also involves theory normalization.
   *
   * @warning This method is experimental and may change in future versions.
   *
   * @param t the formula to simplify
   * @return the simplified formula
   */
  Term simplify(const Term& t);

  /**
   * Assert a formula.
   *
   * SMT-LIB:
   *
   * \verbatim embed:rst:leading-asterisk
   * .. code:: smtlib
   *
   *     (assert <term>)
   * \endverbatim
   *
   * @param term the formula to assert
   */
  void assertFormula(const Term& term) const;

  /**
   * Check satisfiability.
   *
   * SMT-LIB:
   *
   * \verbatim embed:rst:leading-asterisk
   * .. code:: smtlib
   *
   *     (check-sat)
   * \endverbatim
   *
   * @return the result of the satisfiability check.
   */
  Result checkSat() const;

  /**
   * Check satisfiability assuming the given formula.
   *
   * SMT-LIB:
   *
   * \verbatim embed:rst:leading-asterisk
   * .. code:: smtlib
   *
   *     (check-sat-assuming ( <prop_literal> ))
   * \endverbatim
   *
   * @param assumption the formula to assume
   * @return the result of the satisfiability check.
   */
  Result checkSatAssuming(const Term& assumption) const;

  /**
   * Check satisfiability assuming the given formulas.
   *
   * SMT-LIB:
   *
   * \verbatim embed:rst:leading-asterisk
   * .. code:: smtlib
   *
   *     (check-sat-assuming ( <prop_literal>+ ))
   * \endverbatim
   *
   * @param assumptions the formulas to assume
   * @return the result of the satisfiability check.
   */
  Result checkSatAssuming(const std::vector<Term>& assumptions) const;

  /**
   * Create datatype sort.
   *
   * SMT-LIB:
   *
   * \verbatim embed:rst:leading-asterisk
   * .. code:: smtlib
   *
   *     (declare-datatype <symbol> <datatype_decl>)
   * \endverbatim
   *
   * @param symbol the name of the datatype sort
   * @param ctors the constructor declarations of the datatype sort
   * @return the datatype sort
   */
  Sort declareDatatype(const std::string& symbol,
                       const std::vector<DatatypeConstructorDecl>& ctors) const;

  /**
   * Declare n-ary function symbol.
   *
   * SMT-LIB:
   *
   * \verbatim embed:rst:leading-asterisk
   * .. code:: smtlib
   *
   *     (declare-fun <symbol> ( <sort>* ) <sort>)
   * \endverbatim
   *
   * @param symbol the name of the function
   * @param sorts the sorts of the parameters to this function
   * @param sort the sort of the return value of this function
   * @return the function
   */
  Term declareFun(const std::string& symbol,
                  const std::vector<Sort>& sorts,
                  const Sort& sort) const;

  /**
   * Declare uninterpreted sort.
   *
   * SMT-LIB:
   *
   * \verbatim embed:rst:leading-asterisk
   * .. code:: smtlib
   *
   *     (declare-sort <symbol> <numeral>)
   * \endverbatim
   *
   * @note This corresponds to mkUninterpretedSort(const std::string&) const if
   *       arity = 0, and to
   *       mkUninterpretedSortConstructorSort(const std::string&, size_t arity) const
   *       if arity > 0.
   *
   * @param symbol the name of the sort
   * @param arity the arity of the sort
   * @return the sort
   */
  Sort declareSort(const std::string& symbol, uint32_t arity) const;

  /**
   * Define n-ary function.
   *
   * SMT-LIB:
   *
   * \verbatim embed:rst:leading-asterisk
   * .. code:: smtlib
   *
   *     (define-fun <function_def>)
   * \endverbatim
   *
   * @param symbol the name of the function
   * @param bound_vars the parameters to this function
   * @param sort the sort of the return value of this function
   * @param term the function body
   * @param global determines whether this definition is global (i.e. persists
   *               when popping the context)
   * @return the function
   */
  Term defineFun(const std::string& symbol,
                 const std::vector<Term>& bound_vars,
                 const Sort& sort,
                 const Term& term,
                 bool global = false) const;

  /**
   * Define recursive function.
   *
   * SMT-LIB:
   *
   * \verbatim embed:rst:leading-asterisk
   * .. code:: smtlib
   *
   *     (define-fun-rec <function_def>)
   * \endverbatim
   *
   * @param symbol the name of the function
   * @param bound_vars the parameters to this function
   * @param sort the sort of the return value of this function
   * @param term the function body
   * @param global determines whether this definition is global (i.e. persists
   *               when popping the context)
   * @return the function
   */
  Term defineFunRec(const std::string& symbol,
                    const std::vector<Term>& bound_vars,
                    const Sort& sort,
                    const Term& term,
                    bool global = false) const;

  /**
   * Define recursive function.
   *
   * SMT-LIB:
   *
   * \verbatim embed:rst:leading-asterisk
   * .. code:: smtlib
   *
   *     (define-fun-rec <function_def>)
   * \endverbatim
   *
   * Create parameter 'fun' with mkConst().
   * @param fun the sorted function
   * @param bound_vars the parameters to this function
   * @param term the function body
   * @param global determines whether this definition is global (i.e. persists
   *               when popping the context)
   * @return the function
   */
  Term defineFunRec(const Term& fun,
                    const std::vector<Term>& bound_vars,
                    const Term& term,
                    bool global = false) const;

  /**
   * Define recursive functions.
   *
   * SMT-LIB:
   *
   * \verbatim embed:rst:leading-asterisk
   * .. code:: smtlib
   *
   *     (define-funs-rec
   *         ( <function_decl>_1 ... <function_decl>_n )
   *         ( <term>_1 ... <term>_n )
   *     )
   * \endverbatim
   *
   * Create elements of parameter 'funs' with mkConst().
   * @param funs the sorted functions
   * @param bound_vars the list of parameters to the functions
   * @param terms the list of function bodies of the functions
   * @param global determines whether this definition is global (i.e. persists
   *               when popping the context)
   * @return the function
   */
  void defineFunsRec(const std::vector<Term>& funs,
                     const std::vector<std::vector<Term>>& bound_vars,
                     const std::vector<Term>& terms,
                     bool global = false) const;

  /**
   * Get the list of asserted formulas.
   *
   * SMT-LIB:
   *
   * \verbatim embed:rst:leading-asterisk
   * .. code:: smtlib
   *
   *     (get-assertions)
   * \endverbatim
   *
   * @return the list of asserted formulas
   */
  std::vector<Term> getAssertions() const;

  /**
   * Get info from the solver.
   *
   * SMT-LIB:
   *
   * \verbatim embed:rst:leading-asterisk
   * .. code:: smtlib
   *
   *     (get-info <info_flag>)
   * \endverbatim
   *
   * @return the info
   */
  std::string getInfo(const std::string& flag) const;

  /**
   * Get the value of a given option.
   *
   * SMT-LIB:
   *
   * \verbatim embed:rst:leading-asterisk
   * .. code:: smtlib
   *
   *     (get-option <keyword>)
   * \endverbatim
   *
   * @param option the option for which the value is queried
   * @return a string representation of the option value
   */
  std::string getOption(const std::string& option) const;

  /**
   * Get all option names that can be used with `setOption`, `getOption` and
   * `getOptionInfo`.
   * @return all option names
   */
  std::vector<std::string> getOptionNames() const;

  /**
   * Get some information about the given option. Check the `OptionInfo` class
   * for more details on which information is available.
   * @return information about the given option
   */
  OptionInfo getOptionInfo(const std::string& option) const;

  /**
   * Get the driver options, which provide access to options that can not be
   * communicated properly via getOption() and getOptionInfo().
   * @return a DriverOptions object.
   */
  DriverOptions getDriverOptions() const;

  /**
   * Get the set of unsat ("failed") assumptions.
   *
   * SMT-LIB:
   *
   * \verbatim embed:rst:leading-asterisk
   * .. code:: smtlib
   *
   *     (get-unsat-assumptions)
   *
   * Requires to enable option
   * :ref:`produce-unsat-assumptions <lbl-option-produce-unsat-assumptions>`.
   * \endverbatim
   *
   * @return the set of unsat assumptions.
   */
  std::vector<Term> getUnsatAssumptions() const;

  /**
   * Get the unsatisfiable core.
   *
   * SMT-LIB:
   *
   * \verbatim embed:rst:leading-asterisk
   * .. code:: smtlib
   *
   *     (get-unsat-core)
   *
   * Requires to enable option
   * :ref:`produce-unsat-cores <lbl-option-produce-unsat-cores>`.
   *
   * .. note::
   *   In contrast to SMT-LIB, the API does not distinguish between named and
   *   unnamed assertions when producing an unsatisfiable core. Additionally,
   *   the API allows this option to be called after a check with assumptions.
   *   A subset of those assumptions may be included in the unsatisfiable core
   *   returned by this method.
   * \endverbatim
   *
   * @return a set of terms representing the unsatisfiable core
   */
  std::vector<Term> getUnsatCore() const;

  /**
   * Get a difficulty estimate for an asserted formula. This method is
   * intended to be called immediately after any response to a checkSat.
   *
   * @warning This method is experimental and may change in future versions.
   *
   * @return a map from (a subset of) the input assertions to a real value that
   *         is an estimate of how difficult each assertion was to solve.
   *         Unmentioned assertions can be assumed to have zero difficulty.
   */
  std::map<Term, Term> getDifficulty() const;

  /**
   * Get the refutation proof
   *
   * SMT-LIB:
   *
   * \verbatim embed:rst:leading-asterisk
   * .. code:: smtlib
   *
   *     (get-proof)
   *
   * Requires to enable option
   * :ref:`produce-proofs <lbl-option-produce-proofs>`.
   * \endverbatim
   *
   * @warning This method is experimental and may change in future versions.
   *
   * @return a string representing the proof, according to the value of
   * proof-format-mode.
   */
  std::string getProof() const;

  /**
   * Get a list of learned literals that are entailed by the current set of
   * assertions.
   *
   * @warning This method is experimental and may change in future versions.
   *
   * @return a list of literals that were learned at top-level.
   */
  std::vector<Term> getLearnedLiterals() const;

  /**
   * Get the value of the given term in the current model.
   *
   * SMT-LIB:
   *
   * \verbatim embed:rst:leading-asterisk
   * .. code:: smtlib
   *
   *     (get-value ( <term> ))
   * \endverbatim
   *
   * @param term the term for which the value is queried
   * @return the value of the given term
   */
  Term getValue(const Term& term) const;

  /**
   * Get the values of the given terms in the current model.
   *
   * SMT-LIB:
   *
   * \verbatim embed:rst:leading-asterisk
   * .. code:: smtlib
   *
   *     (get-value ( <term>* ))
   * \endverbatim
   *
   * @param terms the terms for which the value is queried
   * @return the values of the given terms
   */
  std::vector<Term> getValue(const std::vector<Term>& terms) const;

  /**
   * Get the domain elements of uninterpreted sort s in the current model. The
   * current model interprets s as the finite sort whose domain elements are
   * given in the return value of this method.
   *
   * @param s The uninterpreted sort in question
   * @return the domain elements of s in the current model
   */
  std::vector<Term> getModelDomainElements(const Sort& s) const;

  /**
   * This returns false if the model value of free constant v was not essential
   * for showing the satisfiability of the last call to checkSat using the
   * current model. This method will only return false (for any v) if
   * option
   * \verbatim embed:rst:inline :ref:`model-cores <lbl-option-model-cores>`
   * \endverbatim has been set.
   *
   * @warning This method is experimental and may change in future versions.
   *
   * @param v The term in question
   * @return true if v is a model core symbol
   */
  bool isModelCoreSymbol(const Term& v) const;

  /**
   * Get the model
   *
   * SMT-LIB:
   *
   * \verbatim embed:rst:leading-asterisk
   * .. code:: smtlib
   *
   *     (get-model)
   *
   * Requires to enable option
   * :ref:`produce-models <lbl-option-produce-models>`.
   * \endverbatim
   *
   * @warning This method is experimental and may change in future versions.
   *
   * @param sorts The list of uninterpreted sorts that should be printed in the
   * model.
   * @param vars The list of free constants that should be printed in the
   * model. A subset of these may be printed based on isModelCoreSymbol.
   * @return a string representing the model.
   */
  std::string getModel(const std::vector<Sort>& sorts,
                       const std::vector<Term>& vars) const;

  /**
   * Do quantifier elimination.
   *
   * SMT-LIB:
   *
   * \verbatim embed:rst:leading-asterisk
   * .. code:: smtlib
   *
   *     (get-qe <q>)
   * \endverbatim
   *
<<<<<<< HEAD
   * Requires a logic that supports quantifier elimination. Currently, the only
   * logics supported by quantifier elimination are LRA and LIA.
   *
   * @note Quantifier Elimination is only complete for LRA and LIA.
=======
   * @note Quantifier Elimination is is only complete for logics such as LRA,
   * LIA and BV.
   *
   * @warning This method is experimental and may change in future versions.
>>>>>>> 6c64864f
   *
   * @param q a quantified formula of the form
   *          @f$Q\bar{x}_1... Q\bar{x}_n. P( x_1...x_i, y_1...y_j)@f$
   *          where
   *          @f$Q\bar{x}@f$ is a set of quantified variables of the form
   *          @f$Q x_1...x_k@f$ and
   *          @f$P( x_1...x_i, y_1...y_j )@f$ is a quantifier-free formula
   * @return a formula @f$\phi@f$  such that, given the current set of formulas
   *         @f$A@f$ asserted to this solver:
   *         - @f$(A \wedge q)@f$ and @f$(A \wedge \phi)@f$ are equivalent
   *         - @f$\phi@f$ is quantifier-free formula containing only free
   *           variables in @f$y_1...y_n@f$.
   */
  Term getQuantifierElimination(const Term& q) const;

  /**
   * Do partial quantifier elimination, which can be used for incrementally
   * computing the result of a quantifier elimination.
   *
   * SMT-LIB:
   *
   * \verbatim embed:rst:leading-asterisk
   * .. code:: smtlib
   *
   *     (get-qe-disjunct <q>)
   * \endverbatim
   *
<<<<<<< HEAD
   * Requires a logic that supports quantifier elimination. Currently, the only
   * logics supported by quantifier elimination are LRA and LIA.
=======
   * @note Quantifier Elimination is is only complete for logics such as LRA,
   * LIA and BV.
   *
   * @warning This method is experimental and may change in future versions.
   *
>>>>>>> 6c64864f
   * @param q a quantified formula of the form
   *          @f$Q\bar{x}_1... Q\bar{x}_n. P( x_1...x_i, y_1...y_j)@f$
   *          where
   *          @f$Q\bar{x}@f$ is a set of quantified variables of the form
   *          @f$Q x_1...x_k@f$ and
   *          @f$P( x_1...x_i, y_1...y_j )@f$ is a quantifier-free formula
   * @return a formula @f$\phi@f$ such that, given the current set of formulas
   *         @f$A@f$ asserted to this solver:
   *         - @f$(A \wedge q \implies A \wedge \phi)@f$ if @f$Q@f$ is
   *           @f$\forall@f$, and @f$(A \wedge \phi \implies A \wedge q)@f$ if
   *           @f$Q@f$ is @f$\exists@f$
   *         - @f$\phi@f$ is quantifier-free formula containing only free
   *           variables in @f$y_1...y_n@f$
   *         - If @f$Q@f$ is @f$\exists@f$, let @f$(A \wedge Q_n)@f$ be the
   *           formula
   *           @f$(A \wedge \neg (\phi \wedge Q_1) \wedge ... \wedge
   *           \neg (\phi \wedge Q_n))@f$
   *           where for each @f$i = 1...n@f$,
   *           formula @f$(\phi \wedge Q_i)@f$ is the result of calling
   *           Solver::getQuantifierEliminationDisjunct() for @f$q@f$ with the
   *           set of assertions @f$(A \wedge Q_{i-1})@f$.
   *           Similarly, if @f$Q@f$ is @f$\forall@f$, then let
   *           @f$(A \wedge Q_n)@f$ be
   *           @f$(A \wedge (\phi \wedge Q_1) \wedge ... \wedge (\phi \wedge
   *           Q_n))@f$
   *           where @f$(\phi \wedge Q_i)@f$ is the same as above.
   *           In either case, we have that @f$(\phi \wedge Q_j)@f$ will
   *           eventually be true or false, for some finite j.
   */
  Term getQuantifierEliminationDisjunct(const Term& q) const;

  /**
   * When using separation logic, this sets the location sort and the
   * datatype sort to the given ones. This method should be invoked exactly
   * once, before any separation logic constraints are provided.
   *
   * @warning This method is experimental and may change in future versions.
   *
   * @param locSort The location sort of the heap
   * @param dataSort The data sort of the heap
   */
  void declareSepHeap(const Sort& locSort, const Sort& dataSort) const;

  /**
   * When using separation logic, obtain the term for the heap.
   *
   * @warning This method is experimental and may change in future versions.
   *
   * @return The term for the heap
   */
  Term getValueSepHeap() const;

  /**
   * When using separation logic, obtain the term for nil.
   *
   * @warning This method is experimental and may change in future versions.
   *
   * @return The term for nil
   */
  Term getValueSepNil() const;

  /**
   * Declare a symbolic pool of terms with the given initial value.
   *
   * For details on how pools are used to specify instructions for quantifier
   * instantiation, see documentation for the #INST_POOL kind.
   *
   * SMT-LIB:
   *
   * \verbatim embed:rst:leading-asterisk
   * .. code:: smtlib
   *
   *     (declare-pool <symbol> <sort> ( <term>* ))
   * \endverbatim
   *
   * @warning This method is experimental and may change in future versions.
   *
   * @param symbol The name of the pool
   * @param sort The sort of the elements of the pool.
   * @param initValue The initial value of the pool
   * @return The pool symbol
   */
  Term declarePool(const std::string& symbol,
                   const Sort& sort,
                   const std::vector<Term>& initValue) const;
  /**
   * Pop (a) level(s) from the assertion stack.
   *
   * SMT-LIB:
   *
   * \verbatim embed:rst:leading-asterisk
   * .. code:: smtlib
   *
   *     (pop <numeral>)
   * \endverbatim
   *
   * @param nscopes the number of levels to pop
   */
  void pop(uint32_t nscopes = 1) const;

  /**
   * Get an interpolant
   *
   * SMT-LIB:
   *
   * \verbatim embed:rst:leading-asterisk
   * .. code:: smtlib
   *
   *     (get-interpolant <conj>)
   *
   * Requires option
   * :ref:`produce-interpolants <lbl-option-produce-interpolants>` to be set to
   * a mode different from `none`. \endverbatim
   *
   * @warning This method is experimental and may change in future versions.
   *
   * @param conj the conjecture term
   * @return a Term I such that A->I and I->B are valid, where A is the
   *        current set of assertions and B is given in the input by conj,
   *        or the null term if such a term cannot be found.
   */
  Term getInterpolant(const Term& conj) const;

  /**
   * Get an interpolant
   *
   * SMT-LIB:
   *
   * \verbatim embed:rst:leading-asterisk
   * .. code:: smtlib
   *
   *     (get-interpolant <conj> <grammar>)
   *
   * Requires option
   * :ref:`produce-interpolants <lbl-option-produce-interpolants>` to be set to
   * a mode different from `none`. \endverbatim
   *
   * @warning This method is experimental and may change in future versions.
   *
   * @param conj the conjecture term
   * @param grammar the grammar for the interpolant I
   * @return a Term I such that A->I and I->B are valid, where A is the
   *         current set of assertions and B is given in the input by conj,
   *         or the null term if such a term cannot be found.
   */
  Term getInterpolant(const Term& conj, Grammar& grammar) const;

  /**
   * Get the next interpolant. Can only be called immediately after a successful
   * call to get-interpolant or get-interpolant-next. Is guaranteed to produce a
   * syntactically different interpolant wrt the last returned interpolant if
   * successful.
   *
   * SMT-LIB:
   *
   * \verbatim embed:rst:leading-asterisk
   * .. code:: smtlib
   *
   *     (get-interpolant-next)
   *
   * Requires to enable incremental mode, and option
   * :ref:`produce-interpolants <lbl-option-produce-interpolants>` to be set to
   * a mode different from `none`. \endverbatim
   *
   * @warning This method is experimental and may change in future versions.
   *
   * @return a Term I such that A->I and I->B are valid, where A is the
   *         current set of assertions and B is given in the input by conj
   *         on the last call to getInterpolant.
   */
  Term getInterpolantNext() const;

  /**
   * Get an abduct.
   *
   * SMT-LIB:
   *
   * \verbatim embed:rst:leading-asterisk
   * .. code:: smtlib
   *
   *     (get-abduct <conj>)
   *
   * Requires to enable option
   * :ref:`produce-abducts <lbl-option-produce-abducts>`.
   * \endverbatim
   *
   * @warning This method is experimental and may change in future versions.
   *
   * @param conj the conjecture term
   * @return a term @f$C@f$ such that @f$(A \wedge C)@f$ is satisfiable,
   *         and @f$(A \wedge \neg B \wedge C)@f$ is unsatisfiable, where
   *         @f$A@f$ is the current set of assertions and @f$B@f$ is
   *         given in the input by ``conj``, or the null term if such a term
   *         cannot be found.
   */
  Term getAbduct(const Term& conj) const;

  /**
   * Get an abduct.
   *
   * SMT-LIB:
   *
   * \verbatim embed:rst:leading-asterisk
   * .. code:: smtlib
   *
   *     (get-abduct <conj> <grammar>)
   *
   * Requires to enable option
   * :ref:`produce-abducts <lbl-option-produce-abducts>`.
   * \endverbatim
   *
   * @warning This method is experimental and may change in future versions.
   *
   *
   * @param conj the conjecture term
   * @param grammar the grammar for the abduct @f$C@f$
   * @return a term C such that @f$(A \wedge C)@f$ is satisfiable, and
   *        @f$(A \wedge \neg B \wedge C)@f$ is unsatisfiable, where @f$A@f$ is
   *        the current set of assertions and @f$B@f$ is given in the input by
   *        ``conj``, or the null term if such a term cannot be found.
   */
  Term getAbduct(const Term& conj, Grammar& grammar) const;

  /**
   * Get the next abduct. Can only be called immediately after a successful
   * call to get-abduct or get-abduct-next. Is guaranteed to produce a
   * syntactically different abduct wrt the last returned abduct if successful.
   *
   * SMT-LIB:
   *
   * \verbatim embed:rst:leading-asterisk
   * .. code:: smtlib
   *
   *     (get-abduct-next)
   *
   * Requires to enable incremental mode, and option
   * :ref:`produce-abducts <lbl-option-produce-abducts>`.
   * \endverbatim
   *
   * @warning This method is experimental and may change in future versions.
   *
   * @return a term C such that @f$(A \wedge C)@f$ is satisfiable, and
   *        @f$(A \wedge \neg B \wedge C)@f$ is unsatisfiable, where @f$A@f$ is
   *        the current set of assertions and @f$B@f$ is given in the input by
   *        the last call to getAbduct, or the null term if such a term cannot
   *        be found.
   */
  Term getAbductNext() const;

  /**
   * Block the current model. Can be called only if immediately preceded by a
   * SAT or INVALID query.
   *
   * SMT-LIB:
   *
   * \verbatim embed:rst:leading-asterisk
   * .. code:: smtlib
   *
   *     (block-model)
   *
   * Requires enabling option
   * :ref:`produce-models <lbl-option-produce-models>`.
   * 'produce-models' and setting option
   * :ref:`block-models <lbl-option-block-models>`.
   * to a mode other than ``none``.
   * \endverbatim
   *
   * @warning This method is experimental and may change in future versions.
   */
  void blockModel() const;

  /**
   * Block the current model values of (at least) the values in terms. Can be
   * called only if immediately preceded by a SAT or NOT_ENTAILED query.
   *
   * SMT-LIB:
   *
   * \verbatim embed:rst:leading-asterisk
   * .. code:: smtlib
   *
   *     (block-model-values ( <terms>+ ))
   *
   * Requires enabling option
   * :ref:`produce-models <lbl-option-produce-models>`.
   * 'produce-models'.
   * \endverbatim
   *
   * @warning This method is experimental and may change in future versions.
   */
  void blockModelValues(const std::vector<Term>& terms) const;

  /**
   * @warning This method is experimental and may change in future versions.
   *
   * @return a string that contains information about all instantiations made by
   * the quantifiers module.
   */
  std::string getInstantiations() const;

  /**
   * Push (a) level(s) to the assertion stack.
   *
   * SMT-LIB:
   *
   * \verbatim embed:rst:leading-asterisk
   * .. code:: smtlib
   *
   *     (push <numeral>)
   * \endverbatim
   *
   * @param nscopes the number of levels to push
   */
  void push(uint32_t nscopes = 1) const;

  /**
   * Remove all assertions.
   *
   * SMT-LIB:
   *
   * \verbatim embed:rst:leading-asterisk
   * .. code:: smtlib
   *
   *     (reset-assertions)
   * \endverbatim
   *
   */
  void resetAssertions() const;

  /**
   * Set info.
   *
   * SMT-LIB:
   *
   * \verbatim embed:rst:leading-asterisk
   * .. code:: smtlib
   *
   *     (set-info <attribute>)
   * \endverbatim
   *
   * @param keyword the info flag
   * @param value the value of the info flag
   */
  void setInfo(const std::string& keyword, const std::string& value) const;

  /**
   * Set logic.
   *
   * SMT-LIB:
   *
   * \verbatim embed:rst:leading-asterisk
   * .. code:: smtlib
   *
   *     (set-logic <symbol>)
   * \endverbatim
   *
   * @param logic the logic to set
   */
  void setLogic(const std::string& logic) const;

  /**
   * Set option.
   *
   * SMT-LIB:
   *
   * \verbatim embed:rst:leading-asterisk
   * .. code:: smtlib
   *
   *     (set-option :<option> <value>)
   * \endverbatim
   *
   * @param option the option name
   * @param value the option value
   */
  void setOption(const std::string& option, const std::string& value) const;

  /**
   * If needed, convert this term to a given sort.
   *
   * @note The sort of the term must be convertible into the target sort.
   *       Currently only Int to Real conversions are supported.
   *
   * @warning This method is experimental and may change in future versions.
   *
   * @param t the term
   * @param s the target sort
   * @return the term wrapped into a sort conversion if needed
   */
  Term ensureTermSort(const Term& t, const Sort& s) const;

  /**
   * Append \p symbol to the current list of universal variables.
   *
   * SyGuS v2:
   *
   * \verbatim embed:rst:leading-asterisk
   * .. code:: smtlib
   *
   *     (declare-var <symbol> <sort>)
   * \endverbatim
   *
   * @param sort the sort of the universal variable
   * @param symbol the name of the universal variable
   * @return the universal variable
   */
  Term declareSygusVar(const Sort& sort,
                       const std::string& symbol = std::string()) const;

  /**
   * Create a Sygus grammar. The first non-terminal is treated as the starting
   * non-terminal, so the order of non-terminals matters.
   *
   * @param boundVars the parameters to corresponding synth-fun/synth-inv
   * @param ntSymbols the pre-declaration of the non-terminal symbols
   * @return the grammar
   */
  Grammar mkSygusGrammar(const std::vector<Term>& boundVars,
                         const std::vector<Term>& ntSymbols) const;

  /**
   * Synthesize n-ary function.
   *
   * SyGuS v2:
   *
   * \verbatim embed:rst:leading-asterisk
   * .. code:: smtlib
   *
   *     (synth-fun <symbol> ( <boundVars>* ) <sort>)
   * \endverbatim
   *
   * @param symbol the name of the function
   * @param boundVars the parameters to this function
   * @param sort the sort of the return value of this function
   * @return the function
   */
  Term synthFun(const std::string& symbol,
                const std::vector<Term>& boundVars,
                const Sort& sort) const;

  /**
   * Synthesize n-ary function following specified syntactic constraints.
   *
   * SyGuS v2:
   *
   * \verbatim embed:rst:leading-asterisk
   * .. code:: smtlib
   *
   *     (synth-fun <symbol> ( <boundVars>* ) <sort> <grammar>)
   * \endverbatim
   *
   * @param symbol the name of the function
   * @param boundVars the parameters to this function
   * @param sort the sort of the return value of this function
   * @param grammar the syntactic constraints
   * @return the function
   */
  Term synthFun(const std::string& symbol,
                const std::vector<Term>& boundVars,
                Sort sort,
                Grammar& grammar) const;

  /**
   * Synthesize invariant.
   *
   * SyGuS v2:
   *
   * \verbatim embed:rst:leading-asterisk
   * .. code:: smtlib
   *
   *     (synth-inv <symbol> ( <boundVars>* ))
   * \endverbatim
   *
   * @param symbol the name of the invariant
   * @param boundVars the parameters to this invariant
   * @return the invariant
   */
  Term synthInv(const std::string& symbol,
                const std::vector<Term>& boundVars) const;

  /**
   * Synthesize invariant following specified syntactic constraints.
   *
   * SyGuS v2:
   *
   * \verbatim embed:rst:leading-asterisk
   * .. code:: smtlib
   *
   *     (synth-inv <symbol> ( <boundVars>* ) <grammar>)
   * \endverbatim
   *
   * @param symbol the name of the invariant
   * @param boundVars the parameters to this invariant
   * @param grammar the syntactic constraints
   * @return the invariant
   */
  Term synthInv(const std::string& symbol,
                const std::vector<Term>& boundVars,
                Grammar& grammar) const;

  /**
   * Add a forumla to the set of Sygus constraints.
   *
   * SyGuS v2:
   *
   * \verbatim embed:rst:leading-asterisk
   * .. code:: smtlib
   *
   *     (constraint <term>)
   * \endverbatim
   *
   * @param term the formula to add as a constraint
   */
  void addSygusConstraint(const Term& term) const;

  /**
   * Add a forumla to the set of Sygus assumptions.
   *
   * SyGuS v2:
   *
   * \verbatim embed:rst:leading-asterisk
   * .. code:: smtlib
   *
   *     (assume <term>)
   * \endverbatim
   *
   * @param term the formula to add as an assumption
   */
  void addSygusAssume(const Term& term) const;

  /**
   * Add a set of Sygus constraints to the current state that correspond to an
   * invariant synthesis problem.
   *
   * SyGuS v2:
   *
   * \verbatim embed:rst:leading-asterisk
   * .. code:: smtlib
   *
   *     (inv-constraint <inv> <pre> <trans> <post>)
   * \endverbatim
   *
   * @param inv the function-to-synthesize
   * @param pre the pre-condition
   * @param trans the transition relation
   * @param post the post-condition
   */
  void addSygusInvConstraint(Term inv, Term pre, Term trans, Term post) const;

  /**
   * Try to find a solution for the synthesis conjecture corresponding to the
   * current list of functions-to-synthesize, universal variables and
   * constraints.
   *
   * SyGuS v2:
   *
   * \verbatim embed:rst:leading-asterisk
   * .. code:: smtlib
   *
   *     (check-synth)
   * \endverbatim
   *
   * @return the result of the check, which is "solution" if the check found a
   *         solution in which case solutions are available via
   *         getSynthSolutions, "no solution" if it was determined there is no
   *         solution, or "unknown" otherwise.
   */
  SynthResult checkSynth() const;

  /**
   * Try to find a next solution for the synthesis conjecture corresponding to
   * the current list of functions-to-synthesize, universal variables and
   * constraints. Must be called immediately after a successful call to
   * check-synth or check-synth-next. Requires incremental mode.
   *
   * SyGuS v2:
   *
   * \verbatim embed:rst:leading-asterisk
   * .. code:: smtlib
   *
   *     (check-synth-next)
   * \endverbatim
   *
   * @return the result of the check, which is "solution" if the check found a
   *         solution in which case solutions are available via
   *         getSynthSolutions, "no solution" if it was determined there is no
   *         solution, or "unknown" otherwise.
   */
  SynthResult checkSynthNext() const;

  /**
   * Get the synthesis solution of the given term. This method should be called
   * immediately after the solver answers unsat for sygus input.
   * @param term the term for which the synthesis solution is queried
   * @return the synthesis solution of the given term
   */
  Term getSynthSolution(Term term) const;

  /**
   * Get the synthesis solutions of the given terms. This method should be
   * called immediately after the solver answers unsat for sygus input.
   * @param terms the terms for which the synthesis solutions is queried
   * @return the synthesis solutions of the given terms
   */
  std::vector<Term> getSynthSolutions(const std::vector<Term>& terms) const;

  /**
   * Get a snapshot of the current state of the statistic values of this
   * solver. The returned object is completely decoupled from the solver and
   * will not change when the solver is used again.
   * @return A snapshot of the current state of the statistic values
   */
  Statistics getStatistics() const;

  /**
   * Determione the output stream for the given tag is enabled. Tags can be
   * enabled with the `output` option (and `-o <tag>` on the command line).
   * Raises an exception when an invalid tag is given.
   * @return True if the given tag is enabled
   */
  bool isOutputOn(const std::string& tag) const;

  /**
   * Get an output stream for the given tag. Tags can be enabled with the
   * `output` option (and `-o <tag>` on the command line). Raises an exception
   * when an invalid tag is given.
   * @return The output stream
   */
  std::ostream& getOutput(const std::string& tag) const;

 private:
  /** @return the node manager of this solver */
  NodeManager* getNodeManager(void) const;
  /** Reset the API statistics */
  void resetStatistics();

  /**
   * Print the statistics to the given file descriptor, suitable for usage in
   * signal handlers.
   */
  void printStatisticsSafe(int fd) const;

  /** Helper to check for API misuse in mkOp functions. */
  void checkMkTerm(Kind kind, uint32_t nchildren) const;
  /** Helper for creating operators. */
  template <typename T>
  Op mkOpHelper(Kind kind, const T& t) const;
  /** Helper for mk-functions that call d_nodeMgr->mkConst(). */
  template <typename T>
  Term mkValHelper(const T& t) const;
  /** Helper for making rational values. */
  Term mkRationalValHelper(const Rational& r, bool isInt = true) const;
  /** Helper for mkReal functions that take a string as argument. */
  Term mkRealOrIntegerFromStrHelper(const std::string& s,
                                    bool isInt = true) const;
  /** Helper for mkBitVector functions that take a string as argument. */
  Term mkBVFromStrHelper(const std::string& s, uint32_t base) const;
  /**
   * Helper for mkBitVector functions that take a string and a size as
   * arguments.
   */
  Term mkBVFromStrHelper(uint32_t size,
                         const std::string& s,
                         uint32_t base) const;
  /** Helper for mkBitVector functions that take an integer as argument. */
  Term mkBVFromIntHelper(uint32_t size, uint64_t val) const;
  /** Helper for functions that create tuple sorts. */
  Sort mkTupleSortHelper(const std::vector<Sort>& sorts) const;
  /** Helper for mkTerm functions that create Term from a Kind */
  Term mkTermFromKind(Kind kind) const;
  /** Helper for mkChar functions that take a string as argument. */
  Term mkCharFromStrHelper(const std::string& s) const;
  /** Get value helper, which accounts for subtyping */
  Term getValueHelper(const Term& term) const;

  /**
   * Helper function that ensures that a given term is of sort real (as opposed
   * to being of sort integer).
   * @param t a term of sort integer or real
   * @return a term of sort real
   */
  Term ensureRealSort(const Term& t) const;

  /**
   * Create n-ary term of given kind. This handles the cases of left/right
   * associative operators, chainable operators, and cases when the number of
   * children exceeds the maximum arity for the kind.
   * @param kind the kind of the term
   * @param children the children of the term
   * @return the Term
   */
  Term mkTermHelper(Kind kind, const std::vector<Term>& children) const;

  /**
   * Create n-ary term of given kind from a given operator.
   * @param op the operator
   * @param children the children of the term
   * @return the Term
   */
  Term mkTermHelper(const Op& op, const std::vector<Term>& children) const;

  /**
   * Create a vector of datatype sorts, using unresolved sorts.
   * @param dtypedecls the datatype declarations from which the sort is created
   * @param unresolvedSorts the list of unresolved sorts
   * @return the datatype sorts
   */
  std::vector<Sort> mkDatatypeSortsInternal(
      const std::vector<DatatypeDecl>& dtypedecls,
      const std::set<Sort>& unresolvedSorts) const;

  /**
   * Synthesize n-ary function following specified syntactic constraints.
   *
   * SMT-LIB:
   *
   * \verbatim embed:rst:leading-asterisk
   * .. code:: smtlib
   *
   *     (synth-fun <symbol> ( <boundVars>* ) <sort> <grammar>?)
   * \endverbatim
   *
   * @param symbol the name of the function
   * @param boundVars the parameters to this function
   * @param sort the sort of the return value of this function
   * @param isInv determines whether this is synth-fun or synth-inv
   * @param grammar the syntactic constraints
   * @return the function
   */
  Term synthFunHelper(const std::string& symbol,
                      const std::vector<Term>& boundVars,
                      const Sort& sort,
                      bool isInv = false,
                      Grammar* grammar = nullptr) const;

  /** Check whether string s is a valid decimal integer. */
  bool isValidInteger(const std::string& s) const;

  /**
   * Check that the given term is a valid closed term, which can be used as an
   * argument to, e.g., assert, get-value, block-model-values, etc.
   *
   * @param t The term to check
   */
  void ensureWellFormedTerm(const Term& t) const;
  /** Vector version of above. */
  void ensureWellFormedTerms(const std::vector<Term>& ts) const;

  /** Increment the term stats counter. */
  void increment_term_stats(Kind kind) const;
  /** Increment the vars stats (if 'is_var') or consts stats counter. */
  void increment_vars_consts_stats(const Sort& sort, bool is_var) const;

  /** Keep a copy of the original option settings (for resets). */
  std::unique_ptr<Options> d_originalOptions;
  /** The node manager of this solver. */
  NodeManager* d_nodeMgr;
  /** The statistics collected on the Api level. */
  std::unique_ptr<APIStatistics> d_stats;
  /** The SMT engine of this solver. */
  std::unique_ptr<SolverEngine> d_slv;
  /** The random number generator of this solver. */
  std::unique_ptr<Random> d_rng;
};

}  // namespace cvc5::api

#endif<|MERGE_RESOLUTION|>--- conflicted
+++ resolved
@@ -4189,17 +4189,10 @@
    *     (get-qe <q>)
    * \endverbatim
    *
-<<<<<<< HEAD
-   * Requires a logic that supports quantifier elimination. Currently, the only
-   * logics supported by quantifier elimination are LRA and LIA.
-   *
-   * @note Quantifier Elimination is only complete for LRA and LIA.
-=======
    * @note Quantifier Elimination is is only complete for logics such as LRA,
    * LIA and BV.
    *
    * @warning This method is experimental and may change in future versions.
->>>>>>> 6c64864f
    *
    * @param q a quantified formula of the form
    *          @f$Q\bar{x}_1... Q\bar{x}_n. P( x_1...x_i, y_1...y_j)@f$
@@ -4227,16 +4220,11 @@
    *     (get-qe-disjunct <q>)
    * \endverbatim
    *
-<<<<<<< HEAD
-   * Requires a logic that supports quantifier elimination. Currently, the only
-   * logics supported by quantifier elimination are LRA and LIA.
-=======
    * @note Quantifier Elimination is is only complete for logics such as LRA,
    * LIA and BV.
    *
    * @warning This method is experimental and may change in future versions.
    *
->>>>>>> 6c64864f
    * @param q a quantified formula of the form
    *          @f$Q\bar{x}_1... Q\bar{x}_n. P( x_1...x_i, y_1...y_j)@f$
    *          where
