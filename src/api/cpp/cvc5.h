/******************************************************************************
 * Top contributors (to current version):
 *   Aina Niemetz, Andrew Reynolds, Abdalrhman Mohamed
 *
 * This file is part of the cvc5 project.
 *
 * Copyright (c) 2009-2021 by the authors listed in the file AUTHORS
 * in the top-level source directory and their institutional affiliations.
 * All rights reserved.  See the file COPYING in the top-level source
 * directory for licensing information.
 * ****************************************************************************
 *
 * The cvc5 C++ API.
 */

#include "cvc5_export.h"

#ifndef CVC5__API__CVC5_H
#define CVC5__API__CVC5_H

#include <map>
#include <memory>
#include <optional>
#include <set>
#include <sstream>
#include <string>
#include <unordered_map>
#include <unordered_set>
#include <variant>
#include <vector>

#include "api/cpp/cvc5_kind.h"

namespace cvc5 {

#ifndef DOXYGEN_SKIP
template <bool ref_count>
class NodeTemplate;
typedef NodeTemplate<true> Node;
#endif

class Command;
class DType;
class DTypeConstructor;
class DTypeSelector;
class NodeManager;
class SolverEngine;
class TypeNode;
class Options;
class Random;
class Rational;
class Result;
class StatisticsRegistry;

namespace main {
class CommandExecutor;
}

namespace api {

class Solver;
class Statistics;
struct APIStatistics;

/* -------------------------------------------------------------------------- */
/* Exception                                                                  */
/* -------------------------------------------------------------------------- */

/**
 * Base class for all API exceptions.
 * If thrown, all API objects may be in an unsafe state.
 */
class CVC5_EXPORT CVC5ApiException : public std::exception
{
 public:
  /**
   * Construct with message from a string.
   * @param str The error message.
   */
  CVC5ApiException(const std::string& str) : d_msg(str) {}
  /**
   * Construct with message from a string stream.
   * @param stream The error message.
   */
  CVC5ApiException(const std::stringstream& stream) : d_msg(stream.str()) {}
  /**
   * Retrieve the message from this exception.
   * @return The error message.
   */
  const std::string& getMessage() const { return d_msg; }
  /**
   * Retrieve the message as a C-style array.
   * @return The error message.
   */
  const char* what() const noexcept override { return d_msg.c_str(); }

 private:
  /** The stored error message. */
  std::string d_msg;
};

/**
 * A recoverable API exception.
 * If thrown, API objects can still be used.
 */
class CVC5_EXPORT CVC5ApiRecoverableException : public CVC5ApiException
{
 public:
  /**
   * Construct with message from a string.
   * @param str The error message.
   */
  CVC5ApiRecoverableException(const std::string& str) : CVC5ApiException(str) {}
  /**
   * Construct with message from a string stream.
   * @param stream The error message.
   */
  CVC5ApiRecoverableException(const std::stringstream& stream)
      : CVC5ApiException(stream.str())
  {
  }
};

/**
 * Exception for unsupported command arguments.
 * If thrown, API objects can still be used.
 */
class CVC5_EXPORT CVC5ApiUnsupportedException : public CVC5ApiRecoverableException
{
 public:
  /**
   * Construct with message from a string.
   * @param str The error message.
   */
  CVC5ApiUnsupportedException(const std::string& str)
      : CVC5ApiRecoverableException(str)
  {
  }
  /**
   * Construct with message from a string stream.
   * @param stream The error message.
   */
  CVC5ApiUnsupportedException(const std::stringstream& stream)
      : CVC5ApiRecoverableException(stream.str())
  {
  }
};

/**
 * An option-related API exception.
 * If thrown, API objects can still be used.
 */
class CVC5_EXPORT CVC5ApiOptionException : public CVC5ApiRecoverableException
{
 public:
  /**
   * Construct with message from a string.
   * @param str The error message.
   */
  CVC5ApiOptionException(const std::string& str)
      : CVC5ApiRecoverableException(str)
  {
  }
  /**
   * Construct with message from a string stream.
   * @param stream The error message.
   */
  CVC5ApiOptionException(const std::stringstream& stream)
      : CVC5ApiRecoverableException(stream.str())
  {
  }
};

/* -------------------------------------------------------------------------- */
/* Result                                                                     */
/* -------------------------------------------------------------------------- */

/**
 * Encapsulation of a three-valued solver result, with explanations.
 */
class CVC5_EXPORT Result
{
  friend class Solver;

 public:
  enum UnknownExplanation
  {
    REQUIRES_FULL_CHECK,
    INCOMPLETE,
    TIMEOUT,
    RESOURCEOUT,
    MEMOUT,
    INTERRUPTED,
    NO_STATUS,
    UNSUPPORTED,
    OTHER,
    UNKNOWN_REASON
  };

  /** Constructor. */
  Result();

  /**
   * Return true if Result is empty, i.e., a nullary Result, and not an actual
   * result returned from a checkSat() (and friends) query.
   */
  bool isNull() const;

  /**
   * Return true if query was a satisfiable checkSat() or checkSatAssuming()
   * query.
   */
  bool isSat() const;

  /**
   * Return true if query was an unsatisfiable checkSat() or
   * checkSatAssuming() query.
   */
  bool isUnsat() const;

  /**
   * Return true if query was a checkSat() or checkSatAssuming() query and
   * cvc5 was not able to determine (un)satisfiability.
   */
  bool isSatUnknown() const;

  /**
   * Return true if corresponding query was an entailed checkEntailed() query.
   */
  bool isEntailed() const;

  /**
   * Return true if corresponding query was a checkEntailed() query that is
   * not entailed.
   */
  bool isNotEntailed() const;

  /**
   * Return true if query was a checkEntailed() query and cvc5 was not able to
   * determine if it is entailed.
   */
  bool isEntailmentUnknown() const;

  /**
   * Operator overloading for equality of two results.
   * @param r the result to compare to for equality
   * @return true if the results are equal
   */
  bool operator==(const Result& r) const;

  /**
   * Operator overloading for disequality of two results.
   * @param r the result to compare to for disequality
   * @return true if the results are disequal
   */
  bool operator!=(const Result& r) const;

  /**
   * @return an explanation for an unknown query result.
   */
  UnknownExplanation getUnknownExplanation() const;

  /**
   * @return a string representation of this result.
   */
  std::string toString() const;

 private:
  /**
   * Constructor.
   * @param r the internal result that is to be wrapped by this result
   * @return the Result
   */
  Result(const cvc5::Result& r);

  /**
   * The interal result wrapped by this result.
   * Note: This is a shared_ptr rather than a unique_ptr since cvc5::Result is
   *       not ref counted.
   */
  std::shared_ptr<cvc5::Result> d_result;
};

/**
 * Serialize a Result to given stream.
 * @param out the output stream
 * @param r the result to be serialized to the given output stream
 * @return the output stream
 */
std::ostream& operator<<(std::ostream& out, const Result& r) CVC5_EXPORT;

/**
 * Serialize an UnknownExplanation to given stream.
 * @param out the output stream
 * @param e the explanation to be serialized to the given output stream
 * @return the output stream
 */
std::ostream& operator<<(std::ostream& out,
                         enum Result::UnknownExplanation e) CVC5_EXPORT;

/* -------------------------------------------------------------------------- */
/* Sort                                                                       */
/* -------------------------------------------------------------------------- */

class Datatype;

/**
 * The sort of a cvc5 term.
 */
class CVC5_EXPORT Sort
{
  friend class cvc5::Command;
  friend class DatatypeConstructor;
  friend class DatatypeConstructorDecl;
  friend class DatatypeSelector;
  friend class DatatypeDecl;
  friend class Datatype;
  friend class Op;
  friend class Solver;
  friend class Grammar;
  friend struct std::hash<Sort>;
  friend class Term;

 public:
  /**
   * Constructor.
   */
  Sort();

  /**
   * Destructor.
   */
  ~Sort();

  /**
   * Comparison for structural equality.
   * @param s the sort to compare to
   * @return true if the sorts are equal
   */
  bool operator==(const Sort& s) const;

  /**
   * Comparison for structural disequality.
   * @param s the sort to compare to
   * @return true if the sorts are not equal
   */
  bool operator!=(const Sort& s) const;

  /**
   * Comparison for ordering on sorts.
   * @param s the sort to compare to
   * @return true if this sort is less than s
   */
  bool operator<(const Sort& s) const;

  /**
   * Comparison for ordering on sorts.
   * @param s the sort to compare to
   * @return true if this sort is greater than s
   */
  bool operator>(const Sort& s) const;

  /**
   * Comparison for ordering on sorts.
   * @param s the sort to compare to
   * @return true if this sort is less than or equal to s
   */
  bool operator<=(const Sort& s) const;

  /**
   * Comparison for ordering on sorts.
   * @param s the sort to compare to
   * @return true if this sort is greater than or equal to s
   */
  bool operator>=(const Sort& s) const;

  /**
   * @return true if this Sort is a null sort.
   */
  bool isNull() const;

  /**
   * Is this a Boolean sort?
   * @return true if the sort is the Boolean sort
   */
  bool isBoolean() const;

  /**
   * Is this a integer sort?
   * @return true if the sort is the integer sort
   */
  bool isInteger() const;

  /**
   * Is this a real sort?
   * @return true if the sort is the real sort
   */
  bool isReal() const;

  /**
   * Is this a string sort?
   * @return true if the sort is the string sort
   */
  bool isString() const;

  /**
   * Is this a regexp sort?
   * @return true if the sort is the regexp sort
   */
  bool isRegExp() const;

  /**
   * Is this a rounding mode sort?
   * @return true if the sort is the rounding mode sort
   */
  bool isRoundingMode() const;

  /**
   * Is this a bit-vector sort?
   * @return true if the sort is a bit-vector sort
   */
  bool isBitVector() const;

  /**
   * Is this a floating-point sort?
   * @return true if the sort is a floating-point sort
   */
  bool isFloatingPoint() const;

  /**
   * Is this a datatype sort?
   * @return true if the sort is a datatype sort
   */
  bool isDatatype() const;

  /**
   * Is this a parametric datatype sort? A parametric datatype sort is either
   * one that is returned by a call to mkDatatypeSort or mkDatatypeSorts for a
   * parametric datatype, or an instantiated datatype sort returned by
   * s.instantiate(...) for parametric datatype sort s.
   * @return true if the sort is a parametric datatype sort
   */
  bool isParametricDatatype() const;

  /**
   * Is this a constructor sort?
   * @return true if the sort is a constructor sort
   */
  bool isConstructor() const;

  /**
   * Is this a selector sort?
   * @return true if the sort is a selector sort
   */
  bool isSelector() const;

  /**
   * Is this a tester sort?
   * @return true if the sort is a tester sort
   */
  bool isTester() const;
  /**
   * Is this a datatype updater sort?
   * @return true if the sort is a datatype updater sort
   */
  bool isUpdater() const;
  /**
   * Is this a function sort?
   * @return true if the sort is a function sort
   */
  bool isFunction() const;

  /**
   * Is this a predicate sort?
   * That is, is this a function sort mapping to Boolean? All predicate
   * sorts are also function sorts.
   * @return true if the sort is a predicate sort
   */
  bool isPredicate() const;

  /**
   * Is this a tuple sort?
   * @return true if the sort is a tuple sort
   */
  bool isTuple() const;

  /**
   * Is this a record sort?
   * @return true if the sort is a record sort
   */
  bool isRecord() const;

  /**
   * Is this an array sort?
   * @return true if the sort is an array sort
   */
  bool isArray() const;

  /**
   * Is this a Set sort?
   * @return true if the sort is a Set sort
   */
  bool isSet() const;

  /**
   * Is this a Bag sort?
   * @return true if the sort is a Bag sort
   */
  bool isBag() const;

  /**
   * Is this a Sequence sort?
   * @return true if the sort is a Sequence sort
   */
  bool isSequence() const;

  /**
   * Is this an uninterpreted sort?
   * @return true if this is an uninterpreted sort
   */
  bool isUninterpretedSort() const;

  /**
   * Is this a sort constructor kind?
   * @return true if this is a sort constructor kind
   */
  bool isSortConstructor() const;

  /**
   * Is this a first-class sort?
   * First-class sorts are sorts for which:
   * 1. we handle equalities between terms of that type, and
   * 2. they are allowed to be parameters of parametric sorts (e.g. index or
   * element sorts of arrays).
   *
   * Examples of sorts that are not first-class include sort constructor sorts
   * and regular expression sorts.
   *
   * @return true if this is a first-class sort
   */
  bool isFirstClass() const;

  /**
   * Is this a function-LIKE sort?
   *
   * Anything function-like except arrays (e.g., datatype selectors) is
   * considered a function here. Function-like terms can not be the argument
   * or return value for any term that is function-like.
   * This is mainly to avoid higher order.
   *
   * Note that arrays are explicitly not considered function-like here.
   *
   * @return true if this is a function-like sort
   */
  bool isFunctionLike() const;

  /**
   * Is this sort a subsort of the given sort?
   * @return true if this sort is a subsort of s
   */
  bool isSubsortOf(const Sort& s) const;

  /**
   * Is this sort comparable to the given sort (i.e., do they share
   * a common ancestor in the subsort tree)?
   * @return true if this sort is comparable to s
   */
  bool isComparableTo(const Sort& s) const;

  /**
   * @return the underlying datatype of a datatype sort
   */
  Datatype getDatatype() const;

  /**
   * Instantiate a parameterized datatype/sort sort.
   * Create sorts parameter with Solver::mkParamSort().
   * @param params the list of sort parameters to instantiate with
   */
  Sort instantiate(const std::vector<Sort>& params) const;

  /**
   * Substitution of Sorts.
   * @param sort the subsort to be substituted within this sort.
   * @param replacement the sort replacing the substituted subsort.
   */
  Sort substitute(const Sort& sort, const Sort& replacement) const;

  /**
   * Simultaneous substitution of Sorts.
   * @param sorts the subsorts to be substituted within this sort.
   * @param replacements the sort replacing the substituted subsorts.
   */
  Sort substitute(const std::vector<Sort>& sorts,
                  const std::vector<Sort>& replacements) const;

  /**
   * Output a string representation of this sort to a given stream.
   * @param out the output stream
   */
  void toStream(std::ostream& out) const;

  /**
   * @return a string representation of this sort
   */
  std::string toString() const;

  /* Constructor sort ------------------------------------------------------- */

  /**
   * @return the arity of a constructor sort
   */
  size_t getConstructorArity() const;

  /**
   * @return the domain sorts of a constructor sort
   */
  std::vector<Sort> getConstructorDomainSorts() const;

  /**
   * @return the codomain sort of a constructor sort
   */
  Sort getConstructorCodomainSort() const;

  /* Selector sort ------------------------------------------------------- */

  /**
   * @return the domain sort of a selector sort
   */
  Sort getSelectorDomainSort() const;

  /**
   * @return the codomain sort of a selector sort
   */
  Sort getSelectorCodomainSort() const;

  /* Tester sort ------------------------------------------------------- */

  /**
   * @return the domain sort of a tester sort
   */
  Sort getTesterDomainSort() const;

  /**
   * @return the codomain sort of a tester sort, which is the Boolean sort
   */
  Sort getTesterCodomainSort() const;

  /* Function sort ------------------------------------------------------- */

  /**
   * @return the arity of a function sort
   */
  size_t getFunctionArity() const;

  /**
   * @return the domain sorts of a function sort
   */
  std::vector<Sort> getFunctionDomainSorts() const;

  /**
   * @return the codomain sort of a function sort
   */
  Sort getFunctionCodomainSort() const;

  /* Array sort ---------------------------------------------------------- */

  /**
   * @return the array index sort of an array sort
   */
  Sort getArrayIndexSort() const;

  /**
   * @return the array element sort of an array sort
   */
  Sort getArrayElementSort() const;

  /* Set sort ------------------------------------------------------------ */

  /**
   * @return the element sort of a set sort
   */
  Sort getSetElementSort() const;

  /* Bag sort ------------------------------------------------------------ */

  /**
   * @return the element sort of a bag sort
   */
  Sort getBagElementSort() const;

  /* Sequence sort ------------------------------------------------------- */

  /**
   * @return the element sort of a sequence sort
   */
  Sort getSequenceElementSort() const;

  /* Uninterpreted sort -------------------------------------------------- */

  /**
   * @return the name of an uninterpreted sort
   */
  std::string getUninterpretedSortName() const;

  /**
   * @return true if an uninterpreted sort is parameterized
   */
  bool isUninterpretedSortParameterized() const;

  /**
   * @return the parameter sorts of an uninterpreted sort
   */
  std::vector<Sort> getUninterpretedSortParamSorts() const;

  /* Sort constructor sort ----------------------------------------------- */

  /**
   * @return the name of a sort constructor sort
   */
  std::string getSortConstructorName() const;

  /**
   * @return the arity of a sort constructor sort
   */
  size_t getSortConstructorArity() const;

  /* Bit-vector sort ----------------------------------------------------- */

  /**
   * @return the bit-width of the bit-vector sort
   */
  uint32_t getBitVectorSize() const;

  /* Floating-point sort ------------------------------------------------- */

  /**
   * @return the bit-width of the exponent of the floating-point sort
   */
  uint32_t getFloatingPointExponentSize() const;

  /**
   * @return the width of the significand of the floating-point sort
   */
  uint32_t getFloatingPointSignificandSize() const;

  /* Datatype sort ------------------------------------------------------- */

  /**
<<<<<<< HEAD
   * Returns the parameters for a parametric datatype sort. If this sort
   * is a (non-instantiated) parametric datatype, this returns the parameter
   * sorts of the underlying datatype. If this sort is an instantiated
   * parametric datatype, then this returns the sort parameters that were used
   * to construct it via instantiate.
   * @return the parameter sorts of a datatype sort
=======
   *
   * Return the parameters of a parametric datatype sort. If this sort is a
   * non-instantiated parametric datatype, this returns the parameter sorts of
   * the underlying datatype. If this sort is an instantiated parametric
   * datatype, then this returns the sort parameters that were used to
   * construct the sort via ``Sort::instantiate``.
   *
   * @return the parameter sorts of a parametric datatype sort.
>>>>>>> 881464ad
   */
  std::vector<Sort> getDatatypeParamSorts() const;

  /**
   * @return the arity of a datatype sort
   */
  size_t getDatatypeArity() const;

  /* Tuple sort ---------------------------------------------------------- */

  /**
   * @return the length of a tuple sort
   */
  size_t getTupleLength() const;

  /**
   * @return the element sorts of a tuple sort
   */
  std::vector<Sort> getTupleSorts() const;

 private:
  /** @return the internal wrapped TypeNode of this sort. */
  const cvc5::TypeNode& getTypeNode(void) const;

  /** Helper to convert a set of Sorts to internal TypeNodes. */
  std::set<TypeNode> static sortSetToTypeNodes(const std::set<Sort>& sorts);
  /** Helper to convert a vector of Sorts to internal TypeNodes. */
  std::vector<TypeNode> static sortVectorToTypeNodes(
      const std::vector<Sort>& sorts);
  /** Helper to convert a vector of internal TypeNodes to Sorts. */
  std::vector<Sort> static typeNodeVectorToSorts(
      const Solver* slv, const std::vector<TypeNode>& types);

  /**
   * Constructor.
   * @param slv the associated solver object
   * @param t the internal type that is to be wrapped by this sort
   * @return the Sort
   */
  Sort(const Solver* slv, const cvc5::TypeNode& t);

  /**
   * Helper for isNull checks. This prevents calling an API function with
   * CVC5_API_CHECK_NOT_NULL
   */
  bool isNullHelper() const;

  /**
   * The associated solver object.
   */
  const Solver* d_solver;

  /**
   * The internal type wrapped by this sort.
   * Note: This is a shared_ptr rather than a unique_ptr to avoid overhead due
   *       to memory allocation (cvc5::Type is already ref counted, so this
   *       could be a unique_ptr instead).
   */
  std::shared_ptr<cvc5::TypeNode> d_type;
};

/**
 * Serialize a sort to given stream.
 * @param out the output stream
 * @param s the sort to be serialized to the given output stream
 * @return the output stream
 */
std::ostream& operator<<(std::ostream& out, const Sort& s) CVC5_EXPORT;

}  // namespace api
}  // namespace cvc5

namespace std {

/**
 * Hash function for Sorts.
 */
template <>
struct CVC5_EXPORT hash<cvc5::api::Sort>
{
  size_t operator()(const cvc5::api::Sort& s) const;
};

}  // namespace std

namespace cvc5::api {

/* -------------------------------------------------------------------------- */
/* Op                                                                     */
/* -------------------------------------------------------------------------- */

class Term;

/**
 * A cvc5 operator.
 * An operator is a term that represents certain operators, instantiated
 * with its required parameters, e.g., a term of kind BITVECTOR_EXTRACT.
 */
class CVC5_EXPORT Op
{
  friend class Solver;
  friend class Term;
  friend struct std::hash<Op>;

 public:
  /**
   * Constructor.
   */
  Op();

  /**
   * Destructor.
   */
  ~Op();

  /**
   * Syntactic equality operator.
   * Return true if both operators are syntactically identical.
   * Both operators must belong to the same solver object.
   * @param t the operator to compare to for equality
   * @return true if the operators are equal
   */
  bool operator==(const Op& t) const;

  /**
   * Syntactic disequality operator.
   * Return true if both operators differ syntactically.
   * Both terms must belong to the same solver object.
   * @param t the operator to compare to for disequality
   * @return true if operators are disequal
   */
  bool operator!=(const Op& t) const;

  /**
   * @return the kind of this operator
   */
  Kind getKind() const;

  /**
   * @return true if this operator is a null term
   */
  bool isNull() const;

  /**
   * @return true iff this operator is indexed
   */
  bool isIndexed() const;

  /**
   * @return the number of indices of this op
   */
  size_t getNumIndices() const;

  /**
   * Get the index at position i.
   * @param i the position of the index to return
   * @return the index at position i
   */

  Term operator[](size_t i) const;

  /**
   * Get the indices used to create this Op.
   * Supports the following template arguments:
   *   - string
   *   - Kind
   *   - uint32_t
   *   - pair<uint32_t, uint32_t>
   * Check the Op Kind with getKind() to determine which argument to use.
   * @return the indices used to create this Op
   */
  template <typename T>
  T getIndices() const;

  /**
   * @return a string representation of this operator
   */
  std::string toString() const;

 private:
  /**
   * Constructor for a single kind (non-indexed operator).
   * @param slv the associated solver object
   * @param k the kind of this Op
   */
  Op(const Solver* slv, const Kind k);

  /**
   * Constructor.
   * @param slv the associated solver object
   * @param k the kind of this Op
   * @param n the internal node that is to be wrapped by this term
   * @return the Term
   */
  Op(const Solver* slv, const Kind k, const cvc5::Node& n);

  /**
   * Helper for isNull checks. This prevents calling an API function with
   * CVC5_API_CHECK_NOT_NULL
   */
  bool isNullHelper() const;

  /**
   * Note: An indexed operator has a non-null internal node, d_node
   * Note 2: We use a helper method to avoid having API functions call
   *         other API functions (we need to call this internally)
   * @return true iff this Op is indexed
   */
  bool isIndexedHelper() const;

  /**
   * Helper for getNumIndices
   * @return the number of indices of this op
   */
  size_t getNumIndicesHelper() const;

  /**
   * Helper for operator[](size_t index).
   * @param index position of the index. Should be less than getNumIndicesHelper().
   * @return the index at position index
   */
  Term getIndexHelper(size_t index) const;

  /**
   * The associated solver object.
   */
  const Solver* d_solver;

  /** The kind of this operator. */
  Kind d_kind;

  /**
   * The internal node wrapped by this operator.
   * Note: This is a shared_ptr rather than a unique_ptr to avoid overhead due
   *       to memory allocation (cvc5::Node is already ref counted, so this
   *       could be a unique_ptr instead).
   */
  std::shared_ptr<cvc5::Node> d_node;
};

/**
 * Serialize an operator to given stream.
 * @param out the output stream
 * @param t the operator to be serialized to the given output stream
 * @return the output stream
 */
std::ostream& operator<<(std::ostream& out, const Op& t) CVC5_EXPORT;

}  // namespace cvc5::api

namespace std {
/**
 * Hash function for Ops.
 */
template <>
struct CVC5_EXPORT hash<cvc5::api::Op>
{
  size_t operator()(const cvc5::api::Op& t) const;
};
}  // namespace std

namespace cvc5::api {
/* -------------------------------------------------------------------------- */
/* Term                                                                       */
/* -------------------------------------------------------------------------- */

/**
 * A cvc5 Term.
 */
class CVC5_EXPORT Term
{
  friend class cvc5::Command;
  friend class Datatype;
  friend class DatatypeConstructor;
  friend class DatatypeSelector;
  friend class Solver;
  friend class Grammar;
  friend struct std::hash<Term>;

 public:
  /**
   * Constructor for a null term.
   */
  Term();

  /**
   * Destructor.
   */
  ~Term();

  /**
   * Syntactic equality operator.
   * Return true if both terms are syntactically identical.
   * Both terms must belong to the same solver object.
   * @param t the term to compare to for equality
   * @return true if the terms are equal
   */
  bool operator==(const Term& t) const;

  /**
   * Syntactic disequality operator.
   * Return true if both terms differ syntactically.
   * Both terms must belong to the same solver object.
   * @param t the term to compare to for disequality
   * @return true if terms are disequal
   */
  bool operator!=(const Term& t) const;

  /**
   * Comparison for ordering on terms by their id.
   * @param t the term to compare to
   * @return true if this term is less than t
   */
  bool operator<(const Term& t) const;

  /**
   * Comparison for ordering on terms by their id.
   * @param t the term to compare to
   * @return true if this term is greater than t
   */
  bool operator>(const Term& t) const;

  /**
   * Comparison for ordering on terms by their id.
   * @param t the term to compare to
   * @return true if this term is less than or equal to t
   */
  bool operator<=(const Term& t) const;

  /**
   * Comparison for ordering on terms by their id.
   * @param t the term to compare to
   * @return true if this term is greater than or equal to t
   */
  bool operator>=(const Term& t) const;

  /** @return the number of children of this term  */
  size_t getNumChildren() const;

  /**
   * Get the child term at a given index.
   * @param index the index of the child term to return
   * @return the child term with the given index
   */
  Term operator[](size_t index) const;

  /**
   * @return the id of this term
   */
  uint64_t getId() const;

  /**
   * @return the kind of this term
   */
  Kind getKind() const;

  /**
   * @return the sort of this term
   */
  Sort getSort() const;

  /**
   * @return the result of replacing 'term' by 'replacement' in this term
   */
  Term substitute(const Term& term, const Term& replacement) const;

  /**
   * @return the result of simultaneously replacing 'terms' by 'replacements'
   * in this term
   */
  Term substitute(const std::vector<Term>& terms,
                  const std::vector<Term>& replacements) const;

  /**
   * @return true iff this term has an operator
   */
  bool hasOp() const;

  /**
   * @return the Op used to create this term
   * Note: This is safe to call when hasOp() returns true.
   */
  Op getOp() const;

  /**
   * @return true if the term has a symbol.
   */
  bool hasSymbol() const;

  /**
   * Asserts hasSymbol().
   * @return the raw symbol of the term.
   */
  std::string getSymbol() const;

  /**
   * @return true if this Term is a null term
   */
  bool isNull() const;

  /**
   * Boolean negation.
   * @return the Boolean negation of this term
   */
  Term notTerm() const;

  /**
   * Boolean and.
   * @param t a Boolean term
   * @return the conjunction of this term and the given term
   */
  Term andTerm(const Term& t) const;

  /**
   * Boolean or.
   * @param t a Boolean term
   * @return the disjunction of this term and the given term
   */
  Term orTerm(const Term& t) const;

  /**
   * Boolean exclusive or.
   * @param t a Boolean term
   * @return the exclusive disjunction of this term and the given term
   */
  Term xorTerm(const Term& t) const;

  /**
   * Equality.
   * @param t a Boolean term
   * @return the Boolean equivalence of this term and the given term
   */
  Term eqTerm(const Term& t) const;

  /**
   * Boolean implication.
   * @param t a Boolean term
   * @return the implication of this term and the given term
   */
  Term impTerm(const Term& t) const;

  /**
   * If-then-else with this term as the Boolean condition.
   * @param then_t the 'then' term
   * @param else_t the 'else' term
   * @return the if-then-else term with this term as the Boolean condition
   */
  Term iteTerm(const Term& then_t, const Term& else_t) const;

  /**
   * @return a string representation of this term
   */
  std::string toString() const;

  /**
   * Iterator for the children of a Term.
   * Note: This treats uninterpreted functions as Term just like any other term
   *       for example, the term f(x, y) will have Kind APPLY_UF and three
   *       children: f, x, and y
   */
  class CVC5_EXPORT const_iterator
  {
    friend class Term;

   public:
    /* The following types are required by trait std::iterator_traits */

    /** Iterator tag */
    using iterator_category = std::forward_iterator_tag;

    /** The type of the item */
    using value_type = Term;

    /** The pointer type of the item */
    using pointer = const Term*;

    /** The reference type of the item */
    using reference = const Term&;

    /** The type returned when two iterators are subtracted */
    using difference_type = std::ptrdiff_t;

    /* End of std::iterator_traits required types */

    /**
     * Null Constructor.
     */
    const_iterator();

    /**
     * Constructor
     * @param slv the associated solver object
     * @param e a shared pointer to the node that we're iterating over
     * @param p the position of the iterator (e.g. which child it's on)
     */
    const_iterator(const Solver* slv,
                   const std::shared_ptr<cvc5::Node>& e,
                   uint32_t p);

    /**
     * Copy constructor.
     */
    const_iterator(const const_iterator& it);

    /**
     * Assignment operator.
     * @param it the iterator to assign to
     * @return the reference to the iterator after assignment
     */
    const_iterator& operator=(const const_iterator& it);

    /**
     * Equality operator.
     * @param it the iterator to compare to for equality
     * @return true if the iterators are equal
     */
    bool operator==(const const_iterator& it) const;

    /**
     * Disequality operator.
     * @param it the iterator to compare to for disequality
     * @return true if the iterators are disequal
     */
    bool operator!=(const const_iterator& it) const;

    /**
     * Increment operator (prefix).
     * @return a reference to the iterator after incrementing by one
     */
    const_iterator& operator++();

    /**
     * Increment operator (postfix).
     * @return a reference to the iterator after incrementing by one
     */
    const_iterator operator++(int);

    /**
     * Dereference operator.
     * @return the term this iterator points to
     */
    Term operator*() const;

   private:
    /**
     * The associated solver object.
     */
    const Solver* d_solver;
    /** The original node to be iterated over. */
    std::shared_ptr<cvc5::Node> d_origNode;
    /** Keeps track of the iteration position. */
    uint32_t d_pos;
  };

  /**
   * @return an iterator to the first child of this Term
   */
  const_iterator begin() const;

  /**
   * @return an iterator to one-off-the-last child of this Term
   */
  const_iterator end() const;

  /**
   * @return true if the term is an integer value that fits within int32_t.
   */
  bool isInt32Value() const;
  /**
   * Asserts isInt32Value().
   * @return the integer term as a int32_t.
   */
  int32_t getInt32Value() const;
  /**
   * @return true if the term is an integer value that fits within uint32_t.
   */
  bool isUInt32Value() const;
  /**
   * Asserts isUInt32Value().
   * @return the integer term as a uint32_t.
   */
  uint32_t getUInt32Value() const;
  /**
   * @return true if the term is an integer value that fits within int64_t.
   */
  bool isInt64Value() const;
  /**
   * Asserts isInt64Value().
   * @return the integer term as a int64_t.
   */
  int64_t getInt64Value() const;
  /**
   * @return true if the term is an integer value that fits within uint64_t.
   */
  bool isUInt64Value() const;
  /**
   * Asserts isUInt64Value().
   * @return the integer term as a uint64_t.
   */
  uint64_t getUInt64Value() const;
  /**
   * @return true if the term is an integer value.
   */
  bool isIntegerValue() const;
  /**
   * Asserts isIntegerValue().
   * @return the integer term in (decimal) string representation.
   */
  std::string getIntegerValue() const;

  /**
   * @return true if the term is a string value.
   */
  bool isStringValue() const;
  /**
   * Note: This method is not to be confused with toString() which returns
   * the term in some string representation, whatever data it may hold. Asserts
   * isStringValue().
   * @return the string term as a native string value.
   */
  std::wstring getStringValue() const;

  /**
   * @return true if the term is a rational value whose numerator and
   * denominator fit within int32_t and uint32_t, respectively.
   */
  bool isReal32Value() const;
  /**
   * Asserts isReal32Value().
   * @return the representation of a rational value as a pair of its numerator
   * and denominator.
   */
  std::pair<int32_t, uint32_t> getReal32Value() const;
  /**
   * @return true if the term is a rational value whose numerator and
   * denominator fit within int64_t and uint64_t, respectively.
   */
  bool isReal64Value() const;
  /**
   * Asserts isReal64Value().
   * @return the representation of a rational value as a pair of its numerator
   * and denominator.
   */
  std::pair<int64_t, uint64_t> getReal64Value() const;
  /**
   * @return true if the term is a rational value.
   *
   * Note that a term of kind PI is not considered to be a real value.
   */
  bool isRealValue() const;
  /**
   * Asserts isRealValue().
   * @return the representation of a rational value as a (rational) string.
   */
  std::string getRealValue() const;

  /**
   * @return true if the term is a constant array.
   */
  bool isConstArray() const;
  /**
   * Asserts isConstArray().
   * @return the base (element stored at all indices) of a constant array
   */
  Term getConstArrayBase() const;

  /**
   * @return true if the term is a Boolean value.
   */
  bool isBooleanValue() const;
  /**
   * Asserts isBooleanValue().
   * @return the representation of a Boolean value as a native Boolean value.
   */
  bool getBooleanValue() const;

  /**
   * @return true if the term is a bit-vector value.
   */
  bool isBitVectorValue() const;
  /**
   * Asserts isBitVectorValue().
   * @return the representation of a bit-vector value in string representation.
   * Supported bases are 2 (bit string), 10 (decimal string) or 16 (hexadecimal
   * string).
   */
  std::string getBitVectorValue(uint32_t base = 2) const;

  /**
   * @return true if the term is an abstract value.
   */
  bool isAbstractValue() const;
  /**
   * Asserts isAbstractValue().
   * @return the representation of an abstract value as a string.
   */
  std::string getAbstractValue() const;

  /**
   * @return true if the term is a tuple value.
   */
  bool isTupleValue() const;
  /**
   * Asserts isTupleValue().
   * @return the representation of a tuple value as a vector of terms.
   */
  std::vector<Term> getTupleValue() const;

  /**
   * @return true if the term is the floating-point value for positive zero.
   */
  bool isFloatingPointPosZero() const;
  /**
   * @return true if the term is the floating-point value for negative zero.
   */
  bool isFloatingPointNegZero() const;
  /**
   * @return true if the term is the floating-point value for positive
   * infinity.
   */
  bool isFloatingPointPosInf() const;
  /**
   * @return true if the term is the floating-point value for negative
   * infinity.
   */
  bool isFloatingPointNegInf() const;
  /**
   * @return true if the term is the floating-point value for not a number.
   */
  bool isFloatingPointNaN() const;
  /**
   * @return true if the term is a floating-point value.
   */
  bool isFloatingPointValue() const;
  /**
   * Asserts isFloatingPointValue().
   * @return the representation of a floating-point value as a tuple of the
   * exponent width, the significand width and a bit-vector value.
   */
  std::tuple<uint32_t, uint32_t, Term> getFloatingPointValue() const;

  /**
   * @return true if the term is a set value.
   *
   * A term is a set value if it is considered to be a (canonical) constant set
   * value.  A canonical set value is one whose AST is:
   * ```
   *   (union (singleton c1) ... (union (singleton c_{n-1}) (singleton c_n))))
   * ```
   * where `c1 ... cn` are values ordered by id such that `c1 > ... > cn` (see
   * also @ref Term::operator>(const Term&) const).
   *
   * Note that a universe set term (kind SET_UNIVERSE) is not considered to be
   * a set value.
   */
  bool isSetValue() const;
  /**
   * Asserts isSetValue().
   * @return the representation of a set value as a set of terms.
   */
  std::set<Term> getSetValue() const;

  /**
   * @return true if the term is a sequence value.
   */
  bool isSequenceValue() const;
  /**
   * Asserts isSequenceValue().
   * Note that it is usually necessary for sequences to call
   * `Solver::simplify()` to turn a sequence that is constructed by, e.g.,
   * concatenation of unit sequences, into a sequence value.
   * @return the representation of a sequence value as a vector of terms.
   */
  std::vector<Term> getSequenceValue() const;

  /**
   * @return true if the term is a value from an uninterpreted sort.
   */
  bool isUninterpretedValue() const;
  /**
  bool @return() const;
   * Asserts isUninterpretedValue().
   * @return the representation of an uninterpreted value as a pair of its
  sort and its
   * index.
   */
  std::pair<Sort, int32_t> getUninterpretedValue() const;

 protected:
  /**
   * The associated solver object.
   */
  const Solver* d_solver;

 private:
  /** Helper to convert a vector of Terms to internal Nodes. */
  std::vector<Node> static termVectorToNodes(const std::vector<Term>& terms);

  /** Helper method to collect all elements of a set. */
  static void collectSet(std::set<Term>& set,
                         const cvc5::Node& node,
                         const Solver* slv);
  /** Helper method to collect all elements of a sequence. */
  static void collectSequence(std::vector<Term>& seq,
                              const cvc5::Node& node,
                              const Solver* slv);

  /**
   * Constructor.
   * @param slv the associated solver object
   * @param n the internal node that is to be wrapped by this term
   * @return the Term
   */
  Term(const Solver* slv, const cvc5::Node& n);

  /** @return the internal wrapped Node of this term. */
  const cvc5::Node& getNode(void) const;

  /**
   * Helper for isNull checks. This prevents calling an API function with
   * CVC5_API_CHECK_NOT_NULL
   */
  bool isNullHelper() const;

  /**
   * Helper function that returns the kind of the term, which takes into
   * account special cases of the conversion for internal to external kinds.
   * @return the kind of this term
   */
  Kind getKindHelper() const;

  /**
   * @return true if the current term is a constant integer that is casted into
   * real using the operator CAST_TO_REAL, and returns false otherwise
   */
  bool isCastedReal() const;
  /**
   * The internal node wrapped by this term.
   * Note: This is a shared_ptr rather than a unique_ptr to avoid overhead due
   *       to memory allocation (cvc5::Node is already ref counted, so this
   *       could be a unique_ptr instead).
   */
  std::shared_ptr<cvc5::Node> d_node;
};

/**
 * Serialize a term to given stream.
 * @param out the output stream
 * @param t the term to be serialized to the given output stream
 * @return the output stream
 */
std::ostream& operator<<(std::ostream& out, const Term& t) CVC5_EXPORT;

/**
 * Serialize a vector of terms to given stream.
 * @param out the output stream
 * @param vector the vector of terms to be serialized to the given stream
 * @return the output stream
 */
std::ostream& operator<<(std::ostream& out,
                         const std::vector<Term>& vector) CVC5_EXPORT;

/**
 * Serialize a set of terms to the given stream.
 * @param out the output stream
 * @param set the set of terms to be serialized to the given stream
 * @return the output stream
 */
std::ostream& operator<<(std::ostream& out,
                         const std::set<Term>& set) CVC5_EXPORT;

/**
 * Serialize an unordered_set of terms to the given stream.
 *
 * @param out the output stream
 * @param unordered_set the set of terms to be serialized to the given stream
 * @return the output stream
 */
std::ostream& operator<<(std::ostream& out,
                         const std::unordered_set<Term>& unordered_set)
    CVC5_EXPORT;

/**
 * Serialize a map of terms to the given stream.
 *
 * @param out the output stream
 * @param map the map of terms to be serialized to the given stream
 * @return the output stream
 */
template <typename V>
std::ostream& operator<<(std::ostream& out,
                         const std::map<Term, V>& map) CVC5_EXPORT;

/**
 * Serialize an unordered_map of terms to the given stream.
 *
 * @param out the output stream
 * @param unordered_map the map of terms to be serialized to the given stream
 * @return the output stream
 */
template <typename V>
std::ostream& operator<<(std::ostream& out,
                         const std::unordered_map<Term, V>& unordered_map)
    CVC5_EXPORT;

}  // namespace cvc5::api

namespace std {
/**
 * Hash function for Terms.
 */
template <>
struct CVC5_EXPORT hash<cvc5::api::Term>
{
  size_t operator()(const cvc5::api::Term& t) const;
};
}  // namespace std

namespace cvc5::api {

/* -------------------------------------------------------------------------- */
/* Datatypes                                                                  */
/* -------------------------------------------------------------------------- */

class DatatypeConstructorIterator;
class DatatypeIterator;

/**
 * A cvc5 datatype constructor declaration.
 */
class CVC5_EXPORT DatatypeConstructorDecl
{
  friend class DatatypeDecl;
  friend class Solver;

 public:
  /** Constructor.  */
  DatatypeConstructorDecl();

  /**
   * Destructor.
   */
  ~DatatypeConstructorDecl();

  /**
   * Add datatype selector declaration.
   * @param name the name of the datatype selector declaration to add
   * @param sort the range sort of the datatype selector declaration to add
   */
  void addSelector(const std::string& name, const Sort& sort);
  /**
   * Add datatype selector declaration whose range type is the datatype itself.
   * @param name the name of the datatype selector declaration to add
   */
  void addSelectorSelf(const std::string& name);

  /**
   * @return true if this DatatypeConstructorDecl is a null declaration.
   */
  bool isNull() const;

  /**
   * @return a string representation of this datatype constructor declaration
   */
  std::string toString() const;

 private:
  /**
   * Constructor.
   * @param slv the associated solver object
   * @param name the name of the datatype constructor
   * @return the DatatypeConstructorDecl
   */
  DatatypeConstructorDecl(const Solver* slv, const std::string& name);

  /**
   * Helper for isNull checks. This prevents calling an API function with
   * CVC5_API_CHECK_NOT_NULL
   */
  bool isNullHelper() const;

  /**
   * Is the underlying constructor resolved (i.e. has it been used to declare
   * a datatype already)?
   */
  bool isResolved() const;

  /**
   * The associated solver object.
   */
  const Solver* d_solver;

  /**
   * The internal (intermediate) datatype constructor wrapped by this
   * datatype constructor declaration.
   * Note: This is a shared_ptr rather than a unique_ptr since
   *       cvc5::DTypeConstructor is not ref counted.
   */
  std::shared_ptr<cvc5::DTypeConstructor> d_ctor;
};

class Solver;

/**
 * A cvc5 datatype declaration.
 */
class CVC5_EXPORT DatatypeDecl
{
  friend class DatatypeConstructorArg;
  friend class Solver;
  friend class Grammar;

 public:
  /** Constructor.  */
  DatatypeDecl();

  /**
   * Destructor.
   */
  ~DatatypeDecl();

  /**
   * Add datatype constructor declaration.
   * @param ctor the datatype constructor declaration to add
   */
  void addConstructor(const DatatypeConstructorDecl& ctor);

  /** Get the number of constructors (so far) for this Datatype declaration. */
  size_t getNumConstructors() const;

  /** Is this Datatype declaration parametric? */
  bool isParametric() const;

  /**
   * @return true if this DatatypeDecl is a null object
   */
  bool isNull() const;

  /**
   * @return a string representation of this datatype declaration
   */
  std::string toString() const;

  /** @return the name of this datatype declaration. */
  std::string getName() const;

 private:
  /**
   * Constructor.
   * @param slv the associated solver object
   * @param name the name of the datatype
   * @param isCoDatatype true if a codatatype is to be constructed
   * @return the DatatypeDecl
   */
  DatatypeDecl(const Solver* slv,
               const std::string& name,
               bool isCoDatatype = false);

  /**
   * Constructor for parameterized datatype declaration.
   * Create sorts parameter with Solver::mkParamSort().
   * @param slv the associated solver object
   * @param name the name of the datatype
   * @param param the sort parameter
   * @param isCoDatatype true if a codatatype is to be constructed
   */
  DatatypeDecl(const Solver* slv,
               const std::string& name,
               const Sort& param,
               bool isCoDatatype = false);

  /**
   * Constructor for parameterized datatype declaration.
   * Create sorts parameter with Solver::mkParamSort().
   * @param slv the associated solver object
   * @param name the name of the datatype
   * @param params a list of sort parameters
   * @param isCoDatatype true if a codatatype is to be constructed
   */
  DatatypeDecl(const Solver* slv,
               const std::string& name,
               const std::vector<Sort>& params,
               bool isCoDatatype = false);

  /** @return the internal wrapped Dtype of this datatype declaration. */
  cvc5::DType& getDatatype(void) const;

  /**
   * Helper for isNull checks. This prevents calling an API function with
   * CVC5_API_CHECK_NOT_NULL
   */
  bool isNullHelper() const;

  /**
   * The associated solver object.
   */
  const Solver* d_solver;

  /**
   * The internal (intermediate) datatype wrapped by this datatype
   * declaration.
   * Note: This is a shared_ptr rather than a unique_ptr since cvc5::DType is
   *       not ref counted.
   */
  std::shared_ptr<cvc5::DType> d_dtype;
};

/**
 * A cvc5 datatype selector.
 */
class CVC5_EXPORT DatatypeSelector
{
  friend class Datatype;
  friend class DatatypeConstructor;
  friend class Solver;

 public:
  /**
   * Constructor.
   */
  DatatypeSelector();

  /**
   * Destructor.
   */
  ~DatatypeSelector();

  /** @return the name of this Datatype selector. */
  std::string getName() const;

  /**
   * Get the selector operator of this datatype selector.
   * @return the selector term
   */
  Term getSelectorTerm() const;

  /**
   * Get the updater operator of this datatype selector.
   * @return the updater term
   */
  Term getUpdaterTerm() const;

  /** @return the range sort of this selector. */
  Sort getRangeSort() const;

  /**
   * @return true if this DatatypeSelector is a null object
   */
  bool isNull() const;

  /**
   * @return a string representation of this datatype selector
   */
  std::string toString() const;

 private:
  /**
   * Constructor.
   * @param slv the associated solver object
   * @param stor the internal datatype selector to be wrapped
   * @return the DatatypeSelector
   */
  DatatypeSelector(const Solver* slv, const cvc5::DTypeSelector& stor);

  /**
   * Helper for isNull checks. This prevents calling an API function with
   * CVC5_API_CHECK_NOT_NULL
   */
  bool isNullHelper() const;

  /**
   * The associated solver object.
   */
  const Solver* d_solver;

  /**
   * The internal datatype selector wrapped by this datatype selector.
   * Note: This is a shared_ptr rather than a unique_ptr since cvc5::DType is
   *       not ref counted.
   */
  std::shared_ptr<cvc5::DTypeSelector> d_stor;
};

/**
 * A cvc5 datatype constructor.
 */
class CVC5_EXPORT DatatypeConstructor
{
  friend class Datatype;
  friend class Solver;

 public:
  /**
   * Constructor.
   */
  DatatypeConstructor();

  /**
   * Destructor.
   */
  ~DatatypeConstructor();

  /** @return the name of this Datatype constructor. */
  std::string getName() const;

  /**
   * Get the constructor operator of this datatype constructor.
   * @return the constructor term
   */
  Term getConstructorTerm() const;

  /**
   * Get the constructor operator of this datatype constructor whose return
   * type is retSort. This method is intended to be used on constructors of
   * parametric datatypes and can be seen as returning the constructor
   * term that has been explicitly cast to the given sort.
   *
   * This method is required for constructors of parametric datatypes whose
   * return type cannot be determined by type inference. For example, given:
   *   (declare-datatype List (par (T) ((nil) (cons (head T) (tail (List T))))))
   * The type of nil terms need to be provided by the user. In SMT version 2.6,
   * this is done via the syntax for qualified identifiers:
   *   (as nil (List Int))
   * This method is equivalent of applying the above, where this
   * DatatypeConstructor is the one corresponding to nil, and retSort is
   * (List Int).
   *
   * Furthermore note that the returned constructor term t is an operator,
   * while Solver::mkTerm(APPLY_CONSTRUCTOR, t) is used to construct the above
   * (nullary) application of nil.
   *
   * @param retSort the desired return sort of the constructor
   * @return the constructor term
   */
  Term getInstantiatedConstructorTerm(const Sort& retSort) const;

  /**
   * Get the tester operator of this datatype constructor.
   * @return the tester operator
   */
  Term getTesterTerm() const;

  /**
   * @return the number of selectors (so far) of this Datatype constructor.
   */
  size_t getNumSelectors() const;

  /** @return the i^th DatatypeSelector. */
  DatatypeSelector operator[](size_t index) const;
  /**
   * Get the datatype selector with the given name.
   * This is a linear search through the selectors, so in case of
   * multiple, similarly-named selectors, the first is returned.
   * @param name the name of the datatype selector
   * @return the first datatype selector with the given name
   */
  DatatypeSelector operator[](const std::string& name) const;
  DatatypeSelector getSelector(const std::string& name) const;

  /**
   * Get the term representation of the datatype selector with the given name.
   * This is a linear search through the arguments, so in case of multiple,
   * similarly-named arguments, the selector for the first is returned.
   * @param name the name of the datatype selector
   * @return a term representing the datatype selector with the given name
   */
  Term getSelectorTerm(const std::string& name) const;

  /**
   * @return true if this DatatypeConstructor is a null object
   */
  bool isNull() const;

  /**
   * @return a string representation of this datatype constructor
   */
  std::string toString() const;

  /**
   * Iterator for the selectors of a datatype constructor.
   */
  class const_iterator
  {
    friend class DatatypeConstructor;  // to access constructor

   public:
    /* The following types are required by trait std::iterator_traits */

    /** Iterator tag */
    using iterator_category = std::forward_iterator_tag;

    /** The type of the item */
    using value_type = DatatypeConstructor;

    /** The pointer type of the item */
    using pointer = const DatatypeConstructor*;

    /** The reference type of the item */
    using reference = const DatatypeConstructor&;

    /** The type returned when two iterators are subtracted */
    using difference_type = std::ptrdiff_t;

    /* End of std::iterator_traits required types */

    /** Nullary constructor (required for Cython). */
    const_iterator();

    /**
     * Assignment operator.
     * @param it the iterator to assign to
     * @return the reference to the iterator after assignment
     */
    const_iterator& operator=(const const_iterator& it);

    /**
     * Equality operator.
     * @param it the iterator to compare to for equality
     * @return true if the iterators are equal
     */
    bool operator==(const const_iterator& it) const;

    /**
     * Disequality operator.
     * @param it the iterator to compare to for disequality
     * @return true if the iterators are disequal
     */
    bool operator!=(const const_iterator& it) const;

    /**
     * Increment operator (prefix).
     * @return a reference to the iterator after incrementing by one
     */
    const_iterator& operator++();

    /**
     * Increment operator (postfix).
     * @return a reference to the iterator after incrementing by one
     */
    const_iterator operator++(int);

    /**
     * Dereference operator.
     * @return a reference to the selector this iterator points to
     */
    const DatatypeSelector& operator*() const;

    /**
     * Dereference operator.
     * @return a pointer to the selector this iterator points to
     */
    const DatatypeSelector* operator->() const;

   private:
    /**
     * Constructor.
     * @param slv the associated Solver object
     * @param ctor the internal datatype constructor to iterate over
     * @param begin true if this is a begin() iterator
     */
    const_iterator(const Solver* slv,
                   const cvc5::DTypeConstructor& ctor,
                   bool begin);

    /**
     * The associated solver object.
     */
    const Solver* d_solver;

    /**
     * A pointer to the list of selectors of the internal datatype
     * constructor to iterate over.
     * This pointer is maintained for operators == and != only.
     */
    const void* d_int_stors;

    /** The list of datatype selector (wrappers) to iterate over. */
    std::vector<DatatypeSelector> d_stors;

    /** The current index of the iterator. */
    size_t d_idx;
  };

  /**
   * @return an iterator to the first selector of this constructor
   */
  const_iterator begin() const;

  /**
   * @return an iterator to one-off-the-last selector of this constructor
   */
  const_iterator end() const;

 private:
  /**
   * Constructor.
   * @param slv the associated solver instance
   * @param ctor the internal datatype constructor to be wrapped
   * @return the DatatypeConstructor
   */
  DatatypeConstructor(const Solver* slv, const cvc5::DTypeConstructor& ctor);

  /**
   * Return selector for name.
   * @param name The name of selector to find
   * @return the selector object for the name
   */
  DatatypeSelector getSelectorForName(const std::string& name) const;

  /**
   * Helper for isNull checks. This prevents calling an API function with
   * CVC5_API_CHECK_NOT_NULL
   */
  bool isNullHelper() const;

  /**
   * The associated solver object.
   */
  const Solver* d_solver;

  /**
   * The internal datatype constructor wrapped by this datatype constructor.
   * Note: This is a shared_ptr rather than a unique_ptr since cvc5::DType is
   *       not ref counted.
   */
  std::shared_ptr<cvc5::DTypeConstructor> d_ctor;
};

/**
 * A cvc5 datatype.
 */
class CVC5_EXPORT Datatype
{
  friend class Solver;
  friend class Sort;

 public:
  /** Constructor. */
  Datatype();

  /**
   * Destructor.
   */
  ~Datatype();

  /**
   * Get the datatype constructor at a given index.
   * @param idx the index of the datatype constructor to return
   * @return the datatype constructor with the given index
   */
  DatatypeConstructor operator[](size_t idx) const;

  /**
   * Get the datatype constructor with the given name.
   * This is a linear search through the constructors, so in case of multiple,
   * similarly-named constructors, the first is returned.
   * @param name the name of the datatype constructor
   * @return the datatype constructor with the given name
   */
  DatatypeConstructor operator[](const std::string& name) const;
  DatatypeConstructor getConstructor(const std::string& name) const;

  /**
   * Get a term representing the datatype constructor with the given name.
   * This is a linear search through the constructors, so in case of multiple,
   * similarly-named constructors, the
   * first is returned.
   */
  Term getConstructorTerm(const std::string& name) const;

  /**
   * Get the datatype constructor with the given name.
   * This is a linear search through the constructors and their selectors, so
   * in case of multiple, similarly-named selectors, the first is returned.
   * @param name the name of the datatype selector
   * @return the datatype selector with the given name
   */
  DatatypeSelector getSelector(const std::string& name) const;

  /** @return the name of this Datatype. */
  std::string getName() const;

  /** @return the number of constructors for this Datatype. */
  size_t getNumConstructors() const;

  /**
   * @return the parameters of this datatype, if it is parametric. An exception
   * is throw if this datatype is not parametric.
   */
  std::vector<Sort> getParameters() const;

  /** @return true if this datatype is parametric */
  bool isParametric() const;

  /** @return true if this datatype corresponds to a co-datatype */
  bool isCodatatype() const;

  /** @return true if this datatype corresponds to a tuple */
  bool isTuple() const;

  /** @return true if this datatype corresponds to a record */
  bool isRecord() const;

  /** @return true if this datatype is finite */
  bool isFinite() const;

  /**
   * Is this datatype well-founded? If this datatype is not a codatatype,
   * this returns false if there are no values of this datatype that are of
   * finite size.
   *
   * @return true if this datatype is well-founded
   */
  bool isWellFounded() const;

  /**
   * Does this datatype have nested recursion? This method returns false if a
   * value of this datatype includes a subterm of its type that is nested
   * beneath a non-datatype type constructor. For example, a datatype
   * T containing a constructor having a selector with range type (Set T) has
   * nested recursion.
   *
   * @return true if this datatype has nested recursion
   */
  bool hasNestedRecursion() const;

  /**
   * @return true if this Datatype is a null object
   */
  bool isNull() const;

  /**
   * @return a string representation of this datatype
   */
  std::string toString() const;

  /**
   * Iterator for the constructors of a datatype.
   */
  class const_iterator
  {
    friend class Datatype;  // to access constructor

   public:
    /* The following types are required by trait std::iterator_traits */

    /** Iterator tag */
    using iterator_category = std::forward_iterator_tag;

    /** The type of the item */
    using value_type = Datatype;

    /** The pointer type of the item */
    using pointer = const Datatype*;

    /** The reference type of the item */
    using reference = const Datatype&;

    /** The type returned when two iterators are subtracted */
    using difference_type = std::ptrdiff_t;

    /* End of std::iterator_traits required types */

    /** Nullary constructor (required for Cython). */
    const_iterator();

    /**
     * Assignment operator.
     * @param it the iterator to assign to
     * @return the reference to the iterator after assignment
     */
    const_iterator& operator=(const const_iterator& it);

    /**
     * Equality operator.
     * @param it the iterator to compare to for equality
     * @return true if the iterators are equal
     */
    bool operator==(const const_iterator& it) const;

    /**
     * Disequality operator.
     * @param it the iterator to compare to for disequality
     * @return true if the iterators are disequal
     */
    bool operator!=(const const_iterator& it) const;

    /**
     * Increment operator (prefix).
     * @return a reference to the iterator after incrementing by one
     */
    const_iterator& operator++();

    /**
     * Increment operator (postfix).
     * @return a reference to the iterator after incrementing by one
     */
    const_iterator operator++(int);

    /**
     * Dereference operator.
     * @return a reference to the constructor this iterator points to
     */
    const DatatypeConstructor& operator*() const;

    /**
     * Dereference operator.
     * @return a pointer to the constructor this iterator points to
     */
    const DatatypeConstructor* operator->() const;

   private:
    /**
     * Constructor.
     * @param slv the associated Solver object
     * @param dtype the internal datatype to iterate over
     * @param begin true if this is a begin() iterator
     */
    const_iterator(const Solver* slv, const cvc5::DType& dtype, bool begin);

    /**
     * The associated solver object.
     */
    const Solver* d_solver;

    /**
     * A pointer to the list of constructors of the internal datatype
     * to iterate over.
     * This pointer is maintained for operators == and != only.
     */
    const void* d_int_ctors;

    /** The list of datatype constructor (wrappers) to iterate over. */
    std::vector<DatatypeConstructor> d_ctors;

    /** The current index of the iterator. */
    size_t d_idx;
  };

  /**
   * @return an iterator to the first constructor of this datatype
   */
  const_iterator begin() const;

  /**
   * @return an iterator to one-off-the-last constructor of this datatype
   */
  const_iterator end() const;

 private:
  /**
   * Constructor.
   * @param slv the associated solver instance
   * @param dtype the internal datatype to be wrapped
   * @return the Datatype
   */
  Datatype(const Solver* slv, const cvc5::DType& dtype);

  /**
   * Return constructor for name.
   * @param name The name of constructor to find
   * @return the constructor object for the name
   */
  DatatypeConstructor getConstructorForName(const std::string& name) const;

  /**
   * Return selector for name.
   * @param name The name of selector to find
   * @return the selector object for the name
   */
  DatatypeSelector getSelectorForName(const std::string& name) const;

  /**
   * Helper for isNull checks. This prevents calling an API function with
   * CVC5_API_CHECK_NOT_NULL
   */
  bool isNullHelper() const;

  /**
   * The associated solver object.
   */
  const Solver* d_solver;

  /**
   * The internal datatype wrapped by this datatype.
   * Note: This is a shared_ptr rather than a unique_ptr since cvc5::DType is
   *       not ref counted.
   */
  std::shared_ptr<cvc5::DType> d_dtype;
};

/**
 * Serialize a datatype declaration to given stream.
 * @param out the output stream
 * @param dtdecl the datatype declaration to be serialized to the given stream
 * @return the output stream
 */
std::ostream& operator<<(std::ostream& out,
                         const DatatypeDecl& dtdecl) CVC5_EXPORT;

/**
 * Serialize a datatype constructor declaration to given stream.
 * @param out the output stream
 * @param ctordecl the datatype constructor declaration to be serialized
 * @return the output stream
 */
std::ostream& operator<<(std::ostream& out,
                         const DatatypeConstructorDecl& ctordecl) CVC5_EXPORT;

/**
 * Serialize a vector of datatype constructor declarations to given stream.
 * @param out the output stream
 * @param vector the vector of datatype constructor declarations to be
 * serialized to the given stream
 * @return the output stream
 */
std::ostream& operator<<(std::ostream& out,
                         const std::vector<DatatypeConstructorDecl>& vector)
    CVC5_EXPORT;

/**
 * Serialize a datatype to given stream.
 * @param out the output stream
 * @param dtype the datatype to be serialized to given stream
 * @return the output stream
 */
std::ostream& operator<<(std::ostream& out, const Datatype& dtype) CVC5_EXPORT;

/**
 * Serialize a datatype constructor to given stream.
 * @param out the output stream
 * @param ctor the datatype constructor to be serialized to given stream
 * @return the output stream
 */
std::ostream& operator<<(std::ostream& out,
                         const DatatypeConstructor& ctor) CVC5_EXPORT;

/**
 * Serialize a datatype selector to given stream.
 * @param out the output stream
 * @param stor the datatype selector to be serialized to given stream
 * @return the output stream
 */
std::ostream& operator<<(std::ostream& out,
                         const DatatypeSelector& stor) CVC5_EXPORT;

/* -------------------------------------------------------------------------- */
/* Grammar                                                                    */
/* -------------------------------------------------------------------------- */

/**
 * A Sygus Grammar.
 */
class CVC5_EXPORT Grammar
{
  friend class cvc5::Command;
  friend class Solver;

 public:
  /**
   * Add \p rule to the set of rules corresponding to \p ntSymbol.
   * @param ntSymbol the non-terminal to which the rule is added
   * @param rule the rule to add
   */
  void addRule(const Term& ntSymbol, const Term& rule);

  /**
   * Add \p rules to the set of rules corresponding to \p ntSymbol.
   * @param ntSymbol the non-terminal to which the rules are added
   * @param rules the rules to add
   */
  void addRules(const Term& ntSymbol, const std::vector<Term>& rules);

  /**
   * Allow \p ntSymbol to be an arbitrary constant.
   * @param ntSymbol the non-terminal allowed to be any constant
   */
  void addAnyConstant(const Term& ntSymbol);

  /**
   * Allow \p ntSymbol to be any input variable to corresponding
   * synth-fun/synth-inv with the same sort as \p ntSymbol.
   * @param ntSymbol the non-terminal allowed to be any input variable
   */
  void addAnyVariable(const Term& ntSymbol);

  /**
   * @return a string representation of this grammar.
   */
  std::string toString() const;

  /**
   * Nullary constructor. Needed for the Cython API.
   */
  Grammar();

 private:
  /**
   * Constructor.
   * @param slv the solver that created this grammar
   * @param sygusVars the input variables to synth-fun/synth-var
   * @param ntSymbols the non-terminals of this grammar
   */
  Grammar(const Solver* slv,
          const std::vector<Term>& sygusVars,
          const std::vector<Term>& ntSymbols);

  /**
   * @return the resolved datatype of the Start symbol of the grammar
   */
  Sort resolve();

  /**
   * Adds a constructor to sygus datatype <dt> whose sygus operator is <term>.
   *
   * \p ntsToUnres contains a mapping from non-terminal symbols to the
   * unresolved sorts they correspond to. This map indicates how the argument
   * <term> should be interpreted (instances of symbols from the domain of
   * \p ntsToUnres correspond to constructor arguments).
   *
   * The sygus operator that is actually added to <dt> corresponds to replacing
   * each occurrence of non-terminal symbols from the domain of \p ntsToUnres
   * with bound variables via purifySygusGTerm, and binding these variables
   * via a lambda.
   *
   * @param dt the non-terminal's datatype to which a constructor is added
   * @param term the sygus operator of the constructor
   * @param ntsToUnres mapping from non-terminals to their unresolved sorts
   */
  void addSygusConstructorTerm(
      DatatypeDecl& dt,
      const Term& term,
      const std::unordered_map<Term, Sort>& ntsToUnres) const;

  /**
   * Purify SyGuS grammar term.
   *
   * This returns a term where all occurrences of non-terminal symbols (those
   * in the domain of \p ntsToUnres) are replaced by fresh variables. For
   * each variable replaced in this way, we add the fresh variable it is
   * replaced with to \p args, and the unresolved sorts corresponding to the
   * non-terminal symbol to \p cargs (constructor args). In other words,
   * \p args contains the free variables in the term returned by this method
   * (which should be bound by a lambda), and \p cargs contains the sorts of
   * the arguments of the sygus constructor.
   *
   * @param term the term to purify
   * @param args the free variables in the term returned by this method
   * @param cargs the sorts of the arguments of the sygus constructor
   * @param ntsToUnres mapping from non-terminals to their unresolved sorts
   * @return the purfied term
   */
  Term purifySygusGTerm(const Term& term,
                        std::vector<Term>& args,
                        std::vector<Sort>& cargs,
                        const std::unordered_map<Term, Sort>& ntsToUnres) const;

  /**
   * This adds constructors to \p dt for sygus variables in \p d_sygusVars
   * whose sort is argument \p sort. This method should be called when the
   * sygus grammar term (Variable sort) is encountered.
   *
   * @param dt the non-terminal's datatype to which the constructors are added
   * @param sort the sort of the sygus variables to add
   */
  void addSygusConstructorVariables(DatatypeDecl& dt, const Sort& sort) const;

  /**
   * Check if \p rule contains variables that are neither parameters of
   * the corresponding synthFun/synthInv nor non-terminals.
   * @param rule the non-terminal allowed to be any constant
   * @return true if \p rule contains free variables and false otherwise
   */
  bool containsFreeVariables(const Term& rule) const;

  /** The solver that created this grammar. */
  const Solver* d_solver;
  /** Input variables to the corresponding function/invariant to synthesize.*/
  std::vector<Term> d_sygusVars;
  /** The non-terminal symbols of this grammar. */
  std::vector<Term> d_ntSyms;
  /** The mapping from non-terminal symbols to their production terms. */
  std::unordered_map<Term, std::vector<Term>> d_ntsToTerms;
  /** The set of non-terminals that can be arbitrary constants. */
  std::unordered_set<Term> d_allowConst;
  /** The set of non-terminals that can be sygus variables. */
  std::unordered_set<Term> d_allowVars;
  /** Did we call resolve() before? */
  bool d_isResolved;
};

/**
 * Serialize a grammar to given stream.
 * @param out the output stream
 * @param g the grammar to be serialized to the given output stream
 * @return the output stream
 */
std::ostream& operator<<(std::ostream& out, const Grammar& g) CVC5_EXPORT;

/* -------------------------------------------------------------------------- */
/* Rounding Mode for Floating-Points                                          */
/* -------------------------------------------------------------------------- */

/**
 * Rounding modes for floating-point numbers.
 *
 * For many floating-point operations, infinitely precise results may not be
 * representable with the number of available bits. Thus, the results are
 * rounded in a certain way to one of the representable floating-point numbers.
 *
 * \verbatim embed:rst:leading-asterisk
 * These rounding modes directly follow the SMT-LIB theory for floating-point
 * arithmetic, which in turn is based on IEEE Standard 754 :cite:`IEEE754`.
 * The rounding modes are specified in Sections 4.3.1 and 4.3.2 of the IEEE
 * Standard 754.
 * \endverbatim
 */
enum RoundingMode
{
  /**
   * Round to the nearest even number.
   * If the two nearest floating-point numbers bracketing an unrepresentable
   * infinitely precise result are equally near, the one with an even least
   * significant digit will be delivered.
   */
  ROUND_NEAREST_TIES_TO_EVEN,
  /**
   * Round towards positive infinity (+oo).
   * The result shall be the format's floating-point number (possibly +oo)
   * closest to and no less than the infinitely precise result.
   */
  ROUND_TOWARD_POSITIVE,
  /**
   * Round towards negative infinity (-oo).
   * The result shall be the format's floating-point number (possibly -oo)
   * closest to and no less than the infinitely precise result.
   */
  ROUND_TOWARD_NEGATIVE,
  /**
   * Round towards zero.
   * The result shall be the format's floating-point number closest to and no
   * greater in magnitude than the infinitely precise result.
   */
  ROUND_TOWARD_ZERO,
  /**
   * Round to the nearest number away from zero.
   * If the two nearest floating-point numbers bracketing an unrepresentable
   * infinitely precise result are equally near, the one with larger magnitude
   * will be selected.
   */
  ROUND_NEAREST_TIES_TO_AWAY,
};

}  // namespace cvc5::api

namespace std {

/**
 * Hash function for RoundingModes.
 */
template <>
struct CVC5_EXPORT hash<cvc5::api::RoundingMode>
{
  size_t operator()(cvc5::api::RoundingMode rm) const;
};
}  // namespace std
namespace cvc5::api {

/* -------------------------------------------------------------------------- */
/* Options                                                                    */
/* -------------------------------------------------------------------------- */

/**
 * Provides access to options that can not be communicated via the regular
 * getOption() or getOptionInfo() methods. This class does not store the options
 * itself, but only acts as a wrapper to the solver object. It can thus no
 * longer be used after the solver object has been destroyed.
 */
class CVC5_EXPORT DriverOptions
{
  friend class Solver;

 public:
  /** Access the solvers input stream */
  std::istream& in() const;
  /** Access the solvers error output stream */
  std::ostream& err() const;
  /** Access the solvers output stream */
  std::ostream& out() const;

 private:
  DriverOptions(const Solver& solver);
  const Solver& d_solver;
};

/**
 * Holds some description about a particular option, including its name, its
 * aliases, whether the option was explicitly set by the user, and information
 * concerning its value. The `valueInfo` member holds any of the following
 * alternatives:
 * - VoidInfo if the option holds no value (or the value has no native type)
 * - ValueInfo<T> if the option is of type bool or std::string, holds the
 *   current value and the default value.
 * - NumberInfo<T> if the option is of type int64_t, uint64_t or double, holds
 *   the current and default value, as well as the minimum and maximum.
 * - ModeInfo if the option is a mode option, holds the current and default
 *   values, as well as a list of valid modes.
 * Additionally, this class provides convenience functions to obtain the
 * current value of an option in a type-safe manner using boolValue(),
 * stringValue(), intValue(), uintValue() and doubleValue(). They assert that
 * the option has the respective type and return the current value.
 */
struct CVC5_EXPORT OptionInfo
{
  /** Has no value information */
  struct VoidInfo {};
  /** Has the current and the default value */
  template <typename T>
  struct ValueInfo
  {
    T defaultValue;
    T currentValue;
  };
  /** Default value, current value, minimum and maximum of a numeric value */
  template <typename T>
  struct NumberInfo
  {
    T defaultValue;
    T currentValue;
    std::optional<T> minimum;
    std::optional<T> maximum;
  };
  /** Default value, current value and choices of a mode option */
  struct ModeInfo
  {
    std::string defaultValue;
    std::string currentValue;
    std::vector<std::string> modes;
  };

  /** The option name */
  std::string name;
  /** The option name aliases */
  std::vector<std::string> aliases;
  /** Whether the option was explicitly set by the user */
  bool setByUser;
  /** The option value information */
  std::variant<VoidInfo,
               ValueInfo<bool>,
               ValueInfo<std::string>,
               NumberInfo<int64_t>,
               NumberInfo<uint64_t>,
               NumberInfo<double>,
               ModeInfo>
      valueInfo;
  /** Obtain the current value as a bool. Asserts that valueInfo holds a bool.
   */
  bool boolValue() const;
  /** Obtain the current value as a string. Asserts that valueInfo holds a
   * string. */
  std::string stringValue() const;
  /** Obtain the current value as as int. Asserts that valueInfo holds an int.
   */
  int64_t intValue() const;
  /** Obtain the current value as a uint. Asserts that valueInfo holds a uint.
   */
  uint64_t uintValue() const;
  /** Obtain the current value as a double. Asserts that valueInfo holds a
   * double. */
  double doubleValue() const;
};

/**
 * Print a `OptionInfo` object to an ``std::ostream``.
 */
std::ostream& operator<<(std::ostream& os, const OptionInfo& oi) CVC5_EXPORT;

/* -------------------------------------------------------------------------- */
/* Statistics                                                                 */
/* -------------------------------------------------------------------------- */

/**
 * Represents a snapshot of a single statistic value.
 * A value can be of type `int64_t`, `double`, `std::string` or a histogram
 * (`std::map<std::string, uint64_t>`).
 * The value type can be queried (using `isInt()`, `isDouble()`, etc.) and
 * the stored value can be accessed (using `getInt()`, `getDouble()`, etc.).
 * It is possible to query whether this statistic is an expert statistic by
 * `isExpert()` and whether its value is the default value by `isDefault()`.
 */
class CVC5_EXPORT Stat
{
  struct StatData;

 public:
  friend class Statistics;
  friend std::ostream& operator<<(std::ostream& os, const Stat& sv);
  /** Representation of a histogram: maps names to frequencies. */
  using HistogramData = std::map<std::string, uint64_t>;
  /** Can only be obtained from a `Statistics` object. */
  Stat() = delete;
  /** Copy constructor */
  Stat(const Stat& s);
  /** Destructor */
  ~Stat();
  /** Copy assignment */
  Stat& operator=(const Stat& s);

  /**
   * Is this value intended for experts only?
   * @return Whether this is an expert statistic.
   */
  bool isExpert() const;
  /**
   * Does this value hold the default value?
   * @return Whether this is a defaulted statistic.
   */
  bool isDefault() const;

  /**
   * Is this value an integer?
   * @return Whether the value is an integer.
   */
  bool isInt() const;
  /**
   * Return the integer value.
   * @return The integer value.
   */
  int64_t getInt() const;
  /**
   * Is this value a double?
   * @return Whether the value is a double.
   */
  bool isDouble() const;
  /**
   * Return the double value.
   * @return The double value.
   */
  double getDouble() const;
  /**
   * Is this value a string?
   * @return Whether the value is a string.
   */
  bool isString() const;
  /**
   * Return the string value.
   * @return The string value.
   */
  const std::string& getString() const;
  /**
   * Is this value a histogram?
   * @return Whether the value is a histogram.
   */
  bool isHistogram() const;
  /**
   * Return the histogram value.
   * @return The histogram value.
   */
  const HistogramData& getHistogram() const;

 private:
  Stat(bool expert, bool def, StatData&& sd);
  /** Whether this statistic is only meant for experts */
  bool d_expert;
  /** Whether this statistic has the default value */
  bool d_default;
  std::unique_ptr<StatData> d_data;
};

/**
 * Print a `Stat` object to an ``std::ostream``.
 */
std::ostream& operator<<(std::ostream& os, const Stat& sv) CVC5_EXPORT;

/**
 * Represents a snapshot of the solver statistics.
 * Once obtained, an instance of this class is independent of the `Solver`
 * object: it will not change when the solvers internal statistics do, it
 * will not be invalidated if the solver is destroyed.
 * Iterating on this class (via `begin()` and `end()`) shows only public
 * statistics that have been changed. By passing appropriate flags to
 * `begin()`, statistics that are expert, defaulted, or both, can be
 * included as well. A single statistic value is represented as `Stat`.
 */
class CVC5_EXPORT Statistics
{
 public:
  friend class Solver;
  /** How the statistics are stored internally. */
  using BaseType = std::map<std::string, Stat>;

  /** Custom iterator to hide certain statistics from regular iteration */
  class CVC5_EXPORT iterator
  {
   public:
    friend class Statistics;
    BaseType::const_reference operator*() const;
    BaseType::const_pointer operator->() const;
    iterator& operator++();
    iterator operator++(int);
    iterator& operator--();
    iterator operator--(int);
    bool operator==(const iterator& rhs) const;
    bool operator!=(const iterator& rhs) const;

   private:
    iterator(BaseType::const_iterator it,
             const BaseType& base,
             bool expert,
             bool defaulted);
    bool isVisible() const;
    BaseType::const_iterator d_it;
    const BaseType* d_base;
    bool d_showExpert = false;
    bool d_showDefault = false;
  };

  /**
   * Retrieve the statistic with the given name.
   * Asserts that a statistic with the given name actually exists and throws
   * a `CVC5ApiRecoverableException` if it does not.
   * @param name Name of the statistic.
   * @return The statistic with the given name.
   */
  const Stat& get(const std::string& name);
  /**
   * Begin iteration over the statistics values.
   * By default, only entries that are public (non-expert) and have been set
   * are visible while the others are skipped.
   * @param expert If set to true, expert statistics are shown as well.
   * @param defaulted If set to true, defaulted statistics are shown as well.
   */
  iterator begin(bool expert = false, bool defaulted = false) const;
  /** End iteration */
  iterator end() const;

 private:
  Statistics() = default;
  Statistics(const StatisticsRegistry& reg);
  /** Internal data */
  BaseType d_stats;
};
std::ostream& operator<<(std::ostream& out,
                         const Statistics& stats) CVC5_EXPORT;

/* -------------------------------------------------------------------------- */
/* Solver                                                                     */
/* -------------------------------------------------------------------------- */

/**
 * A cvc5 solver.
 */
class CVC5_EXPORT Solver
{
  friend class Datatype;
  friend class DatatypeDecl;
  friend class DatatypeConstructor;
  friend class DatatypeConstructorDecl;
  friend class DatatypeSelector;
  friend class DriverOptions;
  friend class Grammar;
  friend class Op;
  friend class cvc5::Command;
  friend class cvc5::main::CommandExecutor;
  friend class Sort;
  friend class Term;

 private:
  /*
   * Constructs a solver with the given original options. This should only be
   * used internally when the Solver is reset.
   */
  Solver(std::unique_ptr<Options>&& original);

 public:
  /* .................................................................... */
  /* Constructors/Destructors                                             */
  /* .................................................................... */

  /**
   * Constructor.
   * @return the Solver
   */
  Solver();

  /**
   * Destructor.
   */
  ~Solver();

  /**
   * Disallow copy/assignment.
   */
  Solver(const Solver&) = delete;
  Solver& operator=(const Solver&) = delete;

  /* .................................................................... */
  /* Sorts Handling                                                       */
  /* .................................................................... */

  /**
   * @return sort null
   */
  Sort getNullSort() const;

  /**
   * @return sort Boolean
   */
  Sort getBooleanSort() const;

  /**
   * @return sort Integer (in cvc5, Integer is a subtype of Real)
   */
  Sort getIntegerSort() const;

  /**
   * @return sort Real
   */
  Sort getRealSort() const;

  /**
   * @return sort RegExp
   */
  Sort getRegExpSort() const;

  /**
   * @return sort RoundingMode
   */
  Sort getRoundingModeSort() const;

  /**
   * @return sort String
   */
  Sort getStringSort() const;

  /**
   * Create an array sort.
   * @param indexSort the array index sort
   * @param elemSort the array element sort
   * @return the array sort
   */
  Sort mkArraySort(const Sort& indexSort, const Sort& elemSort) const;

  /**
   * Create a bit-vector sort.
   * @param size the bit-width of the bit-vector sort
   * @return the bit-vector sort
   */
  Sort mkBitVectorSort(uint32_t size) const;

  /**
   * Create a floating-point sort.
   * @param exp the bit-width of the exponent of the floating-point sort.
   * @param sig the bit-width of the significand of the floating-point sort.
   */
  Sort mkFloatingPointSort(uint32_t exp, uint32_t sig) const;

  /**
   * Create a datatype sort.
   * @param dtypedecl the datatype declaration from which the sort is created
   * @return the datatype sort
   */
  Sort mkDatatypeSort(const DatatypeDecl& dtypedecl) const;

  /**
   * Create a vector of datatype sorts. The names of the datatype declarations
   * must be distinct.
   *
   * @param dtypedecls the datatype declarations from which the sort is created
   * @return the datatype sorts
   */
  std::vector<Sort> mkDatatypeSorts(
      const std::vector<DatatypeDecl>& dtypedecls) const;

  /**
   * Create a vector of datatype sorts using unresolved sorts. The names of
   * the datatype declarations in dtypedecls must be distinct.
   *
   * This method is called when the DatatypeDecl objects dtypedecls have been
   * built using "unresolved" sorts.
   *
   * We associate each sort in unresolvedSorts with exactly one datatype from
   * dtypedecls. In particular, it must have the same name as exactly one
   * datatype declaration in dtypedecls.
   *
   * When constructing datatypes, unresolved sorts are replaced by the datatype
   * sort constructed for the datatype declaration it is associated with.
   *
   * @param dtypedecls the datatype declarations from which the sort is created
   * @param unresolvedSorts the list of unresolved sorts
   * @return the datatype sorts
   */
  std::vector<Sort> mkDatatypeSorts(
      const std::vector<DatatypeDecl>& dtypedecls,
      const std::set<Sort>& unresolvedSorts) const;

  /**
   * Create function sort.
   * @param domain the sort of the function argument
   * @param codomain the sort of the function return value
   * @return the function sort
   */
  Sort mkFunctionSort(const Sort& domain, const Sort& codomain) const;

  /**
   * Create function sort.
   * @param sorts the sort of the function arguments
   * @param codomain the sort of the function return value
   * @return the function sort
   */
  Sort mkFunctionSort(const std::vector<Sort>& sorts,
                      const Sort& codomain) const;

  /**
   * Create a sort parameter.
   * @param symbol the name of the sort
   * @return the sort parameter
   */
  Sort mkParamSort(const std::string& symbol) const;

  /**
   * Create a predicate sort.
   * @param sorts the list of sorts of the predicate
   * @return the predicate sort
   */
  Sort mkPredicateSort(const std::vector<Sort>& sorts) const;

  /**
   * Create a record sort
   * @param fields the list of fields of the record
   * @return the record sort
   */
  Sort mkRecordSort(
      const std::vector<std::pair<std::string, Sort>>& fields) const;

  /**
   * Create a set sort.
   * @param elemSort the sort of the set elements
   * @return the set sort
   */
  Sort mkSetSort(const Sort& elemSort) const;

  /**
   * Create a bag sort.
   * @param elemSort the sort of the bag elements
   * @return the bag sort
   */
  Sort mkBagSort(const Sort& elemSort) const;

  /**
   * Create a sequence sort.
   * @param elemSort the sort of the sequence elements
   * @return the sequence sort
   */
  Sort mkSequenceSort(const Sort& elemSort) const;

  /**
   * Create an uninterpreted sort.
   * @param symbol the name of the sort
   * @return the uninterpreted sort
   */
  Sort mkUninterpretedSort(const std::string& symbol) const;

  /**
   * Create a sort constructor sort.
   * @param symbol the symbol of the sort
   * @param arity the arity of the sort
   * @return the sort constructor sort
   */
  Sort mkSortConstructorSort(const std::string& symbol, size_t arity) const;

  /**
   * Create a tuple sort.
   * @param sorts of the elements of the tuple
   * @return the tuple sort
   */
  Sort mkTupleSort(const std::vector<Sort>& sorts) const;

  /* .................................................................... */
  /* Create Terms                                                         */
  /* .................................................................... */

  /**
   * Create 0-ary term of given kind.
   * @param kind the kind of the term
   * @return the Term
   */
  Term mkTerm(Kind kind) const;

  /**
   * Create a unary term of given kind.
   * @param kind the kind of the term
   * @param child the child of the term
   * @return the Term
   */
  Term mkTerm(Kind kind, const Term& child) const;

  /**
   * Create binary term of given kind.
   * @param kind the kind of the term
   * @param child1 the first child of the term
   * @param child2 the second child of the term
   * @return the Term
   */
  Term mkTerm(Kind kind, const Term& child1, const Term& child2) const;

  /**
   * Create ternary term of given kind.
   * @param kind the kind of the term
   * @param child1 the first child of the term
   * @param child2 the second child of the term
   * @param child3 the third child of the term
   * @return the Term
   */
  Term mkTerm(Kind kind,
              const Term& child1,
              const Term& child2,
              const Term& child3) const;

  /**
   * Create n-ary term of given kind.
   * @param kind the kind of the term
   * @param children the children of the term
   * @return the Term
   */
  Term mkTerm(Kind kind, const std::vector<Term>& children) const;

  /**
   * Create nullary term of given kind from a given operator.
   * Create operators with mkOp().
   * @param op the operator
   * @return the Term
   */
  Term mkTerm(const Op& op) const;

  /**
   * Create unary term of given kind from a given operator.
   * Create operators with mkOp().
   * @param op the operator
   * @param child the child of the term
   * @return the Term
   */
  Term mkTerm(const Op& op, const Term& child) const;

  /**
   * Create binary term of given kind from a given operator.
   * Create operators with mkOp().
   * @param op the operator
   * @param child1 the first child of the term
   * @param child2 the second child of the term
   * @return the Term
   */
  Term mkTerm(const Op& op, const Term& child1, const Term& child2) const;

  /**
   * Create ternary term of given kind from a given operator.
   * Create operators with mkOp().
   * @param op the operator
   * @param child1 the first child of the term
   * @param child2 the second child of the term
   * @param child3 the third child of the term
   * @return the Term
   */
  Term mkTerm(const Op& op,
              const Term& child1,
              const Term& child2,
              const Term& child3) const;

  /**
   * Create n-ary term of given kind from a given operator.
   * Create operators with mkOp().
   * @param op the operator
   * @param children the children of the term
   * @return the Term
   */
  Term mkTerm(const Op& op, const std::vector<Term>& children) const;

  /**
   * Create a tuple term. Terms are automatically converted if sorts are
   * compatible.
   * @param sorts The sorts of the elements in the tuple
   * @param terms The elements in the tuple
   * @return the tuple Term
   */
  Term mkTuple(const std::vector<Sort>& sorts,
               const std::vector<Term>& terms) const;

  /* .................................................................... */
  /* Create Operators                                                     */
  /* .................................................................... */

  /**
   * Create an operator for a builtin Kind
   * The Kind may not be the Kind for an indexed operator
   *   (e.g. BITVECTOR_EXTRACT)
   * Note: in this case, the Op simply wraps the Kind.
   * The Kind can be used in mkTerm directly without
   *   creating an op first.
   * @param kind the kind to wrap
   */
  Op mkOp(Kind kind) const;

  /**
   * Create operator of kind:
   *   - DIVISIBLE (to support arbitrary precision integers)
   * See enum Kind for a description of the parameters.
   * @param kind the kind of the operator
   * @param arg the string argument to this operator
   */
  Op mkOp(Kind kind, const std::string& arg) const;

  /**
   * Create operator of kind:
   *   - DIVISIBLE
   *   - BITVECTOR_REPEAT
   *   - BITVECTOR_ZERO_EXTEND
   *   - BITVECTOR_SIGN_EXTEND
   *   - BITVECTOR_ROTATE_LEFT
   *   - BITVECTOR_ROTATE_RIGHT
   *   - INT_TO_BITVECTOR
   *   - FLOATINGPOINT_TO_UBV
   *   - FLOATINGPOINT_TO_UBV_TOTAL
   *   - FLOATINGPOINT_TO_SBV
   *   - FLOATINGPOINT_TO_SBV_TOTAL
   *   - TUPLE_UPDATE
   * See enum Kind for a description of the parameters.
   * @param kind the kind of the operator
   * @param arg the uint32_t argument to this operator
   */
  Op mkOp(Kind kind, uint32_t arg) const;

  /**
   * Create operator of Kind:
   *   - BITVECTOR_EXTRACT
   *   - FLOATINGPOINT_TO_FP_IEEE_BITVECTOR
   *   - FLOATINGPOINT_TO_FP_FLOATINGPOINT
   *   - FLOATINGPOINT_TO_FP_REAL
   *   - FLOATINGPOINT_TO_FP_SIGNED_BITVECTOR
   *   - FLOATINGPOINT_TO_FP_UNSIGNED_BITVECTOR
   *   - FLOATINGPOINT_TO_FP_GENERIC
   * See enum Kind for a description of the parameters.
   * @param kind the kind of the operator
   * @param arg1 the first uint32_t argument to this operator
   * @param arg2 the second uint32_t argument to this operator
   */
  Op mkOp(Kind kind, uint32_t arg1, uint32_t arg2) const;

  /**
   * Create operator of Kind:
   *   - TUPLE_PROJECT
   * See enum Kind for a description of the parameters.
   * @param kind the kind of the operator
   * @param args the arguments (indices) of the operator
   */
  Op mkOp(Kind kind, const std::vector<uint32_t>& args) const;

  /* .................................................................... */
  /* Create Constants                                                     */
  /* .................................................................... */

  /**
   * Create a Boolean true constant.
   * @return the true constant
   */
  Term mkTrue() const;

  /**
   * Create a Boolean false constant.
   * @return the false constant
   */
  Term mkFalse() const;

  /**
   * Create a Boolean constant.
   * @return the Boolean constant
   * @param val the value of the constant
   */
  Term mkBoolean(bool val) const;

  /**
   * Create a constant representing the number Pi.
   * @return a constant representing Pi
   */
  Term mkPi() const;
  /**
   * Create an integer constant from a string.
   * @param s the string representation of the constant, may represent an
   *          integer (e.g., "123").
   * @return a constant of sort Integer assuming 's' represents an integer)
   */
  Term mkInteger(const std::string& s) const;

  /**
   * Create an integer constant from a c++ int.
   * @param val the value of the constant
   * @return a constant of sort Integer
   */
  Term mkInteger(int64_t val) const;

  /**
   * Create a real constant from a string.
   * @param s the string representation of the constant, may represent an
   *          integer (e.g., "123") or real constant (e.g., "12.34" or "12/34").
   * @return a constant of sort Real
   */
  Term mkReal(const std::string& s) const;

  /**
   * Create a real constant from an integer.
   * @param val the value of the constant
   * @return a constant of sort Integer
   */
  Term mkReal(int64_t val) const;

  /**
   * Create a real constant from a rational.
   * @param num the value of the numerator
   * @param den the value of the denominator
   * @return a constant of sort Real
   */
  Term mkReal(int64_t num, int64_t den) const;

  /**
   * Create a regular expression all (re.all) term.
   * @return the all term
   */
  Term mkRegexpAll() const;

  /**
   * Create a regular expression allchar (re.allchar) term.
   * @return the allchar term
   */
  Term mkRegexpAllchar() const;

  /**
   * Create a regular expression none (re.none) term.
   * @return the none term
   */
  Term mkRegexpNone() const;

  /**
   * Create a constant representing an empty set of the given sort.
   * @param sort the sort of the set elements.
   * @return the empty set constant
   */
  Term mkEmptySet(const Sort& sort) const;

  /**
   * Create a constant representing an empty bag of the given sort.
   * @param sort the sort of the bag elements.
   * @return the empty bag constant
   */
  Term mkEmptyBag(const Sort& sort) const;

  /**
   * Create a separation logic empty term.
   * @return the separation logic empty term
   */
  Term mkSepEmp() const;

  /**
   * Create a separation logic nil term.
   * @param sort the sort of the nil term
   * @return the separation logic nil term
   */
  Term mkSepNil(const Sort& sort) const;

  /**
   * Create a String constant from a `std::string` which may contain SMT-LIB
   * compatible escape sequences like `\u1234` to encode unicode characters.
   * @param s the string this constant represents
   * @param useEscSequences determines whether escape sequences in `s` should
   * be converted to the corresponding unicode character
   * @return the String constant
   */
  Term mkString(const std::string& s, bool useEscSequences = false) const;

  /**
   * Create a String constant from a `std::wstring`.
   * This method does not support escape sequences as `std::wstring` already
   * supports unicode characters.
   * @param s the string this constant represents
   * @return the String constant
   */
  Term mkString(const std::wstring& s) const;

  /**
   * Create an empty sequence of the given element sort.
   * @param sort The element sort of the sequence.
   * @return the empty sequence with given element sort.
   */
  Term mkEmptySequence(const Sort& sort) const;

  /**
   * Create a universe set of the given sort.
   * @param sort the sort of the set elements
   * @return the universe set constant
   */
  Term mkUniverseSet(const Sort& sort) const;

  /**
   * Create a bit-vector constant of given size and value.
   *
   * Note: The given value must fit into a bit-vector of the given size.
   *
   * @param size the bit-width of the bit-vector sort
   * @param val the value of the constant
   * @return the bit-vector constant
   */
  Term mkBitVector(uint32_t size, uint64_t val = 0) const;

  /**
   * Create a bit-vector constant of a given bit-width from a given string of
   * base 2, 10 or 16.
   *
   * Note: The given value must fit into a bit-vector of the given size.
   *
   * @param size the bit-width of the constant
   * @param s the string representation of the constant
   * @param base the base of the string representation (2, 10, or 16)
   * @return the bit-vector constant
   */
  Term mkBitVector(uint32_t size, const std::string& s, uint32_t base) const;

  /**
   * Create a constant array with the provided constant value stored at every
   * index
   * @param sort the sort of the constant array (must be an array sort)
   * @param val the constant value to store (must match the sort's element sort)
   * @return the constant array term
   */
  Term mkConstArray(const Sort& sort, const Term& val) const;

  /**
   * Create a positive infinity floating-point constant.
   * @param exp Number of bits in the exponent
   * @param sig Number of bits in the significand
   * @return the floating-point constant
   */
  Term mkPosInf(uint32_t exp, uint32_t sig) const;

  /**
   * Create a negative infinity floating-point constant.
   * @param exp Number of bits in the exponent
   * @param sig Number of bits in the significand
   * @return the floating-point constant
   */
  Term mkNegInf(uint32_t exp, uint32_t sig) const;

  /**
   * Create a not-a-number (NaN) floating-point constant.
   * @param exp Number of bits in the exponent
   * @param sig Number of bits in the significand
   * @return the floating-point constant
   */
  Term mkNaN(uint32_t exp, uint32_t sig) const;

  /**
   * Create a positive zero (+0.0) floating-point constant.
   * @param exp Number of bits in the exponent
   * @param sig Number of bits in the significand
   * @return the floating-point constant
   */
  Term mkPosZero(uint32_t exp, uint32_t sig) const;

  /**
   * Create a negative zero (-0.0) floating-point constant.
   * @param exp Number of bits in the exponent
   * @param sig Number of bits in the significand
   * @return the floating-point constant
   */
  Term mkNegZero(uint32_t exp, uint32_t sig) const;

  /**
   * Create a roundingmode constant.
   * @param rm the floating point rounding mode this constant represents
   */
  Term mkRoundingMode(RoundingMode rm) const;

  /**
   * Create uninterpreted constant.
   * @param sort Sort of the constant
   * @param index Index of the constant
   */
  Term mkUninterpretedConst(const Sort& sort, int32_t index) const;

  /**
   * Create an abstract value constant.
   * The given index needs to be a positive integer in base 10.
   * @param index Index of the abstract value
   */
  Term mkAbstractValue(const std::string& index) const;

  /**
   * Create an abstract value constant.
   * The given index needs to be positive.
   * @param index Index of the abstract value
   */
  Term mkAbstractValue(uint64_t index) const;

  /**
   * Create a floating-point constant.
   * @param exp Size of the exponent
   * @param sig Size of the significand
   * @param val Value of the floating-point constant as a bit-vector term
   */
  Term mkFloatingPoint(uint32_t exp, uint32_t sig, Term val) const;

  /**
   * Create a cardinality constraint for an uninterpreted sort.
   * @param sort the sort the cardinality constraint is for
   * @param upperBound the upper bound on the cardinality of the sort
   * @return the cardinality constraint
   */
  Term mkCardinalityConstraint(const Sort& sort, uint32_t upperBound) const;

  /* .................................................................... */
  /* Create Variables                                                     */
  /* .................................................................... */

  /**
   * Create (first-order) constant (0-arity function symbol).
   * SMT-LIB:
   * \verbatim
   *   ( declare-const <symbol> <sort> )
   *   ( declare-fun <symbol> ( ) <sort> )
   * \endverbatim
   *
   * @param sort the sort of the constant
   * @param symbol the name of the constant
   * @return the first-order constant
   */
  Term mkConst(const Sort& sort, const std::string& symbol) const;
  /**
   * Create (first-order) constant (0-arity function symbol), with a default
   * symbol name.
   *
   * @param sort the sort of the constant
   * @return the first-order constant
   */
  Term mkConst(const Sort& sort) const;

  /**
   * Create a bound variable to be used in a binder (i.e. a quantifier, a
   * lambda, or a witness binder).
   * @param sort the sort of the variable
   * @param symbol the name of the variable
   * @return the variable
   */
  Term mkVar(const Sort& sort, const std::string& symbol = std::string()) const;

  /* .................................................................... */
  /* Create datatype constructor declarations                             */
  /* .................................................................... */

  DatatypeConstructorDecl mkDatatypeConstructorDecl(const std::string& name);

  /* .................................................................... */
  /* Create datatype declarations                                         */
  /* .................................................................... */

  /**
   * Create a datatype declaration.
   * @param name the name of the datatype
   * @param isCoDatatype true if a codatatype is to be constructed
   * @return the DatatypeDecl
   */
  DatatypeDecl mkDatatypeDecl(const std::string& name,
                              bool isCoDatatype = false);

  /**
   * Create a datatype declaration.
   * Create sorts parameter with Solver::mkParamSort().
   * @param name the name of the datatype
   * @param param the sort parameter
   * @param isCoDatatype true if a codatatype is to be constructed
   * @return the DatatypeDecl
   */
  DatatypeDecl mkDatatypeDecl(const std::string& name,
                              Sort param,
                              bool isCoDatatype = false);

  /**
   * Create a datatype declaration.
   * Create sorts parameter with Solver::mkParamSort().
   * @param name the name of the datatype
   * @param params a list of sort parameters
   * @param isCoDatatype true if a codatatype is to be constructed
   * @return the DatatypeDecl
   */
  DatatypeDecl mkDatatypeDecl(const std::string& name,
                              const std::vector<Sort>& params,
                              bool isCoDatatype = false);

  /* .................................................................... */
  /* Formula Handling                                                     */
  /* .................................................................... */

  /**
   * Simplify a formula without doing "much" work.  Does not involve
   * the SAT Engine in the simplification, but uses the current
   * definitions, assertions, and the current partial model, if one
   * has been constructed.  It also involves theory normalization.
   * @param t the formula to simplify
   * @return the simplified formula
   */
  Term simplify(const Term& t);

  /**
   * Assert a formula.
   * SMT-LIB:
   * \verbatim
   *   ( assert <term> )
   * \endverbatim
   * @param term the formula to assert
   */
  void assertFormula(const Term& term) const;

  /**
   * Check satisfiability.
   * SMT-LIB:
   * \verbatim
   *   ( check-sat )
   * \endverbatim
   * @return the result of the satisfiability check.
   */
  Result checkSat() const;

  /**
   * Check satisfiability assuming the given formula.
   * SMT-LIB:
   * \verbatim
   *   ( check-sat-assuming ( <prop_literal> ) )
   * \endverbatim
   * @param assumption the formula to assume
   * @return the result of the satisfiability check.
   */
  Result checkSatAssuming(const Term& assumption) const;

  /**
   * Check satisfiability assuming the given formulas.
   * SMT-LIB:
   * \verbatim
   *   ( check-sat-assuming ( <prop_literal>+ ) )
   * \endverbatim
   * @param assumptions the formulas to assume
   * @return the result of the satisfiability check.
   */
  Result checkSatAssuming(const std::vector<Term>& assumptions) const;

  /**
   * Check entailment of the given formula w.r.t. the current set of assertions.
   * @param term the formula to check entailment for
   * @return the result of the entailment check.
   */
  Result checkEntailed(const Term& term) const;

  /**
   * Check entailment of the given set of given formulas w.r.t. the current
   * set of assertions.
   * @param terms the terms to check entailment for
   * @return the result of the entailmentcheck.
   */
  Result checkEntailed(const std::vector<Term>& terms) const;

  /**
   * Create datatype sort.
   * SMT-LIB:
   * \verbatim
   *   ( declare-datatype <symbol> <datatype_decl> )
   * \endverbatim
   * @param symbol the name of the datatype sort
   * @param ctors the constructor declarations of the datatype sort
   * @return the datatype sort
   */
  Sort declareDatatype(const std::string& symbol,
                       const std::vector<DatatypeConstructorDecl>& ctors) const;

  /**
   * Declare n-ary function symbol.
   * SMT-LIB:
   * \verbatim
   *   ( declare-fun <symbol> ( <sort>* ) <sort> )
   * \endverbatim
   * @param symbol the name of the function
   * @param sorts the sorts of the parameters to this function
   * @param sort the sort of the return value of this function
   * @return the function
   */
  Term declareFun(const std::string& symbol,
                  const std::vector<Sort>& sorts,
                  const Sort& sort) const;

  /**
   * Declare uninterpreted sort.
   * SMT-LIB:
   * \verbatim
   *   ( declare-sort <symbol> <numeral> )
   * \endverbatim
   * @param symbol the name of the sort
   * @param arity the arity of the sort
   * @return the sort
   */
  Sort declareSort(const std::string& symbol, uint32_t arity) const;

  /**
   * Define n-ary function.
   * SMT-LIB:
   * \verbatim
   *   ( define-fun <function_def> )
   * \endverbatim
   * @param symbol the name of the function
   * @param bound_vars the parameters to this function
   * @param sort the sort of the return value of this function
   * @param term the function body
   * @param global determines whether this definition is global (i.e. persists
   *               when popping the context)
   * @return the function
   */
  Term defineFun(const std::string& symbol,
                 const std::vector<Term>& bound_vars,
                 const Sort& sort,
                 const Term& term,
                 bool global = false) const;

  /**
   * Define recursive function.
   * SMT-LIB:
   * \verbatim
   * ( define-fun-rec <function_def> )
   * \endverbatim
   * @param symbol the name of the function
   * @param bound_vars the parameters to this function
   * @param sort the sort of the return value of this function
   * @param term the function body
   * @param global determines whether this definition is global (i.e. persists
   *               when popping the context)
   * @return the function
   */
  Term defineFunRec(const std::string& symbol,
                    const std::vector<Term>& bound_vars,
                    const Sort& sort,
                    const Term& term,
                    bool global = false) const;

  /**
   * Define recursive function.
   * SMT-LIB:
   * \verbatim
   * ( define-fun-rec <function_def> )
   * \endverbatim
   * Create parameter 'fun' with mkConst().
   * @param fun the sorted function
   * @param bound_vars the parameters to this function
   * @param term the function body
   * @param global determines whether this definition is global (i.e. persists
   *               when popping the context)
   * @return the function
   */
  Term defineFunRec(const Term& fun,
                    const std::vector<Term>& bound_vars,
                    const Term& term,
                    bool global = false) const;

  /**
   * Define recursive functions.
   * SMT-LIB:
   * \verbatim
   *   ( define-funs-rec ( <function_decl>^{n+1} ) ( <term>^{n+1} ) )
   * \endverbatim
   * Create elements of parameter 'funs' with mkConst().
   * @param funs the sorted functions
   * @param bound_vars the list of parameters to the functions
   * @param terms the list of function bodies of the functions
   * @param global determines whether this definition is global (i.e. persists
   *               when popping the context)
   * @return the function
   */
  void defineFunsRec(const std::vector<Term>& funs,
                     const std::vector<std::vector<Term>>& bound_vars,
                     const std::vector<Term>& terms,
                     bool global = false) const;

  /**
   * Echo a given string to the given output stream.
   * SMT-LIB:
   * \verbatim
   * ( echo <std::string> )
   * \endverbatim
   * @param out the output stream
   * @param str the string to echo
   */
  void echo(std::ostream& out, const std::string& str) const;

  /**
   * Get the list of asserted formulas.
   * SMT-LIB:
   * \verbatim
   * ( get-assertions )
   * \endverbatim
   * @return the list of asserted formulas
   */
  std::vector<Term> getAssertions() const;

  /**
   * Get info from the solver.
   * SMT-LIB: \verbatim( get-info <info_flag> )\endverbatim
   * @return the info
   */
  std::string getInfo(const std::string& flag) const;

  /**
   * Get the value of a given option.
   * SMT-LIB:
   * \verbatim
   * ( get-option <keyword> )
   * \endverbatim
   * @param option the option for which the value is queried
   * @return a string representation of the option value
   */
  std::string getOption(const std::string& option) const;

  /**
   * Get all option names that can be used with `setOption`, `getOption` and
   * `getOptionInfo`.
   * @return all option names
   */
  std::vector<std::string> getOptionNames() const;

  /**
   * Get some information about the given option. Check the `OptionInfo` class
   * for more details on which information is available.
   * @return information about the given option
   */
  OptionInfo getOptionInfo(const std::string& option) const;

  /**
   * Get the driver options, which provide access to options that can not be
   * communicated properly via getOption() and getOptionInfo().
   * @return a DriverOptions object.
   */
  DriverOptions getDriverOptions() const;

  /**
   * Get the set of unsat ("failed") assumptions.
   * SMT-LIB:
   * \verbatim
   * ( get-unsat-assumptions )
   * \endverbatim
   * Requires to enable option 'produce-unsat-assumptions'.
   * @return the set of unsat assumptions.
   */
  std::vector<Term> getUnsatAssumptions() const;

  /**
   * Get the unsatisfiable core.
   * SMT-LIB:
   * \verbatim
   * ( get-unsat-core )
   * \endverbatim
   * Requires to enable option 'produce-unsat-cores'.
   * @return a set of terms representing the unsatisfiable core
   */
  std::vector<Term> getUnsatCore() const;

  /**
   * Get a difficulty estimate for an asserted formula. This method is
   * intended to be called immediately after any response to a checkSat.
   *
   * @return a map from (a subset of) the input assertions to a real value that
   * is an estimate of how difficult each assertion was to solve. Unmentioned
   * assertions can be assumed to have zero difficulty.
   */
  std::map<Term, Term> getDifficulty() const;

  /**
   * Get the refutation proof
   * SMT-LIB:
   * \verbatim
   * ( get-proof )
   * \endverbatim
   * Requires to enable option 'produce-proofs'.
   * @return a string representing the proof, according to the value of
   * proof-format-mode.
   */
  std::string getProof() const;

  /**
   * Get the value of the given term in the current model.
   * SMT-LIB:
   * \verbatim
   * ( get-value ( <term> ) )
   * \endverbatim
   * @param term the term for which the value is queried
   * @return the value of the given term
   */
  Term getValue(const Term& term) const;

  /**
   * Get the values of the given terms in the current model.
   * SMT-LIB:
   * \verbatim
   * ( get-value ( <term>+ ) )
   * \endverbatim
   * @param terms the terms for which the value is queried
   * @return the values of the given terms
   */
  std::vector<Term> getValue(const std::vector<Term>& terms) const;

  /**
   * Get the domain elements of uninterpreted sort s in the current model. The
   * current model interprets s as the finite sort whose domain elements are
   * given in the return value of this method.
   *
   * @param s The uninterpreted sort in question
   * @return the domain elements of s in the current model
   */
  std::vector<Term> getModelDomainElements(const Sort& s) const;

  /**
   * This returns false if the model value of free constant v was not essential
   * for showing the satisfiability of the last call to checkSat using the
   * current model. This method will only return false (for any v) if
   * the model-cores option has been set.
   *
   * @param v The term in question
   * @return true if v is a model core symbol
   */
  bool isModelCoreSymbol(const Term& v) const;

  /**
   * Get the model
   * SMT-LIB:
   * \verbatim
   * ( get-model )
   * \endverbatim
   * Requires to enable option 'produce-models'.
   * @param sorts The list of uninterpreted sorts that should be printed in the
   * model.
   * @param vars The list of free constants that should be printed in the
   * model. A subset of these may be printed based on isModelCoreSymbol.
   * @return a string representing the model.
   */
  std::string getModel(const std::vector<Sort>& sorts,
                       const std::vector<Term>& vars) const;

  /**
   * Do quantifier elimination.
   * SMT-LIB:
   * \verbatim
   * ( get-qe <q> )
   * \endverbatim
   * Requires a logic that supports quantifier elimination. Currently, the only
   * logics supported by quantifier elimination is LRA and LIA.
   * @param q a quantified formula of the form:
   *   Q x1...xn. P( x1...xn, y1...yn )
   * where P( x1...xn, y1...yn ) is a quantifier-free formula
   * @return a formula ret such that, given the current set of formulas A
   * asserted to this solver:
   *   - ( A ^ q ) and ( A ^ ret ) are equivalent
   *   - ret is quantifier-free formula containing only free variables in
   *     y1...yn.
   */
  Term getQuantifierElimination(const Term& q) const;

  /**
   * Do partial quantifier elimination, which can be used for incrementally
   * computing the result of a quantifier elimination.
   * SMT-LIB:
   * \verbatim
   * ( get-qe-disjunct <q> )
   * \endverbatim
   * Requires a logic that supports quantifier elimination. Currently, the only
   * logics supported by quantifier elimination is LRA and LIA.
   * @param q a quantified formula of the form:
   *   Q x1...xn. P( x1...xn, y1...yn )
   * where P( x1...xn, y1...yn ) is a quantifier-free formula
   * @return a formula ret such that, given the current set of formulas A
   * asserted to this solver:
   *   - (A ^ q) => (A ^ ret) if Q is forall or (A ^ ret) => (A ^ q) if Q is
   *     exists,
   *   - ret is quantifier-free formula containing only free variables in
   *     y1...yn,
   *   - If Q is exists, let A^Q_n be the formula
   *       A ^ ~ret^Q_1 ^ ... ^ ~ret^Q_n
   *     where for each i=1,...n, formula ret^Q_i is the result of calling
   *     getQuantifierEliminationDisjunct for q with the set of assertions
   *     A^Q_{i-1}. Similarly, if Q is forall, then let A^Q_n be
   *       A ^ ret^Q_1 ^ ... ^ ret^Q_n
   *     where ret^Q_i is the same as above. In either case, we have
   *     that ret^Q_j will eventually be true or false, for some finite j.
   */
  Term getQuantifierEliminationDisjunct(const Term& q) const;

  /**
   * When using separation logic, this sets the location sort and the
   * datatype sort to the given ones. This method should be invoked exactly
   * once, before any separation logic constraints are provided.
   * @param locSort The location sort of the heap
   * @param dataSort The data sort of the heap
   */
  void declareSepHeap(const Sort& locSort, const Sort& dataSort) const;

  /**
   * When using separation logic, obtain the term for the heap.
   * @return The term for the heap
   */
  Term getValueSepHeap() const;

  /**
   * When using separation logic, obtain the term for nil.
   * @return The term for nil
   */
  Term getValueSepNil() const;

  /**
   * Declare a symbolic pool of terms with the given initial value.
   * SMT-LIB:
   * \verbatim
   * ( declare-pool <symbol> <sort> ( <term>* ) )
   * \endverbatim
   * @param symbol The name of the pool
   * @param sort The sort of the elements of the pool.
   * @param initValue The initial value of the pool
   */
  Term declarePool(const std::string& symbol,
                   const Sort& sort,
                   const std::vector<Term>& initValue) const;
  /**
   * Pop (a) level(s) from the assertion stack.
   * SMT-LIB:
   * \verbatim
   * ( pop <numeral> )
   * \endverbatim
   * @param nscopes the number of levels to pop
   */
  void pop(uint32_t nscopes = 1) const;

  /**
   * Get an interpolant
   * SMT-LIB:
   * \verbatim
   * ( get-interpol <conj> )
   * \endverbatim
   * Requires to enable option 'produce-interpols'.
   * @param conj the conjecture term
   * @param output a Term I such that A->I and I->B are valid, where A is the
   *        current set of assertions and B is given in the input by conj.
   * @return true if it gets I successfully, false otherwise.
   */
  bool getInterpolant(const Term& conj, Term& output) const;

  /**
   * Get an interpolant
   * SMT-LIB:
   * \verbatim
   * ( get-interpol <conj> <g> )
   * \endverbatim
   * Requires to enable option 'produce-interpols'.
   * @param conj the conjecture term
   * @param grammar the grammar for the interpolant I
   * @param output a Term I such that A->I and I->B are valid, where A is the
   *        current set of assertions and B is given in the input by conj.
   * @return true if it gets I successfully, false otherwise.
   */
  bool getInterpolant(const Term& conj, Grammar& grammar, Term& output) const;

  /**
   * Get an abduct.
   * SMT-LIB:
   * \verbatim
   * ( get-abduct <conj> )
   * \endverbatim
   * Requires enabling option 'produce-abducts'
   * @param conj the conjecture term
   * @param output a term C such that A^C is satisfiable, and A^~B^C is
   *        unsatisfiable, where A is the current set of assertions and B is
   *        given in the input by conj
   * @return true if it gets C successfully, false otherwise
   */
  bool getAbduct(const Term& conj, Term& output) const;

  /**
   * Get an abduct.
   * SMT-LIB:
   * \verbatim
   * ( get-abduct <conj> <g> )
   * \endverbatim
   * Requires enabling option 'produce-abducts'
   * @param conj the conjecture term
   * @param grammar the grammar for the abduct C
   * @param output a term C such that A^C is satisfiable, and A^~B^C is
   *        unsatisfiable, where A is the current set of assertions and B is
   *        given in the input by conj
   * @return true if it gets C successfully, false otherwise
   */
  bool getAbduct(const Term& conj, Grammar& grammar, Term& output) const;

  /**
   * Block the current model. Can be called only if immediately preceded by a
   * SAT or INVALID query.
   * SMT-LIB:
   * \verbatim
   * ( block-model )
   * \endverbatim
   * Requires enabling 'produce-models' option and setting 'block-models' option
   * to a mode other than "none".
   */
  void blockModel() const;

  /**
   * Block the current model values of (at least) the values in terms. Can be
   * called only if immediately preceded by a SAT or NOT_ENTAILED query.
   * SMT-LIB:
   * \verbatim
   * ( block-model-values ( <terms>+ ) )
   * \endverbatim
   * Requires enabling 'produce-models' option and setting 'block-models' option
   * to a mode other than "none".
   */
  void blockModelValues(const std::vector<Term>& terms) const;

  /**
   * Print all instantiations made by the quantifiers module.
   * @param out the output stream
   */
  void printInstantiations(std::ostream& out) const;

  /**
   * Push (a) level(s) to the assertion stack.
   * SMT-LIB:
   * \verbatim
   * ( push <numeral> )
   * \endverbatim
   * @param nscopes the number of levels to push
   */
  void push(uint32_t nscopes = 1) const;

  /**
   * Remove all assertions.
   * SMT-LIB:
   * \verbatim
   * ( reset-assertions )
   * \endverbatim
   */
  void resetAssertions() const;

  /**
   * Set info.
   * SMT-LIB:
   * \verbatim
   * ( set-info <attribute> )
   * \endverbatim
   * @param keyword the info flag
   * @param value the value of the info flag
   */
  void setInfo(const std::string& keyword, const std::string& value) const;

  /**
   * Set logic.
   * SMT-LIB:
   * \verbatim
   * ( set-logic <symbol> )
   * \endverbatim
   * @param logic the logic to set
   */
  void setLogic(const std::string& logic) const;

  /**
   * Set option.
   * SMT-LIB:
   * \verbatim
   *   ( set-option <option> )
   * \endverbatim
   * @param option the option name
   * @param value the option value
   */
  void setOption(const std::string& option, const std::string& value) const;

  /**
   * If needed, convert this term to a given sort. Note that the sort of the
   * term must be convertible into the target sort. Currently only Int to Real
   * conversions are supported.
   * @param t the term
   * @param s the target sort
   * @return the term wrapped into a sort conversion if needed
   */
  Term ensureTermSort(const Term& t, const Sort& s) const;

  /**
   * Append \p symbol to the current list of universal variables.
   * SyGuS v2:
   * \verbatim
   *   ( declare-var <symbol> <sort> )
   * \endverbatim
   * @param sort the sort of the universal variable
   * @param symbol the name of the universal variable
   * @return the universal variable
   */
  Term mkSygusVar(const Sort& sort,
                  const std::string& symbol = std::string()) const;

  /**
   * Create a Sygus grammar. The first non-terminal is treated as the starting
   * non-terminal, so the order of non-terminals matters.
   *
   * @param boundVars the parameters to corresponding synth-fun/synth-inv
   * @param ntSymbols the pre-declaration of the non-terminal symbols
   * @return the grammar
   */
  Grammar mkSygusGrammar(const std::vector<Term>& boundVars,
                         const std::vector<Term>& ntSymbols) const;

  /**
   * Synthesize n-ary function.
   * SyGuS v2:
   * \verbatim
   *   ( synth-fun <symbol> ( <boundVars>* ) <sort> )
   * \endverbatim
   * @param symbol the name of the function
   * @param boundVars the parameters to this function
   * @param sort the sort of the return value of this function
   * @return the function
   */
  Term synthFun(const std::string& symbol,
                const std::vector<Term>& boundVars,
                const Sort& sort) const;

  /**
   * Synthesize n-ary function following specified syntactic constraints.
   * SyGuS v2:
   * \verbatim
   *   ( synth-fun <symbol> ( <boundVars>* ) <sort> <g> )
   * \endverbatim
   * @param symbol the name of the function
   * @param boundVars the parameters to this function
   * @param sort the sort of the return value of this function
   * @param grammar the syntactic constraints
   * @return the function
   */
  Term synthFun(const std::string& symbol,
                const std::vector<Term>& boundVars,
                Sort sort,
                Grammar& grammar) const;

  /**
   * Synthesize invariant.
   * SyGuS v2:
   * \verbatim
   *   ( synth-inv <symbol> ( <boundVars>* ) )
   * \endverbatim
   * @param symbol the name of the invariant
   * @param boundVars the parameters to this invariant
   * @return the invariant
   */
  Term synthInv(const std::string& symbol,
                const std::vector<Term>& boundVars) const;

  /**
   * Synthesize invariant following specified syntactic constraints.
   * SyGuS v2:
   * \verbatim
   *   ( synth-inv <symbol> ( <boundVars>* ) <g> )
   * \endverbatim
   * @param symbol the name of the invariant
   * @param boundVars the parameters to this invariant
   * @param grammar the syntactic constraints
   * @return the invariant
   */
  Term synthInv(const std::string& symbol,
                const std::vector<Term>& boundVars,
                Grammar& grammar) const;

  /**
   * Add a forumla to the set of Sygus constraints.
   * SyGuS v2:
   * \verbatim
   *   ( constraint <term> )
   * \endverbatim
   * @param term the formula to add as a constraint
   */
  void addSygusConstraint(const Term& term) const;

  /**
   * Add a forumla to the set of Sygus assumptions.
   * SyGuS v2:
   * \verbatim
   *   ( assume <term> )
   * \endverbatim
   * @param term the formula to add as an assumption
   */
  void addSygusAssume(const Term& term) const;

  /**
   * Add a set of Sygus constraints to the current state that correspond to an
   * invariant synthesis problem.
   * SyGuS v2:
   * \verbatim
   *   ( inv-constraint <inv> <pre> <trans> <post> )
   * \endverbatim
   * @param inv the function-to-synthesize
   * @param pre the pre-condition
   * @param trans the transition relation
   * @param post the post-condition
   */
  void addSygusInvConstraint(Term inv, Term pre, Term trans, Term post) const;

  /**
   * Try to find a solution for the synthesis conjecture corresponding to the
   * current list of functions-to-synthesize, universal variables and
   * constraints.
   * SyGuS v2:
   * \verbatim
   *   ( check-synth )
   * \endverbatim
   * @return the result of the synthesis conjecture.
   */
  Result checkSynth() const;

  /**
   * Get the synthesis solution of the given term. This method should be called
   * immediately after the solver answers unsat for sygus input.
   * @param term the term for which the synthesis solution is queried
   * @return the synthesis solution of the given term
   */
  Term getSynthSolution(Term term) const;

  /**
   * Get the synthesis solutions of the given terms. This method should be
   * called immediately after the solver answers unsat for sygus input.
   * @param terms the terms for which the synthesis solutions is queried
   * @return the synthesis solutions of the given terms
   */
  std::vector<Term> getSynthSolutions(const std::vector<Term>& terms) const;

  /**
   * Returns a snapshot of the current state of the statistic values of this
   * solver. The returned object is completely decoupled from the solver and
   * will not change when the solver is used again.
   */
  Statistics getStatistics() const;

  /**
   * Whether the output stream for the given tag is enabled. Tags can be enabled
   * with the `output` option (and `-o <tag>` on the command line). Raises an
   * exception when an invalid tag is given.
   */
  bool isOutputOn(const std::string& tag) const;

  /**
   * Returns an output stream for the given tag. Tags can be enabled with the
   * `output` option (and `-o <tag>` on the command line). Raises an exception
   * when an invalid tag is given.
   */
  std::ostream& getOutput(const std::string& tag) const;

 private:
  /** @return the node manager of this solver */
  NodeManager* getNodeManager(void) const;
  /** Reset the API statistics */
  void resetStatistics();

  /**
   * Print the statistics to the given file descriptor, suitable for usage in
   * signal handlers.
   */
  void printStatisticsSafe(int fd) const;

  /** Helper to check for API misuse in mkOp functions. */
  void checkMkTerm(Kind kind, uint32_t nchildren) const;
  /** Helper for mk-functions that call d_nodeMgr->mkConst(). */
  template <typename T>
  Term mkValHelper(const T& t) const;
  /** Helper for making rational values. */
  Term mkRationalValHelper(const Rational& r) const;
  /** Helper for mkReal functions that take a string as argument. */
  Term mkRealFromStrHelper(const std::string& s) const;
  /** Helper for mkBitVector functions that take a string as argument. */
  Term mkBVFromStrHelper(const std::string& s, uint32_t base) const;
  /**
   * Helper for mkBitVector functions that take a string and a size as
   * arguments.
   */
  Term mkBVFromStrHelper(uint32_t size,
                         const std::string& s,
                         uint32_t base) const;
  /** Helper for mkBitVector functions that take an integer as argument. */
  Term mkBVFromIntHelper(uint32_t size, uint64_t val) const;
  /** Helper for functions that create tuple sorts. */
  Sort mkTupleSortHelper(const std::vector<Sort>& sorts) const;
  /** Helper for mkTerm functions that create Term from a Kind */
  Term mkTermFromKind(Kind kind) const;
  /** Helper for mkChar functions that take a string as argument. */
  Term mkCharFromStrHelper(const std::string& s) const;
  /** Get value helper, which accounts for subtyping */
  Term getValueHelper(const Term& term) const;

  /**
   * Helper function that ensures that a given term is of sort real (as opposed
   * to being of sort integer).
   * @param t a term of sort integer or real
   * @return a term of sort real
   */
  Term ensureRealSort(const Term& t) const;

  /**
   * Create n-ary term of given kind. This handles the cases of left/right
   * associative operators, chainable operators, and cases when the number of
   * children exceeds the maximum arity for the kind.
   * @param kind the kind of the term
   * @param children the children of the term
   * @return the Term
   */
  Term mkTermHelper(Kind kind, const std::vector<Term>& children) const;

  /**
   * Create n-ary term of given kind from a given operator.
   * @param op the operator
   * @param children the children of the term
   * @return the Term
   */
  Term mkTermHelper(const Op& op, const std::vector<Term>& children) const;

  /**
   * Create a vector of datatype sorts, using unresolved sorts.
   * @param dtypedecls the datatype declarations from which the sort is created
   * @param unresolvedSorts the list of unresolved sorts
   * @return the datatype sorts
   */
  std::vector<Sort> mkDatatypeSortsInternal(
      const std::vector<DatatypeDecl>& dtypedecls,
      const std::set<Sort>& unresolvedSorts) const;

  /**
   * Synthesize n-ary function following specified syntactic constraints.
   * SMT-LIB:
   * \verbatim
   *   ( synth-fun <symbol> ( <boundVars>* ) <sort> <g>? )
   * \endverbatim
   * @param symbol the name of the function
   * @param boundVars the parameters to this function
   * @param sort the sort of the return value of this function
   * @param isInv determines whether this is synth-fun or synth-inv
   * @param grammar the syntactic constraints
   * @return the function
   */
  Term synthFunHelper(const std::string& symbol,
                      const std::vector<Term>& boundVars,
                      const Sort& sort,
                      bool isInv = false,
                      Grammar* grammar = nullptr) const;

  /** Check whether string s is a valid decimal integer. */
  bool isValidInteger(const std::string& s) const;

  /** Increment the term stats counter. */
  void increment_term_stats(Kind kind) const;
  /** Increment the vars stats (if 'is_var') or consts stats counter. */
  void increment_vars_consts_stats(const Sort& sort, bool is_var) const;

  /** Keep a copy of the original option settings (for resets). */
  std::unique_ptr<Options> d_originalOptions;
  /** The node manager of this solver. */
  NodeManager* d_nodeMgr;
  /** The statistics collected on the Api level. */
  std::unique_ptr<APIStatistics> d_stats;
  /** The SMT engine of this solver. */
  std::unique_ptr<SolverEngine> d_slv;
  /** The random number generator of this solver. */
  std::unique_ptr<Random> d_rng;
};

}  // namespace cvc5::api

#endif<|MERGE_RESOLUTION|>--- conflicted
+++ resolved
@@ -747,14 +747,6 @@
   /* Datatype sort ------------------------------------------------------- */
 
   /**
-<<<<<<< HEAD
-   * Returns the parameters for a parametric datatype sort. If this sort
-   * is a (non-instantiated) parametric datatype, this returns the parameter
-   * sorts of the underlying datatype. If this sort is an instantiated
-   * parametric datatype, then this returns the sort parameters that were used
-   * to construct it via instantiate.
-   * @return the parameter sorts of a datatype sort
-=======
    *
    * Return the parameters of a parametric datatype sort. If this sort is a
    * non-instantiated parametric datatype, this returns the parameter sorts of
@@ -763,7 +755,6 @@
    * construct the sort via ``Sort::instantiate``.
    *
    * @return the parameter sorts of a parametric datatype sort.
->>>>>>> 881464ad
    */
   std::vector<Sort> getDatatypeParamSorts() const;
 
