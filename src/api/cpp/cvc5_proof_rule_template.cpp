/******************************************************************************
 * Top contributors (to current version):
 *   Hans-Joerg Schurr, Andrew Reynolds, Abdalrhman Mohamed
 *
 * This file is part of the cvc5 project.
 *
 * Copyright (c) 2009-2025 by the authors listed in the file AUTHORS
 * in the top-level source directory and their institutional affiliations.
 * All rights reserved.  See the file COPYING in the top-level source
 * directory for licensing information.
 * ****************************************************************************
 *
 * Implementation of proof rule.
 // */

#include <cvc5/cvc5_proof_rule.h>

#include <iostream>

namespace cvc5 {

const char* toString(ProofRule rule)
{
  switch (rule)
  {
    //================================================= Core rules
    case ProofRule::ASSUME: return "ASSUME";
    case ProofRule::SCOPE: return "SCOPE";
    case ProofRule::SUBS: return "SUBS";
    case ProofRule::MACRO_REWRITE: return "MACRO_REWRITE";
    case ProofRule::EVALUATE: return "EVALUATE";
    case ProofRule::DISTINCT_VALUES: return "DISTINCT_VALUES";
    case ProofRule::ACI_NORM: return "ACI_NORM";
    case ProofRule::ABSORB: return "ABSORB";
    case ProofRule::MACRO_SR_EQ_INTRO: return "MACRO_SR_EQ_INTRO";
    case ProofRule::MACRO_SR_PRED_INTRO: return "MACRO_SR_PRED_INTRO";
    case ProofRule::MACRO_SR_PRED_ELIM: return "MACRO_SR_PRED_ELIM";
    case ProofRule::MACRO_SR_PRED_TRANSFORM: return "MACRO_SR_PRED_TRANSFORM";
    case ProofRule::ENCODE_EQ_INTRO: return "ENCODE_EQ_INTRO";
    case ProofRule::DSL_REWRITE: return "DSL_REWRITE";
    case ProofRule::THEORY_REWRITE: return "THEORY_REWRITE";
    case ProofRule::ITE_EQ: return "ITE_EQ";
    //================================================= Trusted rules
    case ProofRule::TRUST: return "TRUST";
    case ProofRule::TRUST_THEORY_REWRITE: return "TRUST_THEORY_REWRITE";
    case ProofRule::SAT_REFUTATION: return "SAT_REFUTATION";
    case ProofRule::DRAT_REFUTATION: return "DRAT_REFUTATION";
    case ProofRule::SAT_EXTERNAL_PROVE: return "SAT_EXTERNAL_PROVE";
    //================================================= Boolean rules
    case ProofRule::RESOLUTION: return "RESOLUTION";
    case ProofRule::CHAIN_RESOLUTION: return "CHAIN_RESOLUTION";
    case ProofRule::FACTORING: return "FACTORING";
    case ProofRule::REORDERING: return "REORDERING";
    case ProofRule::MACRO_RESOLUTION: return "MACRO_RESOLUTION";
    case ProofRule::MACRO_RESOLUTION_TRUST: return "MACRO_RESOLUTION_TRUST";
    case ProofRule::SPLIT: return "SPLIT";
    case ProofRule::EQ_RESOLVE: return "EQ_RESOLVE";
    case ProofRule::MODUS_PONENS: return "MODUS_PONENS";
    case ProofRule::NOT_NOT_ELIM: return "NOT_NOT_ELIM";
    case ProofRule::CONTRA: return "CONTRA";
    case ProofRule::AND_ELIM: return "AND_ELIM";
    case ProofRule::AND_INTRO: return "AND_INTRO";
    case ProofRule::NOT_OR_ELIM: return "NOT_OR_ELIM";
    case ProofRule::IMPLIES_ELIM: return "IMPLIES_ELIM";
    case ProofRule::NOT_IMPLIES_ELIM1: return "NOT_IMPLIES_ELIM1";
    case ProofRule::NOT_IMPLIES_ELIM2: return "NOT_IMPLIES_ELIM2";
    case ProofRule::EQUIV_ELIM1: return "EQUIV_ELIM1";
    case ProofRule::EQUIV_ELIM2: return "EQUIV_ELIM2";
    case ProofRule::NOT_EQUIV_ELIM1: return "NOT_EQUIV_ELIM1";
    case ProofRule::NOT_EQUIV_ELIM2: return "NOT_EQUIV_ELIM2";
    case ProofRule::XOR_ELIM1: return "XOR_ELIM1";
    case ProofRule::XOR_ELIM2: return "XOR_ELIM2";
    case ProofRule::NOT_XOR_ELIM1: return "NOT_XOR_ELIM1";
    case ProofRule::NOT_XOR_ELIM2: return "NOT_XOR_ELIM2";
    case ProofRule::ITE_ELIM1: return "ITE_ELIM1";
    case ProofRule::ITE_ELIM2: return "ITE_ELIM2";
    case ProofRule::NOT_ITE_ELIM1: return "NOT_ITE_ELIM1";
    case ProofRule::NOT_ITE_ELIM2: return "NOT_ITE_ELIM2";
    case ProofRule::NOT_AND: return "NOT_AND";
    //================================================= CNF rules
    case ProofRule::CNF_AND_POS: return "CNF_AND_POS";
    case ProofRule::CNF_AND_NEG: return "CNF_AND_NEG";
    case ProofRule::CNF_OR_POS: return "CNF_OR_POS";
    case ProofRule::CNF_OR_NEG: return "CNF_OR_NEG";
    case ProofRule::CNF_IMPLIES_POS: return "CNF_IMPLIES_POS";
    case ProofRule::CNF_IMPLIES_NEG1: return "CNF_IMPLIES_NEG1";
    case ProofRule::CNF_IMPLIES_NEG2: return "CNF_IMPLIES_NEG2";
    case ProofRule::CNF_EQUIV_POS1: return "CNF_EQUIV_POS1";
    case ProofRule::CNF_EQUIV_POS2: return "CNF_EQUIV_POS2";
    case ProofRule::CNF_EQUIV_NEG1: return "CNF_EQUIV_NEG1";
    case ProofRule::CNF_EQUIV_NEG2: return "CNF_EQUIV_NEG2";
    case ProofRule::CNF_XOR_POS1: return "CNF_XOR_POS1";
    case ProofRule::CNF_XOR_POS2: return "CNF_XOR_POS2";
    case ProofRule::CNF_XOR_NEG1: return "CNF_XOR_NEG1";
    case ProofRule::CNF_XOR_NEG2: return "CNF_XOR_NEG2";
    case ProofRule::CNF_ITE_POS1: return "CNF_ITE_POS1";
    case ProofRule::CNF_ITE_POS2: return "CNF_ITE_POS2";
    case ProofRule::CNF_ITE_POS3: return "CNF_ITE_POS3";
    case ProofRule::CNF_ITE_NEG1: return "CNF_ITE_NEG1";
    case ProofRule::CNF_ITE_NEG2: return "CNF_ITE_NEG2";
    case ProofRule::CNF_ITE_NEG3: return "CNF_ITE_NEG3";
    //================================================= Equality rules
    case ProofRule::REFL: return "REFL";
    case ProofRule::SYMM: return "SYMM";
    case ProofRule::TRANS: return "TRANS";
    case ProofRule::CONG: return "CONG";
    case ProofRule::NARY_CONG: return "NARY_CONG";
    case ProofRule::TRUE_INTRO: return "TRUE_INTRO";
    case ProofRule::TRUE_ELIM: return "TRUE_ELIM";
    case ProofRule::FALSE_INTRO: return "FALSE_INTRO";
    case ProofRule::FALSE_ELIM: return "FALSE_ELIM";
    case ProofRule::HO_APP_ENCODE: return "HO_APP_ENCODE";
    case ProofRule::HO_CONG: return "HO_CONG";
    //================================================= Array rules
    case ProofRule::ARRAYS_READ_OVER_WRITE: return "ARRAYS_READ_OVER_WRITE";
    case ProofRule::ARRAYS_READ_OVER_WRITE_CONTRA:
      return "ARRAYS_READ_OVER_WRITE_CONTRA";
    case ProofRule::ARRAYS_READ_OVER_WRITE_1: return "ARRAYS_READ_OVER_WRITE_1";
    case ProofRule::ARRAYS_EXT: return "ARRAYS_EXT";
    //================================================= Bit-Vector rules
    case ProofRule::MACRO_BV_BITBLAST: return "MACRO_BV_BITBLAST";
    case ProofRule::BV_BITBLAST_STEP: return "BV_BITBLAST_STEP";
    case ProofRule::BV_EAGER_ATOM: return "BV_EAGER_ATOM";
    case ProofRule::BV_POLY_NORM: return "BV_POLY_NORM";
    case ProofRule::BV_POLY_NORM_EQ: return "BV_POLY_NORM_EQ";
    //================================================= Datatype rules
    case ProofRule::DT_SPLIT: return "DT_SPLIT";
    //================================================= Quantifiers rules
    case ProofRule::SKOLEM_INTRO: return "SKOLEM_INTRO";
    case ProofRule::SKOLEMIZE: return "SKOLEMIZE";
    case ProofRule::INSTANTIATE: return "INSTANTIATE";
    case ProofRule::ALPHA_EQUIV: return "ALPHA_EQUIV";
    case ProofRule::QUANT_VAR_REORDERING: return "QUANT_VAR_REORDERING";
    case ProofRule::EXISTS_STRING_LENGTH: return "EXISTS_STRING_LENGTH";
<<<<<<< HEAD
    case ProofRule::EXISTS_INV_CONDITION: return "EXISTS_INV_CONDITION";
    case ProofRule::MACRO_EXISTS_INV_CONDITION: return "MACRO_EXISTS_INV_CONDITION";
=======
>>>>>>> dfab059f
    //================================================= Sets rules
    case ProofRule::SETS_SINGLETON_INJ: return "SETS_SINGLETON_INJ";
    case ProofRule::SETS_EXT: return "SETS_EXT";
    case ProofRule::SETS_FILTER_DOWN: return "SETS_FILTER_DOWN";
    case ProofRule::SETS_FILTER_UP: return "SETS_FILTER_UP";
    //================================================= String rules
    case ProofRule::CONCAT_EQ: return "CONCAT_EQ";
    case ProofRule::CONCAT_UNIFY: return "CONCAT_UNIFY";
    case ProofRule::CONCAT_SPLIT: return "CONCAT_SPLIT";
    case ProofRule::CONCAT_CSPLIT: return "CONCAT_CSPLIT";
    case ProofRule::CONCAT_LPROP: return "CONCAT_LPROP";
    case ProofRule::CONCAT_CPROP: return "CONCAT_CPROP";
    case ProofRule::STRING_DECOMPOSE: return "STRING_DECOMPOSE";
    case ProofRule::STRING_LENGTH_POS: return "STRING_LENGTH_POS";
    case ProofRule::STRING_LENGTH_NON_EMPTY: return "STRING_LENGTH_NON_EMPTY";
    case ProofRule::STRING_REDUCTION: return "STRING_REDUCTION";
    case ProofRule::STRING_EAGER_REDUCTION: return "STRING_EAGER_REDUCTION";
    case ProofRule::RE_INTER: return "RE_INTER";
    case ProofRule::RE_CONCAT: return "RE_CONCAT";
    case ProofRule::RE_UNFOLD_POS: return "RE_UNFOLD_POS";
    case ProofRule::RE_UNFOLD_NEG: return "RE_UNFOLD_NEG";
    case ProofRule::RE_UNFOLD_NEG_CONCAT_FIXED:
      return "RE_UNFOLD_NEG_CONCAT_FIXED";
    case ProofRule::STRING_CODE_INJ: return "STRING_CODE_INJ";
    case ProofRule::STRING_SEQ_UNIT_INJ: return "STRING_SEQ_UNIT_INJ";
    case ProofRule::STRING_EXT: return "STRING_EXT";
    case ProofRule::MACRO_STRING_INFERENCE: return "MACRO_STRING_INFERENCE";
    //================================================= Arith rules
    case ProofRule::MACRO_ARITH_SCALE_SUM_UB: return "MACRO_ARITH_SCALE_SUM_UB";
    case ProofRule::ARITH_SUM_UB: return "ARITH_SUM_UB";
    case ProofRule::ARITH_TRICHOTOMY: return "ARITH_TRICHOTOMY";
    case ProofRule::INT_TIGHT_LB: return "INT_TIGHT_LB";
    case ProofRule::INT_TIGHT_UB: return "INT_TIGHT_UB";
    case ProofRule::ARITH_MULT_SIGN: return "ARITH_MULT_SIGN";
    case ProofRule::ARITH_MULT_POS: return "ARITH_MULT_POS";
    case ProofRule::ARITH_MULT_NEG: return "ARITH_MULT_NEG";
    case ProofRule::ARITH_MULT_TANGENT: return "ARITH_MULT_TANGENT";
    case ProofRule::ARITH_MULT_ABS_COMPARISON:
      return "ARITH_MULT_ABS_COMPARISON";
    case ProofRule::ARITH_REDUCTION: return "ARITH_REDUCTION";
    case ProofRule::ARITH_POLY_NORM: return "ARITH_POLY_NORM";
    case ProofRule::ARITH_POLY_NORM_REL: return "ARITH_POLY_NORM_REL";
    case ProofRule::ARITH_TRANS_PI: return "ARITH_TRANS_PI";
    case ProofRule::ARITH_TRANS_EXP_NEG: return "ARITH_TRANS_EXP_NEG";
    case ProofRule::ARITH_TRANS_EXP_POSITIVITY:
      return "ARITH_TRANS_EXP_POSITIVITY";
    case ProofRule::ARITH_TRANS_EXP_SUPER_LIN:
      return "ARITH_TRANS_EXP_SUPER_LIN";
    case ProofRule::ARITH_TRANS_EXP_ZERO: return "ARITH_TRANS_EXP_ZERO";
    case ProofRule::ARITH_TRANS_EXP_APPROX_ABOVE_NEG:
      return "ARITH_TRANS_EXP_APPROX_ABOVE_NEG";
    case ProofRule::ARITH_TRANS_EXP_APPROX_ABOVE_POS:
      return "ARITH_TRANS_EXP_APPROX_ABOVE_POS";
    case ProofRule::ARITH_TRANS_EXP_APPROX_BELOW:
      return "ARITH_TRANS_EXP_APPROX_BELOW";
    case ProofRule::ARITH_TRANS_SINE_BOUNDS: return "ARITH_TRANS_SINE_BOUNDS";
    case ProofRule::ARITH_TRANS_SINE_SHIFT: return "ARITH_TRANS_SINE_SHIFT";
    case ProofRule::ARITH_TRANS_SINE_SYMMETRY:
      return "ARITH_TRANS_SINE_SYMMETRY";
    case ProofRule::ARITH_TRANS_SINE_TANGENT_ZERO:
      return "ARITH_TRANS_SINE_TANGENT_ZERO";
    case ProofRule::ARITH_TRANS_SINE_TANGENT_PI:
      return "ARITH_TRANS_SINE_TANGENT_PI";
    case ProofRule::ARITH_TRANS_SINE_APPROX_ABOVE_NEG:
      return "ARITH_TRANS_SINE_APPROX_ABOVE_NEG";
    case ProofRule::ARITH_TRANS_SINE_APPROX_ABOVE_POS:
      return "ARITH_TRANS_SINE_APPROX_ABOVE_POS";
    case ProofRule::ARITH_TRANS_SINE_APPROX_BELOW_NEG:
      return "ARITH_TRANS_SINE_APPROX_BELOW_NEG";
    case ProofRule::ARITH_TRANS_SINE_APPROX_BELOW_POS:
      return "ARITH_TRANS_SINE_APPROX_BELOW_POS";
    //================================================= External rules
    case ProofRule::LFSC_RULE: return "LFSC_RULE";
    case ProofRule::ALETHE_RULE: return "ALETHE_RULE";
    //================================================= Unknown rule
    case ProofRule::UNKNOWN: return "UNKNOWN";
    default: return "?";
  }
}

std::ostream& operator<<(std::ostream& out, ProofRule rule)
{
  out << toString(rule);
  return out;
}

const char* toString(cvc5::ProofRewriteRule rule)
{
  switch (rule)
  {
    case ProofRewriteRule::NONE: return "NONE";
    //================================================= ad-hoc rules
    case ProofRewriteRule::DISTINCT_ELIM: return "distinct-elim";
    case ProofRewriteRule::DISTINCT_CARD_CONFLICT:
      return "distinct-card-conflict";
    case ProofRewriteRule::UBV_TO_INT_ELIM: return "ubv-to-int-elim";
    case ProofRewriteRule::INT_TO_BV_ELIM: return "int-to-bv-elim";
    case ProofRewriteRule::MACRO_BOOL_NNF_NORM: return "macro-bool-nnf-norm";
    case ProofRewriteRule::MACRO_BOOL_BV_INVERT_SOLVE: return "macro-bool-bv-invert-solve";
    case ProofRewriteRule::MACRO_ARITH_INT_EQ_CONFLICT:
      return "macro-arith-int-eq-conflict";
    case ProofRewriteRule::MACRO_ARITH_INT_GEQ_TIGHTEN:
      return "macro-arith-int-geq-tighten";
    case ProofRewriteRule::ARITH_STRING_PRED_ENTAIL:
      return "arith-string-pred-entail";
    case ProofRewriteRule::ARITH_STRING_PRED_SAFE_APPROX:
      return "arith-string-pred-safe-approx";
    case ProofRewriteRule::MACRO_ARITH_STRING_PRED_ENTAIL:
      return "macro-arith-string-pred-entail";
    case ProofRewriteRule::ARITH_POW_ELIM: return "arith-pow-elim";
    case ProofRewriteRule::BETA_REDUCE: return "beta-reduce";
    case ProofRewriteRule::LAMBDA_ELIM: return "lambda-elim";
    case ProofRewriteRule::MACRO_LAMBDA_CAPTURE_AVOID:
      return "macro-lambda-capture-avoid";
    case ProofRewriteRule::ARRAYS_SELECT_CONST: return "arrays-select-const";
    case ProofRewriteRule::MACRO_ARRAYS_NORMALIZE_OP: return "macro-arrays-normalize-op";
    case ProofRewriteRule::MACRO_ARRAYS_NORMALIZE_CONSTANT:
      return "macro-arrays-normalize-constant";
    case ProofRewriteRule::ARRAYS_EQ_RANGE_EXPAND:
      return "arrays-eq-range-expand";
    case ProofRewriteRule::EXISTS_ELIM: return "exists-elim";
    case ProofRewriteRule::QUANT_UNUSED_VARS: return "quant-unused-vars";
    case ProofRewriteRule::MACRO_QUANT_MERGE_PRENEX:
      return "macro-quant-merge-prenex";
    case ProofRewriteRule::QUANT_MERGE_PRENEX: return "quant-merge-prenex";
    case ProofRewriteRule::MACRO_QUANT_PRENEX: return "macro-quant-prenex";
    case ProofRewriteRule::MACRO_QUANT_MINISCOPE:
      return "macro-quant-miniscope";
    case ProofRewriteRule::QUANT_MINISCOPE_AND: return "quant-miniscope-and";
    case ProofRewriteRule::QUANT_MINISCOPE_OR: return "quant-miniscope-or";
    case ProofRewriteRule::QUANT_MINISCOPE_ITE: return "quant-miniscope-ite";
    case ProofRewriteRule::QUANT_DT_SPLIT: return "quant-dt-split";
    case ProofRewriteRule::MACRO_QUANT_DT_VAR_EXPAND:
      return "macro-quant-dt-var-expand";
    case ProofRewriteRule::MACRO_QUANT_PARTITION_CONNECTED_FV:
      return "macro-quant-partition-connected-fv";
    case ProofRewriteRule::MACRO_QUANT_VAR_ELIM_EQ:
      return "macro-quant-var-elim-eq";
    case ProofRewriteRule::MACRO_QUANT_VAR_ELIM_INEQ:
      return "macro-quant-var-elim-ineq";
    case ProofRewriteRule::QUANT_VAR_ELIM_EQ: return "quant-var-elim-eq";
    case ProofRewriteRule::MACRO_QUANT_REWRITE_BODY:
      return "macro-quant-rewrite-body";
    case ProofRewriteRule::DT_INST: return "dt-inst";
    case ProofRewriteRule::DT_COLLAPSE_SELECTOR: return "dt-collapse-selector";
    case ProofRewriteRule::DT_COLLAPSE_TESTER: return "dt-collapse-tester";
    case ProofRewriteRule::DT_COLLAPSE_TESTER_SINGLETON:
      return "dt-collapse-tester-singleton";
    case ProofRewriteRule::MACRO_DT_CONS_EQ: return "macro-dt-cons-eq";
    case ProofRewriteRule::DT_CONS_EQ: return "dt-cons-eq";
    case ProofRewriteRule::DT_CONS_EQ_CLASH: return "dt-cons-eq-clash";
    case ProofRewriteRule::DT_CYCLE: return "dt-cycle";
    case ProofRewriteRule::DT_COLLAPSE_UPDATER: return "dt-collapse-updater";
    case ProofRewriteRule::DT_UPDATER_ELIM: return "dt-updater-elim";
    case ProofRewriteRule::DT_MATCH_ELIM: return "dt-match-elim";
    case ProofRewriteRule::MACRO_BV_EXTRACT_CONCAT:
      return "macro-bv-extract-concat";
    case ProofRewriteRule::MACRO_BV_OR_SIMPLIFY: return "macro-bv-or-simplify";
    case ProofRewriteRule::MACRO_BV_AND_SIMPLIFY:
      return "macro-bv-and-simplify";
    case ProofRewriteRule::MACRO_BV_XOR_SIMPLIFY:
      return "macro-bv-xor-simplify";
    case ProofRewriteRule::MACRO_BV_AND_OR_XOR_CONCAT_PULLUP:
      return "macro-bv-and-or-xor-concat-pullup";
    case ProofRewriteRule::MACRO_BV_MULT_SLT_MULT:
      return "macro-bv-mult-slt-mult";
    case ProofRewriteRule::MACRO_BV_CONCAT_EXTRACT_MERGE:
      return "macro-bv-concat-extract-merge";
    case ProofRewriteRule::MACRO_BV_CONCAT_CONSTANT_MERGE:
      return "macro-bv-concat-constant-merge";
    case ProofRewriteRule::MACRO_BV_EQ_SOLVE: return "macro-bv-eq-solve";
    case ProofRewriteRule::BV_UMULO_ELIM: return "bv-umulo-elim";
    case ProofRewriteRule::BV_SMULO_ELIM: return "bv-smulo-elim";
    case ProofRewriteRule::BV_BITWISE_SLICING: return "bv-bitwise-slicing";
    case ProofRewriteRule::BV_REPEAT_ELIM: return "bv-repeat-elim";
    case ProofRewriteRule::STR_CTN_MULTISET_SUBSET:
      return "str-ctn-multiset-subset";
    case ProofRewriteRule::MACRO_STR_EQ_LEN_UNIFY_PREFIX:
      return "macro-str-eq-len-unify-prefix";
    case ProofRewriteRule::MACRO_STR_EQ_LEN_UNIFY:
      return "macro-str-eq-len-unify";
    case ProofRewriteRule::MACRO_STR_SPLIT_CTN: return "macro-str-split-ctn";
    case ProofRewriteRule::MACRO_STR_STRIP_ENDPOINTS:
      return "macro-str-strip-endpoints";
    case ProofRewriteRule::STR_OVERLAP_SPLIT_CTN:
      return "str-overlap-split-ctn";
    case ProofRewriteRule::STR_OVERLAP_ENDPOINTS_CTN:
      return "str-overlap-endpoints-ctn";
    case ProofRewriteRule::STR_OVERLAP_ENDPOINTS_INDEXOF:
      return "str-overlap-endpoints-indexof";
    case ProofRewriteRule::STR_OVERLAP_ENDPOINTS_REPLACE:
      return "str-overlap-endpoints-replace";
    case ProofRewriteRule::MACRO_STR_COMPONENT_CTN:
      return "macro-str-component-ctn";
    case ProofRewriteRule::MACRO_STR_CONST_NCTN_CONCAT:
      return "macro-str-const-nctn-concat";
    case ProofRewriteRule::MACRO_STR_IN_RE_INCLUSION:
      return "macro-str-in-re-inclusion";
    case ProofRewriteRule::MACRO_RE_INTER_UNION_CONST_ELIM:
      return "macro-re-inter-union-const-elim";
    case ProofRewriteRule::SEQ_EVAL_OP: return "seq-eval-op";
    case ProofRewriteRule::STR_INDEXOF_RE_EVAL: return "str-indexof-re-eval";
    case ProofRewriteRule::STR_REPLACE_RE_EVAL: return "str-replace-re-eval";
    case ProofRewriteRule::STR_REPLACE_RE_ALL_EVAL:
      return "str-replace-re-all-eval";
    case ProofRewriteRule::RE_LOOP_ELIM: return "re-loop-elim";
    case ProofRewriteRule::MACRO_RE_INTER_UNION_INCLUSION:
      return "macro-re-inter-union-inclusion";
    case ProofRewriteRule::RE_INTER_INCLUSION: return "re-inter-inclusion";
    case ProofRewriteRule::RE_UNION_INCLUSION: return "re-union-inclusion";
    case ProofRewriteRule::STR_IN_RE_EVAL: return "str-in-re-eval";
    case ProofRewriteRule::STR_IN_RE_CONSUME: return "str-in-re-consume";
    case ProofRewriteRule::STR_IN_RE_CONCAT_STAR_CHAR:
      return "str-in-re-concat-star-char";
    case ProofRewriteRule::STR_IN_RE_SIGMA: return "str-in-re-sigma";
    case ProofRewriteRule::STR_IN_RE_SIGMA_STAR: return "str-in-re-sigma-star";
    case ProofRewriteRule::MACRO_SUBSTR_STRIP_SYM_LENGTH:
      return "macro-substr-strip-sym-length";
    case ProofRewriteRule::SETS_EVAL_OP: return "sets-eval-op";
    case ProofRewriteRule::SETS_INSERT_ELIM:
      return "sets-insert-elim";
      //================================================= RARE rules
      // clang-format off
      ${printer}$
          // clang-format on
          default : return "?";
  }
}

std::ostream& operator<<(std::ostream& out, ProofRewriteRule rule)
{
  out << toString(rule);
  return out;
}

}  // namespace cvc5

namespace std {

size_t hash<cvc5::ProofRule>::operator()(cvc5::ProofRule rule) const
{
  return static_cast<size_t>(rule);
}

std::string to_string(cvc5::ProofRule rule) { return cvc5::toString(rule); }

size_t hash<cvc5::ProofRewriteRule>::operator()(
    cvc5::ProofRewriteRule rule) const
{
  return static_cast<size_t>(rule);
}

std::string to_string(cvc5::ProofRewriteRule rule)
{
  return cvc5::toString(rule);
}

}  // namespace std<|MERGE_RESOLUTION|>--- conflicted
+++ resolved
@@ -132,11 +132,9 @@
     case ProofRule::ALPHA_EQUIV: return "ALPHA_EQUIV";
     case ProofRule::QUANT_VAR_REORDERING: return "QUANT_VAR_REORDERING";
     case ProofRule::EXISTS_STRING_LENGTH: return "EXISTS_STRING_LENGTH";
-<<<<<<< HEAD
     case ProofRule::EXISTS_INV_CONDITION: return "EXISTS_INV_CONDITION";
-    case ProofRule::MACRO_EXISTS_INV_CONDITION: return "MACRO_EXISTS_INV_CONDITION";
-=======
->>>>>>> dfab059f
+    case ProofRule::MACRO_EXISTS_INV_CONDITION:
+      return "MACRO_EXISTS_INV_CONDITION";
     //================================================= Sets rules
     case ProofRule::SETS_SINGLETON_INJ: return "SETS_SINGLETON_INJ";
     case ProofRule::SETS_EXT: return "SETS_EXT";
