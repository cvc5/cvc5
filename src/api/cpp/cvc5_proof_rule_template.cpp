--- conflicted
+++ resolved
@@ -220,13 +220,10 @@
     case ProofRewriteRule::NONE: return "NONE";
     //================================================= ad-hoc rules
     case ProofRewriteRule::DISTINCT_ELIM: return "distinct-elim";
-<<<<<<< HEAD
     case ProofRewriteRule::DISTINCT_CARD_CONFLICT:
       return "distinct-card-conflict";
-=======
     case ProofRewriteRule::BV_TO_NAT_ELIM: return "bv-to-nat-elim";
     case ProofRewriteRule::INT_TO_BV_ELIM: return "int-to-bv-elim";
->>>>>>> 67517cbb
     case ProofRewriteRule::MACRO_BOOL_NNF_NORM: return "macro-bool-nnf-norm";
     case ProofRewriteRule::ARITH_DIV_BY_CONST_ELIM:
       return "arith-div-by-const-elim";
@@ -259,11 +256,8 @@
     case ProofRewriteRule::DT_COLLAPSE_TESTER_SINGLETON:
       return "dt-collapse-tester-singleton";
     case ProofRewriteRule::DT_CONS_EQ: return "dt-cons-eq";
-<<<<<<< HEAD
     case ProofRewriteRule::DT_UPDATER_ELIM: return "dt-updater-elim";
-=======
     case ProofRewriteRule::DT_MATCH_ELIM: return "dt-match-elim";
->>>>>>> 67517cbb
     case ProofRewriteRule::BV_UMULO_ELIMINATE: return "bv-umulo-eliminate";
     case ProofRewriteRule::BV_SMULO_ELIMINATE: return "bv-smulo-eliminate";
     case ProofRewriteRule::BV_ADD_COMBINE_LIKE_TERMS:
