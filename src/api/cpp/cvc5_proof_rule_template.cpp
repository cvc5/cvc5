/******************************************************************************
 * Top contributors (to current version):
 *   Hans-Joerg Schurr, Andrew Reynolds, Abdalrhman Mohamed
 *
 * This file is part of the cvc5 project.
 *
 * Copyright (c) 2009-2025 by the authors listed in the file AUTHORS
 * in the top-level source directory and their institutional affiliations.
 * All rights reserved.  See the file COPYING in the top-level source
 * directory for licensing information.
 * ****************************************************************************
 *
 * Implementation of proof rule.
 */

#include <cvc5/cvc5_proof_rule.h>

#include <iostream>

namespace cvc5 {

const char* toString(ProofRule rule)
{
  switch (rule)
  {
    //================================================= Core rules
    case ProofRule::ASSUME: return "ASSUME";
    case ProofRule::SCOPE: return "SCOPE";
    case ProofRule::SUBS: return "SUBS";
    case ProofRule::MACRO_REWRITE: return "MACRO_REWRITE";
    case ProofRule::EVALUATE: return "EVALUATE";
    case ProofRule::DISTINCT_VALUES: return "DISTINCT_VALUES";
    case ProofRule::ACI_NORM: return "ACI_NORM";
    case ProofRule::MACRO_SR_EQ_INTRO: return "MACRO_SR_EQ_INTRO";
    case ProofRule::MACRO_SR_PRED_INTRO: return "MACRO_SR_PRED_INTRO";
    case ProofRule::MACRO_SR_PRED_ELIM: return "MACRO_SR_PRED_ELIM";
    case ProofRule::MACRO_SR_PRED_TRANSFORM: return "MACRO_SR_PRED_TRANSFORM";
    case ProofRule::ENCODE_EQ_INTRO: return "ENCODE_EQ_INTRO";
    case ProofRule::DSL_REWRITE: return "DSL_REWRITE";
    case ProofRule::THEORY_REWRITE: return "THEORY_REWRITE";
    case ProofRule::ITE_EQ: return "ITE_EQ";
    //================================================= Trusted rules
    case ProofRule::TRUST: return "TRUST";
    case ProofRule::TRUST_THEORY_REWRITE: return "TRUST_THEORY_REWRITE";
    case ProofRule::SAT_REFUTATION: return "SAT_REFUTATION";
    case ProofRule::DRAT_REFUTATION: return "DRAT_REFUTATION";
    case ProofRule::SAT_EXTERNAL_PROVE: return "SAT_EXTERNAL_PROVE";
    //================================================= Boolean rules
    case ProofRule::RESOLUTION: return "RESOLUTION";
    case ProofRule::CHAIN_RESOLUTION: return "CHAIN_RESOLUTION";
    case ProofRule::FACTORING: return "FACTORING";
    case ProofRule::REORDERING: return "REORDERING";
    case ProofRule::MACRO_RESOLUTION: return "MACRO_RESOLUTION";
    case ProofRule::MACRO_RESOLUTION_TRUST: return "MACRO_RESOLUTION_TRUST";
    case ProofRule::SPLIT: return "SPLIT";
    case ProofRule::EQ_RESOLVE: return "EQ_RESOLVE";
    case ProofRule::MODUS_PONENS: return "MODUS_PONENS";
    case ProofRule::NOT_NOT_ELIM: return "NOT_NOT_ELIM";
    case ProofRule::CONTRA: return "CONTRA";
    case ProofRule::AND_ELIM: return "AND_ELIM";
    case ProofRule::AND_INTRO: return "AND_INTRO";
    case ProofRule::NOT_OR_ELIM: return "NOT_OR_ELIM";
    case ProofRule::IMPLIES_ELIM: return "IMPLIES_ELIM";
    case ProofRule::NOT_IMPLIES_ELIM1: return "NOT_IMPLIES_ELIM1";
    case ProofRule::NOT_IMPLIES_ELIM2: return "NOT_IMPLIES_ELIM2";
    case ProofRule::EQUIV_ELIM1: return "EQUIV_ELIM1";
    case ProofRule::EQUIV_ELIM2: return "EQUIV_ELIM2";
    case ProofRule::NOT_EQUIV_ELIM1: return "NOT_EQUIV_ELIM1";
    case ProofRule::NOT_EQUIV_ELIM2: return "NOT_EQUIV_ELIM2";
    case ProofRule::XOR_ELIM1: return "XOR_ELIM1";
    case ProofRule::XOR_ELIM2: return "XOR_ELIM2";
    case ProofRule::NOT_XOR_ELIM1: return "NOT_XOR_ELIM1";
    case ProofRule::NOT_XOR_ELIM2: return "NOT_XOR_ELIM2";
    case ProofRule::ITE_ELIM1: return "ITE_ELIM1";
    case ProofRule::ITE_ELIM2: return "ITE_ELIM2";
    case ProofRule::NOT_ITE_ELIM1: return "NOT_ITE_ELIM1";
    case ProofRule::NOT_ITE_ELIM2: return "NOT_ITE_ELIM2";
    case ProofRule::NOT_AND: return "NOT_AND";
    //================================================= CNF rules
    case ProofRule::CNF_AND_POS: return "CNF_AND_POS";
    case ProofRule::CNF_AND_NEG: return "CNF_AND_NEG";
    case ProofRule::CNF_OR_POS: return "CNF_OR_POS";
    case ProofRule::CNF_OR_NEG: return "CNF_OR_NEG";
    case ProofRule::CNF_IMPLIES_POS: return "CNF_IMPLIES_POS";
    case ProofRule::CNF_IMPLIES_NEG1: return "CNF_IMPLIES_NEG1";
    case ProofRule::CNF_IMPLIES_NEG2: return "CNF_IMPLIES_NEG2";
    case ProofRule::CNF_EQUIV_POS1: return "CNF_EQUIV_POS1";
    case ProofRule::CNF_EQUIV_POS2: return "CNF_EQUIV_POS2";
    case ProofRule::CNF_EQUIV_NEG1: return "CNF_EQUIV_NEG1";
    case ProofRule::CNF_EQUIV_NEG2: return "CNF_EQUIV_NEG2";
    case ProofRule::CNF_XOR_POS1: return "CNF_XOR_POS1";
    case ProofRule::CNF_XOR_POS2: return "CNF_XOR_POS2";
    case ProofRule::CNF_XOR_NEG1: return "CNF_XOR_NEG1";
    case ProofRule::CNF_XOR_NEG2: return "CNF_XOR_NEG2";
    case ProofRule::CNF_ITE_POS1: return "CNF_ITE_POS1";
    case ProofRule::CNF_ITE_POS2: return "CNF_ITE_POS2";
    case ProofRule::CNF_ITE_POS3: return "CNF_ITE_POS3";
    case ProofRule::CNF_ITE_NEG1: return "CNF_ITE_NEG1";
    case ProofRule::CNF_ITE_NEG2: return "CNF_ITE_NEG2";
    case ProofRule::CNF_ITE_NEG3: return "CNF_ITE_NEG3";
    //================================================= Equality rules
    case ProofRule::REFL: return "REFL";
    case ProofRule::SYMM: return "SYMM";
    case ProofRule::TRANS: return "TRANS";
    case ProofRule::CONG: return "CONG";
    case ProofRule::NARY_CONG: return "NARY_CONG";
    case ProofRule::TRUE_INTRO: return "TRUE_INTRO";
    case ProofRule::TRUE_ELIM: return "TRUE_ELIM";
    case ProofRule::FALSE_INTRO: return "FALSE_INTRO";
    case ProofRule::FALSE_ELIM: return "FALSE_ELIM";
    case ProofRule::HO_APP_ENCODE: return "HO_APP_ENCODE";
    case ProofRule::HO_CONG: return "HO_CONG";
    //================================================= Array rules
    case ProofRule::ARRAYS_READ_OVER_WRITE: return "ARRAYS_READ_OVER_WRITE";
    case ProofRule::ARRAYS_READ_OVER_WRITE_CONTRA:
      return "ARRAYS_READ_OVER_WRITE_CONTRA";
    case ProofRule::ARRAYS_READ_OVER_WRITE_1: return "ARRAYS_READ_OVER_WRITE_1";
    case ProofRule::ARRAYS_EXT: return "ARRAYS_EXT";
    //================================================= Bit-Vector rules
    case ProofRule::MACRO_BV_BITBLAST: return "MACRO_BV_BITBLAST";
    case ProofRule::BV_BITBLAST_STEP: return "BV_BITBLAST_STEP";
    case ProofRule::BV_EAGER_ATOM: return "BV_EAGER_ATOM";
    case ProofRule::BV_POLY_NORM: return "BV_POLY_NORM";
    case ProofRule::BV_POLY_NORM_EQ: return "BV_POLY_NORM_EQ";
    //================================================= Datatype rules
    case ProofRule::DT_SPLIT: return "DT_SPLIT";
    case ProofRule::DT_CLASH: return "DT_CLASH";
    //================================================= Quantifiers rules
    case ProofRule::SKOLEM_INTRO: return "SKOLEM_INTRO";
    case ProofRule::SKOLEMIZE: return "SKOLEMIZE";
    case ProofRule::INSTANTIATE: return "INSTANTIATE";
    case ProofRule::ALPHA_EQUIV: return "ALPHA_EQUIV";
    case ProofRule::QUANT_VAR_REORDERING: return "QUANT_VAR_REORDERING";
    //================================================= Sets rules
    case ProofRule::SETS_SINGLETON_INJ: return "SETS_SINGLETON_INJ";
    case ProofRule::SETS_EXT: return "SETS_EXT";
    case ProofRule::SETS_FILTER_DOWN: return "SETS_FILTER_DOWN";
    case ProofRule::SETS_FILTER_UP: return "SETS_FILTER_UP";
    //================================================= String rules
    case ProofRule::CONCAT_EQ: return "CONCAT_EQ";
    case ProofRule::CONCAT_UNIFY: return "CONCAT_UNIFY";
    case ProofRule::CONCAT_CONFLICT: return "CONCAT_CONFLICT";
    case ProofRule::CONCAT_CONFLICT_DEQ: return "CONCAT_CONFLICT_DEQ";
    case ProofRule::CONCAT_SPLIT: return "CONCAT_SPLIT";
    case ProofRule::CONCAT_CSPLIT: return "CONCAT_CSPLIT";
    case ProofRule::CONCAT_LPROP: return "CONCAT_LPROP";
    case ProofRule::CONCAT_CPROP: return "CONCAT_CPROP";
    case ProofRule::STRING_DECOMPOSE: return "STRING_DECOMPOSE";
    case ProofRule::STRING_LENGTH_POS: return "STRING_LENGTH_POS";
    case ProofRule::STRING_LENGTH_NON_EMPTY: return "STRING_LENGTH_NON_EMPTY";
    case ProofRule::STRING_REDUCTION: return "STRING_REDUCTION";
    case ProofRule::STRING_EAGER_REDUCTION: return "STRING_EAGER_REDUCTION";
    case ProofRule::RE_INTER: return "RE_INTER";
    case ProofRule::RE_CONCAT: return "RE_CONCAT";
    case ProofRule::RE_UNFOLD_POS: return "RE_UNFOLD_POS";
    case ProofRule::RE_UNFOLD_NEG: return "RE_UNFOLD_NEG";
    case ProofRule::RE_UNFOLD_NEG_CONCAT_FIXED:
      return "RE_UNFOLD_NEG_CONCAT_FIXED";
    case ProofRule::STRING_CODE_INJ: return "STRING_CODE_INJ";
    case ProofRule::STRING_SEQ_UNIT_INJ: return "STRING_SEQ_UNIT_INJ";
    case ProofRule::STRING_EXT: return "STRING_EXT";
    case ProofRule::MACRO_STRING_INFERENCE: return "MACRO_STRING_INFERENCE";
    //================================================= Arith rules
    case ProofRule::MACRO_ARITH_SCALE_SUM_UB: return "MACRO_ARITH_SCALE_SUM_UB";
    case ProofRule::ARITH_SUM_UB: return "ARITH_SUM_UB";
    case ProofRule::ARITH_TRICHOTOMY: return "ARITH_TRICHOTOMY";
    case ProofRule::INT_TIGHT_LB: return "INT_TIGHT_LB";
    case ProofRule::INT_TIGHT_UB: return "INT_TIGHT_UB";
    case ProofRule::ARITH_MULT_SIGN: return "ARITH_MULT_SIGN";
    case ProofRule::ARITH_MULT_POS: return "ARITH_MULT_POS";
    case ProofRule::ARITH_MULT_NEG: return "ARITH_MULT_NEG";
    case ProofRule::ARITH_MULT_TANGENT: return "ARITH_MULT_TANGENT";
    case ProofRule::ARITH_MULT_ABS_COMPARISON:
      return "ARITH_MULT_ABS_COMPARISON";
    case ProofRule::ARITH_REDUCTION: return "ARITH_REDUCTION";
    case ProofRule::ARITH_POLY_NORM: return "ARITH_POLY_NORM";
    case ProofRule::ARITH_POLY_NORM_REL: return "ARITH_POLY_NORM_REL";
    case ProofRule::ARITH_TRANS_PI: return "ARITH_TRANS_PI";
    case ProofRule::ARITH_TRANS_EXP_NEG: return "ARITH_TRANS_EXP_NEG";
    case ProofRule::ARITH_TRANS_EXP_POSITIVITY:
      return "ARITH_TRANS_EXP_POSITIVITY";
    case ProofRule::ARITH_TRANS_EXP_SUPER_LIN:
      return "ARITH_TRANS_EXP_SUPER_LIN";
    case ProofRule::ARITH_TRANS_EXP_ZERO: return "ARITH_TRANS_EXP_ZERO";
    case ProofRule::ARITH_TRANS_EXP_APPROX_ABOVE_NEG:
      return "ARITH_TRANS_EXP_APPROX_ABOVE_NEG";
    case ProofRule::ARITH_TRANS_EXP_APPROX_ABOVE_POS:
      return "ARITH_TRANS_EXP_APPROX_ABOVE_POS";
    case ProofRule::ARITH_TRANS_EXP_APPROX_BELOW:
      return "ARITH_TRANS_EXP_APPROX_BELOW";
    case ProofRule::ARITH_TRANS_SINE_BOUNDS: return "ARITH_TRANS_SINE_BOUNDS";
    case ProofRule::ARITH_TRANS_SINE_SHIFT: return "ARITH_TRANS_SINE_SHIFT";
    case ProofRule::ARITH_TRANS_SINE_SYMMETRY:
      return "ARITH_TRANS_SINE_SYMMETRY";
    case ProofRule::ARITH_TRANS_SINE_TANGENT_ZERO:
      return "ARITH_TRANS_SINE_TANGENT_ZERO";
    case ProofRule::ARITH_TRANS_SINE_TANGENT_PI:
      return "ARITH_TRANS_SINE_TANGENT_PI";
    case ProofRule::ARITH_TRANS_SINE_APPROX_ABOVE_NEG:
      return "ARITH_TRANS_SINE_APPROX_ABOVE_NEG";
    case ProofRule::ARITH_TRANS_SINE_APPROX_ABOVE_POS:
      return "ARITH_TRANS_SINE_APPROX_ABOVE_POS";
    case ProofRule::ARITH_TRANS_SINE_APPROX_BELOW_NEG:
      return "ARITH_TRANS_SINE_APPROX_BELOW_NEG";
    case ProofRule::ARITH_TRANS_SINE_APPROX_BELOW_POS:
      return "ARITH_TRANS_SINE_APPROX_BELOW_POS";
    //================================================= External rules
    case ProofRule::LFSC_RULE: return "LFSC_RULE";
    case ProofRule::ALETHE_RULE: return "ALETHE_RULE";
    //================================================= Unknown rule
    case ProofRule::UNKNOWN: return "UNKNOWN";
    default: return "?";
  }
}

std::ostream& operator<<(std::ostream& out, ProofRule rule)
{
  out << toString(rule);
  return out;
}

const char* toString(cvc5::ProofRewriteRule rule)
{
  switch (rule)
  {
    case ProofRewriteRule::NONE: return "NONE";
    //================================================= ad-hoc rules
    case ProofRewriteRule::DISTINCT_ELIM: return "distinct-elim";
    case ProofRewriteRule::DISTINCT_CARD_CONFLICT:
      return "distinct-card-conflict";
    case ProofRewriteRule::BV_TO_NAT_ELIM: return "bv-to-nat-elim";
    case ProofRewriteRule::INT_TO_BV_ELIM: return "int-to-bv-elim";
    case ProofRewriteRule::MACRO_BOOL_NNF_NORM: return "macro-bool-nnf-norm";
    case ProofRewriteRule::MACRO_ARITH_INT_EQ_CONFLICT:
      return "macro-arith-int-eq-conflict";
    case ProofRewriteRule::MACRO_ARITH_INT_GEQ_TIGHTEN:
      return "macro-arith-int-geq-tighten";
    case ProofRewriteRule::ARITH_STRING_PRED_ENTAIL:
      return "arith-string-pred-entail";
    case ProofRewriteRule::ARITH_STRING_PRED_SAFE_APPROX:
      return "arith-string-pred-safe-approx";
    case ProofRewriteRule::MACRO_ARITH_STRING_PRED_ENTAIL:
      return "macro-arith-string-pred-entail";
    case ProofRewriteRule::ARITH_POW_ELIM: return "arith-pow-elim";
    case ProofRewriteRule::BETA_REDUCE: return "beta-reduce";
    case ProofRewriteRule::LAMBDA_ELIM: return "lambda-elim";
    case ProofRewriteRule::MACRO_LAMBDA_CAPTURE_AVOID:
      return "macro-lambda-capture-avoid";
    case ProofRewriteRule::ARRAYS_SELECT_CONST: return "arrays-select-const";
    case ProofRewriteRule::MACRO_ARRAYS_NORMALIZE_OP: return "macro-arrays-normalize-op";
    case ProofRewriteRule::MACRO_ARRAYS_DISTINCT_ARRAYS:
      return "macro-arrays-distinct-arrays";
    case ProofRewriteRule::MACRO_ARRAYS_NORMALIZE_CONSTANT:
      return "macro-arrays-normalize-constant";
    case ProofRewriteRule::ARRAYS_EQ_RANGE_EXPAND:
      return "arrays-eq-range-expand";
    case ProofRewriteRule::EXISTS_ELIM: return "exists-elim";
    case ProofRewriteRule::QUANT_UNUSED_VARS: return "quant-unused-vars";
    case ProofRewriteRule::MACRO_QUANT_MERGE_PRENEX:
      return "macro-quant-merge-prenex";
    case ProofRewriteRule::QUANT_MERGE_PRENEX: return "quant-merge-prenex";
    case ProofRewriteRule::MACRO_QUANT_PRENEX: return "macro-quant-prenex";
    case ProofRewriteRule::MACRO_QUANT_MINISCOPE:
      return "macro-quant-miniscope";
    case ProofRewriteRule::QUANT_MINISCOPE_AND: return "quant-miniscope-and";
    case ProofRewriteRule::QUANT_MINISCOPE_OR: return "quant-miniscope-or";
    case ProofRewriteRule::QUANT_MINISCOPE_ITE: return "quant-miniscope-ite";
    case ProofRewriteRule::QUANT_DT_SPLIT: return "quant-dt-split";
    case ProofRewriteRule::MACRO_QUANT_PARTITION_CONNECTED_FV:
      return "macro-quant-partition-connected-fv";
    case ProofRewriteRule::MACRO_QUANT_VAR_ELIM_EQ:
      return "macro-quant-var-elim-eq";
    case ProofRewriteRule::MACRO_QUANT_VAR_ELIM_INEQ:
      return "macro-quant-var-elim-ineq";
    case ProofRewriteRule::QUANT_VAR_ELIM_EQ: return "quant-var-elim-eq";
    case ProofRewriteRule::MACRO_QUANT_REWRITE_BODY:
      return "macro-quant-rewrite-body";
    case ProofRewriteRule::DT_INST: return "dt-inst";
    case ProofRewriteRule::DT_COLLAPSE_SELECTOR: return "dt-collapse-selector";
    case ProofRewriteRule::DT_COLLAPSE_TESTER: return "dt-collapse-tester";
    case ProofRewriteRule::DT_COLLAPSE_TESTER_SINGLETON:
      return "dt-collapse-tester-singleton";
    case ProofRewriteRule::MACRO_DT_CONS_EQ: return "macro-dt-cons-eq";
    case ProofRewriteRule::DT_CONS_EQ: return "dt-cons-eq";
    case ProofRewriteRule::DT_CONS_EQ_CLASH: return "dt-cons-eq-clash";
    case ProofRewriteRule::DT_CYCLE: return "dt-cycle";
    case ProofRewriteRule::DT_COLLAPSE_UPDATER: return "dt-collapse-updater";
    case ProofRewriteRule::DT_UPDATER_ELIM: return "dt-updater-elim";
    case ProofRewriteRule::DT_MATCH_ELIM: return "dt-match-elim";
    case ProofRewriteRule::MACRO_BV_EQ_SOLVE: return "macro-bv-eq-solve";
    case ProofRewriteRule::BV_UMULO_ELIMINATE: return "bv-umulo-eliminate";
    case ProofRewriteRule::BV_SMULO_ELIMINATE: return "bv-smulo-eliminate";
    case ProofRewriteRule::BV_ADD_COMBINE_LIKE_TERMS:
      return "bv-add-combine-like-terms";
    case ProofRewriteRule::BV_MULT_SIMPLIFY: return "bv-mult-simplify";
    case ProofRewriteRule::BV_BITWISE_SLICING: return "bv-bitwise-slicing";
    case ProofRewriteRule::BV_REPEAT_ELIM: return "bv-repeat-elim";
    case ProofRewriteRule::STR_CTN_MULTISET_SUBSET:
      return "str-ctn-multiset-subset";
    case ProofRewriteRule::MACRO_STR_EQ_LEN_UNIFY_PREFIX:
      return "macro-str-eq-len-unify-prefix";
    case ProofRewriteRule::MACRO_STR_EQ_LEN_UNIFY:
      return "macro-str-eq-len-unify";
<<<<<<< HEAD
    case ProofRewriteRule::MACRO_STR_SPLIT_CTN: return "macro-str-split-ctn";
=======
>>>>>>> 72be5c8d
    case ProofRewriteRule::MACRO_STR_STRIP_ENDPOINTS:
      return "macro-str-strip-endpoints";
    case ProofRewriteRule::STR_OVERLAP_SPLIT_CTN:
      return "str-overlap-split-ctn";
    case ProofRewriteRule::STR_OVERLAP_ENDPOINTS_CTN:
      return "str-overlap-endpoints-ctn";
    case ProofRewriteRule::STR_OVERLAP_ENDPOINTS_INDEXOF:
      return "str-overlap-endpoints-indexof";
    case ProofRewriteRule::STR_OVERLAP_ENDPOINTS_REPLACE:
      return "str-overlap-endpoints-replace";
    case ProofRewriteRule::STR_INDEXOF_RE_EVAL: return "str-indexof-re-eval";
    case ProofRewriteRule::STR_REPLACE_RE_EVAL: return "str-replace-re-eval";
    case ProofRewriteRule::STR_REPLACE_RE_ALL_EVAL:
      return "str-replace-re-all-eval";
    case ProofRewriteRule::RE_LOOP_ELIM: return "re-loop-elim";
    case ProofRewriteRule::MACRO_RE_INTER_UNION_INCLUSION:
      return "macro-re-inter-union-inclusion";
    case ProofRewriteRule::RE_INTER_INCLUSION: return "re-inter-inclusion";
    case ProofRewriteRule::RE_UNION_INCLUSION: return "re-union-inclusion";
    case ProofRewriteRule::STR_IN_RE_EVAL: return "str-in-re-eval";
    case ProofRewriteRule::STR_IN_RE_CONSUME: return "str-in-re-consume";
    case ProofRewriteRule::STR_IN_RE_CONCAT_STAR_CHAR:
      return "str-in-re-concat-star-char";
    case ProofRewriteRule::STR_IN_RE_SIGMA: return "str-in-re-sigma";
    case ProofRewriteRule::STR_IN_RE_SIGMA_STAR: return "str-in-re-sigma-star";
    case ProofRewriteRule::MACRO_SUBSTR_STRIP_SYM_LENGTH:
      return "macro-substr-strip-sym-length";
    case ProofRewriteRule::MACRO_SETS_DISTINCT_SETS:
      return "macro-sets-distinct-sets";
    case ProofRewriteRule::MACRO_SETS_INTER_EVAL:
      return "macro-sets-inter-eval";
    case ProofRewriteRule::MACRO_SETS_MINUS_EVAL:
      return "macro-sets-minus-eval";
    case ProofRewriteRule::SETS_UNION_NORM: return "sets-union-norm";
    case ProofRewriteRule::SETS_IS_EMPTY_EVAL:
      return "sets-is-empty-eval";
    case ProofRewriteRule::SETS_INSERT_ELIM:
      return "sets-insert-elim";
      //================================================= RARE rules
      // clang-format off
      ${printer}$
          // clang-format on
          default : return "?";
  }
}

std::ostream& operator<<(std::ostream& out, ProofRewriteRule rule)
{
  out << toString(rule);
  return out;
}

}  // namespace cvc5

namespace std {

size_t hash<cvc5::ProofRule>::operator()(cvc5::ProofRule rule) const
{
  return static_cast<size_t>(rule);
}

std::string to_string(cvc5::ProofRule rule) { return cvc5::toString(rule); }

size_t hash<cvc5::ProofRewriteRule>::operator()(
    cvc5::ProofRewriteRule rule) const
{
  return static_cast<size_t>(rule);
}

std::string to_string(cvc5::ProofRewriteRule rule)
{
  return cvc5::toString(rule);
}

}  // namespace std<|MERGE_RESOLUTION|>--- conflicted
+++ resolved
@@ -301,10 +301,7 @@
       return "macro-str-eq-len-unify-prefix";
     case ProofRewriteRule::MACRO_STR_EQ_LEN_UNIFY:
       return "macro-str-eq-len-unify";
-<<<<<<< HEAD
     case ProofRewriteRule::MACRO_STR_SPLIT_CTN: return "macro-str-split-ctn";
-=======
->>>>>>> 72be5c8d
     case ProofRewriteRule::MACRO_STR_STRIP_ENDPOINTS:
       return "macro-str-strip-endpoints";
     case ProofRewriteRule::STR_OVERLAP_SPLIT_CTN:
