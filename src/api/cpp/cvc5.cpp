/******************************************************************************
 * Top contributors (to current version):
 *   Aina Niemetz, Andrew Reynolds, Andres Noetzli
 *
 * This file is part of the cvc5 project.
 *
 * Copyright (c) 2009-2021 by the authors listed in the file AUTHORS
 * in the top-level source directory and their institutional affiliations.
 * All rights reserved.  See the file COPYING in the top-level source
 * directory for licensing information.
 * ****************************************************************************
 *
 * The cvc5 C++ API.
 *
 * A brief note on how to guard API functions:
 *
 * In general, we think of API guards as a fence -- they are supposed to make
 * sure that no invalid arguments get passed into internal realms of cvc5.
 * Thus we always want to catch such cases on the API level (and can then
 * assert internally that no invalid argument is passed in).
 *
 * The only special case is when we use 3rd party back-ends we have no control
 * over, and which throw (invalid_argument) exceptions anyways. In this case,
 * we do not replicate argument checks but delegate them to the back-end,
 * catch thrown exceptions, and raise a CVC5ApiException.
 *
 * Our Integer implementation, e.g., is such a special case since we support
 * two different back end implementations (GMP, CLN). Be aware that they do
 * not fully agree on what is (in)valid input, which requires extra checks for
 * consistent behavior (see Solver::mkRealFromStrHelper for an example).
 */

#include "api/cpp/cvc5.h"

#include <cstring>
#include <sstream>

#include "api/cpp/cvc5_checks.h"
#include "base/check.h"
#include "base/configuration.h"
#include "base/modal_exception.h"
#include "expr/array_store_all.h"
#include "expr/ascription_type.h"
#include "expr/dtype.h"
#include "expr/dtype_cons.h"
#include "expr/dtype_selector.h"
#include "expr/emptybag.h"
#include "expr/emptyset.h"
#include "expr/kind.h"
#include "expr/metakind.h"
#include "expr/node.h"
#include "expr/node_algorithm.h"
#include "expr/node_builder.h"
#include "expr/node_manager.h"
#include "expr/sequence.h"
#include "expr/type_node.h"
#include "expr/uninterpreted_constant.h"
#include "options/base_options.h"
#include "options/main_options.h"
#include "options/option_exception.h"
#include "options/options.h"
#include "options/options_public.h"
#include "options/smt_options.h"
#include "proof/unsat_core.h"
#include "smt/model.h"
#include "smt/smt_engine.h"
#include "smt/smt_mode.h"
#include "theory/datatypes/tuple_project_op.h"
#include "theory/logic_info.h"
#include "theory/theory_model.h"
#include "util/abstract_value.h"
#include "util/bitvector.h"
#include "util/divisible.h"
#include "util/floatingpoint.h"
#include "util/iand.h"
#include "util/random.h"
#include "util/regexp.h"
#include "util/result.h"
#include "util/roundingmode.h"
#include "util/statistics_registry.h"
#include "util/statistics_stats.h"
#include "util/statistics_value.h"
#include "util/string.h"
#include "util/utility.h"

namespace cvc5 {
namespace api {

/* -------------------------------------------------------------------------- */
/* APIStatistics                                                              */
/* -------------------------------------------------------------------------- */

struct APIStatistics
{
  HistogramStat<TypeConstant> d_consts;
  HistogramStat<TypeConstant> d_vars;
  HistogramStat<Kind> d_terms;
};

/* -------------------------------------------------------------------------- */
/* Kind                                                                       */
/* -------------------------------------------------------------------------- */

/* Mapping from external (API) kind to internal kind. */
const static std::unordered_map<Kind, cvc5::Kind> s_kinds{
    {INTERNAL_KIND, cvc5::Kind::UNDEFINED_KIND},
    {UNDEFINED_KIND, cvc5::Kind::UNDEFINED_KIND},
    {NULL_EXPR, cvc5::Kind::NULL_EXPR},
    /* Builtin ------------------------------------------------------------- */
    {UNINTERPRETED_CONSTANT, cvc5::Kind::UNINTERPRETED_CONSTANT},
    {ABSTRACT_VALUE, cvc5::Kind::ABSTRACT_VALUE},
    {EQUAL, cvc5::Kind::EQUAL},
    {DISTINCT, cvc5::Kind::DISTINCT},
    {CONSTANT, cvc5::Kind::VARIABLE},
    {VARIABLE, cvc5::Kind::BOUND_VARIABLE},
    {SEXPR, cvc5::Kind::SEXPR},
    {LAMBDA, cvc5::Kind::LAMBDA},
    {WITNESS, cvc5::Kind::WITNESS},
    /* Boolean ------------------------------------------------------------- */
    {CONST_BOOLEAN, cvc5::Kind::CONST_BOOLEAN},
    {NOT, cvc5::Kind::NOT},
    {AND, cvc5::Kind::AND},
    {IMPLIES, cvc5::Kind::IMPLIES},
    {OR, cvc5::Kind::OR},
    {XOR, cvc5::Kind::XOR},
    {ITE, cvc5::Kind::ITE},
    {MATCH, cvc5::Kind::MATCH},
    {MATCH_CASE, cvc5::Kind::MATCH_CASE},
    {MATCH_BIND_CASE, cvc5::Kind::MATCH_BIND_CASE},
    /* UF ------------------------------------------------------------------ */
    {APPLY_UF, cvc5::Kind::APPLY_UF},
    {CARDINALITY_CONSTRAINT, cvc5::Kind::CARDINALITY_CONSTRAINT},
    {CARDINALITY_VALUE, cvc5::Kind::CARDINALITY_VALUE},
    {HO_APPLY, cvc5::Kind::HO_APPLY},
    /* Arithmetic ---------------------------------------------------------- */
    {PLUS, cvc5::Kind::PLUS},
    {MULT, cvc5::Kind::MULT},
    {IAND, cvc5::Kind::IAND},
    {POW2, cvc5::Kind::POW2},
    {MINUS, cvc5::Kind::MINUS},
    {UMINUS, cvc5::Kind::UMINUS},
    {DIVISION, cvc5::Kind::DIVISION},
    {INTS_DIVISION, cvc5::Kind::INTS_DIVISION},
    {INTS_MODULUS, cvc5::Kind::INTS_MODULUS},
    {ABS, cvc5::Kind::ABS},
    {DIVISIBLE, cvc5::Kind::DIVISIBLE},
    {POW, cvc5::Kind::POW},
    {EXPONENTIAL, cvc5::Kind::EXPONENTIAL},
    {SINE, cvc5::Kind::SINE},
    {COSINE, cvc5::Kind::COSINE},
    {TANGENT, cvc5::Kind::TANGENT},
    {COSECANT, cvc5::Kind::COSECANT},
    {SECANT, cvc5::Kind::SECANT},
    {COTANGENT, cvc5::Kind::COTANGENT},
    {ARCSINE, cvc5::Kind::ARCSINE},
    {ARCCOSINE, cvc5::Kind::ARCCOSINE},
    {ARCTANGENT, cvc5::Kind::ARCTANGENT},
    {ARCCOSECANT, cvc5::Kind::ARCCOSECANT},
    {ARCSECANT, cvc5::Kind::ARCSECANT},
    {ARCCOTANGENT, cvc5::Kind::ARCCOTANGENT},
    {SQRT, cvc5::Kind::SQRT},
    {CONST_RATIONAL, cvc5::Kind::CONST_RATIONAL},
    {LT, cvc5::Kind::LT},
    {LEQ, cvc5::Kind::LEQ},
    {GT, cvc5::Kind::GT},
    {GEQ, cvc5::Kind::GEQ},
    {IS_INTEGER, cvc5::Kind::IS_INTEGER},
    {TO_INTEGER, cvc5::Kind::TO_INTEGER},
    {TO_REAL, cvc5::Kind::TO_REAL},
    {PI, cvc5::Kind::PI},
    /* BV ------------------------------------------------------------------ */
    {CONST_BITVECTOR, cvc5::Kind::CONST_BITVECTOR},
    {BITVECTOR_CONCAT, cvc5::Kind::BITVECTOR_CONCAT},
    {BITVECTOR_AND, cvc5::Kind::BITVECTOR_AND},
    {BITVECTOR_OR, cvc5::Kind::BITVECTOR_OR},
    {BITVECTOR_XOR, cvc5::Kind::BITVECTOR_XOR},
    {BITVECTOR_NOT, cvc5::Kind::BITVECTOR_NOT},
    {BITVECTOR_NAND, cvc5::Kind::BITVECTOR_NAND},
    {BITVECTOR_NOR, cvc5::Kind::BITVECTOR_NOR},
    {BITVECTOR_XNOR, cvc5::Kind::BITVECTOR_XNOR},
    {BITVECTOR_COMP, cvc5::Kind::BITVECTOR_COMP},
    {BITVECTOR_MULT, cvc5::Kind::BITVECTOR_MULT},
    {BITVECTOR_ADD, cvc5::Kind::BITVECTOR_ADD},
    {BITVECTOR_SUB, cvc5::Kind::BITVECTOR_SUB},
    {BITVECTOR_NEG, cvc5::Kind::BITVECTOR_NEG},
    {BITVECTOR_UDIV, cvc5::Kind::BITVECTOR_UDIV},
    {BITVECTOR_UREM, cvc5::Kind::BITVECTOR_UREM},
    {BITVECTOR_SDIV, cvc5::Kind::BITVECTOR_SDIV},
    {BITVECTOR_SREM, cvc5::Kind::BITVECTOR_SREM},
    {BITVECTOR_SMOD, cvc5::Kind::BITVECTOR_SMOD},
    {BITVECTOR_SHL, cvc5::Kind::BITVECTOR_SHL},
    {BITVECTOR_LSHR, cvc5::Kind::BITVECTOR_LSHR},
    {BITVECTOR_ASHR, cvc5::Kind::BITVECTOR_ASHR},
    {BITVECTOR_ULT, cvc5::Kind::BITVECTOR_ULT},
    {BITVECTOR_ULE, cvc5::Kind::BITVECTOR_ULE},
    {BITVECTOR_UGT, cvc5::Kind::BITVECTOR_UGT},
    {BITVECTOR_UGE, cvc5::Kind::BITVECTOR_UGE},
    {BITVECTOR_SLT, cvc5::Kind::BITVECTOR_SLT},
    {BITVECTOR_SLE, cvc5::Kind::BITVECTOR_SLE},
    {BITVECTOR_SGT, cvc5::Kind::BITVECTOR_SGT},
    {BITVECTOR_SGE, cvc5::Kind::BITVECTOR_SGE},
    {BITVECTOR_ULTBV, cvc5::Kind::BITVECTOR_ULTBV},
    {BITVECTOR_SLTBV, cvc5::Kind::BITVECTOR_SLTBV},
    {BITVECTOR_ITE, cvc5::Kind::BITVECTOR_ITE},
    {BITVECTOR_REDOR, cvc5::Kind::BITVECTOR_REDOR},
    {BITVECTOR_REDAND, cvc5::Kind::BITVECTOR_REDAND},
    {BITVECTOR_EXTRACT, cvc5::Kind::BITVECTOR_EXTRACT},
    {BITVECTOR_REPEAT, cvc5::Kind::BITVECTOR_REPEAT},
    {BITVECTOR_ZERO_EXTEND, cvc5::Kind::BITVECTOR_ZERO_EXTEND},
    {BITVECTOR_SIGN_EXTEND, cvc5::Kind::BITVECTOR_SIGN_EXTEND},
    {BITVECTOR_ROTATE_LEFT, cvc5::Kind::BITVECTOR_ROTATE_LEFT},
    {BITVECTOR_ROTATE_RIGHT, cvc5::Kind::BITVECTOR_ROTATE_RIGHT},
    {INT_TO_BITVECTOR, cvc5::Kind::INT_TO_BITVECTOR},
    {BITVECTOR_TO_NAT, cvc5::Kind::BITVECTOR_TO_NAT},
    /* FP ------------------------------------------------------------------ */
    {CONST_FLOATINGPOINT, cvc5::Kind::CONST_FLOATINGPOINT},
    {CONST_ROUNDINGMODE, cvc5::Kind::CONST_ROUNDINGMODE},
    {FLOATINGPOINT_FP, cvc5::Kind::FLOATINGPOINT_FP},
    {FLOATINGPOINT_EQ, cvc5::Kind::FLOATINGPOINT_EQ},
    {FLOATINGPOINT_ABS, cvc5::Kind::FLOATINGPOINT_ABS},
    {FLOATINGPOINT_NEG, cvc5::Kind::FLOATINGPOINT_NEG},
    {FLOATINGPOINT_ADD, cvc5::Kind::FLOATINGPOINT_ADD},
    {FLOATINGPOINT_SUB, cvc5::Kind::FLOATINGPOINT_SUB},
    {FLOATINGPOINT_MULT, cvc5::Kind::FLOATINGPOINT_MULT},
    {FLOATINGPOINT_DIV, cvc5::Kind::FLOATINGPOINT_DIV},
    {FLOATINGPOINT_FMA, cvc5::Kind::FLOATINGPOINT_FMA},
    {FLOATINGPOINT_SQRT, cvc5::Kind::FLOATINGPOINT_SQRT},
    {FLOATINGPOINT_REM, cvc5::Kind::FLOATINGPOINT_REM},
    {FLOATINGPOINT_RTI, cvc5::Kind::FLOATINGPOINT_RTI},
    {FLOATINGPOINT_MIN, cvc5::Kind::FLOATINGPOINT_MIN},
    {FLOATINGPOINT_MAX, cvc5::Kind::FLOATINGPOINT_MAX},
    {FLOATINGPOINT_LEQ, cvc5::Kind::FLOATINGPOINT_LEQ},
    {FLOATINGPOINT_LT, cvc5::Kind::FLOATINGPOINT_LT},
    {FLOATINGPOINT_GEQ, cvc5::Kind::FLOATINGPOINT_GEQ},
    {FLOATINGPOINT_GT, cvc5::Kind::FLOATINGPOINT_GT},
    {FLOATINGPOINT_ISN, cvc5::Kind::FLOATINGPOINT_ISN},
    {FLOATINGPOINT_ISSN, cvc5::Kind::FLOATINGPOINT_ISSN},
    {FLOATINGPOINT_ISZ, cvc5::Kind::FLOATINGPOINT_ISZ},
    {FLOATINGPOINT_ISINF, cvc5::Kind::FLOATINGPOINT_ISINF},
    {FLOATINGPOINT_ISNAN, cvc5::Kind::FLOATINGPOINT_ISNAN},
    {FLOATINGPOINT_ISNEG, cvc5::Kind::FLOATINGPOINT_ISNEG},
    {FLOATINGPOINT_ISPOS, cvc5::Kind::FLOATINGPOINT_ISPOS},
    {FLOATINGPOINT_TO_FP_FLOATINGPOINT,
     cvc5::Kind::FLOATINGPOINT_TO_FP_FLOATINGPOINT},
    {FLOATINGPOINT_TO_FP_IEEE_BITVECTOR,
     cvc5::Kind::FLOATINGPOINT_TO_FP_IEEE_BITVECTOR},
    {FLOATINGPOINT_TO_FP_REAL, cvc5::Kind::FLOATINGPOINT_TO_FP_REAL},
    {FLOATINGPOINT_TO_FP_SIGNED_BITVECTOR,
     cvc5::Kind::FLOATINGPOINT_TO_FP_SIGNED_BITVECTOR},
    {FLOATINGPOINT_TO_FP_UNSIGNED_BITVECTOR,
     cvc5::Kind::FLOATINGPOINT_TO_FP_UNSIGNED_BITVECTOR},
    {FLOATINGPOINT_TO_FP_GENERIC, cvc5::Kind::FLOATINGPOINT_TO_FP_GENERIC},
    {FLOATINGPOINT_TO_UBV, cvc5::Kind::FLOATINGPOINT_TO_UBV},
    {FLOATINGPOINT_TO_SBV, cvc5::Kind::FLOATINGPOINT_TO_SBV},
    {FLOATINGPOINT_TO_REAL, cvc5::Kind::FLOATINGPOINT_TO_REAL},
    /* Arrays -------------------------------------------------------------- */
    {SELECT, cvc5::Kind::SELECT},
    {STORE, cvc5::Kind::STORE},
    {CONST_ARRAY, cvc5::Kind::STORE_ALL},
    {EQ_RANGE, cvc5::Kind::EQ_RANGE},
    /* Datatypes ----------------------------------------------------------- */
    {APPLY_SELECTOR, cvc5::Kind::APPLY_SELECTOR},
    {APPLY_CONSTRUCTOR, cvc5::Kind::APPLY_CONSTRUCTOR},
    {APPLY_TESTER, cvc5::Kind::APPLY_TESTER},
    {APPLY_UPDATER, cvc5::Kind::APPLY_UPDATER},
    {DT_SIZE, cvc5::Kind::DT_SIZE},
    {TUPLE_PROJECT, cvc5::Kind::TUPLE_PROJECT},
    /* Separation Logic ---------------------------------------------------- */
    {SEP_NIL, cvc5::Kind::SEP_NIL},
    {SEP_EMP, cvc5::Kind::SEP_EMP},
    {SEP_PTO, cvc5::Kind::SEP_PTO},
    {SEP_STAR, cvc5::Kind::SEP_STAR},
    {SEP_WAND, cvc5::Kind::SEP_WAND},
    /* Sets ---------------------------------------------------------------- */
    {EMPTYSET, cvc5::Kind::EMPTYSET},
    {UNION, cvc5::Kind::UNION},
    {INTERSECTION, cvc5::Kind::INTERSECTION},
    {SETMINUS, cvc5::Kind::SETMINUS},
    {SUBSET, cvc5::Kind::SUBSET},
    {MEMBER, cvc5::Kind::MEMBER},
    {SINGLETON, cvc5::Kind::SINGLETON},
    {INSERT, cvc5::Kind::INSERT},
    {CARD, cvc5::Kind::CARD},
    {COMPLEMENT, cvc5::Kind::COMPLEMENT},
    {UNIVERSE_SET, cvc5::Kind::UNIVERSE_SET},
    {JOIN, cvc5::Kind::JOIN},
    {PRODUCT, cvc5::Kind::PRODUCT},
    {TRANSPOSE, cvc5::Kind::TRANSPOSE},
    {TCLOSURE, cvc5::Kind::TCLOSURE},
    {JOIN_IMAGE, cvc5::Kind::JOIN_IMAGE},
    {IDEN, cvc5::Kind::IDEN},
    {COMPREHENSION, cvc5::Kind::COMPREHENSION},
    {CHOOSE, cvc5::Kind::CHOOSE},
    {IS_SINGLETON, cvc5::Kind::IS_SINGLETON},
    /* Bags ---------------------------------------------------------------- */
    {UNION_MAX, cvc5::Kind::UNION_MAX},
    {UNION_DISJOINT, cvc5::Kind::UNION_DISJOINT},
    {INTERSECTION_MIN, cvc5::Kind::INTERSECTION_MIN},
    {DIFFERENCE_SUBTRACT, cvc5::Kind::DIFFERENCE_SUBTRACT},
    {DIFFERENCE_REMOVE, cvc5::Kind::DIFFERENCE_REMOVE},
    {SUBBAG, cvc5::Kind::SUBBAG},
    {BAG_COUNT, cvc5::Kind::BAG_COUNT},
    {DUPLICATE_REMOVAL, cvc5::Kind::DUPLICATE_REMOVAL},
    {MK_BAG, cvc5::Kind::MK_BAG},
    {EMPTYBAG, cvc5::Kind::EMPTYBAG},
    {BAG_CARD, cvc5::Kind::BAG_CARD},
    {BAG_CHOOSE, cvc5::Kind::BAG_CHOOSE},
    {BAG_IS_SINGLETON, cvc5::Kind::BAG_IS_SINGLETON},
    {BAG_FROM_SET, cvc5::Kind::BAG_FROM_SET},
    {BAG_TO_SET, cvc5::Kind::BAG_TO_SET},
    /* Strings ------------------------------------------------------------- */
    {STRING_CONCAT, cvc5::Kind::STRING_CONCAT},
    {STRING_IN_REGEXP, cvc5::Kind::STRING_IN_REGEXP},
    {STRING_LENGTH, cvc5::Kind::STRING_LENGTH},
    {STRING_SUBSTR, cvc5::Kind::STRING_SUBSTR},
    {STRING_UPDATE, cvc5::Kind::STRING_UPDATE},
    {STRING_CHARAT, cvc5::Kind::STRING_CHARAT},
    {STRING_CONTAINS, cvc5::Kind::STRING_CONTAINS},
    {STRING_INDEXOF, cvc5::Kind::STRING_INDEXOF},
    {STRING_INDEXOF_RE, cvc5::Kind::STRING_INDEXOF_RE},
    {STRING_REPLACE, cvc5::Kind::STRING_REPLACE},
    {STRING_REPLACE_ALL, cvc5::Kind::STRING_REPLACE_ALL},
    {STRING_REPLACE_RE, cvc5::Kind::STRING_REPLACE_RE},
    {STRING_REPLACE_RE_ALL, cvc5::Kind::STRING_REPLACE_RE_ALL},
    {STRING_TOLOWER, cvc5::Kind::STRING_TOLOWER},
    {STRING_TOUPPER, cvc5::Kind::STRING_TOUPPER},
    {STRING_REV, cvc5::Kind::STRING_REV},
    {STRING_FROM_CODE, cvc5::Kind::STRING_FROM_CODE},
    {STRING_TO_CODE, cvc5::Kind::STRING_TO_CODE},
    {STRING_LT, cvc5::Kind::STRING_LT},
    {STRING_LEQ, cvc5::Kind::STRING_LEQ},
    {STRING_PREFIX, cvc5::Kind::STRING_PREFIX},
    {STRING_SUFFIX, cvc5::Kind::STRING_SUFFIX},
    {STRING_IS_DIGIT, cvc5::Kind::STRING_IS_DIGIT},
    {STRING_FROM_INT, cvc5::Kind::STRING_ITOS},
    {STRING_TO_INT, cvc5::Kind::STRING_STOI},
    {CONST_STRING, cvc5::Kind::CONST_STRING},
    {STRING_TO_REGEXP, cvc5::Kind::STRING_TO_REGEXP},
    {REGEXP_CONCAT, cvc5::Kind::REGEXP_CONCAT},
    {REGEXP_UNION, cvc5::Kind::REGEXP_UNION},
    {REGEXP_INTER, cvc5::Kind::REGEXP_INTER},
    {REGEXP_DIFF, cvc5::Kind::REGEXP_DIFF},
    {REGEXP_STAR, cvc5::Kind::REGEXP_STAR},
    {REGEXP_PLUS, cvc5::Kind::REGEXP_PLUS},
    {REGEXP_OPT, cvc5::Kind::REGEXP_OPT},
    {REGEXP_RANGE, cvc5::Kind::REGEXP_RANGE},
    {REGEXP_REPEAT, cvc5::Kind::REGEXP_REPEAT},
    {REGEXP_LOOP, cvc5::Kind::REGEXP_LOOP},
    {REGEXP_EMPTY, cvc5::Kind::REGEXP_EMPTY},
    {REGEXP_SIGMA, cvc5::Kind::REGEXP_SIGMA},
    {REGEXP_COMPLEMENT, cvc5::Kind::REGEXP_COMPLEMENT},
    // maps to the same kind as the string versions
    {SEQ_CONCAT, cvc5::Kind::STRING_CONCAT},
    {SEQ_LENGTH, cvc5::Kind::STRING_LENGTH},
    {SEQ_EXTRACT, cvc5::Kind::STRING_SUBSTR},
    {SEQ_UPDATE, cvc5::Kind::STRING_UPDATE},
    {SEQ_AT, cvc5::Kind::STRING_CHARAT},
    {SEQ_CONTAINS, cvc5::Kind::STRING_CONTAINS},
    {SEQ_INDEXOF, cvc5::Kind::STRING_INDEXOF},
    {SEQ_REPLACE, cvc5::Kind::STRING_REPLACE},
    {SEQ_REPLACE_ALL, cvc5::Kind::STRING_REPLACE_ALL},
    {SEQ_REV, cvc5::Kind::STRING_REV},
    {SEQ_PREFIX, cvc5::Kind::STRING_PREFIX},
    {SEQ_SUFFIX, cvc5::Kind::STRING_SUFFIX},
    {CONST_SEQUENCE, cvc5::Kind::CONST_SEQUENCE},
    {SEQ_UNIT, cvc5::Kind::SEQ_UNIT},
    {SEQ_NTH, cvc5::Kind::SEQ_NTH},
    /* Quantifiers --------------------------------------------------------- */
    {FORALL, cvc5::Kind::FORALL},
    {EXISTS, cvc5::Kind::EXISTS},
    {BOUND_VAR_LIST, cvc5::Kind::BOUND_VAR_LIST},
    {INST_PATTERN, cvc5::Kind::INST_PATTERN},
    {INST_NO_PATTERN, cvc5::Kind::INST_NO_PATTERN},
    {INST_POOL, cvc5::Kind::INST_POOL},
    {INST_ADD_TO_POOL, cvc5::Kind::INST_ADD_TO_POOL},
    {SKOLEM_ADD_TO_POOL, cvc5::Kind::SKOLEM_ADD_TO_POOL},
    {INST_ATTRIBUTE, cvc5::Kind::INST_ATTRIBUTE},
    {INST_PATTERN_LIST, cvc5::Kind::INST_PATTERN_LIST},
    {LAST_KIND, cvc5::Kind::LAST_KIND},
};

/* Mapping from internal kind to external (API) kind. */
const static std::unordered_map<cvc5::Kind, Kind, cvc5::kind::KindHashFunction>
    s_kinds_internal{
        {cvc5::Kind::UNDEFINED_KIND, UNDEFINED_KIND},
        {cvc5::Kind::NULL_EXPR, NULL_EXPR},
        /* Builtin --------------------------------------------------------- */
        {cvc5::Kind::UNINTERPRETED_CONSTANT, UNINTERPRETED_CONSTANT},
        {cvc5::Kind::ABSTRACT_VALUE, ABSTRACT_VALUE},
        {cvc5::Kind::EQUAL, EQUAL},
        {cvc5::Kind::DISTINCT, DISTINCT},
        {cvc5::Kind::VARIABLE, CONSTANT},
        {cvc5::Kind::BOUND_VARIABLE, VARIABLE},
        {cvc5::Kind::SEXPR, SEXPR},
        {cvc5::Kind::LAMBDA, LAMBDA},
        {cvc5::Kind::WITNESS, WITNESS},
        /* Boolean --------------------------------------------------------- */
        {cvc5::Kind::CONST_BOOLEAN, CONST_BOOLEAN},
        {cvc5::Kind::NOT, NOT},
        {cvc5::Kind::AND, AND},
        {cvc5::Kind::IMPLIES, IMPLIES},
        {cvc5::Kind::OR, OR},
        {cvc5::Kind::XOR, XOR},
        {cvc5::Kind::ITE, ITE},
        {cvc5::Kind::MATCH, MATCH},
        {cvc5::Kind::MATCH_CASE, MATCH_CASE},
        {cvc5::Kind::MATCH_BIND_CASE, MATCH_BIND_CASE},
        /* UF -------------------------------------------------------------- */
        {cvc5::Kind::APPLY_UF, APPLY_UF},
        {cvc5::Kind::CARDINALITY_CONSTRAINT, CARDINALITY_CONSTRAINT},
        {cvc5::Kind::CARDINALITY_VALUE, CARDINALITY_VALUE},
        {cvc5::Kind::HO_APPLY, HO_APPLY},
        /* Arithmetic ------------------------------------------------------ */
        {cvc5::Kind::PLUS, PLUS},
        {cvc5::Kind::MULT, MULT},
        {cvc5::Kind::IAND, IAND},
        {cvc5::Kind::POW2, POW2},
        {cvc5::Kind::MINUS, MINUS},
        {cvc5::Kind::UMINUS, UMINUS},
        {cvc5::Kind::DIVISION, DIVISION},
        {cvc5::Kind::DIVISION_TOTAL, INTERNAL_KIND},
        {cvc5::Kind::INTS_DIVISION, INTS_DIVISION},
        {cvc5::Kind::INTS_DIVISION_TOTAL, INTERNAL_KIND},
        {cvc5::Kind::INTS_MODULUS, INTS_MODULUS},
        {cvc5::Kind::INTS_MODULUS_TOTAL, INTERNAL_KIND},
        {cvc5::Kind::ABS, ABS},
        {cvc5::Kind::DIVISIBLE, DIVISIBLE},
        {cvc5::Kind::POW, POW},
        {cvc5::Kind::EXPONENTIAL, EXPONENTIAL},
        {cvc5::Kind::SINE, SINE},
        {cvc5::Kind::COSINE, COSINE},
        {cvc5::Kind::TANGENT, TANGENT},
        {cvc5::Kind::COSECANT, COSECANT},
        {cvc5::Kind::SECANT, SECANT},
        {cvc5::Kind::COTANGENT, COTANGENT},
        {cvc5::Kind::ARCSINE, ARCSINE},
        {cvc5::Kind::ARCCOSINE, ARCCOSINE},
        {cvc5::Kind::ARCTANGENT, ARCTANGENT},
        {cvc5::Kind::ARCCOSECANT, ARCCOSECANT},
        {cvc5::Kind::ARCSECANT, ARCSECANT},
        {cvc5::Kind::ARCCOTANGENT, ARCCOTANGENT},
        {cvc5::Kind::SQRT, SQRT},
        {cvc5::Kind::DIVISIBLE_OP, DIVISIBLE},
        {cvc5::Kind::CONST_RATIONAL, CONST_RATIONAL},
        {cvc5::Kind::LT, LT},
        {cvc5::Kind::LEQ, LEQ},
        {cvc5::Kind::GT, GT},
        {cvc5::Kind::GEQ, GEQ},
        {cvc5::Kind::IS_INTEGER, IS_INTEGER},
        {cvc5::Kind::TO_INTEGER, TO_INTEGER},
        {cvc5::Kind::TO_REAL, TO_REAL},
        {cvc5::Kind::PI, PI},
        {cvc5::Kind::IAND_OP, IAND},
        /* BV -------------------------------------------------------------- */
        {cvc5::Kind::CONST_BITVECTOR, CONST_BITVECTOR},
        {cvc5::Kind::BITVECTOR_CONCAT, BITVECTOR_CONCAT},
        {cvc5::Kind::BITVECTOR_AND, BITVECTOR_AND},
        {cvc5::Kind::BITVECTOR_OR, BITVECTOR_OR},
        {cvc5::Kind::BITVECTOR_XOR, BITVECTOR_XOR},
        {cvc5::Kind::BITVECTOR_NOT, BITVECTOR_NOT},
        {cvc5::Kind::BITVECTOR_NAND, BITVECTOR_NAND},
        {cvc5::Kind::BITVECTOR_NOR, BITVECTOR_NOR},
        {cvc5::Kind::BITVECTOR_XNOR, BITVECTOR_XNOR},
        {cvc5::Kind::BITVECTOR_COMP, BITVECTOR_COMP},
        {cvc5::Kind::BITVECTOR_MULT, BITVECTOR_MULT},
        {cvc5::Kind::BITVECTOR_ADD, BITVECTOR_ADD},
        {cvc5::Kind::BITVECTOR_SUB, BITVECTOR_SUB},
        {cvc5::Kind::BITVECTOR_NEG, BITVECTOR_NEG},
        {cvc5::Kind::BITVECTOR_UDIV, BITVECTOR_UDIV},
        {cvc5::Kind::BITVECTOR_UREM, BITVECTOR_UREM},
        {cvc5::Kind::BITVECTOR_SDIV, BITVECTOR_SDIV},
        {cvc5::Kind::BITVECTOR_SREM, BITVECTOR_SREM},
        {cvc5::Kind::BITVECTOR_SMOD, BITVECTOR_SMOD},
        {cvc5::Kind::BITVECTOR_SHL, BITVECTOR_SHL},
        {cvc5::Kind::BITVECTOR_LSHR, BITVECTOR_LSHR},
        {cvc5::Kind::BITVECTOR_ASHR, BITVECTOR_ASHR},
        {cvc5::Kind::BITVECTOR_ULT, BITVECTOR_ULT},
        {cvc5::Kind::BITVECTOR_ULE, BITVECTOR_ULE},
        {cvc5::Kind::BITVECTOR_UGT, BITVECTOR_UGT},
        {cvc5::Kind::BITVECTOR_UGE, BITVECTOR_UGE},
        {cvc5::Kind::BITVECTOR_SLT, BITVECTOR_SLT},
        {cvc5::Kind::BITVECTOR_SLE, BITVECTOR_SLE},
        {cvc5::Kind::BITVECTOR_SGT, BITVECTOR_SGT},
        {cvc5::Kind::BITVECTOR_SGE, BITVECTOR_SGE},
        {cvc5::Kind::BITVECTOR_ULTBV, BITVECTOR_ULTBV},
        {cvc5::Kind::BITVECTOR_SLTBV, BITVECTOR_SLTBV},
        {cvc5::Kind::BITVECTOR_ITE, BITVECTOR_ITE},
        {cvc5::Kind::BITVECTOR_REDOR, BITVECTOR_REDOR},
        {cvc5::Kind::BITVECTOR_REDAND, BITVECTOR_REDAND},
        {cvc5::Kind::BITVECTOR_EXTRACT_OP, BITVECTOR_EXTRACT},
        {cvc5::Kind::BITVECTOR_REPEAT_OP, BITVECTOR_REPEAT},
        {cvc5::Kind::BITVECTOR_ZERO_EXTEND_OP, BITVECTOR_ZERO_EXTEND},
        {cvc5::Kind::BITVECTOR_SIGN_EXTEND_OP, BITVECTOR_SIGN_EXTEND},
        {cvc5::Kind::BITVECTOR_ROTATE_LEFT_OP, BITVECTOR_ROTATE_LEFT},
        {cvc5::Kind::BITVECTOR_ROTATE_RIGHT_OP, BITVECTOR_ROTATE_RIGHT},
        {cvc5::Kind::BITVECTOR_EXTRACT, BITVECTOR_EXTRACT},
        {cvc5::Kind::BITVECTOR_REPEAT, BITVECTOR_REPEAT},
        {cvc5::Kind::BITVECTOR_ZERO_EXTEND, BITVECTOR_ZERO_EXTEND},
        {cvc5::Kind::BITVECTOR_SIGN_EXTEND, BITVECTOR_SIGN_EXTEND},
        {cvc5::Kind::BITVECTOR_ROTATE_LEFT, BITVECTOR_ROTATE_LEFT},
        {cvc5::Kind::BITVECTOR_ROTATE_RIGHT, BITVECTOR_ROTATE_RIGHT},
        {cvc5::Kind::INT_TO_BITVECTOR_OP, INT_TO_BITVECTOR},
        {cvc5::Kind::INT_TO_BITVECTOR, INT_TO_BITVECTOR},
        {cvc5::Kind::BITVECTOR_TO_NAT, BITVECTOR_TO_NAT},
        /* FP -------------------------------------------------------------- */
        {cvc5::Kind::CONST_FLOATINGPOINT, CONST_FLOATINGPOINT},
        {cvc5::Kind::CONST_ROUNDINGMODE, CONST_ROUNDINGMODE},
        {cvc5::Kind::FLOATINGPOINT_FP, FLOATINGPOINT_FP},
        {cvc5::Kind::FLOATINGPOINT_EQ, FLOATINGPOINT_EQ},
        {cvc5::Kind::FLOATINGPOINT_ABS, FLOATINGPOINT_ABS},
        {cvc5::Kind::FLOATINGPOINT_NEG, FLOATINGPOINT_NEG},
        {cvc5::Kind::FLOATINGPOINT_ADD, FLOATINGPOINT_ADD},
        {cvc5::Kind::FLOATINGPOINT_SUB, FLOATINGPOINT_SUB},
        {cvc5::Kind::FLOATINGPOINT_MULT, FLOATINGPOINT_MULT},
        {cvc5::Kind::FLOATINGPOINT_DIV, FLOATINGPOINT_DIV},
        {cvc5::Kind::FLOATINGPOINT_FMA, FLOATINGPOINT_FMA},
        {cvc5::Kind::FLOATINGPOINT_SQRT, FLOATINGPOINT_SQRT},
        {cvc5::Kind::FLOATINGPOINT_REM, FLOATINGPOINT_REM},
        {cvc5::Kind::FLOATINGPOINT_RTI, FLOATINGPOINT_RTI},
        {cvc5::Kind::FLOATINGPOINT_MIN, FLOATINGPOINT_MIN},
        {cvc5::Kind::FLOATINGPOINT_MAX, FLOATINGPOINT_MAX},
        {cvc5::Kind::FLOATINGPOINT_LEQ, FLOATINGPOINT_LEQ},
        {cvc5::Kind::FLOATINGPOINT_LT, FLOATINGPOINT_LT},
        {cvc5::Kind::FLOATINGPOINT_GEQ, FLOATINGPOINT_GEQ},
        {cvc5::Kind::FLOATINGPOINT_GT, FLOATINGPOINT_GT},
        {cvc5::Kind::FLOATINGPOINT_ISN, FLOATINGPOINT_ISN},
        {cvc5::Kind::FLOATINGPOINT_ISSN, FLOATINGPOINT_ISSN},
        {cvc5::Kind::FLOATINGPOINT_ISZ, FLOATINGPOINT_ISZ},
        {cvc5::Kind::FLOATINGPOINT_ISINF, FLOATINGPOINT_ISINF},
        {cvc5::Kind::FLOATINGPOINT_ISNAN, FLOATINGPOINT_ISNAN},
        {cvc5::Kind::FLOATINGPOINT_ISNEG, FLOATINGPOINT_ISNEG},
        {cvc5::Kind::FLOATINGPOINT_ISPOS, FLOATINGPOINT_ISPOS},
        {cvc5::Kind::FLOATINGPOINT_TO_FP_IEEE_BITVECTOR_OP,
         FLOATINGPOINT_TO_FP_IEEE_BITVECTOR},
        {cvc5::Kind::FLOATINGPOINT_TO_FP_IEEE_BITVECTOR,
         FLOATINGPOINT_TO_FP_IEEE_BITVECTOR},
        {cvc5::Kind::FLOATINGPOINT_TO_FP_FLOATINGPOINT_OP,
         FLOATINGPOINT_TO_FP_FLOATINGPOINT},
        {cvc5::Kind::FLOATINGPOINT_TO_FP_FLOATINGPOINT,
         FLOATINGPOINT_TO_FP_FLOATINGPOINT},
        {cvc5::Kind::FLOATINGPOINT_TO_FP_REAL_OP, FLOATINGPOINT_TO_FP_REAL},
        {cvc5::Kind::FLOATINGPOINT_TO_FP_REAL, FLOATINGPOINT_TO_FP_REAL},
        {cvc5::Kind::FLOATINGPOINT_TO_FP_SIGNED_BITVECTOR_OP,
         FLOATINGPOINT_TO_FP_SIGNED_BITVECTOR},
        {cvc5::Kind::FLOATINGPOINT_TO_FP_SIGNED_BITVECTOR,
         FLOATINGPOINT_TO_FP_SIGNED_BITVECTOR},
        {cvc5::Kind::FLOATINGPOINT_TO_FP_UNSIGNED_BITVECTOR_OP,
         FLOATINGPOINT_TO_FP_UNSIGNED_BITVECTOR},
        {cvc5::Kind::FLOATINGPOINT_TO_FP_UNSIGNED_BITVECTOR,
         FLOATINGPOINT_TO_FP_UNSIGNED_BITVECTOR},
        {cvc5::Kind::FLOATINGPOINT_TO_FP_GENERIC_OP,
         FLOATINGPOINT_TO_FP_GENERIC},
        {cvc5::Kind::FLOATINGPOINT_TO_FP_GENERIC, FLOATINGPOINT_TO_FP_GENERIC},
        {cvc5::Kind::FLOATINGPOINT_TO_UBV_OP, FLOATINGPOINT_TO_UBV},
        {cvc5::Kind::FLOATINGPOINT_TO_UBV, FLOATINGPOINT_TO_UBV},
        {cvc5::Kind::FLOATINGPOINT_TO_UBV_TOTAL_OP, INTERNAL_KIND},
        {cvc5::Kind::FLOATINGPOINT_TO_UBV_TOTAL, INTERNAL_KIND},
        {cvc5::Kind::FLOATINGPOINT_TO_SBV_OP, FLOATINGPOINT_TO_SBV},
        {cvc5::Kind::FLOATINGPOINT_TO_SBV, FLOATINGPOINT_TO_SBV},
        {cvc5::Kind::FLOATINGPOINT_TO_SBV_TOTAL_OP, INTERNAL_KIND},
        {cvc5::Kind::FLOATINGPOINT_TO_SBV_TOTAL, INTERNAL_KIND},
        {cvc5::Kind::FLOATINGPOINT_TO_REAL, FLOATINGPOINT_TO_REAL},
        {cvc5::Kind::FLOATINGPOINT_TO_REAL_TOTAL, INTERNAL_KIND},
        /* Arrays ---------------------------------------------------------- */
        {cvc5::Kind::SELECT, SELECT},
        {cvc5::Kind::STORE, STORE},
        {cvc5::Kind::STORE_ALL, CONST_ARRAY},
        /* Datatypes ------------------------------------------------------- */
        {cvc5::Kind::APPLY_SELECTOR, APPLY_SELECTOR},
        {cvc5::Kind::APPLY_CONSTRUCTOR, APPLY_CONSTRUCTOR},
        {cvc5::Kind::APPLY_SELECTOR_TOTAL, INTERNAL_KIND},
        {cvc5::Kind::APPLY_TESTER, APPLY_TESTER},
        {cvc5::Kind::APPLY_UPDATER, APPLY_UPDATER},
        {cvc5::Kind::DT_SIZE, DT_SIZE},
        {cvc5::Kind::TUPLE_PROJECT, TUPLE_PROJECT},
        {cvc5::Kind::TUPLE_PROJECT_OP, TUPLE_PROJECT},
        /* Separation Logic ------------------------------------------------ */
        {cvc5::Kind::SEP_NIL, SEP_NIL},
        {cvc5::Kind::SEP_EMP, SEP_EMP},
        {cvc5::Kind::SEP_PTO, SEP_PTO},
        {cvc5::Kind::SEP_STAR, SEP_STAR},
        {cvc5::Kind::SEP_WAND, SEP_WAND},
        /* Sets ------------------------------------------------------------ */
        {cvc5::Kind::EMPTYSET, EMPTYSET},
        {cvc5::Kind::UNION, UNION},
        {cvc5::Kind::INTERSECTION, INTERSECTION},
        {cvc5::Kind::SETMINUS, SETMINUS},
        {cvc5::Kind::SUBSET, SUBSET},
        {cvc5::Kind::MEMBER, MEMBER},
        {cvc5::Kind::SINGLETON, SINGLETON},
        {cvc5::Kind::INSERT, INSERT},
        {cvc5::Kind::CARD, CARD},
        {cvc5::Kind::COMPLEMENT, COMPLEMENT},
        {cvc5::Kind::UNIVERSE_SET, UNIVERSE_SET},
        {cvc5::Kind::JOIN, JOIN},
        {cvc5::Kind::PRODUCT, PRODUCT},
        {cvc5::Kind::TRANSPOSE, TRANSPOSE},
        {cvc5::Kind::TCLOSURE, TCLOSURE},
        {cvc5::Kind::JOIN_IMAGE, JOIN_IMAGE},
        {cvc5::Kind::IDEN, IDEN},
        {cvc5::Kind::COMPREHENSION, COMPREHENSION},
        {cvc5::Kind::CHOOSE, CHOOSE},
        {cvc5::Kind::IS_SINGLETON, IS_SINGLETON},
        /* Bags ------------------------------------------------------------ */
        {cvc5::Kind::UNION_MAX, UNION_MAX},
        {cvc5::Kind::UNION_DISJOINT, UNION_DISJOINT},
        {cvc5::Kind::INTERSECTION_MIN, INTERSECTION_MIN},
        {cvc5::Kind::DIFFERENCE_SUBTRACT, DIFFERENCE_SUBTRACT},
        {cvc5::Kind::DIFFERENCE_REMOVE, DIFFERENCE_REMOVE},
        {cvc5::Kind::SUBBAG, SUBBAG},
        {cvc5::Kind::BAG_COUNT, BAG_COUNT},
        {cvc5::Kind::DUPLICATE_REMOVAL, DUPLICATE_REMOVAL},
        {cvc5::Kind::MK_BAG, MK_BAG},
        {cvc5::Kind::EMPTYBAG, EMPTYBAG},
        {cvc5::Kind::BAG_CARD, BAG_CARD},
        {cvc5::Kind::BAG_CHOOSE, BAG_CHOOSE},
        {cvc5::Kind::BAG_IS_SINGLETON, BAG_IS_SINGLETON},
        {cvc5::Kind::BAG_FROM_SET, BAG_FROM_SET},
        {cvc5::Kind::BAG_TO_SET, BAG_TO_SET},
        /* Strings --------------------------------------------------------- */
        {cvc5::Kind::STRING_CONCAT, STRING_CONCAT},
        {cvc5::Kind::STRING_IN_REGEXP, STRING_IN_REGEXP},
        {cvc5::Kind::STRING_LENGTH, STRING_LENGTH},
        {cvc5::Kind::STRING_SUBSTR, STRING_SUBSTR},
        {cvc5::Kind::STRING_UPDATE, STRING_UPDATE},
        {cvc5::Kind::STRING_CHARAT, STRING_CHARAT},
        {cvc5::Kind::STRING_CONTAINS, STRING_CONTAINS},
        {cvc5::Kind::STRING_INDEXOF, STRING_INDEXOF},
        {cvc5::Kind::STRING_INDEXOF_RE, STRING_INDEXOF_RE},
        {cvc5::Kind::STRING_REPLACE, STRING_REPLACE},
        {cvc5::Kind::STRING_REPLACE_ALL, STRING_REPLACE_ALL},
        {cvc5::Kind::STRING_REPLACE_RE, STRING_REPLACE_RE},
        {cvc5::Kind::STRING_REPLACE_RE_ALL, STRING_REPLACE_RE_ALL},
        {cvc5::Kind::STRING_TOLOWER, STRING_TOLOWER},
        {cvc5::Kind::STRING_TOUPPER, STRING_TOUPPER},
        {cvc5::Kind::STRING_REV, STRING_REV},
        {cvc5::Kind::STRING_FROM_CODE, STRING_FROM_CODE},
        {cvc5::Kind::STRING_TO_CODE, STRING_TO_CODE},
        {cvc5::Kind::STRING_LT, STRING_LT},
        {cvc5::Kind::STRING_LEQ, STRING_LEQ},
        {cvc5::Kind::STRING_PREFIX, STRING_PREFIX},
        {cvc5::Kind::STRING_SUFFIX, STRING_SUFFIX},
        {cvc5::Kind::STRING_IS_DIGIT, STRING_IS_DIGIT},
        {cvc5::Kind::STRING_ITOS, STRING_FROM_INT},
        {cvc5::Kind::STRING_STOI, STRING_TO_INT},
        {cvc5::Kind::CONST_STRING, CONST_STRING},
        {cvc5::Kind::STRING_TO_REGEXP, STRING_TO_REGEXP},
        {cvc5::Kind::REGEXP_CONCAT, REGEXP_CONCAT},
        {cvc5::Kind::REGEXP_UNION, REGEXP_UNION},
        {cvc5::Kind::REGEXP_INTER, REGEXP_INTER},
        {cvc5::Kind::REGEXP_DIFF, REGEXP_DIFF},
        {cvc5::Kind::REGEXP_STAR, REGEXP_STAR},
        {cvc5::Kind::REGEXP_PLUS, REGEXP_PLUS},
        {cvc5::Kind::REGEXP_OPT, REGEXP_OPT},
        {cvc5::Kind::REGEXP_RANGE, REGEXP_RANGE},
        {cvc5::Kind::REGEXP_REPEAT, REGEXP_REPEAT},
        {cvc5::Kind::REGEXP_REPEAT_OP, REGEXP_REPEAT},
        {cvc5::Kind::REGEXP_LOOP, REGEXP_LOOP},
        {cvc5::Kind::REGEXP_LOOP_OP, REGEXP_LOOP},
        {cvc5::Kind::REGEXP_EMPTY, REGEXP_EMPTY},
        {cvc5::Kind::REGEXP_SIGMA, REGEXP_SIGMA},
        {cvc5::Kind::REGEXP_COMPLEMENT, REGEXP_COMPLEMENT},
        {cvc5::Kind::CONST_SEQUENCE, CONST_SEQUENCE},
        {cvc5::Kind::SEQ_UNIT, SEQ_UNIT},
        {cvc5::Kind::SEQ_NTH, SEQ_NTH},
        /* Quantifiers ----------------------------------------------------- */
        {cvc5::Kind::FORALL, FORALL},
        {cvc5::Kind::EXISTS, EXISTS},
        {cvc5::Kind::BOUND_VAR_LIST, BOUND_VAR_LIST},
        {cvc5::Kind::INST_PATTERN, INST_PATTERN},
        {cvc5::Kind::INST_NO_PATTERN, INST_NO_PATTERN},
        {cvc5::Kind::INST_POOL, INST_POOL},
        {cvc5::Kind::INST_ADD_TO_POOL, INST_ADD_TO_POOL},
        {cvc5::Kind::SKOLEM_ADD_TO_POOL, SKOLEM_ADD_TO_POOL},
        {cvc5::Kind::INST_ATTRIBUTE, INST_ATTRIBUTE},
        {cvc5::Kind::INST_PATTERN_LIST, INST_PATTERN_LIST},
        /* ----------------------------------------------------------------- */
        {cvc5::Kind::LAST_KIND, LAST_KIND},
    };

/* Set of kinds for indexed operators */
const static std::unordered_set<Kind> s_indexed_kinds(
    {DIVISIBLE,
     IAND,
     BITVECTOR_REPEAT,
     BITVECTOR_ZERO_EXTEND,
     BITVECTOR_SIGN_EXTEND,
     BITVECTOR_ROTATE_LEFT,
     BITVECTOR_ROTATE_RIGHT,
     INT_TO_BITVECTOR,
     FLOATINGPOINT_TO_UBV,
     FLOATINGPOINT_TO_SBV,
     BITVECTOR_EXTRACT,
     FLOATINGPOINT_TO_FP_IEEE_BITVECTOR,
     FLOATINGPOINT_TO_FP_FLOATINGPOINT,
     FLOATINGPOINT_TO_FP_REAL,
     FLOATINGPOINT_TO_FP_SIGNED_BITVECTOR,
     FLOATINGPOINT_TO_FP_UNSIGNED_BITVECTOR,
     FLOATINGPOINT_TO_FP_GENERIC});

namespace {

/** Convert a cvc5::Kind (internal) to a cvc5::api::Kind (external). */
cvc5::api::Kind intToExtKind(cvc5::Kind k)
{
  auto it = api::s_kinds_internal.find(k);
  if (it == api::s_kinds_internal.end())
  {
    return api::INTERNAL_KIND;
  }
  return it->second;
}

/** Convert a cvc5::api::Kind (external) to a cvc5::Kind (internal). */
cvc5::Kind extToIntKind(cvc5::api::Kind k)
{
  auto it = api::s_kinds.find(k);
  if (it == api::s_kinds.end())
  {
    return cvc5::Kind::UNDEFINED_KIND;
  }
  return it->second;
}

/** Return true if given kind is a defined external kind. */
bool isDefinedKind(Kind k) { return k > UNDEFINED_KIND && k < LAST_KIND; }

/**
 * Return true if the internal kind is one where the API term structure
 * differs from internal structure. This happens for APPLY_* kinds.
 * The API takes a "higher-order" perspective and treats functions as well
 * as datatype constructors/selectors/testers as terms
 * but interally they are not
 */
bool isApplyKind(cvc5::Kind k)
{
  return (k == cvc5::Kind::APPLY_UF || k == cvc5::Kind::APPLY_CONSTRUCTOR
          || k == cvc5::Kind::APPLY_SELECTOR || k == cvc5::Kind::APPLY_TESTER
          || k == cvc5::Kind::APPLY_UPDATER);
}

#ifdef CVC5_ASSERTIONS
/** Return true if given kind is a defined internal kind. */
bool isDefinedIntKind(cvc5::Kind k)
{
  return k != cvc5::Kind::UNDEFINED_KIND && k != cvc5::Kind::LAST_KIND;
}
#endif

/** Return the minimum arity of given kind. */
uint32_t minArity(Kind k)
{
  Assert(isDefinedKind(k));
  Assert(isDefinedIntKind(extToIntKind(k)));
  uint32_t min = cvc5::kind::metakind::getMinArityForKind(extToIntKind(k));

  // At the API level, we treat functions/constructors/selectors/testers as
  // normal terms instead of making them part of the operator
  if (isApplyKind(extToIntKind(k)))
  {
    min++;
  }
  return min;
}

/** Return the maximum arity of given kind. */
uint32_t maxArity(Kind k)
{
  Assert(isDefinedKind(k));
  Assert(isDefinedIntKind(extToIntKind(k)));
  uint32_t max = cvc5::kind::metakind::getMaxArityForKind(extToIntKind(k));

  // At the API level, we treat functions/constructors/selectors/testers as
  // normal terms instead of making them part of the operator
  if (isApplyKind(extToIntKind(k))
      && max != std::numeric_limits<uint32_t>::max())  // be careful not to
                                                       // overflow
  {
    max++;
  }
  return max;
}

}  // namespace

std::string kindToString(Kind k)
{
  return k == INTERNAL_KIND ? "INTERNAL_KIND"
                            : cvc5::kind::kindToString(extToIntKind(k));
}

const char* toString(Kind k)
{
  return k == INTERNAL_KIND ? "INTERNAL_KIND"
                            : cvc5::kind::toString(extToIntKind(k));
}

std::ostream& operator<<(std::ostream& out, Kind k)
{
  switch (k)
  {
    case INTERNAL_KIND: out << "INTERNAL_KIND"; break;
    default: out << extToIntKind(k);
  }
  return out;
}

/* -------------------------------------------------------------------------- */
/* API guard helpers                                                          */
/* -------------------------------------------------------------------------- */

namespace {

class CVC5ApiExceptionStream
{
 public:
  CVC5ApiExceptionStream() {}
  /* Note: This needs to be explicitly set to 'noexcept(false)' since it is
   * a destructor that throws an exception and in C++11 all destructors
   * default to noexcept(true) (else this triggers a call to std::terminate). */
  ~CVC5ApiExceptionStream() noexcept(false)
  {
    if (std::uncaught_exceptions() == 0)
    {
      throw CVC5ApiException(d_stream.str());
    }
  }

  std::ostream& ostream() { return d_stream; }

 private:
  std::stringstream d_stream;
};

class CVC5ApiRecoverableExceptionStream
{
 public:
  CVC5ApiRecoverableExceptionStream() {}
  /* Note: This needs to be explicitly set to 'noexcept(false)' since it is
   * a destructor that throws an exception and in C++11 all destructors
   * default to noexcept(true) (else this triggers a call to std::terminate). */
  ~CVC5ApiRecoverableExceptionStream() noexcept(false)
  {
    if (std::uncaught_exceptions() == 0)
    {
      throw CVC5ApiRecoverableException(d_stream.str());
    }
  }

  std::ostream& ostream() { return d_stream; }

 private:
  std::stringstream d_stream;
};

#define CVC5_API_TRY_CATCH_BEGIN \
  try                            \
  {
#define CVC5_API_TRY_CATCH_END                                                 \
  }                                                                            \
  catch (const OptionException& e)                                             \
  {                                                                            \
    throw CVC5ApiOptionException(e.getMessage());                              \
  }                                                                            \
  catch (const cvc5::RecoverableModalException& e)                             \
  {                                                                            \
    throw CVC5ApiRecoverableException(e.getMessage());                         \
  }                                                                            \
  catch (const cvc5::Exception& e) { throw CVC5ApiException(e.getMessage()); } \
  catch (const std::invalid_argument& e) { throw CVC5ApiException(e.what()); }

}  // namespace

/* -------------------------------------------------------------------------- */
/* Result                                                                     */
/* -------------------------------------------------------------------------- */

Result::Result(const cvc5::Result& r) : d_result(new cvc5::Result(r)) {}

Result::Result() : d_result(new cvc5::Result()) {}

bool Result::isNull() const
{
  return d_result->getType() == cvc5::Result::TYPE_NONE;
}

bool Result::isSat(void) const
{
  return d_result->getType() == cvc5::Result::TYPE_SAT
         && d_result->isSat() == cvc5::Result::SAT;
}

bool Result::isUnsat(void) const
{
  return d_result->getType() == cvc5::Result::TYPE_SAT
         && d_result->isSat() == cvc5::Result::UNSAT;
}

bool Result::isSatUnknown(void) const
{
  return d_result->getType() == cvc5::Result::TYPE_SAT
         && d_result->isSat() == cvc5::Result::SAT_UNKNOWN;
}

bool Result::isEntailed(void) const
{
  return d_result->getType() == cvc5::Result::TYPE_ENTAILMENT
         && d_result->isEntailed() == cvc5::Result::ENTAILED;
}

bool Result::isNotEntailed(void) const
{
  return d_result->getType() == cvc5::Result::TYPE_ENTAILMENT
         && d_result->isEntailed() == cvc5::Result::NOT_ENTAILED;
}

bool Result::isEntailmentUnknown(void) const
{
  return d_result->getType() == cvc5::Result::TYPE_ENTAILMENT
         && d_result->isEntailed() == cvc5::Result::ENTAILMENT_UNKNOWN;
}

bool Result::operator==(const Result& r) const
{
  return *d_result == *r.d_result;
}

bool Result::operator!=(const Result& r) const
{
  return *d_result != *r.d_result;
}

Result::UnknownExplanation Result::getUnknownExplanation(void) const
{
  cvc5::Result::UnknownExplanation expl = d_result->whyUnknown();
  switch (expl)
  {
    case cvc5::Result::REQUIRES_FULL_CHECK: return REQUIRES_FULL_CHECK;
    case cvc5::Result::INCOMPLETE: return INCOMPLETE;
    case cvc5::Result::TIMEOUT: return TIMEOUT;
    case cvc5::Result::RESOURCEOUT: return RESOURCEOUT;
    case cvc5::Result::MEMOUT: return MEMOUT;
    case cvc5::Result::INTERRUPTED: return INTERRUPTED;
    case cvc5::Result::NO_STATUS: return NO_STATUS;
    case cvc5::Result::UNSUPPORTED: return UNSUPPORTED;
    case cvc5::Result::OTHER: return OTHER;
    default: return UNKNOWN_REASON;
  }
  return UNKNOWN_REASON;
}

std::string Result::toString(void) const { return d_result->toString(); }

std::ostream& operator<<(std::ostream& out, const Result& r)
{
  out << r.toString();
  return out;
}

std::ostream& operator<<(std::ostream& out, enum Result::UnknownExplanation e)
{
  switch (e)
  {
    case Result::REQUIRES_FULL_CHECK: out << "REQUIRES_FULL_CHECK"; break;
    case Result::INCOMPLETE: out << "INCOMPLETE"; break;
    case Result::TIMEOUT: out << "TIMEOUT"; break;
    case Result::RESOURCEOUT: out << "RESOURCEOUT"; break;
    case Result::MEMOUT: out << "MEMOUT"; break;
    case Result::INTERRUPTED: out << "INTERRUPTED"; break;
    case Result::NO_STATUS: out << "NO_STATUS"; break;
    case Result::UNSUPPORTED: out << "UNSUPPORTED"; break;
    case Result::OTHER: out << "OTHER"; break;
    case Result::UNKNOWN_REASON: out << "UNKNOWN_REASON"; break;
    default: Unhandled() << e;
  }
  return out;
}

/* -------------------------------------------------------------------------- */
/* Sort                                                                       */
/* -------------------------------------------------------------------------- */

Sort::Sort(const Solver* slv, const cvc5::TypeNode& t)
    : d_solver(slv), d_type(new cvc5::TypeNode(t))
{
}

Sort::Sort() : d_solver(nullptr), d_type(new cvc5::TypeNode()) {}

Sort::~Sort()
{
  if (d_solver != nullptr)
  {
    // Ensure that the correct node manager is in scope when the node is
    // destroyed.
    NodeManagerScope scope(d_solver->getNodeManager());
    d_type.reset();
  }
}

std::set<TypeNode> Sort::sortSetToTypeNodes(const std::set<Sort>& sorts)
{
  std::set<TypeNode> types;
  for (const Sort& s : sorts)
  {
    types.insert(s.getTypeNode());
  }
  return types;
}

std::vector<TypeNode> Sort::sortVectorToTypeNodes(
    const std::vector<Sort>& sorts)
{
  std::vector<TypeNode> typeNodes;
  for (const Sort& sort : sorts)
  {
    typeNodes.push_back(sort.getTypeNode());
  }
  return typeNodes;
}

std::vector<Sort> Sort::typeNodeVectorToSorts(
    const Solver* slv, const std::vector<TypeNode>& types)
{
  std::vector<Sort> sorts;
  for (size_t i = 0, tsize = types.size(); i < tsize; i++)
  {
    sorts.push_back(Sort(slv, types[i]));
  }
  return sorts;
}

bool Sort::operator==(const Sort& s) const
{
  CVC5_API_TRY_CATCH_BEGIN;
  //////// all checks before this line
  return *d_type == *s.d_type;
  ////////
  CVC5_API_TRY_CATCH_END;
}

bool Sort::operator!=(const Sort& s) const
{
  CVC5_API_TRY_CATCH_BEGIN;
  //////// all checks before this line
  return *d_type != *s.d_type;
  ////////
  CVC5_API_TRY_CATCH_END;
}

bool Sort::operator<(const Sort& s) const
{
  CVC5_API_TRY_CATCH_BEGIN;
  //////// all checks before this line
  return *d_type < *s.d_type;
  ////////
  CVC5_API_TRY_CATCH_END;
}

bool Sort::operator>(const Sort& s) const
{
  CVC5_API_TRY_CATCH_BEGIN;
  //////// all checks before this line
  return *d_type > *s.d_type;
  ////////
  CVC5_API_TRY_CATCH_END;
}

bool Sort::operator<=(const Sort& s) const
{
  CVC5_API_TRY_CATCH_BEGIN;
  //////// all checks before this line
  return *d_type <= *s.d_type;
  ////////
  CVC5_API_TRY_CATCH_END;
}

bool Sort::operator>=(const Sort& s) const
{
  CVC5_API_TRY_CATCH_BEGIN;
  //////// all checks before this line
  return *d_type >= *s.d_type;
  ////////
  CVC5_API_TRY_CATCH_END;
}

bool Sort::isNull() const
{
  CVC5_API_TRY_CATCH_BEGIN;
  //////// all checks before this line
  return isNullHelper();
  ////////
  CVC5_API_TRY_CATCH_END;
}

bool Sort::isBoolean() const
{
  CVC5_API_TRY_CATCH_BEGIN;
  //////// all checks before this line
  return d_type->isBoolean();
  ////////
  CVC5_API_TRY_CATCH_END;
}

bool Sort::isInteger() const
{
  CVC5_API_TRY_CATCH_BEGIN;
  //////// all checks before this line
  return d_type->isInteger();
  ////////
  CVC5_API_TRY_CATCH_END;
}

bool Sort::isReal() const
{
  CVC5_API_TRY_CATCH_BEGIN;
  //////// all checks before this line
  // notice that we do not expose internal subtyping to the user
  return d_type->isReal() && !d_type->isInteger();
  ////////
  CVC5_API_TRY_CATCH_END;
}

bool Sort::isString() const
{
  CVC5_API_TRY_CATCH_BEGIN;
  //////// all checks before this line
  return d_type->isString();
  ////////
  CVC5_API_TRY_CATCH_END;
}

bool Sort::isRegExp() const
{
  CVC5_API_TRY_CATCH_BEGIN;
  //////// all checks before this line
  return d_type->isRegExp();
  ////////
  CVC5_API_TRY_CATCH_END;
}

bool Sort::isRoundingMode() const
{
  CVC5_API_TRY_CATCH_BEGIN;
  //////// all checks before this line
  return d_type->isRoundingMode();
  ////////
  CVC5_API_TRY_CATCH_END;
}

bool Sort::isBitVector() const
{
  CVC5_API_TRY_CATCH_BEGIN;
  //////// all checks before this line
  return d_type->isBitVector();
  ////////
  CVC5_API_TRY_CATCH_END;
}

bool Sort::isFloatingPoint() const
{
  CVC5_API_TRY_CATCH_BEGIN;
  //////// all checks before this line
  return d_type->isFloatingPoint();
  ////////
  CVC5_API_TRY_CATCH_END;
}

bool Sort::isDatatype() const
{
  CVC5_API_TRY_CATCH_BEGIN;
  //////// all checks before this line
  return d_type->isDatatype();
  ////////
  CVC5_API_TRY_CATCH_END;
}

bool Sort::isParametricDatatype() const
{
  CVC5_API_TRY_CATCH_BEGIN;
  //////// all checks before this line
  if (!d_type->isDatatype()) return false;
  return d_type->isParametricDatatype();
  ////////
  CVC5_API_TRY_CATCH_END;
}

bool Sort::isConstructor() const
{
  CVC5_API_TRY_CATCH_BEGIN;
  //////// all checks before this line
  return d_type->isConstructor();
  ////////
  CVC5_API_TRY_CATCH_END;
}

bool Sort::isSelector() const
{
  CVC5_API_TRY_CATCH_BEGIN;
  //////// all checks before this line
  return d_type->isSelector();
  ////////
  CVC5_API_TRY_CATCH_END;
}

bool Sort::isTester() const
{
  CVC5_API_TRY_CATCH_BEGIN;
  //////// all checks before this line
  return d_type->isTester();
  ////////
  CVC5_API_TRY_CATCH_END;
}

bool Sort::isUpdater() const
{
  CVC5_API_TRY_CATCH_BEGIN;
  //////// all checks before this line
  return d_type->isUpdater();
  ////////
  CVC5_API_TRY_CATCH_END;
}

bool Sort::isFunction() const
{
  CVC5_API_TRY_CATCH_BEGIN;
  //////// all checks before this line
  return d_type->isFunction();
  ////////
  CVC5_API_TRY_CATCH_END;
}

bool Sort::isPredicate() const
{
  CVC5_API_TRY_CATCH_BEGIN;
  //////// all checks before this line
  return d_type->isPredicate();
  ////////
  CVC5_API_TRY_CATCH_END;
}

bool Sort::isTuple() const
{
  CVC5_API_TRY_CATCH_BEGIN;
  //////// all checks before this line
  return d_type->isTuple();
  ////////
  CVC5_API_TRY_CATCH_END;
}

bool Sort::isRecord() const
{
  CVC5_API_TRY_CATCH_BEGIN;
  //////// all checks before this line
  return d_type->isRecord();
  ////////
  CVC5_API_TRY_CATCH_END;
}

bool Sort::isArray() const
{
  CVC5_API_TRY_CATCH_BEGIN;
  //////// all checks before this line
  return d_type->isArray();
  ////////
  CVC5_API_TRY_CATCH_END;
}

bool Sort::isSet() const
{
  CVC5_API_TRY_CATCH_BEGIN;
  //////// all checks before this line
  return d_type->isSet();
  ////////
  CVC5_API_TRY_CATCH_END;
}

bool Sort::isBag() const
{
  CVC5_API_TRY_CATCH_BEGIN;
  //////// all checks before this line
  return d_type->isBag();
  ////////
  CVC5_API_TRY_CATCH_END;
}

bool Sort::isSequence() const
{
  CVC5_API_TRY_CATCH_BEGIN;
  //////// all checks before this line
  return d_type->isSequence();
  ////////
  CVC5_API_TRY_CATCH_END;
}

bool Sort::isUninterpretedSort() const
{
  CVC5_API_TRY_CATCH_BEGIN;
  //////// all checks before this line
  return d_type->isSort();
  ////////
  CVC5_API_TRY_CATCH_END;
}

bool Sort::isSortConstructor() const
{
  CVC5_API_TRY_CATCH_BEGIN;
  //////// all checks before this line
  return d_type->isSortConstructor();
  ////////
  CVC5_API_TRY_CATCH_END;
}

bool Sort::isFirstClass() const
{
  CVC5_API_TRY_CATCH_BEGIN;
  //////// all checks before this line
  return d_type->isFirstClass();
  ////////
  CVC5_API_TRY_CATCH_END;
}

bool Sort::isFunctionLike() const
{
  CVC5_API_TRY_CATCH_BEGIN;
  //////// all checks before this line
  return d_type->isFunctionLike();
  ////////
  CVC5_API_TRY_CATCH_END;
}

bool Sort::isSubsortOf(const Sort& s) const
{
  CVC5_API_TRY_CATCH_BEGIN;
  CVC5_API_ARG_CHECK_SOLVER("sort", s);
  //////// all checks before this line
  return d_type->isSubtypeOf(*s.d_type);
  ////////
  CVC5_API_TRY_CATCH_END;
}

bool Sort::isComparableTo(const Sort& s) const
{
  CVC5_API_TRY_CATCH_BEGIN;
  CVC5_API_ARG_CHECK_SOLVER("sort", s);
  //////// all checks before this line
  return d_type->isComparableTo(*s.d_type);
  ////////
  CVC5_API_TRY_CATCH_END;
}

Datatype Sort::getDatatype() const
{
  NodeManagerScope scope(d_solver->getNodeManager());
  CVC5_API_TRY_CATCH_BEGIN;
  CVC5_API_CHECK_NOT_NULL;
  CVC5_API_CHECK(isDatatype()) << "Expected datatype sort.";
  //////// all checks before this line
  return Datatype(d_solver, d_type->getDType());
  ////////
  CVC5_API_TRY_CATCH_END;
}

Sort Sort::instantiate(const std::vector<Sort>& params) const
{
  NodeManagerScope scope(d_solver->getNodeManager());
  CVC5_API_TRY_CATCH_BEGIN;
  CVC5_API_CHECK_NOT_NULL;
  CVC5_API_CHECK_SORTS(params);
  CVC5_API_CHECK(isParametricDatatype() || isSortConstructor())
      << "Expected parametric datatype or sort constructor sort.";
  //////// all checks before this line
  std::vector<cvc5::TypeNode> tparams = sortVectorToTypeNodes(params);
  if (d_type->isDatatype())
  {
    return Sort(d_solver, d_type->instantiateParametricDatatype(tparams));
  }
  Assert(d_type->isSortConstructor());
  return Sort(d_solver, d_solver->getNodeManager()->mkSort(*d_type, tparams));
  ////////
  CVC5_API_TRY_CATCH_END;
}

Sort Sort::substitute(const Sort& sort, const Sort& replacement) const
{
  NodeManagerScope scope(d_solver->getNodeManager());
  CVC5_API_TRY_CATCH_BEGIN;
  CVC5_API_CHECK_NOT_NULL;
  CVC5_API_CHECK_SORT(sort);
  CVC5_API_CHECK_SORT(replacement);
  //////// all checks before this line
  return Sort(
      d_solver,
      d_type->substitute(sort.getTypeNode(), replacement.getTypeNode()));
  ////////
  CVC5_API_TRY_CATCH_END;
}

Sort Sort::substitute(const std::vector<Sort>& sorts,
                      const std::vector<Sort>& replacements) const
{
  NodeManagerScope scope(d_solver->getNodeManager());
  CVC5_API_TRY_CATCH_BEGIN;
  CVC5_API_CHECK_NOT_NULL;
  CVC5_API_CHECK_SORTS(sorts);
  CVC5_API_CHECK_SORTS(replacements);
  //////// all checks before this line

  std::vector<cvc5::TypeNode> tSorts = sortVectorToTypeNodes(sorts),
                              tReplacements =
                                  sortVectorToTypeNodes(replacements);
  return Sort(d_solver,
              d_type->substitute(tSorts.begin(),
                                 tSorts.end(),
                                 tReplacements.begin(),
                                 tReplacements.end()));
  ////////
  CVC5_API_TRY_CATCH_END;
}

std::string Sort::toString() const
{
  CVC5_API_TRY_CATCH_BEGIN;
  //////// all checks before this line
  if (d_solver != nullptr)
  {
    NodeManagerScope scope(d_solver->getNodeManager());
    return d_type->toString();
  }
  return d_type->toString();
  ////////
  CVC5_API_TRY_CATCH_END;
}

const cvc5::TypeNode& Sort::getTypeNode(void) const { return *d_type; }

/* Constructor sort ------------------------------------------------------- */

size_t Sort::getConstructorArity() const
{
  CVC5_API_TRY_CATCH_BEGIN;
  CVC5_API_CHECK_NOT_NULL;
  CVC5_API_CHECK(isConstructor()) << "Not a constructor sort: " << (*this);
  //////// all checks before this line
  return d_type->getNumChildren() - 1;
  ////////
  CVC5_API_TRY_CATCH_END;
}

std::vector<Sort> Sort::getConstructorDomainSorts() const
{
  CVC5_API_TRY_CATCH_BEGIN;
  CVC5_API_CHECK_NOT_NULL;
  CVC5_API_CHECK(isConstructor()) << "Not a constructor sort: " << (*this);
  //////// all checks before this line
  return typeNodeVectorToSorts(d_solver, d_type->getArgTypes());
  ////////
  CVC5_API_TRY_CATCH_END;
}

Sort Sort::getConstructorCodomainSort() const
{
  CVC5_API_TRY_CATCH_BEGIN;
  CVC5_API_CHECK_NOT_NULL;
  CVC5_API_CHECK(isConstructor()) << "Not a constructor sort: " << (*this);
  //////// all checks before this line
  return Sort(d_solver, d_type->getConstructorRangeType());
  ////////
  CVC5_API_TRY_CATCH_END;
}

/* Selector sort ------------------------------------------------------- */

Sort Sort::getSelectorDomainSort() const
{
  CVC5_API_TRY_CATCH_BEGIN;
  CVC5_API_CHECK_NOT_NULL;
  CVC5_API_CHECK(isSelector()) << "Not a selector sort: " << (*this);
  //////// all checks before this line
  return Sort(d_solver, d_type->getSelectorDomainType());
  ////////
  CVC5_API_TRY_CATCH_END;
}

Sort Sort::getSelectorCodomainSort() const
{
  CVC5_API_TRY_CATCH_BEGIN;
  CVC5_API_CHECK_NOT_NULL;
  CVC5_API_CHECK(isSelector()) << "Not a selector sort: " << (*this);
  //////// all checks before this line
  return Sort(d_solver, d_type->getSelectorRangeType());
  ////////
  CVC5_API_TRY_CATCH_END;
}

/* Tester sort ------------------------------------------------------- */

Sort Sort::getTesterDomainSort() const
{
  CVC5_API_TRY_CATCH_BEGIN;
  CVC5_API_CHECK_NOT_NULL;
  CVC5_API_CHECK(isTester()) << "Not a tester sort: " << (*this);
  //////// all checks before this line
  return Sort(d_solver, d_type->getTesterDomainType());
  ////////
  CVC5_API_TRY_CATCH_END;
}

Sort Sort::getTesterCodomainSort() const
{
  CVC5_API_TRY_CATCH_BEGIN;
  CVC5_API_CHECK_NOT_NULL;
  CVC5_API_CHECK(isTester()) << "Not a tester sort: " << (*this);
  //////// all checks before this line
  return d_solver->getBooleanSort();
  ////////
  CVC5_API_TRY_CATCH_END;
}

/* Function sort ------------------------------------------------------- */

size_t Sort::getFunctionArity() const
{
  CVC5_API_TRY_CATCH_BEGIN;
  CVC5_API_CHECK_NOT_NULL;
  CVC5_API_CHECK(isFunction()) << "Not a function sort: " << (*this);
  //////// all checks before this line
  return d_type->getNumChildren() - 1;
  ////////
  CVC5_API_TRY_CATCH_END;
}

std::vector<Sort> Sort::getFunctionDomainSorts() const
{
  CVC5_API_TRY_CATCH_BEGIN;
  CVC5_API_CHECK_NOT_NULL;
  CVC5_API_CHECK(isFunction()) << "Not a function sort: " << (*this);
  //////// all checks before this line
  return typeNodeVectorToSorts(d_solver, d_type->getArgTypes());
  ////////
  CVC5_API_TRY_CATCH_END;
}

Sort Sort::getFunctionCodomainSort() const
{
  CVC5_API_TRY_CATCH_BEGIN;
  CVC5_API_CHECK_NOT_NULL;
  CVC5_API_CHECK(isFunction()) << "Not a function sort" << (*this);
  //////// all checks before this line
  return Sort(d_solver, d_type->getRangeType());
  ////////
  CVC5_API_TRY_CATCH_END;
}

/* Array sort ---------------------------------------------------------- */

Sort Sort::getArrayIndexSort() const
{
  CVC5_API_TRY_CATCH_BEGIN;
  CVC5_API_CHECK_NOT_NULL;
  CVC5_API_CHECK(isArray()) << "Not an array sort.";
  //////// all checks before this line
  return Sort(d_solver, d_type->getArrayIndexType());
  ////////
  CVC5_API_TRY_CATCH_END;
}

Sort Sort::getArrayElementSort() const
{
  CVC5_API_TRY_CATCH_BEGIN;
  CVC5_API_CHECK_NOT_NULL;
  CVC5_API_CHECK(isArray()) << "Not an array sort.";
  //////// all checks before this line
  return Sort(d_solver, d_type->getArrayConstituentType());
  ////////
  CVC5_API_TRY_CATCH_END;
}

/* Set sort ------------------------------------------------------------ */

Sort Sort::getSetElementSort() const
{
  CVC5_API_TRY_CATCH_BEGIN;
  CVC5_API_CHECK_NOT_NULL;
  CVC5_API_CHECK(isSet()) << "Not a set sort.";
  //////// all checks before this line
  return Sort(d_solver, d_type->getSetElementType());
  ////////
  CVC5_API_TRY_CATCH_END;
}

/* Bag sort ------------------------------------------------------------ */

Sort Sort::getBagElementSort() const
{
  CVC5_API_TRY_CATCH_BEGIN;
  CVC5_API_CHECK_NOT_NULL;
  CVC5_API_CHECK(isBag()) << "Not a bag sort.";
  //////// all checks before this line
  return Sort(d_solver, d_type->getBagElementType());
  ////////
  CVC5_API_TRY_CATCH_END;
}

/* Sequence sort ------------------------------------------------------- */

Sort Sort::getSequenceElementSort() const
{
  CVC5_API_TRY_CATCH_BEGIN;
  CVC5_API_CHECK_NOT_NULL;
  CVC5_API_CHECK(isSequence()) << "Not a sequence sort.";
  //////// all checks before this line
  return Sort(d_solver, d_type->getSequenceElementType());
  ////////
  CVC5_API_TRY_CATCH_END;
}

/* Uninterpreted sort -------------------------------------------------- */

std::string Sort::getUninterpretedSortName() const
{
  CVC5_API_TRY_CATCH_BEGIN;
  CVC5_API_CHECK_NOT_NULL;
  CVC5_API_CHECK(isUninterpretedSort()) << "Not an uninterpreted sort.";
  //////// all checks before this line
  return d_type->getName();
  ////////
  CVC5_API_TRY_CATCH_END;
}

bool Sort::isUninterpretedSortParameterized() const
{
  CVC5_API_TRY_CATCH_BEGIN;
  CVC5_API_CHECK_NOT_NULL;
  CVC5_API_CHECK(isUninterpretedSort()) << "Not an uninterpreted sort.";
  //////// all checks before this line

  /* This method is not implemented in the NodeManager, since whether a
   * uninterpreted sort is parameterized is irrelevant for solving. */
  return d_type->getNumChildren() > 0;
  ////////
  CVC5_API_TRY_CATCH_END;
}

std::vector<Sort> Sort::getUninterpretedSortParamSorts() const
{
  CVC5_API_TRY_CATCH_BEGIN;
  CVC5_API_CHECK_NOT_NULL;
  CVC5_API_CHECK(isUninterpretedSort()) << "Not an uninterpreted sort.";
  //////// all checks before this line

  /* This method is not implemented in the NodeManager, since whether a
   * uninterpreted sort is parameterized is irrelevant for solving. */
  std::vector<TypeNode> params;
  for (size_t i = 0, nchildren = d_type->getNumChildren(); i < nchildren; i++)
  {
    params.push_back((*d_type)[i]);
  }
  return typeNodeVectorToSorts(d_solver, params);
  ////////
  CVC5_API_TRY_CATCH_END;
}

/* Sort constructor sort ----------------------------------------------- */

std::string Sort::getSortConstructorName() const
{
  CVC5_API_TRY_CATCH_BEGIN;
  CVC5_API_CHECK_NOT_NULL;
  CVC5_API_CHECK(isSortConstructor()) << "Not a sort constructor sort.";
  //////// all checks before this line
  return d_type->getName();
  ////////
  CVC5_API_TRY_CATCH_END;
}

size_t Sort::getSortConstructorArity() const
{
  CVC5_API_TRY_CATCH_BEGIN;
  CVC5_API_CHECK_NOT_NULL;
  CVC5_API_CHECK(isSortConstructor()) << "Not a sort constructor sort.";
  //////// all checks before this line
  return d_type->getSortConstructorArity();
  ////////
  CVC5_API_TRY_CATCH_END;
}

/* Bit-vector sort ----------------------------------------------------- */

uint32_t Sort::getBVSize() const
{
  CVC5_API_TRY_CATCH_BEGIN;
  CVC5_API_CHECK_NOT_NULL;
  CVC5_API_CHECK(isBitVector()) << "Not a bit-vector sort.";
  //////// all checks before this line
  return d_type->getBitVectorSize();
  ////////
  CVC5_API_TRY_CATCH_END;
}

/* Floating-point sort ------------------------------------------------- */

uint32_t Sort::getFPExponentSize() const
{
  CVC5_API_TRY_CATCH_BEGIN;
  CVC5_API_CHECK_NOT_NULL;
  CVC5_API_CHECK(isFloatingPoint()) << "Not a floating-point sort.";
  //////// all checks before this line
  return d_type->getFloatingPointExponentSize();
  ////////
  CVC5_API_TRY_CATCH_END;
}

uint32_t Sort::getFPSignificandSize() const
{
  CVC5_API_TRY_CATCH_BEGIN;
  CVC5_API_CHECK_NOT_NULL;
  CVC5_API_CHECK(isFloatingPoint()) << "Not a floating-point sort.";
  //////// all checks before this line
  return d_type->getFloatingPointSignificandSize();
  ////////
  CVC5_API_TRY_CATCH_END;
}

/* Datatype sort ------------------------------------------------------- */

std::vector<Sort> Sort::getDatatypeParamSorts() const
{
  CVC5_API_TRY_CATCH_BEGIN;
  CVC5_API_CHECK_NOT_NULL;
  CVC5_API_CHECK(isParametricDatatype()) << "Not a parametric datatype sort.";
  //////// all checks before this line
  return typeNodeVectorToSorts(d_solver, d_type->getParamTypes());
  ////////
  CVC5_API_TRY_CATCH_END;
}

size_t Sort::getDatatypeArity() const
{
  CVC5_API_TRY_CATCH_BEGIN;
  CVC5_API_CHECK_NOT_NULL;
  CVC5_API_CHECK(isDatatype()) << "Not a datatype sort.";
  //////// all checks before this line
  return d_type->getNumChildren() - 1;
  ////////
  CVC5_API_TRY_CATCH_END;
}

/* Tuple sort ---------------------------------------------------------- */

size_t Sort::getTupleLength() const
{
  CVC5_API_TRY_CATCH_BEGIN;
  CVC5_API_CHECK_NOT_NULL;
  CVC5_API_CHECK(isTuple()) << "Not a tuple sort.";
  //////// all checks before this line
  return d_type->getTupleLength();
  ////////
  CVC5_API_TRY_CATCH_END;
}

std::vector<Sort> Sort::getTupleSorts() const
{
  CVC5_API_TRY_CATCH_BEGIN;
  CVC5_API_CHECK_NOT_NULL;
  CVC5_API_CHECK(isTuple()) << "Not a tuple sort.";
  //////// all checks before this line
  return typeNodeVectorToSorts(d_solver, d_type->getTupleTypes());
  ////////
  CVC5_API_TRY_CATCH_END;
}

/* --------------------------------------------------------------------- */

std::ostream& operator<<(std::ostream& out, const Sort& s)
{
  out << s.toString();
  return out;
}

/* Helpers                                                                    */
/* -------------------------------------------------------------------------- */

/* Split out to avoid nested API calls (problematic with API tracing).        */
/* .......................................................................... */

bool Sort::isNullHelper() const { return d_type->isNull(); }

/* -------------------------------------------------------------------------- */
/* Op                                                                     */
/* -------------------------------------------------------------------------- */

Op::Op() : d_solver(nullptr), d_kind(NULL_EXPR), d_node(new cvc5::Node()) {}

Op::Op(const Solver* slv, const Kind k)
    : d_solver(slv), d_kind(k), d_node(new cvc5::Node())
{
}

Op::Op(const Solver* slv, const Kind k, const cvc5::Node& n)
    : d_solver(slv), d_kind(k), d_node(new cvc5::Node(n))
{
}

Op::~Op()
{
  if (d_solver != nullptr)
  {
    // Ensure that the correct node manager is in scope when the type node is
    // destroyed.
    NodeManagerScope scope(d_solver->getNodeManager());
    d_node.reset();
  }
}

/* Public methods                                                             */
bool Op::operator==(const Op& t) const
{
  CVC5_API_TRY_CATCH_BEGIN;
  //////// all checks before this line
  if (d_node->isNull() && t.d_node->isNull())
  {
    return (d_kind == t.d_kind);
  }
  else if (d_node->isNull() || t.d_node->isNull())
  {
    return false;
  }
  return (d_kind == t.d_kind) && (*d_node == *t.d_node);
  ////////
  CVC5_API_TRY_CATCH_END;
}

bool Op::operator!=(const Op& t) const
{
  CVC5_API_TRY_CATCH_BEGIN;
  //////// all checks before this line
  return !(*this == t);
  ////////
  CVC5_API_TRY_CATCH_END;
}

Kind Op::getKind() const
{
  CVC5_API_CHECK(d_kind != NULL_EXPR) << "Expecting a non-null Kind";
  //////// all checks before this line
  return d_kind;
}

bool Op::isNull() const
{
  CVC5_API_TRY_CATCH_BEGIN;
  //////// all checks before this line
  return isNullHelper();
  ////////
  CVC5_API_TRY_CATCH_END;
}

bool Op::isIndexed() const
{
  CVC5_API_TRY_CATCH_BEGIN;
  //////// all checks before this line
  return isIndexedHelper();
  ////////
  CVC5_API_TRY_CATCH_END;
}

size_t Op::getNumIndices() const
{
  CVC5_API_TRY_CATCH_BEGIN;
  CVC5_API_CHECK_NOT_NULL;
  //////// all checks before this line
  return getNumIndicesHelper();
  ////////
  CVC5_API_TRY_CATCH_END;
}

size_t Op::getNumIndicesHelper() const
{
  if (!isIndexedHelper())
  {
    return 0;
  }

  Kind k = intToExtKind(d_node->getKind());
  size_t size = 0;
  switch (k)
  {
    case DIVISIBLE: size = 1; break;
    case BITVECTOR_REPEAT: size = 1; break;
    case BITVECTOR_ZERO_EXTEND: size = 1; break;
    case BITVECTOR_SIGN_EXTEND: size = 1; break;
    case BITVECTOR_ROTATE_LEFT: size = 1; break;
    case BITVECTOR_ROTATE_RIGHT: size = 1; break;
    case INT_TO_BITVECTOR: size = 1; break;
    case IAND: size = 1; break;
    case FLOATINGPOINT_TO_UBV: size = 1; break;
    case FLOATINGPOINT_TO_SBV: size = 1; break;
    case REGEXP_REPEAT: size = 1; break;
    case BITVECTOR_EXTRACT: size = 2; break;
    case FLOATINGPOINT_TO_FP_IEEE_BITVECTOR: size = 2; break;
    case FLOATINGPOINT_TO_FP_FLOATINGPOINT: size = 2; break;
    case FLOATINGPOINT_TO_FP_REAL: size = 2; break;
    case FLOATINGPOINT_TO_FP_SIGNED_BITVECTOR: size = 2; break;
    case FLOATINGPOINT_TO_FP_UNSIGNED_BITVECTOR: size = 2; break;
    case FLOATINGPOINT_TO_FP_GENERIC: size = 2; break;
    case REGEXP_LOOP: size = 2; break;
    case TUPLE_PROJECT:
      size = d_node->getConst<TupleProjectOp>().getIndices().size();
      break;
    default: CVC5_API_CHECK(false) << "Unhandled kind " << kindToString(k);
  }
  return size;
}

Term Op::operator[](size_t index) const
{
  return getIndexHelper(index);
}

Term Op::getIndexHelper(size_t index) const
{
  CVC5_API_TRY_CATCH_BEGIN;
  CVC5_API_CHECK_NOT_NULL;
  CVC5_API_CHECK(!d_node->isNull())
      << "Expecting a non-null internal expression. This Op is not indexed.";
  CVC5_API_CHECK(index < getNumIndicesHelper()) << "index out of bound";
  Kind k = intToExtKind(d_node->getKind());
  Term t;
  switch (k)
  {
    case DIVISIBLE:
    {
      t = d_solver->mkValHelper<Rational>(
          Rational(d_node->getConst<Divisible>().k));
      break;
    }
    case BITVECTOR_REPEAT:
    {
      t = d_solver->mkValHelper<cvc5::Rational>(
          d_node->getConst<BitVectorRepeat>().d_repeatAmount);
      break;
    }
    case BITVECTOR_ZERO_EXTEND:
    {
      t = d_solver->mkValHelper<cvc5::Rational>(
          d_node->getConst<BitVectorZeroExtend>().d_zeroExtendAmount);
      break;
    }
    case BITVECTOR_SIGN_EXTEND:
    {
      t = d_solver->mkValHelper<cvc5::Rational>(
          d_node->getConst<BitVectorSignExtend>().d_signExtendAmount);
      break;
    }
    case BITVECTOR_ROTATE_LEFT:
    {
      t = d_solver->mkValHelper<cvc5::Rational>(
          d_node->getConst<BitVectorRotateLeft>().d_rotateLeftAmount);
      break;
    }
    case BITVECTOR_ROTATE_RIGHT:
    {
      t = d_solver->mkValHelper<cvc5::Rational>(
          d_node->getConst<BitVectorRotateRight>().d_rotateRightAmount);
      break;
    }
    case INT_TO_BITVECTOR:
    {
      t = d_solver->mkValHelper<cvc5::Rational>(
          d_node->getConst<IntToBitVector>().d_size);
      break;
    }
    case IAND:
    {
      t = d_solver->mkValHelper<cvc5::Rational>(
          d_node->getConst<IntAnd>().d_size);
      break;
    }
    case FLOATINGPOINT_TO_UBV:
    {
      t = d_solver->mkValHelper<cvc5::Rational>(
          d_node->getConst<FloatingPointToUBV>().d_bv_size.d_size);
      break;
    }
    case FLOATINGPOINT_TO_SBV:
    {
      t = d_solver->mkValHelper<cvc5::Rational>(
          d_node->getConst<FloatingPointToSBV>().d_bv_size.d_size);
      break;
    }
    case REGEXP_REPEAT:
    {
      t = d_solver->mkValHelper<cvc5::Rational>(
          d_node->getConst<RegExpRepeat>().d_repeatAmount);
      break;
    }
    case BITVECTOR_EXTRACT:
    {
      cvc5::BitVectorExtract ext = d_node->getConst<BitVectorExtract>();
      t = index == 0 ? d_solver->mkValHelper<cvc5::Rational>(ext.d_high)
                     : d_solver->mkValHelper<cvc5::Rational>(ext.d_low);
      break;
    }
    case FLOATINGPOINT_TO_FP_IEEE_BITVECTOR:
    {
      cvc5::FloatingPointToFPIEEEBitVector ext =
          d_node->getConst<FloatingPointToFPIEEEBitVector>();

      t = index == 0 ? d_solver->mkValHelper<cvc5::Rational>(
              ext.getSize().exponentWidth())
                     : d_solver->mkValHelper<cvc5::Rational>(
                         ext.getSize().significandWidth());
      break;
    }
    case FLOATINGPOINT_TO_FP_FLOATINGPOINT:
    {
      cvc5::FloatingPointToFPFloatingPoint ext =
          d_node->getConst<FloatingPointToFPFloatingPoint>();
      t = index == 0 ? d_solver->mkValHelper<cvc5::Rational>(
              ext.getSize().exponentWidth())
                     : d_solver->mkValHelper<cvc5::Rational>(
                         ext.getSize().significandWidth());
      break;
    }
    case FLOATINGPOINT_TO_FP_REAL:
    {
      cvc5::FloatingPointToFPReal ext =
          d_node->getConst<FloatingPointToFPReal>();

      t = index == 0 ? d_solver->mkValHelper<cvc5::Rational>(
              ext.getSize().exponentWidth())
                     : d_solver->mkValHelper<cvc5::Rational>(
                         ext.getSize().significandWidth());
      break;
    }
    case FLOATINGPOINT_TO_FP_SIGNED_BITVECTOR:
    {
      cvc5::FloatingPointToFPSignedBitVector ext =
          d_node->getConst<FloatingPointToFPSignedBitVector>();
      t = index == 0 ? d_solver->mkValHelper<cvc5::Rational>(
              ext.getSize().exponentWidth())
                     : d_solver->mkValHelper<cvc5::Rational>(
                         ext.getSize().significandWidth());
      break;
    }
    case FLOATINGPOINT_TO_FP_UNSIGNED_BITVECTOR:
    {
      cvc5::FloatingPointToFPUnsignedBitVector ext =
          d_node->getConst<FloatingPointToFPUnsignedBitVector>();
      t = index == 0 ? d_solver->mkValHelper<cvc5::Rational>(
              ext.getSize().exponentWidth())
                     : d_solver->mkValHelper<cvc5::Rational>(
                         ext.getSize().significandWidth());
      break;
    }
    case FLOATINGPOINT_TO_FP_GENERIC:
    {
      cvc5::FloatingPointToFPGeneric ext =
          d_node->getConst<FloatingPointToFPGeneric>();
      t = index == 0 ? d_solver->mkValHelper<cvc5::Rational>(
              ext.getSize().exponentWidth())
                     : d_solver->mkValHelper<cvc5::Rational>(
                         ext.getSize().significandWidth());
      break;
    }
    case REGEXP_LOOP:
    {
      cvc5::RegExpLoop ext = d_node->getConst<RegExpLoop>();
      t = index == 0 ? d_solver->mkValHelper<cvc5::Rational>(ext.d_loopMinOcc)
                     : d_solver->mkValHelper<cvc5::Rational>(ext.d_loopMaxOcc);

      break;
    }

    case TUPLE_PROJECT:
    {
      const std::vector<uint32_t>& projectionIndices =
          d_node->getConst<TupleProjectOp>().getIndices();
      t = d_solver->mkValHelper<cvc5::Rational>(projectionIndices[index]);
      break;
    }
    default:
    {
      CVC5_API_CHECK(false) << "Unhandled kind " << kindToString(k);
      break;
    }
  }

  //////// all checks before this line
  return t;
  ////////
  CVC5_API_TRY_CATCH_END;
}

template <>
std::string Op::getIndices() const
{
  CVC5_API_TRY_CATCH_BEGIN;
  CVC5_API_CHECK_NOT_NULL;
  CVC5_API_CHECK(!d_node->isNull())
      << "Expecting a non-null internal expression. This Op is not indexed.";
  Kind k = intToExtKind(d_node->getKind());
  CVC5_API_CHECK(k == DIVISIBLE) << "Can't get string index from"
                                 << " kind " << kindToString(k);
  //////// all checks before this line
  return d_node->getConst<Divisible>().k.toString();
  ////////
  CVC5_API_TRY_CATCH_END;
}

template <>
uint32_t Op::getIndices() const
{
  CVC5_API_TRY_CATCH_BEGIN;
  CVC5_API_CHECK_NOT_NULL;
  CVC5_API_CHECK(!d_node->isNull())
      << "Expecting a non-null internal expression. This Op is not indexed.";
  //////// all checks before this line

  uint32_t i = 0;
  Kind k = intToExtKind(d_node->getKind());
  switch (k)
  {
    case BITVECTOR_REPEAT:
      i = d_node->getConst<BitVectorRepeat>().d_repeatAmount;
      break;
    case BITVECTOR_ZERO_EXTEND:
      i = d_node->getConst<BitVectorZeroExtend>().d_zeroExtendAmount;
      break;
    case BITVECTOR_SIGN_EXTEND:
      i = d_node->getConst<BitVectorSignExtend>().d_signExtendAmount;
      break;
    case BITVECTOR_ROTATE_LEFT:
      i = d_node->getConst<BitVectorRotateLeft>().d_rotateLeftAmount;
      break;
    case BITVECTOR_ROTATE_RIGHT:
      i = d_node->getConst<BitVectorRotateRight>().d_rotateRightAmount;
      break;
    case INT_TO_BITVECTOR: i = d_node->getConst<IntToBitVector>().d_size; break;
    case IAND: i = d_node->getConst<IntAnd>().d_size; break;
    case FLOATINGPOINT_TO_UBV:
      i = d_node->getConst<FloatingPointToUBV>().d_bv_size.d_size;
      break;
    case FLOATINGPOINT_TO_SBV:
      i = d_node->getConst<FloatingPointToSBV>().d_bv_size.d_size;
      break;
    case REGEXP_REPEAT:
      i = d_node->getConst<RegExpRepeat>().d_repeatAmount;
      break;
    default:
      CVC5_API_CHECK(false) << "Can't get uint32_t index from"
                            << " kind " << kindToString(k);
  }
  return i;
  ////////
  CVC5_API_TRY_CATCH_END;
}

template <>
std::pair<uint32_t, uint32_t> Op::getIndices() const
{
  CVC5_API_TRY_CATCH_BEGIN;
  CVC5_API_CHECK_NOT_NULL;
  CVC5_API_CHECK(!d_node->isNull())
      << "Expecting a non-null internal expression. This Op is not indexed.";
  //////// all checks before this line

  std::pair<uint32_t, uint32_t> indices;
  Kind k = intToExtKind(d_node->getKind());

  // using if/else instead of case statement because want local variables
  if (k == BITVECTOR_EXTRACT)
  {
    cvc5::BitVectorExtract ext = d_node->getConst<BitVectorExtract>();
    indices = std::make_pair(ext.d_high, ext.d_low);
  }
  else if (k == FLOATINGPOINT_TO_FP_IEEE_BITVECTOR)
  {
    cvc5::FloatingPointToFPIEEEBitVector ext =
        d_node->getConst<FloatingPointToFPIEEEBitVector>();
    indices = std::make_pair(ext.getSize().exponentWidth(),
                             ext.getSize().significandWidth());
  }
  else if (k == FLOATINGPOINT_TO_FP_FLOATINGPOINT)
  {
    cvc5::FloatingPointToFPFloatingPoint ext =
        d_node->getConst<FloatingPointToFPFloatingPoint>();
    indices = std::make_pair(ext.getSize().exponentWidth(),
                             ext.getSize().significandWidth());
  }
  else if (k == FLOATINGPOINT_TO_FP_REAL)
  {
    cvc5::FloatingPointToFPReal ext = d_node->getConst<FloatingPointToFPReal>();
    indices = std::make_pair(ext.getSize().exponentWidth(),
                             ext.getSize().significandWidth());
  }
  else if (k == FLOATINGPOINT_TO_FP_SIGNED_BITVECTOR)
  {
    cvc5::FloatingPointToFPSignedBitVector ext =
        d_node->getConst<FloatingPointToFPSignedBitVector>();
    indices = std::make_pair(ext.getSize().exponentWidth(),
                             ext.getSize().significandWidth());
  }
  else if (k == FLOATINGPOINT_TO_FP_UNSIGNED_BITVECTOR)
  {
    cvc5::FloatingPointToFPUnsignedBitVector ext =
        d_node->getConst<FloatingPointToFPUnsignedBitVector>();
    indices = std::make_pair(ext.getSize().exponentWidth(),
                             ext.getSize().significandWidth());
  }
  else if (k == FLOATINGPOINT_TO_FP_GENERIC)
  {
    cvc5::FloatingPointToFPGeneric ext =
        d_node->getConst<FloatingPointToFPGeneric>();
    indices = std::make_pair(ext.getSize().exponentWidth(),
                             ext.getSize().significandWidth());
  }
  else if (k == REGEXP_LOOP)
  {
    cvc5::RegExpLoop ext = d_node->getConst<RegExpLoop>();
    indices = std::make_pair(ext.d_loopMinOcc, ext.d_loopMaxOcc);
  }
  else
  {
    CVC5_API_CHECK(false) << "Can't get pair<uint32_t, uint32_t> indices from"
                          << " kind " << kindToString(k);
  }
  return indices;
  ////////
  CVC5_API_TRY_CATCH_END;
}

template <>
std::vector<api::Term> Op::getIndices() const
{
  CVC5_API_TRY_CATCH_BEGIN;
  CVC5_API_CHECK_NOT_NULL;
  CVC5_API_CHECK(!d_node->isNull())
      << "Expecting a non-null internal expression. This Op is not indexed.";
  size_t size = getNumIndicesHelper();
  std::vector<Term> terms(getNumIndices());
  for (size_t i = 0; i < size; i++)
  {
    terms[i] = getIndexHelper(i);
  }
  //////// all checks before this line
  return terms;
  ////////
  CVC5_API_TRY_CATCH_END;
}

std::string Op::toString() const
{
  CVC5_API_TRY_CATCH_BEGIN;
  //////// all checks before this line
  if (d_node->isNull())
  {
    return kindToString(d_kind);
  }
  else
  {
    CVC5_API_CHECK(!d_node->isNull())
        << "Expecting a non-null internal expression";
    if (d_solver != nullptr)
    {
      NodeManagerScope scope(d_solver->getNodeManager());
      return d_node->toString();
    }
    return d_node->toString();
  }
  ////////
  CVC5_API_TRY_CATCH_END;
}

std::ostream& operator<<(std::ostream& out, const Op& t)
{
  out << t.toString();
  return out;
}

/* Helpers                                                                    */
/* -------------------------------------------------------------------------- */

/* Split out to avoid nested API calls (problematic with API tracing).        */
/* .......................................................................... */

bool Op::isNullHelper() const
{
  return (d_node->isNull() && (d_kind == NULL_EXPR));
}

bool Op::isIndexedHelper() const { return !d_node->isNull(); }

/* -------------------------------------------------------------------------- */
/* Term                                                                       */
/* -------------------------------------------------------------------------- */

Term::Term() : d_solver(nullptr), d_node(new cvc5::Node()) {}

Term::Term(const Solver* slv, const cvc5::Node& n) : d_solver(slv)
{
  // Ensure that we create the node in the correct node manager.
  NodeManagerScope scope(d_solver->getNodeManager());
  d_node.reset(new cvc5::Node(n));
}

Term::~Term()
{
  if (d_solver != nullptr)
  {
    // Ensure that the correct node manager is in scope when the node is
    // destroyed.
    NodeManagerScope scope(d_solver->getNodeManager());
    d_node.reset();
  }
}

bool Term::operator==(const Term& t) const
{
  CVC5_API_TRY_CATCH_BEGIN;
  //////// all checks before this line
  return *d_node == *t.d_node;
  ////////
  CVC5_API_TRY_CATCH_END;
}

bool Term::operator!=(const Term& t) const
{
  CVC5_API_TRY_CATCH_BEGIN;
  //////// all checks before this line
  return *d_node != *t.d_node;
  ////////
  CVC5_API_TRY_CATCH_END;
}

bool Term::operator<(const Term& t) const
{
  CVC5_API_TRY_CATCH_BEGIN;
  //////// all checks before this line
  return *d_node < *t.d_node;
  ////////
  CVC5_API_TRY_CATCH_END;
}

bool Term::operator>(const Term& t) const
{
  CVC5_API_TRY_CATCH_BEGIN;
  //////// all checks before this line
  return *d_node > *t.d_node;
  ////////
  CVC5_API_TRY_CATCH_END;
}

bool Term::operator<=(const Term& t) const
{
  CVC5_API_TRY_CATCH_BEGIN;
  //////// all checks before this line
  return *d_node <= *t.d_node;
  ////////
  CVC5_API_TRY_CATCH_END;
}

bool Term::operator>=(const Term& t) const
{
  CVC5_API_TRY_CATCH_BEGIN;
  //////// all checks before this line
  return *d_node >= *t.d_node;
  ////////
  CVC5_API_TRY_CATCH_END;
}

size_t Term::getNumChildren() const
{
  CVC5_API_TRY_CATCH_BEGIN;
  CVC5_API_CHECK_NOT_NULL;
  //////// all checks before this line

  // special case for apply kinds
  if (isApplyKind(d_node->getKind()))
  {
    return d_node->getNumChildren() + 1;
  }
  if (isCastedReal())
  {
    return 0;
  }
  return d_node->getNumChildren();
  ////////
  CVC5_API_TRY_CATCH_END;
}

Term Term::operator[](size_t index) const
{
  CVC5_API_TRY_CATCH_BEGIN;
  CVC5_API_CHECK_NOT_NULL;
  CVC5_API_CHECK(index < getNumChildren()) << "index out of bound";
  CVC5_API_CHECK(!isApplyKind(d_node->getKind()) || d_node->hasOperator())
      << "Expected apply kind to have operator when accessing child of Term";
  //////// all checks before this line

  // special cases for apply kinds
  if (isApplyKind(d_node->getKind()))
  {
    if (index == 0)
    {
      // return the operator
      return Term(d_solver, d_node->getOperator());
    }
    else
    {
      index -= 1;
    }
  }
  // otherwise we are looking up child at (index-1)
  return Term(d_solver, (*d_node)[index]);
  ////////
  CVC5_API_TRY_CATCH_END;
}

uint64_t Term::getId() const
{
  CVC5_API_TRY_CATCH_BEGIN;
  CVC5_API_CHECK_NOT_NULL;
  //////// all checks before this line
  return d_node->getId();
  ////////
  CVC5_API_TRY_CATCH_END;
}

Kind Term::getKind() const
{
  CVC5_API_TRY_CATCH_BEGIN;
  CVC5_API_CHECK_NOT_NULL;
  //////// all checks before this line
  return getKindHelper();
  ////////
  CVC5_API_TRY_CATCH_END;
}

Sort Term::getSort() const
{
  CVC5_API_TRY_CATCH_BEGIN;
  CVC5_API_CHECK_NOT_NULL;
  NodeManagerScope scope(d_solver->getNodeManager());
  //////// all checks before this line
  return Sort(d_solver, d_node->getType());
  ////////
  CVC5_API_TRY_CATCH_END;
}

Term Term::substitute(const Term& term, const Term& replacement) const
{
  CVC5_API_TRY_CATCH_BEGIN;
  CVC5_API_CHECK_NOT_NULL;
  CVC5_API_CHECK_TERM(term);
  CVC5_API_CHECK_TERM(replacement);
  CVC5_API_CHECK(term.getSort().isComparableTo(replacement.getSort()))
      << "Expecting terms of comparable sort in substitute";
  //////// all checks before this line
  return Term(
      d_solver,
      d_node->substitute(TNode(*term.d_node), TNode(*replacement.d_node)));
  ////////
  CVC5_API_TRY_CATCH_END;
}

Term Term::substitute(const std::vector<Term>& terms,
                      const std::vector<Term>& replacements) const
{
  CVC5_API_TRY_CATCH_BEGIN;
  CVC5_API_CHECK_NOT_NULL;
  CVC5_API_CHECK(terms.size() == replacements.size())
      << "Expecting vectors of the same arity in substitute";
  CVC5_API_TERM_CHECK_TERMS_WITH_TERMS_COMPARABLE_TO(terms, replacements);
  //////// all checks before this line
  std::vector<Node> nodes = Term::termVectorToNodes(terms);
  std::vector<Node> nodeReplacements = Term::termVectorToNodes(replacements);
  return Term(d_solver,
              d_node->substitute(nodes.begin(),
                                 nodes.end(),
                                 nodeReplacements.begin(),
                                 nodeReplacements.end()));
  ////////
  CVC5_API_TRY_CATCH_END;
}

bool Term::hasOp() const
{
  CVC5_API_TRY_CATCH_BEGIN;
  CVC5_API_CHECK_NOT_NULL;
  //////// all checks before this line
  return d_node->hasOperator();
  ////////
  CVC5_API_TRY_CATCH_END;
}

Op Term::getOp() const
{
  CVC5_API_TRY_CATCH_BEGIN;
  CVC5_API_CHECK_NOT_NULL;
  CVC5_API_CHECK(d_node->hasOperator())
      << "Expecting Term to have an Op when calling getOp()";
  //////// all checks before this line

  // special cases for parameterized operators that are not indexed operators
  // the API level differs from the internal structure
  // indexed operators are stored in Ops
  // whereas functions and datatype operators are terms, and the Op
  // is one of the APPLY_* kinds
  if (isApplyKind(d_node->getKind()))
  {
    return Op(d_solver, intToExtKind(d_node->getKind()));
  }
  else if (d_node->getMetaKind() == kind::metakind::PARAMETERIZED)
  {
    // it's an indexed operator
    // so we should return the indexed op
    cvc5::Node op = d_node->getOperator();
    return Op(d_solver, intToExtKind(d_node->getKind()), op);
  }
  // Notice this is the only case where getKindHelper is used, since the
  // cases above do not have special cases for intToExtKind.
  return Op(d_solver, getKindHelper());
  ////////
  CVC5_API_TRY_CATCH_END;
}

bool Term::isNull() const
{
  CVC5_API_TRY_CATCH_BEGIN;
  //////// all checks before this line
  return isNullHelper();
  ////////
  CVC5_API_TRY_CATCH_END;
}

Term Term::notTerm() const
{
  CVC5_API_TRY_CATCH_BEGIN;
  CVC5_API_CHECK_NOT_NULL;
  //////// all checks before this line
  Node res = d_node->notNode();
  (void)res.getType(true); /* kick off type checking */
  return Term(d_solver, res);
  ////////
  CVC5_API_TRY_CATCH_END;
}

Term Term::andTerm(const Term& t) const
{
  CVC5_API_TRY_CATCH_BEGIN;
  CVC5_API_CHECK_NOT_NULL;
  CVC5_API_CHECK_TERM(t);
  //////// all checks before this line
  Node res = d_node->andNode(*t.d_node);
  (void)res.getType(true); /* kick off type checking */
  return Term(d_solver, res);
  ////////
  CVC5_API_TRY_CATCH_END;
}

Term Term::orTerm(const Term& t) const
{
  CVC5_API_TRY_CATCH_BEGIN;
  CVC5_API_CHECK_NOT_NULL;
  CVC5_API_CHECK_TERM(t);
  //////// all checks before this line
  Node res = d_node->orNode(*t.d_node);
  (void)res.getType(true); /* kick off type checking */
  return Term(d_solver, res);
  ////////
  CVC5_API_TRY_CATCH_END;
}

Term Term::xorTerm(const Term& t) const
{
  CVC5_API_TRY_CATCH_BEGIN;
  CVC5_API_CHECK_NOT_NULL;
  CVC5_API_CHECK_TERM(t);
  //////// all checks before this line
  Node res = d_node->xorNode(*t.d_node);
  (void)res.getType(true); /* kick off type checking */
  return Term(d_solver, res);
  ////////
  CVC5_API_TRY_CATCH_END;
}

Term Term::eqTerm(const Term& t) const
{
  CVC5_API_TRY_CATCH_BEGIN;
  CVC5_API_CHECK_NOT_NULL;
  CVC5_API_CHECK_TERM(t);
  //////// all checks before this line
  Node res = d_node->eqNode(*t.d_node);
  (void)res.getType(true); /* kick off type checking */
  return Term(d_solver, res);
  ////////
  CVC5_API_TRY_CATCH_END;
}

Term Term::impTerm(const Term& t) const
{
  CVC5_API_TRY_CATCH_BEGIN;
  CVC5_API_CHECK_NOT_NULL;
  CVC5_API_CHECK_TERM(t);
  //////// all checks before this line
  Node res = d_node->impNode(*t.d_node);
  (void)res.getType(true); /* kick off type checking */
  return Term(d_solver, res);
  ////////
  CVC5_API_TRY_CATCH_END;
}

Term Term::iteTerm(const Term& then_t, const Term& else_t) const
{
  CVC5_API_TRY_CATCH_BEGIN;
  CVC5_API_CHECK_NOT_NULL;
  CVC5_API_CHECK_TERM(then_t);
  CVC5_API_CHECK_TERM(else_t);
  //////// all checks before this line
  Node res = d_node->iteNode(*then_t.d_node, *else_t.d_node);
  (void)res.getType(true); /* kick off type checking */
  return Term(d_solver, res);
  ////////
  CVC5_API_TRY_CATCH_END;
}

std::string Term::toString() const
{
  CVC5_API_TRY_CATCH_BEGIN;
  //////// all checks before this line
  if (d_solver != nullptr)
  {
    NodeManagerScope scope(d_solver->getNodeManager());
    return d_node->toString();
  }
  return d_node->toString();
  ////////
  CVC5_API_TRY_CATCH_END;
}

Term::const_iterator::const_iterator()
    : d_solver(nullptr), d_origNode(nullptr), d_pos(0)
{
}

Term::const_iterator::const_iterator(const Solver* slv,
                                     const std::shared_ptr<cvc5::Node>& n,
                                     uint32_t p)
    : d_solver(slv), d_origNode(n), d_pos(p)
{
}

Term::const_iterator::const_iterator(const const_iterator& it)
    : d_solver(nullptr), d_origNode(nullptr)
{
  if (it.d_origNode != nullptr)
  {
    d_solver = it.d_solver;
    d_origNode = it.d_origNode;
    d_pos = it.d_pos;
  }
}

Term::const_iterator& Term::const_iterator::operator=(const const_iterator& it)
{
  d_solver = it.d_solver;
  d_origNode = it.d_origNode;
  d_pos = it.d_pos;
  return *this;
}

bool Term::const_iterator::operator==(const const_iterator& it) const
{
  if (d_origNode == nullptr || it.d_origNode == nullptr)
  {
    return false;
  }
  return (d_solver == it.d_solver && *d_origNode == *it.d_origNode)
         && (d_pos == it.d_pos);
}

bool Term::const_iterator::operator!=(const const_iterator& it) const
{
  return !(*this == it);
}

Term::const_iterator& Term::const_iterator::operator++()
{
  Assert(d_origNode != nullptr);
  ++d_pos;
  return *this;
}

Term::const_iterator Term::const_iterator::operator++(int)
{
  Assert(d_origNode != nullptr);
  const_iterator it = *this;
  ++d_pos;
  return it;
}

Term Term::const_iterator::operator*() const
{
  Assert(d_origNode != nullptr);
  // this term has an extra child (mismatch between API and internal structure)
  // the extra child will be the first child
  bool extra_child = isApplyKind(d_origNode->getKind());

  if (!d_pos && extra_child)
  {
    return Term(d_solver, d_origNode->getOperator());
  }
  else
  {
    uint32_t idx = d_pos;
    if (extra_child)
    {
      Assert(idx > 0);
      --idx;
    }
    Assert(idx >= 0);
    return Term(d_solver, (*d_origNode)[idx]);
  }
}

Term::const_iterator Term::begin() const
{
  return Term::const_iterator(d_solver, d_node, 0);
}

Term::const_iterator Term::end() const
{
  int endpos = d_node->getNumChildren();
  // special cases for APPLY_*
  // the API differs from the internal structure
  // the API takes a "higher-order" perspective and the applied
  //   function or datatype constructor/selector/tester is a Term
  // which means it needs to be one of the children, even though
  //   internally it is not
  if (isApplyKind(d_node->getKind()))
  {
    // one more child if this is a UF application (count the UF as a child)
    ++endpos;
  }
  return Term::const_iterator(d_solver, d_node, endpos);
}

const cvc5::Node& Term::getNode(void) const { return *d_node; }

namespace detail {
const Rational& getRational(const cvc5::Node& node)
{
  switch (node.getKind())
  {
    case cvc5::Kind::CAST_TO_REAL: return node[0].getConst<Rational>();
    case cvc5::Kind::CONST_RATIONAL: return node.getConst<Rational>();
    default:
      CVC5_API_CHECK(false) << "Node is not a rational.";
      return node.getConst<Rational>();
  }
}
Integer getInteger(const cvc5::Node& node)
{
  return node.getConst<Rational>().getNumerator();
}
template <typename T>
bool checkIntegerBounds(const Integer& i)
{
  return i >= std::numeric_limits<T>::min()
         && i <= std::numeric_limits<T>::max();
}
bool checkReal32Bounds(const Rational& r)
{
  return checkIntegerBounds<std::int32_t>(r.getNumerator())
         && checkIntegerBounds<std::uint32_t>(r.getDenominator());
}
bool checkReal64Bounds(const Rational& r)
{
  return checkIntegerBounds<std::int64_t>(r.getNumerator())
         && checkIntegerBounds<std::uint64_t>(r.getDenominator());
}

bool isReal(const Node& node)
{
  return node.getKind() == cvc5::Kind::CONST_RATIONAL
         || node.getKind() == cvc5::Kind::CAST_TO_REAL;
}
bool isReal32(const Node& node)
{
  return isReal(node) && checkReal32Bounds(getRational(node));
}
bool isReal64(const Node& node)
{
  return isReal(node) && checkReal64Bounds(getRational(node));
}

bool isInteger(const Node& node)
{
  return node.getKind() == cvc5::Kind::CONST_RATIONAL
         && node.getConst<Rational>().isIntegral();
}
bool isInt32(const Node& node)
{
  return isInteger(node) && checkIntegerBounds<std::int32_t>(getInteger(node));
}
bool isUInt32(const Node& node)
{
  return isInteger(node) && checkIntegerBounds<std::uint32_t>(getInteger(node));
}
bool isInt64(const Node& node)
{
  return isInteger(node) && checkIntegerBounds<std::int64_t>(getInteger(node));
}
bool isUInt64(const Node& node)
{
  return isInteger(node) && checkIntegerBounds<std::uint64_t>(getInteger(node));
}
}  // namespace detail

bool Term::isInt32Value() const
{
  CVC5_API_TRY_CATCH_BEGIN;
  CVC5_API_CHECK_NOT_NULL;
  //////// all checks before this line
  return detail::isInt32(*d_node);
  ////////
  CVC5_API_TRY_CATCH_END;
}

std::int32_t Term::getInt32Value() const
{
  CVC5_API_TRY_CATCH_BEGIN;
  CVC5_API_CHECK_NOT_NULL;
  CVC5_API_ARG_CHECK_EXPECTED(detail::isInt32(*d_node), *d_node)
      << "Term to be a 32-bit integer value when calling getInt32Value()";
  //////// all checks before this line
  return detail::getInteger(*d_node).getSignedInt();
  ////////
  CVC5_API_TRY_CATCH_END;
}

bool Term::isUInt32Value() const
{
  CVC5_API_TRY_CATCH_BEGIN;
  CVC5_API_CHECK_NOT_NULL;
  //////// all checks before this line
  return detail::isUInt32(*d_node);
  ////////
  CVC5_API_TRY_CATCH_END;
}
std::uint32_t Term::getUInt32Value() const
{
  CVC5_API_TRY_CATCH_BEGIN;
  CVC5_API_CHECK_NOT_NULL;
  CVC5_API_ARG_CHECK_EXPECTED(detail::isUInt32(*d_node), *d_node)
      << "Term to be a unsigned 32-bit integer value when calling "
         "getUInt32Value()";
  //////// all checks before this line
  return detail::getInteger(*d_node).getUnsignedInt();
  ////////
  CVC5_API_TRY_CATCH_END;
}

bool Term::isInt64Value() const
{
  CVC5_API_TRY_CATCH_BEGIN;
  CVC5_API_CHECK_NOT_NULL;
  //////// all checks before this line
  return detail::isInt64(*d_node);
  ////////
  CVC5_API_TRY_CATCH_END;
}
std::int64_t Term::getInt64Value() const
{
  CVC5_API_TRY_CATCH_BEGIN;
  CVC5_API_CHECK_NOT_NULL;
  CVC5_API_ARG_CHECK_EXPECTED(detail::isInt64(*d_node), *d_node)
      << "Term to be a 64-bit integer value when calling getInt64Value()";
  //////// all checks before this line
  return detail::getInteger(*d_node).getLong();
  ////////
  CVC5_API_TRY_CATCH_END;
}

bool Term::isUInt64Value() const
{
  CVC5_API_TRY_CATCH_BEGIN;
  CVC5_API_CHECK_NOT_NULL;
  //////// all checks before this line
  return detail::isUInt64(*d_node);
  ////////
  CVC5_API_TRY_CATCH_END;
}

std::uint64_t Term::getUInt64Value() const
{
  CVC5_API_TRY_CATCH_BEGIN;
  CVC5_API_CHECK_NOT_NULL;
  CVC5_API_ARG_CHECK_EXPECTED(detail::isUInt64(*d_node), *d_node)
      << "Term to be a unsigned 64-bit integer value when calling "
         "getUInt64Value()";
  //////// all checks before this line
  return detail::getInteger(*d_node).getUnsignedLong();
  ////////
  CVC5_API_TRY_CATCH_END;
}

bool Term::isIntegerValue() const
{
  CVC5_API_TRY_CATCH_BEGIN;
  CVC5_API_CHECK_NOT_NULL;
  //////// all checks before this line
  return detail::isInteger(*d_node);
  ////////
  CVC5_API_TRY_CATCH_END;
}
std::string Term::getIntegerValue() const
{
  CVC5_API_TRY_CATCH_BEGIN;
  CVC5_API_CHECK_NOT_NULL;
  CVC5_API_ARG_CHECK_EXPECTED(detail::isInteger(*d_node), *d_node)
      << "Term to be an integer value when calling getIntegerValue()";
  //////// all checks before this line
  return detail::getInteger(*d_node).toString();
  ////////
  CVC5_API_TRY_CATCH_END;
}

bool Term::isStringValue() const
{
  CVC5_API_TRY_CATCH_BEGIN;
  CVC5_API_CHECK_NOT_NULL;
  //////// all checks before this line
  return d_node->getKind() == cvc5::Kind::CONST_STRING;
  ////////
  CVC5_API_TRY_CATCH_END;
}

std::wstring Term::getStringValue() const
{
  CVC5_API_TRY_CATCH_BEGIN;
  CVC5_API_CHECK_NOT_NULL;
  CVC5_API_ARG_CHECK_EXPECTED(d_node->getKind() == cvc5::Kind::CONST_STRING,
                              *d_node)
      << "Term to be a string value when calling getStringValue()";
  //////// all checks before this line
  return d_node->getConst<cvc5::String>().toWString();
  ////////
  CVC5_API_TRY_CATCH_END;
}

std::vector<Node> Term::termVectorToNodes(const std::vector<Term>& terms)
{
  std::vector<Node> res;
  for (const Term& t : terms)
  {
    res.push_back(t.getNode());
  }
  return res;
}

bool Term::isReal32Value() const
{
  CVC5_API_TRY_CATCH_BEGIN;
  CVC5_API_CHECK_NOT_NULL;
  //////// all checks before this line
  return detail::isReal32(*d_node);
  ////////
  CVC5_API_TRY_CATCH_END;
}
std::pair<std::int32_t, std::uint32_t> Term::getReal32Value() const
{
  CVC5_API_TRY_CATCH_BEGIN;
  CVC5_API_CHECK_NOT_NULL;
  CVC5_API_ARG_CHECK_EXPECTED(detail::isReal32(*d_node), *d_node)
      << "Term to be a 32-bit rational value when calling getReal32Value()";
  //////// all checks before this line
  const Rational& r = detail::getRational(*d_node);
  return std::make_pair(r.getNumerator().getSignedInt(),
                        r.getDenominator().getUnsignedInt());
  ////////
  CVC5_API_TRY_CATCH_END;
}
bool Term::isReal64Value() const
{
  CVC5_API_TRY_CATCH_BEGIN;
  CVC5_API_CHECK_NOT_NULL;
  //////// all checks before this line
  return detail::isReal64(*d_node);
  ////////
  CVC5_API_TRY_CATCH_END;
}
std::pair<std::int64_t, std::uint64_t> Term::getReal64Value() const
{
  CVC5_API_TRY_CATCH_BEGIN;
  CVC5_API_CHECK_NOT_NULL;
  CVC5_API_ARG_CHECK_EXPECTED(detail::isReal64(*d_node), *d_node)
      << "Term to be a 64-bit rational value when calling getReal64Value()";
  //////// all checks before this line
  const Rational& r = detail::getRational(*d_node);
  return std::make_pair(r.getNumerator().getLong(),
                        r.getDenominator().getUnsignedLong());
  ////////
  CVC5_API_TRY_CATCH_END;
}
bool Term::isRealValue() const
{
  CVC5_API_TRY_CATCH_BEGIN;
  CVC5_API_CHECK_NOT_NULL;
  //////// all checks before this line
  return detail::isReal(*d_node);
  ////////
  CVC5_API_TRY_CATCH_END;
}
std::string Term::getRealValue() const
{
  CVC5_API_TRY_CATCH_BEGIN;
  CVC5_API_CHECK_NOT_NULL;
  CVC5_API_ARG_CHECK_EXPECTED(detail::isReal(*d_node), *d_node)
      << "Term to be a rational value when calling getRealValue()";
  //////// all checks before this line
  const Rational& rat = detail::getRational(*d_node);
  std::string res = rat.toString();
  if (rat.isIntegral())
  {
    return res + ".0";
  }
  return res;
  ////////
  CVC5_API_TRY_CATCH_END;
}

bool Term::isConstArray() const
{
  CVC5_API_TRY_CATCH_BEGIN;
  CVC5_API_CHECK_NOT_NULL;
  //////// all checks before this line
  return d_node->getKind() == cvc5::Kind::STORE_ALL;
  ////////
  CVC5_API_TRY_CATCH_END;
}
Term Term::getConstArrayBase() const
{
  CVC5_API_TRY_CATCH_BEGIN;
  CVC5_API_CHECK_NOT_NULL;
  CVC5_API_ARG_CHECK_EXPECTED(d_node->getKind() == cvc5::Kind::STORE_ALL,
                              *d_node)
      << "Term to be a constant array when calling getConstArrayBase()";
  //////// all checks before this line
  const auto& ar = d_node->getConst<ArrayStoreAll>();
  return Term(d_solver, ar.getValue());
  ////////
  CVC5_API_TRY_CATCH_END;
}

bool Term::isBooleanValue() const
{
  CVC5_API_TRY_CATCH_BEGIN;
  CVC5_API_CHECK_NOT_NULL;
  //////// all checks before this line
  return d_node->getKind() == cvc5::Kind::CONST_BOOLEAN;
  ////////
  CVC5_API_TRY_CATCH_END;
}
bool Term::getBooleanValue() const
{
  CVC5_API_TRY_CATCH_BEGIN;
  CVC5_API_CHECK_NOT_NULL;
  CVC5_API_ARG_CHECK_EXPECTED(d_node->getKind() == cvc5::Kind::CONST_BOOLEAN,
                              *d_node)
      << "Term to be a Boolean value when calling getBooleanValue()";
  //////// all checks before this line
  return d_node->getConst<bool>();
  ////////
  CVC5_API_TRY_CATCH_END;
}

bool Term::isBitVectorValue() const
{
  CVC5_API_TRY_CATCH_BEGIN;
  CVC5_API_CHECK_NOT_NULL;
  //////// all checks before this line
  return d_node->getKind() == cvc5::Kind::CONST_BITVECTOR;
  ////////
  CVC5_API_TRY_CATCH_END;
}
std::string Term::getBitVectorValue(std::uint32_t base) const
{
  CVC5_API_TRY_CATCH_BEGIN;
  CVC5_API_CHECK_NOT_NULL;
  CVC5_API_ARG_CHECK_EXPECTED(d_node->getKind() == cvc5::Kind::CONST_BITVECTOR,
                              *d_node)
      << "Term to be a bit-vector value when calling getBitVectorValue()";
  //////// all checks before this line
  return d_node->getConst<BitVector>().toString(base);
  ////////
  CVC5_API_TRY_CATCH_END;
}

bool Term::isAbstractValue() const
{
  CVC5_API_TRY_CATCH_BEGIN;
  CVC5_API_CHECK_NOT_NULL;
  //////// all checks before this line
  return d_node->getKind() == cvc5::Kind::ABSTRACT_VALUE;
  ////////
  CVC5_API_TRY_CATCH_END;
}
std::string Term::getAbstractValue() const
{
  CVC5_API_TRY_CATCH_BEGIN;
  CVC5_API_CHECK_NOT_NULL;
  CVC5_API_ARG_CHECK_EXPECTED(d_node->getKind() == cvc5::Kind::ABSTRACT_VALUE,
                              *d_node)
      << "Term to be an abstract value when calling "
         "getAbstractValue()";
  //////// all checks before this line
  return d_node->getConst<AbstractValue>().getIndex().toString();
  ////////
  CVC5_API_TRY_CATCH_END;
}

bool Term::isTupleValue() const
{
  CVC5_API_TRY_CATCH_BEGIN;
  CVC5_API_CHECK_NOT_NULL;
  //////// all checks before this line
  return d_node->getKind() == cvc5::Kind::APPLY_CONSTRUCTOR && d_node->isConst()
         && d_node->getType().getDType().isTuple();
  ////////
  CVC5_API_TRY_CATCH_END;
}
std::vector<Term> Term::getTupleValue() const
{
  CVC5_API_TRY_CATCH_BEGIN;
  CVC5_API_CHECK_NOT_NULL;
  CVC5_API_ARG_CHECK_EXPECTED(d_node->getKind() == cvc5::Kind::APPLY_CONSTRUCTOR
                                  && d_node->isConst()
                                  && d_node->getType().getDType().isTuple(),
                              *d_node)
      << "Term to be a tuple value when calling getTupleValue()";
  //////// all checks before this line
  std::vector<Term> res;
  for (size_t i = 0, n = d_node->getNumChildren(); i < n; ++i)
  {
    res.emplace_back(Term(d_solver, (*d_node)[i]));
  }
  return res;
  ////////
  CVC5_API_TRY_CATCH_END;
}

bool Term::isFloatingPointPosZero() const
{
  CVC5_API_TRY_CATCH_BEGIN;
  CVC5_API_CHECK_NOT_NULL;
  //////// all checks before this line
  if (d_node->getKind() == cvc5::Kind::CONST_FLOATINGPOINT)
  {
    const auto& fp = d_node->getConst<FloatingPoint>();
    return fp.isZero() && fp.isPositive();
  }
  return false;
  ////////
  CVC5_API_TRY_CATCH_END;
}
bool Term::isFloatingPointNegZero() const
{
  CVC5_API_TRY_CATCH_BEGIN;
  CVC5_API_CHECK_NOT_NULL;
  //////// all checks before this line
  if (d_node->getKind() == cvc5::Kind::CONST_FLOATINGPOINT)
  {
    const auto& fp = d_node->getConst<FloatingPoint>();
    return fp.isZero() && fp.isNegative();
  }
  return false;
  ////////
  CVC5_API_TRY_CATCH_END;
}
bool Term::isFloatingPointPosInf() const
{
  CVC5_API_TRY_CATCH_BEGIN;
  CVC5_API_CHECK_NOT_NULL;
  //////// all checks before this line
  if (d_node->getKind() == cvc5::Kind::CONST_FLOATINGPOINT)
  {
    const auto& fp = d_node->getConst<FloatingPoint>();
    return fp.isInfinite() && fp.isPositive();
  }
  return false;
  ////////
  CVC5_API_TRY_CATCH_END;
}
bool Term::isFloatingPointNegInf() const
{
  CVC5_API_TRY_CATCH_BEGIN;
  CVC5_API_CHECK_NOT_NULL;
  //////// all checks before this line
  if (d_node->getKind() == cvc5::Kind::CONST_FLOATINGPOINT)
  {
    const auto& fp = d_node->getConst<FloatingPoint>();
    return fp.isInfinite() && fp.isNegative();
  }
  return false;
  ////////
  CVC5_API_TRY_CATCH_END;
}
bool Term::isFloatingPointNaN() const
{
  CVC5_API_TRY_CATCH_BEGIN;
  CVC5_API_CHECK_NOT_NULL;
  //////// all checks before this line
  return d_node->getKind() == cvc5::Kind::CONST_FLOATINGPOINT
         && d_node->getConst<FloatingPoint>().isNaN();
  ////////
  CVC5_API_TRY_CATCH_END;
}
bool Term::isFloatingPointValue() const
{
  CVC5_API_TRY_CATCH_BEGIN;
  CVC5_API_CHECK_NOT_NULL;
  //////// all checks before this line
  return d_node->getKind() == cvc5::Kind::CONST_FLOATINGPOINT;
  ////////
  CVC5_API_TRY_CATCH_END;
}
std::tuple<std::uint32_t, std::uint32_t, Term> Term::getFloatingPointValue()
    const
{
  CVC5_API_TRY_CATCH_BEGIN;
  CVC5_API_CHECK_NOT_NULL;
  CVC5_API_ARG_CHECK_EXPECTED(
      d_node->getKind() == cvc5::Kind::CONST_FLOATINGPOINT, *d_node)
      << "Term to be a floating-point value when calling "
         "getFloatingPointValue()";
  //////// all checks before this line
  const auto& fp = d_node->getConst<FloatingPoint>();
  return std::make_tuple(fp.getSize().exponentWidth(),
                         fp.getSize().significandWidth(),
                         d_solver->mkValHelper<BitVector>(fp.pack()));
  ////////
  CVC5_API_TRY_CATCH_END;
}

bool Term::isSetValue() const
{
  CVC5_API_TRY_CATCH_BEGIN;
  CVC5_API_CHECK_NOT_NULL;
  //////// all checks before this line
  return d_node->getType().isSet() && d_node->isConst();
  ////////
  CVC5_API_TRY_CATCH_END;
}

void Term::collectSet(std::set<Term>& set,
                      const cvc5::Node& node,
                      const Solver* slv)
{
  // We asserted that node has a set type, and node.isConst()
  // Thus, node only contains of EMPTYSET, UNION and SINGLETON.
  switch (node.getKind())
  {
    case cvc5::Kind::EMPTYSET: break;
    case cvc5::Kind::SINGLETON: set.emplace(Term(slv, node[0])); break;
    case cvc5::Kind::UNION:
    {
      for (const auto& sub : node)
      {
        collectSet(set, sub, slv);
      }
      break;
    }
    default:
      CVC5_API_ARG_CHECK_EXPECTED(false, node)
          << "Term to be a set value when calling getSetValue()";
      break;
  }
}

std::set<Term> Term::getSetValue() const
{
  CVC5_API_TRY_CATCH_BEGIN;
  CVC5_API_CHECK_NOT_NULL;
  CVC5_API_ARG_CHECK_EXPECTED(d_node->getType().isSet() && d_node->isConst(),
                              *d_node)
      << "Term to be a set value when calling getSetValue()";
  //////// all checks before this line
  std::set<Term> res;
  Term::collectSet(res, *d_node, d_solver);
  return res;
  ////////
  CVC5_API_TRY_CATCH_END;
}

bool Term::isSequenceValue() const
{
  CVC5_API_TRY_CATCH_BEGIN;
  CVC5_API_CHECK_NOT_NULL;
  //////// all checks before this line
  return d_node->getKind() == cvc5::Kind::CONST_SEQUENCE;
  ////////
  CVC5_API_TRY_CATCH_END;
}
std::vector<Term> Term::getSequenceValue() const
{
  CVC5_API_TRY_CATCH_BEGIN;
  CVC5_API_CHECK_NOT_NULL;
  CVC5_API_ARG_CHECK_EXPECTED(d_node->getKind() == cvc5::Kind::CONST_SEQUENCE,
                              *d_node)
      << "Term to be a sequence value when calling getSequenceValue()";
  //////// all checks before this line
  std::vector<Term> res;
  const Sequence& seq = d_node->getConst<Sequence>();
  for (const auto& node: seq.getVec())
  {
    res.emplace_back(Term(d_solver, node));
  }
  return res;
  ////////
  CVC5_API_TRY_CATCH_END;
}

bool Term::isUninterpretedValue() const
{
  CVC5_API_TRY_CATCH_BEGIN;
  CVC5_API_CHECK_NOT_NULL;
  //////// all checks before this line
  return d_node->getKind() == cvc5::Kind::UNINTERPRETED_CONSTANT;
  ////////
  CVC5_API_TRY_CATCH_END;
}
std::pair<Sort, std::int32_t> Term::getUninterpretedValue() const
{
  CVC5_API_TRY_CATCH_BEGIN;
  CVC5_API_CHECK_NOT_NULL;
  CVC5_API_ARG_CHECK_EXPECTED(
      d_node->getKind() == cvc5::Kind::UNINTERPRETED_CONSTANT, *d_node)
      << "Term to be an uninterpreted value when calling "
         "getUninterpretedValue()";
  //////// all checks before this line
  const auto& uc = d_node->getConst<UninterpretedConstant>();
  return std::make_pair(Sort(d_solver, uc.getType()),
                        uc.getIndex().toUnsignedInt());
  ////////
  CVC5_API_TRY_CATCH_END;
}

std::ostream& operator<<(std::ostream& out, const Term& t)
{
  out << t.toString();
  return out;
}

std::ostream& operator<<(std::ostream& out, const std::vector<Term>& vector)
{
  container_to_stream(out, vector);
  return out;
}

std::ostream& operator<<(std::ostream& out, const std::set<Term>& set)
{
  container_to_stream(out, set);
  return out;
}

std::ostream& operator<<(std::ostream& out,
                         const std::unordered_set<Term>& unordered_set)
{
  container_to_stream(out, unordered_set);
  return out;
}

template <typename V>
std::ostream& operator<<(std::ostream& out, const std::map<Term, V>& map)
{
  container_to_stream(out, map);
  return out;
}

template <typename V>
std::ostream& operator<<(std::ostream& out,
                         const std::unordered_map<Term, V>& unordered_map)
{
  container_to_stream(out, unordered_map);
  return out;
}

/* Helpers                                                                    */
/* -------------------------------------------------------------------------- */

/* Split out to avoid nested API calls (problematic with API tracing).        */
/* .......................................................................... */

bool Term::isNullHelper() const
{
  /* Split out to avoid nested API calls (problematic with API tracing). */
  return d_node->isNull();
}

Kind Term::getKindHelper() const
{
  /* Sequence kinds do not exist internally, so we must convert their internal
   * (string) versions back to sequence. All operators where this is
   * necessary are such that their first child is of sequence type, which
   * we check here. */
  if (d_node->getNumChildren() > 0 && (*d_node)[0].getType().isSequence())
  {
    switch (d_node->getKind())
    {
      case cvc5::Kind::STRING_CONCAT: return SEQ_CONCAT;
      case cvc5::Kind::STRING_LENGTH: return SEQ_LENGTH;
      case cvc5::Kind::STRING_SUBSTR: return SEQ_EXTRACT;
      case cvc5::Kind::STRING_UPDATE: return SEQ_UPDATE;
      case cvc5::Kind::STRING_CHARAT: return SEQ_AT;
      case cvc5::Kind::STRING_CONTAINS: return SEQ_CONTAINS;
      case cvc5::Kind::STRING_INDEXOF: return SEQ_INDEXOF;
      case cvc5::Kind::STRING_REPLACE: return SEQ_REPLACE;
      case cvc5::Kind::STRING_REPLACE_ALL: return SEQ_REPLACE_ALL;
      case cvc5::Kind::STRING_REV: return SEQ_REV;
      case cvc5::Kind::STRING_PREFIX: return SEQ_PREFIX;
      case cvc5::Kind::STRING_SUFFIX: return SEQ_SUFFIX;
      default:
        // fall through to conversion below
        break;
    }
  }
  // Notice that kinds like APPLY_TYPE_ASCRIPTION will be converted to
  // INTERNAL_KIND.
  if (isCastedReal())
  {
    return CONST_RATIONAL;
  }
  return intToExtKind(d_node->getKind());
}

bool Term::isCastedReal() const
{
  if (d_node->getKind() == kind::CAST_TO_REAL)
  {
    return (*d_node)[0].isConst() && (*d_node)[0].getType().isInteger();
  }
  return false;
}

/* -------------------------------------------------------------------------- */
/* Datatypes                                                                  */
/* -------------------------------------------------------------------------- */

/* DatatypeConstructorDecl -------------------------------------------------- */

DatatypeConstructorDecl::DatatypeConstructorDecl()
    : d_solver(nullptr), d_ctor(nullptr)
{
}

DatatypeConstructorDecl::DatatypeConstructorDecl(const Solver* slv,
                                                 const std::string& name)
    : d_solver(slv), d_ctor(new cvc5::DTypeConstructor(name))
{
}
DatatypeConstructorDecl::~DatatypeConstructorDecl()
{
  if (d_ctor != nullptr)
  {
    // ensure proper node manager is in scope
    NodeManagerScope scope(d_solver->getNodeManager());
    d_ctor.reset();
  }
}

void DatatypeConstructorDecl::addSelector(const std::string& name,
                                          const Sort& sort)
{
  NodeManagerScope scope(d_solver->getNodeManager());
  CVC5_API_TRY_CATCH_BEGIN;
  CVC5_API_CHECK_NOT_NULL;
  CVC5_API_CHECK_SORT(sort);
  CVC5_API_ARG_CHECK_EXPECTED(!sort.isNull(), sort)
      << "non-null range sort for selector";
  //////// all checks before this line
  d_ctor->addArg(name, *sort.d_type);
  ////////
  CVC5_API_TRY_CATCH_END;
}

void DatatypeConstructorDecl::addSelectorSelf(const std::string& name)
{
  NodeManagerScope scope(d_solver->getNodeManager());
  CVC5_API_TRY_CATCH_BEGIN;
  CVC5_API_CHECK_NOT_NULL;
  //////// all checks before this line
  d_ctor->addArgSelf(name);
  ////////
  CVC5_API_TRY_CATCH_END;
}

bool DatatypeConstructorDecl::isNull() const
{
  CVC5_API_TRY_CATCH_BEGIN;
  //////// all checks before this line
  return isNullHelper();
  ////////
  CVC5_API_TRY_CATCH_END;
}

std::string DatatypeConstructorDecl::toString() const
{
  CVC5_API_TRY_CATCH_BEGIN;
  //////// all checks before this line
  std::stringstream ss;
  ss << *d_ctor;
  return ss.str();
  ////////
  CVC5_API_TRY_CATCH_END;
}

std::ostream& operator<<(std::ostream& out,
                         const DatatypeConstructorDecl& ctordecl)
{
  out << ctordecl.toString();
  return out;
}

std::ostream& operator<<(std::ostream& out,
                         const std::vector<DatatypeConstructorDecl>& vector)
{
  container_to_stream(out, vector);
  return out;
}

bool DatatypeConstructorDecl::isNullHelper() const { return d_ctor == nullptr; }

/* DatatypeDecl ------------------------------------------------------------- */

DatatypeDecl::DatatypeDecl() : d_solver(nullptr), d_dtype(nullptr) {}

DatatypeDecl::DatatypeDecl(const Solver* slv,
                           const std::string& name,
                           bool isCoDatatype)
    : d_solver(slv), d_dtype(new cvc5::DType(name, isCoDatatype))
{
}

DatatypeDecl::DatatypeDecl(const Solver* slv,
                           const std::string& name,
                           const Sort& param,
                           bool isCoDatatype)
    : d_solver(slv),
      d_dtype(new cvc5::DType(
          name, std::vector<TypeNode>{*param.d_type}, isCoDatatype))
{
}

DatatypeDecl::DatatypeDecl(const Solver* slv,
                           const std::string& name,
                           const std::vector<Sort>& params,
                           bool isCoDatatype)
    : d_solver(slv)
{
  std::vector<TypeNode> tparams = Sort::sortVectorToTypeNodes(params);
  d_dtype = std::shared_ptr<cvc5::DType>(
      new cvc5::DType(name, tparams, isCoDatatype));
}

bool DatatypeDecl::isNullHelper() const { return !d_dtype; }

DatatypeDecl::~DatatypeDecl()
{
  if (d_dtype != nullptr)
  {
    // ensure proper node manager is in scope
    NodeManagerScope scope(d_solver->getNodeManager());
    d_dtype.reset();
  }
}

void DatatypeDecl::addConstructor(const DatatypeConstructorDecl& ctor)
{
  NodeManagerScope scope(d_solver->getNodeManager());
  CVC5_API_TRY_CATCH_BEGIN;
  CVC5_API_CHECK_NOT_NULL;
  CVC5_API_ARG_CHECK_NOT_NULL(ctor);
  CVC5_API_ARG_CHECK_SOLVER("datatype constructor declaration", ctor);
  //////// all checks before this line
  d_dtype->addConstructor(ctor.d_ctor);
  ////////
  CVC5_API_TRY_CATCH_END;
}

size_t DatatypeDecl::getNumConstructors() const
{
  CVC5_API_TRY_CATCH_BEGIN;
  CVC5_API_CHECK_NOT_NULL;
  //////// all checks before this line
  return d_dtype->getNumConstructors();
  ////////
  CVC5_API_TRY_CATCH_END;
}

bool DatatypeDecl::isParametric() const
{
  CVC5_API_TRY_CATCH_BEGIN;
  CVC5_API_CHECK_NOT_NULL;
  //////// all checks before this line
  return d_dtype->isParametric();
  ////////
  CVC5_API_TRY_CATCH_END;
}

std::string DatatypeDecl::toString() const
{
  CVC5_API_TRY_CATCH_BEGIN;
  CVC5_API_CHECK_NOT_NULL;
  //////// all checks before this line
  std::stringstream ss;
  ss << *d_dtype;
  return ss.str();
  ////////
  CVC5_API_TRY_CATCH_END;
}

std::string DatatypeDecl::getName() const
{
  CVC5_API_TRY_CATCH_BEGIN;
  CVC5_API_CHECK_NOT_NULL;
  //////// all checks before this line
  return d_dtype->getName();
  ////////
  CVC5_API_TRY_CATCH_END;
}

bool DatatypeDecl::isNull() const
{
  CVC5_API_TRY_CATCH_BEGIN;
  //////// all checks before this line
  return isNullHelper();
  ////////
  CVC5_API_TRY_CATCH_END;
}

std::ostream& operator<<(std::ostream& out, const DatatypeDecl& dtdecl)
{
  out << dtdecl.toString();
  return out;
}

cvc5::DType& DatatypeDecl::getDatatype(void) const { return *d_dtype; }

/* DatatypeSelector --------------------------------------------------------- */

DatatypeSelector::DatatypeSelector() : d_solver(nullptr), d_stor(nullptr) {}

DatatypeSelector::DatatypeSelector(const Solver* slv,
                                   const cvc5::DTypeSelector& stor)
    : d_solver(slv), d_stor(new cvc5::DTypeSelector(stor))
{
  CVC5_API_CHECK(d_stor->isResolved()) << "Expected resolved datatype selector";
}

DatatypeSelector::~DatatypeSelector()
{
  if (d_stor != nullptr)
  {
    // ensure proper node manager is in scope
    NodeManagerScope scope(d_solver->getNodeManager());
    d_stor.reset();
  }
}

std::string DatatypeSelector::getName() const
{
  CVC5_API_TRY_CATCH_BEGIN;
  CVC5_API_CHECK_NOT_NULL;
  //////// all checks before this line
  return d_stor->getName();
  ////////
  CVC5_API_TRY_CATCH_END;
}

Term DatatypeSelector::getSelectorTerm() const
{
  CVC5_API_TRY_CATCH_BEGIN;
  CVC5_API_CHECK_NOT_NULL;
  //////// all checks before this line
  return Term(d_solver, d_stor->getSelector());
  ////////
  CVC5_API_TRY_CATCH_END;
}
Term DatatypeSelector::getUpdaterTerm() const
{
  CVC5_API_TRY_CATCH_BEGIN;
  CVC5_API_CHECK_NOT_NULL;
  //////// all checks before this line
  return Term(d_solver, d_stor->getUpdater());
  ////////
  CVC5_API_TRY_CATCH_END;
}

Sort DatatypeSelector::getRangeSort() const
{
  CVC5_API_TRY_CATCH_BEGIN;
  CVC5_API_CHECK_NOT_NULL;
  //////// all checks before this line
  return Sort(d_solver, d_stor->getRangeType());
  ////////
  CVC5_API_TRY_CATCH_END;
}

bool DatatypeSelector::isNull() const
{
  CVC5_API_TRY_CATCH_BEGIN;
  //////// all checks before this line
  return isNullHelper();
  ////////
  CVC5_API_TRY_CATCH_END;
}

std::string DatatypeSelector::toString() const
{
  CVC5_API_TRY_CATCH_BEGIN;
  //////// all checks before this line
  std::stringstream ss;
  ss << *d_stor;
  return ss.str();
  ////////
  CVC5_API_TRY_CATCH_END;
}

std::ostream& operator<<(std::ostream& out, const DatatypeSelector& stor)
{
  out << stor.toString();
  return out;
}

bool DatatypeSelector::isNullHelper() const { return d_stor == nullptr; }

/* DatatypeConstructor ------------------------------------------------------ */

DatatypeConstructor::DatatypeConstructor() : d_solver(nullptr), d_ctor(nullptr)
{
}

DatatypeConstructor::DatatypeConstructor(const Solver* slv,
                                         const cvc5::DTypeConstructor& ctor)
    : d_solver(slv), d_ctor(new cvc5::DTypeConstructor(ctor))
{
  CVC5_API_CHECK(d_ctor->isResolved())
      << "Expected resolved datatype constructor";
}

DatatypeConstructor::~DatatypeConstructor()
{
  if (d_ctor != nullptr)
  {
    // ensure proper node manager is in scope
    NodeManagerScope scope(d_solver->getNodeManager());
    d_ctor.reset();
  }
}

std::string DatatypeConstructor::getName() const
{
  CVC5_API_TRY_CATCH_BEGIN;
  CVC5_API_CHECK_NOT_NULL;
  //////// all checks before this line
  return d_ctor->getName();
  ////////
  CVC5_API_TRY_CATCH_END;
}

Term DatatypeConstructor::getConstructorTerm() const
{
  CVC5_API_TRY_CATCH_BEGIN;
  CVC5_API_CHECK_NOT_NULL;
  //////// all checks before this line
  return Term(d_solver, d_ctor->getConstructor());
  ////////
  CVC5_API_TRY_CATCH_END;
}

Term DatatypeConstructor::getSpecializedConstructorTerm(
    const Sort& retSort) const
{
  NodeManagerScope scope(d_solver->getNodeManager());
  CVC5_API_TRY_CATCH_BEGIN;
  CVC5_API_CHECK_NOT_NULL;
  CVC5_API_CHECK(d_ctor->isResolved())
      << "Expected resolved datatype constructor";
  CVC5_API_CHECK(retSort.isDatatype())
      << "Cannot get specialized constructor type for non-datatype type "
      << retSort;
  //////// all checks before this line

  NodeManager* nm = d_solver->getNodeManager();
  Node ret =
      nm->mkNode(kind::APPLY_TYPE_ASCRIPTION,
                 nm->mkConst(AscriptionType(
                     d_ctor->getSpecializedConstructorType(*retSort.d_type))),
                 d_ctor->getConstructor());
  (void)ret.getType(true); /* kick off type checking */
  // apply type ascription to the operator
  Term sctor = api::Term(d_solver, ret);
  return sctor;
  ////////
  CVC5_API_TRY_CATCH_END;
}

Term DatatypeConstructor::getTesterTerm() const
{
  CVC5_API_TRY_CATCH_BEGIN;
  CVC5_API_CHECK_NOT_NULL;
  //////// all checks before this line
  return Term(d_solver, d_ctor->getTester());
  ////////
  CVC5_API_TRY_CATCH_END;
}

size_t DatatypeConstructor::getNumSelectors() const
{
  CVC5_API_TRY_CATCH_BEGIN;
  CVC5_API_CHECK_NOT_NULL;
  //////// all checks before this line
  return d_ctor->getNumArgs();
  ////////
  CVC5_API_TRY_CATCH_END;
}

DatatypeSelector DatatypeConstructor::operator[](size_t index) const
{
  CVC5_API_TRY_CATCH_BEGIN;
  CVC5_API_CHECK_NOT_NULL;
  //////// all checks before this line
  return DatatypeSelector(d_solver, (*d_ctor)[index]);
  ////////
  CVC5_API_TRY_CATCH_END;
}

DatatypeSelector DatatypeConstructor::operator[](const std::string& name) const
{
  CVC5_API_TRY_CATCH_BEGIN;
  CVC5_API_CHECK_NOT_NULL;
  //////// all checks before this line
  return getSelectorForName(name);
  ////////
  CVC5_API_TRY_CATCH_END;
}

DatatypeSelector DatatypeConstructor::getSelector(const std::string& name) const
{
  CVC5_API_TRY_CATCH_BEGIN;
  CVC5_API_CHECK_NOT_NULL;
  //////// all checks before this line
  return getSelectorForName(name);
  ////////
  CVC5_API_TRY_CATCH_END;
}

Term DatatypeConstructor::getSelectorTerm(const std::string& name) const
{
  CVC5_API_TRY_CATCH_BEGIN;
  CVC5_API_CHECK_NOT_NULL;
  //////// all checks before this line
  return getSelector(name).getSelectorTerm();
  ////////
  CVC5_API_TRY_CATCH_END;
}

DatatypeConstructor::const_iterator DatatypeConstructor::begin() const
{
  return DatatypeConstructor::const_iterator(d_solver, *d_ctor, true);
}

DatatypeConstructor::const_iterator DatatypeConstructor::end() const
{
  return DatatypeConstructor::const_iterator(d_solver, *d_ctor, false);
}

DatatypeConstructor::const_iterator::const_iterator(
    const Solver* slv, const cvc5::DTypeConstructor& ctor, bool begin)
{
  d_solver = slv;
  d_int_stors = &ctor.getArgs();

  const std::vector<std::shared_ptr<cvc5::DTypeSelector>>& sels =
      ctor.getArgs();
  for (const std::shared_ptr<cvc5::DTypeSelector>& s : sels)
  {
    /* Can not use emplace_back here since constructor is private. */
    d_stors.push_back(DatatypeSelector(d_solver, *s.get()));
  }
  d_idx = begin ? 0 : sels.size();
}

DatatypeConstructor::const_iterator::const_iterator()
    : d_solver(nullptr), d_int_stors(nullptr), d_idx(0)
{
}

DatatypeConstructor::const_iterator&
DatatypeConstructor::const_iterator::operator=(
    const DatatypeConstructor::const_iterator& it)
{
  d_solver = it.d_solver;
  d_int_stors = it.d_int_stors;
  d_stors = it.d_stors;
  d_idx = it.d_idx;
  return *this;
}

const DatatypeSelector& DatatypeConstructor::const_iterator::operator*() const
{
  return d_stors[d_idx];
}

const DatatypeSelector* DatatypeConstructor::const_iterator::operator->() const
{
  return &d_stors[d_idx];
}

DatatypeConstructor::const_iterator&
DatatypeConstructor::const_iterator::operator++()
{
  ++d_idx;
  return *this;
}

DatatypeConstructor::const_iterator
DatatypeConstructor::const_iterator::operator++(int)
{
  DatatypeConstructor::const_iterator it(*this);
  ++d_idx;
  return it;
}

bool DatatypeConstructor::const_iterator::operator==(
    const DatatypeConstructor::const_iterator& other) const
{
  return d_int_stors == other.d_int_stors && d_idx == other.d_idx;
}

bool DatatypeConstructor::const_iterator::operator!=(
    const DatatypeConstructor::const_iterator& other) const
{
  return d_int_stors != other.d_int_stors || d_idx != other.d_idx;
}

bool DatatypeConstructor::isNull() const
{
  CVC5_API_TRY_CATCH_BEGIN;
  //////// all checks before this line
  return isNullHelper();
  ////////
  CVC5_API_TRY_CATCH_END;
}

std::string DatatypeConstructor::toString() const
{
  CVC5_API_TRY_CATCH_BEGIN;
  //////// all checks before this line
  std::stringstream ss;
  ss << *d_ctor;
  return ss.str();
  ////////
  CVC5_API_TRY_CATCH_END;
}

bool DatatypeConstructor::isNullHelper() const { return d_ctor == nullptr; }

DatatypeSelector DatatypeConstructor::getSelectorForName(
    const std::string& name) const
{
  bool foundSel = false;
  size_t index = 0;
  for (size_t i = 0, nsels = getNumSelectors(); i < nsels; i++)
  {
    if ((*d_ctor)[i].getName() == name)
    {
      index = i;
      foundSel = true;
      break;
    }
  }
  if (!foundSel)
  {
    std::stringstream snames;
    snames << "{ ";
    for (size_t i = 0, ncons = getNumSelectors(); i < ncons; i++)
    {
      snames << (*d_ctor)[i].getName() << " ";
    }
    snames << "} ";
    CVC5_API_CHECK(foundSel) << "No selector " << name << " for constructor "
                             << getName() << " exists among " << snames.str();
  }
  return DatatypeSelector(d_solver, (*d_ctor)[index]);
}

std::ostream& operator<<(std::ostream& out, const DatatypeConstructor& ctor)
{
  out << ctor.toString();
  return out;
}

/* Datatype ----------------------------------------------------------------- */

Datatype::Datatype(const Solver* slv, const cvc5::DType& dtype)
    : d_solver(slv), d_dtype(new cvc5::DType(dtype))
{
  CVC5_API_CHECK(d_dtype->isResolved()) << "Expected resolved datatype";
}

Datatype::Datatype() : d_solver(nullptr), d_dtype(nullptr) {}

Datatype::~Datatype()
{
  if (d_dtype != nullptr)
  {
    // ensure proper node manager is in scope
    NodeManagerScope scope(d_solver->getNodeManager());
    d_dtype.reset();
  }
}

DatatypeConstructor Datatype::operator[](size_t idx) const
{
  CVC5_API_TRY_CATCH_BEGIN;
  CVC5_API_CHECK_NOT_NULL;
  CVC5_API_CHECK(idx < getNumConstructors()) << "Index out of bounds.";
  //////// all checks before this line
  return DatatypeConstructor(d_solver, (*d_dtype)[idx]);
  ////////
  CVC5_API_TRY_CATCH_END;
}

DatatypeConstructor Datatype::operator[](const std::string& name) const
{
  CVC5_API_TRY_CATCH_BEGIN;
  CVC5_API_CHECK_NOT_NULL;
  //////// all checks before this line
  return getConstructorForName(name);
  ////////
  CVC5_API_TRY_CATCH_END;
}

DatatypeConstructor Datatype::getConstructor(const std::string& name) const
{
  CVC5_API_TRY_CATCH_BEGIN;
  CVC5_API_CHECK_NOT_NULL;
  //////// all checks before this line
  return getConstructorForName(name);
  ////////
  CVC5_API_TRY_CATCH_END;
}

Term Datatype::getConstructorTerm(const std::string& name) const
{
  CVC5_API_TRY_CATCH_BEGIN;
  CVC5_API_CHECK_NOT_NULL;
  //////// all checks before this line
  return getConstructorForName(name).getConstructorTerm();
  ////////
  CVC5_API_TRY_CATCH_END;
}

DatatypeSelector Datatype::getSelector(const std::string& name) const
{
  CVC5_API_TRY_CATCH_BEGIN;
  CVC5_API_CHECK_NOT_NULL;
  //////// all checks before this line
  return getSelectorForName(name);
  ////////
  CVC5_API_TRY_CATCH_END;
}

std::string Datatype::getName() const
{
  CVC5_API_TRY_CATCH_BEGIN;
  CVC5_API_CHECK_NOT_NULL;
  //////// all checks before this line
  return d_dtype->getName();
  ////////
  CVC5_API_TRY_CATCH_END;
}

size_t Datatype::getNumConstructors() const
{
  CVC5_API_TRY_CATCH_BEGIN;
  CVC5_API_CHECK_NOT_NULL;
  //////// all checks before this line
  return d_dtype->getNumConstructors();
  ////////
  CVC5_API_TRY_CATCH_END;
}

bool Datatype::isParametric() const
{
  CVC5_API_TRY_CATCH_BEGIN;
  CVC5_API_CHECK_NOT_NULL;
  //////// all checks before this line
  return d_dtype->isParametric();
  ////////
  CVC5_API_TRY_CATCH_END;
}

bool Datatype::isCodatatype() const
{
  CVC5_API_TRY_CATCH_BEGIN;
  CVC5_API_CHECK_NOT_NULL;
  //////// all checks before this line
  return d_dtype->isCodatatype();
  ////////
  CVC5_API_TRY_CATCH_END;
}

bool Datatype::isTuple() const
{
  CVC5_API_TRY_CATCH_BEGIN;
  CVC5_API_CHECK_NOT_NULL;
  //////// all checks before this line
  return d_dtype->isTuple();
  ////////
  CVC5_API_TRY_CATCH_END;
}

bool Datatype::isRecord() const
{
  CVC5_API_TRY_CATCH_BEGIN;
  CVC5_API_CHECK_NOT_NULL;
  //////// all checks before this line
  return d_dtype->isRecord();
  ////////
  CVC5_API_TRY_CATCH_END;
}

bool Datatype::isFinite() const
{
  CVC5_API_TRY_CATCH_BEGIN;
  CVC5_API_CHECK_NOT_NULL;
  //////// all checks before this line
  // we assume that finite model finding is disabled by passing false as the
  // second argument
  return isCardinalityClassFinite(d_dtype->getCardinalityClass(), false);
  ////////
  CVC5_API_TRY_CATCH_END;
}

bool Datatype::isWellFounded() const
{
  CVC5_API_TRY_CATCH_BEGIN;
  CVC5_API_CHECK_NOT_NULL;
  //////// all checks before this line
  return d_dtype->isWellFounded();
  ////////
  CVC5_API_TRY_CATCH_END;
}
bool Datatype::hasNestedRecursion() const
{
  CVC5_API_TRY_CATCH_BEGIN;
  CVC5_API_CHECK_NOT_NULL;
  //////// all checks before this line
  return d_dtype->hasNestedRecursion();
  ////////
  CVC5_API_TRY_CATCH_END;
}

bool Datatype::isNull() const
{
  CVC5_API_TRY_CATCH_BEGIN;
  //////// all checks before this line
  return isNullHelper();
  ////////
  CVC5_API_TRY_CATCH_END;
}

std::string Datatype::toString() const
{
  CVC5_API_TRY_CATCH_BEGIN;
  CVC5_API_CHECK_NOT_NULL;
  //////// all checks before this line
  return d_dtype->getName();
  ////////
  CVC5_API_TRY_CATCH_END;
}

Datatype::const_iterator Datatype::begin() const
{
  return Datatype::const_iterator(d_solver, *d_dtype, true);
}

Datatype::const_iterator Datatype::end() const
{
  return Datatype::const_iterator(d_solver, *d_dtype, false);
}

DatatypeConstructor Datatype::getConstructorForName(
    const std::string& name) const
{
  bool foundCons = false;
  size_t index = 0;
  for (size_t i = 0, ncons = getNumConstructors(); i < ncons; i++)
  {
    if ((*d_dtype)[i].getName() == name)
    {
      index = i;
      foundCons = true;
      break;
    }
  }
  if (!foundCons)
  {
    std::stringstream snames;
    snames << "{ ";
    for (size_t i = 0, ncons = getNumConstructors(); i < ncons; i++)
    {
      snames << (*d_dtype)[i].getName() << " ";
    }
    snames << "}";
    CVC5_API_CHECK(foundCons) << "No constructor " << name << " for datatype "
                              << getName() << " exists, among " << snames.str();
  }
  return DatatypeConstructor(d_solver, (*d_dtype)[index]);
}

DatatypeSelector Datatype::getSelectorForName(const std::string& name) const
{
  bool foundSel = false;
  size_t index = 0;
  size_t sindex = 0;
  for (size_t i = 0, ncons = getNumConstructors(); i < ncons; i++)
  {
    int si = (*d_dtype)[i].getSelectorIndexForName(name);
    if (si >= 0)
    {
      sindex = static_cast<size_t>(si);
      index = i;
      foundSel = true;
      break;
    }
  }
  if (!foundSel)
  {
    CVC5_API_CHECK(foundSel)
        << "No select " << name << " for datatype " << getName() << " exists";
  }
  return DatatypeSelector(d_solver, (*d_dtype)[index][sindex]);
}

Datatype::const_iterator::const_iterator(const Solver* slv,
                                         const cvc5::DType& dtype,
                                         bool begin)
    : d_solver(slv), d_int_ctors(&dtype.getConstructors())
{
  const std::vector<std::shared_ptr<DTypeConstructor>>& cons =
      dtype.getConstructors();
  for (const std::shared_ptr<DTypeConstructor>& c : cons)
  {
    /* Can not use emplace_back here since constructor is private. */
    d_ctors.push_back(DatatypeConstructor(d_solver, *c.get()));
  }
  d_idx = begin ? 0 : cons.size();
}

Datatype::const_iterator::const_iterator()
    : d_solver(nullptr), d_int_ctors(nullptr), d_idx(0)
{
}

Datatype::const_iterator& Datatype::const_iterator::operator=(
    const Datatype::const_iterator& it)
{
  d_solver = it.d_solver;
  d_int_ctors = it.d_int_ctors;
  d_ctors = it.d_ctors;
  d_idx = it.d_idx;
  return *this;
}

const DatatypeConstructor& Datatype::const_iterator::operator*() const
{
  return d_ctors[d_idx];
}

const DatatypeConstructor* Datatype::const_iterator::operator->() const
{
  return &d_ctors[d_idx];
}

Datatype::const_iterator& Datatype::const_iterator::operator++()
{
  ++d_idx;
  return *this;
}

Datatype::const_iterator Datatype::const_iterator::operator++(int)
{
  Datatype::const_iterator it(*this);
  ++d_idx;
  return it;
}

bool Datatype::const_iterator::operator==(
    const Datatype::const_iterator& other) const
{
  return d_int_ctors == other.d_int_ctors && d_idx == other.d_idx;
}

bool Datatype::const_iterator::operator!=(
    const Datatype::const_iterator& other) const
{
  return d_int_ctors != other.d_int_ctors || d_idx != other.d_idx;
}

bool Datatype::isNullHelper() const { return d_dtype == nullptr; }

/* -------------------------------------------------------------------------- */
/* Grammar                                                                    */
/* -------------------------------------------------------------------------- */

Grammar::Grammar()
    : d_solver(nullptr),
      d_sygusVars(),
      d_ntSyms(),
      d_ntsToTerms(0),
      d_allowConst(),
      d_allowVars(),
      d_isResolved(false)
{
}

Grammar::Grammar(const Solver* slv,
                 const std::vector<Term>& sygusVars,
                 const std::vector<Term>& ntSymbols)
    : d_solver(slv),
      d_sygusVars(sygusVars),
      d_ntSyms(ntSymbols),
      d_ntsToTerms(ntSymbols.size()),
      d_allowConst(),
      d_allowVars(),
      d_isResolved(false)
{
  for (Term ntsymbol : d_ntSyms)
  {
    d_ntsToTerms.emplace(ntsymbol, std::vector<Term>());
  }
}

void Grammar::addRule(const Term& ntSymbol, const Term& rule)
{
  CVC5_API_TRY_CATCH_BEGIN;
  CVC5_API_CHECK(!d_isResolved) << "Grammar cannot be modified after passing "
                                   "it as an argument to synthFun/synthInv";
  CVC5_API_CHECK_TERM(ntSymbol);
  CVC5_API_CHECK_TERM(rule);
  CVC5_API_ARG_CHECK_EXPECTED(
      d_ntsToTerms.find(ntSymbol) != d_ntsToTerms.cend(), ntSymbol)
      << "ntSymbol to be one of the non-terminal symbols given in the "
         "predeclaration";
  CVC5_API_CHECK(ntSymbol.d_node->getType() == rule.d_node->getType())
      << "Expected ntSymbol and rule to have the same sort";
  CVC5_API_ARG_CHECK_EXPECTED(!containsFreeVariables(rule), rule)
      << "a term whose free variables are limited to synthFun/synthInv "
         "parameters and non-terminal symbols of the grammar";
  //////// all checks before this line
  d_ntsToTerms[ntSymbol].push_back(rule);
  ////////
  CVC5_API_TRY_CATCH_END;
}

void Grammar::addRules(const Term& ntSymbol, const std::vector<Term>& rules)
{
  CVC5_API_TRY_CATCH_BEGIN;
  CVC5_API_CHECK(!d_isResolved) << "Grammar cannot be modified after passing "
                                   "it as an argument to synthFun/synthInv";
  CVC5_API_CHECK_TERM(ntSymbol);
  CVC5_API_CHECK_TERMS_WITH_SORT(rules, ntSymbol.getSort());
  CVC5_API_ARG_CHECK_EXPECTED(
      d_ntsToTerms.find(ntSymbol) != d_ntsToTerms.cend(), ntSymbol)
      << "ntSymbol to be one of the non-terminal symbols given in the "
         "predeclaration";
  for (size_t i = 0, n = rules.size(); i < n; ++i)
  {
    CVC5_API_ARG_AT_INDEX_CHECK_EXPECTED(
        !containsFreeVariables(rules[i]), rules[i], rules, i)
        << "a term whose free variables are limited to synthFun/synthInv "
           "parameters and non-terminal symbols of the grammar";
  }
  //////// all checks before this line
  d_ntsToTerms[ntSymbol].insert(
      d_ntsToTerms[ntSymbol].cend(), rules.cbegin(), rules.cend());
  ////////
  CVC5_API_TRY_CATCH_END;
}

void Grammar::addAnyConstant(const Term& ntSymbol)
{
  CVC5_API_TRY_CATCH_BEGIN;
  CVC5_API_CHECK(!d_isResolved) << "Grammar cannot be modified after passing "
                                   "it as an argument to synthFun/synthInv";
  CVC5_API_CHECK_TERM(ntSymbol);
  CVC5_API_ARG_CHECK_EXPECTED(
      d_ntsToTerms.find(ntSymbol) != d_ntsToTerms.cend(), ntSymbol)
      << "ntSymbol to be one of the non-terminal symbols given in the "
         "predeclaration";
  //////// all checks before this line
  d_allowConst.insert(ntSymbol);
  ////////
  CVC5_API_TRY_CATCH_END;
}

void Grammar::addAnyVariable(const Term& ntSymbol)
{
  CVC5_API_TRY_CATCH_BEGIN;
  CVC5_API_CHECK(!d_isResolved) << "Grammar cannot be modified after passing "
                                   "it as an argument to synthFun/synthInv";
  CVC5_API_CHECK_TERM(ntSymbol);
  CVC5_API_ARG_CHECK_EXPECTED(
      d_ntsToTerms.find(ntSymbol) != d_ntsToTerms.cend(), ntSymbol)
      << "ntSymbol to be one of the non-terminal symbols given in the "
         "predeclaration";
  //////// all checks before this line
  d_allowVars.insert(ntSymbol);
  ////////
  CVC5_API_TRY_CATCH_END;
}

/**
 * This function concatenates the outputs of calling f on each element between
 * first and last, seperated by sep.
 * @param first the beginning of the range
 * @param last the end of the range
 * @param f the function to call on each element in the range, its output must
 *          be overloaded for operator<<
 * @param sep the string to add between successive calls to f
 */
template <typename Iterator, typename Function>
std::string join(Iterator first, Iterator last, Function f, std::string sep)
{
  std::stringstream ss;
  Iterator i = first;

  if (i != last)
  {
    ss << f(*i);
    ++i;
  }

  while (i != last)
  {
    ss << sep << f(*i);
    ++i;
  }

  return ss.str();
}

std::string Grammar::toString() const
{
  CVC5_API_TRY_CATCH_BEGIN;
  //////// all checks before this line
  std::stringstream ss;
  ss << "  ("  // pre-declaration
     << join(
            d_ntSyms.cbegin(),
            d_ntSyms.cend(),
            [](const Term& t) {
              std::stringstream s;
              s << '(' << t << ' ' << t.getSort() << ')';
              return s.str();
            },
            " ")
     << ")\n  ("  // grouped rule listing
     << join(
            d_ntSyms.cbegin(),
            d_ntSyms.cend(),
            [this](const Term& t) {
              bool allowConst = d_allowConst.find(t) != d_allowConst.cend(),
                   allowVars = d_allowVars.find(t) != d_allowVars.cend();
              const std::vector<Term>& rules = d_ntsToTerms.at(t);
              std::stringstream s;
              s << '(' << t << ' ' << t.getSort() << " ("
                << (allowConst ? "(Constant " + t.getSort().toString() + ")"
                               : "")
                << (allowConst && allowVars ? " " : "")
                << (allowVars ? "(Var " + t.getSort().toString() + ")" : "")
                << ((allowConst || allowVars) && !rules.empty() ? " " : "")
                << join(
                       rules.cbegin(),
                       rules.cend(),
                       [](const Term& rule) { return rule.toString(); },
                       " ")
                << "))";
              return s.str();
            },
            "\n   ")
     << ')';

  return ss.str();
  ////////
  CVC5_API_TRY_CATCH_END;
}

Sort Grammar::resolve()
{
  CVC5_API_TRY_CATCH_BEGIN;
  //////// all checks before this line

  d_isResolved = true;

  Term bvl;

  if (!d_sygusVars.empty())
  {
    bvl = Term(
        d_solver,
        d_solver->getNodeManager()->mkNode(
            cvc5::kind::BOUND_VAR_LIST, Term::termVectorToNodes(d_sygusVars)));
  }

  std::unordered_map<Term, Sort> ntsToUnres(d_ntSyms.size());

  for (Term ntsymbol : d_ntSyms)
  {
    // make the unresolved type, used for referencing the final version of
    // the ntsymbol's datatype
    ntsToUnres[ntsymbol] =
        Sort(d_solver, d_solver->getNodeManager()->mkSort(ntsymbol.toString()));
  }

  std::vector<cvc5::DType> datatypes;
  std::set<TypeNode> unresTypes;

  datatypes.reserve(d_ntSyms.size());

  for (const Term& ntSym : d_ntSyms)
  {
    // make the datatype, which encodes terms generated by this non-terminal
    DatatypeDecl dtDecl(d_solver, ntSym.toString());

    for (const Term& consTerm : d_ntsToTerms[ntSym])
    {
      addSygusConstructorTerm(dtDecl, consTerm, ntsToUnres);
    }

    if (d_allowVars.find(ntSym) != d_allowVars.cend())
    {
      addSygusConstructorVariables(dtDecl,
                                   Sort(d_solver, ntSym.d_node->getType()));
    }

    bool aci = d_allowConst.find(ntSym) != d_allowConst.end();
    TypeNode btt = ntSym.d_node->getType();
    dtDecl.d_dtype->setSygus(btt, *bvl.d_node, aci, false);

    // We can be in a case where the only rule specified was (Variable T)
    // and there are no variables of type T, in which case this is a bogus
    // grammar. This results in the error below.
    CVC5_API_CHECK(dtDecl.d_dtype->getNumConstructors() != 0)
        << "Grouped rule listing for " << *dtDecl.d_dtype
        << " produced an empty rule list";

    datatypes.push_back(*dtDecl.d_dtype);
    unresTypes.insert(*ntsToUnres[ntSym].d_type);
  }

  std::vector<TypeNode> datatypeTypes =
      d_solver->getNodeManager()->mkMutualDatatypeTypes(
          datatypes, unresTypes, NodeManager::DATATYPE_FLAG_PLACEHOLDER);

  // return is the first datatype
  return Sort(d_solver, datatypeTypes[0]);
  ////////
  CVC5_API_TRY_CATCH_END;
}

void Grammar::addSygusConstructorTerm(
    DatatypeDecl& dt,
    const Term& term,
    const std::unordered_map<Term, Sort>& ntsToUnres) const
{
  CVC5_API_TRY_CATCH_BEGIN;
  CVC5_API_CHECK_DTDECL(dt);
  CVC5_API_CHECK_TERM(term);
  CVC5_API_CHECK_TERMS_MAP(ntsToUnres);
  //////// all checks before this line

  // At this point, we should know that dt is well founded, and that its
  // builtin sygus operators are well-typed.
  // Now, purify each occurrence of a non-terminal symbol in term, replace by
  // free variables. These become arguments to constructors. Notice we must do
  // a tree traversal in this function, since unique paths to the same term
  // should be treated as distinct terms.
  // Notice that let expressions are forbidden in the input syntax of term, so
  // this does not lead to exponential behavior with respect to input size.
  std::vector<Term> args;
  std::vector<Sort> cargs;
  Term op = purifySygusGTerm(term, args, cargs, ntsToUnres);
  std::stringstream ssCName;
  ssCName << op.getKind();
  if (!args.empty())
  {
    Term lbvl =
        Term(d_solver,
             d_solver->getNodeManager()->mkNode(cvc5::kind::BOUND_VAR_LIST,
                                                Term::termVectorToNodes(args)));
    // its operator is a lambda
    op = Term(d_solver,
              d_solver->getNodeManager()->mkNode(
                  cvc5::kind::LAMBDA, *lbvl.d_node, *op.d_node));
  }
  std::vector<TypeNode> cargst = Sort::sortVectorToTypeNodes(cargs);
  dt.d_dtype->addSygusConstructor(*op.d_node, ssCName.str(), cargst);
  ////////
  CVC5_API_TRY_CATCH_END;
}

Term Grammar::purifySygusGTerm(
    const Term& term,
    std::vector<Term>& args,
    std::vector<Sort>& cargs,
    const std::unordered_map<Term, Sort>& ntsToUnres) const
{
  CVC5_API_TRY_CATCH_BEGIN;
  CVC5_API_CHECK_TERM(term);
  CVC5_API_CHECK_TERMS(args);
  CVC5_API_CHECK_SORTS(cargs);
  CVC5_API_CHECK_TERMS_MAP(ntsToUnres);
  //////// all checks before this line

  std::unordered_map<Term, Sort>::const_iterator itn = ntsToUnres.find(term);
  if (itn != ntsToUnres.cend())
  {
    Term ret =
        Term(d_solver,
             d_solver->getNodeManager()->mkBoundVar(term.d_node->getType()));
    args.push_back(ret);
    cargs.push_back(itn->second);
    return ret;
  }
  std::vector<Term> pchildren;
  bool childChanged = false;
  for (unsigned i = 0, nchild = term.d_node->getNumChildren(); i < nchild; i++)
  {
    Term ptermc = purifySygusGTerm(
        Term(d_solver, (*term.d_node)[i]), args, cargs, ntsToUnres);
    pchildren.push_back(ptermc);
    childChanged = childChanged || *ptermc.d_node != (*term.d_node)[i];
  }
  if (!childChanged)
  {
    return term;
  }

  Node nret;

  if (term.d_node->getMetaKind() == kind::metakind::PARAMETERIZED)
  {
    // it's an indexed operator so we should provide the op
    NodeBuilder nb(term.d_node->getKind());
    nb << term.d_node->getOperator();
    nb.append(Term::termVectorToNodes(pchildren));
    nret = nb.constructNode();
  }
  else
  {
    nret = d_solver->getNodeManager()->mkNode(
        term.d_node->getKind(), Term::termVectorToNodes(pchildren));
  }

  return Term(d_solver, nret);
  ////////
  CVC5_API_TRY_CATCH_END;
}

void Grammar::addSygusConstructorVariables(DatatypeDecl& dt,
                                           const Sort& sort) const
{
  CVC5_API_TRY_CATCH_BEGIN;
  CVC5_API_CHECK_DTDECL(dt);
  CVC5_API_CHECK_SORT(sort);
  //////// all checks before this line

  // each variable of appropriate type becomes a sygus constructor in dt.
  for (unsigned i = 0, size = d_sygusVars.size(); i < size; i++)
  {
    Term v = d_sygusVars[i];
    if (v.d_node->getType() == *sort.d_type)
    {
      std::stringstream ss;
      ss << v;
      std::vector<TypeNode> cargs;
      dt.d_dtype->addSygusConstructor(*v.d_node, ss.str(), cargs);
    }
  }
  ////////
  CVC5_API_TRY_CATCH_END;
}

bool Grammar::containsFreeVariables(const Term& rule) const
{
  std::unordered_set<TNode> scope;

  for (const Term& sygusVar : d_sygusVars)
  {
    scope.emplace(*sygusVar.d_node);
  }

  for (const Term& ntsymbol : d_ntSyms)
  {
    scope.emplace(*ntsymbol.d_node);
  }

  std::unordered_set<Node> fvs;
  return expr::getFreeVariablesScope(*rule.d_node, fvs, scope, false);
}

std::ostream& operator<<(std::ostream& out, const Grammar& grammar)
{
  return out << grammar.toString();
}

/* -------------------------------------------------------------------------- */
/* Rounding Mode for Floating Points                                          */
/* -------------------------------------------------------------------------- */

const static std::unordered_map<RoundingMode, cvc5::RoundingMode> s_rmodes{
    {ROUND_NEAREST_TIES_TO_EVEN,
     cvc5::RoundingMode::ROUND_NEAREST_TIES_TO_EVEN},
    {ROUND_TOWARD_POSITIVE, cvc5::RoundingMode::ROUND_TOWARD_POSITIVE},
    {ROUND_TOWARD_NEGATIVE, cvc5::RoundingMode::ROUND_TOWARD_NEGATIVE},
    {ROUND_TOWARD_ZERO, cvc5::RoundingMode::ROUND_TOWARD_ZERO},
    {ROUND_NEAREST_TIES_TO_AWAY,
     cvc5::RoundingMode::ROUND_NEAREST_TIES_TO_AWAY},
};

const static std::unordered_map<cvc5::RoundingMode,
                                RoundingMode,
                                cvc5::RoundingModeHashFunction>
    s_rmodes_internal{
        {cvc5::RoundingMode::ROUND_NEAREST_TIES_TO_EVEN,
         ROUND_NEAREST_TIES_TO_EVEN},
        {cvc5::RoundingMode::ROUND_TOWARD_POSITIVE, ROUND_TOWARD_POSITIVE},
        {cvc5::RoundingMode::ROUND_TOWARD_POSITIVE, ROUND_TOWARD_NEGATIVE},
        {cvc5::RoundingMode::ROUND_TOWARD_ZERO, ROUND_TOWARD_ZERO},
        {cvc5::RoundingMode::ROUND_NEAREST_TIES_TO_AWAY,
         ROUND_NEAREST_TIES_TO_AWAY},
    };

/* -------------------------------------------------------------------------- */
/* Options                                                                    */
/* -------------------------------------------------------------------------- */

DriverOptions::DriverOptions(const Solver& solver) : d_solver(solver) {}

std::istream& DriverOptions::in() const
{
  return *d_solver.d_smtEngine->getOptions().base.in;
}
std::ostream& DriverOptions::err() const
{
  return *d_solver.d_smtEngine->getOptions().base.err;
}
std::ostream& DriverOptions::out() const
{
  return *d_solver.d_smtEngine->getOptions().base.out;
}

/* -------------------------------------------------------------------------- */
/* Statistics                                                                 */
/* -------------------------------------------------------------------------- */

struct Stat::StatData
{
  cvc5::StatExportData data;
  template <typename T>
  StatData(T&& t) : data(std::forward<T>(t))
  {
  }
  StatData() : data() {}
};

Stat::~Stat() {}
Stat::Stat(const Stat& s)
    : d_expert(s.d_expert),
      d_default(s.d_default),
      d_data(std::make_unique<StatData>(s.d_data->data))
{
}
Stat& Stat::operator=(const Stat& s)
{
  d_expert = s.d_expert;
  d_data = std::make_unique<StatData>(s.d_data->data);
  return *this;
}

bool Stat::isExpert() const { return d_expert; }
bool Stat::isDefault() const { return d_default; }

bool Stat::isInt() const
{
  return std::holds_alternative<int64_t>(d_data->data);
}
int64_t Stat::getInt() const
{
  CVC5_API_TRY_CATCH_BEGIN;
  CVC5_API_RECOVERABLE_CHECK(isInt()) << "Expected Stat of type int64_t.";
  return std::get<int64_t>(d_data->data);
  CVC5_API_TRY_CATCH_END;
}
bool Stat::isDouble() const
{
  return std::holds_alternative<double>(d_data->data);
}
double Stat::getDouble() const
{
  CVC5_API_TRY_CATCH_BEGIN;
  CVC5_API_RECOVERABLE_CHECK(isDouble()) << "Expected Stat of type double.";
  return std::get<double>(d_data->data);
  CVC5_API_TRY_CATCH_END;
}
bool Stat::isString() const
{
  return std::holds_alternative<std::string>(d_data->data);
}
const std::string& Stat::getString() const
{
  CVC5_API_TRY_CATCH_BEGIN;
  CVC5_API_RECOVERABLE_CHECK(isString())
      << "Expected Stat of type std::string.";
  return std::get<std::string>(d_data->data);
  CVC5_API_TRY_CATCH_END;
}
bool Stat::isHistogram() const
{
  return std::holds_alternative<HistogramData>(d_data->data);
}
const Stat::HistogramData& Stat::getHistogram() const
{
  CVC5_API_TRY_CATCH_BEGIN;
  CVC5_API_RECOVERABLE_CHECK(isHistogram())
      << "Expected Stat of type histogram.";
  return std::get<HistogramData>(d_data->data);
  CVC5_API_TRY_CATCH_END;
}

Stat::Stat(bool expert, bool defaulted, StatData&& sd)
    : d_expert(expert),
      d_default(defaulted),
      d_data(std::make_unique<StatData>(std::move(sd)))
{
}

std::ostream& operator<<(std::ostream& os, const Stat& sv)
{
  return cvc5::detail::print(os, sv.d_data->data);
}

Statistics::BaseType::const_reference Statistics::iterator::operator*() const
{
  return d_it.operator*();
}
Statistics::BaseType::const_pointer Statistics::iterator::operator->() const
{
  return d_it.operator->();
}
Statistics::iterator& Statistics::iterator::operator++()
{
  do
  {
    ++d_it;
  } while (!isVisible());
  return *this;
}
Statistics::iterator Statistics::iterator::operator++(int)
{
  iterator tmp = *this;
  do
  {
    ++d_it;
  } while (!isVisible());
  return tmp;
}
Statistics::iterator& Statistics::iterator::operator--()
{
  do
  {
    --d_it;
  } while (!isVisible());
  return *this;
}
Statistics::iterator Statistics::iterator::operator--(int)
{
  iterator tmp = *this;
  do
  {
    --d_it;
  } while (!isVisible());
  return tmp;
}
bool Statistics::iterator::operator==(const Statistics::iterator& rhs) const
{
  return d_it == rhs.d_it;
}
bool Statistics::iterator::operator!=(const Statistics::iterator& rhs) const
{
  return d_it != rhs.d_it;
}
Statistics::iterator::iterator(Statistics::BaseType::const_iterator it,
                               const Statistics::BaseType& base,
                               bool expert,
                               bool defaulted)
    : d_it(it), d_base(&base), d_showExpert(expert), d_showDefault(defaulted)
{
  while (!isVisible())
  {
    ++d_it;
  }
}
bool Statistics::iterator::isVisible() const
{
  if (d_it == d_base->end()) return true;
  if (!d_showExpert && d_it->second.isExpert()) return false;
  if (!d_showDefault && d_it->second.isDefault()) return false;
  return true;
}

const Stat& Statistics::get(const std::string& name)
{
  CVC5_API_TRY_CATCH_BEGIN;
  auto it = d_stats.find(name);
  CVC5_API_RECOVERABLE_CHECK(it != d_stats.end())
      << "No stat with name \"" << name << "\" exists.";
  return it->second;
  CVC5_API_TRY_CATCH_END;
}

Statistics::iterator Statistics::begin(bool expert, bool defaulted) const
{
  return iterator(d_stats.begin(), d_stats, expert, defaulted);
}
Statistics::iterator Statistics::end() const
{
  return iterator(d_stats.end(), d_stats, false, false);
}

Statistics::Statistics(const StatisticsRegistry& reg)
{
  for (const auto& svp : reg)
  {
    d_stats.emplace(svp.first,
                    Stat(svp.second->d_expert,
                         svp.second->isDefault(),
                         svp.second->getViewer()));
  }
}

std::ostream& operator<<(std::ostream& out, const Statistics& stats)
{
  for (const auto& stat : stats)
  {
    out << stat.first << " = " << stat.second << std::endl;
  }
  return out;
}

/* -------------------------------------------------------------------------- */
/* Solver                                                                     */
/* -------------------------------------------------------------------------- */

Solver::Solver(std::unique_ptr<Options>&& original)
{
  d_nodeMgr.reset(new NodeManager());
  d_originalOptions = std::move(original);
  d_smtEngine.reset(new SmtEngine(d_nodeMgr.get(), d_originalOptions.get()));
  d_smtEngine->setSolver(this);
  d_rng.reset(new Random(d_smtEngine->getOptions().driver.seed));
  resetStatistics();
}

Solver::Solver() : Solver(std::make_unique<Options>()) {}

Solver::~Solver() {}

/* Helpers and private functions                                              */
/* -------------------------------------------------------------------------- */

NodeManager* Solver::getNodeManager(void) const { return d_nodeMgr.get(); }

void Solver::increment_term_stats(Kind kind) const
{
  if constexpr (Configuration::isStatisticsBuild())
  {
    d_stats->d_terms << kind;
  }
}

void Solver::increment_vars_consts_stats(const Sort& sort, bool is_var) const
{
  if constexpr (Configuration::isStatisticsBuild())
  {
    const TypeNode tn = sort.getTypeNode();
    TypeConstant tc = tn.getKind() == cvc5::kind::TYPE_CONSTANT
                          ? tn.getConst<TypeConstant>()
                          : LAST_TYPE;
    if (is_var)
    {
      d_stats->d_vars << tc;
    }
    else
    {
      d_stats->d_consts << tc;
    }
  }
}

/* Split out to avoid nested API calls (problematic with API tracing).        */
/* .......................................................................... */

template <typename T>
Term Solver::mkValHelper(T t) const
{
  //////// all checks before this line
  Node res = getNodeManager()->mkConst(t);
  (void)res.getType(true); /* kick off type checking */
  return Term(this, res);
}

Term Solver::mkRealFromStrHelper(const std::string& s) const
{
  //////// all checks before this line
  try
  {
    cvc5::Rational r = s.find('/') != std::string::npos
                           ? cvc5::Rational(s)
                           : cvc5::Rational::fromDecimal(s);
    return mkValHelper<cvc5::Rational>(r);
  }
  catch (const std::invalid_argument& e)
  {
    /* Catch to throw with a more meaningful error message. To be caught in
     * enclosing CVC5_API_TRY_CATCH_* block to throw CVC5ApiException. */
    std::stringstream message;
    message << "Cannot construct Real or Int from string argument '" << s << "'"
            << std::endl;
    throw std::invalid_argument(message.str());
  }
}

Term Solver::mkBVFromIntHelper(uint32_t size, uint64_t val) const
{
  CVC5_API_ARG_CHECK_EXPECTED(size > 0, size) << "a bit-width > 0";
  //////// all checks before this line
  return mkValHelper<cvc5::BitVector>(cvc5::BitVector(size, val));
}

Term Solver::mkBVFromStrHelper(uint32_t size,
                               const std::string& s,
                               uint32_t base) const
{
  CVC5_API_ARG_CHECK_EXPECTED(!s.empty(), s) << "a non-empty string";
  CVC5_API_ARG_CHECK_EXPECTED(base == 2 || base == 10 || base == 16, base)
      << "base 2, 10, or 16";
  //////// all checks before this line

  Integer val(s, base);

  if (val.strictlyNegative())
  {
    CVC5_API_CHECK(val >= -Integer("2", 10).pow(size - 1))
        << "Overflow in bitvector construction (specified bitvector size "
        << size << " too small to hold value " << s << ")";
  }
  else
  {
    CVC5_API_CHECK(val.modByPow2(size) == val)
        << "Overflow in bitvector construction (specified bitvector size "
        << size << " too small to hold value " << s << ")";
  }
  return mkValHelper<cvc5::BitVector>(cvc5::BitVector(size, val));
}

Term Solver::getValueHelper(const Term& term) const
{
  // Note: Term is checked in the caller to avoid double checks
  //////// all checks before this line
  Node value = d_smtEngine->getValue(*term.d_node);
  Term res = Term(this, value);
  // May need to wrap in real cast so that user know this is a real.
  TypeNode tn = (*term.d_node).getType();
  if (!tn.isInteger() && value.getType().isInteger())
  {
    return ensureRealSort(res);
  }
  return res;
}

Sort Solver::mkTupleSortHelper(const std::vector<Sort>& sorts) const
{
  // Note: Sorts are checked in the caller to avoid double checks
  //////// all checks before this line
  std::vector<TypeNode> typeNodes = Sort::sortVectorToTypeNodes(sorts);
  return Sort(this, getNodeManager()->mkTupleType(typeNodes));
}

Term Solver::mkTermFromKind(Kind kind) const
{
  CVC5_API_KIND_CHECK_EXPECTED(
      kind == PI || kind == REGEXP_EMPTY || kind == REGEXP_SIGMA, kind)
      << "PI or REGEXP_EMPTY or REGEXP_SIGMA";
  //////// all checks before this line
  Node res;
  if (kind == REGEXP_EMPTY || kind == REGEXP_SIGMA)
  {
    cvc5::Kind k = extToIntKind(kind);
    Assert(isDefinedIntKind(k));
    res = d_nodeMgr->mkNode(k, std::vector<Node>());
  }
  else
  {
    Assert(kind == PI);
    res = d_nodeMgr->mkNullaryOperator(d_nodeMgr->realType(), cvc5::kind::PI);
  }
  (void)res.getType(true); /* kick off type checking */
  increment_term_stats(kind);
  return Term(this, res);
}

Term Solver::mkTermHelper(Kind kind, const std::vector<Term>& children) const
{
  // Note: Kind and children are checked in the caller to avoid double checks
  //////// all checks before this line

  std::vector<Node> echildren = Term::termVectorToNodes(children);
  cvc5::Kind k = extToIntKind(kind);
  Node res;
  if (echildren.size() > 2)
  {
    if (kind == INTS_DIVISION || kind == XOR || kind == MINUS
        || kind == DIVISION || kind == HO_APPLY || kind == REGEXP_DIFF)
    {
      // left-associative, but cvc5 internally only supports 2 args
      res = d_nodeMgr->mkLeftAssociative(k, echildren);
    }
    else if (kind == IMPLIES)
    {
      // right-associative, but cvc5 internally only supports 2 args
      res = d_nodeMgr->mkRightAssociative(k, echildren);
    }
    else if (kind == EQUAL || kind == LT || kind == GT || kind == LEQ
             || kind == GEQ)
    {
      // "chainable", but cvc5 internally only supports 2 args
      res = d_nodeMgr->mkChain(k, echildren);
    }
    else if (kind::isAssociative(k))
    {
      // mkAssociative has special treatment for associative operators with lots
      // of children
      res = d_nodeMgr->mkAssociative(k, echildren);
    }
    else
    {
      // default case, must check kind
      checkMkTerm(kind, children.size());
      res = d_nodeMgr->mkNode(k, echildren);
    }
  }
  else if (kind::isAssociative(k))
  {
    // associative case, same as above
    res = d_nodeMgr->mkAssociative(k, echildren);
  }
  else
  {
    // default case, same as above
    checkMkTerm(kind, children.size());
    if (kind == api::SINGLETON)
    {
      // the type of the term is the same as the type of the internal node
      // see Term::getSort()
      TypeNode type = children[0].d_node->getType();
      // Internally NodeManager::mkSingleton needs a type argument
      // to construct a singleton, since there is no difference between
      // integers and reals (both are Rationals).
      // At the API, mkReal and mkInteger are different and therefore the
      // element type can be used safely here.
      res = getNodeManager()->mkSingleton(type, *children[0].d_node);
    }
    else if (kind == api::MK_BAG)
    {
      // the type of the term is the same as the type of the internal node
      // see Term::getSort()
      TypeNode type = children[0].d_node->getType();
      // Internally NodeManager::mkBag needs a type argument
      // to construct a bag, since there is no difference between
      // integers and reals (both are Rationals).
      // At the API, mkReal and mkInteger are different and therefore the
      // element type can be used safely here.
      res = getNodeManager()->mkBag(
          type, *children[0].d_node, *children[1].d_node);
    }
    else
    {
      res = d_nodeMgr->mkNode(k, echildren);
    }
  }

  (void)res.getType(true); /* kick off type checking */
  increment_term_stats(kind);
  return Term(this, res);
}

Term Solver::mkTermHelper(const Op& op, const std::vector<Term>& children) const
{
  // Note: Op and children are checked in the caller to avoid double checks
  checkMkTerm(op.d_kind, children.size());
  //////// all checks before this line

  if (!op.isIndexedHelper())
  {
    return mkTermHelper(op.d_kind, children);
  }

  const cvc5::Kind int_kind = extToIntKind(op.d_kind);
  std::vector<Node> echildren = Term::termVectorToNodes(children);

  NodeBuilder nb(int_kind);
  nb << *op.d_node;
  nb.append(echildren);
  Node res = nb.constructNode();

  (void)res.getType(true); /* kick off type checking */
  return Term(this, res);
}

std::vector<Sort> Solver::mkDatatypeSortsInternal(
    const std::vector<DatatypeDecl>& dtypedecls,
    const std::set<Sort>& unresolvedSorts) const
{
  // Note: dtypedecls and unresolvedSorts are checked in the caller to avoid
  //       double checks
  //////// all checks before this line

  std::vector<cvc5::DType> datatypes;
  for (size_t i = 0, ndts = dtypedecls.size(); i < ndts; ++i)
  {
    datatypes.push_back(dtypedecls[i].getDatatype());
  }

  std::set<TypeNode> utypes = Sort::sortSetToTypeNodes(unresolvedSorts);
  std::vector<cvc5::TypeNode> dtypes =
      getNodeManager()->mkMutualDatatypeTypes(datatypes, utypes);
  std::vector<Sort> retTypes = Sort::typeNodeVectorToSorts(this, dtypes);
  return retTypes;
}

Term Solver::synthFunHelper(const std::string& symbol,
                            const std::vector<Term>& boundVars,
                            const Sort& sort,
                            bool isInv,
                            Grammar* grammar) const
{
  // Note: boundVars, sort and grammar are checked in the caller to avoid
  //       double checks.
  std::vector<TypeNode> varTypes;
  for (const auto& bv : boundVars)
  {
    if (grammar)
    {
      CVC5_API_CHECK(grammar->d_ntSyms[0].d_node->getType() == *sort.d_type)
          << "Invalid Start symbol for grammar, Expected Start's sort to be "
          << *sort.d_type << " but found "
          << grammar->d_ntSyms[0].d_node->getType();
    }
    varTypes.push_back(bv.d_node->getType());
  }
  //////// all checks before this line

  TypeNode funType = varTypes.empty() ? *sort.d_type
                                      : getNodeManager()->mkFunctionType(
                                          varTypes, *sort.d_type);

  Node fun = getNodeManager()->mkBoundVar(symbol, funType);
  (void)fun.getType(true); /* kick off type checking */

  std::vector<Node> bvns = Term::termVectorToNodes(boundVars);

  d_smtEngine->declareSynthFun(
      fun,
      grammar == nullptr ? funType : *grammar->resolve().d_type,
      isInv,
      bvns);

  return Term(this, fun);
}

Term Solver::ensureTermSort(const Term& term, const Sort& sort) const
{
  // Note: Term and sort are checked in the caller to avoid double checks
  CVC5_API_CHECK(term.getSort() == sort
                 || (term.getSort().isInteger() && sort.isReal()))
      << "Expected conversion from Int to Real";
  //////// all checks before this line

  Sort t = term.getSort();
  if (term.getSort() == sort)
  {
    return term;
  }

  // Integers are reals, too
  Assert(t.d_type->isReal());
  Term res = term;
  if (t.isInteger())
  {
    // Must cast to Real to ensure correct type is passed to parametric type
    // constructors. We do this cast using division with 1. This has the
    // advantage wrt using TO_REAL since (constant) division is always included
    // in the theory.
    res = Term(this,
               d_nodeMgr->mkNode(extToIntKind(DIVISION),
                                 *res.d_node,
                                 d_nodeMgr->mkConst(cvc5::Rational(1))));
  }
  Assert(res.getSort() == sort);
  return res;
}

Term Solver::ensureRealSort(const Term& t) const
{
  Assert(this == t.d_solver);
  CVC5_API_ARG_CHECK_EXPECTED(
      t.getSort() == getIntegerSort() || t.getSort() == getRealSort(),
      " an integer or real term");
  // Note: Term is checked in the caller to avoid double checks
  //////// all checks before this line
  if (t.getSort() == getIntegerSort())
  {
    Node n = getNodeManager()->mkNode(kind::CAST_TO_REAL, *t.d_node);
    return Term(this, n);
  }
  return t;
}

bool Solver::isValidInteger(const std::string& s) const
{
  //////// all checks before this line
  if (s.length() == 0)
  {
    // string should not be empty
    return false;
  }

  size_t index = 0;
  if (s[index] == '-')
  {
    if (s.length() == 1)
    {
      // negative integers should contain at least one digit
      return false;
    }
    index = 1;
  }

  if (s[index] == '0' && s.length() > (index + 1))
  {
    // From SMT-Lib 2.6: A <numeral> is the digit 0 or a non-empty sequence of
    // digits not starting with 0. So integers like 001, 000 are not allowed
    return false;
  }

  // all remaining characters should be decimal digits
  for (; index < s.length(); ++index)
  {
    if (!std::isdigit(s[index]))
    {
      return false;
    }
  }

  return true;
}

void Solver::resetStatistics()
{
  if constexpr (Configuration::isStatisticsBuild())
  {
    d_stats.reset(new APIStatistics{
        d_smtEngine->getStatisticsRegistry().registerHistogram<TypeConstant>(
            "api::CONSTANT"),
        d_smtEngine->getStatisticsRegistry().registerHistogram<TypeConstant>(
            "api::VARIABLE"),
        d_smtEngine->getStatisticsRegistry().registerHistogram<Kind>(
            "api::TERM"),
    });
  }
}

void Solver::printStatisticsSafe(int fd) const
{
  d_smtEngine->printStatisticsSafe(fd);
}

/* Helpers for mkTerm checks.                                                 */
/* .......................................................................... */

void Solver::checkMkTerm(Kind kind, uint32_t nchildren) const
{
  CVC5_API_KIND_CHECK(kind);
  Assert(isDefinedIntKind(extToIntKind(kind)));
  const cvc5::kind::MetaKind mk = kind::metaKindOf(extToIntKind(kind));
  CVC5_API_KIND_CHECK_EXPECTED(
      mk == kind::metakind::PARAMETERIZED || mk == kind::metakind::OPERATOR,
      kind)
      << "Only operator-style terms are created with mkTerm(), "
         "to create variables, constants and values see mkVar(), mkConst() "
         "and the respective theory-specific functions to create values, "
         "e.g., mkBitVector().";
  CVC5_API_KIND_CHECK_EXPECTED(
      nchildren >= minArity(kind) && nchildren <= maxArity(kind), kind)
      << "Terms with kind " << kindToString(kind) << " must have at least "
      << minArity(kind) << " children and at most " << maxArity(kind)
      << " children (the one under construction has " << nchildren << ")";
}

/* Sorts Handling                                                             */
/* -------------------------------------------------------------------------- */

Sort Solver::getNullSort(void) const
{
  NodeManagerScope scope(getNodeManager());
  CVC5_API_TRY_CATCH_BEGIN;
  //////// all checks before this line
  return Sort(this, TypeNode());
  ////////
  CVC5_API_TRY_CATCH_END;
}

Sort Solver::getBooleanSort(void) const
{
  NodeManagerScope scope(getNodeManager());
  CVC5_API_TRY_CATCH_BEGIN;
  //////// all checks before this line
  return Sort(this, getNodeManager()->booleanType());
  ////////
  CVC5_API_TRY_CATCH_END;
}

Sort Solver::getIntegerSort(void) const
{
  NodeManagerScope scope(getNodeManager());
  CVC5_API_TRY_CATCH_BEGIN;
  //////// all checks before this line
  return Sort(this, getNodeManager()->integerType());
  ////////
  CVC5_API_TRY_CATCH_END;
}

Sort Solver::getRealSort(void) const
{
  NodeManagerScope scope(getNodeManager());
  CVC5_API_TRY_CATCH_BEGIN;
  //////// all checks before this line
  return Sort(this, getNodeManager()->realType());
  ////////
  CVC5_API_TRY_CATCH_END;
}

Sort Solver::getRegExpSort(void) const
{
  NodeManagerScope scope(getNodeManager());
  CVC5_API_TRY_CATCH_BEGIN;
  //////// all checks before this line
  return Sort(this, getNodeManager()->regExpType());
  ////////
  CVC5_API_TRY_CATCH_END;
}

Sort Solver::getStringSort(void) const
{
  NodeManagerScope scope(getNodeManager());
  CVC5_API_TRY_CATCH_BEGIN;
  //////// all checks before this line
  return Sort(this, getNodeManager()->stringType());
  ////////
  CVC5_API_TRY_CATCH_END;
}

Sort Solver::getRoundingModeSort(void) const
{
  NodeManagerScope scope(getNodeManager());
  CVC5_API_TRY_CATCH_BEGIN;
  //////// all checks before this line
  return Sort(this, getNodeManager()->roundingModeType());
  ////////
  CVC5_API_TRY_CATCH_END;
}

/* Create sorts ------------------------------------------------------- */

Sort Solver::mkArraySort(const Sort& indexSort, const Sort& elemSort) const
{
  NodeManagerScope scope(getNodeManager());
  CVC5_API_TRY_CATCH_BEGIN;
  CVC5_API_SOLVER_CHECK_SORT(indexSort);
  CVC5_API_SOLVER_CHECK_SORT(elemSort);
  //////// all checks before this line
  return Sort(
      this, getNodeManager()->mkArrayType(*indexSort.d_type, *elemSort.d_type));
  ////////
  CVC5_API_TRY_CATCH_END;
}

Sort Solver::mkBitVectorSort(uint32_t size) const
{
  NodeManagerScope scope(getNodeManager());
  CVC5_API_TRY_CATCH_BEGIN;
  CVC5_API_ARG_CHECK_EXPECTED(size > 0, size) << "size > 0";
  //////// all checks before this line
  return Sort(this, getNodeManager()->mkBitVectorType(size));
  ////////
  CVC5_API_TRY_CATCH_END;
}

Sort Solver::mkFloatingPointSort(uint32_t exp, uint32_t sig) const
{
  NodeManagerScope scope(getNodeManager());
  CVC5_API_TRY_CATCH_BEGIN;
  CVC5_API_ARG_CHECK_EXPECTED(exp > 0, exp) << "exponent size > 0";
  CVC5_API_ARG_CHECK_EXPECTED(sig > 0, sig) << "significand size > 0";
  //////// all checks before this line
  return Sort(this, getNodeManager()->mkFloatingPointType(exp, sig));
  ////////
  CVC5_API_TRY_CATCH_END;
}

Sort Solver::mkDatatypeSort(const DatatypeDecl& dtypedecl) const
{
  NodeManagerScope scope(getNodeManager());
  CVC5_API_TRY_CATCH_BEGIN;
  CVC5_API_SOLVER_CHECK_DTDECL(dtypedecl);
  //////// all checks before this line
  return Sort(this, getNodeManager()->mkDatatypeType(*dtypedecl.d_dtype));
  ////////
  CVC5_API_TRY_CATCH_END;
}

std::vector<Sort> Solver::mkDatatypeSorts(
    const std::vector<DatatypeDecl>& dtypedecls) const
{
  NodeManagerScope scope(getNodeManager());
  CVC5_API_SOLVER_CHECK_DTDECLS(dtypedecls);
  CVC5_API_TRY_CATCH_BEGIN;
  //////// all checks before this line
  return mkDatatypeSortsInternal(dtypedecls, {});
  ////////
  CVC5_API_TRY_CATCH_END;
}

std::vector<Sort> Solver::mkDatatypeSorts(
    const std::vector<DatatypeDecl>& dtypedecls,
    const std::set<Sort>& unresolvedSorts) const
{
  NodeManagerScope scope(getNodeManager());
  CVC5_API_TRY_CATCH_BEGIN;
  CVC5_API_SOLVER_CHECK_DTDECLS(dtypedecls);
  CVC5_API_SOLVER_CHECK_SORTS(unresolvedSorts);
  //////// all checks before this line
  return mkDatatypeSortsInternal(dtypedecls, unresolvedSorts);
  ////////
  CVC5_API_TRY_CATCH_END;
}

Sort Solver::mkFunctionSort(const Sort& domain, const Sort& codomain) const
{
  NodeManagerScope scope(getNodeManager());
  CVC5_API_TRY_CATCH_BEGIN;
  CVC5_API_SOLVER_CHECK_DOMAIN_SORT(domain);
  CVC5_API_SOLVER_CHECK_CODOMAIN_SORT(codomain);
  //////// all checks before this line
  return Sort(
      this, getNodeManager()->mkFunctionType(*domain.d_type, *codomain.d_type));
  ////////
  CVC5_API_TRY_CATCH_END;
}

Sort Solver::mkFunctionSort(const std::vector<Sort>& sorts,
                            const Sort& codomain) const
{
  NodeManagerScope scope(getNodeManager());
  CVC5_API_TRY_CATCH_BEGIN;
  CVC5_API_ARG_SIZE_CHECK_EXPECTED(sorts.size() >= 1, sorts)
      << "at least one parameter sort for function sort";
  CVC5_API_SOLVER_CHECK_DOMAIN_SORTS(sorts);
  CVC5_API_SOLVER_CHECK_CODOMAIN_SORT(codomain);
  //////// all checks before this line
  std::vector<TypeNode> argTypes = Sort::sortVectorToTypeNodes(sorts);
  return Sort(this,
              getNodeManager()->mkFunctionType(argTypes, *codomain.d_type));
  ////////
  CVC5_API_TRY_CATCH_END;
}

Sort Solver::mkParamSort(const std::string& symbol) const
{
  NodeManagerScope scope(getNodeManager());
  CVC5_API_TRY_CATCH_BEGIN;
  //////// all checks before this line
  return Sort(
      this,
      getNodeManager()->mkSort(symbol, NodeManager::SORT_FLAG_PLACEHOLDER));
  ////////
  CVC5_API_TRY_CATCH_END;
}

Sort Solver::mkPredicateSort(const std::vector<Sort>& sorts) const
{
  NodeManagerScope scope(getNodeManager());
  CVC5_API_TRY_CATCH_BEGIN;
  CVC5_API_ARG_SIZE_CHECK_EXPECTED(sorts.size() >= 1, sorts)
      << "at least one parameter sort for predicate sort";
  CVC5_API_SOLVER_CHECK_DOMAIN_SORTS(sorts);
  //////// all checks before this line
  return Sort(
      this,
      getNodeManager()->mkPredicateType(Sort::sortVectorToTypeNodes(sorts)));
  ////////
  CVC5_API_TRY_CATCH_END;
}

Sort Solver::mkRecordSort(
    const std::vector<std::pair<std::string, Sort>>& fields) const
{
  NodeManagerScope scope(getNodeManager());
  CVC5_API_TRY_CATCH_BEGIN;
  std::vector<std::pair<std::string, TypeNode>> f;
  for (size_t i = 0, size = fields.size(); i < size; ++i)
  {
    const auto& p = fields[i];
    CVC5_API_ARG_AT_INDEX_CHECK_EXPECTED(!p.second.isNull(), "sort", fields, i)
        << "non-null sort";
    CVC5_API_ARG_AT_INDEX_CHECK_EXPECTED(
        this == p.second.d_solver, "sort", fields, i)
        << "sort associated with this solver object";
    f.emplace_back(p.first, *p.second.d_type);
  }
  //////// all checks before this line
  return Sort(this, getNodeManager()->mkRecordType(f));
  ////////
  CVC5_API_TRY_CATCH_END;
}

Sort Solver::mkSetSort(const Sort& elemSort) const
{
  NodeManagerScope scope(getNodeManager());
  CVC5_API_TRY_CATCH_BEGIN;
  CVC5_API_SOLVER_CHECK_SORT(elemSort);
  //////// all checks before this line
  return Sort(this, getNodeManager()->mkSetType(*elemSort.d_type));
  ////////
  CVC5_API_TRY_CATCH_END;
}

Sort Solver::mkBagSort(const Sort& elemSort) const
{
  NodeManagerScope scope(getNodeManager());
  CVC5_API_TRY_CATCH_BEGIN;
  CVC5_API_SOLVER_CHECK_SORT(elemSort);
  //////// all checks before this line
  return Sort(this, getNodeManager()->mkBagType(*elemSort.d_type));
  ////////
  CVC5_API_TRY_CATCH_END;
}

Sort Solver::mkSequenceSort(const Sort& elemSort) const
{
  NodeManagerScope scope(getNodeManager());
  CVC5_API_TRY_CATCH_BEGIN;
  CVC5_API_SOLVER_CHECK_SORT(elemSort);
  //////// all checks before this line
  return Sort(this, getNodeManager()->mkSequenceType(*elemSort.d_type));
  ////////
  CVC5_API_TRY_CATCH_END;
}

Sort Solver::mkUninterpretedSort(const std::string& symbol) const
{
  NodeManagerScope scope(getNodeManager());
  CVC5_API_TRY_CATCH_BEGIN;
  //////// all checks before this line
  return Sort(this, getNodeManager()->mkSort(symbol));
  ////////
  CVC5_API_TRY_CATCH_END;
}

Sort Solver::mkSortConstructorSort(const std::string& symbol,
                                   size_t arity) const
{
  NodeManagerScope scope(getNodeManager());
  CVC5_API_TRY_CATCH_BEGIN;
  CVC5_API_ARG_CHECK_EXPECTED(arity > 0, arity) << "an arity > 0";
  //////// all checks before this line
  return Sort(this, getNodeManager()->mkSortConstructor(symbol, arity));
  ////////
  CVC5_API_TRY_CATCH_END;
}

Sort Solver::mkTupleSort(const std::vector<Sort>& sorts) const
{
  NodeManagerScope scope(getNodeManager());
  CVC5_API_TRY_CATCH_BEGIN;
  CVC5_API_SOLVER_CHECK_SORTS_NOT_FUNCTION_LIKE(sorts);
  //////// all checks before this line
  return mkTupleSortHelper(sorts);
  ////////
  CVC5_API_TRY_CATCH_END;
}

/* Create consts                                                              */
/* -------------------------------------------------------------------------- */

Term Solver::mkTrue(void) const
{
  NodeManagerScope scope(getNodeManager());
  CVC5_API_TRY_CATCH_BEGIN;
  //////// all checks before this line
  return Term(this, d_nodeMgr->mkConst<bool>(true));
  ////////
  CVC5_API_TRY_CATCH_END;
}

Term Solver::mkFalse(void) const
{
  NodeManagerScope scope(getNodeManager());
  CVC5_API_TRY_CATCH_BEGIN;
  //////// all checks before this line
  return Term(this, d_nodeMgr->mkConst<bool>(false));
  ////////
  CVC5_API_TRY_CATCH_END;
}

Term Solver::mkBoolean(bool val) const
{
  NodeManagerScope scope(getNodeManager());
  CVC5_API_TRY_CATCH_BEGIN;
  //////// all checks before this line
  return Term(this, d_nodeMgr->mkConst<bool>(val));
  ////////
  CVC5_API_TRY_CATCH_END;
}

Term Solver::mkPi() const
{
  NodeManagerScope scope(getNodeManager());
  CVC5_API_TRY_CATCH_BEGIN;
  //////// all checks before this line
  Node res =
      d_nodeMgr->mkNullaryOperator(d_nodeMgr->realType(), cvc5::kind::PI);
  (void)res.getType(true); /* kick off type checking */
  return Term(this, res);
  ////////
  CVC5_API_TRY_CATCH_END;
}

Term Solver::mkInteger(const std::string& s) const
{
  NodeManagerScope scope(getNodeManager());
  CVC5_API_TRY_CATCH_BEGIN;
  CVC5_API_ARG_CHECK_EXPECTED(isValidInteger(s), s) << " an integer ";
  Term integer = mkRealFromStrHelper(s);
  CVC5_API_ARG_CHECK_EXPECTED(integer.getSort() == getIntegerSort(), s)
      << " a string representing an integer";
  //////// all checks before this line
  return integer;
  ////////
  CVC5_API_TRY_CATCH_END;
}

Term Solver::mkInteger(int64_t val) const
{
  NodeManagerScope scope(getNodeManager());
  CVC5_API_TRY_CATCH_BEGIN;
  //////// all checks before this line
  Term integer = mkValHelper<cvc5::Rational>(cvc5::Rational(val));
  Assert(integer.getSort() == getIntegerSort());
  return integer;
  ////////
  CVC5_API_TRY_CATCH_END;
}

Term Solver::mkReal(const std::string& s) const
{
  NodeManagerScope scope(getNodeManager());
  CVC5_API_TRY_CATCH_BEGIN;
  /* CLN and GMP handle this case differently, CLN interprets it as 0, GMP
   * throws an std::invalid_argument exception. For consistency, we treat it
   * as invalid. */
  CVC5_API_ARG_CHECK_EXPECTED(s != ".", s)
      << "a string representing a real or rational value.";
  //////// all checks before this line
  Term rational = mkRealFromStrHelper(s);
  return ensureRealSort(rational);
  ////////
  CVC5_API_TRY_CATCH_END;
}

Term Solver::mkReal(int64_t val) const
{
  NodeManagerScope scope(getNodeManager());
  CVC5_API_TRY_CATCH_BEGIN;
  //////// all checks before this line
  Term rational = mkValHelper<cvc5::Rational>(cvc5::Rational(val));
  return ensureRealSort(rational);
  ////////
  CVC5_API_TRY_CATCH_END;
}

Term Solver::mkReal(int64_t num, int64_t den) const
{
  NodeManagerScope scope(getNodeManager());
  CVC5_API_TRY_CATCH_BEGIN;
  //////// all checks before this line
  Term rational = mkValHelper<cvc5::Rational>(cvc5::Rational(num, den));
  return ensureRealSort(rational);
  ////////
  CVC5_API_TRY_CATCH_END;
}

Term Solver::mkRegexpEmpty() const
{
  NodeManagerScope scope(getNodeManager());
  CVC5_API_TRY_CATCH_BEGIN;
  //////// all checks before this line
  Node res =
      d_nodeMgr->mkNode(cvc5::kind::REGEXP_EMPTY, std::vector<cvc5::Node>());
  (void)res.getType(true); /* kick off type checking */
  return Term(this, res);
  ////////
  CVC5_API_TRY_CATCH_END;
}

Term Solver::mkRegexpSigma() const
{
  NodeManagerScope scope(getNodeManager());
  CVC5_API_TRY_CATCH_BEGIN;
  //////// all checks before this line
  Node res =
      d_nodeMgr->mkNode(cvc5::kind::REGEXP_SIGMA, std::vector<cvc5::Node>());
  (void)res.getType(true); /* kick off type checking */
  return Term(this, res);
  ////////
  CVC5_API_TRY_CATCH_END;
}

Term Solver::mkEmptySet(const Sort& sort) const
{
  NodeManagerScope scope(getNodeManager());
  CVC5_API_TRY_CATCH_BEGIN;
  CVC5_API_ARG_CHECK_EXPECTED(sort.isNull() || sort.isSet(), sort)
      << "null sort or set sort";
  CVC5_API_ARG_CHECK_EXPECTED(sort.isNull() || this == sort.d_solver, sort)
      << "set sort associated with this solver object";
  //////// all checks before this line
  return mkValHelper<cvc5::EmptySet>(cvc5::EmptySet(*sort.d_type));
  ////////
  CVC5_API_TRY_CATCH_END;
}

Term Solver::mkEmptyBag(const Sort& sort) const
{
  NodeManagerScope scope(getNodeManager());
  CVC5_API_TRY_CATCH_BEGIN;
  CVC5_API_ARG_CHECK_EXPECTED(sort.isNull() || sort.isBag(), sort)
      << "null sort or bag sort";
  CVC5_API_ARG_CHECK_EXPECTED(sort.isNull() || this == sort.d_solver, sort)
      << "bag sort associated with this solver object";
  //////// all checks before this line
  return mkValHelper<cvc5::EmptyBag>(cvc5::EmptyBag(*sort.d_type));
  ////////
  CVC5_API_TRY_CATCH_END;
}

Term Solver::mkSepNil(const Sort& sort) const
{
  NodeManagerScope scope(getNodeManager());
  CVC5_API_TRY_CATCH_BEGIN;
  CVC5_API_SOLVER_CHECK_SORT(sort);
  //////// all checks before this line
  Node res =
      getNodeManager()->mkNullaryOperator(*sort.d_type, cvc5::kind::SEP_NIL);
  (void)res.getType(true); /* kick off type checking */
  return Term(this, res);
  ////////
  CVC5_API_TRY_CATCH_END;
}

Term Solver::mkString(const std::string& s, bool useEscSequences) const
{
  NodeManagerScope scope(getNodeManager());
  CVC5_API_TRY_CATCH_BEGIN;
  //////// all checks before this line
  return mkValHelper<cvc5::String>(cvc5::String(s, useEscSequences));
  ////////
  CVC5_API_TRY_CATCH_END;
}

Term Solver::mkString(const std::wstring& s) const
{
  NodeManagerScope scope(getNodeManager());
  CVC5_API_TRY_CATCH_BEGIN;
  //////// all checks before this line
  return mkValHelper<cvc5::String>(cvc5::String(s));
  ////////
  CVC5_API_TRY_CATCH_END;
}

Term Solver::mkEmptySequence(const Sort& sort) const
{
  NodeManagerScope scope(getNodeManager());
  CVC5_API_TRY_CATCH_BEGIN;
  CVC5_API_SOLVER_CHECK_SORT(sort);
  //////// all checks before this line
  std::vector<Node> seq;
  Node res = d_nodeMgr->mkConst(Sequence(*sort.d_type, seq));
  return Term(this, res);
  ////////
  CVC5_API_TRY_CATCH_END;
}

Term Solver::mkUniverseSet(const Sort& sort) const
{
  NodeManagerScope scope(getNodeManager());
  CVC5_API_TRY_CATCH_BEGIN;
  CVC5_API_SOLVER_CHECK_SORT(sort);
  //////// all checks before this line

  Node res = getNodeManager()->mkNullaryOperator(*sort.d_type,
                                                 cvc5::kind::UNIVERSE_SET);
  // TODO(#2771): Reenable?
  // (void)res->getType(true); /* kick off type checking */
  return Term(this, res);
  ////////
  CVC5_API_TRY_CATCH_END;
}

Term Solver::mkBitVector(uint32_t size, uint64_t val) const
{
  NodeManagerScope scope(getNodeManager());
  CVC5_API_TRY_CATCH_BEGIN;
  //////// all checks before this line
  return mkBVFromIntHelper(size, val);
  ////////
  CVC5_API_TRY_CATCH_END;
}

Term Solver::mkBitVector(uint32_t size,
                         const std::string& s,
                         uint32_t base) const
{
  NodeManagerScope scope(getNodeManager());
  CVC5_API_TRY_CATCH_BEGIN;
  //////// all checks before this line
  return mkBVFromStrHelper(size, s, base);
  ////////
  CVC5_API_TRY_CATCH_END;
}

Term Solver::mkConstArray(const Sort& sort, const Term& val) const
{
  NodeManagerScope scope(getNodeManager());
  CVC5_API_TRY_CATCH_BEGIN;
  CVC5_API_SOLVER_CHECK_SORT(sort);
  CVC5_API_SOLVER_CHECK_TERM(val);
  CVC5_API_ARG_CHECK_EXPECTED(sort.isArray(), sort) << "an array sort";
  CVC5_API_CHECK(val.getSort().isSubsortOf(sort.getArrayElementSort()))
      << "Value does not match element sort";
  //////// all checks before this line

  // handle the special case of (CAST_TO_REAL n) where n is an integer
  Node n = *val.d_node;
  if (val.isCastedReal())
  {
    // this is safe because the constant array stores its type
    n = n[0];
  }
  Term res =
      mkValHelper<cvc5::ArrayStoreAll>(cvc5::ArrayStoreAll(*sort.d_type, n));
  return res;
  ////////
  CVC5_API_TRY_CATCH_END;
}

Term Solver::mkPosInf(uint32_t exp, uint32_t sig) const
{
  NodeManagerScope scope(getNodeManager());
  CVC5_API_TRY_CATCH_BEGIN;
  //////// all checks before this line
  return mkValHelper<cvc5::FloatingPoint>(
      FloatingPoint::makeInf(FloatingPointSize(exp, sig), false));
  ////////
  CVC5_API_TRY_CATCH_END;
}

Term Solver::mkNegInf(uint32_t exp, uint32_t sig) const
{
  NodeManagerScope scope(getNodeManager());
  CVC5_API_TRY_CATCH_BEGIN;
  //////// all checks before this line
  return mkValHelper<cvc5::FloatingPoint>(
      FloatingPoint::makeInf(FloatingPointSize(exp, sig), true));
  ////////
  CVC5_API_TRY_CATCH_END;
}

Term Solver::mkNaN(uint32_t exp, uint32_t sig) const
{
  NodeManagerScope scope(getNodeManager());
  CVC5_API_TRY_CATCH_BEGIN;
  //////// all checks before this line
  return mkValHelper<cvc5::FloatingPoint>(
      FloatingPoint::makeNaN(FloatingPointSize(exp, sig)));
  ////////
  CVC5_API_TRY_CATCH_END;
}

Term Solver::mkPosZero(uint32_t exp, uint32_t sig) const
{
  NodeManagerScope scope(getNodeManager());
  CVC5_API_TRY_CATCH_BEGIN;
  //////// all checks before this line
  return mkValHelper<cvc5::FloatingPoint>(
      FloatingPoint::makeZero(FloatingPointSize(exp, sig), false));
  ////////
  CVC5_API_TRY_CATCH_END;
}

Term Solver::mkNegZero(uint32_t exp, uint32_t sig) const
{
  NodeManagerScope scope(getNodeManager());
  CVC5_API_TRY_CATCH_BEGIN;
  //////// all checks before this line
  return mkValHelper<cvc5::FloatingPoint>(
      FloatingPoint::makeZero(FloatingPointSize(exp, sig), true));
  ////////
  CVC5_API_TRY_CATCH_END;
}

Term Solver::mkRoundingMode(RoundingMode rm) const
{
  NodeManagerScope scope(getNodeManager());
  CVC5_API_TRY_CATCH_BEGIN;
  //////// all checks before this line
  return mkValHelper<cvc5::RoundingMode>(s_rmodes.at(rm));
  ////////
  CVC5_API_TRY_CATCH_END;
}

Term Solver::mkUninterpretedConst(const Sort& sort, int32_t index) const
{
  NodeManagerScope scope(getNodeManager());
  CVC5_API_TRY_CATCH_BEGIN;
  CVC5_API_SOLVER_CHECK_SORT(sort);
  //////// all checks before this line
  return mkValHelper<cvc5::UninterpretedConstant>(
      cvc5::UninterpretedConstant(*sort.d_type, index));
  ////////
  CVC5_API_TRY_CATCH_END;
}

Term Solver::mkAbstractValue(const std::string& index) const
{
  NodeManagerScope scope(getNodeManager());
  CVC5_API_TRY_CATCH_BEGIN;
  CVC5_API_ARG_CHECK_EXPECTED(!index.empty(), index) << "a non-empty string";

  cvc5::Integer idx(index, 10);
  CVC5_API_ARG_CHECK_EXPECTED(idx > 0, index)
      << "a string representing an integer > 0";
  //////// all checks before this line
  return Term(this, getNodeManager()->mkConst(cvc5::AbstractValue(idx)));
  // do not call getType(), for abstract values, type can not be computed
  // until it is substituted away
  ////////
  CVC5_API_TRY_CATCH_END;
}

Term Solver::mkAbstractValue(uint64_t index) const
{
  NodeManagerScope scope(getNodeManager());
  CVC5_API_TRY_CATCH_BEGIN;
  CVC5_API_ARG_CHECK_EXPECTED(index > 0, index) << "an integer > 0";
  //////// all checks before this line
  return Term(this,
              getNodeManager()->mkConst(cvc5::AbstractValue(Integer(index))));
  // do not call getType(), for abstract values, type can not be computed
  // until it is substituted away
  ////////
  CVC5_API_TRY_CATCH_END;
}

Term Solver::mkFloatingPoint(uint32_t exp, uint32_t sig, Term val) const
{
  NodeManagerScope scope(getNodeManager());
  CVC5_API_TRY_CATCH_BEGIN;
  CVC5_API_SOLVER_CHECK_TERM(val);
  CVC5_API_ARG_CHECK_EXPECTED(exp > 0, exp) << "a value > 0";
  CVC5_API_ARG_CHECK_EXPECTED(sig > 0, sig) << "a value > 0";
  uint32_t bw = exp + sig;
  CVC5_API_ARG_CHECK_EXPECTED(bw == val.getSort().getBVSize(), val)
      << "a bit-vector constant with bit-width '" << bw << "'";
  CVC5_API_ARG_CHECK_EXPECTED(
      val.getSort().isBitVector() && val.d_node->isConst(), val)
      << "bit-vector constant";
  //////// all checks before this line
  return mkValHelper<cvc5::FloatingPoint>(
      cvc5::FloatingPoint(exp, sig, val.d_node->getConst<BitVector>()));
  ////////
  CVC5_API_TRY_CATCH_END;
}

/* Create constants                                                           */
/* -------------------------------------------------------------------------- */

Term Solver::mkConst(const Sort& sort, const std::string& symbol) const
{
  NodeManagerScope scope(getNodeManager());
  CVC5_API_TRY_CATCH_BEGIN;
  CVC5_API_SOLVER_CHECK_SORT(sort);
  //////// all checks before this line
  Node res = d_nodeMgr->mkVar(symbol, *sort.d_type);
  (void)res.getType(true); /* kick off type checking */
  increment_vars_consts_stats(sort, false);
  return Term(this, res);
  ////////
  CVC5_API_TRY_CATCH_END;
}

Term Solver::mkConst(const Sort& sort) const
{
  NodeManagerScope scope(getNodeManager());
  CVC5_API_TRY_CATCH_BEGIN;
  CVC5_API_SOLVER_CHECK_SORT(sort);
  //////// all checks before this line
  Node res = d_nodeMgr->mkVar(*sort.d_type);
  (void)res.getType(true); /* kick off type checking */
  increment_vars_consts_stats(sort, false);
  return Term(this, res);
  ////////
  CVC5_API_TRY_CATCH_END;
}

/* Create variables                                                           */
/* -------------------------------------------------------------------------- */

Term Solver::mkVar(const Sort& sort, const std::string& symbol) const
{
  NodeManagerScope scope(getNodeManager());
  CVC5_API_TRY_CATCH_BEGIN;
  CVC5_API_SOLVER_CHECK_SORT(sort);
  //////// all checks before this line
  Node res = symbol.empty() ? d_nodeMgr->mkBoundVar(*sort.d_type)
                            : d_nodeMgr->mkBoundVar(symbol, *sort.d_type);
  (void)res.getType(true); /* kick off type checking */
  increment_vars_consts_stats(sort, true);
  return Term(this, res);
  ////////
  CVC5_API_TRY_CATCH_END;
}

/* Create datatype constructor declarations                                   */
/* -------------------------------------------------------------------------- */

DatatypeConstructorDecl Solver::mkDatatypeConstructorDecl(
    const std::string& name)
{
  NodeManagerScope scope(getNodeManager());
  CVC5_API_TRY_CATCH_BEGIN;
  //////// all checks before this line
  return DatatypeConstructorDecl(this, name);
  ////////
  CVC5_API_TRY_CATCH_END;
}

/* Create datatype declarations                                               */
/* -------------------------------------------------------------------------- */

DatatypeDecl Solver::mkDatatypeDecl(const std::string& name, bool isCoDatatype)
{
  NodeManagerScope scope(getNodeManager());
  CVC5_API_TRY_CATCH_BEGIN;
  //////// all checks before this line
  return DatatypeDecl(this, name, isCoDatatype);
  ////////
  CVC5_API_TRY_CATCH_END;
}

DatatypeDecl Solver::mkDatatypeDecl(const std::string& name,
                                    Sort param,
                                    bool isCoDatatype)
{
  NodeManagerScope scope(getNodeManager());
  CVC5_API_TRY_CATCH_BEGIN;
  CVC5_API_SOLVER_CHECK_SORT(param);
  //////// all checks before this line
  return DatatypeDecl(this, name, param, isCoDatatype);
  ////////
  CVC5_API_TRY_CATCH_END;
}

DatatypeDecl Solver::mkDatatypeDecl(const std::string& name,
                                    const std::vector<Sort>& params,
                                    bool isCoDatatype)
{
  NodeManagerScope scope(getNodeManager());
  CVC5_API_TRY_CATCH_BEGIN;
  CVC5_API_SOLVER_CHECK_SORTS(params);
  //////// all checks before this line
  return DatatypeDecl(this, name, params, isCoDatatype);
  ////////
  CVC5_API_TRY_CATCH_END;
}

/* Create terms                                                               */
/* -------------------------------------------------------------------------- */

Term Solver::mkTerm(Kind kind) const
{
  NodeManagerScope scope(getNodeManager());
  CVC5_API_TRY_CATCH_BEGIN;
  CVC5_API_KIND_CHECK(kind);
  //////// all checks before this line
  return mkTermFromKind(kind);
  ////////
  CVC5_API_TRY_CATCH_END;
}

Term Solver::mkTerm(Kind kind, const Term& child) const
{
  NodeManagerScope scope(getNodeManager());
  CVC5_API_TRY_CATCH_BEGIN;
  CVC5_API_KIND_CHECK(kind);
  CVC5_API_SOLVER_CHECK_TERM(child);
  //////// all checks before this line
  return mkTermHelper(kind, std::vector<Term>{child});
  ////////
  CVC5_API_TRY_CATCH_END;
}

Term Solver::mkTerm(Kind kind, const Term& child1, const Term& child2) const
{
  NodeManagerScope scope(getNodeManager());
  CVC5_API_TRY_CATCH_BEGIN;
  CVC5_API_KIND_CHECK(kind);
  CVC5_API_SOLVER_CHECK_TERM(child1);
  CVC5_API_SOLVER_CHECK_TERM(child2);
  //////// all checks before this line
  return mkTermHelper(kind, std::vector<Term>{child1, child2});
  ////////
  CVC5_API_TRY_CATCH_END;
}

Term Solver::mkTerm(Kind kind,
                    const Term& child1,
                    const Term& child2,
                    const Term& child3) const
{
  NodeManagerScope scope(getNodeManager());
  CVC5_API_TRY_CATCH_BEGIN;
  CVC5_API_KIND_CHECK(kind);
  CVC5_API_SOLVER_CHECK_TERM(child1);
  CVC5_API_SOLVER_CHECK_TERM(child2);
  CVC5_API_SOLVER_CHECK_TERM(child3);
  //////// all checks before this line
  // need to use internal term call to check e.g. associative construction
  return mkTermHelper(kind, std::vector<Term>{child1, child2, child3});
  ////////
  CVC5_API_TRY_CATCH_END;
}

Term Solver::mkTerm(Kind kind, const std::vector<Term>& children) const
{
  NodeManagerScope scope(getNodeManager());
  CVC5_API_TRY_CATCH_BEGIN;
  CVC5_API_KIND_CHECK(kind);
  CVC5_API_SOLVER_CHECK_TERMS(children);
  //////// all checks before this line
  return mkTermHelper(kind, children);
  ////////
  CVC5_API_TRY_CATCH_END;
}

Term Solver::mkTerm(const Op& op) const
{
  NodeManagerScope scope(getNodeManager());
  CVC5_API_TRY_CATCH_BEGIN;
  CVC5_API_SOLVER_CHECK_OP(op);
  checkMkTerm(op.d_kind, 0);
  //////// all checks before this line

  if (!op.isIndexedHelper())
  {
    return mkTermFromKind(op.d_kind);
  }

  const cvc5::Kind int_kind = extToIntKind(op.d_kind);
  Term res = Term(this, getNodeManager()->mkNode(int_kind, *op.d_node));

  (void)res.d_node->getType(true); /* kick off type checking */
  return res;
  ////////
  CVC5_API_TRY_CATCH_END;
}

Term Solver::mkTerm(const Op& op, const Term& child) const
{
  NodeManagerScope scope(getNodeManager());
  CVC5_API_TRY_CATCH_BEGIN;
  CVC5_API_SOLVER_CHECK_OP(op);
  CVC5_API_SOLVER_CHECK_TERM(child);
  //////// all checks before this line
  return mkTermHelper(op, std::vector<Term>{child});
  ////////
  CVC5_API_TRY_CATCH_END;
}

Term Solver::mkTerm(const Op& op, const Term& child1, const Term& child2) const
{
  NodeManagerScope scope(getNodeManager());
  CVC5_API_TRY_CATCH_BEGIN;
  CVC5_API_SOLVER_CHECK_OP(op);
  CVC5_API_SOLVER_CHECK_TERM(child1);
  CVC5_API_SOLVER_CHECK_TERM(child2);
  //////// all checks before this line
  return mkTermHelper(op, std::vector<Term>{child1, child2});
  ////////
  CVC5_API_TRY_CATCH_END;
}

Term Solver::mkTerm(const Op& op,
                    const Term& child1,
                    const Term& child2,
                    const Term& child3) const
{
  NodeManagerScope scope(getNodeManager());
  CVC5_API_TRY_CATCH_BEGIN;
  CVC5_API_SOLVER_CHECK_OP(op);
  CVC5_API_SOLVER_CHECK_TERM(child1);
  CVC5_API_SOLVER_CHECK_TERM(child2);
  CVC5_API_SOLVER_CHECK_TERM(child3);
  //////// all checks before this line
  return mkTermHelper(op, std::vector<Term>{child1, child2, child3});
  ////////
  CVC5_API_TRY_CATCH_END;
}

Term Solver::mkTerm(const Op& op, const std::vector<Term>& children) const
{
  NodeManagerScope scope(getNodeManager());
  CVC5_API_TRY_CATCH_BEGIN;
  CVC5_API_SOLVER_CHECK_OP(op);
  CVC5_API_SOLVER_CHECK_TERMS(children);
  //////// all checks before this line
  return mkTermHelper(op, children);
  ////////
  CVC5_API_TRY_CATCH_END;
}

Term Solver::mkTuple(const std::vector<Sort>& sorts,
                     const std::vector<Term>& terms) const
{
  NodeManagerScope scope(getNodeManager());
  CVC5_API_TRY_CATCH_BEGIN;
  CVC5_API_CHECK(sorts.size() == terms.size())
      << "Expected the same number of sorts and elements";
  CVC5_API_SOLVER_CHECK_SORTS(sorts);
  CVC5_API_SOLVER_CHECK_TERMS(terms);
  //////// all checks before this line
  std::vector<cvc5::Node> args;
  for (size_t i = 0, size = sorts.size(); i < size; i++)
  {
    args.push_back(*(ensureTermSort(terms[i], sorts[i])).d_node);
  }

  Sort s = mkTupleSortHelper(sorts);
  Datatype dt = s.getDatatype();
  NodeBuilder nb(extToIntKind(APPLY_CONSTRUCTOR));
  nb << *dt[0].getConstructorTerm().d_node;
  nb.append(args);
  Node res = nb.constructNode();
  (void)res.getType(true); /* kick off type checking */
  return Term(this, res);
  ////////
  CVC5_API_TRY_CATCH_END;
}

/* Create operators                                                           */
/* -------------------------------------------------------------------------- */

Op Solver::mkOp(Kind kind) const
{
  CVC5_API_TRY_CATCH_BEGIN;
  CVC5_API_KIND_CHECK(kind);
  CVC5_API_CHECK(s_indexed_kinds.find(kind) == s_indexed_kinds.end())
      << "Expected a kind for a non-indexed operator.";
  //////// all checks before this line
  return Op(this, kind);
  ////////
  CVC5_API_TRY_CATCH_END
}

Op Solver::mkOp(Kind kind, const std::string& arg) const
{
  CVC5_API_TRY_CATCH_BEGIN;
  CVC5_API_KIND_CHECK(kind);
  CVC5_API_KIND_CHECK_EXPECTED((kind == DIVISIBLE), kind) << "DIVISIBLE";
  //////// all checks before this line
  Op res;
  /* CLN and GMP handle this case differently, CLN interprets it as 0, GMP
   * throws an std::invalid_argument exception. For consistency, we treat it
   * as invalid. */
  CVC5_API_ARG_CHECK_EXPECTED(arg != ".", arg)
      << "a string representing an integer, real or rational value.";
  res = Op(this,
           kind,
           *mkValHelper<cvc5::Divisible>(cvc5::Divisible(cvc5::Integer(arg)))
                .d_node);
  return res;
  ////////
  CVC5_API_TRY_CATCH_END;
}

Op Solver::mkOp(Kind kind, uint32_t arg) const
{
  CVC5_API_TRY_CATCH_BEGIN;
  CVC5_API_KIND_CHECK(kind);
  //////// all checks before this line
  Op res;
  switch (kind)
  {
    case DIVISIBLE:
      res = Op(this,
               kind,
               *mkValHelper<cvc5::Divisible>(cvc5::Divisible(arg)).d_node);
      break;
    case BITVECTOR_REPEAT:
      res = Op(this,
               kind,
               *mkValHelper<cvc5::BitVectorRepeat>(cvc5::BitVectorRepeat(arg))
                    .d_node);
      break;
    case BITVECTOR_ZERO_EXTEND:
      res = Op(this,
               kind,
               *mkValHelper<cvc5::BitVectorZeroExtend>(
                    cvc5::BitVectorZeroExtend(arg))
                    .d_node);
      break;
    case BITVECTOR_SIGN_EXTEND:
      res = Op(this,
               kind,
               *mkValHelper<cvc5::BitVectorSignExtend>(
                    cvc5::BitVectorSignExtend(arg))
                    .d_node);
      break;
    case BITVECTOR_ROTATE_LEFT:
      res = Op(this,
               kind,
               *mkValHelper<cvc5::BitVectorRotateLeft>(
                    cvc5::BitVectorRotateLeft(arg))
                    .d_node);
      break;
    case BITVECTOR_ROTATE_RIGHT:
      res = Op(this,
               kind,
               *mkValHelper<cvc5::BitVectorRotateRight>(
                    cvc5::BitVectorRotateRight(arg))
                    .d_node);
      break;
    case INT_TO_BITVECTOR:
      res = Op(
          this,
          kind,
          *mkValHelper<cvc5::IntToBitVector>(cvc5::IntToBitVector(arg)).d_node);
      break;
    case IAND:
      res =
          Op(this, kind, *mkValHelper<cvc5::IntAnd>(cvc5::IntAnd(arg)).d_node);
      break;
    case FLOATINGPOINT_TO_UBV:
      res = Op(
          this,
          kind,
          *mkValHelper<cvc5::FloatingPointToUBV>(cvc5::FloatingPointToUBV(arg))
               .d_node);
      break;
    case FLOATINGPOINT_TO_SBV:
      res = Op(
          this,
          kind,
          *mkValHelper<cvc5::FloatingPointToSBV>(cvc5::FloatingPointToSBV(arg))
               .d_node);
      break;
    case REGEXP_REPEAT:
      res =
          Op(this,
             kind,
             *mkValHelper<cvc5::RegExpRepeat>(cvc5::RegExpRepeat(arg)).d_node);
      break;
    default:
      CVC5_API_KIND_CHECK_EXPECTED(false, kind)
          << "operator kind with uint32_t argument";
  }
  Assert(!res.isNull());
  return res;
  ////////
  CVC5_API_TRY_CATCH_END;
}

Op Solver::mkOp(Kind kind, uint32_t arg1, uint32_t arg2) const
{
  CVC5_API_TRY_CATCH_BEGIN;
  CVC5_API_KIND_CHECK(kind);
  //////// all checks before this line

  Op res;
  switch (kind)
  {
    case BITVECTOR_EXTRACT:
      res = Op(this,
               kind,
               *mkValHelper<cvc5::BitVectorExtract>(
                    cvc5::BitVectorExtract(arg1, arg2))
                    .d_node);
      break;
    case FLOATINGPOINT_TO_FP_IEEE_BITVECTOR:
      res = Op(this,
               kind,
               *mkValHelper<cvc5::FloatingPointToFPIEEEBitVector>(
                    cvc5::FloatingPointToFPIEEEBitVector(arg1, arg2))
                    .d_node);
      break;
    case FLOATINGPOINT_TO_FP_FLOATINGPOINT:
      res = Op(this,
               kind,
               *mkValHelper<cvc5::FloatingPointToFPFloatingPoint>(
                    cvc5::FloatingPointToFPFloatingPoint(arg1, arg2))
                    .d_node);
      break;
    case FLOATINGPOINT_TO_FP_REAL:
      res = Op(this,
               kind,
               *mkValHelper<cvc5::FloatingPointToFPReal>(
                    cvc5::FloatingPointToFPReal(arg1, arg2))
                    .d_node);
      break;
    case FLOATINGPOINT_TO_FP_SIGNED_BITVECTOR:
      res = Op(this,
               kind,
               *mkValHelper<cvc5::FloatingPointToFPSignedBitVector>(
                    cvc5::FloatingPointToFPSignedBitVector(arg1, arg2))
                    .d_node);
      break;
    case FLOATINGPOINT_TO_FP_UNSIGNED_BITVECTOR:
      res = Op(this,
               kind,
               *mkValHelper<cvc5::FloatingPointToFPUnsignedBitVector>(
                    cvc5::FloatingPointToFPUnsignedBitVector(arg1, arg2))
                    .d_node);
      break;
    case FLOATINGPOINT_TO_FP_GENERIC:
      res = Op(this,
               kind,
               *mkValHelper<cvc5::FloatingPointToFPGeneric>(
                    cvc5::FloatingPointToFPGeneric(arg1, arg2))
                    .d_node);
      break;
    case REGEXP_LOOP:
      res = Op(
          this,
          kind,
          *mkValHelper<cvc5::RegExpLoop>(cvc5::RegExpLoop(arg1, arg2)).d_node);
      break;
    default:
      CVC5_API_KIND_CHECK_EXPECTED(false, kind)
          << "operator kind with two uint32_t arguments";
  }
  Assert(!res.isNull());
  return res;
  ////////
  CVC5_API_TRY_CATCH_END;
}

Op Solver::mkOp(Kind kind, const std::vector<uint32_t>& args) const
{
  CVC5_API_TRY_CATCH_BEGIN;
  CVC5_API_KIND_CHECK(kind);
  //////// all checks before this line

  Op res;
  switch (kind)
  {
    case TUPLE_PROJECT:
    {
      res = Op(this,
               kind,
               *mkValHelper<cvc5::TupleProjectOp>(cvc5::TupleProjectOp(args))
                    .d_node);
    }
    break;
    default:
    {
      std::string message = "operator kind with " + std::to_string(args.size())
                            + " uint32_t arguments";
      CVC5_API_KIND_CHECK_EXPECTED(false, kind) << message;
    }
  }
  Assert(!res.isNull());
  return res;
  ////////
  CVC5_API_TRY_CATCH_END;
}

/* Non-SMT-LIB commands                                                       */
/* -------------------------------------------------------------------------- */

Term Solver::simplify(const Term& term)
{
  NodeManagerScope scope(getNodeManager());
  CVC5_API_TRY_CATCH_BEGIN;
  CVC5_API_SOLVER_CHECK_TERM(term);
  //////// all checks before this line
  return Term(this, d_smtEngine->simplify(*term.d_node));
  ////////
  CVC5_API_TRY_CATCH_END;
}

Result Solver::checkEntailed(const Term& term) const
{
  NodeManagerScope scope(getNodeManager());
  CVC5_API_TRY_CATCH_BEGIN;
  CVC5_API_CHECK(!d_smtEngine->isQueryMade()
                 || d_smtEngine->getOptions().base.incrementalSolving)
      << "Cannot make multiple queries unless incremental solving is enabled "
         "(try --incremental)";
  CVC5_API_SOLVER_CHECK_TERM(term);
  //////// all checks before this line
  return d_smtEngine->checkEntailed(*term.d_node);
  ////////
  CVC5_API_TRY_CATCH_END;
}

Result Solver::checkEntailed(const std::vector<Term>& terms) const
{
  CVC5_API_TRY_CATCH_BEGIN;
  NodeManagerScope scope(getNodeManager());
  CVC5_API_CHECK(!d_smtEngine->isQueryMade()
                 || d_smtEngine->getOptions().base.incrementalSolving)
      << "Cannot make multiple queries unless incremental solving is enabled "
         "(try --incremental)";
  CVC5_API_SOLVER_CHECK_TERMS(terms);
  //////// all checks before this line
  return d_smtEngine->checkEntailed(Term::termVectorToNodes(terms));
  ////////
  CVC5_API_TRY_CATCH_END;
}

/* SMT-LIB commands                                                           */
/* -------------------------------------------------------------------------- */

void Solver::assertFormula(const Term& term) const
{
  CVC5_API_TRY_CATCH_BEGIN;
  CVC5_API_SOLVER_CHECK_TERM(term);
  CVC5_API_SOLVER_CHECK_TERM_WITH_SORT(term, getBooleanSort());
  //////// all checks before this line
  d_smtEngine->assertFormula(*term.d_node);
  ////////
  CVC5_API_TRY_CATCH_END;
}

Result Solver::checkSat(void) const
{
  CVC5_API_TRY_CATCH_BEGIN;
  NodeManagerScope scope(getNodeManager());
  CVC5_API_CHECK(!d_smtEngine->isQueryMade()
                 || d_smtEngine->getOptions().base.incrementalSolving)
      << "Cannot make multiple queries unless incremental solving is enabled "
         "(try --incremental)";
  //////// all checks before this line
  return d_smtEngine->checkSat();
  ////////
  CVC5_API_TRY_CATCH_END;
}

Result Solver::checkSatAssuming(const Term& assumption) const
{
  CVC5_API_TRY_CATCH_BEGIN;
  NodeManagerScope scope(getNodeManager());
  CVC5_API_CHECK(!d_smtEngine->isQueryMade()
                 || d_smtEngine->getOptions().base.incrementalSolving)
      << "Cannot make multiple queries unless incremental solving is enabled "
         "(try --incremental)";
  CVC5_API_SOLVER_CHECK_TERM_WITH_SORT(assumption, getBooleanSort());
  //////// all checks before this line
  return d_smtEngine->checkSat(*assumption.d_node);
  ////////
  CVC5_API_TRY_CATCH_END;
}

Result Solver::checkSatAssuming(const std::vector<Term>& assumptions) const
{
  CVC5_API_TRY_CATCH_BEGIN;
  NodeManagerScope scope(getNodeManager());
  CVC5_API_CHECK(!d_smtEngine->isQueryMade() || assumptions.size() == 0
                 || d_smtEngine->getOptions().base.incrementalSolving)
      << "Cannot make multiple queries unless incremental solving is enabled "
         "(try --incremental)";
  CVC5_API_SOLVER_CHECK_TERMS_WITH_SORT(assumptions, getBooleanSort());
  //////// all checks before this line
  for (const Term& term : assumptions)
  {
    CVC5_API_SOLVER_CHECK_TERM(term);
  }
  std::vector<Node> eassumptions = Term::termVectorToNodes(assumptions);
  return d_smtEngine->checkSat(eassumptions);
  ////////
  CVC5_API_TRY_CATCH_END;
}

Sort Solver::declareDatatype(
    const std::string& symbol,
    const std::vector<DatatypeConstructorDecl>& ctors) const
{
  CVC5_API_TRY_CATCH_BEGIN;
  CVC5_API_ARG_CHECK_EXPECTED(ctors.size() > 0, ctors)
      << "a datatype declaration with at least one constructor";
  CVC5_API_SOLVER_CHECK_DTCTORDECLS(ctors);
  //////// all checks before this line
  DatatypeDecl dtdecl(this, symbol);
  for (size_t i = 0, size = ctors.size(); i < size; i++)
  {
    dtdecl.addConstructor(ctors[i]);
  }
  return Sort(this, getNodeManager()->mkDatatypeType(*dtdecl.d_dtype));
  ////////
  CVC5_API_TRY_CATCH_END;
}

Term Solver::declareFun(const std::string& symbol,
                        const std::vector<Sort>& sorts,
                        const Sort& sort) const
{
  CVC5_API_TRY_CATCH_BEGIN;
  CVC5_API_SOLVER_CHECK_DOMAIN_SORTS(sorts);
  CVC5_API_SOLVER_CHECK_CODOMAIN_SORT(sort);
  //////// all checks before this line

  TypeNode type = *sort.d_type;
  if (!sorts.empty())
  {
    std::vector<TypeNode> types = Sort::sortVectorToTypeNodes(sorts);
    type = getNodeManager()->mkFunctionType(types, type);
  }
  return Term(this, d_nodeMgr->mkVar(symbol, type));
  ////////
  CVC5_API_TRY_CATCH_END;
}

Sort Solver::declareSort(const std::string& symbol, uint32_t arity) const
{
  CVC5_API_TRY_CATCH_BEGIN;
  //////// all checks before this line
  if (arity == 0)
  {
    return Sort(this, getNodeManager()->mkSort(symbol));
  }
  return Sort(this, getNodeManager()->mkSortConstructor(symbol, arity));
  ////////
  CVC5_API_TRY_CATCH_END;
}

Term Solver::defineFun(const std::string& symbol,
                       const std::vector<Term>& bound_vars,
                       const Sort& sort,
                       const Term& term,
                       bool global) const
{
  CVC5_API_TRY_CATCH_BEGIN;
  CVC5_API_SOLVER_CHECK_CODOMAIN_SORT(sort);
  CVC5_API_SOLVER_CHECK_TERM(term);
  CVC5_API_CHECK(sort == term.getSort())
      << "Invalid sort of function body '" << term << "', expected '" << sort
      << "'";

  std::vector<Sort> domain_sorts;
  for (const auto& bv : bound_vars)
  {
    domain_sorts.push_back(bv.getSort());
  }
  Sort fun_sort =
      domain_sorts.empty()
          ? sort
          : Sort(this,
                 getNodeManager()->mkFunctionType(
                     Sort::sortVectorToTypeNodes(domain_sorts), *sort.d_type));
  Term fun = mkConst(fun_sort, symbol);

  CVC5_API_SOLVER_CHECK_BOUND_VARS_DEF_FUN(fun, bound_vars, domain_sorts);
  //////// all checks before this line

  d_smtEngine->defineFunction(
      *fun.d_node, Term::termVectorToNodes(bound_vars), *term.d_node, global);
  return fun;
  ////////
  CVC5_API_TRY_CATCH_END;
}

Term Solver::defineFun(const Term& fun,
                       const std::vector<Term>& bound_vars,
                       const Term& term,
                       bool global) const
{
  CVC5_API_TRY_CATCH_BEGIN;
  CVC5_API_SOLVER_CHECK_TERM(fun);
  CVC5_API_SOLVER_CHECK_TERM(term);
  if (fun.getSort().isFunction())
  {
    std::vector<Sort> domain_sorts = fun.getSort().getFunctionDomainSorts();
    CVC5_API_SOLVER_CHECK_BOUND_VARS_DEF_FUN(fun, bound_vars, domain_sorts);
    Sort codomain = fun.getSort().getFunctionCodomainSort();
    CVC5_API_CHECK(codomain == term.getSort())
        << "Invalid sort of function body '" << term << "', expected '"
        << codomain << "'";
  }
  else
  {
    CVC5_API_SOLVER_CHECK_BOUND_VARS(bound_vars);
    CVC5_API_ARG_CHECK_EXPECTED(bound_vars.size() == 0, fun)
        << "function or nullary symbol";
  }
  //////// all checks before this line
  std::vector<Node> ebound_vars = Term::termVectorToNodes(bound_vars);
  d_smtEngine->defineFunction(*fun.d_node, ebound_vars, *term.d_node, global);
  return fun;
  ////////
  CVC5_API_TRY_CATCH_END;
}

Term Solver::defineFunRec(const std::string& symbol,
                          const std::vector<Term>& bound_vars,
                          const Sort& sort,
                          const Term& term,
                          bool global) const
{
  NodeManagerScope scope(getNodeManager());
  CVC5_API_TRY_CATCH_BEGIN;

  CVC5_API_CHECK(d_smtEngine->getUserLogicInfo().isQuantified())
      << "recursive function definitions require a logic with quantifiers";
  CVC5_API_CHECK(
      d_smtEngine->getUserLogicInfo().isTheoryEnabled(theory::THEORY_UF))
      << "recursive function definitions require a logic with uninterpreted "
         "functions";

  CVC5_API_SOLVER_CHECK_TERM(term);
  CVC5_API_SOLVER_CHECK_CODOMAIN_SORT(sort);
  CVC5_API_CHECK(sort == term.getSort())
      << "Invalid sort of function body '" << term << "', expected '" << sort
      << "'";

  std::vector<Sort> domain_sorts;
  for (const auto& bv : bound_vars)
  {
    domain_sorts.push_back(bv.getSort());
  }
  Sort fun_sort =
      domain_sorts.empty()
          ? sort
          : Sort(this,
                 getNodeManager()->mkFunctionType(
                     Sort::sortVectorToTypeNodes(domain_sorts), *sort.d_type));
  Term fun = mkConst(fun_sort, symbol);

  CVC5_API_SOLVER_CHECK_BOUND_VARS_DEF_FUN(fun, bound_vars, domain_sorts);
  //////// all checks before this line

  d_smtEngine->defineFunctionRec(
      *fun.d_node, Term::termVectorToNodes(bound_vars), *term.d_node, global);

  return fun;
  ////////
  CVC5_API_TRY_CATCH_END;
}

Term Solver::defineFunRec(const Term& fun,
                          const std::vector<Term>& bound_vars,
                          const Term& term,
                          bool global) const
{
  NodeManagerScope scope(getNodeManager());
  CVC5_API_TRY_CATCH_BEGIN;

  CVC5_API_CHECK(d_smtEngine->getUserLogicInfo().isQuantified())
      << "recursive function definitions require a logic with quantifiers";
  CVC5_API_CHECK(
      d_smtEngine->getUserLogicInfo().isTheoryEnabled(theory::THEORY_UF))
      << "recursive function definitions require a logic with uninterpreted "
         "functions";

  CVC5_API_SOLVER_CHECK_TERM(fun);
  CVC5_API_SOLVER_CHECK_TERM(term);
  if (fun.getSort().isFunction())
  {
    std::vector<Sort> domain_sorts = fun.getSort().getFunctionDomainSorts();
    CVC5_API_SOLVER_CHECK_BOUND_VARS_DEF_FUN(fun, bound_vars, domain_sorts);
    Sort codomain = fun.getSort().getFunctionCodomainSort();
    CVC5_API_CHECK(codomain == term.getSort())
        << "Invalid sort of function body '" << term << "', expected '"
        << codomain << "'";
  }
  else
  {
    CVC5_API_SOLVER_CHECK_BOUND_VARS(bound_vars);
    CVC5_API_ARG_CHECK_EXPECTED(bound_vars.size() == 0, fun)
        << "function or nullary symbol";
  }
  //////// all checks before this line

  std::vector<Node> ebound_vars = Term::termVectorToNodes(bound_vars);
  d_smtEngine->defineFunctionRec(
      *fun.d_node, ebound_vars, *term.d_node, global);
  return fun;
  ////////
  CVC5_API_TRY_CATCH_END;
}

void Solver::defineFunsRec(const std::vector<Term>& funs,
                           const std::vector<std::vector<Term>>& bound_vars,
                           const std::vector<Term>& terms,
                           bool global) const
{
  NodeManagerScope scope(getNodeManager());
  CVC5_API_TRY_CATCH_BEGIN;

  CVC5_API_CHECK(d_smtEngine->getUserLogicInfo().isQuantified())
      << "recursive function definitions require a logic with quantifiers";
  CVC5_API_CHECK(
      d_smtEngine->getUserLogicInfo().isTheoryEnabled(theory::THEORY_UF))
      << "recursive function definitions require a logic with uninterpreted "
         "functions";
  CVC5_API_SOLVER_CHECK_TERMS(funs);
  CVC5_API_SOLVER_CHECK_TERMS(terms);

  size_t funs_size = funs.size();
  CVC5_API_ARG_SIZE_CHECK_EXPECTED(funs_size == bound_vars.size(), bound_vars)
      << "'" << funs_size << "'";
  CVC5_API_ARG_SIZE_CHECK_EXPECTED(funs_size == terms.size(), terms)
      << "'" << funs_size << "'";

  for (size_t j = 0; j < funs_size; ++j)
  {
    const Term& fun = funs[j];
    const std::vector<Term>& bvars = bound_vars[j];
    const Term& term = terms[j];

    CVC5_API_ARG_AT_INDEX_CHECK_EXPECTED(
        this == fun.d_solver, "function", funs, j)
        << "function associated with this solver object";
    CVC5_API_ARG_AT_INDEX_CHECK_EXPECTED(
        this == term.d_solver, "term", terms, j)
        << "term associated with this solver object";

    if (fun.getSort().isFunction())
    {
      std::vector<Sort> domain_sorts = fun.getSort().getFunctionDomainSorts();
      CVC5_API_SOLVER_CHECK_BOUND_VARS_DEF_FUN(fun, bvars, domain_sorts);
      Sort codomain = fun.getSort().getFunctionCodomainSort();
      CVC5_API_ARG_AT_INDEX_CHECK_EXPECTED(
          codomain == term.getSort(), "sort of function body", terms, j)
          << "'" << codomain << "'";
    }
    else
    {
      CVC5_API_SOLVER_CHECK_BOUND_VARS(bvars);
      CVC5_API_ARG_CHECK_EXPECTED(bvars.size() == 0, fun)
          << "function or nullary symbol";
    }
  }
  //////// all checks before this line
  std::vector<Node> efuns = Term::termVectorToNodes(funs);
  std::vector<std::vector<Node>> ebound_vars;
  for (const auto& v : bound_vars)
  {
    ebound_vars.push_back(Term::termVectorToNodes(v));
  }
  std::vector<Node> nodes = Term::termVectorToNodes(terms);
  d_smtEngine->defineFunctionsRec(efuns, ebound_vars, nodes, global);
  ////////
  CVC5_API_TRY_CATCH_END;
}

void Solver::echo(std::ostream& out, const std::string& str) const
{
  out << str;
}

std::vector<Term> Solver::getAssertions(void) const
{
  CVC5_API_TRY_CATCH_BEGIN;
  //////// all checks before this line
  std::vector<Node> assertions = d_smtEngine->getAssertions();
  /* Can not use
   *   return std::vector<Term>(assertions.begin(), assertions.end());
   * here since constructor is private */
  std::vector<Term> res;
  for (const Node& e : assertions)
  {
    res.push_back(Term(this, e));
  }
  return res;
  ////////
  CVC5_API_TRY_CATCH_END;
}

std::string Solver::getInfo(const std::string& flag) const
{
  CVC5_API_TRY_CATCH_BEGIN;
  CVC5_API_RECOVERABLE_CHECK(d_smtEngine->isValidGetInfoFlag(flag))
      << "Unrecognized flag for getInfo.";
  //////// all checks before this line
  return d_smtEngine->getInfo(flag);
  ////////
  CVC5_API_TRY_CATCH_END;
}

std::string Solver::getOption(const std::string& option) const
{
  CVC5_API_TRY_CATCH_BEGIN;
  //////// all checks before this line
  return d_smtEngine->getOption(option);
  ////////
  CVC5_API_TRY_CATCH_END;
}

template<class... Ts> struct overloaded : Ts... { using Ts::operator()...; };
template<class... Ts> overloaded(Ts...) -> overloaded<Ts...>;

bool OptionInfo::boolValue() const
{
  CVC5_API_TRY_CATCH_BEGIN;
  CVC5_API_RECOVERABLE_CHECK(std::holds_alternative<ValueInfo<bool>>(valueInfo))
      << name << " is not a bool option";
  //////// all checks before this line
  return std::get<ValueInfo<bool>>(valueInfo).currentValue;
  ////////
  CVC5_API_TRY_CATCH_END;
}
std::string OptionInfo::stringValue() const
{
  CVC5_API_TRY_CATCH_BEGIN;
  CVC5_API_RECOVERABLE_CHECK(
      std::holds_alternative<ValueInfo<std::string>>(valueInfo))
      << name << " is not a string option";
  //////// all checks before this line
  return std::get<ValueInfo<std::string>>(valueInfo).currentValue;
  ////////
  CVC5_API_TRY_CATCH_END;
}
int64_t OptionInfo::intValue() const
{
  CVC5_API_TRY_CATCH_BEGIN;
  CVC5_API_RECOVERABLE_CHECK(
      std::holds_alternative<NumberInfo<int64_t>>(valueInfo))
      << name << " is not an int option";
  //////// all checks before this line
  return std::get<NumberInfo<int64_t>>(valueInfo).currentValue;
  ////////
  CVC5_API_TRY_CATCH_END;
}
uint64_t OptionInfo::uintValue() const
{
  CVC5_API_TRY_CATCH_BEGIN;
  CVC5_API_RECOVERABLE_CHECK(
      std::holds_alternative<NumberInfo<uint64_t>>(valueInfo))
      << name << " is not a uint option";
  //////// all checks before this line
  return std::get<NumberInfo<uint64_t>>(valueInfo).currentValue;
  ////////
  CVC5_API_TRY_CATCH_END;
}
double OptionInfo::doubleValue() const
{
  CVC5_API_TRY_CATCH_BEGIN;
  CVC5_API_RECOVERABLE_CHECK(
      std::holds_alternative<NumberInfo<double>>(valueInfo))
      << name << " is not a double option";
  //////// all checks before this line
  return std::get<NumberInfo<double>>(valueInfo).currentValue;
  ////////
  CVC5_API_TRY_CATCH_END;
}

std::ostream& operator<<(std::ostream& os, const OptionInfo& oi)
{
  os << "OptionInfo{ " << oi.name;
  if (oi.setByUser)
  {
    os << " | set by user";
  }
  if (!oi.aliases.empty())
  {
    container_to_stream(os, oi.aliases, ", ", "", ", ");
  }
  auto printNum = [&os](const std::string& type, const auto& vi) {
    os << " | " << type << " | " << vi.currentValue << " | default "
       << vi.defaultValue;
    if (vi.minimum || vi.maximum)
    {
      os << " |";
      if (vi.minimum)
      {
        os << " " << *vi.minimum << " <=";
      }
      os << " x";
      if (vi.maximum)
      {
        os << " <= " << *vi.maximum;
      }
    }
  };
  std::visit(overloaded{
                 [&os](const OptionInfo::VoidInfo& vi) { os << " | void"; },
                 [&os](const OptionInfo::ValueInfo<bool>& vi) {
                   os << " | bool | " << vi.currentValue << " | default "
                      << vi.defaultValue;
                 },
                 [&os](const OptionInfo::ValueInfo<std::string>& vi) {
                   os << " | string | " << vi.currentValue << " | default "
                      << vi.defaultValue;
                 },
                 [&printNum](const OptionInfo::NumberInfo<int64_t>& vi) {
                   printNum("int64_t", vi);
                 },
                 [&printNum](const OptionInfo::NumberInfo<uint64_t>& vi) {
                   printNum("uint64_t", vi);
                 },
                 [&printNum](const OptionInfo::NumberInfo<double>& vi) {
                   printNum("double", vi);
                 },
                 [&os](const OptionInfo::ModeInfo& vi) {
                   os << " | mode | " << vi.currentValue << " | default "
                      << vi.defaultValue << " | modes: ";
                   container_to_stream(os, vi.modes, "", "", ", ");
                 },
             },
             oi.valueInfo);
  os << " }";
  return os;
}

std::vector<std::string> Solver::getOptionNames() const
{
  CVC5_API_TRY_CATCH_BEGIN;
  //////// all checks before this line
  return options::getNames();
  ////////
  CVC5_API_TRY_CATCH_END;
}

<<<<<<< HEAD
OptionInfo Solver::getOptionInfo(const std::string& option) const
{
  CVC5_API_TRY_CATCH_BEGIN;
  //////// all checks before this line
  auto info = options::getInfo(d_smtEngine->getOptions(), option);
  return std::visit(
      overloaded{
          [&info](const options::OptionInfo::VoidInfo& vi) {
            return OptionInfo{info.name,
                              info.aliases,
                              info.setByUser,
                              OptionInfo::VoidInfo{}};
          },
          [&info](const options::OptionInfo::ValueInfo<bool>& vi) {
            return OptionInfo{
                info.name,
                info.aliases,
                info.setByUser,
                OptionInfo::ValueInfo<bool>{vi.defaultValue, vi.currentValue}};
          },
          [&info](const options::OptionInfo::ValueInfo<std::string>& vi) {
            return OptionInfo{info.name,
                              info.aliases,
                              info.setByUser,
                              OptionInfo::ValueInfo<std::string>{
                                  vi.defaultValue, vi.currentValue}};
          },
          [&info](const options::OptionInfo::NumberInfo<int64_t>& vi) {
            return OptionInfo{
                info.name,
                info.aliases,
                info.setByUser,
                OptionInfo::NumberInfo<int64_t>{
                    vi.defaultValue, vi.currentValue, vi.minimum, vi.maximum}};
          },
          [&info](const options::OptionInfo::NumberInfo<uint64_t>& vi) {
            return OptionInfo{
                info.name,
                info.aliases,
                info.setByUser,
                OptionInfo::NumberInfo<uint64_t>{
                    vi.defaultValue, vi.currentValue, vi.minimum, vi.maximum}};
          },
          [&info](const options::OptionInfo::NumberInfo<double>& vi) {
            return OptionInfo{
                info.name,
                info.aliases,
                info.setByUser,
                OptionInfo::NumberInfo<double>{
                    vi.defaultValue, vi.currentValue, vi.minimum, vi.maximum}};
          },
          [&info](const options::OptionInfo::ModeInfo& vi) {
            return OptionInfo{info.name,
                              info.aliases,
                              info.setByUser,
                              OptionInfo::ModeInfo{
                                  vi.defaultValue, vi.currentValue, vi.modes}};
          },
      },
      info.valueInfo);
  ////////
  CVC5_API_TRY_CATCH_END;
}
=======
DriverOptions Solver::getDriverOptions() const { return DriverOptions(*this); }
>>>>>>> 7372eab3

std::vector<Term> Solver::getUnsatAssumptions(void) const
{
  CVC5_API_TRY_CATCH_BEGIN;
  NodeManagerScope scope(getNodeManager());
  CVC5_API_CHECK(d_smtEngine->getOptions().base.incrementalSolving)
      << "Cannot get unsat assumptions unless incremental solving is enabled "
         "(try --incremental)";
  CVC5_API_CHECK(d_smtEngine->getOptions().smt.unsatAssumptions)
      << "Cannot get unsat assumptions unless explicitly enabled "
         "(try --produce-unsat-assumptions)";
  CVC5_API_CHECK(d_smtEngine->getSmtMode() == SmtMode::UNSAT)
      << "Cannot get unsat assumptions unless in unsat mode.";
  //////// all checks before this line

  std::vector<Node> uassumptions = d_smtEngine->getUnsatAssumptions();
  /* Can not use
   *   return std::vector<Term>(uassumptions.begin(), uassumptions.end());
   * here since constructor is private */
  std::vector<Term> res;
  for (const Node& n : uassumptions)
  {
    res.push_back(Term(this, n));
  }
  return res;
  ////////
  CVC5_API_TRY_CATCH_END;
}

std::vector<Term> Solver::getUnsatCore(void) const
{
  CVC5_API_TRY_CATCH_BEGIN;
  NodeManagerScope scope(getNodeManager());
  CVC5_API_CHECK(d_smtEngine->getOptions().smt.unsatCores)
      << "Cannot get unsat core unless explicitly enabled "
         "(try --produce-unsat-cores)";
  CVC5_API_RECOVERABLE_CHECK(d_smtEngine->getSmtMode() == SmtMode::UNSAT)
      << "Cannot get unsat core unless in unsat mode.";
  //////// all checks before this line
  UnsatCore core = d_smtEngine->getUnsatCore();
  /* Can not use
   *   return std::vector<Term>(core.begin(), core.end());
   * here since constructor is private */
  std::vector<Term> res;
  for (const Node& e : core)
  {
    res.push_back(Term(this, e));
  }
  return res;
  ////////
  CVC5_API_TRY_CATCH_END;
}

std::string Solver::getProof(void) const
{
  CVC5_API_TRY_CATCH_BEGIN;
  NodeManagerScope scope(getNodeManager());
  CVC5_API_CHECK(d_smtEngine->getOptions().smt.produceProofs)
      << "Cannot get proof explicitly enabled (try --prooduce-proofs)";
  CVC5_API_RECOVERABLE_CHECK(d_smtEngine->getSmtMode() == SmtMode::UNSAT)
      << "Cannot get proof unless in unsat mode.";
  return d_smtEngine->getProof();
  CVC5_API_TRY_CATCH_END;
}

Term Solver::getValue(const Term& term) const
{
  CVC5_API_TRY_CATCH_BEGIN;
  CVC5_API_SOLVER_CHECK_TERM(term);
  //////// all checks before this line
  return getValueHelper(term);
  ////////
  CVC5_API_TRY_CATCH_END;
}

std::vector<Term> Solver::getValue(const std::vector<Term>& terms) const
{
  CVC5_API_TRY_CATCH_BEGIN;
  NodeManagerScope scope(getNodeManager());
  CVC5_API_RECOVERABLE_CHECK(d_smtEngine->getOptions().smt.produceModels)
      << "Cannot get value unless model generation is enabled "
         "(try --produce-models)";
  CVC5_API_RECOVERABLE_CHECK(d_smtEngine->isSmtModeSat())
      << "Cannot get value unless after a SAT or unknown response.";
  CVC5_API_SOLVER_CHECK_TERMS(terms);
  //////// all checks before this line

  std::vector<Term> res;
  for (size_t i = 0, n = terms.size(); i < n; ++i)
  {
    /* Can not use emplace_back here since constructor is private. */
    res.push_back(getValueHelper(terms[i]));
  }
  return res;
  ////////
  CVC5_API_TRY_CATCH_END;
}

std::vector<Term> Solver::getModelDomainElements(const Sort& s) const
{
  CVC5_API_TRY_CATCH_BEGIN;
  NodeManagerScope scope(getNodeManager());
  CVC5_API_RECOVERABLE_CHECK(d_smtEngine->getOptions().smt.produceModels)
      << "Cannot get domain elements unless model generation is enabled "
         "(try --produce-models)";
  CVC5_API_RECOVERABLE_CHECK(d_smtEngine->isSmtModeSat())
      << "Cannot get domain elements unless after a SAT or unknown response.";
  CVC5_API_SOLVER_CHECK_SORT(s);
  CVC5_API_RECOVERABLE_CHECK(s.isUninterpretedSort())
      << "Expecting an uninterpreted sort as argument to "
         "getModelDomainElements.";
  //////// all checks before this line
  std::vector<Term> res;
  std::vector<Node> elements =
      d_smtEngine->getModelDomainElements(s.getTypeNode());
  for (const Node& n : elements)
  {
    res.push_back(Term(this, n));
  }
  return res;
  ////////
  CVC5_API_TRY_CATCH_END;
}

bool Solver::isModelCoreSymbol(const Term& v) const
{
  CVC5_API_TRY_CATCH_BEGIN;
  NodeManagerScope scope(getNodeManager());
  CVC5_API_RECOVERABLE_CHECK(d_smtEngine->getOptions().smt.produceModels)
      << "Cannot check if model core symbol unless model generation is enabled "
         "(try --produce-models)";
  CVC5_API_RECOVERABLE_CHECK(d_smtEngine->isSmtModeSat())
      << "Cannot check if model core symbol unless after a SAT or unknown "
         "response.";
  CVC5_API_SOLVER_CHECK_TERM(v);
  CVC5_API_RECOVERABLE_CHECK(v.getKind() == CONSTANT)
      << "Expecting a free constant as argument to isModelCoreSymbol.";
  //////// all checks before this line
  return d_smtEngine->isModelCoreSymbol(v.getNode());
  ////////
  CVC5_API_TRY_CATCH_END;
}

Term Solver::getQuantifierElimination(const Term& q) const
{
  NodeManagerScope scope(getNodeManager());
  CVC5_API_TRY_CATCH_BEGIN;
  CVC5_API_SOLVER_CHECK_TERM(q);
  //////// all checks before this line
  return Term(this,
              d_smtEngine->getQuantifierElimination(q.getNode(), true, true));
  ////////
  CVC5_API_TRY_CATCH_END;
}

Term Solver::getQuantifierEliminationDisjunct(const Term& q) const
{
  NodeManagerScope scope(getNodeManager());
  CVC5_API_TRY_CATCH_BEGIN;
  CVC5_API_SOLVER_CHECK_TERM(q);
  //////// all checks before this line
  return Term(this,
              d_smtEngine->getQuantifierElimination(q.getNode(), false, true));
  ////////
  CVC5_API_TRY_CATCH_END;
}

void Solver::declareSeparationHeap(const Sort& locSort,
                                   const Sort& dataSort) const
{
  CVC5_API_TRY_CATCH_BEGIN;
  CVC5_API_SOLVER_CHECK_SORT(locSort);
  CVC5_API_SOLVER_CHECK_SORT(dataSort);
  CVC5_API_CHECK(
      d_smtEngine->getLogicInfo().isTheoryEnabled(theory::THEORY_SEP))
      << "Cannot obtain separation logic expressions if not using the "
         "separation logic theory.";
  //////// all checks before this line
  d_smtEngine->declareSepHeap(locSort.getTypeNode(), dataSort.getTypeNode());
  ////////
  CVC5_API_TRY_CATCH_END;
}

Term Solver::getSeparationHeap() const
{
  NodeManagerScope scope(getNodeManager());
  CVC5_API_TRY_CATCH_BEGIN;
  CVC5_API_CHECK(
      d_smtEngine->getLogicInfo().isTheoryEnabled(theory::THEORY_SEP))
      << "Cannot obtain separation logic expressions if not using the "
         "separation logic theory.";
  CVC5_API_CHECK(d_smtEngine->getOptions().smt.produceModels)
      << "Cannot get separation heap term unless model generation is enabled "
         "(try --produce-models)";
  CVC5_API_RECOVERABLE_CHECK(d_smtEngine->isSmtModeSat())
      << "Can only get separtion heap term after sat or unknown response.";
  //////// all checks before this line
  return Term(this, d_smtEngine->getSepHeapExpr());
  ////////
  CVC5_API_TRY_CATCH_END;
}

Term Solver::getSeparationNilTerm() const
{
  NodeManagerScope scope(getNodeManager());
  CVC5_API_TRY_CATCH_BEGIN;
  CVC5_API_CHECK(
      d_smtEngine->getLogicInfo().isTheoryEnabled(theory::THEORY_SEP))
      << "Cannot obtain separation logic expressions if not using the "
         "separation logic theory.";
  CVC5_API_CHECK(d_smtEngine->getOptions().smt.produceModels)
      << "Cannot get separation nil term unless model generation is enabled "
         "(try --produce-models)";
  CVC5_API_RECOVERABLE_CHECK(d_smtEngine->isSmtModeSat())
      << "Can only get separtion nil term after sat or unknown response.";
  //////// all checks before this line
  return Term(this, d_smtEngine->getSepNilExpr());
  ////////
  CVC5_API_TRY_CATCH_END;
}

Term Solver::declarePool(const std::string& symbol,
                         const Sort& sort,
                         const std::vector<Term>& initValue) const
{
  NodeManagerScope scope(getNodeManager());
  CVC5_API_TRY_CATCH_BEGIN;
  CVC5_API_SOLVER_CHECK_SORT(sort);
  CVC5_API_SOLVER_CHECK_TERMS(initValue);
  //////// all checks before this line
  TypeNode setType = getNodeManager()->mkSetType(*sort.d_type);
  Node pool = getNodeManager()->mkBoundVar(symbol, setType);
  std::vector<Node> initv = Term::termVectorToNodes(initValue);
  d_smtEngine->declarePool(pool, initv);
  return Term(this, pool);
  ////////
  CVC5_API_TRY_CATCH_END;
}

void Solver::pop(uint32_t nscopes) const
{
  NodeManagerScope scope(getNodeManager());
  CVC5_API_TRY_CATCH_BEGIN;
  CVC5_API_CHECK(d_smtEngine->getOptions().base.incrementalSolving)
      << "Cannot pop when not solving incrementally (use --incremental)";
  CVC5_API_CHECK(nscopes <= d_smtEngine->getNumUserLevels())
      << "Cannot pop beyond first pushed context";
  //////// all checks before this line
  for (uint32_t n = 0; n < nscopes; ++n)
  {
    d_smtEngine->pop();
  }
  ////////
  CVC5_API_TRY_CATCH_END;
}

bool Solver::getInterpolant(const Term& conj, Term& output) const
{
  NodeManagerScope scope(getNodeManager());
  CVC5_API_TRY_CATCH_BEGIN;
  CVC5_API_SOLVER_CHECK_TERM(conj);
  //////// all checks before this line
  Node result;
  bool success = d_smtEngine->getInterpol(*conj.d_node, result);
  if (success)
  {
    output = Term(this, result);
  }
  return success;
  ////////
  CVC5_API_TRY_CATCH_END;
}

bool Solver::getInterpolant(const Term& conj,
                            Grammar& grammar,
                            Term& output) const
{
  NodeManagerScope scope(getNodeManager());
  CVC5_API_TRY_CATCH_BEGIN;
  CVC5_API_SOLVER_CHECK_TERM(conj);
  //////// all checks before this line
  Node result;
  bool success =
      d_smtEngine->getInterpol(*conj.d_node, *grammar.resolve().d_type, result);
  if (success)
  {
    output = Term(this, result);
  }
  return success;
  ////////
  CVC5_API_TRY_CATCH_END;
}

bool Solver::getAbduct(const Term& conj, Term& output) const
{
  NodeManagerScope scope(getNodeManager());
  CVC5_API_TRY_CATCH_BEGIN;
  CVC5_API_SOLVER_CHECK_TERM(conj);
  //////// all checks before this line
  Node result;
  bool success = d_smtEngine->getAbduct(*conj.d_node, result);
  if (success)
  {
    output = Term(this, result);
  }
  return success;
  ////////
  CVC5_API_TRY_CATCH_END;
}

bool Solver::getAbduct(const Term& conj, Grammar& grammar, Term& output) const
{
  NodeManagerScope scope(getNodeManager());
  CVC5_API_TRY_CATCH_BEGIN;
  CVC5_API_SOLVER_CHECK_TERM(conj);
  //////// all checks before this line
  Node result;
  bool success =
      d_smtEngine->getAbduct(*conj.d_node, *grammar.resolve().d_type, result);
  if (success)
  {
    output = Term(this, result);
  }
  return success;
  ////////
  CVC5_API_TRY_CATCH_END;
}

void Solver::blockModel() const
{
  NodeManagerScope scope(getNodeManager());
  CVC5_API_TRY_CATCH_BEGIN;
  CVC5_API_CHECK(d_smtEngine->getOptions().smt.produceModels)
      << "Cannot get value unless model generation is enabled "
         "(try --produce-models)";
  CVC5_API_RECOVERABLE_CHECK(d_smtEngine->isSmtModeSat())
      << "Can only block model after sat or unknown response.";
  //////// all checks before this line
  d_smtEngine->blockModel();
  ////////
  CVC5_API_TRY_CATCH_END;
}

void Solver::blockModelValues(const std::vector<Term>& terms) const
{
  NodeManagerScope scope(getNodeManager());
  CVC5_API_TRY_CATCH_BEGIN;
  CVC5_API_CHECK(d_smtEngine->getOptions().smt.produceModels)
      << "Cannot get value unless model generation is enabled "
         "(try --produce-models)";
  CVC5_API_RECOVERABLE_CHECK(d_smtEngine->isSmtModeSat())
      << "Can only block model values after sat or unknown response.";
  CVC5_API_ARG_SIZE_CHECK_EXPECTED(!terms.empty(), terms)
      << "a non-empty set of terms";
  CVC5_API_SOLVER_CHECK_TERMS(terms);
  //////// all checks before this line
  d_smtEngine->blockModelValues(Term::termVectorToNodes(terms));
  ////////
  CVC5_API_TRY_CATCH_END;
}

void Solver::printInstantiations(std::ostream& out) const
{
  NodeManagerScope scope(getNodeManager());
  CVC5_API_TRY_CATCH_BEGIN;
  //////// all checks before this line
  d_smtEngine->printInstantiations(out);
  ////////
  CVC5_API_TRY_CATCH_END;
}

void Solver::push(uint32_t nscopes) const
{
  NodeManagerScope scope(getNodeManager());
  CVC5_API_TRY_CATCH_BEGIN;
  CVC5_API_CHECK(d_smtEngine->getOptions().base.incrementalSolving)
      << "Cannot push when not solving incrementally (use --incremental)";
  //////// all checks before this line
  for (uint32_t n = 0; n < nscopes; ++n)
  {
    d_smtEngine->push();
  }
  ////////
  CVC5_API_TRY_CATCH_END;
}

void Solver::resetAssertions(void) const
{
  CVC5_API_TRY_CATCH_BEGIN;
  //////// all checks before this line
  d_smtEngine->resetAssertions();
  ////////
  CVC5_API_TRY_CATCH_END;
}

void Solver::setInfo(const std::string& keyword, const std::string& value) const
{
  CVC5_API_TRY_CATCH_BEGIN;
  CVC5_API_RECOVERABLE_ARG_CHECK_EXPECTED(
      keyword == "source" || keyword == "category" || keyword == "difficulty"
          || keyword == "filename" || keyword == "license" || keyword == "name"
          || keyword == "notes" || keyword == "smt-lib-version"
          || keyword == "status",
      keyword)
      << "'source', 'category', 'difficulty', 'filename', 'license', 'name', "
         "'notes', 'smt-lib-version' or 'status'";
  CVC5_API_RECOVERABLE_ARG_CHECK_EXPECTED(
      keyword != "smt-lib-version" || value == "2" || value == "2.0"
          || value == "2.5" || value == "2.6",
      value)
      << "'2.0', '2.5', '2.6'";
  CVC5_API_ARG_CHECK_EXPECTED(keyword != "status" || value == "sat"
                                  || value == "unsat" || value == "unknown",
                              value)
      << "'sat', 'unsat' or 'unknown'";
  //////// all checks before this line
  d_smtEngine->setInfo(keyword, value);
  ////////
  CVC5_API_TRY_CATCH_END;
}

void Solver::setLogic(const std::string& logic) const
{
  CVC5_API_TRY_CATCH_BEGIN;
  CVC5_API_CHECK(!d_smtEngine->isFullyInited())
      << "Invalid call to 'setLogic', solver is already fully initialized";
  cvc5::LogicInfo logic_info(logic);
  //////// all checks before this line
  d_smtEngine->setLogic(logic_info);
  ////////
  CVC5_API_TRY_CATCH_END;
}

void Solver::setOption(const std::string& option,
                       const std::string& value) const
{
  CVC5_API_TRY_CATCH_BEGIN;
  static constexpr auto mutableOpts = {"diagnostic-output-channel",
                                       "print-success",
                                       "regular-output-channel",
                                       "reproducible-resource-limit",
                                       "verbosity"};
  if (std::find(mutableOpts.begin(), mutableOpts.end(), option)
      == mutableOpts.end())
  {
    CVC5_API_CHECK(!d_smtEngine->isFullyInited())
        << "Invalid call to 'setOption' for option '" << option
        << "', solver is already fully initialized";
  }
  //////// all checks before this line
  d_smtEngine->setOption(option, value);
  ////////
  CVC5_API_TRY_CATCH_END;
}

Term Solver::mkSygusVar(const Sort& sort, const std::string& symbol) const
{
  CVC5_API_TRY_CATCH_BEGIN;
  CVC5_API_SOLVER_CHECK_SORT(sort);
  //////// all checks before this line
  Node res = getNodeManager()->mkBoundVar(symbol, *sort.d_type);
  (void)res.getType(true); /* kick off type checking */

  d_smtEngine->declareSygusVar(res);

  return Term(this, res);
  ////////
  CVC5_API_TRY_CATCH_END;
}

Grammar Solver::mkSygusGrammar(const std::vector<Term>& boundVars,
                               const std::vector<Term>& ntSymbols) const
{
  CVC5_API_TRY_CATCH_BEGIN;
  CVC5_API_ARG_SIZE_CHECK_EXPECTED(!ntSymbols.empty(), ntSymbols)
      << "a non-empty vector";
  CVC5_API_SOLVER_CHECK_BOUND_VARS(boundVars);
  CVC5_API_SOLVER_CHECK_BOUND_VARS(ntSymbols);
  //////// all checks before this line
  return Grammar(this, boundVars, ntSymbols);
  ////////
  CVC5_API_TRY_CATCH_END;
}

Term Solver::synthFun(const std::string& symbol,
                      const std::vector<Term>& boundVars,
                      const Sort& sort) const
{
  CVC5_API_TRY_CATCH_BEGIN;
  CVC5_API_SOLVER_CHECK_BOUND_VARS(boundVars);
  CVC5_API_SOLVER_CHECK_SORT(sort);
  //////// all checks before this line
  return synthFunHelper(symbol, boundVars, sort);
  ////////
  CVC5_API_TRY_CATCH_END;
}

Term Solver::synthFun(const std::string& symbol,
                      const std::vector<Term>& boundVars,
                      Sort sort,
                      Grammar& grammar) const
{
  CVC5_API_TRY_CATCH_BEGIN;
  CVC5_API_SOLVER_CHECK_BOUND_VARS(boundVars);
  CVC5_API_SOLVER_CHECK_SORT(sort);
  //////// all checks before this line
  return synthFunHelper(symbol, boundVars, sort, false, &grammar);
  ////////
  CVC5_API_TRY_CATCH_END;
}

Term Solver::synthInv(const std::string& symbol,
                      const std::vector<Term>& boundVars) const
{
  CVC5_API_TRY_CATCH_BEGIN;
  CVC5_API_SOLVER_CHECK_BOUND_VARS(boundVars);
  //////// all checks before this line
  return synthFunHelper(
      symbol, boundVars, Sort(this, getNodeManager()->booleanType()), true);
  ////////
  CVC5_API_TRY_CATCH_END;
}

Term Solver::synthInv(const std::string& symbol,
                      const std::vector<Term>& boundVars,
                      Grammar& grammar) const
{
  CVC5_API_TRY_CATCH_BEGIN;
  CVC5_API_SOLVER_CHECK_BOUND_VARS(boundVars);
  //////// all checks before this line
  return synthFunHelper(symbol,
                        boundVars,
                        Sort(this, getNodeManager()->booleanType()),
                        true,
                        &grammar);
  ////////
  CVC5_API_TRY_CATCH_END;
}

void Solver::addSygusConstraint(const Term& term) const
{
  NodeManagerScope scope(getNodeManager());
  CVC5_API_TRY_CATCH_BEGIN;
  CVC5_API_SOLVER_CHECK_TERM(term);
  CVC5_API_ARG_CHECK_EXPECTED(
      term.d_node->getType() == getNodeManager()->booleanType(), term)
      << "boolean term";
  //////// all checks before this line
  d_smtEngine->assertSygusConstraint(*term.d_node);
  ////////
  CVC5_API_TRY_CATCH_END;
}

void Solver::addSygusInvConstraint(Term inv,
                                   Term pre,
                                   Term trans,
                                   Term post) const
{
  CVC5_API_TRY_CATCH_BEGIN;
  CVC5_API_SOLVER_CHECK_TERM(inv);
  CVC5_API_SOLVER_CHECK_TERM(pre);
  CVC5_API_SOLVER_CHECK_TERM(trans);
  CVC5_API_SOLVER_CHECK_TERM(post);

  CVC5_API_ARG_CHECK_EXPECTED(inv.d_node->getType().isFunction(), inv)
      << "a function";

  TypeNode invType = inv.d_node->getType();

  CVC5_API_ARG_CHECK_EXPECTED(invType.getRangeType().isBoolean(), inv)
      << "boolean range";

  CVC5_API_CHECK(pre.d_node->getType() == invType)
      << "Expected inv and pre to have the same sort";

  CVC5_API_CHECK(post.d_node->getType() == invType)
      << "Expected inv and post to have the same sort";
  //////// all checks before this line

  const std::vector<TypeNode>& invArgTypes = invType.getArgTypes();

  std::vector<TypeNode> expectedTypes;
  expectedTypes.reserve(2 * invArgTypes.size() + 1);

  for (size_t i = 0, n = invArgTypes.size(); i < 2 * n; i += 2)
  {
    expectedTypes.push_back(invArgTypes[i % n]);
    expectedTypes.push_back(invArgTypes[(i + 1) % n]);
  }

  expectedTypes.push_back(invType.getRangeType());
  TypeNode expectedTransType = getNodeManager()->mkFunctionType(expectedTypes);

  CVC5_API_CHECK(trans.d_node->getType() == expectedTransType)
      << "Expected trans's sort to be " << invType;

  d_smtEngine->assertSygusInvConstraint(
      *inv.d_node, *pre.d_node, *trans.d_node, *post.d_node);
  ////////
  CVC5_API_TRY_CATCH_END;
}

Result Solver::checkSynth() const
{
  CVC5_API_TRY_CATCH_BEGIN;
  //////// all checks before this line
  return d_smtEngine->checkSynth();
  ////////
  CVC5_API_TRY_CATCH_END;
}

Term Solver::getSynthSolution(Term term) const
{
  CVC5_API_TRY_CATCH_BEGIN;
  CVC5_API_SOLVER_CHECK_TERM(term);

  std::map<cvc5::Node, cvc5::Node> map;
  CVC5_API_CHECK(d_smtEngine->getSynthSolutions(map))
      << "The solver is not in a state immediately preceded by a "
         "successful call to checkSynth";

  std::map<cvc5::Node, cvc5::Node>::const_iterator it = map.find(*term.d_node);

  CVC5_API_CHECK(it != map.cend()) << "Synth solution not found for given term";
  //////// all checks before this line
  return Term(this, it->second);
  ////////
  CVC5_API_TRY_CATCH_END;
}

std::vector<Term> Solver::getSynthSolutions(
    const std::vector<Term>& terms) const
{
  CVC5_API_TRY_CATCH_BEGIN;
  CVC5_API_ARG_SIZE_CHECK_EXPECTED(!terms.empty(), terms) << "non-empty vector";
  CVC5_API_SOLVER_CHECK_TERMS(terms);

  std::map<cvc5::Node, cvc5::Node> map;
  CVC5_API_CHECK(d_smtEngine->getSynthSolutions(map))
      << "The solver is not in a state immediately preceded by a "
         "successful call to checkSynth";
  //////// all checks before this line

  std::vector<Term> synthSolution;
  synthSolution.reserve(terms.size());

  for (size_t i = 0, n = terms.size(); i < n; ++i)
  {
    std::map<cvc5::Node, cvc5::Node>::const_iterator it =
        map.find(*terms[i].d_node);

    CVC5_API_CHECK(it != map.cend())
        << "Synth solution not found for term at index " << i;

    synthSolution.push_back(Term(this, it->second));
  }

  return synthSolution;
  ////////
  CVC5_API_TRY_CATCH_END;
}

/*
 * !!! This is only temporarily available until the parser is fully migrated to
 * the new API. !!!
 */
SmtEngine* Solver::getSmtEngine(void) const { return d_smtEngine.get(); }

/*
 * !!! This is only temporarily available until the parser is fully migrated to
 * the new API. !!!
 */
Options& Solver::getOptions(void) { return d_smtEngine->getOptions(); }

Statistics Solver::getStatistics() const
{
  return Statistics(d_smtEngine->getStatisticsRegistry());
}

}  // namespace api

}  // namespace cvc5

namespace std {

size_t hash<cvc5::api::Kind>::operator()(cvc5::api::Kind k) const
{
  return static_cast<size_t>(k);
}

size_t hash<cvc5::api::Op>::operator()(const cvc5::api::Op& t) const
{
  if (t.isIndexedHelper())
  {
    return std::hash<cvc5::Node>()(*t.d_node);
  }
  else
  {
    return std::hash<cvc5::api::Kind>()(t.d_kind);
  }
}

size_t std::hash<cvc5::api::RoundingMode>::operator()(
    cvc5::api::RoundingMode rm) const
{
  return static_cast<size_t>(rm);
}

size_t std::hash<cvc5::api::Sort>::operator()(const cvc5::api::Sort& s) const
{
  return std::hash<cvc5::TypeNode>()(*s.d_type);
}

size_t std::hash<cvc5::api::Term>::operator()(const cvc5::api::Term& t) const
{
  return std::hash<cvc5::Node>()(*t.d_node);
}

}  // namespace std<|MERGE_RESOLUTION|>--- conflicted
+++ resolved
@@ -7169,7 +7169,6 @@
   CVC5_API_TRY_CATCH_END;
 }
 
-<<<<<<< HEAD
 OptionInfo Solver::getOptionInfo(const std::string& option) const
 {
   CVC5_API_TRY_CATCH_BEGIN;
@@ -7233,9 +7232,8 @@
   ////////
   CVC5_API_TRY_CATCH_END;
 }
-=======
+
 DriverOptions Solver::getDriverOptions() const { return DriverOptions(*this); }
->>>>>>> 7372eab3
 
 std::vector<Term> Solver::getUnsatAssumptions(void) const
 {
