/******************************************************************************
 * Top contributors (to current version):
 *   Aina Niemetz, Andrew Reynolds, Andres Noetzli
 *
 * This file is part of the cvc5 project.
 *
 * Copyright (c) 2009-2021 by the authors listed in the file AUTHORS
 * in the top-level source directory and their institutional affiliations.
 * All rights reserved.  See the file COPYING in the top-level source
 * directory for licensing information.
 * ****************************************************************************
 *
 * The cvc5 C++ API.
 *
 * A brief note on how to guard API functions:
 *
 * In general, we think of API guards as a fence -- they are supposed to make
 * sure that no invalid arguments get passed into internal realms of cvc5.
 * Thus we always want to catch such cases on the API level (and can then
 * assert internally that no invalid argument is passed in).
 *
 * The only special case is when we use 3rd party back-ends we have no control
 * over, and which throw (invalid_argument) exceptions anyways. In this case,
 * we do not replicate argument checks but delegate them to the back-end,
 * catch thrown exceptions, and raise a CVC5ApiException.
 *
 * Our Integer implementation, e.g., is such a special case since we support
 * two different back end implementations (GMP, CLN). Be aware that they do
 * not fully agree on what is (in)valid input, which requires extra checks for
 * consistent behavior (see Solver::mkRealOrIntegerFromStrHelper for example).
 */

#include "api/cpp/cvc5.h"

#include <cstring>
#include <sstream>

#include "api/cpp/cvc5_checks.h"
#include "base/check.h"
#include "base/configuration.h"
#include "base/modal_exception.h"
#include "expr/array_store_all.h"
#include "expr/ascription_type.h"
#include "expr/cardinality_constraint.h"
#include "expr/dtype.h"
#include "expr/dtype_cons.h"
#include "expr/dtype_selector.h"
#include "expr/emptybag.h"
#include "expr/emptyset.h"
#include "expr/kind.h"
#include "expr/metakind.h"
#include "expr/node.h"
#include "expr/node_algorithm.h"
#include "expr/node_builder.h"
#include "expr/node_manager.h"
#include "expr/node_manager_attributes.h"
#include "expr/sequence.h"
#include "expr/type_node.h"
#include "options/base_options.h"
#include "options/expr_options.h"
#include "options/main_options.h"
#include "options/option_exception.h"
#include "options/options.h"
#include "options/options_public.h"
#include "options/smt_options.h"
#include "options/quantifiers_options.h"
#include "proof/unsat_core.h"
#include "smt/env.h"
#include "smt/model.h"
#include "smt/smt_mode.h"
#include "smt/solver_engine.h"
#include "theory/datatypes/tuple_project_op.h"
#include "theory/logic_info.h"
#include "theory/theory_model.h"
#include "util/bitvector.h"
#include "util/divisible.h"
#include "util/floatingpoint.h"
#include "util/iand.h"
#include "util/random.h"
#include "util/regexp.h"
#include "util/result.h"
#include "util/roundingmode.h"
#include "util/statistics_registry.h"
#include "util/statistics_stats.h"
#include "util/statistics_value.h"
#include "util/string.h"
#include "util/synth_result.h"
#include "util/uninterpreted_sort_value.h"
#include "util/utility.h"

namespace cvc5 {

/* -------------------------------------------------------------------------- */
/* APIStatistics                                                              */
/* -------------------------------------------------------------------------- */

struct APIStatistics
{
  internal::HistogramStat<internal::TypeConstant> d_consts;
  internal::HistogramStat<internal::TypeConstant> d_vars;
  internal::HistogramStat<Kind> d_terms;
};

/* -------------------------------------------------------------------------- */
/* Kind                                                                       */
/* -------------------------------------------------------------------------- */

#define KIND_ENUM(external_name, internal_name)                  \
  {                                                              \
    external_name, std::make_pair(internal_name, #external_name) \
  }

/* Mapping from external (API) kind to internal kind. */
const static std::unordered_map<Kind, std::pair<internal::Kind, std::string>>
    s_kinds{
        KIND_ENUM(INTERNAL_KIND, internal::Kind::UNDEFINED_KIND),
        KIND_ENUM(UNDEFINED_KIND, internal::Kind::UNDEFINED_KIND),
        KIND_ENUM(NULL_TERM, internal::Kind::NULL_EXPR),
        /* Builtin ---------------------------------------------------------- */
        KIND_ENUM(UNINTERPRETED_SORT_VALUE,
                  internal::Kind::UNINTERPRETED_SORT_VALUE),
        KIND_ENUM(EQUAL, internal::Kind::EQUAL),
        KIND_ENUM(DISTINCT, internal::Kind::DISTINCT),
        KIND_ENUM(CONSTANT, internal::Kind::VARIABLE),
        KIND_ENUM(VARIABLE, internal::Kind::BOUND_VARIABLE),
        KIND_ENUM(SEXPR, internal::Kind::SEXPR),
        KIND_ENUM(LAMBDA, internal::Kind::LAMBDA),
        KIND_ENUM(WITNESS, internal::Kind::WITNESS),
        /* Boolean ---------------------------------------------------------- */
        KIND_ENUM(CONST_BOOLEAN, internal::Kind::CONST_BOOLEAN),
        KIND_ENUM(NOT, internal::Kind::NOT),
        KIND_ENUM(AND, internal::Kind::AND),
        KIND_ENUM(IMPLIES, internal::Kind::IMPLIES),
        KIND_ENUM(OR, internal::Kind::OR),
        KIND_ENUM(XOR, internal::Kind::XOR),
        KIND_ENUM(ITE, internal::Kind::ITE),
        /* UF --------------------------------------------------------------- */
        KIND_ENUM(APPLY_UF, internal::Kind::APPLY_UF),
        KIND_ENUM(CARDINALITY_CONSTRAINT,
                  internal::Kind::CARDINALITY_CONSTRAINT),
        KIND_ENUM(HO_APPLY, internal::Kind::HO_APPLY),
        /* Arithmetic ------------------------------------------------------- */
        KIND_ENUM(ADD, internal::Kind::ADD),
        KIND_ENUM(MULT, internal::Kind::MULT),
        KIND_ENUM(IAND, internal::Kind::IAND),
        KIND_ENUM(POW2, internal::Kind::POW2),
        KIND_ENUM(SUB, internal::Kind::SUB),
        KIND_ENUM(NEG, internal::Kind::NEG),
        KIND_ENUM(DIVISION, internal::Kind::DIVISION),
        KIND_ENUM(INTS_DIVISION, internal::Kind::INTS_DIVISION),
        KIND_ENUM(INTS_MODULUS, internal::Kind::INTS_MODULUS),
        KIND_ENUM(ABS, internal::Kind::ABS),
        KIND_ENUM(DIVISIBLE, internal::Kind::DIVISIBLE),
        KIND_ENUM(POW, internal::Kind::POW),
        KIND_ENUM(EXPONENTIAL, internal::Kind::EXPONENTIAL),
        KIND_ENUM(SINE, internal::Kind::SINE),
        KIND_ENUM(COSINE, internal::Kind::COSINE),
        KIND_ENUM(TANGENT, internal::Kind::TANGENT),
        KIND_ENUM(COSECANT, internal::Kind::COSECANT),
        KIND_ENUM(SECANT, internal::Kind::SECANT),
        KIND_ENUM(COTANGENT, internal::Kind::COTANGENT),
        KIND_ENUM(ARCSINE, internal::Kind::ARCSINE),
        KIND_ENUM(ARCCOSINE, internal::Kind::ARCCOSINE),
        KIND_ENUM(ARCTANGENT, internal::Kind::ARCTANGENT),
        KIND_ENUM(ARCCOSECANT, internal::Kind::ARCCOSECANT),
        KIND_ENUM(ARCSECANT, internal::Kind::ARCSECANT),
        KIND_ENUM(ARCCOTANGENT, internal::Kind::ARCCOTANGENT),
        KIND_ENUM(SQRT, internal::Kind::SQRT),
        KIND_ENUM(CONST_RATIONAL, internal::Kind::CONST_RATIONAL),
        KIND_ENUM(LT, internal::Kind::LT),
        KIND_ENUM(LEQ, internal::Kind::LEQ),
        KIND_ENUM(GT, internal::Kind::GT),
        KIND_ENUM(GEQ, internal::Kind::GEQ),
        KIND_ENUM(IS_INTEGER, internal::Kind::IS_INTEGER),
        KIND_ENUM(TO_INTEGER, internal::Kind::TO_INTEGER),
        KIND_ENUM(TO_REAL, internal::Kind::TO_REAL),
        KIND_ENUM(PI, internal::Kind::PI),
        /* BV --------------------------------------------------------------- */
        KIND_ENUM(CONST_BITVECTOR, internal::Kind::CONST_BITVECTOR),
        KIND_ENUM(BITVECTOR_CONCAT, internal::Kind::BITVECTOR_CONCAT),
        KIND_ENUM(BITVECTOR_AND, internal::Kind::BITVECTOR_AND),
        KIND_ENUM(BITVECTOR_OR, internal::Kind::BITVECTOR_OR),
        KIND_ENUM(BITVECTOR_XOR, internal::Kind::BITVECTOR_XOR),
        KIND_ENUM(BITVECTOR_NOT, internal::Kind::BITVECTOR_NOT),
        KIND_ENUM(BITVECTOR_NAND, internal::Kind::BITVECTOR_NAND),
        KIND_ENUM(BITVECTOR_NOR, internal::Kind::BITVECTOR_NOR),
        KIND_ENUM(BITVECTOR_XNOR, internal::Kind::BITVECTOR_XNOR),
        KIND_ENUM(BITVECTOR_COMP, internal::Kind::BITVECTOR_COMP),
        KIND_ENUM(BITVECTOR_MULT, internal::Kind::BITVECTOR_MULT),
        KIND_ENUM(BITVECTOR_ADD, internal::Kind::BITVECTOR_ADD),
        KIND_ENUM(BITVECTOR_SUB, internal::Kind::BITVECTOR_SUB),
        KIND_ENUM(BITVECTOR_NEG, internal::Kind::BITVECTOR_NEG),
        KIND_ENUM(BITVECTOR_UDIV, internal::Kind::BITVECTOR_UDIV),
        KIND_ENUM(BITVECTOR_UREM, internal::Kind::BITVECTOR_UREM),
        KIND_ENUM(BITVECTOR_SDIV, internal::Kind::BITVECTOR_SDIV),
        KIND_ENUM(BITVECTOR_SREM, internal::Kind::BITVECTOR_SREM),
        KIND_ENUM(BITVECTOR_SMOD, internal::Kind::BITVECTOR_SMOD),
        KIND_ENUM(BITVECTOR_SHL, internal::Kind::BITVECTOR_SHL),
        KIND_ENUM(BITVECTOR_LSHR, internal::Kind::BITVECTOR_LSHR),
        KIND_ENUM(BITVECTOR_ASHR, internal::Kind::BITVECTOR_ASHR),
        KIND_ENUM(BITVECTOR_ULT, internal::Kind::BITVECTOR_ULT),
        KIND_ENUM(BITVECTOR_ULE, internal::Kind::BITVECTOR_ULE),
        KIND_ENUM(BITVECTOR_UGT, internal::Kind::BITVECTOR_UGT),
        KIND_ENUM(BITVECTOR_UGE, internal::Kind::BITVECTOR_UGE),
        KIND_ENUM(BITVECTOR_SLT, internal::Kind::BITVECTOR_SLT),
        KIND_ENUM(BITVECTOR_SLE, internal::Kind::BITVECTOR_SLE),
        KIND_ENUM(BITVECTOR_SGT, internal::Kind::BITVECTOR_SGT),
        KIND_ENUM(BITVECTOR_SGE, internal::Kind::BITVECTOR_SGE),
        KIND_ENUM(BITVECTOR_ULTBV, internal::Kind::BITVECTOR_ULTBV),
        KIND_ENUM(BITVECTOR_SLTBV, internal::Kind::BITVECTOR_SLTBV),
        KIND_ENUM(BITVECTOR_ITE, internal::Kind::BITVECTOR_ITE),
        KIND_ENUM(BITVECTOR_REDOR, internal::Kind::BITVECTOR_REDOR),
        KIND_ENUM(BITVECTOR_REDAND, internal::Kind::BITVECTOR_REDAND),
        KIND_ENUM(BITVECTOR_EXTRACT, internal::Kind::BITVECTOR_EXTRACT),
        KIND_ENUM(BITVECTOR_REPEAT, internal::Kind::BITVECTOR_REPEAT),
        KIND_ENUM(BITVECTOR_ZERO_EXTEND, internal::Kind::BITVECTOR_ZERO_EXTEND),
        KIND_ENUM(BITVECTOR_SIGN_EXTEND, internal::Kind::BITVECTOR_SIGN_EXTEND),
        KIND_ENUM(BITVECTOR_ROTATE_LEFT, internal::Kind::BITVECTOR_ROTATE_LEFT),
        KIND_ENUM(BITVECTOR_ROTATE_RIGHT,
                  internal::Kind::BITVECTOR_ROTATE_RIGHT),
        KIND_ENUM(INT_TO_BITVECTOR, internal::Kind::INT_TO_BITVECTOR),
        KIND_ENUM(BITVECTOR_TO_NAT, internal::Kind::BITVECTOR_TO_NAT),
        /* FP --------------------------------------------------------------- */
        KIND_ENUM(CONST_FLOATINGPOINT, internal::Kind::CONST_FLOATINGPOINT),
        KIND_ENUM(CONST_ROUNDINGMODE, internal::Kind::CONST_ROUNDINGMODE),
        KIND_ENUM(FLOATINGPOINT_FP, internal::Kind::FLOATINGPOINT_FP),
        KIND_ENUM(FLOATINGPOINT_EQ, internal::Kind::FLOATINGPOINT_EQ),
        KIND_ENUM(FLOATINGPOINT_ABS, internal::Kind::FLOATINGPOINT_ABS),
        KIND_ENUM(FLOATINGPOINT_NEG, internal::Kind::FLOATINGPOINT_NEG),
        KIND_ENUM(FLOATINGPOINT_ADD, internal::Kind::FLOATINGPOINT_ADD),
        KIND_ENUM(FLOATINGPOINT_SUB, internal::Kind::FLOATINGPOINT_SUB),
        KIND_ENUM(FLOATINGPOINT_MULT, internal::Kind::FLOATINGPOINT_MULT),
        KIND_ENUM(FLOATINGPOINT_DIV, internal::Kind::FLOATINGPOINT_DIV),
        KIND_ENUM(FLOATINGPOINT_FMA, internal::Kind::FLOATINGPOINT_FMA),
        KIND_ENUM(FLOATINGPOINT_SQRT, internal::Kind::FLOATINGPOINT_SQRT),
        KIND_ENUM(FLOATINGPOINT_REM, internal::Kind::FLOATINGPOINT_REM),
        KIND_ENUM(FLOATINGPOINT_RTI, internal::Kind::FLOATINGPOINT_RTI),
        KIND_ENUM(FLOATINGPOINT_MIN, internal::Kind::FLOATINGPOINT_MIN),
        KIND_ENUM(FLOATINGPOINT_MAX, internal::Kind::FLOATINGPOINT_MAX),
        KIND_ENUM(FLOATINGPOINT_LEQ, internal::Kind::FLOATINGPOINT_LEQ),
        KIND_ENUM(FLOATINGPOINT_LT, internal::Kind::FLOATINGPOINT_LT),
        KIND_ENUM(FLOATINGPOINT_GEQ, internal::Kind::FLOATINGPOINT_GEQ),
        KIND_ENUM(FLOATINGPOINT_GT, internal::Kind::FLOATINGPOINT_GT),
        KIND_ENUM(FLOATINGPOINT_IS_NORMAL,
                  internal::Kind::FLOATINGPOINT_IS_NORMAL),
        KIND_ENUM(FLOATINGPOINT_IS_SUBNORMAL,
                  internal::Kind::FLOATINGPOINT_IS_SUBNORMAL),
        KIND_ENUM(FLOATINGPOINT_IS_ZERO, internal::Kind::FLOATINGPOINT_IS_ZERO),
        KIND_ENUM(FLOATINGPOINT_IS_INF, internal::Kind::FLOATINGPOINT_IS_INF),
        KIND_ENUM(FLOATINGPOINT_IS_NAN, internal::Kind::FLOATINGPOINT_IS_NAN),
        KIND_ENUM(FLOATINGPOINT_IS_NEG, internal::Kind::FLOATINGPOINT_IS_NEG),
        KIND_ENUM(FLOATINGPOINT_IS_POS, internal::Kind::FLOATINGPOINT_IS_POS),
        KIND_ENUM(FLOATINGPOINT_TO_FP_FROM_FP,
                  internal::Kind::FLOATINGPOINT_TO_FP_FROM_FP),
        KIND_ENUM(FLOATINGPOINT_TO_FP_FROM_IEEE_BV,
                  internal::Kind::FLOATINGPOINT_TO_FP_FROM_IEEE_BV),
        KIND_ENUM(FLOATINGPOINT_TO_FP_FROM_REAL,
                  internal::Kind::FLOATINGPOINT_TO_FP_FROM_REAL),
        KIND_ENUM(FLOATINGPOINT_TO_FP_FROM_SBV,
                  internal::Kind::FLOATINGPOINT_TO_FP_FROM_SBV),
        KIND_ENUM(FLOATINGPOINT_TO_FP_FROM_UBV,
                  internal::Kind::FLOATINGPOINT_TO_FP_FROM_UBV),
        KIND_ENUM(FLOATINGPOINT_TO_UBV, internal::Kind::FLOATINGPOINT_TO_UBV),
        KIND_ENUM(FLOATINGPOINT_TO_SBV, internal::Kind::FLOATINGPOINT_TO_SBV),
        KIND_ENUM(FLOATINGPOINT_TO_REAL, internal::Kind::FLOATINGPOINT_TO_REAL),
        /* Arrays ----------------------------------------------------------- */
        KIND_ENUM(SELECT, internal::Kind::SELECT),
        KIND_ENUM(STORE, internal::Kind::STORE),
        KIND_ENUM(CONST_ARRAY, internal::Kind::STORE_ALL),
        KIND_ENUM(EQ_RANGE, internal::Kind::EQ_RANGE),
        /* Datatypes -------------------------------------------------------- */
        KIND_ENUM(APPLY_SELECTOR, internal::Kind::APPLY_SELECTOR),
        KIND_ENUM(APPLY_CONSTRUCTOR, internal::Kind::APPLY_CONSTRUCTOR),
        KIND_ENUM(APPLY_TESTER, internal::Kind::APPLY_TESTER),
        KIND_ENUM(APPLY_UPDATER, internal::Kind::APPLY_UPDATER),
        KIND_ENUM(MATCH, internal::Kind::MATCH),
        KIND_ENUM(MATCH_CASE, internal::Kind::MATCH_CASE),
        KIND_ENUM(MATCH_BIND_CASE, internal::Kind::MATCH_BIND_CASE),
        KIND_ENUM(TUPLE_PROJECT, internal::Kind::TUPLE_PROJECT),
        /* Separation Logic ------------------------------------------------- */
        KIND_ENUM(SEP_NIL, internal::Kind::SEP_NIL),
        KIND_ENUM(SEP_EMP, internal::Kind::SEP_EMP),
        KIND_ENUM(SEP_PTO, internal::Kind::SEP_PTO),
        KIND_ENUM(SEP_STAR, internal::Kind::SEP_STAR),
        KIND_ENUM(SEP_WAND, internal::Kind::SEP_WAND),
        /* Sets ------------------------------------------------------------- */
        KIND_ENUM(SET_EMPTY, internal::Kind::SET_EMPTY),
        KIND_ENUM(SET_UNION, internal::Kind::SET_UNION),
        KIND_ENUM(SET_INTER, internal::Kind::SET_INTER),
        KIND_ENUM(SET_MINUS, internal::Kind::SET_MINUS),
        KIND_ENUM(SET_SUBSET, internal::Kind::SET_SUBSET),
        KIND_ENUM(SET_MEMBER, internal::Kind::SET_MEMBER),
        KIND_ENUM(SET_SINGLETON, internal::Kind::SET_SINGLETON),
        KIND_ENUM(SET_INSERT, internal::Kind::SET_INSERT),
        KIND_ENUM(SET_CARD, internal::Kind::SET_CARD),
        KIND_ENUM(SET_COMPLEMENT, internal::Kind::SET_COMPLEMENT),
        KIND_ENUM(SET_UNIVERSE, internal::Kind::SET_UNIVERSE),
        KIND_ENUM(SET_COMPREHENSION, internal::Kind::SET_COMPREHENSION),
        KIND_ENUM(SET_CHOOSE, internal::Kind::SET_CHOOSE),
        KIND_ENUM(SET_IS_SINGLETON, internal::Kind::SET_IS_SINGLETON),
        KIND_ENUM(SET_MAP, internal::Kind::SET_MAP),
        /* Relations -------------------------------------------------------- */
        KIND_ENUM(RELATION_JOIN, internal::Kind::RELATION_JOIN),
        KIND_ENUM(RELATION_PRODUCT, internal::Kind::RELATION_PRODUCT),
        KIND_ENUM(RELATION_TRANSPOSE, internal::Kind::RELATION_TRANSPOSE),
        KIND_ENUM(RELATION_TCLOSURE, internal::Kind::RELATION_TCLOSURE),
        KIND_ENUM(RELATION_JOIN_IMAGE, internal::Kind::RELATION_JOIN_IMAGE),
        KIND_ENUM(RELATION_IDEN, internal::Kind::RELATION_IDEN),
        /* Bags ------------------------------------------------------------- */
        KIND_ENUM(BAG_UNION_MAX, internal::Kind::BAG_UNION_MAX),
        KIND_ENUM(BAG_UNION_DISJOINT, internal::Kind::BAG_UNION_DISJOINT),
        KIND_ENUM(BAG_INTER_MIN, internal::Kind::BAG_INTER_MIN),
        KIND_ENUM(BAG_DIFFERENCE_SUBTRACT,
                  internal::Kind::BAG_DIFFERENCE_SUBTRACT),
        KIND_ENUM(BAG_DIFFERENCE_REMOVE, internal::Kind::BAG_DIFFERENCE_REMOVE),
        KIND_ENUM(BAG_SUBBAG, internal::Kind::BAG_SUBBAG),
        KIND_ENUM(BAG_COUNT, internal::Kind::BAG_COUNT),
        KIND_ENUM(BAG_MEMBER, internal::Kind::BAG_MEMBER),
        KIND_ENUM(BAG_DUPLICATE_REMOVAL, internal::Kind::BAG_DUPLICATE_REMOVAL),
        KIND_ENUM(BAG_MAKE, internal::Kind::BAG_MAKE),
        KIND_ENUM(BAG_EMPTY, internal::Kind::BAG_EMPTY),
        KIND_ENUM(BAG_CARD, internal::Kind::BAG_CARD),
        KIND_ENUM(BAG_CHOOSE, internal::Kind::BAG_CHOOSE),
        KIND_ENUM(BAG_IS_SINGLETON, internal::Kind::BAG_IS_SINGLETON),
        KIND_ENUM(BAG_FROM_SET, internal::Kind::BAG_FROM_SET),
        KIND_ENUM(BAG_TO_SET, internal::Kind::BAG_TO_SET),
        KIND_ENUM(BAG_MAP, internal::Kind::BAG_MAP),
        KIND_ENUM(BAG_FILTER, internal::Kind::BAG_FILTER),
        KIND_ENUM(BAG_FOLD, internal::Kind::BAG_FOLD),
        KIND_ENUM(TABLE_PRODUCT, internal::Kind::TABLE_PRODUCT),
        /* Strings ---------------------------------------------------------- */
        KIND_ENUM(STRING_CONCAT, internal::Kind::STRING_CONCAT),
        KIND_ENUM(STRING_IN_REGEXP, internal::Kind::STRING_IN_REGEXP),
        KIND_ENUM(STRING_LENGTH, internal::Kind::STRING_LENGTH),
        KIND_ENUM(STRING_SUBSTR, internal::Kind::STRING_SUBSTR),
        KIND_ENUM(STRING_UPDATE, internal::Kind::STRING_UPDATE),
        KIND_ENUM(STRING_CHARAT, internal::Kind::STRING_CHARAT),
        KIND_ENUM(STRING_CONTAINS, internal::Kind::STRING_CONTAINS),
        KIND_ENUM(STRING_INDEXOF, internal::Kind::STRING_INDEXOF),
        KIND_ENUM(STRING_INDEXOF_RE, internal::Kind::STRING_INDEXOF_RE),
        KIND_ENUM(STRING_REPLACE, internal::Kind::STRING_REPLACE),
        KIND_ENUM(STRING_REPLACE_ALL, internal::Kind::STRING_REPLACE_ALL),
        KIND_ENUM(STRING_REPLACE_RE, internal::Kind::STRING_REPLACE_RE),
        KIND_ENUM(STRING_REPLACE_RE_ALL, internal::Kind::STRING_REPLACE_RE_ALL),
        KIND_ENUM(STRING_TO_LOWER, internal::Kind::STRING_TO_LOWER),
        KIND_ENUM(STRING_TO_UPPER, internal::Kind::STRING_TO_UPPER),
        KIND_ENUM(STRING_REV, internal::Kind::STRING_REV),
        KIND_ENUM(STRING_FROM_CODE, internal::Kind::STRING_FROM_CODE),
        KIND_ENUM(STRING_TO_CODE, internal::Kind::STRING_TO_CODE),
        KIND_ENUM(STRING_LT, internal::Kind::STRING_LT),
        KIND_ENUM(STRING_LEQ, internal::Kind::STRING_LEQ),
        KIND_ENUM(STRING_PREFIX, internal::Kind::STRING_PREFIX),
        KIND_ENUM(STRING_SUFFIX, internal::Kind::STRING_SUFFIX),
        KIND_ENUM(STRING_IS_DIGIT, internal::Kind::STRING_IS_DIGIT),
        KIND_ENUM(STRING_FROM_INT, internal::Kind::STRING_ITOS),
        KIND_ENUM(STRING_TO_INT, internal::Kind::STRING_STOI),
        KIND_ENUM(CONST_STRING, internal::Kind::CONST_STRING),
        KIND_ENUM(STRING_TO_REGEXP, internal::Kind::STRING_TO_REGEXP),
        KIND_ENUM(REGEXP_CONCAT, internal::Kind::REGEXP_CONCAT),
        KIND_ENUM(REGEXP_UNION, internal::Kind::REGEXP_UNION),
        KIND_ENUM(REGEXP_INTER, internal::Kind::REGEXP_INTER),
        KIND_ENUM(REGEXP_DIFF, internal::Kind::REGEXP_DIFF),
        KIND_ENUM(REGEXP_STAR, internal::Kind::REGEXP_STAR),
        KIND_ENUM(REGEXP_PLUS, internal::Kind::REGEXP_PLUS),
        KIND_ENUM(REGEXP_OPT, internal::Kind::REGEXP_OPT),
        KIND_ENUM(REGEXP_RANGE, internal::Kind::REGEXP_RANGE),
        KIND_ENUM(REGEXP_REPEAT, internal::Kind::REGEXP_REPEAT),
        KIND_ENUM(REGEXP_LOOP, internal::Kind::REGEXP_LOOP),
        KIND_ENUM(REGEXP_NONE, internal::Kind::REGEXP_NONE),
        KIND_ENUM(REGEXP_ALL, internal::Kind::REGEXP_ALL),
        KIND_ENUM(REGEXP_ALLCHAR, internal::Kind::REGEXP_ALLCHAR),
        KIND_ENUM(REGEXP_COMPLEMENT, internal::Kind::REGEXP_COMPLEMENT),
        // maps to the same kind as the string versions
        KIND_ENUM(SEQ_CONCAT, internal::Kind::STRING_CONCAT),
        KIND_ENUM(SEQ_LENGTH, internal::Kind::STRING_LENGTH),
        KIND_ENUM(SEQ_EXTRACT, internal::Kind::STRING_SUBSTR),
        KIND_ENUM(SEQ_UPDATE, internal::Kind::STRING_UPDATE),
        KIND_ENUM(SEQ_AT, internal::Kind::STRING_CHARAT),
        KIND_ENUM(SEQ_CONTAINS, internal::Kind::STRING_CONTAINS),
        KIND_ENUM(SEQ_INDEXOF, internal::Kind::STRING_INDEXOF),
        KIND_ENUM(SEQ_REPLACE, internal::Kind::STRING_REPLACE),
        KIND_ENUM(SEQ_REPLACE_ALL, internal::Kind::STRING_REPLACE_ALL),
        KIND_ENUM(SEQ_REV, internal::Kind::STRING_REV),
        KIND_ENUM(SEQ_PREFIX, internal::Kind::STRING_PREFIX),
        KIND_ENUM(SEQ_SUFFIX, internal::Kind::STRING_SUFFIX),
        KIND_ENUM(CONST_SEQUENCE, internal::Kind::CONST_SEQUENCE),
        KIND_ENUM(SEQ_UNIT, internal::Kind::SEQ_UNIT),
        KIND_ENUM(SEQ_NTH, internal::Kind::SEQ_NTH),
        /* Quantifiers ------------------------------------------------------ */
        KIND_ENUM(FORALL, internal::Kind::FORALL),
        KIND_ENUM(EXISTS, internal::Kind::EXISTS),
        KIND_ENUM(VARIABLE_LIST, internal::Kind::BOUND_VAR_LIST),
        KIND_ENUM(INST_PATTERN, internal::Kind::INST_PATTERN),
        KIND_ENUM(INST_NO_PATTERN, internal::Kind::INST_NO_PATTERN),
        KIND_ENUM(INST_POOL, internal::Kind::INST_POOL),
        KIND_ENUM(INST_ADD_TO_POOL, internal::Kind::INST_ADD_TO_POOL),
        KIND_ENUM(SKOLEM_ADD_TO_POOL, internal::Kind::SKOLEM_ADD_TO_POOL),
        KIND_ENUM(INST_ATTRIBUTE, internal::Kind::INST_ATTRIBUTE),
        KIND_ENUM(INST_PATTERN_LIST, internal::Kind::INST_PATTERN_LIST),
        KIND_ENUM(LAST_KIND, internal::Kind::LAST_KIND),
    };

/* Mapping from internal kind to external (API) kind. */
const static std::unordered_map<internal::Kind,
                                Kind,
                                internal::kind::KindHashFunction>
    s_kinds_internal{
        {internal::Kind::UNDEFINED_KIND, UNDEFINED_KIND},
        {internal::Kind::NULL_EXPR, NULL_TERM},
        /* Builtin --------------------------------------------------------- */
        {internal::Kind::UNINTERPRETED_SORT_VALUE, UNINTERPRETED_SORT_VALUE},
        {internal::Kind::EQUAL, EQUAL},
        {internal::Kind::DISTINCT, DISTINCT},
        {internal::Kind::VARIABLE, CONSTANT},
        {internal::Kind::BOUND_VARIABLE, VARIABLE},
        {internal::Kind::SEXPR, SEXPR},
        {internal::Kind::LAMBDA, LAMBDA},
        {internal::Kind::WITNESS, WITNESS},
        /* Boolean --------------------------------------------------------- */
        {internal::Kind::CONST_BOOLEAN, CONST_BOOLEAN},
        {internal::Kind::NOT, NOT},
        {internal::Kind::AND, AND},
        {internal::Kind::IMPLIES, IMPLIES},
        {internal::Kind::OR, OR},
        {internal::Kind::XOR, XOR},
        {internal::Kind::ITE, ITE},
        /* UF -------------------------------------------------------------- */
        {internal::Kind::APPLY_UF, APPLY_UF},
        {internal::Kind::CARDINALITY_CONSTRAINT, CARDINALITY_CONSTRAINT},
        {internal::Kind::HO_APPLY, HO_APPLY},
        /* Arithmetic ------------------------------------------------------ */
        {internal::Kind::ADD, ADD},
        {internal::Kind::MULT, MULT},
        {internal::Kind::IAND, IAND},
        {internal::Kind::POW2, POW2},
        {internal::Kind::SUB, SUB},
        {internal::Kind::NEG, NEG},
        {internal::Kind::DIVISION, DIVISION},
        {internal::Kind::DIVISION_TOTAL, INTERNAL_KIND},
        {internal::Kind::INTS_DIVISION, INTS_DIVISION},
        {internal::Kind::INTS_DIVISION_TOTAL, INTERNAL_KIND},
        {internal::Kind::INTS_MODULUS, INTS_MODULUS},
        {internal::Kind::INTS_MODULUS_TOTAL, INTERNAL_KIND},
        {internal::Kind::ABS, ABS},
        {internal::Kind::DIVISIBLE, DIVISIBLE},
        {internal::Kind::POW, POW},
        {internal::Kind::EXPONENTIAL, EXPONENTIAL},
        {internal::Kind::SINE, SINE},
        {internal::Kind::COSINE, COSINE},
        {internal::Kind::TANGENT, TANGENT},
        {internal::Kind::COSECANT, COSECANT},
        {internal::Kind::SECANT, SECANT},
        {internal::Kind::COTANGENT, COTANGENT},
        {internal::Kind::ARCSINE, ARCSINE},
        {internal::Kind::ARCCOSINE, ARCCOSINE},
        {internal::Kind::ARCTANGENT, ARCTANGENT},
        {internal::Kind::ARCCOSECANT, ARCCOSECANT},
        {internal::Kind::ARCSECANT, ARCSECANT},
        {internal::Kind::ARCCOTANGENT, ARCCOTANGENT},
        {internal::Kind::SQRT, SQRT},
        {internal::Kind::DIVISIBLE_OP, DIVISIBLE},
        {internal::Kind::CONST_RATIONAL, CONST_RATIONAL},
        {internal::Kind::LT, LT},
        {internal::Kind::LEQ, LEQ},
        {internal::Kind::GT, GT},
        {internal::Kind::GEQ, GEQ},
        {internal::Kind::IS_INTEGER, IS_INTEGER},
        {internal::Kind::TO_INTEGER, TO_INTEGER},
        {internal::Kind::TO_REAL, TO_REAL},
        {internal::Kind::PI, PI},
        {internal::Kind::IAND_OP, IAND},
        /* BV -------------------------------------------------------------- */
        {internal::Kind::CONST_BITVECTOR, CONST_BITVECTOR},
        {internal::Kind::BITVECTOR_CONCAT, BITVECTOR_CONCAT},
        {internal::Kind::BITVECTOR_AND, BITVECTOR_AND},
        {internal::Kind::BITVECTOR_OR, BITVECTOR_OR},
        {internal::Kind::BITVECTOR_XOR, BITVECTOR_XOR},
        {internal::Kind::BITVECTOR_NOT, BITVECTOR_NOT},
        {internal::Kind::BITVECTOR_NAND, BITVECTOR_NAND},
        {internal::Kind::BITVECTOR_NOR, BITVECTOR_NOR},
        {internal::Kind::BITVECTOR_XNOR, BITVECTOR_XNOR},
        {internal::Kind::BITVECTOR_COMP, BITVECTOR_COMP},
        {internal::Kind::BITVECTOR_MULT, BITVECTOR_MULT},
        {internal::Kind::BITVECTOR_ADD, BITVECTOR_ADD},
        {internal::Kind::BITVECTOR_SUB, BITVECTOR_SUB},
        {internal::Kind::BITVECTOR_NEG, BITVECTOR_NEG},
        {internal::Kind::BITVECTOR_UDIV, BITVECTOR_UDIV},
        {internal::Kind::BITVECTOR_UREM, BITVECTOR_UREM},
        {internal::Kind::BITVECTOR_SDIV, BITVECTOR_SDIV},
        {internal::Kind::BITVECTOR_SREM, BITVECTOR_SREM},
        {internal::Kind::BITVECTOR_SMOD, BITVECTOR_SMOD},
        {internal::Kind::BITVECTOR_SHL, BITVECTOR_SHL},
        {internal::Kind::BITVECTOR_LSHR, BITVECTOR_LSHR},
        {internal::Kind::BITVECTOR_ASHR, BITVECTOR_ASHR},
        {internal::Kind::BITVECTOR_ULT, BITVECTOR_ULT},
        {internal::Kind::BITVECTOR_ULE, BITVECTOR_ULE},
        {internal::Kind::BITVECTOR_UGT, BITVECTOR_UGT},
        {internal::Kind::BITVECTOR_UGE, BITVECTOR_UGE},
        {internal::Kind::BITVECTOR_SLT, BITVECTOR_SLT},
        {internal::Kind::BITVECTOR_SLE, BITVECTOR_SLE},
        {internal::Kind::BITVECTOR_SGT, BITVECTOR_SGT},
        {internal::Kind::BITVECTOR_SGE, BITVECTOR_SGE},
        {internal::Kind::BITVECTOR_ULTBV, BITVECTOR_ULTBV},
        {internal::Kind::BITVECTOR_SLTBV, BITVECTOR_SLTBV},
        {internal::Kind::BITVECTOR_ITE, BITVECTOR_ITE},
        {internal::Kind::BITVECTOR_REDOR, BITVECTOR_REDOR},
        {internal::Kind::BITVECTOR_REDAND, BITVECTOR_REDAND},
        {internal::Kind::BITVECTOR_EXTRACT_OP, BITVECTOR_EXTRACT},
        {internal::Kind::BITVECTOR_REPEAT_OP, BITVECTOR_REPEAT},
        {internal::Kind::BITVECTOR_ZERO_EXTEND_OP, BITVECTOR_ZERO_EXTEND},
        {internal::Kind::BITVECTOR_SIGN_EXTEND_OP, BITVECTOR_SIGN_EXTEND},
        {internal::Kind::BITVECTOR_ROTATE_LEFT_OP, BITVECTOR_ROTATE_LEFT},
        {internal::Kind::BITVECTOR_ROTATE_RIGHT_OP, BITVECTOR_ROTATE_RIGHT},
        {internal::Kind::BITVECTOR_EXTRACT, BITVECTOR_EXTRACT},
        {internal::Kind::BITVECTOR_REPEAT, BITVECTOR_REPEAT},
        {internal::Kind::BITVECTOR_ZERO_EXTEND, BITVECTOR_ZERO_EXTEND},
        {internal::Kind::BITVECTOR_SIGN_EXTEND, BITVECTOR_SIGN_EXTEND},
        {internal::Kind::BITVECTOR_ROTATE_LEFT, BITVECTOR_ROTATE_LEFT},
        {internal::Kind::BITVECTOR_ROTATE_RIGHT, BITVECTOR_ROTATE_RIGHT},
        {internal::Kind::INT_TO_BITVECTOR_OP, INT_TO_BITVECTOR},
        {internal::Kind::INT_TO_BITVECTOR, INT_TO_BITVECTOR},
        {internal::Kind::BITVECTOR_TO_NAT, BITVECTOR_TO_NAT},
        /* FP -------------------------------------------------------------- */
        {internal::Kind::CONST_FLOATINGPOINT, CONST_FLOATINGPOINT},
        {internal::Kind::CONST_ROUNDINGMODE, CONST_ROUNDINGMODE},
        {internal::Kind::FLOATINGPOINT_FP, FLOATINGPOINT_FP},
        {internal::Kind::FLOATINGPOINT_EQ, FLOATINGPOINT_EQ},
        {internal::Kind::FLOATINGPOINT_ABS, FLOATINGPOINT_ABS},
        {internal::Kind::FLOATINGPOINT_NEG, FLOATINGPOINT_NEG},
        {internal::Kind::FLOATINGPOINT_ADD, FLOATINGPOINT_ADD},
        {internal::Kind::FLOATINGPOINT_SUB, FLOATINGPOINT_SUB},
        {internal::Kind::FLOATINGPOINT_MULT, FLOATINGPOINT_MULT},
        {internal::Kind::FLOATINGPOINT_DIV, FLOATINGPOINT_DIV},
        {internal::Kind::FLOATINGPOINT_FMA, FLOATINGPOINT_FMA},
        {internal::Kind::FLOATINGPOINT_SQRT, FLOATINGPOINT_SQRT},
        {internal::Kind::FLOATINGPOINT_REM, FLOATINGPOINT_REM},
        {internal::Kind::FLOATINGPOINT_RTI, FLOATINGPOINT_RTI},
        {internal::Kind::FLOATINGPOINT_MIN, FLOATINGPOINT_MIN},
        {internal::Kind::FLOATINGPOINT_MAX, FLOATINGPOINT_MAX},
        {internal::Kind::FLOATINGPOINT_LEQ, FLOATINGPOINT_LEQ},
        {internal::Kind::FLOATINGPOINT_LT, FLOATINGPOINT_LT},
        {internal::Kind::FLOATINGPOINT_GEQ, FLOATINGPOINT_GEQ},
        {internal::Kind::FLOATINGPOINT_GT, FLOATINGPOINT_GT},
        {internal::Kind::FLOATINGPOINT_IS_NORMAL, FLOATINGPOINT_IS_NORMAL},
        {internal::Kind::FLOATINGPOINT_IS_SUBNORMAL,
         FLOATINGPOINT_IS_SUBNORMAL},
        {internal::Kind::FLOATINGPOINT_IS_ZERO, FLOATINGPOINT_IS_ZERO},
        {internal::Kind::FLOATINGPOINT_IS_INF, FLOATINGPOINT_IS_INF},
        {internal::Kind::FLOATINGPOINT_IS_NAN, FLOATINGPOINT_IS_NAN},
        {internal::Kind::FLOATINGPOINT_IS_NEG, FLOATINGPOINT_IS_NEG},
        {internal::Kind::FLOATINGPOINT_IS_POS, FLOATINGPOINT_IS_POS},
        {internal::Kind::FLOATINGPOINT_TO_FP_FROM_IEEE_BV_OP,
         FLOATINGPOINT_TO_FP_FROM_IEEE_BV},
        {internal::Kind::FLOATINGPOINT_TO_FP_FROM_IEEE_BV,
         FLOATINGPOINT_TO_FP_FROM_IEEE_BV},
        {internal::Kind::FLOATINGPOINT_TO_FP_FROM_FP_OP,
         FLOATINGPOINT_TO_FP_FROM_FP},
        {internal::Kind::FLOATINGPOINT_TO_FP_FROM_FP,
         FLOATINGPOINT_TO_FP_FROM_FP},
        {internal::Kind::FLOATINGPOINT_TO_FP_FROM_REAL_OP,
         FLOATINGPOINT_TO_FP_FROM_REAL},
        {internal::Kind::FLOATINGPOINT_TO_FP_FROM_REAL,
         FLOATINGPOINT_TO_FP_FROM_REAL},
        {internal::Kind::FLOATINGPOINT_TO_FP_FROM_SBV_OP,
         FLOATINGPOINT_TO_FP_FROM_SBV},
        {internal::Kind::FLOATINGPOINT_TO_FP_FROM_SBV,
         FLOATINGPOINT_TO_FP_FROM_SBV},
        {internal::Kind::FLOATINGPOINT_TO_FP_FROM_UBV_OP,
         FLOATINGPOINT_TO_FP_FROM_UBV},
        {internal::Kind::FLOATINGPOINT_TO_FP_FROM_UBV,
         FLOATINGPOINT_TO_FP_FROM_UBV},
        {internal::Kind::FLOATINGPOINT_TO_UBV_OP, FLOATINGPOINT_TO_UBV},
        {internal::Kind::FLOATINGPOINT_TO_UBV, FLOATINGPOINT_TO_UBV},
        {internal::Kind::FLOATINGPOINT_TO_UBV_TOTAL_OP, INTERNAL_KIND},
        {internal::Kind::FLOATINGPOINT_TO_UBV_TOTAL, INTERNAL_KIND},
        {internal::Kind::FLOATINGPOINT_TO_SBV_OP, FLOATINGPOINT_TO_SBV},
        {internal::Kind::FLOATINGPOINT_TO_SBV, FLOATINGPOINT_TO_SBV},
        {internal::Kind::FLOATINGPOINT_TO_SBV_TOTAL_OP, INTERNAL_KIND},
        {internal::Kind::FLOATINGPOINT_TO_SBV_TOTAL, INTERNAL_KIND},
        {internal::Kind::FLOATINGPOINT_TO_REAL, FLOATINGPOINT_TO_REAL},
        {internal::Kind::FLOATINGPOINT_TO_REAL_TOTAL, INTERNAL_KIND},
        /* Arrays ---------------------------------------------------------- */
        {internal::Kind::SELECT, SELECT},
        {internal::Kind::STORE, STORE},
        {internal::Kind::STORE_ALL, CONST_ARRAY},
        /* Datatypes ------------------------------------------------------- */
        {internal::Kind::APPLY_SELECTOR, APPLY_SELECTOR},
        {internal::Kind::APPLY_CONSTRUCTOR, APPLY_CONSTRUCTOR},
        {internal::Kind::APPLY_TESTER, APPLY_TESTER},
        {internal::Kind::APPLY_UPDATER, APPLY_UPDATER},
        {internal::Kind::MATCH, MATCH},
        {internal::Kind::MATCH_CASE, MATCH_CASE},
        {internal::Kind::MATCH_BIND_CASE, MATCH_BIND_CASE},
        {internal::Kind::TUPLE_PROJECT, TUPLE_PROJECT},
        {internal::Kind::TUPLE_PROJECT_OP, TUPLE_PROJECT},
        /* Separation Logic ------------------------------------------------ */
        {internal::Kind::SEP_NIL, SEP_NIL},
        {internal::Kind::SEP_EMP, SEP_EMP},
        {internal::Kind::SEP_PTO, SEP_PTO},
        {internal::Kind::SEP_STAR, SEP_STAR},
        {internal::Kind::SEP_WAND, SEP_WAND},
        /* Sets ------------------------------------------------------------ */
        {internal::Kind::SET_EMPTY, SET_EMPTY},
        {internal::Kind::SET_UNION, SET_UNION},
        {internal::Kind::SET_INTER, SET_INTER},
        {internal::Kind::SET_MINUS, SET_MINUS},
        {internal::Kind::SET_SUBSET, SET_SUBSET},
        {internal::Kind::SET_MEMBER, SET_MEMBER},
        {internal::Kind::SET_SINGLETON, SET_SINGLETON},
        {internal::Kind::SET_INSERT, SET_INSERT},
        {internal::Kind::SET_CARD, SET_CARD},
        {internal::Kind::SET_COMPLEMENT, SET_COMPLEMENT},
        {internal::Kind::SET_UNIVERSE, SET_UNIVERSE},
        {internal::Kind::SET_COMPREHENSION, SET_COMPREHENSION},
        {internal::Kind::SET_CHOOSE, SET_CHOOSE},
        {internal::Kind::SET_IS_SINGLETON, SET_IS_SINGLETON},
        {internal::Kind::SET_MAP, SET_MAP},
        /* Relations ------------------------------------------------------- */
        {internal::Kind::RELATION_JOIN, RELATION_JOIN},
        {internal::Kind::RELATION_PRODUCT, RELATION_PRODUCT},
        {internal::Kind::RELATION_TRANSPOSE, RELATION_TRANSPOSE},
        {internal::Kind::RELATION_TCLOSURE, RELATION_TCLOSURE},
        {internal::Kind::RELATION_JOIN_IMAGE, RELATION_JOIN_IMAGE},
        {internal::Kind::RELATION_IDEN, RELATION_IDEN},
        /* Bags ------------------------------------------------------------ */
        {internal::Kind::BAG_UNION_MAX, BAG_UNION_MAX},
        {internal::Kind::BAG_UNION_DISJOINT, BAG_UNION_DISJOINT},
        {internal::Kind::BAG_INTER_MIN, BAG_INTER_MIN},
        {internal::Kind::BAG_DIFFERENCE_SUBTRACT, BAG_DIFFERENCE_SUBTRACT},
        {internal::Kind::BAG_DIFFERENCE_REMOVE, BAG_DIFFERENCE_REMOVE},
        {internal::Kind::BAG_SUBBAG, BAG_SUBBAG},
        {internal::Kind::BAG_COUNT, BAG_COUNT},
        {internal::Kind::BAG_MEMBER, BAG_MEMBER},
        {internal::Kind::BAG_DUPLICATE_REMOVAL, BAG_DUPLICATE_REMOVAL},
        {internal::Kind::BAG_MAKE, BAG_MAKE},
        {internal::Kind::BAG_EMPTY, BAG_EMPTY},
        {internal::Kind::BAG_CARD, BAG_CARD},
        {internal::Kind::BAG_CHOOSE, BAG_CHOOSE},
        {internal::Kind::BAG_IS_SINGLETON, BAG_IS_SINGLETON},
        {internal::Kind::BAG_FROM_SET, BAG_FROM_SET},
        {internal::Kind::BAG_TO_SET, BAG_TO_SET},
        {internal::Kind::BAG_MAP, BAG_MAP},
        {internal::Kind::BAG_FILTER, BAG_FILTER},
        {internal::Kind::BAG_FOLD, BAG_FOLD},
        {internal::Kind::TABLE_PRODUCT, TABLE_PRODUCT},
        /* Strings --------------------------------------------------------- */
        {internal::Kind::STRING_CONCAT, STRING_CONCAT},
        {internal::Kind::STRING_IN_REGEXP, STRING_IN_REGEXP},
        {internal::Kind::STRING_LENGTH, STRING_LENGTH},
        {internal::Kind::STRING_SUBSTR, STRING_SUBSTR},
        {internal::Kind::STRING_UPDATE, STRING_UPDATE},
        {internal::Kind::STRING_CHARAT, STRING_CHARAT},
        {internal::Kind::STRING_CONTAINS, STRING_CONTAINS},
        {internal::Kind::STRING_INDEXOF, STRING_INDEXOF},
        {internal::Kind::STRING_INDEXOF_RE, STRING_INDEXOF_RE},
        {internal::Kind::STRING_REPLACE, STRING_REPLACE},
        {internal::Kind::STRING_REPLACE_ALL, STRING_REPLACE_ALL},
        {internal::Kind::STRING_REPLACE_RE, STRING_REPLACE_RE},
        {internal::Kind::STRING_REPLACE_RE_ALL, STRING_REPLACE_RE_ALL},
        {internal::Kind::STRING_TO_LOWER, STRING_TO_LOWER},
        {internal::Kind::STRING_TO_UPPER, STRING_TO_UPPER},
        {internal::Kind::STRING_REV, STRING_REV},
        {internal::Kind::STRING_FROM_CODE, STRING_FROM_CODE},
        {internal::Kind::STRING_TO_CODE, STRING_TO_CODE},
        {internal::Kind::STRING_LT, STRING_LT},
        {internal::Kind::STRING_LEQ, STRING_LEQ},
        {internal::Kind::STRING_PREFIX, STRING_PREFIX},
        {internal::Kind::STRING_SUFFIX, STRING_SUFFIX},
        {internal::Kind::STRING_IS_DIGIT, STRING_IS_DIGIT},
        {internal::Kind::STRING_ITOS, STRING_FROM_INT},
        {internal::Kind::STRING_STOI, STRING_TO_INT},
        {internal::Kind::CONST_STRING, CONST_STRING},
        {internal::Kind::STRING_TO_REGEXP, STRING_TO_REGEXP},
        {internal::Kind::REGEXP_CONCAT, REGEXP_CONCAT},
        {internal::Kind::REGEXP_UNION, REGEXP_UNION},
        {internal::Kind::REGEXP_INTER, REGEXP_INTER},
        {internal::Kind::REGEXP_DIFF, REGEXP_DIFF},
        {internal::Kind::REGEXP_STAR, REGEXP_STAR},
        {internal::Kind::REGEXP_PLUS, REGEXP_PLUS},
        {internal::Kind::REGEXP_OPT, REGEXP_OPT},
        {internal::Kind::REGEXP_RANGE, REGEXP_RANGE},
        {internal::Kind::REGEXP_REPEAT, REGEXP_REPEAT},
        {internal::Kind::REGEXP_REPEAT_OP, REGEXP_REPEAT},
        {internal::Kind::REGEXP_LOOP, REGEXP_LOOP},
        {internal::Kind::REGEXP_LOOP_OP, REGEXP_LOOP},
        {internal::Kind::REGEXP_NONE, REGEXP_NONE},
        {internal::Kind::REGEXP_ALL, REGEXP_ALL},
        {internal::Kind::REGEXP_ALLCHAR, REGEXP_ALLCHAR},
        {internal::Kind::REGEXP_COMPLEMENT, REGEXP_COMPLEMENT},
        {internal::Kind::CONST_SEQUENCE, CONST_SEQUENCE},
        {internal::Kind::SEQ_UNIT, SEQ_UNIT},
        {internal::Kind::SEQ_NTH, SEQ_NTH},
        /* Quantifiers ----------------------------------------------------- */
        {internal::Kind::FORALL, FORALL},
        {internal::Kind::EXISTS, EXISTS},
        {internal::Kind::BOUND_VAR_LIST, VARIABLE_LIST},
        {internal::Kind::INST_PATTERN, INST_PATTERN},
        {internal::Kind::INST_NO_PATTERN, INST_NO_PATTERN},
        {internal::Kind::INST_POOL, INST_POOL},
        {internal::Kind::INST_ADD_TO_POOL, INST_ADD_TO_POOL},
        {internal::Kind::SKOLEM_ADD_TO_POOL, SKOLEM_ADD_TO_POOL},
        {internal::Kind::INST_ATTRIBUTE, INST_ATTRIBUTE},
        {internal::Kind::INST_PATTERN_LIST, INST_PATTERN_LIST},
        /* ----------------------------------------------------------------- */
        {internal::Kind::LAST_KIND, LAST_KIND},
    };

/* Set of kinds for indexed operators */
const static std::unordered_set<Kind> s_indexed_kinds(
    {DIVISIBLE,
     IAND,
     BITVECTOR_REPEAT,
     BITVECTOR_ZERO_EXTEND,
     BITVECTOR_SIGN_EXTEND,
     BITVECTOR_ROTATE_LEFT,
     BITVECTOR_ROTATE_RIGHT,
     INT_TO_BITVECTOR,
     FLOATINGPOINT_TO_UBV,
     FLOATINGPOINT_TO_SBV,
     BITVECTOR_EXTRACT,
     FLOATINGPOINT_TO_FP_FROM_IEEE_BV,
     FLOATINGPOINT_TO_FP_FROM_FP,
     FLOATINGPOINT_TO_FP_FROM_REAL,
     FLOATINGPOINT_TO_FP_FROM_SBV,
     FLOATINGPOINT_TO_FP_FROM_UBV});

/* -------------------------------------------------------------------------- */
/* Rounding Mode for Floating Points                                          */
/* -------------------------------------------------------------------------- */

const static std::unordered_map<RoundingMode, cvc5::internal::RoundingMode>
    s_rmodes{
        {ROUND_NEAREST_TIES_TO_EVEN,
         cvc5::internal::RoundingMode::ROUND_NEAREST_TIES_TO_EVEN},
        {ROUND_TOWARD_POSITIVE,
         cvc5::internal::RoundingMode::ROUND_TOWARD_POSITIVE},
        {ROUND_TOWARD_NEGATIVE,
         cvc5::internal::RoundingMode::ROUND_TOWARD_NEGATIVE},
        {ROUND_TOWARD_ZERO, cvc5::internal::RoundingMode::ROUND_TOWARD_ZERO},
        {ROUND_NEAREST_TIES_TO_AWAY,
         cvc5::internal::RoundingMode::ROUND_NEAREST_TIES_TO_AWAY},
    };

const static std::unordered_map<cvc5::internal::RoundingMode, RoundingMode>
    s_rmodes_internal{
        {cvc5::internal::RoundingMode::ROUND_NEAREST_TIES_TO_EVEN,
         ROUND_NEAREST_TIES_TO_EVEN},
        {cvc5::internal::RoundingMode::ROUND_TOWARD_POSITIVE,
         ROUND_TOWARD_POSITIVE},
        {cvc5::internal::RoundingMode::ROUND_TOWARD_NEGATIVE,
         ROUND_TOWARD_NEGATIVE},
        {cvc5::internal::RoundingMode::ROUND_TOWARD_ZERO, ROUND_TOWARD_ZERO},
        {cvc5::internal::RoundingMode::ROUND_NEAREST_TIES_TO_AWAY,
         ROUND_NEAREST_TIES_TO_AWAY},
    };

namespace {

/** Convert a internal::Kind (internal) to a cvc5::Kind (external).
 */
cvc5::Kind intToExtKind(internal::Kind k)
{
  auto it = s_kinds_internal.find(k);
  if (it == s_kinds_internal.end())
  {
    return INTERNAL_KIND;
  }
  return it->second;
}

/** Convert a cvc5::Kind (external) to a internal::Kind (internal).
 */
internal::Kind extToIntKind(cvc5::Kind k)
{
  auto it = s_kinds.find(k);
  if (it == s_kinds.end())
  {
    return internal::Kind::UNDEFINED_KIND;
  }
  return it->second.first;
}

/** Return true if given kind is a defined external kind. */
bool isDefinedKind(Kind k) { return k > UNDEFINED_KIND && k < LAST_KIND; }

/**
 * Return true if the internal kind is one where the API term structure
 * differs from internal structure. This happens for APPLY_* kinds.
 * The API takes a "higher-order" perspective and treats functions as well
 * as datatype constructors/selectors/testers as terms
 * but interally they are not
 */
bool isApplyKind(internal::Kind k)
{
  return (k == internal::Kind::APPLY_UF
          || k == internal::Kind::APPLY_CONSTRUCTOR
          || k == internal::Kind::APPLY_SELECTOR
          || k == internal::Kind::APPLY_TESTER
          || k == internal::Kind::APPLY_UPDATER);
}

#ifdef CVC5_ASSERTIONS
/** Return true if given kind is a defined internal kind. */
bool isDefinedIntKind(internal::Kind k)
{
  return k != internal::Kind::UNDEFINED_KIND && k != internal::Kind::LAST_KIND;
}
#endif

/** Return the minimum arity of given kind. */
uint32_t minArity(Kind k)
{
  Assert(isDefinedKind(k));
  Assert(isDefinedIntKind(extToIntKind(k)));
  uint32_t min = internal::kind::metakind::getMinArityForKind(extToIntKind(k));

  // At the API level, we treat functions/constructors/selectors/testers as
  // normal terms instead of making them part of the operator
  if (isApplyKind(extToIntKind(k)))
  {
    min++;
  }
  return min;
}

/** Return the maximum arity of given kind. */
uint32_t maxArity(Kind k)
{
  Assert(isDefinedKind(k));
  Assert(isDefinedIntKind(extToIntKind(k)));
  uint32_t max = internal::kind::metakind::getMaxArityForKind(extToIntKind(k));

  // At the API level, we treat functions/constructors/selectors/testers as
  // normal terms instead of making them part of the operator
  if (isApplyKind(extToIntKind(k))
      && max != std::numeric_limits<uint32_t>::max())  // be careful not to
                                                       // overflow
  {
    max++;
  }
  return max;
}

}  // namespace

std::string kindToString(Kind k)
{
  auto it = s_kinds.find(k);
  if (it == s_kinds.end())
  {
    return "UNDEFINED_KIND";
  }
  return it->second.second;
}

std::ostream& operator<<(std::ostream& out, Kind k)
{
  return out << kindToString(k);
}

/* -------------------------------------------------------------------------- */
/* API guard helpers                                                          */
/* -------------------------------------------------------------------------- */

namespace {

class CVC5ApiExceptionStream
{
 public:
  CVC5ApiExceptionStream() {}
  /* Note: This needs to be explicitly set to 'noexcept(false)' since it is
   * a destructor that throws an exception and in C++11 all destructors
   * default to noexcept(true) (else this triggers a call to std::terminate). */
  ~CVC5ApiExceptionStream() noexcept(false)
  {
    if (std::uncaught_exceptions() == 0)
    {
      throw CVC5ApiException(d_stream.str());
    }
  }

  std::ostream& ostream() { return d_stream; }

 private:
  std::stringstream d_stream;
};

class CVC5ApiRecoverableExceptionStream
{
 public:
  CVC5ApiRecoverableExceptionStream() {}
  /* Note: This needs to be explicitly set to 'noexcept(false)' since it is
   * a destructor that throws an exception and in C++11 all destructors
   * default to noexcept(true) (else this triggers a call to std::terminate). */
  ~CVC5ApiRecoverableExceptionStream() noexcept(false)
  {
    if (std::uncaught_exceptions() == 0)
    {
      throw CVC5ApiRecoverableException(d_stream.str());
    }
  }

  std::ostream& ostream() { return d_stream; }

 private:
  std::stringstream d_stream;
};

class CVC5ApiUnsupportedExceptionStream
{
 public:
  CVC5ApiUnsupportedExceptionStream() {}
  /* Note: This needs to be explicitly set to 'noexcept(false)' since it is
   * a destructor that throws an exception and in C++11 all destructors
   * default to noexcept(true) (else this triggers a call to std::terminate). */
  ~CVC5ApiUnsupportedExceptionStream() noexcept(false)
  {
    if (std::uncaught_exceptions() == 0)
    {
      throw CVC5ApiUnsupportedException(d_stream.str());
    }
  }

  std::ostream& ostream() { return d_stream; }

 private:
  std::stringstream d_stream;
};

#define CVC5_API_TRY_CATCH_BEGIN \
  try                            \
  {
#define CVC5_API_TRY_CATCH_END                         \
  }                                                    \
  catch (const internal::OptionException& e)           \
  {                                                    \
    throw CVC5ApiOptionException(e.getMessage());      \
  }                                                    \
  catch (const internal::RecoverableModalException& e) \
  {                                                    \
    throw CVC5ApiRecoverableException(e.getMessage()); \
  }                                                    \
  catch (const internal::Exception& e)                 \
  {                                                    \
    throw CVC5ApiException(e.getMessage());            \
  }                                                    \
  catch (const std::invalid_argument& e) { throw CVC5ApiException(e.what()); }

}  // namespace

/* -------------------------------------------------------------------------- */
/* Result                                                                     */
/* -------------------------------------------------------------------------- */

Result::Result(const internal::Result& r) : d_result(new internal::Result(r)) {}

Result::Result() : d_result(new internal::Result()) {}

bool Result::isNull() const
{
  return d_result->getStatus() == internal::Result::NONE;
}

bool Result::isSat(void) const
{
  return d_result->getStatus() == internal::Result::SAT;
}

bool Result::isUnsat(void) const
{
  return d_result->getStatus() == internal::Result::UNSAT;
}

bool Result::isUnknown(void) const
{
  return d_result->getStatus() == internal::Result::UNKNOWN;
}

bool Result::operator==(const Result& r) const
{
  return *d_result == *r.d_result;
}

bool Result::operator!=(const Result& r) const
{
  return *d_result != *r.d_result;
}

UnknownExplanation Result::getUnknownExplanation(void) const
{
  return d_result->getUnknownExplanation();
}

std::string Result::toString(void) const { return d_result->toString(); }

std::ostream& operator<<(std::ostream& out, const Result& r)
{
  out << r.toString();
  return out;
}

/* -------------------------------------------------------------------------- */
/* SynthResult */
/* -------------------------------------------------------------------------- */

SynthResult::SynthResult(const internal::SynthResult& r)
    : d_result(new internal::SynthResult(r))
{
}

SynthResult::SynthResult() : d_result(new internal::SynthResult()) {}

bool SynthResult::isNull() const
{
  return d_result->getStatus() == internal::SynthResult::NONE;
}

bool SynthResult::hasSolution(void) const
{
  return d_result->getStatus() == internal::SynthResult::SOLUTION;
}

bool SynthResult::hasNoSolution() const
{
  return d_result->getStatus() == internal::SynthResult::NO_SOLUTION;
}

bool SynthResult::isUnknown() const
{
  return d_result->getStatus() == internal::SynthResult::UNKNOWN;
}

std::string SynthResult::toString(void) const { return d_result->toString(); }

std::ostream& operator<<(std::ostream& out, const internal::SynthResult& sr)
{
  out << sr.toString();
  return out;
}

/* -------------------------------------------------------------------------- */
/* Sort                                                                       */
/* -------------------------------------------------------------------------- */

Sort::Sort(const Solver* slv, const internal::TypeNode& t)
    : d_solver(slv), d_type(new internal::TypeNode(t))
{
}

Sort::Sort() : d_solver(nullptr), d_type(new internal::TypeNode()) {}

Sort::~Sort()
{
  if (d_solver != nullptr)
  {
    d_type.reset();
  }
}

std::set<internal::TypeNode> Sort::sortSetToTypeNodes(
    const std::set<Sort>& sorts)
{
  std::set<internal::TypeNode> types;
  for (const Sort& s : sorts)
  {
    types.insert(s.getTypeNode());
  }
  return types;
}

std::vector<internal::TypeNode> Sort::sortVectorToTypeNodes(
    const std::vector<Sort>& sorts)
{
  std::vector<internal::TypeNode> typeNodes;
  for (const Sort& sort : sorts)
  {
    typeNodes.push_back(sort.getTypeNode());
  }
  return typeNodes;
}

std::vector<Sort> Sort::typeNodeVectorToSorts(
    const Solver* slv, const std::vector<internal::TypeNode>& types)
{
  std::vector<Sort> sorts;
  for (size_t i = 0, tsize = types.size(); i < tsize; i++)
  {
    sorts.push_back(Sort(slv, types[i]));
  }
  return sorts;
}

bool Sort::operator==(const Sort& s) const
{
  CVC5_API_TRY_CATCH_BEGIN;
  //////// all checks before this line
  return *d_type == *s.d_type;
  ////////
  CVC5_API_TRY_CATCH_END;
}

bool Sort::operator!=(const Sort& s) const
{
  CVC5_API_TRY_CATCH_BEGIN;
  //////// all checks before this line
  return *d_type != *s.d_type;
  ////////
  CVC5_API_TRY_CATCH_END;
}

bool Sort::operator<(const Sort& s) const
{
  CVC5_API_TRY_CATCH_BEGIN;
  //////// all checks before this line
  return *d_type < *s.d_type;
  ////////
  CVC5_API_TRY_CATCH_END;
}

bool Sort::operator>(const Sort& s) const
{
  CVC5_API_TRY_CATCH_BEGIN;
  //////// all checks before this line
  return *d_type > *s.d_type;
  ////////
  CVC5_API_TRY_CATCH_END;
}

bool Sort::operator<=(const Sort& s) const
{
  CVC5_API_TRY_CATCH_BEGIN;
  //////// all checks before this line
  return *d_type <= *s.d_type;
  ////////
  CVC5_API_TRY_CATCH_END;
}

bool Sort::operator>=(const Sort& s) const
{
  CVC5_API_TRY_CATCH_BEGIN;
  //////// all checks before this line
  return *d_type >= *s.d_type;
  ////////
  CVC5_API_TRY_CATCH_END;
}

bool Sort::hasSymbol() const
{
  CVC5_API_TRY_CATCH_BEGIN;
  CVC5_API_CHECK_NOT_NULL;
  //////// all checks before this line
  return d_type->hasAttribute(internal::expr::VarNameAttr());
  ////////
  CVC5_API_TRY_CATCH_END;
}

std::string Sort::getSymbol() const
{
  CVC5_API_TRY_CATCH_BEGIN;
  CVC5_API_CHECK_NOT_NULL;
  CVC5_API_CHECK(d_type->hasAttribute(internal::expr::VarNameAttr()))
      << "Invalid call to '" << __PRETTY_FUNCTION__
      << "', expected the sort to have a symbol.";
  //////// all checks before this line
  return d_type->getAttribute(internal::expr::VarNameAttr());
  ////////
  CVC5_API_TRY_CATCH_END;
}

bool Sort::isNull() const
{
  CVC5_API_TRY_CATCH_BEGIN;
  //////// all checks before this line
  return isNullHelper();
  ////////
  CVC5_API_TRY_CATCH_END;
}

bool Sort::isBoolean() const
{
  CVC5_API_TRY_CATCH_BEGIN;
  //////// all checks before this line
  return d_type->isBoolean();
  ////////
  CVC5_API_TRY_CATCH_END;
}

bool Sort::isInteger() const
{
  CVC5_API_TRY_CATCH_BEGIN;
  //////// all checks before this line
  return d_type->isInteger();
  ////////
  CVC5_API_TRY_CATCH_END;
}

bool Sort::isReal() const
{
  CVC5_API_TRY_CATCH_BEGIN;
  //////// all checks before this line
  // notice that we do not expose internal subtyping to the user
  return d_type->isReal() && !d_type->isInteger();
  ////////
  CVC5_API_TRY_CATCH_END;
}

bool Sort::isString() const
{
  CVC5_API_TRY_CATCH_BEGIN;
  //////// all checks before this line
  return d_type->isString();
  ////////
  CVC5_API_TRY_CATCH_END;
}

bool Sort::isRegExp() const
{
  CVC5_API_TRY_CATCH_BEGIN;
  //////// all checks before this line
  return d_type->isRegExp();
  ////////
  CVC5_API_TRY_CATCH_END;
}

bool Sort::isRoundingMode() const
{
  CVC5_API_TRY_CATCH_BEGIN;
  //////// all checks before this line
  return d_type->isRoundingMode();
  ////////
  CVC5_API_TRY_CATCH_END;
}

bool Sort::isBitVector() const
{
  CVC5_API_TRY_CATCH_BEGIN;
  //////// all checks before this line
  return d_type->isBitVector();
  ////////
  CVC5_API_TRY_CATCH_END;
}

bool Sort::isFloatingPoint() const
{
  CVC5_API_TRY_CATCH_BEGIN;
  //////// all checks before this line
  return d_type->isFloatingPoint();
  ////////
  CVC5_API_TRY_CATCH_END;
}

bool Sort::isDatatype() const
{
  CVC5_API_TRY_CATCH_BEGIN;
  //////// all checks before this line
  return d_type->isDatatype();
  ////////
  CVC5_API_TRY_CATCH_END;
}

bool Sort::isDatatypeConstructor() const
{
  CVC5_API_TRY_CATCH_BEGIN;
  //////// all checks before this line
  return d_type->isDatatypeConstructor();
  ////////
  CVC5_API_TRY_CATCH_END;
}

bool Sort::isDatatypeSelector() const
{
  CVC5_API_TRY_CATCH_BEGIN;
  //////// all checks before this line
  return d_type->isDatatypeSelector();
  ////////
  CVC5_API_TRY_CATCH_END;
}

bool Sort::isDatatypeTester() const
{
  CVC5_API_TRY_CATCH_BEGIN;
  //////// all checks before this line
  return d_type->isDatatypeTester();
  ////////
  CVC5_API_TRY_CATCH_END;
}

bool Sort::isDatatypeUpdater() const
{
  CVC5_API_TRY_CATCH_BEGIN;
  //////// all checks before this line
  return d_type->isDatatypeUpdater();
  ////////
  CVC5_API_TRY_CATCH_END;
}

bool Sort::isFunction() const
{
  CVC5_API_TRY_CATCH_BEGIN;
  //////// all checks before this line
  return d_type->isFunction();
  ////////
  CVC5_API_TRY_CATCH_END;
}

bool Sort::isPredicate() const
{
  CVC5_API_TRY_CATCH_BEGIN;
  //////// all checks before this line
  return d_type->isPredicate();
  ////////
  CVC5_API_TRY_CATCH_END;
}

bool Sort::isTuple() const
{
  CVC5_API_TRY_CATCH_BEGIN;
  //////// all checks before this line
  return d_type->isTuple();
  ////////
  CVC5_API_TRY_CATCH_END;
}

bool Sort::isRecord() const
{
  CVC5_API_TRY_CATCH_BEGIN;
  //////// all checks before this line
  return d_type->isRecord();
  ////////
  CVC5_API_TRY_CATCH_END;
}

bool Sort::isArray() const
{
  CVC5_API_TRY_CATCH_BEGIN;
  //////// all checks before this line
  return d_type->isArray();
  ////////
  CVC5_API_TRY_CATCH_END;
}

bool Sort::isSet() const
{
  CVC5_API_TRY_CATCH_BEGIN;
  //////// all checks before this line
  return d_type->isSet();
  ////////
  CVC5_API_TRY_CATCH_END;
}

bool Sort::isBag() const
{
  CVC5_API_TRY_CATCH_BEGIN;
  //////// all checks before this line
  return d_type->isBag();
  ////////
  CVC5_API_TRY_CATCH_END;
}

bool Sort::isSequence() const
{
  CVC5_API_TRY_CATCH_BEGIN;
  //////// all checks before this line
  return d_type->isSequence();
  ////////
  CVC5_API_TRY_CATCH_END;
}

bool Sort::isUninterpretedSort() const
{
  CVC5_API_TRY_CATCH_BEGIN;
  //////// all checks before this line
  return d_type->isUninterpretedSort();
  ////////
  CVC5_API_TRY_CATCH_END;
}

bool Sort::isUninterpretedSortConstructor() const
{
  CVC5_API_TRY_CATCH_BEGIN;
  //////// all checks before this line
  return d_type->isUninterpretedSortConstructor();
  ////////
  CVC5_API_TRY_CATCH_END;
}

Sort Sort::getUninterpretedSortConstructor() const
{
  CVC5_API_TRY_CATCH_BEGIN;
  CVC5_API_CHECK_NOT_NULL;
  CVC5_API_CHECK(d_type->isInstantiatedUninterpretedSort())
      << "Expected instantiated uninterpreted sort.";
  //////// all checks before this line
  return Sort(d_solver, d_type->getUninterpretedSortConstructor());
  ////////
  CVC5_API_TRY_CATCH_END;
}

Datatype Sort::getDatatype() const
{
  CVC5_API_TRY_CATCH_BEGIN;
  CVC5_API_CHECK_NOT_NULL;
  CVC5_API_CHECK(d_type->isDatatype()) << "Expected datatype sort.";
  //////// all checks before this line
  return Datatype(d_solver, d_type->getDType());
  ////////
  CVC5_API_TRY_CATCH_END;
}

bool Sort::isInstantiated() const
{
  CVC5_API_TRY_CATCH_BEGIN;
  CVC5_API_CHECK_NOT_NULL;
  //////// all checks before this line
  return d_type->isInstantiated();
  ////////
  CVC5_API_TRY_CATCH_END;
}

Sort Sort::instantiate(const std::vector<Sort>& params) const
{
  CVC5_API_TRY_CATCH_BEGIN;
  CVC5_API_CHECK_NOT_NULL;
  CVC5_API_CHECK_DOMAIN_SORTS(params);
  CVC5_API_CHECK(d_type->isParametricDatatype()
                 || d_type->isUninterpretedSortConstructor())
      << "Expected parametric datatype or sort constructor sort.";
  CVC5_API_CHECK(!d_type->isParametricDatatype()
                 || d_type->getNumChildren() == params.size() + 1)
      << "Arity mismatch for instantiated parametric datatype";
  CVC5_API_CHECK(!d_type->isUninterpretedSortConstructor()
                 || d_type->getUninterpretedSortConstructorArity()
                        == params.size())
      << "Arity mismatch for instantiated sort constructor";
  //////// all checks before this line
  std::vector<internal::TypeNode> tparams = sortVectorToTypeNodes(params);
  return Sort(d_solver, d_type->instantiate(tparams));
  ////////
  CVC5_API_TRY_CATCH_END;
}

std::vector<Sort> Sort::getInstantiatedParameters() const
{
  CVC5_API_TRY_CATCH_BEGIN;
  CVC5_API_CHECK_NOT_NULL;
  CVC5_API_CHECK(d_type->isInstantiated())
      << "Expected instantiated parametric sort";
  //////// all checks before this line
  return typeNodeVectorToSorts(d_solver, d_type->getInstantiatedParamTypes());
  ////////
  CVC5_API_TRY_CATCH_END;
}

Sort Sort::substitute(const Sort& sort, const Sort& replacement) const
{
  CVC5_API_TRY_CATCH_BEGIN;
  CVC5_API_CHECK_NOT_NULL;
  CVC5_API_CHECK_SORT(sort);
  CVC5_API_CHECK_SORT(replacement);
  //////// all checks before this line
  return Sort(
      d_solver,
      d_type->substitute(sort.getTypeNode(), replacement.getTypeNode()));
  ////////
  CVC5_API_TRY_CATCH_END;
}

Sort Sort::substitute(const std::vector<Sort>& sorts,
                      const std::vector<Sort>& replacements) const
{
  CVC5_API_TRY_CATCH_BEGIN;
  CVC5_API_CHECK_NOT_NULL;
  CVC5_API_CHECK_SORTS(sorts);
  CVC5_API_CHECK_SORTS(replacements);
  //////// all checks before this line

  std::vector<internal::TypeNode> tSorts = sortVectorToTypeNodes(sorts),
                                  tReplacements =
                                      sortVectorToTypeNodes(replacements);
  return Sort(d_solver,
              d_type->substitute(tSorts.begin(),
                                 tSorts.end(),
                                 tReplacements.begin(),
                                 tReplacements.end()));
  ////////
  CVC5_API_TRY_CATCH_END;
}

std::string Sort::toString() const
{
  CVC5_API_TRY_CATCH_BEGIN;
  //////// all checks before this line
  return d_type->toString();
  ////////
  CVC5_API_TRY_CATCH_END;
}

const internal::TypeNode& Sort::getTypeNode(void) const { return *d_type; }

/* Constructor sort ------------------------------------------------------- */

size_t Sort::getDatatypeConstructorArity() const
{
  CVC5_API_TRY_CATCH_BEGIN;
  CVC5_API_CHECK_NOT_NULL;
  CVC5_API_CHECK(d_type->isDatatypeConstructor())
      << "Not a constructor sort: " << (*this);
  //////// all checks before this line
  return d_type->getNumChildren() - 1;
  ////////
  CVC5_API_TRY_CATCH_END;
}

std::vector<Sort> Sort::getDatatypeConstructorDomainSorts() const
{
  CVC5_API_TRY_CATCH_BEGIN;
  CVC5_API_CHECK_NOT_NULL;
  CVC5_API_CHECK(d_type->isDatatypeConstructor())
      << "Not a constructor sort: " << (*this);
  //////// all checks before this line
  return typeNodeVectorToSorts(d_solver, d_type->getArgTypes());
  ////////
  CVC5_API_TRY_CATCH_END;
}

Sort Sort::getDatatypeConstructorCodomainSort() const
{
  CVC5_API_TRY_CATCH_BEGIN;
  CVC5_API_CHECK_NOT_NULL;
  CVC5_API_CHECK(d_type->isDatatypeConstructor())
      << "Not a constructor sort: " << (*this);
  //////// all checks before this line
  return Sort(d_solver, d_type->getDatatypeConstructorRangeType());
  ////////
  CVC5_API_TRY_CATCH_END;
}

/* Selector sort ------------------------------------------------------- */

Sort Sort::getDatatypeSelectorDomainSort() const
{
  CVC5_API_TRY_CATCH_BEGIN;
  CVC5_API_CHECK_NOT_NULL;
  CVC5_API_CHECK(d_type->isDatatypeSelector())
      << "Not a selector sort: " << (*this);
  //////// all checks before this line
  return Sort(d_solver, d_type->getDatatypeSelectorDomainType());
  ////////
  CVC5_API_TRY_CATCH_END;
}

Sort Sort::getDatatypeSelectorCodomainSort() const
{
  CVC5_API_TRY_CATCH_BEGIN;
  CVC5_API_CHECK_NOT_NULL;
  CVC5_API_CHECK(d_type->isDatatypeSelector())
      << "Not a selector sort: " << (*this);
  //////// all checks before this line
  return Sort(d_solver, d_type->getDatatypeSelectorRangeType());
  ////////
  CVC5_API_TRY_CATCH_END;
}

/* Tester sort ------------------------------------------------------- */

Sort Sort::getDatatypeTesterDomainSort() const
{
  CVC5_API_TRY_CATCH_BEGIN;
  CVC5_API_CHECK_NOT_NULL;
  CVC5_API_CHECK(d_type->isDatatypeTester())
      << "Not a tester sort: " << (*this);
  //////// all checks before this line
  return Sort(d_solver, d_type->getDatatypeTesterDomainType());
  ////////
  CVC5_API_TRY_CATCH_END;
}

Sort Sort::getDatatypeTesterCodomainSort() const
{
  CVC5_API_TRY_CATCH_BEGIN;
  CVC5_API_CHECK_NOT_NULL;
  CVC5_API_CHECK(d_type->isDatatypeTester())
      << "Not a tester sort: " << (*this);
  //////// all checks before this line
  return d_solver->getBooleanSort();
  ////////
  CVC5_API_TRY_CATCH_END;
}

/* Function sort ------------------------------------------------------- */

size_t Sort::getFunctionArity() const
{
  CVC5_API_TRY_CATCH_BEGIN;
  CVC5_API_CHECK_NOT_NULL;
  CVC5_API_CHECK(isFunction()) << "Not a function sort: " << (*this);
  //////// all checks before this line
  return d_type->getNumChildren() - 1;
  ////////
  CVC5_API_TRY_CATCH_END;
}

std::vector<Sort> Sort::getFunctionDomainSorts() const
{
  CVC5_API_TRY_CATCH_BEGIN;
  CVC5_API_CHECK_NOT_NULL;
  CVC5_API_CHECK(isFunction()) << "Not a function sort: " << (*this);
  //////// all checks before this line
  return typeNodeVectorToSorts(d_solver, d_type->getArgTypes());
  ////////
  CVC5_API_TRY_CATCH_END;
}

Sort Sort::getFunctionCodomainSort() const
{
  CVC5_API_TRY_CATCH_BEGIN;
  CVC5_API_CHECK_NOT_NULL;
  CVC5_API_CHECK(isFunction()) << "Not a function sort" << (*this);
  //////// all checks before this line
  return Sort(d_solver, d_type->getRangeType());
  ////////
  CVC5_API_TRY_CATCH_END;
}

/* Array sort ---------------------------------------------------------- */

Sort Sort::getArrayIndexSort() const
{
  CVC5_API_TRY_CATCH_BEGIN;
  CVC5_API_CHECK_NOT_NULL;
  CVC5_API_CHECK(isArray()) << "Not an array sort.";
  //////// all checks before this line
  return Sort(d_solver, d_type->getArrayIndexType());
  ////////
  CVC5_API_TRY_CATCH_END;
}

Sort Sort::getArrayElementSort() const
{
  CVC5_API_TRY_CATCH_BEGIN;
  CVC5_API_CHECK_NOT_NULL;
  CVC5_API_CHECK(isArray()) << "Not an array sort.";
  //////// all checks before this line
  return Sort(d_solver, d_type->getArrayConstituentType());
  ////////
  CVC5_API_TRY_CATCH_END;
}

/* Set sort ------------------------------------------------------------ */

Sort Sort::getSetElementSort() const
{
  CVC5_API_TRY_CATCH_BEGIN;
  CVC5_API_CHECK_NOT_NULL;
  CVC5_API_CHECK(isSet()) << "Not a set sort.";
  //////// all checks before this line
  return Sort(d_solver, d_type->getSetElementType());
  ////////
  CVC5_API_TRY_CATCH_END;
}

/* Bag sort ------------------------------------------------------------ */

Sort Sort::getBagElementSort() const
{
  CVC5_API_TRY_CATCH_BEGIN;
  CVC5_API_CHECK_NOT_NULL;
  CVC5_API_CHECK(isBag()) << "Not a bag sort.";
  //////// all checks before this line
  return Sort(d_solver, d_type->getBagElementType());
  ////////
  CVC5_API_TRY_CATCH_END;
}

/* Sequence sort ------------------------------------------------------- */

Sort Sort::getSequenceElementSort() const
{
  CVC5_API_TRY_CATCH_BEGIN;
  CVC5_API_CHECK_NOT_NULL;
  CVC5_API_CHECK(isSequence()) << "Not a sequence sort.";
  //////// all checks before this line
  return Sort(d_solver, d_type->getSequenceElementType());
  ////////
  CVC5_API_TRY_CATCH_END;
}

/* Sort constructor sort ----------------------------------------------- */

size_t Sort::getUninterpretedSortConstructorArity() const
{
  CVC5_API_TRY_CATCH_BEGIN;
  CVC5_API_CHECK_NOT_NULL;
  CVC5_API_CHECK(d_type->isUninterpretedSortConstructor())
      << "Not a sort constructor sort.";
  //////// all checks before this line
  return d_type->getUninterpretedSortConstructorArity();
  ////////
  CVC5_API_TRY_CATCH_END;
}

/* Bit-vector sort ----------------------------------------------------- */

uint32_t Sort::getBitVectorSize() const
{
  CVC5_API_TRY_CATCH_BEGIN;
  CVC5_API_CHECK_NOT_NULL;
  CVC5_API_CHECK(isBitVector()) << "Not a bit-vector sort.";
  //////// all checks before this line
  return d_type->getBitVectorSize();
  ////////
  CVC5_API_TRY_CATCH_END;
}

/* Floating-point sort ------------------------------------------------- */

uint32_t Sort::getFloatingPointExponentSize() const
{
  CVC5_API_TRY_CATCH_BEGIN;
  CVC5_API_CHECK_NOT_NULL;
  CVC5_API_CHECK(d_type->isFloatingPoint()) << "Not a floating-point sort.";
  //////// all checks before this line
  return d_type->getFloatingPointExponentSize();
  ////////
  CVC5_API_TRY_CATCH_END;
}

uint32_t Sort::getFloatingPointSignificandSize() const
{
  CVC5_API_TRY_CATCH_BEGIN;
  CVC5_API_CHECK_NOT_NULL;
  CVC5_API_CHECK(d_type->isFloatingPoint()) << "Not a floating-point sort.";
  //////// all checks before this line
  return d_type->getFloatingPointSignificandSize();
  ////////
  CVC5_API_TRY_CATCH_END;
}

/* Datatype sort ------------------------------------------------------- */

size_t Sort::getDatatypeArity() const
{
  CVC5_API_TRY_CATCH_BEGIN;
  CVC5_API_CHECK_NOT_NULL;
  CVC5_API_CHECK(d_type->isDatatype()) << "Not a datatype sort.";
  //////// all checks before this line
  return d_type->isParametricDatatype() ? d_type->getNumChildren() - 1 : 0;
  ////////
  CVC5_API_TRY_CATCH_END;
}

/* Tuple sort ---------------------------------------------------------- */

size_t Sort::getTupleLength() const
{
  CVC5_API_TRY_CATCH_BEGIN;
  CVC5_API_CHECK_NOT_NULL;
  CVC5_API_CHECK(isTuple()) << "Not a tuple sort.";
  //////// all checks before this line
  return d_type->getTupleLength();
  ////////
  CVC5_API_TRY_CATCH_END;
}

std::vector<Sort> Sort::getTupleSorts() const
{
  CVC5_API_TRY_CATCH_BEGIN;
  CVC5_API_CHECK_NOT_NULL;
  CVC5_API_CHECK(d_type->isTuple()) << "Not a tuple sort.";
  //////// all checks before this line
  return typeNodeVectorToSorts(d_solver, d_type->getTupleTypes());
  ////////
  CVC5_API_TRY_CATCH_END;
}

/* --------------------------------------------------------------------- */

std::ostream& operator<<(std::ostream& out, const Sort& s)
{
  out << s.toString();
  return out;
}

/* Helpers                                                                    */
/* -------------------------------------------------------------------------- */

/* Split out to avoid nested API calls (problematic with API tracing).        */
/* .......................................................................... */

bool Sort::isNullHelper() const { return d_type->isNull(); }

/* -------------------------------------------------------------------------- */
/* Op                                                                     */
/* -------------------------------------------------------------------------- */

Op::Op() : d_solver(nullptr), d_kind(NULL_TERM), d_node(new internal::Node()) {}

Op::Op(const Solver* slv, const Kind k)
    : d_solver(slv), d_kind(k), d_node(new internal::Node())
{
}

Op::Op(const Solver* slv, const Kind k, const internal::Node& n)
    : d_solver(slv), d_kind(k), d_node(new internal::Node(n))
{
}

Op::~Op()
{
  if (d_solver != nullptr)
  {
    // Ensure that the correct node manager is in scope when the type node is
    // destroyed.
    d_node.reset();
  }
}

/* Public methods                                                             */
bool Op::operator==(const Op& t) const
{
  CVC5_API_TRY_CATCH_BEGIN;
  //////// all checks before this line
  if (d_node->isNull() && t.d_node->isNull())
  {
    return (d_kind == t.d_kind);
  }
  else if (d_node->isNull() || t.d_node->isNull())
  {
    return false;
  }
  return (d_kind == t.d_kind) && (*d_node == *t.d_node);
  ////////
  CVC5_API_TRY_CATCH_END;
}

bool Op::operator!=(const Op& t) const
{
  CVC5_API_TRY_CATCH_BEGIN;
  //////// all checks before this line
  return !(*this == t);
  ////////
  CVC5_API_TRY_CATCH_END;
}

Kind Op::getKind() const
{
  CVC5_API_CHECK(d_kind != NULL_TERM) << "Expecting a non-null Kind";
  //////// all checks before this line
  return d_kind;
}

bool Op::isNull() const
{
  CVC5_API_TRY_CATCH_BEGIN;
  //////// all checks before this line
  return isNullHelper();
  ////////
  CVC5_API_TRY_CATCH_END;
}

bool Op::isIndexed() const
{
  CVC5_API_TRY_CATCH_BEGIN;
  //////// all checks before this line
  return isIndexedHelper();
  ////////
  CVC5_API_TRY_CATCH_END;
}

size_t Op::getNumIndices() const
{
  CVC5_API_TRY_CATCH_BEGIN;
  CVC5_API_CHECK_NOT_NULL;
  //////// all checks before this line
  return getNumIndicesHelper();
  ////////
  CVC5_API_TRY_CATCH_END;
}

size_t Op::getNumIndicesHelper() const
{
  if (!isIndexedHelper())
  {
    return 0;
  }

  Kind k = intToExtKind(d_node->getKind());
  size_t size = 0;
  switch (k)
  {
    case DIVISIBLE: size = 1; break;
    case BITVECTOR_REPEAT: size = 1; break;
    case BITVECTOR_ZERO_EXTEND: size = 1; break;
    case BITVECTOR_SIGN_EXTEND: size = 1; break;
    case BITVECTOR_ROTATE_LEFT: size = 1; break;
    case BITVECTOR_ROTATE_RIGHT: size = 1; break;
    case INT_TO_BITVECTOR: size = 1; break;
    case IAND: size = 1; break;
    case FLOATINGPOINT_TO_UBV: size = 1; break;
    case FLOATINGPOINT_TO_SBV: size = 1; break;
    case REGEXP_REPEAT: size = 1; break;
    case BITVECTOR_EXTRACT: size = 2; break;
    case FLOATINGPOINT_TO_FP_FROM_IEEE_BV: size = 2; break;
    case FLOATINGPOINT_TO_FP_FROM_FP: size = 2; break;
    case FLOATINGPOINT_TO_FP_FROM_REAL: size = 2; break;
    case FLOATINGPOINT_TO_FP_FROM_SBV: size = 2; break;
    case FLOATINGPOINT_TO_FP_FROM_UBV: size = 2; break;
    case REGEXP_LOOP: size = 2; break;
    case TUPLE_PROJECT:
      size = d_node->getConst<internal::TupleProjectOp>().getIndices().size();
      break;
    default: CVC5_API_CHECK(false) << "Unhandled kind " << kindToString(k);
  }
  return size;
}

Term Op::operator[](size_t index) const
{
  return getIndexHelper(index);
}

Term Op::getIndexHelper(size_t index) const
{
  CVC5_API_TRY_CATCH_BEGIN;
  CVC5_API_CHECK_NOT_NULL;
  CVC5_API_CHECK(!d_node->isNull())
      << "Expecting a non-null internal expression. This Op is not indexed.";
  CVC5_API_CHECK(index < getNumIndicesHelper()) << "index out of bound";
  Kind k = intToExtKind(d_node->getKind());
  Term t;
  switch (k)
  {
    case DIVISIBLE:
    {
      t = d_solver->mkRationalValHelper(
          internal::Rational(d_node->getConst<internal::Divisible>().k));
      break;
    }
    case BITVECTOR_REPEAT:
    {
      t = d_solver->mkRationalValHelper(
          d_node->getConst<internal::BitVectorRepeat>().d_repeatAmount);
      break;
    }
    case BITVECTOR_ZERO_EXTEND:
    {
      t = d_solver->mkRationalValHelper(
          d_node->getConst<internal::BitVectorZeroExtend>().d_zeroExtendAmount);
      break;
    }
    case BITVECTOR_SIGN_EXTEND:
    {
      t = d_solver->mkRationalValHelper(
          d_node->getConst<internal::BitVectorSignExtend>().d_signExtendAmount);
      break;
    }
    case BITVECTOR_ROTATE_LEFT:
    {
      t = d_solver->mkRationalValHelper(
          d_node->getConst<internal::BitVectorRotateLeft>().d_rotateLeftAmount);
      break;
    }
    case BITVECTOR_ROTATE_RIGHT:
    {
      t = d_solver->mkRationalValHelper(
          d_node->getConst<internal::BitVectorRotateRight>()
              .d_rotateRightAmount);
      break;
    }
    case INT_TO_BITVECTOR:
    {
      t = d_solver->mkRationalValHelper(
          d_node->getConst<internal::IntToBitVector>().d_size);
      break;
    }
    case IAND:
    {
      t = d_solver->mkRationalValHelper(
          d_node->getConst<internal::IntAnd>().d_size);
      break;
    }
    case FLOATINGPOINT_TO_UBV:
    {
      t = d_solver->mkRationalValHelper(
          d_node->getConst<internal::FloatingPointToUBV>().d_bv_size.d_size);
      break;
    }
    case FLOATINGPOINT_TO_SBV:
    {
      t = d_solver->mkRationalValHelper(
          d_node->getConst<internal::FloatingPointToSBV>().d_bv_size.d_size);
      break;
    }
    case REGEXP_REPEAT:
    {
      t = d_solver->mkRationalValHelper(
          d_node->getConst<internal::RegExpRepeat>().d_repeatAmount);
      break;
    }
    case BITVECTOR_EXTRACT:
    {
      internal::BitVectorExtract ext =
          d_node->getConst<internal::BitVectorExtract>();
      t = index == 0 ? d_solver->mkRationalValHelper(ext.d_high)
                     : d_solver->mkRationalValHelper(ext.d_low);
      break;
    }
    case FLOATINGPOINT_TO_FP_FROM_IEEE_BV:
    {
      internal::FloatingPointToFPIEEEBitVector ext =
          d_node->getConst<internal::FloatingPointToFPIEEEBitVector>();

      t = index == 0
              ? d_solver->mkRationalValHelper(ext.getSize().exponentWidth())
              : d_solver->mkRationalValHelper(ext.getSize().significandWidth());
      break;
    }
    case FLOATINGPOINT_TO_FP_FROM_FP:
    {
      internal::FloatingPointToFPFloatingPoint ext =
          d_node->getConst<internal::FloatingPointToFPFloatingPoint>();
      t = index == 0
              ? d_solver->mkRationalValHelper(ext.getSize().exponentWidth())
              : d_solver->mkRationalValHelper(ext.getSize().significandWidth());
      break;
    }
    case FLOATINGPOINT_TO_FP_FROM_REAL:
    {
      internal::FloatingPointToFPReal ext =
          d_node->getConst<internal::FloatingPointToFPReal>();

      t = index == 0
              ? d_solver->mkRationalValHelper(ext.getSize().exponentWidth())
              : d_solver->mkRationalValHelper(ext.getSize().significandWidth());
      break;
    }
    case FLOATINGPOINT_TO_FP_FROM_SBV:
    {
      internal::FloatingPointToFPSignedBitVector ext =
          d_node->getConst<internal::FloatingPointToFPSignedBitVector>();
      t = index == 0
              ? d_solver->mkRationalValHelper(ext.getSize().exponentWidth())
              : d_solver->mkRationalValHelper(ext.getSize().significandWidth());
      break;
    }
    case FLOATINGPOINT_TO_FP_FROM_UBV:
    {
      internal::FloatingPointToFPUnsignedBitVector ext =
          d_node->getConst<internal::FloatingPointToFPUnsignedBitVector>();
      t = index == 0
              ? d_solver->mkRationalValHelper(ext.getSize().exponentWidth())
              : d_solver->mkRationalValHelper(ext.getSize().significandWidth());
      break;
    }
    case REGEXP_LOOP:
    {
      internal::RegExpLoop ext = d_node->getConst<internal::RegExpLoop>();
      t = index == 0 ? d_solver->mkRationalValHelper(ext.d_loopMinOcc)
                     : d_solver->mkRationalValHelper(ext.d_loopMaxOcc);

      break;
    }

    case TUPLE_PROJECT:
    {
      const std::vector<uint32_t>& projectionIndices =
          d_node->getConst<internal::TupleProjectOp>().getIndices();
      t = d_solver->mkRationalValHelper(projectionIndices[index]);
      break;
    }
    default:
    {
      CVC5_API_CHECK(false) << "Unhandled kind " << kindToString(k);
      break;
    }
  }

  //////// all checks before this line
  return t;
  ////////
  CVC5_API_TRY_CATCH_END;
}

std::string Op::toString() const
{
  CVC5_API_TRY_CATCH_BEGIN;
  //////// all checks before this line
  if (d_node->isNull())
  {
    return kindToString(d_kind);
  }
  else
  {
    CVC5_API_CHECK(!d_node->isNull())
        << "Expecting a non-null internal expression";
    if (d_solver != nullptr)
    {
      return d_node->toString();
    }
    return d_node->toString();
  }
  ////////
  CVC5_API_TRY_CATCH_END;
}

std::ostream& operator<<(std::ostream& out, const Op& t)
{
  out << t.toString();
  return out;
}

/* Helpers                                                                    */
/* -------------------------------------------------------------------------- */

/* Split out to avoid nested API calls (problematic with API tracing).        */
/* .......................................................................... */

bool Op::isNullHelper() const
{
  return (d_node->isNull() && (d_kind == NULL_TERM));
}

bool Op::isIndexedHelper() const { return !d_node->isNull(); }

/* -------------------------------------------------------------------------- */
/* Term                                                                       */
/* -------------------------------------------------------------------------- */

Term::Term() : d_solver(nullptr), d_node(new internal::Node()) {}

Term::Term(const Solver* slv, const internal::Node& n) : d_solver(slv)
{
  d_node.reset(new internal::Node(n));
}

Term::~Term()
{
  if (d_solver != nullptr)
  {
    d_node.reset();
  }
}

bool Term::operator==(const Term& t) const
{
  CVC5_API_TRY_CATCH_BEGIN;
  //////// all checks before this line
  return *d_node == *t.d_node;
  ////////
  CVC5_API_TRY_CATCH_END;
}

bool Term::operator!=(const Term& t) const
{
  CVC5_API_TRY_CATCH_BEGIN;
  //////// all checks before this line
  return *d_node != *t.d_node;
  ////////
  CVC5_API_TRY_CATCH_END;
}

bool Term::operator<(const Term& t) const
{
  CVC5_API_TRY_CATCH_BEGIN;
  //////// all checks before this line
  return *d_node < *t.d_node;
  ////////
  CVC5_API_TRY_CATCH_END;
}

bool Term::operator>(const Term& t) const
{
  CVC5_API_TRY_CATCH_BEGIN;
  //////// all checks before this line
  return *d_node > *t.d_node;
  ////////
  CVC5_API_TRY_CATCH_END;
}

bool Term::operator<=(const Term& t) const
{
  CVC5_API_TRY_CATCH_BEGIN;
  //////// all checks before this line
  return *d_node <= *t.d_node;
  ////////
  CVC5_API_TRY_CATCH_END;
}

bool Term::operator>=(const Term& t) const
{
  CVC5_API_TRY_CATCH_BEGIN;
  //////// all checks before this line
  return *d_node >= *t.d_node;
  ////////
  CVC5_API_TRY_CATCH_END;
}

size_t Term::getNumChildren() const
{
  CVC5_API_TRY_CATCH_BEGIN;
  CVC5_API_CHECK_NOT_NULL;
  //////// all checks before this line

  // special case for apply kinds
  if (isApplyKind(d_node->getKind()))
  {
    return d_node->getNumChildren() + 1;
  }
  if (isCastedReal())
  {
    return 0;
  }
  return d_node->getNumChildren();
  ////////
  CVC5_API_TRY_CATCH_END;
}

Term Term::operator[](size_t index) const
{
  CVC5_API_TRY_CATCH_BEGIN;
  CVC5_API_CHECK_NOT_NULL;
  CVC5_API_CHECK(index < getNumChildren()) << "index out of bound";
  CVC5_API_CHECK(!isApplyKind(d_node->getKind()) || d_node->hasOperator())
      << "Expected apply kind to have operator when accessing child of Term";
  //////// all checks before this line

  // special cases for apply kinds
  if (isApplyKind(d_node->getKind()))
  {
    if (index == 0)
    {
      // return the operator
      return Term(d_solver, d_node->getOperator());
    }
    else
    {
      index -= 1;
    }
  }
  // otherwise we are looking up child at (index-1)
  return Term(d_solver, (*d_node)[index]);
  ////////
  CVC5_API_TRY_CATCH_END;
}

uint64_t Term::getId() const
{
  CVC5_API_TRY_CATCH_BEGIN;
  CVC5_API_CHECK_NOT_NULL;
  //////// all checks before this line
  return d_node->getId();
  ////////
  CVC5_API_TRY_CATCH_END;
}

Kind Term::getKind() const
{
  CVC5_API_TRY_CATCH_BEGIN;
  CVC5_API_CHECK_NOT_NULL;
  //////// all checks before this line
  return getKindHelper();
  ////////
  CVC5_API_TRY_CATCH_END;
}

Sort Term::getSort() const
{
  CVC5_API_TRY_CATCH_BEGIN;
  CVC5_API_CHECK_NOT_NULL;
  //////// all checks before this line
  return Sort(d_solver, d_node->getType());
  ////////
  CVC5_API_TRY_CATCH_END;
}

Term Term::substitute(const Term& term, const Term& replacement) const
{
  CVC5_API_TRY_CATCH_BEGIN;
  CVC5_API_CHECK_NOT_NULL;
  CVC5_API_CHECK_TERM(term);
  CVC5_API_CHECK_TERM(replacement);
  CVC5_API_CHECK(term.getSort() == replacement.getSort())
      << "Expecting terms of the same sort in substitute";
  //////// all checks before this line
  return Term(d_solver,
              d_node->substitute(internal::TNode(*term.d_node),
                                 internal::TNode(*replacement.d_node)));
  ////////
  CVC5_API_TRY_CATCH_END;
}

Term Term::substitute(const std::vector<Term>& terms,
                      const std::vector<Term>& replacements) const
{
  CVC5_API_TRY_CATCH_BEGIN;
  CVC5_API_CHECK_NOT_NULL;
  CVC5_API_CHECK(terms.size() == replacements.size())
      << "Expecting vectors of the same arity in substitute";
  CVC5_API_TERM_CHECK_TERMS_WITH_TERMS_SORT_EQUAL_TO(terms, replacements);
  //////// all checks before this line
  std::vector<internal::Node> nodes = Term::termVectorToNodes(terms);
  std::vector<internal::Node> nodeReplacements =
      Term::termVectorToNodes(replacements);
  return Term(d_solver,
              d_node->substitute(nodes.begin(),
                                 nodes.end(),
                                 nodeReplacements.begin(),
                                 nodeReplacements.end()));
  ////////
  CVC5_API_TRY_CATCH_END;
}

bool Term::hasOp() const
{
  CVC5_API_TRY_CATCH_BEGIN;
  CVC5_API_CHECK_NOT_NULL;
  //////// all checks before this line
  return d_node->hasOperator();
  ////////
  CVC5_API_TRY_CATCH_END;
}

Op Term::getOp() const
{
  CVC5_API_TRY_CATCH_BEGIN;
  CVC5_API_CHECK_NOT_NULL;
  CVC5_API_CHECK(d_node->hasOperator())
      << "Expecting Term to have an Op when calling getOp()";
  //////// all checks before this line

  // special cases for parameterized operators that are not indexed operators
  // the API level differs from the internal structure
  // indexed operators are stored in Ops
  // whereas functions and datatype operators are terms, and the Op
  // is one of the APPLY_* kinds
  if (isApplyKind(d_node->getKind()))
  {
    return Op(d_solver, intToExtKind(d_node->getKind()));
  }
  else if (d_node->getMetaKind() == internal::kind::metakind::PARAMETERIZED)
  {
    // it's an indexed operator
    // so we should return the indexed op
    internal::Node op = d_node->getOperator();
    return Op(d_solver, intToExtKind(d_node->getKind()), op);
  }
  // Notice this is the only case where getKindHelper is used, since the
  // cases above do not have special cases for intToExtKind.
  return Op(d_solver, getKindHelper());
  ////////
  CVC5_API_TRY_CATCH_END;
}

bool Term::hasSymbol() const
{
  CVC5_API_TRY_CATCH_BEGIN;
  CVC5_API_CHECK_NOT_NULL;
  //////// all checks before this line
  return d_node->hasAttribute(internal::expr::VarNameAttr());
  ////////
  CVC5_API_TRY_CATCH_END;
}

std::string Term::getSymbol() const
{
  CVC5_API_TRY_CATCH_BEGIN;
  CVC5_API_CHECK_NOT_NULL;
  CVC5_API_CHECK(d_node->hasAttribute(internal::expr::VarNameAttr()))
      << "Invalid call to '" << __PRETTY_FUNCTION__
      << "', expected the term to have a symbol.";
  //////// all checks before this line
  return d_node->getAttribute(internal::expr::VarNameAttr());
  ////////
  CVC5_API_TRY_CATCH_END;
}

bool Term::isNull() const
{
  CVC5_API_TRY_CATCH_BEGIN;
  //////// all checks before this line
  return isNullHelper();
  ////////
  CVC5_API_TRY_CATCH_END;
}

Term Term::notTerm() const
{
  CVC5_API_TRY_CATCH_BEGIN;
  CVC5_API_CHECK_NOT_NULL;
  //////// all checks before this line
  internal::Node res = d_node->notNode();
  (void)res.getType(true); /* kick off type checking */
  return Term(d_solver, res);
  ////////
  CVC5_API_TRY_CATCH_END;
}

Term Term::andTerm(const Term& t) const
{
  CVC5_API_TRY_CATCH_BEGIN;
  CVC5_API_CHECK_NOT_NULL;
  CVC5_API_CHECK_TERM(t);
  //////// all checks before this line
  internal::Node res = d_node->andNode(*t.d_node);
  (void)res.getType(true); /* kick off type checking */
  return Term(d_solver, res);
  ////////
  CVC5_API_TRY_CATCH_END;
}

Term Term::orTerm(const Term& t) const
{
  CVC5_API_TRY_CATCH_BEGIN;
  CVC5_API_CHECK_NOT_NULL;
  CVC5_API_CHECK_TERM(t);
  //////// all checks before this line
  internal::Node res = d_node->orNode(*t.d_node);
  (void)res.getType(true); /* kick off type checking */
  return Term(d_solver, res);
  ////////
  CVC5_API_TRY_CATCH_END;
}

Term Term::xorTerm(const Term& t) const
{
  CVC5_API_TRY_CATCH_BEGIN;
  CVC5_API_CHECK_NOT_NULL;
  CVC5_API_CHECK_TERM(t);
  //////// all checks before this line
  internal::Node res = d_node->xorNode(*t.d_node);
  (void)res.getType(true); /* kick off type checking */
  return Term(d_solver, res);
  ////////
  CVC5_API_TRY_CATCH_END;
}

Term Term::eqTerm(const Term& t) const
{
  CVC5_API_TRY_CATCH_BEGIN;
  CVC5_API_CHECK_NOT_NULL;
  CVC5_API_CHECK_TERM(t);
  //////// all checks before this line
  internal::Node res = d_node->eqNode(*t.d_node);
  (void)res.getType(true); /* kick off type checking */
  return Term(d_solver, res);
  ////////
  CVC5_API_TRY_CATCH_END;
}

Term Term::impTerm(const Term& t) const
{
  CVC5_API_TRY_CATCH_BEGIN;
  CVC5_API_CHECK_NOT_NULL;
  CVC5_API_CHECK_TERM(t);
  //////// all checks before this line
  internal::Node res = d_node->impNode(*t.d_node);
  (void)res.getType(true); /* kick off type checking */
  return Term(d_solver, res);
  ////////
  CVC5_API_TRY_CATCH_END;
}

Term Term::iteTerm(const Term& then_t, const Term& else_t) const
{
  CVC5_API_TRY_CATCH_BEGIN;
  CVC5_API_CHECK_NOT_NULL;
  CVC5_API_CHECK_TERM(then_t);
  CVC5_API_CHECK_TERM(else_t);
  //////// all checks before this line
  internal::Node res = d_node->iteNode(*then_t.d_node, *else_t.d_node);
  (void)res.getType(true); /* kick off type checking */
  return Term(d_solver, res);
  ////////
  CVC5_API_TRY_CATCH_END;
}

std::string Term::toString() const
{
  CVC5_API_TRY_CATCH_BEGIN;
  //////// all checks before this line
  return d_node->toString();
  ////////
  CVC5_API_TRY_CATCH_END;
}

Term::const_iterator::const_iterator()
    : d_solver(nullptr), d_origNode(nullptr), d_pos(0)
{
}

Term::const_iterator::const_iterator(const Solver* slv,
                                     const std::shared_ptr<internal::Node>& n,
                                     uint32_t p)
    : d_solver(slv), d_origNode(n), d_pos(p)
{
}

Term::const_iterator::const_iterator(const const_iterator& it)
    : d_solver(nullptr), d_origNode(nullptr)
{
  if (it.d_origNode != nullptr)
  {
    d_solver = it.d_solver;
    d_origNode = it.d_origNode;
    d_pos = it.d_pos;
  }
}

Term::const_iterator& Term::const_iterator::operator=(const const_iterator& it)
{
  d_solver = it.d_solver;
  d_origNode = it.d_origNode;
  d_pos = it.d_pos;
  return *this;
}

bool Term::const_iterator::operator==(const const_iterator& it) const
{
  if (d_origNode == nullptr || it.d_origNode == nullptr)
  {
    return false;
  }
  return (d_solver == it.d_solver && *d_origNode == *it.d_origNode)
         && (d_pos == it.d_pos);
}

bool Term::const_iterator::operator!=(const const_iterator& it) const
{
  return !(*this == it);
}

Term::const_iterator& Term::const_iterator::operator++()
{
  Assert(d_origNode != nullptr);
  ++d_pos;
  return *this;
}

Term::const_iterator Term::const_iterator::operator++(int)
{
  Assert(d_origNode != nullptr);
  const_iterator it = *this;
  ++d_pos;
  return it;
}

Term Term::const_iterator::operator*() const
{
  Assert(d_origNode != nullptr);
  // this term has an extra child (mismatch between API and internal structure)
  // the extra child will be the first child
  bool extra_child = isApplyKind(d_origNode->getKind());

  if (!d_pos && extra_child)
  {
    return Term(d_solver, d_origNode->getOperator());
  }
  else
  {
    uint32_t idx = d_pos;
    if (extra_child)
    {
      Assert(idx > 0);
      --idx;
    }
    Assert(idx >= 0);
    return Term(d_solver, (*d_origNode)[idx]);
  }
}

Term::const_iterator Term::begin() const
{
  return Term::const_iterator(d_solver, d_node, 0);
}

Term::const_iterator Term::end() const
{
  int endpos = d_node->getNumChildren();
  // special cases for APPLY_*
  // the API differs from the internal structure
  // the API takes a "higher-order" perspective and the applied
  //   function or datatype constructor/selector/tester is a Term
  // which means it needs to be one of the children, even though
  //   internally it is not
  if (isApplyKind(d_node->getKind()))
  {
    // one more child if this is a UF application (count the UF as a child)
    ++endpos;
  }
  return Term::const_iterator(d_solver, d_node, endpos);
}

const internal::Node& Term::getNode(void) const { return *d_node; }

namespace detail {
const internal::Rational& getRational(const internal::Node& node)
{
  switch (node.getKind())
  {
    case internal::Kind::CAST_TO_REAL:
      return node[0].getConst<internal::Rational>();
    case internal::Kind::CONST_RATIONAL:
      return node.getConst<internal::Rational>();
    default:
      CVC5_API_CHECK(false) << "Node is not a rational.";
      return node.getConst<internal::Rational>();
  }
}
internal::Integer getInteger(const internal::Node& node)
{
  return node.getConst<internal::Rational>().getNumerator();
}
template <typename T>
bool checkIntegerBounds(const internal::Integer& i)
{
  return i >= std::numeric_limits<T>::min()
         && i <= std::numeric_limits<T>::max();
}
bool checkReal32Bounds(const internal::Rational& r)
{
  return checkIntegerBounds<std::int32_t>(r.getNumerator())
         && checkIntegerBounds<std::uint32_t>(r.getDenominator());
}
bool checkReal64Bounds(const internal::Rational& r)
{
  return checkIntegerBounds<std::int64_t>(r.getNumerator())
         && checkIntegerBounds<std::uint64_t>(r.getDenominator());
}

bool isReal(const internal::Node& node)
{
  return node.getKind() == internal::Kind::CONST_RATIONAL
         || node.getKind() == internal::Kind::CAST_TO_REAL;
}
bool isReal32(const internal::Node& node)
{
  return isReal(node) && checkReal32Bounds(getRational(node));
}
bool isReal64(const internal::Node& node)
{
  return isReal(node) && checkReal64Bounds(getRational(node));
}

bool isInteger(const internal::Node& node)
{
  return node.getKind() == internal::Kind::CONST_RATIONAL
         && node.getConst<internal::Rational>().isIntegral();
}
bool isInt32(const internal::Node& node)
{
  return isInteger(node) && checkIntegerBounds<std::int32_t>(getInteger(node));
}
bool isUInt32(const internal::Node& node)
{
  return isInteger(node) && checkIntegerBounds<std::uint32_t>(getInteger(node));
}
bool isInt64(const internal::Node& node)
{
  return isInteger(node) && checkIntegerBounds<std::int64_t>(getInteger(node));
}
bool isUInt64(const internal::Node& node)
{
  return isInteger(node) && checkIntegerBounds<std::uint64_t>(getInteger(node));
}
}  // namespace detail

int32_t Term::getRealOrIntegerValueSign() const
{
  CVC5_API_TRY_CATCH_BEGIN;
  CVC5_API_CHECK_NOT_NULL;
  //////// all checks before this line
  const internal::Rational& r = detail::getRational(*d_node);
  return static_cast<int32_t>(r.sgn());
  ////////
  CVC5_API_TRY_CATCH_END;
}

bool Term::isInt32Value() const
{
  CVC5_API_TRY_CATCH_BEGIN;
  CVC5_API_CHECK_NOT_NULL;
  //////// all checks before this line
  return detail::isInt32(*d_node);
  ////////
  CVC5_API_TRY_CATCH_END;
}

std::int32_t Term::getInt32Value() const
{
  CVC5_API_TRY_CATCH_BEGIN;
  CVC5_API_CHECK_NOT_NULL;
  CVC5_API_ARG_CHECK_EXPECTED(detail::isInt32(*d_node), *d_node)
      << "Term to be a 32-bit integer value when calling getInt32Value()";
  //////// all checks before this line
  return detail::getInteger(*d_node).getSignedInt();
  ////////
  CVC5_API_TRY_CATCH_END;
}

bool Term::isUInt32Value() const
{
  CVC5_API_TRY_CATCH_BEGIN;
  CVC5_API_CHECK_NOT_NULL;
  //////// all checks before this line
  return detail::isUInt32(*d_node);
  ////////
  CVC5_API_TRY_CATCH_END;
}
std::uint32_t Term::getUInt32Value() const
{
  CVC5_API_TRY_CATCH_BEGIN;
  CVC5_API_CHECK_NOT_NULL;
  CVC5_API_ARG_CHECK_EXPECTED(detail::isUInt32(*d_node), *d_node)
      << "Term to be a unsigned 32-bit integer value when calling "
         "getUInt32Value()";
  //////// all checks before this line
  return detail::getInteger(*d_node).getUnsignedInt();
  ////////
  CVC5_API_TRY_CATCH_END;
}

bool Term::isInt64Value() const
{
  CVC5_API_TRY_CATCH_BEGIN;
  CVC5_API_CHECK_NOT_NULL;
  //////// all checks before this line
  return detail::isInt64(*d_node);
  ////////
  CVC5_API_TRY_CATCH_END;
}
std::int64_t Term::getInt64Value() const
{
  CVC5_API_TRY_CATCH_BEGIN;
  CVC5_API_CHECK_NOT_NULL;
  CVC5_API_ARG_CHECK_EXPECTED(detail::isInt64(*d_node), *d_node)
      << "Term to be a 64-bit integer value when calling getInt64Value()";
  //////// all checks before this line
  return detail::getInteger(*d_node).getSigned64();
  ////////
  CVC5_API_TRY_CATCH_END;
}

bool Term::isUInt64Value() const
{
  CVC5_API_TRY_CATCH_BEGIN;
  CVC5_API_CHECK_NOT_NULL;
  //////// all checks before this line
  return detail::isUInt64(*d_node);
  ////////
  CVC5_API_TRY_CATCH_END;
}

std::uint64_t Term::getUInt64Value() const
{
  CVC5_API_TRY_CATCH_BEGIN;
  CVC5_API_CHECK_NOT_NULL;
  CVC5_API_ARG_CHECK_EXPECTED(detail::isUInt64(*d_node), *d_node)
      << "Term to be a unsigned 64-bit integer value when calling "
         "getUInt64Value()";
  //////// all checks before this line
  return detail::getInteger(*d_node).getUnsigned64();
  ////////
  CVC5_API_TRY_CATCH_END;
}

bool Term::isIntegerValue() const
{
  CVC5_API_TRY_CATCH_BEGIN;
  CVC5_API_CHECK_NOT_NULL;
  //////// all checks before this line
  return detail::isInteger(*d_node);
  ////////
  CVC5_API_TRY_CATCH_END;
}
std::string Term::getIntegerValue() const
{
  CVC5_API_TRY_CATCH_BEGIN;
  CVC5_API_CHECK_NOT_NULL;
  CVC5_API_ARG_CHECK_EXPECTED(detail::isInteger(*d_node), *d_node)
      << "Term to be an integer value when calling getIntegerValue()";
  //////// all checks before this line
  return detail::getInteger(*d_node).toString();
  ////////
  CVC5_API_TRY_CATCH_END;
}

bool Term::isStringValue() const
{
  CVC5_API_TRY_CATCH_BEGIN;
  CVC5_API_CHECK_NOT_NULL;
  //////// all checks before this line
  return d_node->getKind() == internal::Kind::CONST_STRING;
  ////////
  CVC5_API_TRY_CATCH_END;
}

std::wstring Term::getStringValue() const
{
  CVC5_API_TRY_CATCH_BEGIN;
  CVC5_API_CHECK_NOT_NULL;
  CVC5_API_ARG_CHECK_EXPECTED(d_node->getKind() == internal::Kind::CONST_STRING,
                              *d_node)
      << "Term to be a string value when calling getStringValue()";
  //////// all checks before this line
  return d_node->getConst<internal::String>().toWString();
  ////////
  CVC5_API_TRY_CATCH_END;
}

std::vector<internal::Node> Term::termVectorToNodes(
    const std::vector<Term>& terms)
{
  std::vector<internal::Node> res;
  for (const Term& t : terms)
  {
    res.push_back(t.getNode());
  }
  return res;
}

std::vector<Term> Term::nodeVectorToTerms(
    const Solver* slv, const std::vector<internal::Node>& nodes)
{
  std::vector<Term> res;
  for (const internal::Node& n : nodes)
  {
    res.push_back(Term(slv, n));
  }
  return res;
}

bool Term::isReal32Value() const
{
  CVC5_API_TRY_CATCH_BEGIN;
  CVC5_API_CHECK_NOT_NULL;
  //////// all checks before this line
  return detail::isReal32(*d_node);
  ////////
  CVC5_API_TRY_CATCH_END;
}
std::pair<std::int32_t, std::uint32_t> Term::getReal32Value() const
{
  CVC5_API_TRY_CATCH_BEGIN;
  CVC5_API_CHECK_NOT_NULL;
  CVC5_API_ARG_CHECK_EXPECTED(detail::isReal32(*d_node), *d_node)
      << "Term to be a 32-bit rational value when calling getReal32Value()";
  //////// all checks before this line
  const internal::Rational& r = detail::getRational(*d_node);
  return std::make_pair(r.getNumerator().getSignedInt(),
                        r.getDenominator().getUnsignedInt());
  ////////
  CVC5_API_TRY_CATCH_END;
}
bool Term::isReal64Value() const
{
  CVC5_API_TRY_CATCH_BEGIN;
  CVC5_API_CHECK_NOT_NULL;
  //////// all checks before this line
  return detail::isReal64(*d_node);
  ////////
  CVC5_API_TRY_CATCH_END;
}
std::pair<std::int64_t, std::uint64_t> Term::getReal64Value() const
{
  CVC5_API_TRY_CATCH_BEGIN;
  CVC5_API_CHECK_NOT_NULL;
  CVC5_API_ARG_CHECK_EXPECTED(detail::isReal64(*d_node), *d_node)
      << "Term to be a 64-bit rational value when calling getReal64Value()";
  //////// all checks before this line
  const internal::Rational& r = detail::getRational(*d_node);
  return std::make_pair(r.getNumerator().getSigned64(),
                        r.getDenominator().getUnsigned64());
  ////////
  CVC5_API_TRY_CATCH_END;
}
bool Term::isRealValue() const
{
  CVC5_API_TRY_CATCH_BEGIN;
  CVC5_API_CHECK_NOT_NULL;
  //////// all checks before this line
  return detail::isReal(*d_node);
  ////////
  CVC5_API_TRY_CATCH_END;
}
std::string Term::getRealValue() const
{
  CVC5_API_TRY_CATCH_BEGIN;
  CVC5_API_CHECK_NOT_NULL;
  CVC5_API_ARG_CHECK_EXPECTED(detail::isReal(*d_node), *d_node)
      << "Term to be a rational value when calling getRealValue()";
  //////// all checks before this line
  const internal::Rational& rat = detail::getRational(*d_node);
  std::string res = rat.toString();
  if (rat.isIntegral())
  {
    return res + "/1";
  }
  return res;
  ////////
  CVC5_API_TRY_CATCH_END;
}

bool Term::isConstArray() const
{
  CVC5_API_TRY_CATCH_BEGIN;
  CVC5_API_CHECK_NOT_NULL;
  //////// all checks before this line
  return d_node->getKind() == internal::Kind::STORE_ALL;
  ////////
  CVC5_API_TRY_CATCH_END;
}
Term Term::getConstArrayBase() const
{
  CVC5_API_TRY_CATCH_BEGIN;
  CVC5_API_CHECK_NOT_NULL;
  CVC5_API_ARG_CHECK_EXPECTED(d_node->getKind() == internal::Kind::STORE_ALL,
                              *d_node)
      << "Term to be a constant array when calling getConstArrayBase()";
  //////// all checks before this line
  const auto& ar = d_node->getConst<internal::ArrayStoreAll>();
  return Term(d_solver, ar.getValue());
  ////////
  CVC5_API_TRY_CATCH_END;
}

bool Term::isBooleanValue() const
{
  CVC5_API_TRY_CATCH_BEGIN;
  CVC5_API_CHECK_NOT_NULL;
  //////// all checks before this line
  return d_node->getKind() == internal::Kind::CONST_BOOLEAN;
  ////////
  CVC5_API_TRY_CATCH_END;
}
bool Term::getBooleanValue() const
{
  CVC5_API_TRY_CATCH_BEGIN;
  CVC5_API_CHECK_NOT_NULL;
  CVC5_API_ARG_CHECK_EXPECTED(
      d_node->getKind() == internal::Kind::CONST_BOOLEAN, *d_node)
      << "Term to be a Boolean value when calling getBooleanValue()";
  //////// all checks before this line
  return d_node->getConst<bool>();
  ////////
  CVC5_API_TRY_CATCH_END;
}

bool Term::isBitVectorValue() const
{
  CVC5_API_TRY_CATCH_BEGIN;
  CVC5_API_CHECK_NOT_NULL;
  //////// all checks before this line
  return d_node->getKind() == internal::Kind::CONST_BITVECTOR;
  ////////
  CVC5_API_TRY_CATCH_END;
}
std::string Term::getBitVectorValue(std::uint32_t base) const
{
  CVC5_API_TRY_CATCH_BEGIN;
  CVC5_API_CHECK_NOT_NULL;
  CVC5_API_ARG_CHECK_EXPECTED(
      d_node->getKind() == internal::Kind::CONST_BITVECTOR, *d_node)
      << "Term to be a bit-vector value when calling getBitVectorValue()";
  //////// all checks before this line
  return d_node->getConst<internal::BitVector>().toString(base);
  ////////
  CVC5_API_TRY_CATCH_END;
}

bool Term::isUninterpretedSortValue() const
{
  CVC5_API_TRY_CATCH_BEGIN;
  CVC5_API_CHECK_NOT_NULL;
  //////// all checks before this line
  return d_node->getKind() == internal::Kind::UNINTERPRETED_SORT_VALUE;
  ////////
  CVC5_API_TRY_CATCH_END;
}
std::string Term::getUninterpretedSortValue() const
{
  CVC5_API_TRY_CATCH_BEGIN;
  CVC5_API_CHECK_NOT_NULL;
  CVC5_API_ARG_CHECK_EXPECTED(
      d_node->getKind() == internal::Kind::UNINTERPRETED_SORT_VALUE, *d_node)
      << "Term to be an abstract value when calling "
         "getUninterpretedSortValue()";
  //////// all checks before this line
  std::stringstream ss;
  ss << d_node->getConst<internal::UninterpretedSortValue>();
  return ss.str();
  ////////
  CVC5_API_TRY_CATCH_END;
}

bool Term::isTupleValue() const
{
  CVC5_API_TRY_CATCH_BEGIN;
  CVC5_API_CHECK_NOT_NULL;
  //////// all checks before this line
  return d_node->getKind() == internal::Kind::APPLY_CONSTRUCTOR
         && d_node->isConst() && d_node->getType().getDType().isTuple();
  ////////
  CVC5_API_TRY_CATCH_END;
}
std::vector<Term> Term::getTupleValue() const
{
  CVC5_API_TRY_CATCH_BEGIN;
  CVC5_API_CHECK_NOT_NULL;
  CVC5_API_ARG_CHECK_EXPECTED(
      d_node->getKind() == internal::Kind::APPLY_CONSTRUCTOR
          && d_node->isConst() && d_node->getType().getDType().isTuple(),
      *d_node)
      << "Term to be a tuple value when calling getTupleValue()";
  //////// all checks before this line
  std::vector<Term> res;
  for (size_t i = 0, n = d_node->getNumChildren(); i < n; ++i)
  {
    res.emplace_back(Term(d_solver, (*d_node)[i]));
  }
  return res;
  ////////
  CVC5_API_TRY_CATCH_END;
}

bool Term::isRoundingModeValue() const
{
  CVC5_API_TRY_CATCH_BEGIN;
  CVC5_API_CHECK_NOT_NULL;
  //////// all checks before this line
  return d_node->getKind() == internal::Kind::CONST_ROUNDINGMODE;
  ////////
  CVC5_API_TRY_CATCH_END;
}
RoundingMode Term::getRoundingModeValue() const
{
  CVC5_API_TRY_CATCH_BEGIN;
  CVC5_API_CHECK_NOT_NULL;
  CVC5_API_ARG_CHECK_EXPECTED(
      d_node->getKind() == internal::Kind::CONST_ROUNDINGMODE, *d_node)
      << "Term to be a floating-point rounding mode value when calling "
         "getRoundingModeValue()";
  //////// all checks before this line
  return s_rmodes_internal.at(d_node->getConst<cvc5::internal::RoundingMode>());
  ////////
  CVC5_API_TRY_CATCH_END;
}

bool Term::isFloatingPointPosZero() const
{
  CVC5_API_TRY_CATCH_BEGIN;
  CVC5_API_CHECK_NOT_NULL;
  //////// all checks before this line
  if (d_node->getKind() == internal::Kind::CONST_FLOATINGPOINT)
  {
    const auto& fp = d_node->getConst<internal::FloatingPoint>();
    return fp.isZero() && fp.isPositive();
  }
  return false;
  ////////
  CVC5_API_TRY_CATCH_END;
}
bool Term::isFloatingPointNegZero() const
{
  CVC5_API_TRY_CATCH_BEGIN;
  CVC5_API_CHECK_NOT_NULL;
  //////// all checks before this line
  if (d_node->getKind() == internal::Kind::CONST_FLOATINGPOINT)
  {
    const auto& fp = d_node->getConst<internal::FloatingPoint>();
    return fp.isZero() && fp.isNegative();
  }
  return false;
  ////////
  CVC5_API_TRY_CATCH_END;
}
bool Term::isFloatingPointPosInf() const
{
  CVC5_API_TRY_CATCH_BEGIN;
  CVC5_API_CHECK_NOT_NULL;
  //////// all checks before this line
  if (d_node->getKind() == internal::Kind::CONST_FLOATINGPOINT)
  {
    const auto& fp = d_node->getConst<internal::FloatingPoint>();
    return fp.isInfinite() && fp.isPositive();
  }
  return false;
  ////////
  CVC5_API_TRY_CATCH_END;
}
bool Term::isFloatingPointNegInf() const
{
  CVC5_API_TRY_CATCH_BEGIN;
  CVC5_API_CHECK_NOT_NULL;
  //////// all checks before this line
  if (d_node->getKind() == internal::Kind::CONST_FLOATINGPOINT)
  {
    const auto& fp = d_node->getConst<internal::FloatingPoint>();
    return fp.isInfinite() && fp.isNegative();
  }
  return false;
  ////////
  CVC5_API_TRY_CATCH_END;
}
bool Term::isFloatingPointNaN() const
{
  CVC5_API_TRY_CATCH_BEGIN;
  CVC5_API_CHECK_NOT_NULL;
  //////// all checks before this line
  return d_node->getKind() == internal::Kind::CONST_FLOATINGPOINT
         && d_node->getConst<internal::FloatingPoint>().isNaN();
  ////////
  CVC5_API_TRY_CATCH_END;
}
bool Term::isFloatingPointValue() const
{
  CVC5_API_TRY_CATCH_BEGIN;
  CVC5_API_CHECK_NOT_NULL;
  //////// all checks before this line
  return d_node->getKind() == internal::Kind::CONST_FLOATINGPOINT;
  ////////
  CVC5_API_TRY_CATCH_END;
}
std::tuple<std::uint32_t, std::uint32_t, Term> Term::getFloatingPointValue()
    const
{
  CVC5_API_TRY_CATCH_BEGIN;
  CVC5_API_CHECK_NOT_NULL;
  CVC5_API_ARG_CHECK_EXPECTED(
      d_node->getKind() == internal::Kind::CONST_FLOATINGPOINT, *d_node)
      << "Term to be a floating-point value when calling "
         "getFloatingPointValue()";
  //////// all checks before this line
  const auto& fp = d_node->getConst<internal::FloatingPoint>();
  return std::make_tuple(fp.getSize().exponentWidth(),
                         fp.getSize().significandWidth(),
                         d_solver->mkValHelper(fp.pack()));
  ////////
  CVC5_API_TRY_CATCH_END;
}

bool Term::isSetValue() const
{
  CVC5_API_TRY_CATCH_BEGIN;
  CVC5_API_CHECK_NOT_NULL;
  //////// all checks before this line
  return d_node->getType().isSet() && d_node->isConst();
  ////////
  CVC5_API_TRY_CATCH_END;
}

void Term::collectSet(std::set<Term>& set,
                      const internal::Node& node,
                      const Solver* slv)
{
  // We asserted that node has a set type, and node.isConst()
  // Thus, node only contains of SET_EMPTY, SET_UNION and SET_SINGLETON.
  switch (node.getKind())
  {
    case internal::Kind::SET_EMPTY: break;
    case internal::Kind::SET_SINGLETON: set.emplace(Term(slv, node[0])); break;
    case internal::Kind::SET_UNION:
    {
      for (const auto& sub : node)
      {
        collectSet(set, sub, slv);
      }
      break;
    }
    default:
      CVC5_API_ARG_CHECK_EXPECTED(false, node)
          << "Term to be a set value when calling getSetValue()";
      break;
  }
}

std::set<Term> Term::getSetValue() const
{
  CVC5_API_TRY_CATCH_BEGIN;
  CVC5_API_CHECK_NOT_NULL;
  CVC5_API_ARG_CHECK_EXPECTED(d_node->getType().isSet() && d_node->isConst(),
                              *d_node)
      << "Term to be a set value when calling getSetValue()";
  //////// all checks before this line
  std::set<Term> res;
  Term::collectSet(res, *d_node, d_solver);
  return res;
  ////////
  CVC5_API_TRY_CATCH_END;
}

bool Term::isSequenceValue() const
{
  CVC5_API_TRY_CATCH_BEGIN;
  CVC5_API_CHECK_NOT_NULL;
  //////// all checks before this line
  return d_node->getKind() == internal::Kind::CONST_SEQUENCE;
  ////////
  CVC5_API_TRY_CATCH_END;
}
std::vector<Term> Term::getSequenceValue() const
{
  CVC5_API_TRY_CATCH_BEGIN;
  CVC5_API_CHECK_NOT_NULL;
  CVC5_API_ARG_CHECK_EXPECTED(
      d_node->getKind() == internal::Kind::CONST_SEQUENCE, *d_node)
      << "Term to be a sequence value when calling getSequenceValue()";
  //////// all checks before this line
  std::vector<Term> res;
  const internal::Sequence& seq = d_node->getConst<internal::Sequence>();
  for (const auto& node: seq.getVec())
  {
    res.emplace_back(Term(d_solver, node));
  }
  return res;
  ////////
  CVC5_API_TRY_CATCH_END;
}

bool Term::isCardinalityConstraint() const
{
  CVC5_API_TRY_CATCH_BEGIN;
  CVC5_API_CHECK_NOT_NULL;
  //////// all checks before this line
  return d_node->getKind() == internal::Kind::CARDINALITY_CONSTRAINT;
  ////////
  CVC5_API_TRY_CATCH_END;
}

std::pair<Sort, uint32_t> Term::getCardinalityConstraint() const
{
  CVC5_API_TRY_CATCH_BEGIN;
  CVC5_API_CHECK_NOT_NULL;
  CVC5_API_ARG_CHECK_EXPECTED(
      d_node->getKind() == internal::Kind::CARDINALITY_CONSTRAINT, *d_node)
      << "Term to be a cardinality constraint when calling "
         "getCardinalityConstraint()";
  // this should never happen since we restrict what the user can create
  CVC5_API_ARG_CHECK_EXPECTED(
      detail::checkIntegerBounds<std::uint32_t>(
          d_node->getOperator()
              .getConst<internal::CardinalityConstraint>()
              .getUpperBound()),
      *d_node)
      << "Upper bound for cardinality constraint does not fit uint32_t";
  //////// all checks before this line
  const internal::CardinalityConstraint& cc =
      d_node->getOperator().getConst<internal::CardinalityConstraint>();
  return std::make_pair(Sort(d_solver, cc.getType()),
                        cc.getUpperBound().getUnsignedInt());
  ////////
  CVC5_API_TRY_CATCH_END;
}

std::ostream& operator<<(std::ostream& out, const Term& t)
{
  out << t.toString();
  return out;
}

std::ostream& operator<<(std::ostream& out, const std::vector<Term>& vector)
{
  internal::container_to_stream(out, vector);
  return out;
}

std::ostream& operator<<(std::ostream& out, const std::set<Term>& set)
{
  internal::container_to_stream(out, set);
  return out;
}

std::ostream& operator<<(std::ostream& out,
                         const std::unordered_set<Term>& unordered_set)
{
  internal::container_to_stream(out, unordered_set);
  return out;
}

template <typename V>
std::ostream& operator<<(std::ostream& out, const std::map<Term, V>& map)
{
  internal::container_to_stream(out, map);
  return out;
}

template <typename V>
std::ostream& operator<<(std::ostream& out,
                         const std::unordered_map<Term, V>& unordered_map)
{
  internal::container_to_stream(out, unordered_map);
  return out;
}

/* Helpers                                                                    */
/* -------------------------------------------------------------------------- */

/* Split out to avoid nested API calls (problematic with API tracing).        */
/* .......................................................................... */

bool Term::isNullHelper() const
{
  /* Split out to avoid nested API calls (problematic with API tracing). */
  return d_node->isNull();
}

Kind Term::getKindHelper() const
{
  /* Sequence kinds do not exist internally, so we must convert their internal
   * (string) versions back to sequence. All operators where this is
   * necessary are such that their first child is of sequence type, which
   * we check here. */
  if (d_node->getNumChildren() > 0 && (*d_node)[0].getType().isSequence())
  {
    switch (d_node->getKind())
    {
      case internal::Kind::STRING_CONCAT: return SEQ_CONCAT;
      case internal::Kind::STRING_LENGTH: return SEQ_LENGTH;
      case internal::Kind::STRING_SUBSTR: return SEQ_EXTRACT;
      case internal::Kind::STRING_UPDATE: return SEQ_UPDATE;
      case internal::Kind::STRING_CHARAT: return SEQ_AT;
      case internal::Kind::STRING_CONTAINS: return SEQ_CONTAINS;
      case internal::Kind::STRING_INDEXOF: return SEQ_INDEXOF;
      case internal::Kind::STRING_REPLACE: return SEQ_REPLACE;
      case internal::Kind::STRING_REPLACE_ALL: return SEQ_REPLACE_ALL;
      case internal::Kind::STRING_REV: return SEQ_REV;
      case internal::Kind::STRING_PREFIX: return SEQ_PREFIX;
      case internal::Kind::STRING_SUFFIX: return SEQ_SUFFIX;
      default:
        // fall through to conversion below
        break;
    }
  }
  // Notice that kinds like APPLY_TYPE_ASCRIPTION will be converted to
  // INTERNAL_KIND.
  if (isCastedReal())
  {
    return CONST_RATIONAL;
  }
  return intToExtKind(d_node->getKind());
}

bool Term::isCastedReal() const
{
  if (d_node->getKind() == internal::kind::CAST_TO_REAL)
  {
    return (*d_node)[0].isConst() && (*d_node)[0].getType().isInteger();
  }
  return false;
}

/* -------------------------------------------------------------------------- */
/* Datatypes                                                                  */
/* -------------------------------------------------------------------------- */

/* DatatypeConstructorDecl -------------------------------------------------- */

DatatypeConstructorDecl::DatatypeConstructorDecl()
    : d_solver(nullptr), d_ctor(nullptr)
{
}

DatatypeConstructorDecl::DatatypeConstructorDecl(const Solver* slv,
                                                 const std::string& name)
    : d_solver(slv), d_ctor(new internal::DTypeConstructor(name))
{
}
DatatypeConstructorDecl::~DatatypeConstructorDecl()
{
  if (d_ctor != nullptr)
  {
    d_ctor.reset();
  }
}

void DatatypeConstructorDecl::addSelector(const std::string& name,
                                          const Sort& sort)
{
  CVC5_API_TRY_CATCH_BEGIN;
  CVC5_API_CHECK_NOT_NULL;
  CVC5_API_CHECK_SORT(sort);
  CVC5_API_ARG_CHECK_EXPECTED(!sort.isNull(), sort)
      << "non-null codomain sort for selector";
  //////// all checks before this line
  d_ctor->addArg(name, *sort.d_type);
  ////////
  CVC5_API_TRY_CATCH_END;
}

void DatatypeConstructorDecl::addSelectorSelf(const std::string& name)
{
  CVC5_API_TRY_CATCH_BEGIN;
  CVC5_API_CHECK_NOT_NULL;
  //////// all checks before this line
  // FIXME
  d_ctor->addArgSelf(name);
  ////////
  CVC5_API_TRY_CATCH_END;
}

void DatatypeConstructorDecl::addSelectorUnresolved(
    const std::string& name, const std::string& unresDataypeName)
{
  CVC5_API_TRY_CATCH_BEGIN;
  CVC5_API_CHECK_NOT_NULL;
  //////// all checks before this line
  // make the unresolved sort with the given name
  internal::TypeNode usort =
      d_solver->getNodeManager()->mkUnresolvedDatatypeSort(unresDataypeName);
  d_ctor->addArg(name, usort);
  ////////
  CVC5_API_TRY_CATCH_END;
}

bool DatatypeConstructorDecl::isNull() const
{
  CVC5_API_TRY_CATCH_BEGIN;
  //////// all checks before this line
  return isNullHelper();
  ////////
  CVC5_API_TRY_CATCH_END;
}

std::string DatatypeConstructorDecl::toString() const
{
  CVC5_API_TRY_CATCH_BEGIN;
  //////// all checks before this line
  std::stringstream ss;
  ss << *d_ctor;
  return ss.str();
  ////////
  CVC5_API_TRY_CATCH_END;
}

std::ostream& operator<<(std::ostream& out,
                         const DatatypeConstructorDecl& ctordecl)
{
  out << ctordecl.toString();
  return out;
}

std::ostream& operator<<(std::ostream& out,
                         const std::vector<DatatypeConstructorDecl>& vector)
{
  internal::container_to_stream(out, vector);
  return out;
}

bool DatatypeConstructorDecl::isNullHelper() const { return d_ctor == nullptr; }

bool DatatypeConstructorDecl::isResolved() const
{
  return d_ctor == nullptr || d_ctor->isResolved();
}

/* DatatypeDecl ------------------------------------------------------------- */

DatatypeDecl::DatatypeDecl() : d_solver(nullptr), d_dtype(nullptr) {}

DatatypeDecl::DatatypeDecl(const Solver* slv,
                           const std::string& name,
                           bool isCoDatatype)
    : d_solver(slv), d_dtype(new internal::DType(name, isCoDatatype))
{
}

DatatypeDecl::DatatypeDecl(const Solver* slv,
                           const std::string& name,
                           const Sort& param,
                           bool isCoDatatype)
    : d_solver(slv),
      d_dtype(new internal::DType(
          name, std::vector<internal::TypeNode>{*param.d_type}, isCoDatatype))
{
}

DatatypeDecl::DatatypeDecl(const Solver* slv,
                           const std::string& name,
                           const std::vector<Sort>& params,
                           bool isCoDatatype)
    : d_solver(slv)
{
  std::vector<internal::TypeNode> tparams = Sort::sortVectorToTypeNodes(params);
  d_dtype = std::shared_ptr<internal::DType>(
      new internal::DType(name, tparams, isCoDatatype));
}

bool DatatypeDecl::isNullHelper() const { return !d_dtype; }

DatatypeDecl::~DatatypeDecl()
{
  if (d_dtype != nullptr)
  {
    d_dtype.reset();
  }
}

void DatatypeDecl::addConstructor(const DatatypeConstructorDecl& ctor)
{
  CVC5_API_TRY_CATCH_BEGIN;
  CVC5_API_CHECK_NOT_NULL;
  CVC5_API_ARG_CHECK_NOT_NULL(ctor);
  CVC5_API_ARG_CHECK_SOLVER("datatype constructor declaration", ctor);
  //////// all checks before this line
  d_dtype->addConstructor(ctor.d_ctor);
  ////////
  CVC5_API_TRY_CATCH_END;
}

size_t DatatypeDecl::getNumConstructors() const
{
  CVC5_API_TRY_CATCH_BEGIN;
  CVC5_API_CHECK_NOT_NULL;
  //////// all checks before this line
  return d_dtype->getNumConstructors();
  ////////
  CVC5_API_TRY_CATCH_END;
}

bool DatatypeDecl::isParametric() const
{
  CVC5_API_TRY_CATCH_BEGIN;
  CVC5_API_CHECK_NOT_NULL;
  //////// all checks before this line
  return d_dtype->isParametric();
  ////////
  CVC5_API_TRY_CATCH_END;
}

std::string DatatypeDecl::toString() const
{
  CVC5_API_TRY_CATCH_BEGIN;
  CVC5_API_CHECK_NOT_NULL;
  //////// all checks before this line
  std::stringstream ss;
  ss << *d_dtype;
  return ss.str();
  ////////
  CVC5_API_TRY_CATCH_END;
}

std::string DatatypeDecl::getName() const
{
  CVC5_API_TRY_CATCH_BEGIN;
  CVC5_API_CHECK_NOT_NULL;
  //////// all checks before this line
  return d_dtype->getName();
  ////////
  CVC5_API_TRY_CATCH_END;
}

bool DatatypeDecl::isNull() const
{
  CVC5_API_TRY_CATCH_BEGIN;
  //////// all checks before this line
  return isNullHelper();
  ////////
  CVC5_API_TRY_CATCH_END;
}

std::ostream& operator<<(std::ostream& out, const DatatypeDecl& dtdecl)
{
  out << dtdecl.toString();
  return out;
}

internal::DType& DatatypeDecl::getDatatype(void) const { return *d_dtype; }

/* DatatypeSelector --------------------------------------------------------- */

DatatypeSelector::DatatypeSelector() : d_solver(nullptr), d_stor(nullptr) {}

DatatypeSelector::DatatypeSelector(const Solver* slv,
                                   const internal::DTypeSelector& stor)
    : d_solver(slv), d_stor(new internal::DTypeSelector(stor))
{
  CVC5_API_CHECK(d_stor->isResolved()) << "Expected resolved datatype selector";
}

DatatypeSelector::~DatatypeSelector()
{
  if (d_stor != nullptr)
  {
    d_stor.reset();
  }
}

std::string DatatypeSelector::getName() const
{
  CVC5_API_TRY_CATCH_BEGIN;
  CVC5_API_CHECK_NOT_NULL;
  //////// all checks before this line
  return d_stor->getName();
  ////////
  CVC5_API_TRY_CATCH_END;
}

Term DatatypeSelector::getSelectorTerm() const
{
  CVC5_API_TRY_CATCH_BEGIN;
  CVC5_API_CHECK_NOT_NULL;
  //////// all checks before this line
  return Term(d_solver, d_stor->getSelector());
  ////////
  CVC5_API_TRY_CATCH_END;
}
Term DatatypeSelector::getUpdaterTerm() const
{
  CVC5_API_TRY_CATCH_BEGIN;
  CVC5_API_CHECK_NOT_NULL;
  //////// all checks before this line
  return Term(d_solver, d_stor->getUpdater());
  ////////
  CVC5_API_TRY_CATCH_END;
}

Sort DatatypeSelector::getCodomainSort() const
{
  CVC5_API_TRY_CATCH_BEGIN;
  CVC5_API_CHECK_NOT_NULL;
  //////// all checks before this line
  return Sort(d_solver, d_stor->getRangeType());
  ////////
  CVC5_API_TRY_CATCH_END;
}

bool DatatypeSelector::isNull() const
{
  CVC5_API_TRY_CATCH_BEGIN;
  //////// all checks before this line
  return isNullHelper();
  ////////
  CVC5_API_TRY_CATCH_END;
}

std::string DatatypeSelector::toString() const
{
  CVC5_API_TRY_CATCH_BEGIN;
  //////// all checks before this line
  std::stringstream ss;
  ss << *d_stor;
  return ss.str();
  ////////
  CVC5_API_TRY_CATCH_END;
}

std::ostream& operator<<(std::ostream& out, const DatatypeSelector& stor)
{
  out << stor.toString();
  return out;
}

bool DatatypeSelector::isNullHelper() const { return d_stor == nullptr; }

/* DatatypeConstructor ------------------------------------------------------ */

DatatypeConstructor::DatatypeConstructor() : d_solver(nullptr), d_ctor(nullptr)
{
}

DatatypeConstructor::DatatypeConstructor(const Solver* slv,
                                         const internal::DTypeConstructor& ctor)
    : d_solver(slv), d_ctor(new internal::DTypeConstructor(ctor))
{
  CVC5_API_CHECK(d_ctor->isResolved())
      << "Expected resolved datatype constructor";
}

DatatypeConstructor::~DatatypeConstructor()
{
  if (d_ctor != nullptr)
  {
    d_ctor.reset();
  }
}

std::string DatatypeConstructor::getName() const
{
  CVC5_API_TRY_CATCH_BEGIN;
  CVC5_API_CHECK_NOT_NULL;
  //////// all checks before this line
  return d_ctor->getName();
  ////////
  CVC5_API_TRY_CATCH_END;
}

Term DatatypeConstructor::getConstructorTerm() const
{
  CVC5_API_TRY_CATCH_BEGIN;
  CVC5_API_CHECK_NOT_NULL;
  //////// all checks before this line
  return Term(d_solver, d_ctor->getConstructor());
  ////////
  CVC5_API_TRY_CATCH_END;
}

Term DatatypeConstructor::getInstantiatedConstructorTerm(
    const Sort& retSort) const
{
  CVC5_API_TRY_CATCH_BEGIN;
  CVC5_API_CHECK_NOT_NULL;
  CVC5_API_CHECK(d_ctor->isResolved())
      << "Expected resolved datatype constructor";
  CVC5_API_CHECK(retSort.isDatatype())
      << "Cannot get specialized constructor type for non-datatype type "
      << retSort;
  //////// all checks before this line
  internal::Node ret = d_ctor->getInstantiatedConstructor(*retSort.d_type);
  (void)ret.getType(true); /* kick off type checking */
  // apply type ascription to the operator
  Term sctor = Term(d_solver, ret);
  return sctor;
  ////////
  CVC5_API_TRY_CATCH_END;
}

Term DatatypeConstructor::getTesterTerm() const
{
  CVC5_API_TRY_CATCH_BEGIN;
  CVC5_API_CHECK_NOT_NULL;
  //////// all checks before this line
  return Term(d_solver, d_ctor->getTester());
  ////////
  CVC5_API_TRY_CATCH_END;
}

size_t DatatypeConstructor::getNumSelectors() const
{
  CVC5_API_TRY_CATCH_BEGIN;
  CVC5_API_CHECK_NOT_NULL;
  //////// all checks before this line
  return d_ctor->getNumArgs();
  ////////
  CVC5_API_TRY_CATCH_END;
}

DatatypeSelector DatatypeConstructor::operator[](size_t index) const
{
  CVC5_API_TRY_CATCH_BEGIN;
  CVC5_API_CHECK_NOT_NULL;
  //////// all checks before this line
  return DatatypeSelector(d_solver, (*d_ctor)[index]);
  ////////
  CVC5_API_TRY_CATCH_END;
}

DatatypeSelector DatatypeConstructor::operator[](const std::string& name) const
{
  CVC5_API_TRY_CATCH_BEGIN;
  CVC5_API_CHECK_NOT_NULL;
  //////// all checks before this line
  return getSelectorForName(name);
  ////////
  CVC5_API_TRY_CATCH_END;
}

DatatypeSelector DatatypeConstructor::getSelector(const std::string& name) const
{
  CVC5_API_TRY_CATCH_BEGIN;
  CVC5_API_CHECK_NOT_NULL;
  //////// all checks before this line
  return getSelectorForName(name);
  ////////
  CVC5_API_TRY_CATCH_END;
}

Term DatatypeConstructor::getSelectorTerm(const std::string& name) const
{
  CVC5_API_TRY_CATCH_BEGIN;
  CVC5_API_CHECK_NOT_NULL;
  //////// all checks before this line
  return getSelector(name).getSelectorTerm();
  ////////
  CVC5_API_TRY_CATCH_END;
}

DatatypeConstructor::const_iterator DatatypeConstructor::begin() const
{
  return DatatypeConstructor::const_iterator(d_solver, *d_ctor, true);
}

DatatypeConstructor::const_iterator DatatypeConstructor::end() const
{
  return DatatypeConstructor::const_iterator(d_solver, *d_ctor, false);
}

DatatypeConstructor::const_iterator::const_iterator(
    const Solver* slv, const internal::DTypeConstructor& ctor, bool begin)
{
  d_solver = slv;
  d_int_stors = &ctor.getArgs();

  const std::vector<std::shared_ptr<internal::DTypeSelector>>& sels =
      ctor.getArgs();
  for (const std::shared_ptr<internal::DTypeSelector>& s : sels)
  {
    /* Can not use emplace_back here since constructor is private. */
    d_stors.push_back(DatatypeSelector(d_solver, *s.get()));
  }
  d_idx = begin ? 0 : sels.size();
}

DatatypeConstructor::const_iterator::const_iterator()
    : d_solver(nullptr), d_int_stors(nullptr), d_idx(0)
{
}

DatatypeConstructor::const_iterator&
DatatypeConstructor::const_iterator::operator=(
    const DatatypeConstructor::const_iterator& it)
{
  d_solver = it.d_solver;
  d_int_stors = it.d_int_stors;
  d_stors = it.d_stors;
  d_idx = it.d_idx;
  return *this;
}

const DatatypeSelector& DatatypeConstructor::const_iterator::operator*() const
{
  return d_stors[d_idx];
}

const DatatypeSelector* DatatypeConstructor::const_iterator::operator->() const
{
  return &d_stors[d_idx];
}

DatatypeConstructor::const_iterator&
DatatypeConstructor::const_iterator::operator++()
{
  ++d_idx;
  return *this;
}

DatatypeConstructor::const_iterator
DatatypeConstructor::const_iterator::operator++(int)
{
  DatatypeConstructor::const_iterator it(*this);
  ++d_idx;
  return it;
}

bool DatatypeConstructor::const_iterator::operator==(
    const DatatypeConstructor::const_iterator& other) const
{
  return d_int_stors == other.d_int_stors && d_idx == other.d_idx;
}

bool DatatypeConstructor::const_iterator::operator!=(
    const DatatypeConstructor::const_iterator& other) const
{
  return d_int_stors != other.d_int_stors || d_idx != other.d_idx;
}

bool DatatypeConstructor::isNull() const
{
  CVC5_API_TRY_CATCH_BEGIN;
  //////// all checks before this line
  return isNullHelper();
  ////////
  CVC5_API_TRY_CATCH_END;
}

std::string DatatypeConstructor::toString() const
{
  CVC5_API_TRY_CATCH_BEGIN;
  //////// all checks before this line
  std::stringstream ss;
  ss << *d_ctor;
  return ss.str();
  ////////
  CVC5_API_TRY_CATCH_END;
}

bool DatatypeConstructor::isNullHelper() const { return d_ctor == nullptr; }

DatatypeSelector DatatypeConstructor::getSelectorForName(
    const std::string& name) const
{
  bool foundSel = false;
  size_t index = 0;
  for (size_t i = 0, nsels = getNumSelectors(); i < nsels; i++)
  {
    if ((*d_ctor)[i].getName() == name)
    {
      index = i;
      foundSel = true;
      break;
    }
  }
  if (!foundSel)
  {
    std::stringstream snames;
    snames << "{ ";
    for (size_t i = 0, ncons = getNumSelectors(); i < ncons; i++)
    {
      snames << (*d_ctor)[i].getName() << " ";
    }
    snames << "} ";
    CVC5_API_CHECK(foundSel) << "No selector " << name << " for constructor "
                             << getName() << " exists among " << snames.str();
  }
  return DatatypeSelector(d_solver, (*d_ctor)[index]);
}

std::ostream& operator<<(std::ostream& out, const DatatypeConstructor& ctor)
{
  out << ctor.toString();
  return out;
}

/* Datatype ----------------------------------------------------------------- */

Datatype::Datatype(const Solver* slv, const internal::DType& dtype)
    : d_solver(slv), d_dtype(new internal::DType(dtype))
{
  CVC5_API_CHECK(d_dtype->isResolved()) << "Expected resolved datatype";
}

Datatype::Datatype() : d_solver(nullptr), d_dtype(nullptr) {}

Datatype::~Datatype()
{
  if (d_dtype != nullptr)
  {
    d_dtype.reset();
  }
}

DatatypeConstructor Datatype::operator[](size_t idx) const
{
  CVC5_API_TRY_CATCH_BEGIN;
  CVC5_API_CHECK_NOT_NULL;
  CVC5_API_CHECK(idx < getNumConstructors()) << "Index out of bounds.";
  //////// all checks before this line
  return DatatypeConstructor(d_solver, (*d_dtype)[idx]);
  ////////
  CVC5_API_TRY_CATCH_END;
}

DatatypeConstructor Datatype::operator[](const std::string& name) const
{
  CVC5_API_TRY_CATCH_BEGIN;
  CVC5_API_CHECK_NOT_NULL;
  //////// all checks before this line
  return getConstructorForName(name);
  ////////
  CVC5_API_TRY_CATCH_END;
}

DatatypeConstructor Datatype::getConstructor(const std::string& name) const
{
  CVC5_API_TRY_CATCH_BEGIN;
  CVC5_API_CHECK_NOT_NULL;
  //////// all checks before this line
  return getConstructorForName(name);
  ////////
  CVC5_API_TRY_CATCH_END;
}

Term Datatype::getConstructorTerm(const std::string& name) const
{
  CVC5_API_TRY_CATCH_BEGIN;
  CVC5_API_CHECK_NOT_NULL;
  //////// all checks before this line
  return getConstructorForName(name).getConstructorTerm();
  ////////
  CVC5_API_TRY_CATCH_END;
}

DatatypeSelector Datatype::getSelector(const std::string& name) const
{
  CVC5_API_TRY_CATCH_BEGIN;
  CVC5_API_CHECK_NOT_NULL;
  //////// all checks before this line
  return getSelectorForName(name);
  ////////
  CVC5_API_TRY_CATCH_END;
}

std::string Datatype::getName() const
{
  CVC5_API_TRY_CATCH_BEGIN;
  CVC5_API_CHECK_NOT_NULL;
  //////// all checks before this line
  return d_dtype->getName();
  ////////
  CVC5_API_TRY_CATCH_END;
}

size_t Datatype::getNumConstructors() const
{
  CVC5_API_TRY_CATCH_BEGIN;
  CVC5_API_CHECK_NOT_NULL;
  //////// all checks before this line
  return d_dtype->getNumConstructors();
  ////////
  CVC5_API_TRY_CATCH_END;
}

std::vector<Sort> Datatype::getParameters() const
{
  CVC5_API_TRY_CATCH_BEGIN;
  CVC5_API_CHECK_NOT_NULL;
  CVC5_API_CHECK(isParametric()) << "Expected parametric datatype";
  //////// all checks before this line
  std::vector<internal::TypeNode> params = d_dtype->getParameters();
  return Sort::typeNodeVectorToSorts(d_solver, params);
  ////////
  CVC5_API_TRY_CATCH_END;
}

bool Datatype::isParametric() const
{
  CVC5_API_TRY_CATCH_BEGIN;
  CVC5_API_CHECK_NOT_NULL;
  //////// all checks before this line
  return d_dtype->isParametric();
  ////////
  CVC5_API_TRY_CATCH_END;
}

bool Datatype::isCodatatype() const
{
  CVC5_API_TRY_CATCH_BEGIN;
  CVC5_API_CHECK_NOT_NULL;
  //////// all checks before this line
  return d_dtype->isCodatatype();
  ////////
  CVC5_API_TRY_CATCH_END;
}

bool Datatype::isTuple() const
{
  CVC5_API_TRY_CATCH_BEGIN;
  CVC5_API_CHECK_NOT_NULL;
  //////// all checks before this line
  return d_dtype->isTuple();
  ////////
  CVC5_API_TRY_CATCH_END;
}

bool Datatype::isRecord() const
{
  CVC5_API_TRY_CATCH_BEGIN;
  CVC5_API_CHECK_NOT_NULL;
  //////// all checks before this line
  return d_dtype->isRecord();
  ////////
  CVC5_API_TRY_CATCH_END;
}

bool Datatype::isFinite() const
{
  CVC5_API_TRY_CATCH_BEGIN;
  CVC5_API_CHECK_NOT_NULL;
  CVC5_API_CHECK(!d_dtype->isParametric())
      << "Invalid call to 'isFinite()', expected non-parametric Datatype";
  //////// all checks before this line
  // we assume that finite model finding is disabled by passing false as the
  // second argument
  return isCardinalityClassFinite(d_dtype->getCardinalityClass(), false);
  ////////
  CVC5_API_TRY_CATCH_END;
}

bool Datatype::isWellFounded() const
{
  CVC5_API_TRY_CATCH_BEGIN;
  CVC5_API_CHECK_NOT_NULL;
  //////// all checks before this line
  return d_dtype->isWellFounded();
  ////////
  CVC5_API_TRY_CATCH_END;
}

bool Datatype::isNull() const
{
  CVC5_API_TRY_CATCH_BEGIN;
  //////// all checks before this line
  return isNullHelper();
  ////////
  CVC5_API_TRY_CATCH_END;
}

std::string Datatype::toString() const
{
  CVC5_API_TRY_CATCH_BEGIN;
  CVC5_API_CHECK_NOT_NULL;
  //////// all checks before this line
  return d_dtype->getName();
  ////////
  CVC5_API_TRY_CATCH_END;
}

Datatype::const_iterator Datatype::begin() const
{
  return Datatype::const_iterator(d_solver, *d_dtype, true);
}

Datatype::const_iterator Datatype::end() const
{
  return Datatype::const_iterator(d_solver, *d_dtype, false);
}

DatatypeConstructor Datatype::getConstructorForName(
    const std::string& name) const
{
  bool foundCons = false;
  size_t index = 0;
  for (size_t i = 0, ncons = getNumConstructors(); i < ncons; i++)
  {
    if ((*d_dtype)[i].getName() == name)
    {
      index = i;
      foundCons = true;
      break;
    }
  }
  if (!foundCons)
  {
    std::stringstream snames;
    snames << "{ ";
    for (size_t i = 0, ncons = getNumConstructors(); i < ncons; i++)
    {
      snames << (*d_dtype)[i].getName() << " ";
    }
    snames << "}";
    CVC5_API_CHECK(foundCons) << "No constructor " << name << " for datatype "
                              << getName() << " exists, among " << snames.str();
  }
  return DatatypeConstructor(d_solver, (*d_dtype)[index]);
}

DatatypeSelector Datatype::getSelectorForName(const std::string& name) const
{
  bool foundSel = false;
  size_t index = 0;
  size_t sindex = 0;
  for (size_t i = 0, ncons = getNumConstructors(); i < ncons; i++)
  {
    int si = (*d_dtype)[i].getSelectorIndexForName(name);
    if (si >= 0)
    {
      sindex = static_cast<size_t>(si);
      index = i;
      foundSel = true;
      break;
    }
  }
  if (!foundSel)
  {
    CVC5_API_CHECK(foundSel)
        << "No select " << name << " for datatype " << getName() << " exists";
  }
  return DatatypeSelector(d_solver, (*d_dtype)[index][sindex]);
}

Datatype::const_iterator::const_iterator(const Solver* slv,
                                         const internal::DType& dtype,
                                         bool begin)
    : d_solver(slv), d_int_ctors(&dtype.getConstructors())
{
  const std::vector<std::shared_ptr<internal::DTypeConstructor>>& cons =
      dtype.getConstructors();
  for (const std::shared_ptr<internal::DTypeConstructor>& c : cons)
  {
    /* Can not use emplace_back here since constructor is private. */
    d_ctors.push_back(DatatypeConstructor(d_solver, *c.get()));
  }
  d_idx = begin ? 0 : cons.size();
}

Datatype::const_iterator::const_iterator()
    : d_solver(nullptr), d_int_ctors(nullptr), d_idx(0)
{
}

Datatype::const_iterator& Datatype::const_iterator::operator=(
    const Datatype::const_iterator& it)
{
  d_solver = it.d_solver;
  d_int_ctors = it.d_int_ctors;
  d_ctors = it.d_ctors;
  d_idx = it.d_idx;
  return *this;
}

const DatatypeConstructor& Datatype::const_iterator::operator*() const
{
  return d_ctors[d_idx];
}

const DatatypeConstructor* Datatype::const_iterator::operator->() const
{
  return &d_ctors[d_idx];
}

Datatype::const_iterator& Datatype::const_iterator::operator++()
{
  ++d_idx;
  return *this;
}

Datatype::const_iterator Datatype::const_iterator::operator++(int)
{
  Datatype::const_iterator it(*this);
  ++d_idx;
  return it;
}

bool Datatype::const_iterator::operator==(
    const Datatype::const_iterator& other) const
{
  return d_int_ctors == other.d_int_ctors && d_idx == other.d_idx;
}

bool Datatype::const_iterator::operator!=(
    const Datatype::const_iterator& other) const
{
  return d_int_ctors != other.d_int_ctors || d_idx != other.d_idx;
}

bool Datatype::isNullHelper() const { return d_dtype == nullptr; }

/* -------------------------------------------------------------------------- */
/* Grammar                                                                    */
/* -------------------------------------------------------------------------- */

Grammar::Grammar()
    : d_solver(nullptr),
      d_sygusVars(),
      d_ntSyms(),
      d_ntsToTerms(0),
      d_allowConst(),
      d_allowVars(),
      d_isResolved(false)
{
}

Grammar::Grammar(const Solver* slv,
                 const std::vector<Term>& sygusVars,
                 const std::vector<Term>& ntSymbols)
    : d_solver(slv),
      d_sygusVars(sygusVars),
      d_ntSyms(ntSymbols),
      d_ntsToTerms(ntSymbols.size()),
      d_allowConst(),
      d_allowVars(),
      d_isResolved(false)
{
  for (Term ntsymbol : d_ntSyms)
  {
    d_ntsToTerms.emplace(ntsymbol, std::vector<Term>());
  }
}

void Grammar::addRule(const Term& ntSymbol, const Term& rule)
{
  CVC5_API_TRY_CATCH_BEGIN;
  CVC5_API_CHECK(!d_isResolved) << "Grammar cannot be modified after passing "
                                   "it as an argument to synthFun/synthInv";
  CVC5_API_CHECK_TERM(ntSymbol);
  CVC5_API_CHECK_TERM(rule);
  CVC5_API_ARG_CHECK_EXPECTED(
      d_ntsToTerms.find(ntSymbol) != d_ntsToTerms.cend(), ntSymbol)
      << "ntSymbol to be one of the non-terminal symbols given in the "
         "predeclaration";
  CVC5_API_CHECK(ntSymbol.d_node->getType() == rule.d_node->getType())
      << "Expected ntSymbol and rule to have the same sort";
  CVC5_API_ARG_CHECK_EXPECTED(!containsFreeVariables(rule), rule)
      << "a term whose free variables are limited to synthFun/synthInv "
         "parameters and non-terminal symbols of the grammar";
  //////// all checks before this line
  d_ntsToTerms[ntSymbol].push_back(rule);
  ////////
  CVC5_API_TRY_CATCH_END;
}

void Grammar::addRules(const Term& ntSymbol, const std::vector<Term>& rules)
{
  CVC5_API_TRY_CATCH_BEGIN;
  CVC5_API_CHECK(!d_isResolved) << "Grammar cannot be modified after passing "
                                   "it as an argument to synthFun/synthInv";
  CVC5_API_CHECK_TERM(ntSymbol);
  CVC5_API_CHECK_TERMS_WITH_SORT(rules, ntSymbol.getSort());
  CVC5_API_ARG_CHECK_EXPECTED(
      d_ntsToTerms.find(ntSymbol) != d_ntsToTerms.cend(), ntSymbol)
      << "ntSymbol to be one of the non-terminal symbols given in the "
         "predeclaration";
  for (size_t i = 0, n = rules.size(); i < n; ++i)
  {
    CVC5_API_ARG_AT_INDEX_CHECK_EXPECTED(
        !containsFreeVariables(rules[i]), rules[i], rules, i)
        << "a term whose free variables are limited to synthFun/synthInv "
           "parameters and non-terminal symbols of the grammar";
  }
  //////// all checks before this line
  d_ntsToTerms[ntSymbol].insert(
      d_ntsToTerms[ntSymbol].cend(), rules.cbegin(), rules.cend());
  ////////
  CVC5_API_TRY_CATCH_END;
}

void Grammar::addAnyConstant(const Term& ntSymbol)
{
  CVC5_API_TRY_CATCH_BEGIN;
  CVC5_API_CHECK(!d_isResolved) << "Grammar cannot be modified after passing "
                                   "it as an argument to synthFun/synthInv";
  CVC5_API_CHECK_TERM(ntSymbol);
  CVC5_API_ARG_CHECK_EXPECTED(
      d_ntsToTerms.find(ntSymbol) != d_ntsToTerms.cend(), ntSymbol)
      << "ntSymbol to be one of the non-terminal symbols given in the "
         "predeclaration";
  //////// all checks before this line
  d_allowConst.insert(ntSymbol);
  ////////
  CVC5_API_TRY_CATCH_END;
}

void Grammar::addAnyVariable(const Term& ntSymbol)
{
  CVC5_API_TRY_CATCH_BEGIN;
  CVC5_API_CHECK(!d_isResolved) << "Grammar cannot be modified after passing "
                                   "it as an argument to synthFun/synthInv";
  CVC5_API_CHECK_TERM(ntSymbol);
  CVC5_API_ARG_CHECK_EXPECTED(
      d_ntsToTerms.find(ntSymbol) != d_ntsToTerms.cend(), ntSymbol)
      << "ntSymbol to be one of the non-terminal symbols given in the "
         "predeclaration";
  //////// all checks before this line
  d_allowVars.insert(ntSymbol);
  ////////
  CVC5_API_TRY_CATCH_END;
}

/**
 * This function concatenates the outputs of calling f on each element between
 * first and last, seperated by sep.
 * @param first the beginning of the range
 * @param last the end of the range
 * @param f the function to call on each element in the range, its output must
 *          be overloaded for operator<<
 * @param sep the string to add between successive calls to f
 */
template <typename Iterator, typename Function>
std::string join(Iterator first, Iterator last, Function f, std::string sep)
{
  std::stringstream ss;
  Iterator i = first;

  if (i != last)
  {
    ss << f(*i);
    ++i;
  }

  while (i != last)
  {
    ss << sep << f(*i);
    ++i;
  }

  return ss.str();
}

std::string Grammar::toString() const
{
  CVC5_API_TRY_CATCH_BEGIN;
  //////// all checks before this line
  std::stringstream ss;
  ss << "  ("  // pre-declaration
     << join(
            d_ntSyms.cbegin(),
            d_ntSyms.cend(),
            [](const Term& t) {
              std::stringstream s;
              s << '(' << t << ' ' << t.getSort() << ')';
              return s.str();
            },
            " ")
     << ")\n  ("  // grouped rule listing
     << join(
            d_ntSyms.cbegin(),
            d_ntSyms.cend(),
            [this](const Term& t) {
              bool allowConst = d_allowConst.find(t) != d_allowConst.cend(),
                   allowVars = d_allowVars.find(t) != d_allowVars.cend();
              const std::vector<Term>& rules = d_ntsToTerms.at(t);
              std::stringstream s;
              s << '(' << t << ' ' << t.getSort() << " ("
                << (allowConst ? "(Constant " + t.getSort().toString() + ")"
                               : "")
                << (allowConst && allowVars ? " " : "")
                << (allowVars ? "(Var " + t.getSort().toString() + ")" : "")
                << ((allowConst || allowVars) && !rules.empty() ? " " : "")
                << join(
                       rules.cbegin(),
                       rules.cend(),
                       [](const Term& rule) { return rule.toString(); },
                       " ")
                << "))";
              return s.str();
            },
            "\n   ")
     << ')';

  return ss.str();
  ////////
  CVC5_API_TRY_CATCH_END;
}

Sort Grammar::resolve()
{
  CVC5_API_TRY_CATCH_BEGIN;
  //////// all checks before this line

  d_isResolved = true;

  Term bvl;

  if (!d_sygusVars.empty())
  {
    bvl = Term(d_solver,
               d_solver->getNodeManager()->mkNode(
                   internal::kind::BOUND_VAR_LIST,
                   Term::termVectorToNodes(d_sygusVars)));
  }

  std::unordered_map<Term, Sort> ntsToUnres(d_ntSyms.size());

  for (Term ntsymbol : d_ntSyms)
  {
    // make the unresolved type, used for referencing the final version of
    // the ntsymbol's datatype
    ntsToUnres[ntsymbol] =
        Sort(d_solver,
             d_solver->getNodeManager()->mkUnresolvedDatatypeSort(
                 ntsymbol.toString()));
  }

  std::vector<internal::DType> datatypes;

  datatypes.reserve(d_ntSyms.size());

  for (const Term& ntSym : d_ntSyms)
  {
    // make the datatype, which encodes terms generated by this non-terminal
    DatatypeDecl dtDecl(d_solver, ntSym.toString());

    for (const Term& consTerm : d_ntsToTerms[ntSym])
    {
      addSygusConstructorTerm(dtDecl, consTerm, ntsToUnres);
    }

    if (d_allowVars.find(ntSym) != d_allowVars.cend())
    {
      addSygusConstructorVariables(dtDecl,
                                   Sort(d_solver, ntSym.d_node->getType()));
    }

    bool aci = d_allowConst.find(ntSym) != d_allowConst.end();
    internal::TypeNode btt = ntSym.d_node->getType();
    dtDecl.d_dtype->setSygus(btt, *bvl.d_node, aci, false);

    // We can be in a case where the only rule specified was (Variable T)
    // and there are no variables of type T, in which case this is a bogus
    // grammar. This results in the error below.
    CVC5_API_CHECK(dtDecl.d_dtype->getNumConstructors() != 0)
        << "Grouped rule listing for " << *dtDecl.d_dtype
        << " produced an empty rule list";

    datatypes.push_back(*dtDecl.d_dtype);
  }

  std::vector<internal::TypeNode> datatypeTypes =
      d_solver->getNodeManager()->mkMutualDatatypeTypes(
          datatypes,
          internal::NodeManager::DATATYPE_FLAG_PLACEHOLDER);

  // return is the first datatype
  return Sort(d_solver, datatypeTypes[0]);
  ////////
  CVC5_API_TRY_CATCH_END;
}

void Grammar::addSygusConstructorTerm(
    DatatypeDecl& dt,
    const Term& term,
    const std::unordered_map<Term, Sort>& ntsToUnres) const
{
  CVC5_API_TRY_CATCH_BEGIN;
  CVC5_API_CHECK_DTDECL(dt);
  CVC5_API_CHECK_TERM(term);
  CVC5_API_CHECK_TERMS_MAP(ntsToUnres);
  //////// all checks before this line

  // At this point, we should know that dt is well founded, and that its
  // builtin sygus operators are well-typed.
  // Now, purify each occurrence of a non-terminal symbol in term, replace by
  // free variables. These become arguments to constructors. Notice we must do
  // a tree traversal in this function, since unique paths to the same term
  // should be treated as distinct terms.
  // Notice that let expressions are forbidden in the input syntax of term, so
  // this does not lead to exponential behavior with respect to input size.
  std::vector<Term> args;
  std::vector<Sort> cargs;
  Term op = purifySygusGTerm(term, args, cargs, ntsToUnres);
  std::stringstream ssCName;
  ssCName << op.getKind();
  if (!args.empty())
  {
    Term lbvl =
        Term(d_solver,
             d_solver->getNodeManager()->mkNode(internal::kind::BOUND_VAR_LIST,
                                                Term::termVectorToNodes(args)));
    // its operator is a lambda
    op = Term(d_solver,
              d_solver->getNodeManager()->mkNode(
                  internal::kind::LAMBDA, *lbvl.d_node, *op.d_node));
  }
  std::vector<internal::TypeNode> cargst = Sort::sortVectorToTypeNodes(cargs);
  dt.d_dtype->addSygusConstructor(*op.d_node, ssCName.str(), cargst);
  ////////
  CVC5_API_TRY_CATCH_END;
}

Term Grammar::purifySygusGTerm(
    const Term& term,
    std::vector<Term>& args,
    std::vector<Sort>& cargs,
    const std::unordered_map<Term, Sort>& ntsToUnres) const
{
  CVC5_API_TRY_CATCH_BEGIN;
  CVC5_API_CHECK_TERM(term);
  CVC5_API_CHECK_TERMS(args);
  CVC5_API_CHECK_SORTS(cargs);
  CVC5_API_CHECK_TERMS_MAP(ntsToUnres);
  //////// all checks before this line

  std::unordered_map<Term, Sort>::const_iterator itn = ntsToUnres.find(term);
  if (itn != ntsToUnres.cend())
  {
    Term ret =
        Term(d_solver,
             d_solver->getNodeManager()->mkBoundVar(term.d_node->getType()));
    args.push_back(ret);
    cargs.push_back(itn->second);
    return ret;
  }
  std::vector<Term> pchildren;
  bool childChanged = false;
  for (unsigned i = 0, nchild = term.d_node->getNumChildren(); i < nchild; i++)
  {
    Term ptermc = purifySygusGTerm(
        Term(d_solver, (*term.d_node)[i]), args, cargs, ntsToUnres);
    pchildren.push_back(ptermc);
    childChanged = childChanged || *ptermc.d_node != (*term.d_node)[i];
  }
  if (!childChanged)
  {
    return term;
  }

  internal::Node nret;

  if (term.d_node->getMetaKind() == internal::kind::metakind::PARAMETERIZED)
  {
    // it's an indexed operator so we should provide the op
    internal::NodeBuilder nb(term.d_node->getKind());
    nb << term.d_node->getOperator();
    nb.append(Term::termVectorToNodes(pchildren));
    nret = nb.constructNode();
  }
  else
  {
    nret = d_solver->getNodeManager()->mkNode(
        term.d_node->getKind(), Term::termVectorToNodes(pchildren));
  }

  return Term(d_solver, nret);
  ////////
  CVC5_API_TRY_CATCH_END;
}

void Grammar::addSygusConstructorVariables(DatatypeDecl& dt,
                                           const Sort& sort) const
{
  CVC5_API_TRY_CATCH_BEGIN;
  CVC5_API_CHECK_DTDECL(dt);
  CVC5_API_CHECK_SORT(sort);
  //////// all checks before this line

  // each variable of appropriate type becomes a sygus constructor in dt.
  for (unsigned i = 0, size = d_sygusVars.size(); i < size; i++)
  {
    Term v = d_sygusVars[i];
    if (v.d_node->getType() == *sort.d_type)
    {
      std::stringstream ss;
      ss << v;
      std::vector<internal::TypeNode> cargs;
      dt.d_dtype->addSygusConstructor(*v.d_node, ss.str(), cargs);
    }
  }
  ////////
  CVC5_API_TRY_CATCH_END;
}

bool Grammar::containsFreeVariables(const Term& rule) const
{
  // we allow the argument list and non-terminal symbols to be in scope
  std::unordered_set<internal::TNode> scope;

  for (const Term& sygusVar : d_sygusVars)
  {
    scope.emplace(*sygusVar.d_node);
  }

  for (const Term& ntsymbol : d_ntSyms)
  {
    scope.emplace(*ntsymbol.d_node);
  }

  return internal::expr::hasFreeVariablesScope(*rule.d_node, scope);
}

std::ostream& operator<<(std::ostream& out, const Grammar& grammar)
{
  return out << grammar.toString();
}

/* -------------------------------------------------------------------------- */
/* Options                                                                    */
/* -------------------------------------------------------------------------- */

DriverOptions::DriverOptions(const Solver& solver) : d_solver(solver) {}

std::istream& DriverOptions::in() const
{
  return *d_solver.d_slv->getOptions().base.in;
}
std::ostream& DriverOptions::err() const
{
  return *d_solver.d_slv->getOptions().base.err;
}
std::ostream& DriverOptions::out() const
{
  return *d_solver.d_slv->getOptions().base.out;
}

/* -------------------------------------------------------------------------- */
/* Statistics                                                                 */
/* -------------------------------------------------------------------------- */

struct Stat::StatData
{
  internal::StatExportData data;
  template <typename T>
  StatData(T&& t) : data(std::forward<T>(t))
  {
  }
  StatData() : data() {}
};

Stat::Stat() {}
Stat::~Stat() {}
Stat::Stat(const Stat& s)
    : d_internal(s.d_internal),
      d_default(s.d_default),
      d_data(std::make_unique<StatData>(s.d_data->data))
{
}
Stat& Stat::operator=(const Stat& s)
{
  d_internal = s.d_internal;
  d_default = s.d_default;
  d_data = std::make_unique<StatData>(s.d_data->data);
  return *this;
}

bool Stat::isInternal() const { return d_internal; }
bool Stat::isDefault() const { return d_default; }

bool Stat::isInt() const
{
  if (!d_data) return false;
  return std::holds_alternative<int64_t>(d_data->data);
}
int64_t Stat::getInt() const
{
  CVC5_API_TRY_CATCH_BEGIN;
  CVC5_API_RECOVERABLE_CHECK(static_cast<bool>(d_data)) << "Stat holds no value";
  CVC5_API_RECOVERABLE_CHECK(isInt()) << "Expected Stat of type int64_t.";
  return std::get<int64_t>(d_data->data);
  CVC5_API_TRY_CATCH_END;
}
bool Stat::isDouble() const
{
  if (!d_data) return false;
  return std::holds_alternative<double>(d_data->data);
}
double Stat::getDouble() const
{
  CVC5_API_TRY_CATCH_BEGIN;
  CVC5_API_RECOVERABLE_CHECK(static_cast<bool>(d_data)) << "Stat holds no value";
  CVC5_API_RECOVERABLE_CHECK(isDouble()) << "Expected Stat of type double.";
  return std::get<double>(d_data->data);
  CVC5_API_TRY_CATCH_END;
}
bool Stat::isString() const
{
  if (!d_data) return false;
  return std::holds_alternative<std::string>(d_data->data);
}
const std::string& Stat::getString() const
{
  CVC5_API_TRY_CATCH_BEGIN;
  CVC5_API_RECOVERABLE_CHECK(static_cast<bool>(d_data)) << "Stat holds no value";
  CVC5_API_RECOVERABLE_CHECK(isString())
      << "Expected Stat of type std::string.";
  return std::get<std::string>(d_data->data);
  CVC5_API_TRY_CATCH_END;
}
bool Stat::isHistogram() const
{
  if (!d_data) return false;
  return std::holds_alternative<HistogramData>(d_data->data);
}
const Stat::HistogramData& Stat::getHistogram() const
{
  CVC5_API_TRY_CATCH_BEGIN;
  CVC5_API_RECOVERABLE_CHECK(static_cast<bool>(d_data)) << "Stat holds no value";
  CVC5_API_RECOVERABLE_CHECK(isHistogram())
      << "Expected Stat of type histogram.";
  return std::get<HistogramData>(d_data->data);
  CVC5_API_TRY_CATCH_END;
}

Stat::Stat(bool internal, bool defaulted, StatData&& sd)
    : d_internal(internal),
      d_default(defaulted),
      d_data(std::make_unique<StatData>(std::move(sd)))
{
}

std::ostream& operator<<(std::ostream& os, const Stat& sv)
{
  return internal::detail::print(os, sv.d_data->data);
}

Statistics::BaseType::const_reference Statistics::iterator::operator*() const
{
  return d_it.operator*();
}
Statistics::BaseType::const_pointer Statistics::iterator::operator->() const
{
  return d_it.operator->();
}
Statistics::iterator& Statistics::iterator::operator++()
{
  do
  {
    ++d_it;
  } while (!isVisible());
  return *this;
}
Statistics::iterator Statistics::iterator::operator++(int)
{
  iterator tmp = *this;
  do
  {
    ++d_it;
  } while (!isVisible());
  return tmp;
}
Statistics::iterator& Statistics::iterator::operator--()
{
  do
  {
    --d_it;
  } while (!isVisible());
  return *this;
}
Statistics::iterator Statistics::iterator::operator--(int)
{
  iterator tmp = *this;
  do
  {
    --d_it;
  } while (!isVisible());
  return tmp;
}
bool Statistics::iterator::operator==(const Statistics::iterator& rhs) const
{
  return d_it == rhs.d_it;
}
bool Statistics::iterator::operator!=(const Statistics::iterator& rhs) const
{
  return d_it != rhs.d_it;
}
Statistics::iterator::iterator(Statistics::BaseType::const_iterator it,
                               const Statistics::BaseType& base,
                               bool internal,
                               bool defaulted)
    : d_it(it), d_base(&base), d_showInternal(internal), d_showDefault(defaulted)
{
  while (!isVisible())
  {
    ++d_it;
  }
}
bool Statistics::iterator::isVisible() const
{
  if (d_it == d_base->end()) return true;
  if (!d_showInternal && d_it->second.isInternal()) return false;
  if (!d_showDefault && d_it->second.isDefault()) return false;
  return true;
}

const Stat& Statistics::get(const std::string& name)
{
  CVC5_API_TRY_CATCH_BEGIN;
  auto it = d_stats.find(name);
  CVC5_API_RECOVERABLE_CHECK(it != d_stats.end())
      << "No stat with name \"" << name << "\" exists.";
  return it->second;
  CVC5_API_TRY_CATCH_END;
}

Statistics::iterator Statistics::begin(bool internal, bool defaulted) const
{
  return iterator(d_stats.begin(), d_stats, internal, defaulted);
}
Statistics::iterator Statistics::end() const
{
  return iterator(d_stats.end(), d_stats, false, false);
}

Statistics::Statistics(const internal::StatisticsRegistry& reg)
{
  for (const auto& svp : reg)
  {
    d_stats.emplace(svp.first,
                    Stat(svp.second->d_internal,
                         svp.second->isDefault(),
                         svp.second->getViewer()));
  }
}

std::ostream& operator<<(std::ostream& out, const Statistics& stats)
{
  for (const auto& stat : stats)
  {
    out << stat.first << " = " << stat.second << std::endl;
  }
  return out;
}

/* -------------------------------------------------------------------------- */
/* Solver                                                                     */
/* -------------------------------------------------------------------------- */

Solver::Solver(std::unique_ptr<internal::Options>&& original)
{
  d_nodeMgr = internal::NodeManager::currentNM();
  d_nodeMgr->init();
  d_originalOptions = std::move(original);
  d_slv.reset(new internal::SolverEngine(d_nodeMgr, d_originalOptions.get()));
  d_slv->setSolver(this);
  d_rng.reset(new internal::Random(d_slv->getOptions().driver.seed));
  resetStatistics();
}

Solver::Solver() : Solver(std::make_unique<internal::Options>()) {}

Solver::~Solver() {}

/* Helpers and private functions                                              */
/* -------------------------------------------------------------------------- */

internal::NodeManager* Solver::getNodeManager(void) const { return d_nodeMgr; }

void Solver::increment_term_stats(Kind kind) const
{
  if constexpr (internal::configuration::isStatisticsBuild())
  {
    d_stats->d_terms << kind;
  }
}

void Solver::increment_vars_consts_stats(const Sort& sort, bool is_var) const
{
  if constexpr (internal::configuration::isStatisticsBuild())
  {
    const internal::TypeNode tn = sort.getTypeNode();
    internal::TypeConstant tc = tn.getKind() == internal::kind::TYPE_CONSTANT
                                    ? tn.getConst<internal::TypeConstant>()
                                    : internal::LAST_TYPE;
    if (is_var)
    {
      d_stats->d_vars << tc;
    }
    else
    {
      d_stats->d_consts << tc;
    }
  }
}

/* Split out to avoid nested API calls (problematic with API tracing).        */
/* .......................................................................... */

template <typename T>
Op Solver::mkOpHelper(Kind kind, const T& t) const
{
  //////// all checks before this line
  internal::Node res = getNodeManager()->mkConst(t);
  static_cast<void>(res.getType(true)); /* kick off type checking */
  return Op(this, kind, res);
}

template <typename T>
Term Solver::mkValHelper(const T& t) const
{
  //////// all checks before this line
  internal::Node res = getNodeManager()->mkConst(t);
  (void)res.getType(true); /* kick off type checking */
  return Term(this, res);
}

Term Solver::mkRationalValHelper(const internal::Rational& r, bool isInt) const
{
  //////// all checks before this line
  internal::NodeManager* nm = getNodeManager();
  internal::Node res = isInt ? nm->mkConstInt(r) : nm->mkConstReal(r);
  (void)res.getType(true); /* kick off type checking */
  Term t = Term(this, res);
  // NOTE: this block will be eliminated when arithmetic subtyping is eliminated
  if (!isInt)
  {
    t = ensureRealSort(t);
  }
  return t;
}

Term Solver::mkRealOrIntegerFromStrHelper(const std::string& s,
                                          bool isInt) const
{
  //////// all checks before this line
  try
  {
    internal::Rational r = s.find('/') != std::string::npos
                               ? internal::Rational(s)
                               : internal::Rational::fromDecimal(s);
    return mkRationalValHelper(r, isInt);
  }
  catch (const std::invalid_argument& e)
  {
    /* Catch to throw with a more meaningful error message. To be caught in
     * enclosing CVC5_API_TRY_CATCH_* block to throw CVC5ApiException. */
    std::stringstream message;
    message << "Cannot construct Real or Int from string argument '" << s << "'"
            << std::endl;
    throw std::invalid_argument(message.str());
  }
}

Term Solver::mkBVFromIntHelper(uint32_t size, uint64_t val) const
{
  CVC5_API_ARG_CHECK_EXPECTED(size > 0, size) << "a bit-width > 0";
  //////// all checks before this line
  return mkValHelper(internal::BitVector(size, val));
}

Term Solver::mkBVFromStrHelper(uint32_t size,
                               const std::string& s,
                               uint32_t base) const
{
  CVC5_API_ARG_CHECK_EXPECTED(size > 0, size) << "a bit-width > 0";
  CVC5_API_ARG_CHECK_EXPECTED(!s.empty(), s) << "a non-empty string";
  CVC5_API_ARG_CHECK_EXPECTED(base == 2 || base == 10 || base == 16, base)
      << "base 2, 10, or 16";
  //////// all checks before this line

  internal::Integer val(s, base);

  if (val.strictlyNegative())
  {
    CVC5_API_CHECK(val >= -internal::Integer(2).pow(size - 1))
        << "Overflow in bitvector construction (specified bitvector size "
        << size << " too small to hold value " << s << ")";
  }
  else
  {
    CVC5_API_CHECK(val.modByPow2(size) == val)
        << "Overflow in bitvector construction (specified bitvector size "
        << size << " too small to hold value " << s << ")";
  }
  return mkValHelper(internal::BitVector(size, val));
}

Term Solver::getValueHelper(const Term& term) const
{
  // Note: Term is checked in the caller to avoid double checks
  bool wasShadow = false;
  bool freeOrShadowedVar =
      internal::expr::hasFreeOrShadowedVar(term.getNode(), wasShadow);
  CVC5_API_RECOVERABLE_CHECK(!freeOrShadowedVar)
      << "Cannot get value of term containing "
      << (wasShadow ? "shadowed" : "free") << " variables";
  //////// all checks before this line
  internal::Node value = d_slv->getValue(*term.d_node);
  Term res = Term(this, value);
  // May need to wrap in real cast so that user know this is a real.
  internal::TypeNode tn = (*term.d_node).getType();
  if (!tn.isInteger() && value.getType().isInteger())
  {
    return ensureRealSort(res);
  }
  return res;
}

Sort Solver::mkTupleSortHelper(const std::vector<Sort>& sorts) const
{
  // Note: Sorts are checked in the caller to avoid double checks
  //////// all checks before this line
  std::vector<internal::TypeNode> typeNodes =
      Sort::sortVectorToTypeNodes(sorts);
  return Sort(this, getNodeManager()->mkTupleType(typeNodes));
}

Term Solver::mkTermFromKind(Kind kind) const
{
  CVC5_API_KIND_CHECK_EXPECTED(kind == PI || kind == REGEXP_NONE
                                   || kind == REGEXP_ALL
                                   || kind == REGEXP_ALLCHAR || kind == SEP_EMP,
                               kind)
      << "PI, REGEXP_NONE, REGEXP_ALL, REGEXP_ALLCHAR or SEP_EMP";
  //////// all checks before this line
  internal::Node res;
  internal::Kind k = extToIntKind(kind);
  if (kind == REGEXP_NONE || kind == REGEXP_ALL || kind == REGEXP_ALLCHAR)
  {
    Assert(isDefinedIntKind(k));
    res = d_nodeMgr->mkNode(k, std::vector<internal::Node>());
  }
  else if (kind == SEP_EMP)
  {
    res = d_nodeMgr->mkNullaryOperator(d_nodeMgr->booleanType(), k);
  }
  else
  {
    Assert(kind == PI);
    res = d_nodeMgr->mkNullaryOperator(d_nodeMgr->realType(), k);
  }
  (void)res.getType(true); /* kick off type checking */
  increment_term_stats(kind);
  return Term(this, res);
}

Term Solver::mkTermHelper(Kind kind, const std::vector<Term>& children) const
{
  // Note: Kind and children are checked in the caller to avoid double checks
  //////// all checks before this line
  if (children.size() == 0)
  {
    return mkTermFromKind(kind);
  }
  std::vector<internal::Node> echildren = Term::termVectorToNodes(children);
  internal::Kind k = extToIntKind(kind);
  internal::Node res;
  if (echildren.size() > 2)
  {
    if (kind == INTS_DIVISION || kind == XOR || kind == SUB || kind == DIVISION
        || kind == HO_APPLY || kind == REGEXP_DIFF)
    {
      // left-associative, but cvc5 internally only supports 2 args
      res = d_nodeMgr->mkLeftAssociative(k, echildren);
    }
    else if (kind == IMPLIES)
    {
      // right-associative, but cvc5 internally only supports 2 args
      res = d_nodeMgr->mkRightAssociative(k, echildren);
    }
    else if (kind == EQUAL || kind == LT || kind == GT || kind == LEQ
             || kind == GEQ)
    {
      // "chainable", but cvc5 internally only supports 2 args
      res = d_nodeMgr->mkChain(k, echildren);
    }
    else if (internal::kind::isAssociative(k))
    {
      // mkAssociative has special treatment for associative operators with lots
      // of children
      res = d_nodeMgr->mkAssociative(k, echildren);
    }
    else
    {
      // default case, must check kind
      checkMkTerm(kind, children.size());
      res = d_nodeMgr->mkNode(k, echildren);
    }
  }
  else if (internal::kind::isAssociative(k))
  {
    // associative case, same as above
    checkMkTerm(kind, children.size());
    res = d_nodeMgr->mkAssociative(k, echildren);
  }
  else
  {
    // default case, same as above
    checkMkTerm(kind, children.size());
    if (kind == SET_SINGLETON)
    {
      // the type of the term is the same as the type of the internal node
      // see Term::getSort()
      internal::TypeNode type = children[0].d_node->getType();
      // Internally NodeManager::mkSingleton needs a type argument
      // to construct a singleton, since there is no difference between
      // integers and reals (both are Rationals).
      // At the API, mkReal and mkInteger are different and therefore the
      // element type can be used safely here.
      res = getNodeManager()->mkSingleton(type, *children[0].d_node);
    }
    else if (kind == BAG_MAKE)
    {
      // the type of the term is the same as the type of the internal node
      // see Term::getSort()
      internal::TypeNode type = children[0].d_node->getType();
      // Internally NodeManager::mkBag needs a type argument
      // to construct a bag, since there is no difference between
      // integers and reals (both are Rationals).
      // At the API, mkReal and mkInteger are different and therefore the
      // element type can be used safely here.
      res = getNodeManager()->mkBag(
          type, *children[0].d_node, *children[1].d_node);
    }
    else if (kind == SEQ_UNIT)
    {
      // the type of the term is the same as the type of the internal node
      // see Term::getSort()
      internal::TypeNode type = children[0].d_node->getType();
      res = getNodeManager()->mkSeqUnit(type, *children[0].d_node);
    }
    else
    {
      res = d_nodeMgr->mkNode(k, echildren);
    }
  }

  (void)res.getType(true); /* kick off type checking */
  increment_term_stats(kind);
  return Term(this, res);
}

Term Solver::mkTermHelper(const Op& op, const std::vector<Term>& children) const
{
  if (!op.isIndexedHelper())
  {
    return mkTermHelper(op.d_kind, children);
  }

  // Note: Op and children are checked in the caller to avoid double checks
  checkMkTerm(op.d_kind, children.size());
  //////// all checks before this line

  const internal::Kind int_kind = extToIntKind(op.d_kind);
  std::vector<internal::Node> echildren = Term::termVectorToNodes(children);

  internal::NodeBuilder nb(int_kind);
  nb << *op.d_node;
  nb.append(echildren);
  internal::Node res = nb.constructNode();

  (void)res.getType(true); /* kick off type checking */
  return Term(this, res);
}

Term Solver::synthFunHelper(const std::string& symbol,
                            const std::vector<Term>& boundVars,
                            const Sort& sort,
                            bool isInv,
                            Grammar* grammar) const
{
  // Note: boundVars, sort and grammar are checked in the caller to avoid
  //       double checks.
  std::vector<internal::TypeNode> varTypes;
  for (const auto& bv : boundVars)
  {
    if (grammar)
    {
      CVC5_API_CHECK(grammar->d_ntSyms[0].d_node->getType() == *sort.d_type)
          << "Invalid Start symbol for grammar, Expected Start's sort to be "
          << *sort.d_type << " but found "
          << grammar->d_ntSyms[0].d_node->getType();
    }
    varTypes.push_back(bv.d_node->getType());
  }
  //////// all checks before this line

  internal::TypeNode funType =
      varTypes.empty()
          ? *sort.d_type
          : getNodeManager()->mkFunctionType(varTypes, *sort.d_type);

  internal::Node fun = getNodeManager()->mkBoundVar(symbol, funType);
  (void)fun.getType(true); /* kick off type checking */

  std::vector<internal::Node> bvns = Term::termVectorToNodes(boundVars);

  d_slv->declareSynthFun(
      fun,
      grammar == nullptr ? funType : *grammar->resolve().d_type,
      isInv,
      bvns);

  return Term(this, fun);
}

Term Solver::ensureTermSort(const Term& term, const Sort& sort) const
{
  // Note: Term and sort are checked in the caller to avoid double checks
  CVC5_API_CHECK(term.getSort() == sort
                 || (term.getSort().isInteger() && sort.isReal()))
      << "Expected conversion from Int to Real";
  //////// all checks before this line

  Sort t = term.getSort();
  if (term.getSort() == sort)
  {
    return term;
  }

  // Integers are reals, too
  Assert(t.d_type->isReal());
  Term res = term;
  if (t.isInteger())
  {
    // Must cast to Real to ensure correct type is passed to parametric type
    // constructors. We do this cast using division with 1. This has the
    // advantage wrt using TO_REAL since (constant) division is always included
    // in the theory.
    res = Term(
        this,
        d_nodeMgr->mkNode(extToIntKind(DIVISION),
                          *res.d_node,
                          d_nodeMgr->mkConst(internal::kind::CONST_RATIONAL,
                                             internal::Rational(1))));
  }
  Assert(res.getSort() == sort);
  return res;
}

Term Solver::ensureRealSort(const Term& t) const
{
  Assert(this == t.d_solver);
  CVC5_API_ARG_CHECK_EXPECTED(
      t.getSort() == getIntegerSort() || t.getSort() == getRealSort(),
      " an integer or real term");
  // Note: Term is checked in the caller to avoid double checks
  //////// all checks before this line
  if (t.getSort() == getIntegerSort())
  {
    internal::Node n =
        getNodeManager()->mkNode(internal::kind::CAST_TO_REAL, *t.d_node);
    return Term(this, n);
  }
  return t;
}

bool Solver::isValidInteger(const std::string& s) const
{
  //////// all checks before this line
  if (s.length() == 0)
  {
    // string should not be empty
    return false;
  }

  size_t index = 0;
  if (s[index] == '-')
  {
    if (s.length() == 1)
    {
      // negative integers should contain at least one digit
      return false;
    }
    index = 1;
  }

  if (s[index] == '0' && s.length() > (index + 1))
  {
    // From SMT-Lib 2.6: A <numeral> is the digit 0 or a non-empty sequence of
    // digits not starting with 0. So integers like 001, 000 are not allowed
    return false;
  }

  // all remaining characters should be decimal digits
  for (; index < s.length(); ++index)
  {
    if (!std::isdigit(s[index]))
    {
      return false;
    }
  }

  return true;
}

void Solver::ensureWellFormedTerm(const Term& t) const
{
  // only check if option is set
  if (d_slv->getOptions().expr.wellFormedChecking)
  {
    bool wasShadow = false;
    if (internal::expr::hasFreeOrShadowedVar(*t.d_node, wasShadow))
    {
      std::stringstream se;
      se << "Cannot process term with " << (wasShadow ? "shadowed" : "free")
         << " variable";
      throw CVC5ApiException(se.str().c_str());
    }
  }
}

void Solver::ensureWellFormedTerms(const std::vector<Term>& ts) const
{
  // only check if option is set
  if (d_slv->getOptions().expr.wellFormedChecking)
  {
    for (const Term& t : ts)
    {
      ensureWellFormedTerm(t);
    }
  }
}

void Solver::resetStatistics()
{
  if constexpr (internal::configuration::isStatisticsBuild())
  {
    d_stats.reset(new APIStatistics{
        d_slv->getStatisticsRegistry()
            .registerHistogram<internal::TypeConstant>("cvc5::CONSTANT"),
        d_slv->getStatisticsRegistry()
            .registerHistogram<internal::TypeConstant>("cvc5::VARIABLE"),
        d_slv->getStatisticsRegistry().registerHistogram<Kind>("cvc5::TERM"),
    });
  }
}

void Solver::printStatisticsSafe(int fd) const
{
  d_slv->printStatisticsSafe(fd);
}

/* Helpers for mkTerm checks.                                                 */
/* .......................................................................... */

void Solver::checkMkTerm(Kind kind, uint32_t nchildren) const
{
  CVC5_API_KIND_CHECK(kind);
  Assert(isDefinedIntKind(extToIntKind(kind)));
  const internal::kind::MetaKind mk =
      internal::kind::metaKindOf(extToIntKind(kind));
  CVC5_API_KIND_CHECK_EXPECTED(mk == internal::kind::metakind::PARAMETERIZED
                                   || mk == internal::kind::metakind::OPERATOR,
                               kind)
      << "Only operator-style terms are created with mkTerm(), "
         "to create variables, constants and values see mkVar(), mkConst() "
         "and the respective theory-specific functions to create values, "
         "e.g., mkBitVector().";
  CVC5_API_KIND_CHECK_EXPECTED(
      nchildren >= minArity(kind) && nchildren <= maxArity(kind), kind)
      << "Terms with kind " << kindToString(kind) << " must have at least "
      << minArity(kind) << " children and at most " << maxArity(kind)
      << " children (the one under construction has " << nchildren << ")";
}

/* Sorts Handling                                                             */
/* -------------------------------------------------------------------------- */

Sort Solver::getNullSort(void) const
{
  CVC5_API_TRY_CATCH_BEGIN;
  //////// all checks before this line
  return Sort(this, internal::TypeNode());
  ////////
  CVC5_API_TRY_CATCH_END;
}

Sort Solver::getBooleanSort(void) const
{
  CVC5_API_TRY_CATCH_BEGIN;
  //////// all checks before this line
  return Sort(this, getNodeManager()->booleanType());
  ////////
  CVC5_API_TRY_CATCH_END;
}

Sort Solver::getIntegerSort(void) const
{
  CVC5_API_TRY_CATCH_BEGIN;
  //////// all checks before this line
  return Sort(this, getNodeManager()->integerType());
  ////////
  CVC5_API_TRY_CATCH_END;
}

Sort Solver::getRealSort(void) const
{
  CVC5_API_TRY_CATCH_BEGIN;
  //////// all checks before this line
  return Sort(this, getNodeManager()->realType());
  ////////
  CVC5_API_TRY_CATCH_END;
}

Sort Solver::getRegExpSort(void) const
{
  CVC5_API_TRY_CATCH_BEGIN;
  //////// all checks before this line
  return Sort(this, getNodeManager()->regExpType());
  ////////
  CVC5_API_TRY_CATCH_END;
}

Sort Solver::getStringSort(void) const
{
  CVC5_API_TRY_CATCH_BEGIN;
  //////// all checks before this line
  return Sort(this, getNodeManager()->stringType());
  ////////
  CVC5_API_TRY_CATCH_END;
}

Sort Solver::getRoundingModeSort(void) const
{
  CVC5_API_TRY_CATCH_BEGIN;
  //////// all checks before this line
  return Sort(this, getNodeManager()->roundingModeType());
  ////////
  CVC5_API_TRY_CATCH_END;
}

/* Create sorts ------------------------------------------------------- */

Sort Solver::mkArraySort(const Sort& indexSort, const Sort& elemSort) const
{
  CVC5_API_TRY_CATCH_BEGIN;
  CVC5_API_SOLVER_CHECK_SORT(indexSort);
  CVC5_API_SOLVER_CHECK_SORT(elemSort);
  //////// all checks before this line
  return Sort(
      this, getNodeManager()->mkArrayType(*indexSort.d_type, *elemSort.d_type));
  ////////
  CVC5_API_TRY_CATCH_END;
}

Sort Solver::mkBitVectorSort(uint32_t size) const
{
  CVC5_API_TRY_CATCH_BEGIN;
  CVC5_API_ARG_CHECK_EXPECTED(size > 0, size) << "size > 0";
  //////// all checks before this line
  return Sort(this, getNodeManager()->mkBitVectorType(size));
  ////////
  CVC5_API_TRY_CATCH_END;
}

Sort Solver::mkFloatingPointSort(uint32_t exp, uint32_t sig) const
{
  CVC5_API_TRY_CATCH_BEGIN;
  CVC5_API_ARG_CHECK_EXPECTED(exp > 0, exp) << "exponent size > 0";
  CVC5_API_ARG_CHECK_EXPECTED(sig > 0, sig) << "significand size > 0";
  //////// all checks before this line
  return Sort(this, getNodeManager()->mkFloatingPointType(exp, sig));
  ////////
  CVC5_API_TRY_CATCH_END;
}

Sort Solver::mkDatatypeSort(const DatatypeDecl& dtypedecl) const
{
  CVC5_API_TRY_CATCH_BEGIN;
  CVC5_API_SOLVER_CHECK_DTDECL(dtypedecl);
  //////// all checks before this line
  return Sort(this, getNodeManager()->mkDatatypeType(*dtypedecl.d_dtype));
  ////////
  CVC5_API_TRY_CATCH_END;
}

std::vector<Sort> Solver::mkDatatypeSorts(
    const std::vector<DatatypeDecl>& dtypedecls) const
{
  CVC5_API_SOLVER_CHECK_DTDECLS(dtypedecls);
  CVC5_API_TRY_CATCH_BEGIN;
  //////// all checks before this line
  std::vector<internal::DType> datatypes;
  for (size_t i = 0, ndts = dtypedecls.size(); i < ndts; ++i)
  {
    datatypes.push_back(dtypedecls[i].getDatatype());
  }
  std::vector<internal::TypeNode> dtypes =
      getNodeManager()->mkMutualDatatypeTypes(datatypes);
  std::vector<Sort> retTypes = Sort::typeNodeVectorToSorts(this, dtypes);
  return retTypes;
  ////////
  CVC5_API_TRY_CATCH_END;
}

Sort Solver::mkFunctionSort(const Sort& domain, const Sort& codomain) const
{
  CVC5_API_TRY_CATCH_BEGIN;
  CVC5_API_SOLVER_CHECK_DOMAIN_SORT(domain);
  CVC5_API_SOLVER_CHECK_CODOMAIN_SORT(codomain);
  //////// all checks before this line
  return Sort(
      this, getNodeManager()->mkFunctionType(*domain.d_type, *codomain.d_type));
  ////////
  CVC5_API_TRY_CATCH_END;
}

Sort Solver::mkFunctionSort(const std::vector<Sort>& sorts,
                            const Sort& codomain) const
{
  CVC5_API_TRY_CATCH_BEGIN;
  CVC5_API_ARG_SIZE_CHECK_EXPECTED(sorts.size() >= 1, sorts)
      << "at least one parameter sort for function sort";
  CVC5_API_SOLVER_CHECK_DOMAIN_SORTS(sorts);
  CVC5_API_SOLVER_CHECK_CODOMAIN_SORT(codomain);
  //////// all checks before this line
  std::vector<internal::TypeNode> argTypes = Sort::sortVectorToTypeNodes(sorts);
  return Sort(this,
              getNodeManager()->mkFunctionType(argTypes, *codomain.d_type));
  ////////
  CVC5_API_TRY_CATCH_END;
}

Sort Solver::mkParamSort(const std::optional<std::string>& symbol) const
{
  CVC5_API_TRY_CATCH_BEGIN;
  //////// all checks before this line
<<<<<<< HEAD
  return Sort(this, getNodeManager()->mkSort(symbol));
=======

  internal::TypeNode tn =
      symbol ? getNodeManager()->mkSort(
          *symbol, internal::NodeManager::SORT_FLAG_PLACEHOLDER)
             : getNodeManager()->mkSort(
                 internal::NodeManager::SORT_FLAG_PLACEHOLDER);
  return Sort(this, tn);
>>>>>>> 8d7787f3
  ////////
  CVC5_API_TRY_CATCH_END;
}

Sort Solver::mkPredicateSort(const std::vector<Sort>& sorts) const
{
  CVC5_API_TRY_CATCH_BEGIN;
  CVC5_API_ARG_SIZE_CHECK_EXPECTED(sorts.size() >= 1, sorts)
      << "at least one parameter sort for predicate sort";
  CVC5_API_SOLVER_CHECK_DOMAIN_SORTS(sorts);
  //////// all checks before this line
  return Sort(
      this,
      getNodeManager()->mkPredicateType(Sort::sortVectorToTypeNodes(sorts)));
  ////////
  CVC5_API_TRY_CATCH_END;
}

Sort Solver::mkRecordSort(
    const std::vector<std::pair<std::string, Sort>>& fields) const
{
  CVC5_API_TRY_CATCH_BEGIN;
  std::vector<std::pair<std::string, internal::TypeNode>> f;
  for (size_t i = 0, size = fields.size(); i < size; ++i)
  {
    const auto& p = fields[i];
    CVC5_API_ARG_AT_INDEX_CHECK_EXPECTED(!p.second.isNull(), "sort", fields, i)
        << "non-null sort";
    CVC5_API_ARG_AT_INDEX_CHECK_EXPECTED(
        this == p.second.d_solver, "sort", fields, i)
        << "sort associated with this solver object";
    f.emplace_back(p.first, *p.second.d_type);
  }
  //////// all checks before this line
  return Sort(this, getNodeManager()->mkRecordType(f));
  ////////
  CVC5_API_TRY_CATCH_END;
}

Sort Solver::mkSetSort(const Sort& elemSort) const
{
  CVC5_API_TRY_CATCH_BEGIN;
  CVC5_API_SOLVER_CHECK_SORT(elemSort);
  //////// all checks before this line
  return Sort(this, getNodeManager()->mkSetType(*elemSort.d_type));
  ////////
  CVC5_API_TRY_CATCH_END;
}

Sort Solver::mkBagSort(const Sort& elemSort) const
{
  CVC5_API_TRY_CATCH_BEGIN;
  CVC5_API_SOLVER_CHECK_SORT(elemSort);
  //////// all checks before this line
  return Sort(this, getNodeManager()->mkBagType(*elemSort.d_type));
  ////////
  CVC5_API_TRY_CATCH_END;
}

Sort Solver::mkSequenceSort(const Sort& elemSort) const
{
  CVC5_API_TRY_CATCH_BEGIN;
  CVC5_API_SOLVER_CHECK_SORT(elemSort);
  //////// all checks before this line
  return Sort(this, getNodeManager()->mkSequenceType(*elemSort.d_type));
  ////////
  CVC5_API_TRY_CATCH_END;
}

Sort Solver::mkUninterpretedSort(const std::optional<std::string>& symbol) const
{
  CVC5_API_TRY_CATCH_BEGIN;
  //////// all checks before this line
  internal::TypeNode tn =
      symbol ? getNodeManager()->mkSort(*symbol) : getNodeManager()->mkSort();
  return Sort(this, tn);
  ////////
  CVC5_API_TRY_CATCH_END;
}

Sort Solver::mkUnresolvedDatatypeSort(const std::string& symbol,
                                      size_t arity) const
{
  CVC5_API_TRY_CATCH_BEGIN;
  //////// all checks before this line
  return Sort(this, getNodeManager()->mkUnresolvedDatatypeSort(symbol, arity));
  ////////
  CVC5_API_TRY_CATCH_END;
}

Sort Solver::mkUninterpretedSortConstructorSort(
    size_t arity, const std::optional<std::string>& symbol) const
{
  CVC5_API_TRY_CATCH_BEGIN;
  CVC5_API_ARG_CHECK_EXPECTED(arity > 0, arity) << "an arity > 0";
  //////// all checks before this line
  if (symbol)
  {
    return Sort(this, getNodeManager()->mkSortConstructor(*symbol, arity));
  }
  return Sort(this, getNodeManager()->mkSortConstructor("", arity));
  ////////
  CVC5_API_TRY_CATCH_END;
}

Sort Solver::mkTupleSort(const std::vector<Sort>& sorts) const
{
  CVC5_API_TRY_CATCH_BEGIN;
  CVC5_API_SOLVER_CHECK_DOMAIN_SORTS(sorts);
  //////// all checks before this line
  return mkTupleSortHelper(sorts);
  ////////
  CVC5_API_TRY_CATCH_END;
}

/* Create consts                                                              */
/* -------------------------------------------------------------------------- */

Term Solver::mkTrue(void) const
{
  CVC5_API_TRY_CATCH_BEGIN;
  //////// all checks before this line
  return Term(this, d_nodeMgr->mkConst<bool>(true));
  ////////
  CVC5_API_TRY_CATCH_END;
}

Term Solver::mkFalse(void) const
{
  CVC5_API_TRY_CATCH_BEGIN;
  //////// all checks before this line
  return Term(this, d_nodeMgr->mkConst<bool>(false));
  ////////
  CVC5_API_TRY_CATCH_END;
}

Term Solver::mkBoolean(bool val) const
{
  CVC5_API_TRY_CATCH_BEGIN;
  //////// all checks before this line
  return Term(this, d_nodeMgr->mkConst<bool>(val));
  ////////
  CVC5_API_TRY_CATCH_END;
}

Term Solver::mkPi() const
{
  CVC5_API_TRY_CATCH_BEGIN;
  //////// all checks before this line
  internal::Node res =
      d_nodeMgr->mkNullaryOperator(d_nodeMgr->realType(), internal::kind::PI);
  (void)res.getType(true); /* kick off type checking */
  return Term(this, res);
  ////////
  CVC5_API_TRY_CATCH_END;
}

Term Solver::mkInteger(const std::string& s) const
{
  CVC5_API_TRY_CATCH_BEGIN;
  CVC5_API_ARG_CHECK_EXPECTED(isValidInteger(s), s) << " an integer ";
  Term integer = mkRealOrIntegerFromStrHelper(s);
  CVC5_API_ARG_CHECK_EXPECTED(integer.getSort() == getIntegerSort(), s)
      << " a string representing an integer";
  //////// all checks before this line
  return integer;
  ////////
  CVC5_API_TRY_CATCH_END;
}

Term Solver::mkInteger(int64_t val) const
{
  CVC5_API_TRY_CATCH_BEGIN;
  //////// all checks before this line
  Term integer = mkRationalValHelper(internal::Rational(val));
  Assert(integer.getSort() == getIntegerSort());
  return integer;
  ////////
  CVC5_API_TRY_CATCH_END;
}

Term Solver::mkReal(const std::string& s) const
{
  CVC5_API_TRY_CATCH_BEGIN;
  /* CLN and GMP handle this case differently, CLN interprets it as 0, GMP
   * throws an std::invalid_argument exception. For consistency, we treat it
   * as invalid. */
  CVC5_API_ARG_CHECK_EXPECTED(s != ".", s)
      << "a string representing a real or rational value.";
  //////// all checks before this line
  return mkRealOrIntegerFromStrHelper(s, false);
  ////////
  CVC5_API_TRY_CATCH_END;
}

Term Solver::mkReal(int64_t val) const
{
  CVC5_API_TRY_CATCH_BEGIN;
  //////// all checks before this line
  return mkRationalValHelper(internal::Rational(val), false);
  ////////
  CVC5_API_TRY_CATCH_END;
}

Term Solver::mkReal(int64_t num, int64_t den) const
{
  CVC5_API_TRY_CATCH_BEGIN;
  //////// all checks before this line
  return mkRationalValHelper(internal::Rational(num, den), false);
  ////////
  CVC5_API_TRY_CATCH_END;
}

Term Solver::mkRegexpAll() const
{
  CVC5_API_TRY_CATCH_BEGIN;
  //////// all checks before this line
  internal::Node res = d_nodeMgr->mkNode(internal::kind::REGEXP_ALL,
                                         std::vector<internal::Node>());
  (void)res.getType(true); /* kick off type checking */
  return Term(this, res);
  ////////
  CVC5_API_TRY_CATCH_END;
}

Term Solver::mkRegexpNone() const
{
  CVC5_API_TRY_CATCH_BEGIN;
  //////// all checks before this line
  internal::Node res = d_nodeMgr->mkNode(internal::kind::REGEXP_NONE,
                                         std::vector<internal::Node>());
  (void)res.getType(true); /* kick off type checking */
  return Term(this, res);
  ////////
  CVC5_API_TRY_CATCH_END;
}

Term Solver::mkRegexpAllchar() const
{
  CVC5_API_TRY_CATCH_BEGIN;
  //////// all checks before this line
  internal::Node res = d_nodeMgr->mkNode(internal::kind::REGEXP_ALLCHAR,
                                         std::vector<internal::Node>());
  (void)res.getType(true); /* kick off type checking */
  return Term(this, res);
  ////////
  CVC5_API_TRY_CATCH_END;
}

Term Solver::mkEmptySet(const Sort& sort) const
{
  CVC5_API_TRY_CATCH_BEGIN;
  CVC5_API_ARG_CHECK_EXPECTED(sort.isNull() || sort.isSet(), sort)
      << "null sort or set sort";
  CVC5_API_ARG_CHECK_EXPECTED(sort.isNull() || this == sort.d_solver, sort)
      << "set sort associated with this solver object";
  //////// all checks before this line
  return mkValHelper(internal::EmptySet(*sort.d_type));
  ////////
  CVC5_API_TRY_CATCH_END;
}

Term Solver::mkEmptyBag(const Sort& sort) const
{
  CVC5_API_TRY_CATCH_BEGIN;
  CVC5_API_ARG_CHECK_EXPECTED(sort.isNull() || sort.isBag(), sort)
      << "null sort or bag sort";
  CVC5_API_ARG_CHECK_EXPECTED(sort.isNull() || this == sort.d_solver, sort)
      << "bag sort associated with this solver object";
  //////// all checks before this line
  return mkValHelper(internal::EmptyBag(*sort.d_type));
  ////////
  CVC5_API_TRY_CATCH_END;
}

Term Solver::mkSepEmp() const
{
  CVC5_API_TRY_CATCH_BEGIN;
  //////// all checks before this line
  internal::Node res = getNodeManager()->mkNullaryOperator(
      d_nodeMgr->booleanType(), internal::Kind::SEP_EMP);
  (void)res.getType(true); /* kick off type checking */
  return Term(this, res);
  ////////
  CVC5_API_TRY_CATCH_END;
}

Term Solver::mkSepNil(const Sort& sort) const
{
  CVC5_API_TRY_CATCH_BEGIN;
  CVC5_API_SOLVER_CHECK_SORT(sort);
  //////// all checks before this line
  internal::Node res = getNodeManager()->mkNullaryOperator(
      *sort.d_type, internal::kind::SEP_NIL);
  (void)res.getType(true); /* kick off type checking */
  return Term(this, res);
  ////////
  CVC5_API_TRY_CATCH_END;
}

Term Solver::mkString(const std::string& s, bool useEscSequences) const
{
  CVC5_API_TRY_CATCH_BEGIN;
  //////// all checks before this line
  return mkValHelper(internal::String(s, useEscSequences));
  ////////
  CVC5_API_TRY_CATCH_END;
}

Term Solver::mkString(const std::wstring& s) const
{
  CVC5_API_TRY_CATCH_BEGIN;
  //////// all checks before this line
  return mkValHelper(internal::String(s));
  ////////
  CVC5_API_TRY_CATCH_END;
}

Term Solver::mkEmptySequence(const Sort& sort) const
{
  CVC5_API_TRY_CATCH_BEGIN;
  CVC5_API_SOLVER_CHECK_SORT(sort);
  //////// all checks before this line
  std::vector<internal::Node> seq;
  internal::Node res =
      d_nodeMgr->mkConst(internal::Sequence(*sort.d_type, seq));
  return Term(this, res);
  ////////
  CVC5_API_TRY_CATCH_END;
}

Term Solver::mkUniverseSet(const Sort& sort) const
{
  CVC5_API_TRY_CATCH_BEGIN;
  CVC5_API_SOLVER_CHECK_SORT(sort);
  //////// all checks before this line

  internal::Node res = getNodeManager()->mkNullaryOperator(
      *sort.d_type, internal::kind::SET_UNIVERSE);
  // TODO(#2771): Reenable?
  // (void)res->getType(true); /* kick off type checking */
  return Term(this, res);
  ////////
  CVC5_API_TRY_CATCH_END;
}

Term Solver::mkBitVector(uint32_t size, uint64_t val) const
{
  CVC5_API_TRY_CATCH_BEGIN;
  //////// all checks before this line
  return mkBVFromIntHelper(size, val);
  ////////
  CVC5_API_TRY_CATCH_END;
}

Term Solver::mkBitVector(uint32_t size,
                         const std::string& s,
                         uint32_t base) const
{
  CVC5_API_TRY_CATCH_BEGIN;
  //////// all checks before this line
  return mkBVFromStrHelper(size, s, base);
  ////////
  CVC5_API_TRY_CATCH_END;
}

Term Solver::mkConstArray(const Sort& sort, const Term& val) const
{
  CVC5_API_TRY_CATCH_BEGIN;
  CVC5_API_SOLVER_CHECK_SORT(sort);
  CVC5_API_SOLVER_CHECK_TERM(val);
  CVC5_API_ARG_CHECK_EXPECTED(sort.isArray(), sort) << "an array sort";
  CVC5_API_CHECK(val.getSort() == sort.getArrayElementSort())
      << "Value does not match element sort";
  //////// all checks before this line

  // handle the special case of (CAST_TO_REAL n) where n is an integer
  internal::Node n = *val.d_node;
  if (val.isCastedReal())
  {
    // this is safe because the constant array stores its type
    n = n[0];
  }
  Term res = mkValHelper(internal::ArrayStoreAll(*sort.d_type, n));
  return res;
  ////////
  CVC5_API_TRY_CATCH_END;
}

Term Solver::mkFloatingPointPosInf(uint32_t exp, uint32_t sig) const
{
  CVC5_API_TRY_CATCH_BEGIN;
  //////// all checks before this line
  return mkValHelper(internal::FloatingPoint::makeInf(
      internal::FloatingPointSize(exp, sig), false));
  ////////
  CVC5_API_TRY_CATCH_END;
}

Term Solver::mkFloatingPointNegInf(uint32_t exp, uint32_t sig) const
{
  CVC5_API_TRY_CATCH_BEGIN;
  //////// all checks before this line
  return mkValHelper(internal::FloatingPoint::makeInf(
      internal::FloatingPointSize(exp, sig), true));
  ////////
  CVC5_API_TRY_CATCH_END;
}

Term Solver::mkFloatingPointNaN(uint32_t exp, uint32_t sig) const
{
  CVC5_API_TRY_CATCH_BEGIN;
  //////// all checks before this line
  return mkValHelper(
      internal::FloatingPoint::makeNaN(internal::FloatingPointSize(exp, sig)));
  ////////
  CVC5_API_TRY_CATCH_END;
}

Term Solver::mkFloatingPointPosZero(uint32_t exp, uint32_t sig) const
{
  CVC5_API_TRY_CATCH_BEGIN;
  //////// all checks before this line
  return mkValHelper(internal::FloatingPoint::makeZero(
      internal::FloatingPointSize(exp, sig), false));
  ////////
  CVC5_API_TRY_CATCH_END;
}

Term Solver::mkFloatingPointNegZero(uint32_t exp, uint32_t sig) const
{
  CVC5_API_TRY_CATCH_BEGIN;
  //////// all checks before this line
  return mkValHelper(internal::FloatingPoint::makeZero(
      internal::FloatingPointSize(exp, sig), true));
  ////////
  CVC5_API_TRY_CATCH_END;
}

Term Solver::mkRoundingMode(RoundingMode rm) const
{
  CVC5_API_TRY_CATCH_BEGIN;
  //////// all checks before this line
  return mkValHelper(s_rmodes.at(rm));
  ////////
  CVC5_API_TRY_CATCH_END;
}

Term Solver::mkFloatingPoint(uint32_t exp, uint32_t sig, Term val) const
{
  CVC5_API_TRY_CATCH_BEGIN;
  CVC5_API_SOLVER_CHECK_TERM(val);
  CVC5_API_ARG_CHECK_EXPECTED(exp > 0, exp) << "a value > 0";
  CVC5_API_ARG_CHECK_EXPECTED(sig > 0, sig) << "a value > 0";
  uint32_t bw = exp + sig;
  CVC5_API_ARG_CHECK_EXPECTED(bw == val.d_node->getType().getBitVectorSize(),
                              val)
      << "a bit-vector constant with bit-width '" << bw << "'";
  CVC5_API_ARG_CHECK_EXPECTED(
      val.d_node->getType().isBitVector() && val.d_node->isConst(), val)
      << "bit-vector constant";
  //////// all checks before this line
  return mkValHelper(internal::FloatingPoint(
      exp, sig, val.d_node->getConst<internal::BitVector>()));
  ////////
  CVC5_API_TRY_CATCH_END;
}

Term Solver::mkCardinalityConstraint(const Sort& sort, uint32_t upperBound) const
{
  CVC5_API_TRY_CATCH_BEGIN;
  CVC5_API_SOLVER_CHECK_SORT(sort);
  CVC5_API_ARG_CHECK_EXPECTED(sort.isUninterpretedSort(), sort)
      << "an uninterpreted sort";
  CVC5_API_ARG_CHECK_EXPECTED(upperBound > 0, upperBound) << "a value > 0";
  //////// all checks before this line
  internal::Node cco = d_nodeMgr->mkConst(
      internal::CardinalityConstraint(*sort.d_type, upperBound));
  internal::Node cc =
      d_nodeMgr->mkNode(internal::Kind::CARDINALITY_CONSTRAINT, cco);
  return Term(this, cc);
  ////////
  CVC5_API_TRY_CATCH_END;
}

/* Create constants                                                           */
/* -------------------------------------------------------------------------- */

Term Solver::mkConst(const Sort& sort,
                     const std::optional<std::string>& symbol) const
{
  CVC5_API_TRY_CATCH_BEGIN;
  CVC5_API_SOLVER_CHECK_SORT(sort);
  //////// all checks before this line
  internal::Node res = symbol ? d_nodeMgr->mkVar(*symbol, *sort.d_type)
                              : d_nodeMgr->mkVar(*sort.d_type);
  (void)res.getType(true); /* kick off type checking */
  increment_vars_consts_stats(sort, false);
  return Term(this, res);
  ////////
  CVC5_API_TRY_CATCH_END;
}

/* Create variables                                                           */
/* -------------------------------------------------------------------------- */

Term Solver::mkVar(const Sort& sort,
                   const std::optional<std::string>& symbol) const
{
  CVC5_API_TRY_CATCH_BEGIN;
  CVC5_API_SOLVER_CHECK_SORT(sort);
  //////// all checks before this line
  internal::Node res = symbol ? d_nodeMgr->mkBoundVar(*symbol, *sort.d_type)
                              : d_nodeMgr->mkBoundVar(*sort.d_type);
  (void)res.getType(true); /* kick off type checking */
  increment_vars_consts_stats(sort, true);
  return Term(this, res);
  ////////
  CVC5_API_TRY_CATCH_END;
}

/* Create datatype constructor declarations                                   */
/* -------------------------------------------------------------------------- */

DatatypeConstructorDecl Solver::mkDatatypeConstructorDecl(
    const std::string& name)
{
  CVC5_API_TRY_CATCH_BEGIN;
  //////// all checks before this line
  return DatatypeConstructorDecl(this, name);
  ////////
  CVC5_API_TRY_CATCH_END;
}

/* Create datatype declarations                                               */
/* -------------------------------------------------------------------------- */

DatatypeDecl Solver::mkDatatypeDecl(const std::string& name, bool isCoDatatype)
{
  CVC5_API_TRY_CATCH_BEGIN;
  //////// all checks before this line
  return DatatypeDecl(this, name, isCoDatatype);
  ////////
  CVC5_API_TRY_CATCH_END;
}

DatatypeDecl Solver::mkDatatypeDecl(const std::string& name,
                                    const Sort& param,
                                    bool isCoDatatype)
{
  CVC5_API_TRY_CATCH_BEGIN;
  CVC5_API_SOLVER_CHECK_SORT(param);
  //////// all checks before this line
  return DatatypeDecl(this, name, param, isCoDatatype);
  ////////
  CVC5_API_TRY_CATCH_END;
}

DatatypeDecl Solver::mkDatatypeDecl(const std::string& name,
                                    const std::vector<Sort>& params,
                                    bool isCoDatatype)
{
  CVC5_API_TRY_CATCH_BEGIN;
  CVC5_API_SOLVER_CHECK_SORTS(params);
  //////// all checks before this line
  return DatatypeDecl(this, name, params, isCoDatatype);
  ////////
  CVC5_API_TRY_CATCH_END;
}

/* Create terms                                                               */
/* -------------------------------------------------------------------------- */

Term Solver::mkTerm(Kind kind, const std::vector<Term>& children) const
{
  CVC5_API_TRY_CATCH_BEGIN;
  CVC5_API_KIND_CHECK(kind);
  CVC5_API_SOLVER_CHECK_TERMS(children);
  //////// all checks before this line
  return mkTermHelper(kind, children);
  ////////
  CVC5_API_TRY_CATCH_END;
}

Term Solver::mkTerm(const Op& op, const std::vector<Term>& children) const
{
  CVC5_API_TRY_CATCH_BEGIN;
  CVC5_API_SOLVER_CHECK_OP(op);
  CVC5_API_SOLVER_CHECK_TERMS(children);
  //////// all checks before this line
  return mkTermHelper(op, children);
  ////////
  CVC5_API_TRY_CATCH_END;
}

Term Solver::mkTuple(const std::vector<Sort>& sorts,
                     const std::vector<Term>& terms) const
{
  CVC5_API_TRY_CATCH_BEGIN;
  CVC5_API_CHECK(sorts.size() == terms.size())
      << "Expected the same number of sorts and elements";
  CVC5_API_SOLVER_CHECK_SORTS(sorts);
  CVC5_API_SOLVER_CHECK_TERMS(terms);
  //////// all checks before this line
  std::vector<internal::Node> args;
  for (size_t i = 0, size = sorts.size(); i < size; i++)
  {
    args.push_back(*(ensureTermSort(terms[i], sorts[i])).d_node);
  }

  Sort s = mkTupleSortHelper(sorts);
  Datatype dt = s.getDatatype();
  internal::NodeBuilder nb(extToIntKind(APPLY_CONSTRUCTOR));
  nb << *dt[0].getConstructorTerm().d_node;
  nb.append(args);
  internal::Node res = nb.constructNode();
  (void)res.getType(true); /* kick off type checking */
  return Term(this, res);
  ////////
  CVC5_API_TRY_CATCH_END;
}

/* Create operators                                                           */
/* -------------------------------------------------------------------------- */

Op Solver::mkOp(Kind kind, const std::vector<uint32_t>& args) const
{
  CVC5_API_TRY_CATCH_BEGIN;
  CVC5_API_KIND_CHECK(kind);
  //////// all checks before this line
  size_t nargs = args.size();

  Op res;
  switch (kind)
  {
    case BITVECTOR_EXTRACT:
      CVC5_API_OP_CHECK_ARITY(nargs, 2, kind);
      res = mkOpHelper(kind, internal::BitVectorExtract(args[0], args[1]));
      break;
    case BITVECTOR_REPEAT:
      CVC5_API_OP_CHECK_ARITY(nargs, 1, kind);
      res = mkOpHelper(kind, internal::BitVectorRepeat(args[0]));
      break;
    case BITVECTOR_ROTATE_LEFT:
      CVC5_API_OP_CHECK_ARITY(nargs, 1, kind);
      res = mkOpHelper(kind, internal::BitVectorRotateLeft(args[0]));
      break;
    case BITVECTOR_ROTATE_RIGHT:
      CVC5_API_OP_CHECK_ARITY(nargs, 1, kind);
      res = mkOpHelper(kind, internal::BitVectorRotateRight(args[0]));
      break;
    case BITVECTOR_SIGN_EXTEND:
      CVC5_API_OP_CHECK_ARITY(nargs, 1, kind);
      res = mkOpHelper(kind, internal::BitVectorSignExtend(args[0]));
      break;
    case BITVECTOR_ZERO_EXTEND:
      CVC5_API_OP_CHECK_ARITY(nargs, 1, kind);
      res = mkOpHelper(kind, internal::BitVectorZeroExtend(args[0]));
      break;
    case DIVISIBLE:
      CVC5_API_OP_CHECK_ARITY(nargs, 1, kind);
      res = mkOpHelper(kind, internal::Divisible(args[0]));
      break;
    case FLOATINGPOINT_TO_SBV:
      CVC5_API_OP_CHECK_ARITY(nargs, 1, kind);
      res = mkOpHelper(kind, internal::FloatingPointToSBV(args[0]));
      break;
    case FLOATINGPOINT_TO_UBV:
      CVC5_API_OP_CHECK_ARITY(nargs, 1, kind);
      res = mkOpHelper(kind, internal::FloatingPointToUBV(args[0]));
      break;
    case FLOATINGPOINT_TO_FP_FROM_IEEE_BV:
      CVC5_API_OP_CHECK_ARITY(nargs, 2, kind);
      res = mkOpHelper(
          kind, internal::FloatingPointToFPIEEEBitVector(args[0], args[1]));
      break;
    case FLOATINGPOINT_TO_FP_FROM_FP:
      CVC5_API_OP_CHECK_ARITY(nargs, 2, kind);
      res = mkOpHelper(
          kind, internal::FloatingPointToFPFloatingPoint(args[0], args[1]));
      break;
    case FLOATINGPOINT_TO_FP_FROM_REAL:
      CVC5_API_OP_CHECK_ARITY(nargs, 2, kind);
      res = mkOpHelper(kind, internal::FloatingPointToFPReal(args[0], args[1]));
      break;
    case FLOATINGPOINT_TO_FP_FROM_SBV:
      CVC5_API_OP_CHECK_ARITY(nargs, 2, kind);
      res = mkOpHelper(
          kind, internal::FloatingPointToFPSignedBitVector(args[0], args[1]));
      break;
    case FLOATINGPOINT_TO_FP_FROM_UBV:
      CVC5_API_OP_CHECK_ARITY(nargs, 2, kind);
      res = mkOpHelper(
          kind, internal::FloatingPointToFPUnsignedBitVector(args[0], args[1]));
      break;
    case IAND:
      CVC5_API_OP_CHECK_ARITY(nargs, 1, kind);
      res = mkOpHelper(kind, internal::IntAnd(args[0]));
      break;
    case INT_TO_BITVECTOR:
      CVC5_API_OP_CHECK_ARITY(nargs, 1, kind);
      res = mkOpHelper(kind, internal::IntToBitVector(args[0]));
      break;
    case REGEXP_REPEAT:
      CVC5_API_OP_CHECK_ARITY(nargs, 1, kind);
      res = mkOpHelper(kind, internal::RegExpRepeat(args[0]));
      break;
    case REGEXP_LOOP:
      CVC5_API_OP_CHECK_ARITY(nargs, 2, kind);
      res = mkOpHelper(kind, internal::RegExpLoop(args[0], args[1]));
      break;
    case TUPLE_PROJECT:
      res = mkOpHelper(kind, internal::TupleProjectOp(args));
      break;
    default:
      if (nargs == 0)
      {
        CVC5_API_CHECK(s_indexed_kinds.find(kind) == s_indexed_kinds.end())
            << "Expected a kind for a non-indexed operator.";
        return Op(this, kind);
      }
      else
      {
        CVC5_API_KIND_CHECK_EXPECTED(false, kind)
            << "operator kind with " << nargs << " uint32_t arguments";
      }
  }
  Assert(!res.isNull());
  return res;
  ////////
  CVC5_API_TRY_CATCH_END;
}

Op Solver::mkOp(Kind kind, const std::initializer_list<uint32_t>& args) const
{
  return mkOp(kind, std::vector<uint32_t>(args));
}

Op Solver::mkOp(Kind kind, const std::string& arg) const
{
  CVC5_API_TRY_CATCH_BEGIN;
  CVC5_API_KIND_CHECK(kind);
  CVC5_API_KIND_CHECK_EXPECTED((kind == DIVISIBLE), kind) << "DIVISIBLE";
  //////// all checks before this line
  Op res;
  /* CLN and GMP handle this case differently, CLN interprets it as 0, GMP
   * throws an std::invalid_argument exception. For consistency, we treat it
   * as invalid. */
  CVC5_API_ARG_CHECK_EXPECTED(arg != ".", arg)
      << "a string representing an integer, real or rational value.";
  res = mkOpHelper(kind, internal::Divisible(internal::Integer(arg)));
  return res;
  ////////
  CVC5_API_TRY_CATCH_END;
}

/* Non-SMT-LIB commands                                                       */
/* -------------------------------------------------------------------------- */

Term Solver::simplify(const Term& term)
{
  CVC5_API_TRY_CATCH_BEGIN;
  CVC5_API_SOLVER_CHECK_TERM(term);
  //////// all checks before this line
  Term res = Term(this, d_slv->simplify(*term.d_node));
  Assert(res.getSort().d_type->isSubtypeOf(*term.getSort().d_type));
  return res;
  ////////
  CVC5_API_TRY_CATCH_END;
}

/* SMT-LIB commands                                                           */
/* -------------------------------------------------------------------------- */

void Solver::assertFormula(const Term& term) const
{
  CVC5_API_TRY_CATCH_BEGIN;
  CVC5_API_SOLVER_CHECK_TERM(term);
  CVC5_API_SOLVER_CHECK_TERM_WITH_SORT(term, getBooleanSort());
  ensureWellFormedTerm(term);
  //////// all checks before this line
  d_slv->assertFormula(*term.d_node);
  ////////
  CVC5_API_TRY_CATCH_END;
}

Result Solver::checkSat(void) const
{
  CVC5_API_TRY_CATCH_BEGIN;
  CVC5_API_CHECK(!d_slv->isQueryMade()
                 || d_slv->getOptions().base.incrementalSolving)
      << "Cannot make multiple queries unless incremental solving is enabled "
         "(try --incremental)";
  //////// all checks before this line
  return d_slv->checkSat();
  ////////
  CVC5_API_TRY_CATCH_END;
}

Result Solver::checkSatAssuming(const Term& assumption) const
{
  CVC5_API_TRY_CATCH_BEGIN;
  CVC5_API_CHECK(!d_slv->isQueryMade()
                 || d_slv->getOptions().base.incrementalSolving)
      << "Cannot make multiple queries unless incremental solving is enabled "
         "(try --incremental)";
  CVC5_API_SOLVER_CHECK_TERM_WITH_SORT(assumption, getBooleanSort());
  ensureWellFormedTerm(assumption);
  //////// all checks before this line
  return d_slv->checkSat(*assumption.d_node);
  ////////
  CVC5_API_TRY_CATCH_END;
}

Result Solver::checkSatAssuming(const std::vector<Term>& assumptions) const
{
  CVC5_API_TRY_CATCH_BEGIN;
  CVC5_API_CHECK(!d_slv->isQueryMade() || assumptions.size() == 0
                 || d_slv->getOptions().base.incrementalSolving)
      << "Cannot make multiple queries unless incremental solving is enabled "
         "(try --incremental)";
  CVC5_API_SOLVER_CHECK_TERMS_WITH_SORT(assumptions, getBooleanSort());
  ensureWellFormedTerms(assumptions);
  //////// all checks before this line
  for (const Term& term : assumptions)
  {
    CVC5_API_SOLVER_CHECK_TERM(term);
  }
  std::vector<internal::Node> eassumptions =
      Term::termVectorToNodes(assumptions);
  return d_slv->checkSat(eassumptions);
  ////////
  CVC5_API_TRY_CATCH_END;
}

Sort Solver::declareDatatype(
    const std::string& symbol,
    const std::vector<DatatypeConstructorDecl>& ctors) const
{
  CVC5_API_TRY_CATCH_BEGIN;
  CVC5_API_ARG_CHECK_EXPECTED(ctors.size() > 0, ctors)
      << "a datatype declaration with at least one constructor";
  CVC5_API_SOLVER_CHECK_DTCTORDECLS(ctors);
  for (size_t i = 0, size = ctors.size(); i < size; i++)
  {
    CVC5_API_CHECK(!ctors[i].isResolved())
        << "cannot use a constructor for multiple datatypes";
  }
  //////// all checks before this line
  DatatypeDecl dtdecl(this, symbol);
  for (size_t i = 0, size = ctors.size(); i < size; i++)
  {
    dtdecl.addConstructor(ctors[i]);
  }
  return Sort(this, getNodeManager()->mkDatatypeType(*dtdecl.d_dtype));
  ////////
  CVC5_API_TRY_CATCH_END;
}

Term Solver::declareFun(const std::string& symbol,
                        const std::vector<Sort>& sorts,
                        const Sort& sort) const
{
  CVC5_API_TRY_CATCH_BEGIN;
  CVC5_API_SOLVER_CHECK_DOMAIN_SORTS(sorts);
  CVC5_API_SOLVER_CHECK_CODOMAIN_SORT(sort);
  //////// all checks before this line

  internal::TypeNode type = *sort.d_type;
  if (!sorts.empty())
  {
    std::vector<internal::TypeNode> types = Sort::sortVectorToTypeNodes(sorts);
    type = getNodeManager()->mkFunctionType(types, type);
  }
  return Term(this, d_nodeMgr->mkVar(symbol, type));
  ////////
  CVC5_API_TRY_CATCH_END;
}

Sort Solver::declareSort(const std::string& symbol, uint32_t arity) const
{
  CVC5_API_TRY_CATCH_BEGIN;
  //////// all checks before this line
  if (arity == 0)
  {
    return Sort(this, getNodeManager()->mkSort(symbol));
  }
  return Sort(this, getNodeManager()->mkSortConstructor(symbol, arity));
  ////////
  CVC5_API_TRY_CATCH_END;
}

Term Solver::defineFun(const std::string& symbol,
                       const std::vector<Term>& bound_vars,
                       const Sort& sort,
                       const Term& term,
                       bool global) const
{
  CVC5_API_TRY_CATCH_BEGIN;
  CVC5_API_SOLVER_CHECK_CODOMAIN_SORT(sort);
  CVC5_API_SOLVER_CHECK_TERM(term);
  CVC5_API_CHECK(term.getSort() == sort)
      << "Invalid sort of function body '" << term << "', expected '" << sort
      << "'";

  std::vector<Sort> domain_sorts;
  for (const auto& bv : bound_vars)
  {
    domain_sorts.push_back(bv.getSort());
  }
  Sort fun_sort =
      domain_sorts.empty()
          ? sort
          : Sort(this,
                 getNodeManager()->mkFunctionType(
                     Sort::sortVectorToTypeNodes(domain_sorts), *sort.d_type));
  Term fun = mkConst(fun_sort, symbol);

  CVC5_API_SOLVER_CHECK_BOUND_VARS_DEF_FUN(fun, bound_vars, domain_sorts);
  //////// all checks before this line

  d_slv->defineFunction(
      *fun.d_node, Term::termVectorToNodes(bound_vars), *term.d_node, global);
  return fun;
  ////////
  CVC5_API_TRY_CATCH_END;
}

Term Solver::defineFunRec(const std::string& symbol,
                          const std::vector<Term>& bound_vars,
                          const Sort& sort,
                          const Term& term,
                          bool global) const
{
  CVC5_API_TRY_CATCH_BEGIN;

  CVC5_API_CHECK(d_slv->getUserLogicInfo().isQuantified())
      << "recursive function definitions require a logic with quantifiers";
  CVC5_API_CHECK(
      d_slv->getUserLogicInfo().isTheoryEnabled(internal::theory::THEORY_UF))
      << "recursive function definitions require a logic with uninterpreted "
         "functions";

  CVC5_API_SOLVER_CHECK_TERM(term);
  CVC5_API_SOLVER_CHECK_CODOMAIN_SORT(sort);
  CVC5_API_CHECK(sort == term.getSort())
      << "Invalid sort of function body '" << term << "', expected '" << sort
      << "'";

  std::vector<Sort> domain_sorts;
  for (const auto& bv : bound_vars)
  {
    domain_sorts.push_back(bv.getSort());
  }
  Sort fun_sort =
      domain_sorts.empty()
          ? sort
          : Sort(this,
                 getNodeManager()->mkFunctionType(
                     Sort::sortVectorToTypeNodes(domain_sorts), *sort.d_type));
  Term fun = mkConst(fun_sort, symbol);

  CVC5_API_SOLVER_CHECK_BOUND_VARS_DEF_FUN(fun, bound_vars, domain_sorts);
  //////// all checks before this line

  d_slv->defineFunctionRec(
      *fun.d_node, Term::termVectorToNodes(bound_vars), *term.d_node, global);

  return fun;
  ////////
  CVC5_API_TRY_CATCH_END;
}

Term Solver::defineFunRec(const Term& fun,
                          const std::vector<Term>& bound_vars,
                          const Term& term,
                          bool global) const
{
  CVC5_API_TRY_CATCH_BEGIN;

  CVC5_API_CHECK(d_slv->getUserLogicInfo().isQuantified())
      << "recursive function definitions require a logic with quantifiers";
  CVC5_API_CHECK(
      d_slv->getUserLogicInfo().isTheoryEnabled(internal::theory::THEORY_UF))
      << "recursive function definitions require a logic with uninterpreted "
         "functions";

  CVC5_API_SOLVER_CHECK_TERM(fun);
  CVC5_API_SOLVER_CHECK_TERM(term);
  if (fun.getSort().isFunction())
  {
    std::vector<Sort> domain_sorts = fun.getSort().getFunctionDomainSorts();
    CVC5_API_SOLVER_CHECK_BOUND_VARS_DEF_FUN(fun, bound_vars, domain_sorts);
    Sort codomain = fun.getSort().getFunctionCodomainSort();
    CVC5_API_CHECK(codomain == term.getSort())
        << "Invalid sort of function body '" << term << "', expected '"
        << codomain << "'";
  }
  else
  {
    CVC5_API_SOLVER_CHECK_BOUND_VARS(bound_vars);
    CVC5_API_ARG_CHECK_EXPECTED(bound_vars.size() == 0, fun)
        << "function or nullary symbol";
  }
  //////// all checks before this line

  std::vector<internal::Node> ebound_vars = Term::termVectorToNodes(bound_vars);
  d_slv->defineFunctionRec(*fun.d_node, ebound_vars, *term.d_node, global);
  return fun;
  ////////
  CVC5_API_TRY_CATCH_END;
}

void Solver::defineFunsRec(const std::vector<Term>& funs,
                           const std::vector<std::vector<Term>>& bound_vars,
                           const std::vector<Term>& terms,
                           bool global) const
{
  CVC5_API_TRY_CATCH_BEGIN;

  CVC5_API_CHECK(d_slv->getUserLogicInfo().isQuantified())
      << "recursive function definitions require a logic with quantifiers";
  CVC5_API_CHECK(
      d_slv->getUserLogicInfo().isTheoryEnabled(internal::theory::THEORY_UF))
      << "recursive function definitions require a logic with uninterpreted "
         "functions";
  CVC5_API_SOLVER_CHECK_TERMS(funs);
  CVC5_API_SOLVER_CHECK_TERMS(terms);

  size_t funs_size = funs.size();
  CVC5_API_ARG_SIZE_CHECK_EXPECTED(funs_size == bound_vars.size(), bound_vars)
      << "'" << funs_size << "'";
  CVC5_API_ARG_SIZE_CHECK_EXPECTED(funs_size == terms.size(), terms)
      << "'" << funs_size << "'";

  for (size_t j = 0; j < funs_size; ++j)
  {
    const Term& fun = funs[j];
    const std::vector<Term>& bvars = bound_vars[j];
    const Term& term = terms[j];

    CVC5_API_ARG_AT_INDEX_CHECK_EXPECTED(
        this == fun.d_solver, "function", funs, j)
        << "function associated with this solver object";
    CVC5_API_ARG_AT_INDEX_CHECK_EXPECTED(
        this == term.d_solver, "term", terms, j)
        << "term associated with this solver object";

    if (fun.getSort().isFunction())
    {
      std::vector<Sort> domain_sorts = fun.getSort().getFunctionDomainSorts();
      CVC5_API_SOLVER_CHECK_BOUND_VARS_DEF_FUN(fun, bvars, domain_sorts);
      Sort codomain = fun.getSort().getFunctionCodomainSort();
      CVC5_API_ARG_AT_INDEX_CHECK_EXPECTED(
          codomain == term.getSort(), "sort of function body", terms, j)
          << "'" << codomain << "'";
    }
    else
    {
      CVC5_API_SOLVER_CHECK_BOUND_VARS(bvars);
      CVC5_API_ARG_CHECK_EXPECTED(bvars.size() == 0, fun)
          << "function or nullary symbol";
    }
  }
  //////// all checks before this line
  std::vector<internal::Node> efuns = Term::termVectorToNodes(funs);
  std::vector<std::vector<internal::Node>> ebound_vars;
  for (const auto& v : bound_vars)
  {
    ebound_vars.push_back(Term::termVectorToNodes(v));
  }
  std::vector<internal::Node> nodes = Term::termVectorToNodes(terms);
  d_slv->defineFunctionsRec(efuns, ebound_vars, nodes, global);
  ////////
  CVC5_API_TRY_CATCH_END;
}

std::vector<Term> Solver::getAssertions(void) const
{
  CVC5_API_TRY_CATCH_BEGIN;
  //////// all checks before this line
  std::vector<internal::Node> assertions = d_slv->getAssertions();
  /* Can not use
   *   return std::vector<Term>(assertions.begin(), assertions.end());
   * here since constructor is private */
  return Term::nodeVectorToTerms(this, assertions);
  ////////
  CVC5_API_TRY_CATCH_END;
}

std::string Solver::getInfo(const std::string& flag) const
{
  CVC5_API_TRY_CATCH_BEGIN;
  CVC5_API_UNSUPPORTED_CHECK(d_slv->isValidGetInfoFlag(flag))
      << "Unrecognized flag: " << flag << ".";
  //////// all checks before this line
  return d_slv->getInfo(flag);
  ////////
  CVC5_API_TRY_CATCH_END;
}

std::string Solver::getOption(const std::string& option) const
{
  try
  {
    return d_slv->getOption(option);
  }
  catch (internal::OptionException& e)
  {
    throw CVC5ApiUnsupportedException(e.getMessage());
  }
}

// Supports a visitor from a list of lambdas
// Taken from https://en.cppreference.com/w/cpp/utility/variant/visit
template<class... Ts> struct overloaded : Ts... { using Ts::operator()...; };
template<class... Ts> overloaded(Ts...) -> overloaded<Ts...>;

bool OptionInfo::boolValue() const
{
  CVC5_API_TRY_CATCH_BEGIN;
  CVC5_API_RECOVERABLE_CHECK(std::holds_alternative<ValueInfo<bool>>(valueInfo))
      << name << " is not a bool option";
  //////// all checks before this line
  return std::get<ValueInfo<bool>>(valueInfo).currentValue;
  ////////
  CVC5_API_TRY_CATCH_END;
}
std::string OptionInfo::stringValue() const
{
  CVC5_API_TRY_CATCH_BEGIN;
  CVC5_API_RECOVERABLE_CHECK(
      std::holds_alternative<ValueInfo<std::string>>(valueInfo))
      << name << " is not a string option";
  //////// all checks before this line
  return std::get<ValueInfo<std::string>>(valueInfo).currentValue;
  ////////
  CVC5_API_TRY_CATCH_END;
}
int64_t OptionInfo::intValue() const
{
  CVC5_API_TRY_CATCH_BEGIN;
  CVC5_API_RECOVERABLE_CHECK(
      std::holds_alternative<NumberInfo<int64_t>>(valueInfo))
      << name << " is not an int option";
  //////// all checks before this line
  return std::get<NumberInfo<int64_t>>(valueInfo).currentValue;
  ////////
  CVC5_API_TRY_CATCH_END;
}
uint64_t OptionInfo::uintValue() const
{
  CVC5_API_TRY_CATCH_BEGIN;
  CVC5_API_RECOVERABLE_CHECK(
      std::holds_alternative<NumberInfo<uint64_t>>(valueInfo))
      << name << " is not a uint option";
  //////// all checks before this line
  return std::get<NumberInfo<uint64_t>>(valueInfo).currentValue;
  ////////
  CVC5_API_TRY_CATCH_END;
}
double OptionInfo::doubleValue() const
{
  CVC5_API_TRY_CATCH_BEGIN;
  CVC5_API_RECOVERABLE_CHECK(
      std::holds_alternative<NumberInfo<double>>(valueInfo))
      << name << " is not a double option";
  //////// all checks before this line
  return std::get<NumberInfo<double>>(valueInfo).currentValue;
  ////////
  CVC5_API_TRY_CATCH_END;
}

std::ostream& operator<<(std::ostream& os, const OptionInfo& oi)
{
  os << "OptionInfo{ " << oi.name;
  if (oi.setByUser)
  {
    os << " | set by user";
  }
  if (!oi.aliases.empty())
  {
    internal::container_to_stream(os, oi.aliases, ", ", "", ", ");
  }
  auto printNum = [&os](const std::string& type, const auto& vi) {
    os << " | " << type << " | " << vi.currentValue << " | default "
       << vi.defaultValue;
    if (vi.minimum || vi.maximum)
    {
      os << " |";
      if (vi.minimum)
      {
        os << " " << *vi.minimum << " <=";
      }
      os << " x";
      if (vi.maximum)
      {
        os << " <= " << *vi.maximum;
      }
    }
  };
  std::visit(overloaded{
                 [&os](const OptionInfo::VoidInfo& vi) { os << " | void"; },
                 [&os](const OptionInfo::ValueInfo<bool>& vi) {
                   os << std::boolalpha << " | bool | " << vi.currentValue
                      << " | default " << vi.defaultValue << std::noboolalpha;
                 },
                 [&os](const OptionInfo::ValueInfo<std::string>& vi) {
                   os << " | string | \"" << vi.currentValue
                      << "\" | default \"" << vi.defaultValue << "\"";
                 },
                 [&printNum](const OptionInfo::NumberInfo<int64_t>& vi) {
                   printNum("int64_t", vi);
                 },
                 [&printNum](const OptionInfo::NumberInfo<uint64_t>& vi) {
                   printNum("uint64_t", vi);
                 },
                 [&printNum](const OptionInfo::NumberInfo<double>& vi) {
                   printNum("double", vi);
                 },
                 [&os](const OptionInfo::ModeInfo& vi) {
                   os << " | mode | " << vi.currentValue << " | default "
                      << vi.defaultValue << " | modes: ";
                   internal::container_to_stream(os, vi.modes, "", "", ", ");
                 },
             },
             oi.valueInfo);
  os << " }";
  return os;
}

std::vector<std::string> Solver::getOptionNames() const
{
  CVC5_API_TRY_CATCH_BEGIN;
  //////// all checks before this line
  return internal::options::getNames();
  ////////
  CVC5_API_TRY_CATCH_END;
}

OptionInfo Solver::getOptionInfo(const std::string& option) const
{
  CVC5_API_TRY_CATCH_BEGIN;
  //////// all checks before this line
  auto info = internal::options::getInfo(d_slv->getOptions(), option);
  CVC5_API_CHECK(info.name != "")
      << "Querying invalid or unknown option " << option;
  return std::visit(
      overloaded{
          [&info](const internal::options::OptionInfo::VoidInfo& vi) {
            return OptionInfo{info.name,
                              info.aliases,
                              info.setByUser,
                              OptionInfo::VoidInfo{}};
          },
          [&info](const internal::options::OptionInfo::ValueInfo<bool>& vi) {
            return OptionInfo{
                info.name,
                info.aliases,
                info.setByUser,
                OptionInfo::ValueInfo<bool>{vi.defaultValue, vi.currentValue}};
          },
          [&info](
              const internal::options::OptionInfo::ValueInfo<std::string>& vi) {
            return OptionInfo{info.name,
                              info.aliases,
                              info.setByUser,
                              OptionInfo::ValueInfo<std::string>{
                                  vi.defaultValue, vi.currentValue}};
          },
          [&info](
              const internal::options::OptionInfo::NumberInfo<int64_t>& vi) {
            return OptionInfo{
                info.name,
                info.aliases,
                info.setByUser,
                OptionInfo::NumberInfo<int64_t>{
                    vi.defaultValue, vi.currentValue, vi.minimum, vi.maximum}};
          },
          [&info](
              const internal::options::OptionInfo::NumberInfo<uint64_t>& vi) {
            return OptionInfo{
                info.name,
                info.aliases,
                info.setByUser,
                OptionInfo::NumberInfo<uint64_t>{
                    vi.defaultValue, vi.currentValue, vi.minimum, vi.maximum}};
          },
          [&info](const internal::options::OptionInfo::NumberInfo<double>& vi) {
            return OptionInfo{
                info.name,
                info.aliases,
                info.setByUser,
                OptionInfo::NumberInfo<double>{
                    vi.defaultValue, vi.currentValue, vi.minimum, vi.maximum}};
          },
          [&info](const internal::options::OptionInfo::ModeInfo& vi) {
            return OptionInfo{info.name,
                              info.aliases,
                              info.setByUser,
                              OptionInfo::ModeInfo{
                                  vi.defaultValue, vi.currentValue, vi.modes}};
          },
      },
      info.valueInfo);
  ////////
  CVC5_API_TRY_CATCH_END;
}

DriverOptions Solver::getDriverOptions() const { return DriverOptions(*this); }

std::vector<Term> Solver::getUnsatAssumptions(void) const
{
  CVC5_API_TRY_CATCH_BEGIN;
  CVC5_API_CHECK(d_slv->getOptions().base.incrementalSolving)
      << "Cannot get unsat assumptions unless incremental solving is enabled "
         "(try --incremental)";
  CVC5_API_CHECK(d_slv->getOptions().smt.unsatAssumptions)
      << "Cannot get unsat assumptions unless explicitly enabled "
         "(try --produce-unsat-assumptions)";
  CVC5_API_CHECK(d_slv->getSmtMode() == internal::SmtMode::UNSAT)
      << "Cannot get unsat assumptions unless in unsat mode.";
  //////// all checks before this line

  std::vector<internal::Node> uassumptions = d_slv->getUnsatAssumptions();
  /* Can not use
   *   return std::vector<Term>(uassumptions.begin(), uassumptions.end());
   * here since constructor is private */
  std::vector<Term> res;
  for (const internal::Node& n : uassumptions)
  {
    res.push_back(Term(this, n));
  }
  return res;
  ////////
  CVC5_API_TRY_CATCH_END;
}

std::vector<Term> Solver::getUnsatCore(void) const
{
  CVC5_API_TRY_CATCH_BEGIN;
  CVC5_API_CHECK(d_slv->getOptions().smt.unsatCores)
      << "Cannot get unsat core unless explicitly enabled "
         "(try --produce-unsat-cores)";
  CVC5_API_RECOVERABLE_CHECK(d_slv->getSmtMode() == internal::SmtMode::UNSAT)
      << "Cannot get unsat core unless in unsat mode.";
  //////// all checks before this line
  internal::UnsatCore core = d_slv->getUnsatCore();
  /* Can not use
   *   return std::vector<Term>(core.begin(), core.end());
   * here since constructor is private */
  std::vector<Term> res;
  for (const internal::Node& e : core)
  {
    res.push_back(Term(this, e));
  }
  return res;
  ////////
  CVC5_API_TRY_CATCH_END;
}

std::map<Term, Term> Solver::getDifficulty() const
{
  CVC5_API_TRY_CATCH_BEGIN;
  CVC5_API_RECOVERABLE_CHECK(d_slv->getSmtMode() == internal::SmtMode::UNSAT
                             || d_slv->getSmtMode() == internal::SmtMode::SAT
                             || d_slv->getSmtMode()
                                    == internal::SmtMode::SAT_UNKNOWN)
      << "Cannot get difficulty unless after a UNSAT, SAT or UNKNOWN response.";
  //////// all checks before this line
  std::map<Term, Term> res;
  std::map<internal::Node, internal::Node> dmap;
  d_slv->getDifficultyMap(dmap);
  for (const std::pair<const internal::Node, internal::Node>& d : dmap)
  {
    res[Term(this, d.first)] = Term(this, d.second);
  }
  return res;
  ////////
  CVC5_API_TRY_CATCH_END;
}

std::string Solver::getProof(void) const
{
  CVC5_API_TRY_CATCH_BEGIN;
  CVC5_API_CHECK(d_slv->getOptions().smt.produceProofs)
      << "Cannot get proof unless proofs are enabled (try --produce-proofs)";
  CVC5_API_RECOVERABLE_CHECK(d_slv->getSmtMode() == internal::SmtMode::UNSAT)
      << "Cannot get proof unless in unsat mode.";
  return d_slv->getProof();
  CVC5_API_TRY_CATCH_END;
}

std::vector<Term> Solver::getLearnedLiterals(void) const
{
  CVC5_API_TRY_CATCH_BEGIN;
  CVC5_API_CHECK(d_slv->getOptions().smt.produceLearnedLiterals)
      << "Cannot get learned literals unless enabled (try "
         "--produce-learned-literals)";
  CVC5_API_RECOVERABLE_CHECK(d_slv->getSmtMode() == internal::SmtMode::UNSAT
                             || d_slv->getSmtMode() == internal::SmtMode::SAT
                             || d_slv->getSmtMode()
                                    == internal::SmtMode::SAT_UNKNOWN)
      << "Cannot get learned literals unless after a UNSAT, SAT or UNKNOWN "
         "response.";
  //////// all checks before this line
  std::vector<internal::Node> lits = d_slv->getLearnedLiterals();
  return Term::nodeVectorToTerms(this, lits);
  ////////
  CVC5_API_TRY_CATCH_END;
}

Term Solver::getValue(const Term& term) const
{
  CVC5_API_TRY_CATCH_BEGIN;
  CVC5_API_RECOVERABLE_CHECK(d_slv->getOptions().smt.produceModels)
      << "Cannot get value unless model generation is enabled "
         "(try --produce-models)";
  CVC5_API_RECOVERABLE_CHECK(d_slv->isSmtModeSat())
      << "Cannot get value unless after a SAT or UNKNOWN response.";
  CVC5_API_SOLVER_CHECK_TERM(term);
  CVC5_API_RECOVERABLE_CHECK(term.getSort().getTypeNode().isFirstClass())
      << "Cannot get value of a term that is not first class.";
  CVC5_API_RECOVERABLE_CHECK(!term.getSort().isDatatype()
                             || term.getSort().getDatatype().isWellFounded())
      << "Cannot get value of a term of non-well-founded datatype sort.";
  ensureWellFormedTerm(term);
  //////// all checks before this line
  return getValueHelper(term);
  ////////
  CVC5_API_TRY_CATCH_END;
}

std::vector<Term> Solver::getValue(const std::vector<Term>& terms) const
{
  CVC5_API_TRY_CATCH_BEGIN;
  CVC5_API_RECOVERABLE_CHECK(d_slv->getOptions().smt.produceModels)
      << "Cannot get value unless model generation is enabled "
         "(try --produce-models)";
  CVC5_API_RECOVERABLE_CHECK(d_slv->isSmtModeSat())
      << "Cannot get value unless after a SAT or UNKNOWN response.";
  for (const Term& t : terms)
  {
    CVC5_API_RECOVERABLE_CHECK(t.getSort().getTypeNode().isFirstClass())
        << "Cannot get value of a term that is not first class.";
    CVC5_API_RECOVERABLE_CHECK(!t.getSort().isDatatype()
                               || t.getSort().getDatatype().isWellFounded())
        << "Cannot get value of a term of non-well-founded datatype sort.";
  }
  CVC5_API_SOLVER_CHECK_TERMS(terms);
  ensureWellFormedTerms(terms);
  //////// all checks before this line

  std::vector<Term> res;
  for (size_t i = 0, n = terms.size(); i < n; ++i)
  {
    /* Can not use emplace_back here since constructor is private. */
    res.push_back(getValueHelper(terms[i]));
  }
  return res;
  ////////
  CVC5_API_TRY_CATCH_END;
}

std::vector<Term> Solver::getModelDomainElements(const Sort& s) const
{
  CVC5_API_TRY_CATCH_BEGIN;
  CVC5_API_RECOVERABLE_CHECK(d_slv->getOptions().smt.produceModels)
      << "Cannot get domain elements unless model generation is enabled "
         "(try --produce-models)";
  CVC5_API_RECOVERABLE_CHECK(d_slv->isSmtModeSat())
      << "Cannot get domain elements unless after a SAT or UNKNOWN response.";
  CVC5_API_SOLVER_CHECK_SORT(s);
  CVC5_API_RECOVERABLE_CHECK(s.isUninterpretedSort())
      << "Expecting an uninterpreted sort as argument to "
         "getModelDomainElements.";
  //////// all checks before this line
  std::vector<Term> res;
  std::vector<internal::Node> elements =
      d_slv->getModelDomainElements(s.getTypeNode());
  for (const internal::Node& n : elements)
  {
    res.push_back(Term(this, n));
  }
  return res;
  ////////
  CVC5_API_TRY_CATCH_END;
}

bool Solver::isModelCoreSymbol(const Term& v) const
{
  CVC5_API_TRY_CATCH_BEGIN;
  CVC5_API_RECOVERABLE_CHECK(d_slv->getOptions().smt.produceModels)
      << "Cannot check if model core symbol unless model generation is enabled "
         "(try --produce-models)";
  CVC5_API_RECOVERABLE_CHECK(d_slv->isSmtModeSat())
      << "Cannot check if model core symbol unless after a SAT or UNKNOWN "
         "response.";
  CVC5_API_SOLVER_CHECK_TERM(v);
  CVC5_API_RECOVERABLE_CHECK(v.getKind() == CONSTANT)
      << "Expecting a free constant as argument to isModelCoreSymbol.";
  //////// all checks before this line
  return d_slv->isModelCoreSymbol(v.getNode());
  ////////
  CVC5_API_TRY_CATCH_END;
}

std::string Solver::getModel(const std::vector<Sort>& sorts,
                             const std::vector<Term>& vars) const
{
  CVC5_API_TRY_CATCH_BEGIN;
  CVC5_API_RECOVERABLE_CHECK(d_slv->getOptions().smt.produceModels)
      << "Cannot get model unless model generation is enabled "
         "(try --produce-models)";
  CVC5_API_RECOVERABLE_CHECK(d_slv->isSmtModeSat())
      << "Cannot get model unless after a SAT or UNKNOWN response.";
  CVC5_API_SOLVER_CHECK_SORTS(sorts);
  for (const Sort& s : sorts)
  {
    CVC5_API_RECOVERABLE_CHECK(s.isUninterpretedSort())
        << "Expecting an uninterpreted sort as argument to "
           "getModel.";
  }
  CVC5_API_SOLVER_CHECK_TERMS(vars);
  for (const Term& v : vars)
  {
    CVC5_API_RECOVERABLE_CHECK(v.getKind() == CONSTANT)
        << "Expecting a free constant as argument to getModel.";
  }
  //////// all checks before this line
  return d_slv->getModel(Sort::sortVectorToTypeNodes(sorts),
                         Term::termVectorToNodes(vars));
  ////////
  CVC5_API_TRY_CATCH_END;
}

Term Solver::getQuantifierElimination(const Term& q) const
{
  CVC5_API_TRY_CATCH_BEGIN;
  CVC5_API_SOLVER_CHECK_TERM(q);
  //////// all checks before this line
  return Term(this, d_slv->getQuantifierElimination(q.getNode(), true));
  ////////
  CVC5_API_TRY_CATCH_END;
}

Term Solver::getQuantifierEliminationDisjunct(const Term& q) const
{
  CVC5_API_TRY_CATCH_BEGIN;
  CVC5_API_SOLVER_CHECK_TERM(q);
  //////// all checks before this line
  return Term(this, d_slv->getQuantifierElimination(q.getNode(), false));
  ////////
  CVC5_API_TRY_CATCH_END;
}

void Solver::declareSepHeap(const Sort& locSort, const Sort& dataSort) const
{
  CVC5_API_TRY_CATCH_BEGIN;
  CVC5_API_SOLVER_CHECK_SORT(locSort);
  CVC5_API_SOLVER_CHECK_SORT(dataSort);
  CVC5_API_CHECK(
      d_slv->getLogicInfo().isTheoryEnabled(internal::theory::THEORY_SEP))
      << "Cannot obtain separation logic expressions if not using the "
         "separation logic theory.";
  //////// all checks before this line
  d_slv->declareSepHeap(locSort.getTypeNode(), dataSort.getTypeNode());
  ////////
  CVC5_API_TRY_CATCH_END;
}

Term Solver::getValueSepHeap() const
{
  CVC5_API_TRY_CATCH_BEGIN;
  CVC5_API_CHECK(
      d_slv->getLogicInfo().isTheoryEnabled(internal::theory::THEORY_SEP))
      << "Cannot obtain separation logic expressions if not using the "
         "separation logic theory.";
  CVC5_API_CHECK(d_slv->getOptions().smt.produceModels)
      << "Cannot get separation heap term unless model generation is enabled "
         "(try --produce-models)";
  CVC5_API_RECOVERABLE_CHECK(d_slv->isSmtModeSat())
      << "Can only get separtion heap term after SAT or UNKNOWN response.";
  //////// all checks before this line
  return Term(this, d_slv->getSepHeapExpr());
  ////////
  CVC5_API_TRY_CATCH_END;
}

Term Solver::getValueSepNil() const
{
  CVC5_API_TRY_CATCH_BEGIN;
  CVC5_API_CHECK(
      d_slv->getLogicInfo().isTheoryEnabled(internal::theory::THEORY_SEP))
      << "Cannot obtain separation logic expressions if not using the "
         "separation logic theory.";
  CVC5_API_CHECK(d_slv->getOptions().smt.produceModels)
      << "Cannot get separation nil term unless model generation is enabled "
         "(try --produce-models)";
  CVC5_API_RECOVERABLE_CHECK(d_slv->isSmtModeSat())
      << "Can only get separtion nil term after SAT or UNKNOWN response.";
  //////// all checks before this line
  return Term(this, d_slv->getSepNilExpr());
  ////////
  CVC5_API_TRY_CATCH_END;
}

Term Solver::declarePool(const std::string& symbol,
                         const Sort& sort,
                         const std::vector<Term>& initValue) const
{
  CVC5_API_TRY_CATCH_BEGIN;
  CVC5_API_SOLVER_CHECK_SORT(sort);
  CVC5_API_SOLVER_CHECK_TERMS(initValue);
  //////// all checks before this line
  internal::TypeNode setType = getNodeManager()->mkSetType(*sort.d_type);
  internal::Node pool = getNodeManager()->mkBoundVar(symbol, setType);
  std::vector<internal::Node> initv = Term::termVectorToNodes(initValue);
  d_slv->declarePool(pool, initv);
  return Term(this, pool);
  ////////
  CVC5_API_TRY_CATCH_END;
}

void Solver::pop(uint32_t nscopes) const
{
  CVC5_API_TRY_CATCH_BEGIN;
  CVC5_API_CHECK(d_slv->getOptions().base.incrementalSolving)
      << "Cannot pop when not solving incrementally (use --incremental)";
  CVC5_API_CHECK(nscopes <= d_slv->getNumUserLevels())
      << "Cannot pop beyond first pushed context";
  //////// all checks before this line
  for (uint32_t n = 0; n < nscopes; ++n)
  {
    d_slv->pop();
  }
  ////////
  CVC5_API_TRY_CATCH_END;
}

Term Solver::getInterpolant(const Term& conj) const
{
  CVC5_API_TRY_CATCH_BEGIN;
  CVC5_API_SOLVER_CHECK_TERM(conj);
  CVC5_API_CHECK(d_slv->getOptions().smt.interpolants)
      << "Cannot get interpolant unless interpolants are enabled (try "
         "--produce-interpolants)";
  //////// all checks before this line
  internal::TypeNode nullType;
  internal::Node result = d_slv->getInterpolant(*conj.d_node, nullType);
  return Term(this, result);
  ////////
  CVC5_API_TRY_CATCH_END;
}

Term Solver::getInterpolant(const Term& conj, Grammar& grammar) const
{
  CVC5_API_TRY_CATCH_BEGIN;
  CVC5_API_SOLVER_CHECK_TERM(conj);
  CVC5_API_CHECK(d_slv->getOptions().smt.interpolants)
      << "Cannot get interpolant unless interpolants are enabled (try "
         "--produce-interpolants)";
  //////// all checks before this line
  internal::Node result =
      d_slv->getInterpolant(*conj.d_node, *grammar.resolve().d_type);
  return Term(this, result);
  ////////
  CVC5_API_TRY_CATCH_END;
}

Term Solver::getInterpolantNext() const
{
  CVC5_API_TRY_CATCH_BEGIN;
  CVC5_API_CHECK(d_slv->getOptions().smt.interpolants)
      << "Cannot get interpolant unless interpolants are enabled (try "
         "--produce-interpolants)";
  CVC5_API_CHECK(d_slv->getOptions().base.incrementalSolving)
      << "Cannot get next interpolant when not solving incrementally (try "
         "--incremental)";
  //////// all checks before this line
  internal::Node result = d_slv->getInterpolantNext();
  return Term(this, result);
  ////////
  CVC5_API_TRY_CATCH_END;
}

Term Solver::getAbduct(const Term& conj) const
{
  CVC5_API_TRY_CATCH_BEGIN;
  CVC5_API_SOLVER_CHECK_TERM(conj);
  CVC5_API_CHECK(d_slv->getOptions().smt.produceAbducts)
      << "Cannot get abduct unless abducts are enabled (try --produce-abducts)";
  //////// all checks before this line
  internal::TypeNode nullType;
  internal::Node result = d_slv->getAbduct(*conj.d_node, nullType);
  return Term(this, result);
  ////////
  CVC5_API_TRY_CATCH_END;
}

Term Solver::getAbduct(const Term& conj, Grammar& grammar) const
{
  CVC5_API_TRY_CATCH_BEGIN;
  CVC5_API_SOLVER_CHECK_TERM(conj);
  CVC5_API_CHECK(d_slv->getOptions().smt.produceAbducts)
      << "Cannot get abduct unless abducts are enabled (try --produce-abducts)";
  //////// all checks before this line
  internal::Node result =
      d_slv->getAbduct(*conj.d_node, *grammar.resolve().d_type);
  return Term(this, result);
  ////////
  CVC5_API_TRY_CATCH_END;
}

Term Solver::getAbductNext() const
{
  CVC5_API_TRY_CATCH_BEGIN;
  CVC5_API_CHECK(d_slv->getOptions().smt.produceAbducts)
      << "Cannot get next abduct unless abducts are enabled (try "
         "--produce-abducts)";
  CVC5_API_CHECK(d_slv->getOptions().base.incrementalSolving)
      << "Cannot get next abduct when not solving incrementally (try "
         "--incremental)";
  //////// all checks before this line
  internal::Node result = d_slv->getAbductNext();
  return Term(this, result);
  ////////
  CVC5_API_TRY_CATCH_END;
}

void Solver::blockModel() const
{
  CVC5_API_TRY_CATCH_BEGIN;
  CVC5_API_CHECK(d_slv->getOptions().smt.produceModels)
      << "Cannot get value unless model generation is enabled "
         "(try --produce-models)";
  CVC5_API_RECOVERABLE_CHECK(d_slv->isSmtModeSat())
      << "Can only block model after SAT or UNKNOWN response.";
  //////// all checks before this line
  d_slv->blockModel();
  ////////
  CVC5_API_TRY_CATCH_END;
}

void Solver::blockModelValues(const std::vector<Term>& terms) const
{
  CVC5_API_TRY_CATCH_BEGIN;
  CVC5_API_CHECK(d_slv->getOptions().smt.produceModels)
      << "Cannot get value unless model generation is enabled "
         "(try --produce-models)";
  CVC5_API_RECOVERABLE_CHECK(d_slv->isSmtModeSat())
      << "Can only block model values after SAT or UNKNOWN response.";
  CVC5_API_ARG_SIZE_CHECK_EXPECTED(!terms.empty(), terms)
      << "a non-empty set of terms";
  CVC5_API_SOLVER_CHECK_TERMS(terms);
  ensureWellFormedTerms(terms);
  //////// all checks before this line
  d_slv->blockModelValues(Term::termVectorToNodes(terms));
  ////////
  CVC5_API_TRY_CATCH_END;
}

std::string Solver::getInstantiations() const
{
  CVC5_API_TRY_CATCH_BEGIN;
  //////// all checks before this line
  std::stringstream ss;
  d_slv->printInstantiations(ss);
  return ss.str();
  ////////
  CVC5_API_TRY_CATCH_END;
}

void Solver::push(uint32_t nscopes) const
{
  CVC5_API_TRY_CATCH_BEGIN;
  CVC5_API_CHECK(d_slv->getOptions().base.incrementalSolving)
      << "Cannot push when not solving incrementally (use --incremental)";
  //////// all checks before this line
  for (uint32_t n = 0; n < nscopes; ++n)
  {
    d_slv->push();
  }
  ////////
  CVC5_API_TRY_CATCH_END;
}

void Solver::resetAssertions(void) const
{
  CVC5_API_TRY_CATCH_BEGIN;
  //////// all checks before this line
  d_slv->resetAssertions();
  ////////
  CVC5_API_TRY_CATCH_END;
}

void Solver::setInfo(const std::string& keyword, const std::string& value) const
{
  CVC5_API_TRY_CATCH_BEGIN;
  CVC5_API_UNSUPPORTED_CHECK(
      keyword == "source" || keyword == "category" || keyword == "difficulty"
      || keyword == "filename" || keyword == "license" || keyword == "name"
      || keyword == "notes" || keyword == "smt-lib-version"
      || keyword == "status")
      << "Unrecognized keyword: " << keyword
      << ", expected 'source', 'category', 'difficulty', "
         "'filename', 'license', 'name', "
         "'notes', 'smt-lib-version' or 'status'";
  CVC5_API_RECOVERABLE_ARG_CHECK_EXPECTED(
      keyword != "smt-lib-version" || value == "2" || value == "2.0"
          || value == "2.5" || value == "2.6",
      value)
      << "'2.0', '2.5', '2.6'";
  CVC5_API_ARG_CHECK_EXPECTED(keyword != "status" || value == "sat"
                                  || value == "unsat" || value == "unknown",
                              value)
      << "'sat', 'unsat' or 'unknown'";
  //////// all checks before this line
  d_slv->setInfo(keyword, value);
  ////////
  CVC5_API_TRY_CATCH_END;
}

void Solver::setLogic(const std::string& logic) const
{
  CVC5_API_TRY_CATCH_BEGIN;
  CVC5_API_CHECK(!d_slv->isFullyInited())
      << "Invalid call to 'setLogic', solver is already fully initialized";
  internal::LogicInfo logic_info(logic);
  //////// all checks before this line
  d_slv->setLogic(logic_info);
  ////////
  CVC5_API_TRY_CATCH_END;
}

void Solver::setOption(const std::string& option,
                       const std::string& value) const
{
  CVC5_API_TRY_CATCH_BEGIN;
  std::vector<std::string> options = internal::options::getNames();
  CVC5_API_UNSUPPORTED_CHECK(
      option.find("command-verbosity") != std::string::npos
      || std::find(options.cbegin(), options.cend(), option) != options.cend())
      << "Unrecognized option: " << option << '.';
  static constexpr auto mutableOpts = {"diagnostic-output-channel",
                                       "print-success",
                                       "regular-output-channel",
                                       "reproducible-resource-limit",
                                       "verbosity"};
  if (std::find(mutableOpts.begin(), mutableOpts.end(), option)
      == mutableOpts.end())
  {
    CVC5_API_CHECK(!d_slv->isFullyInited())
        << "Invalid call to 'setOption' for option '" << option
        << "', solver is already fully initialized";
  }
  //////// all checks before this line
  d_slv->setOption(option, value);
  ////////
  CVC5_API_TRY_CATCH_END;
}

Term Solver::declareSygusVar(const std::string& symbol, const Sort& sort) const
{
  CVC5_API_TRY_CATCH_BEGIN;
  CVC5_API_SOLVER_CHECK_SORT(sort);
  CVC5_API_CHECK(d_slv->getOptions().quantifiers.sygus)
      << "Cannot call declareSygusVar unless sygus is enabled (use --sygus)";
  //////// all checks before this line
  internal::Node res = getNodeManager()->mkBoundVar(symbol, *sort.d_type);
  (void)res.getType(true); /* kick off type checking */

  d_slv->declareSygusVar(res);

  return Term(this, res);
  ////////
  CVC5_API_TRY_CATCH_END;
}

Grammar Solver::mkSygusGrammar(const std::vector<Term>& boundVars,
                               const std::vector<Term>& ntSymbols) const
{
  CVC5_API_TRY_CATCH_BEGIN;
  CVC5_API_ARG_SIZE_CHECK_EXPECTED(!ntSymbols.empty(), ntSymbols)
      << "a non-empty vector";
  CVC5_API_SOLVER_CHECK_BOUND_VARS(boundVars);
  CVC5_API_SOLVER_CHECK_BOUND_VARS(ntSymbols);
  //////// all checks before this line
  return Grammar(this, boundVars, ntSymbols);
  ////////
  CVC5_API_TRY_CATCH_END;
}

Term Solver::synthFun(const std::string& symbol,
                      const std::vector<Term>& boundVars,
                      const Sort& sort) const
{
  CVC5_API_TRY_CATCH_BEGIN;
  CVC5_API_SOLVER_CHECK_BOUND_VARS(boundVars);
  CVC5_API_SOLVER_CHECK_SORT(sort);
  CVC5_API_CHECK(d_slv->getOptions().quantifiers.sygus)
      << "Cannot call synthFun unless sygus is enabled (use --sygus)";
  //////// all checks before this line
  return synthFunHelper(symbol, boundVars, sort);
  ////////
  CVC5_API_TRY_CATCH_END;
}

Term Solver::synthFun(const std::string& symbol,
                      const std::vector<Term>& boundVars,
                      Sort sort,
                      Grammar& grammar) const
{
  CVC5_API_TRY_CATCH_BEGIN;
  CVC5_API_SOLVER_CHECK_BOUND_VARS(boundVars);
  CVC5_API_SOLVER_CHECK_SORT(sort);
  CVC5_API_CHECK(d_slv->getOptions().quantifiers.sygus)
      << "Cannot call synthFun unless sygus is enabled (use --sygus)";
  //////// all checks before this line
  return synthFunHelper(symbol, boundVars, sort, false, &grammar);
  ////////
  CVC5_API_TRY_CATCH_END;
}

Term Solver::synthInv(const std::string& symbol,
                      const std::vector<Term>& boundVars) const
{
  CVC5_API_TRY_CATCH_BEGIN;
  CVC5_API_SOLVER_CHECK_BOUND_VARS(boundVars);
  CVC5_API_CHECK(d_slv->getOptions().quantifiers.sygus)
      << "Cannot call synthInv unless sygus is enabled (use --sygus)";
  //////// all checks before this line
  return synthFunHelper(
      symbol, boundVars, Sort(this, getNodeManager()->booleanType()), true);
  ////////
  CVC5_API_TRY_CATCH_END;
}

Term Solver::synthInv(const std::string& symbol,
                      const std::vector<Term>& boundVars,
                      Grammar& grammar) const
{
  CVC5_API_TRY_CATCH_BEGIN;
  CVC5_API_SOLVER_CHECK_BOUND_VARS(boundVars);
  CVC5_API_CHECK(d_slv->getOptions().quantifiers.sygus)
      << "Cannot call synthInv unless sygus is enabled (use --sygus)";
  //////// all checks before this line
  return synthFunHelper(symbol,
                        boundVars,
                        Sort(this, getNodeManager()->booleanType()),
                        true,
                        &grammar);
  ////////
  CVC5_API_TRY_CATCH_END;
}

void Solver::addSygusConstraint(const Term& term) const
{
  CVC5_API_TRY_CATCH_BEGIN;
  CVC5_API_SOLVER_CHECK_TERM(term);
  CVC5_API_ARG_CHECK_EXPECTED(
      term.d_node->getType() == getNodeManager()->booleanType(), term)
      << "boolean term";
  CVC5_API_CHECK(d_slv->getOptions().quantifiers.sygus)
      << "Cannot addSygusConstraint unless sygus is enabled (use --sygus)";
  //////// all checks before this line
  d_slv->assertSygusConstraint(*term.d_node, false);
  ////////
  CVC5_API_TRY_CATCH_END;
}

void Solver::addSygusAssume(const Term& term) const
{
  CVC5_API_TRY_CATCH_BEGIN;
  CVC5_API_SOLVER_CHECK_TERM(term);
  CVC5_API_ARG_CHECK_EXPECTED(
      term.d_node->getType() == getNodeManager()->booleanType(), term)
      << "boolean term";
  CVC5_API_CHECK(d_slv->getOptions().quantifiers.sygus)
      << "Cannot addSygusAssume unless sygus is enabled (use --sygus)";
  //////// all checks before this line
  d_slv->assertSygusConstraint(*term.d_node, true);
  ////////
  CVC5_API_TRY_CATCH_END;
}

void Solver::addSygusInvConstraint(Term inv,
                                   Term pre,
                                   Term trans,
                                   Term post) const
{
  CVC5_API_TRY_CATCH_BEGIN;
  CVC5_API_SOLVER_CHECK_TERM(inv);
  CVC5_API_SOLVER_CHECK_TERM(pre);
  CVC5_API_SOLVER_CHECK_TERM(trans);
  CVC5_API_SOLVER_CHECK_TERM(post);

  CVC5_API_ARG_CHECK_EXPECTED(inv.d_node->getType().isFunction(), inv)
      << "a function";

  internal::TypeNode invType = inv.d_node->getType();

  CVC5_API_ARG_CHECK_EXPECTED(invType.getRangeType().isBoolean(), inv)
      << "boolean range";

  CVC5_API_CHECK(pre.d_node->getType() == invType)
      << "Expected inv and pre to have the same sort";

  CVC5_API_CHECK(post.d_node->getType() == invType)
      << "Expected inv and post to have the same sort";
  CVC5_API_CHECK(d_slv->getOptions().quantifiers.sygus)
      << "Cannot addSygusInvConstraint unless sygus is enabled (use --sygus)";
  //////// all checks before this line

  const std::vector<internal::TypeNode>& invArgTypes = invType.getArgTypes();

  std::vector<internal::TypeNode> expectedTypes;
  expectedTypes.reserve(2 * invArgTypes.size() + 1);

  for (size_t i = 0, n = invArgTypes.size(); i < 2 * n; i += 2)
  {
    expectedTypes.push_back(invArgTypes[i % n]);
    expectedTypes.push_back(invArgTypes[(i + 1) % n]);
  }

  expectedTypes.push_back(invType.getRangeType());
  internal::TypeNode expectedTransType =
      getNodeManager()->mkFunctionType(expectedTypes);

  CVC5_API_CHECK(trans.d_node->getType() == expectedTransType)
      << "Expected trans's sort to be " << invType;

  d_slv->assertSygusInvConstraint(
      *inv.d_node, *pre.d_node, *trans.d_node, *post.d_node);
  ////////
  CVC5_API_TRY_CATCH_END;
}

SynthResult Solver::checkSynth() const
{
  CVC5_API_TRY_CATCH_BEGIN;
  CVC5_API_CHECK(d_slv->getOptions().quantifiers.sygus)
      << "Cannot checkSynth unless sygus is enabled (use --sygus)";
  //////// all checks before this line
  return d_slv->checkSynth();
  ////////
  CVC5_API_TRY_CATCH_END;
}

SynthResult Solver::checkSynthNext() const
{
  CVC5_API_TRY_CATCH_BEGIN;
  CVC5_API_CHECK(d_slv->getOptions().quantifiers.sygus)
      << "Cannot checkSynthNext unless sygus is enabled (use --sygus)";
  CVC5_API_CHECK(d_slv->getOptions().base.incrementalSolving)
      << "Cannot checkSynthNext when not solving incrementally (use "
         "--incremental)";
  //////// all checks before this line
  return d_slv->checkSynth(true);
  ////////
  CVC5_API_TRY_CATCH_END;
}

Term Solver::getSynthSolution(Term term) const
{
  CVC5_API_TRY_CATCH_BEGIN;
  CVC5_API_SOLVER_CHECK_TERM(term);

  std::map<internal::Node, internal::Node> map;
  CVC5_API_CHECK(d_slv->getSynthSolutions(map))
      << "The solver is not in a state immediately preceded by a "
         "successful call to checkSynth";

  std::map<internal::Node, internal::Node>::const_iterator it =
      map.find(*term.d_node);

  CVC5_API_CHECK(it != map.cend()) << "Synth solution not found for given term";
  //////// all checks before this line
  return Term(this, it->second);
  ////////
  CVC5_API_TRY_CATCH_END;
}

std::vector<Term> Solver::getSynthSolutions(
    const std::vector<Term>& terms) const
{
  CVC5_API_TRY_CATCH_BEGIN;
  CVC5_API_ARG_SIZE_CHECK_EXPECTED(!terms.empty(), terms) << "non-empty vector";
  CVC5_API_SOLVER_CHECK_TERMS(terms);

  std::map<internal::Node, internal::Node> map;
  CVC5_API_CHECK(d_slv->getSynthSolutions(map))
      << "The solver is not in a state immediately preceded by a "
         "successful call to checkSynth";
  //////// all checks before this line

  std::vector<Term> synthSolution;
  synthSolution.reserve(terms.size());

  for (size_t i = 0, n = terms.size(); i < n; ++i)
  {
    std::map<internal::Node, internal::Node>::const_iterator it =
        map.find(*terms[i].d_node);

    CVC5_API_CHECK(it != map.cend())
        << "Synth solution not found for term at index " << i;

    synthSolution.push_back(Term(this, it->second));
  }

  return synthSolution;
  ////////
  CVC5_API_TRY_CATCH_END;
}

Statistics Solver::getStatistics() const
{
  return Statistics(d_slv->getStatisticsRegistry());
}

bool Solver::isOutputOn(const std::string& tag) const
{
  // `isOutputOn(tag)` may raise an `OptionException`, which we do not want to
  // forward as such. We thus do not use the standard exception handling macros
  // here but roll our own.
  try
  {
    return d_slv->getEnv().isOutputOn(tag);
  }
  catch (const internal::Exception& e)
  {
    throw CVC5ApiException("Invalid output tag " + tag);
  }
}

std::ostream& Solver::getOutput(const std::string& tag) const
{
  // `output(tag)` may raise an `OptionException`, which we do not want to
  // forward as such. We thus do not use the standard exception handling macros
  // here but roll our own.
  try
  {
    return d_slv->getEnv().output(tag);
  }
  catch (const internal::Exception& e)
  {
    throw CVC5ApiException("Invalid output tag " + tag);
  }
}

}  // namespace cvc5

namespace std {

size_t hash<cvc5::Kind>::operator()(cvc5::Kind k) const
{
  return static_cast<size_t>(k);
}

size_t hash<cvc5::Op>::operator()(const cvc5::Op& t) const
{
  if (t.isIndexedHelper())
  {
    return std::hash<cvc5::internal::Node>()(*t.d_node);
  }
  else
  {
    return std::hash<cvc5::Kind>()(t.d_kind);
  }
}

size_t std::hash<cvc5::Sort>::operator()(const cvc5::Sort& s) const
{
  return std::hash<cvc5::internal::TypeNode>()(*s.d_type);
}

size_t std::hash<cvc5::Term>::operator()(const cvc5::Term& t) const
{
  return std::hash<cvc5::internal::Node>()(*t.d_node);
}

}  // namespace std<|MERGE_RESOLUTION|>--- conflicted
+++ resolved
@@ -5541,17 +5541,11 @@
 {
   CVC5_API_TRY_CATCH_BEGIN;
   //////// all checks before this line
-<<<<<<< HEAD
-  return Sort(this, getNodeManager()->mkSort(symbol));
-=======
-
   internal::TypeNode tn =
       symbol ? getNodeManager()->mkSort(
-          *symbol, internal::NodeManager::SORT_FLAG_PLACEHOLDER)
-             : getNodeManager()->mkSort(
-                 internal::NodeManager::SORT_FLAG_PLACEHOLDER);
+          *symbol)
+             : getNodeManager()->mkSort();
   return Sort(this, tn);
->>>>>>> 8d7787f3
   ////////
   CVC5_API_TRY_CATCH_END;
 }
