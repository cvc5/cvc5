--- conflicted
+++ resolved
@@ -5177,29 +5177,6 @@
   return Term(this, res);
 }
 
-<<<<<<< HEAD
-=======
-std::vector<Sort> Solver::mkDatatypeSortsInternal(
-    const std::vector<DatatypeDecl>& dtypedecls,
-    const std::set<Sort>& unresolvedSorts) const
-{
-  // Note: dtypedecls and unresolvedSorts are checked in the caller to avoid
-  //       double checks
-  //////// all checks before this line
-
-  std::vector<internal::DType> datatypes;
-  for (size_t i = 0, ndts = dtypedecls.size(); i < ndts; ++i)
-  {
-    datatypes.push_back(dtypedecls[i].getDatatype());
-  }
-
-  std::vector<internal::TypeNode> dtypes =
-      getNodeManager()->mkMutualDatatypeTypes(datatypes);
-  std::vector<Sort> retTypes = Sort::typeNodeVectorToSorts(this, dtypes);
-  return retTypes;
-}
-
->>>>>>> 62ff810f
 Term Solver::synthFunHelper(const std::string& symbol,
                             const std::vector<Term>& boundVars,
                             const Sort& sort,
