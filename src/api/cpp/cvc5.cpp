--- conflicted
+++ resolved
@@ -134,13 +134,8 @@
     {MULT, cvc5::Kind::MULT},
     {IAND, cvc5::Kind::IAND},
     {POW2, cvc5::Kind::POW2},
-<<<<<<< HEAD
-    {SUB, cvc5::Kind::MINUS},
-    {NEG, cvc5::Kind::UMINUS},
-=======
-    {MINUS, cvc5::Kind::SUB},
-    {UMINUS, cvc5::Kind::NEG},
->>>>>>> 676b43d0
+    {SUB, cvc5::Kind::SUB},
+    {NEG, cvc5::Kind::NEG},
     {DIVISION, cvc5::Kind::DIVISION},
     {INTS_DIVISION, cvc5::Kind::INTS_DIVISION},
     {INTS_MODULUS, cvc5::Kind::INTS_MODULUS},
@@ -421,13 +416,8 @@
         {cvc5::Kind::MULT, MULT},
         {cvc5::Kind::IAND, IAND},
         {cvc5::Kind::POW2, POW2},
-<<<<<<< HEAD
-        {cvc5::Kind::MINUS, SUB},
-        {cvc5::Kind::UMINUS, NEG},
-=======
-        {cvc5::Kind::SUB, MINUS},
-        {cvc5::Kind::NEG, UMINUS},
->>>>>>> 676b43d0
+        {cvc5::Kind::SUB, SUB},
+        {cvc5::Kind::NEG, NEG},
         {cvc5::Kind::DIVISION, DIVISION},
         {cvc5::Kind::DIVISION_TOTAL, INTERNAL_KIND},
         {cvc5::Kind::INTS_DIVISION, INTS_DIVISION},
