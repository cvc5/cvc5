/******************************************************************************
 * Top contributors (to current version):
 *   Aina Niemetz, Andrew Reynolds, Gereon Kremer
 *
 * This file is part of the cvc5 project.
 *
 * Copyright (c) 2009-2025 by the authors listed in the file AUTHORS
 * in the top-level source directory and their institutional affiliations.
 * All rights reserved.  See the file COPYING in the top-level source
 * directory for licensing information.
 * ****************************************************************************
 *
 * The cvc5 C++ API.
 *
 * A brief note on how to guard API functions:
 *
 * In general, we think of API guards as a fence -- they are supposed to make
 * sure that no invalid arguments get passed into internal realms of cvc5.
 * Thus we always want to catch such cases on the API level (and can then
 * assert internally that no invalid argument is passed in).
 *
 * The only special case is when we use 3rd party back-ends we have no control
 * over, and which throw (invalid_argument) exceptions anyways. In this case,
 * we do not replicate argument checks but delegate them to the back-end,
 * catch thrown exceptions, and raise a CVC5ApiException.
 *
 * Our Integer implementation, e.g., is such a special case since we support
 * two different back end implementations (GMP, CLN). Be aware that they do
 * not fully agree on what is (in)valid input, which requires extra checks for
 * consistent behavior (see Solver::mkRealOrIntegerFromStrHelper for example).
 */

#include <cvc5/cvc5.h>

#include <cstring>
#include <sstream>

#include "api/cpp/cvc5_checks.h"
#include "base/check.h"
#include "base/configuration.h"
#include "expr/array_store_all.h"
#include "expr/ascription_type.h"
#include "expr/cardinality_constraint.h"
#include "expr/dtype.h"
#include "expr/dtype_cons.h"
#include "expr/dtype_selector.h"
#include "expr/emptybag.h"
#include "expr/emptyset.h"
#include "expr/kind.h"
#include "expr/metakind.h"
#include "expr/node.h"
#include "expr/node_algorithm.h"
#include "expr/node_builder.h"
#include "expr/node_manager.h"
#include "expr/plugin.h"
#include "expr/sequence.h"
#include "expr/skolem_manager.h"
#include "expr/sygus_grammar.h"
#include "expr/type_node.h"
#include "options/base_options.h"
#include "options/expr_options.h"
#include "options/main_options.h"
#include "options/options.h"
#include "options/options_public.h"
#include "options/quantifiers_options.h"
#include "options/smt_options.h"
#include "proof/proof_node.h"
#include "proof/unsat_core.h"
#include "smt/env.h"
#include "smt/model.h"
#include "smt/smt_mode.h"
#include "smt/solver_engine.h"
#include "theory/arith/nl/poly_conversion.h"
#include "theory/datatypes/project_op.h"
#include "theory/logic_info.h"
#include "theory/theory_model.h"
#include "util/bitvector.h"
#include "util/divisible.h"
#include "util/finite_field_value.h"
#include "util/floatingpoint.h"
#include "util/iand.h"
#include "util/random.h"
#include "util/regexp.h"
#include "util/result.h"
#include "util/roundingmode.h"
#include "util/statistics_registry.h"
#include "util/statistics_stats.h"
#include "util/statistics_value.h"
#include "util/string.h"
#include "util/synth_result.h"
#include "util/uninterpreted_sort_value.h"
#include "util/utility.h"

namespace cvc5 {

/* -------------------------------------------------------------------------- */
/* APIStatistics                                                              */
/* -------------------------------------------------------------------------- */

struct APIStatistics
{
  internal::HistogramStat<internal::TypeConstant> d_consts;
  internal::HistogramStat<internal::TypeConstant> d_vars;
  internal::HistogramStat<Kind> d_terms;
};

/* -------------------------------------------------------------------------- */
/* Kind                                                                       */
/* -------------------------------------------------------------------------- */

#define KIND_ENUM(external_name, internal_name)                              \
  {                                                                          \
    external_name,                                                           \
        std::make_pair(internal_name, std::string(#external_name).substr(6)) \
  }

/* Mapping from external (API) kind to internal kind. */
const static std::unordered_map<Kind, std::pair<internal::Kind, std::string>>
    s_kinds{
        KIND_ENUM(Kind::INTERNAL_KIND, internal::Kind::UNDEFINED_KIND),
        KIND_ENUM(Kind::UNDEFINED_KIND, internal::Kind::UNDEFINED_KIND),
        KIND_ENUM(Kind::NULL_TERM, internal::Kind::NULL_EXPR),
        /* Builtin ---------------------------------------------------------- */
        KIND_ENUM(Kind::UNINTERPRETED_SORT_VALUE,
                  internal::Kind::UNINTERPRETED_SORT_VALUE),
        KIND_ENUM(Kind::EQUAL, internal::Kind::EQUAL),
        KIND_ENUM(Kind::DISTINCT, internal::Kind::DISTINCT),
        KIND_ENUM(Kind::CONSTANT, internal::Kind::VARIABLE),
        KIND_ENUM(Kind::VARIABLE, internal::Kind::BOUND_VARIABLE),
        KIND_ENUM(Kind::SKOLEM, internal::Kind::SKOLEM),
        KIND_ENUM(Kind::SEXPR, internal::Kind::SEXPR),
        KIND_ENUM(Kind::LAMBDA, internal::Kind::LAMBDA),
        KIND_ENUM(Kind::WITNESS, internal::Kind::WITNESS),
        /* Boolean ---------------------------------------------------------- */
        KIND_ENUM(Kind::CONST_BOOLEAN, internal::Kind::CONST_BOOLEAN),
        KIND_ENUM(Kind::NOT, internal::Kind::NOT),
        KIND_ENUM(Kind::AND, internal::Kind::AND),
        KIND_ENUM(Kind::IMPLIES, internal::Kind::IMPLIES),
        KIND_ENUM(Kind::OR, internal::Kind::OR),
        KIND_ENUM(Kind::XOR, internal::Kind::XOR),
        KIND_ENUM(Kind::ITE, internal::Kind::ITE),
        /* UF --------------------------------------------------------------- */
        KIND_ENUM(Kind::APPLY_UF, internal::Kind::APPLY_UF),
        KIND_ENUM(Kind::CARDINALITY_CONSTRAINT,
                  internal::Kind::CARDINALITY_CONSTRAINT),
        KIND_ENUM(Kind::HO_APPLY, internal::Kind::HO_APPLY),
        /* Arithmetic ------------------------------------------------------- */
        KIND_ENUM(Kind::ADD, internal::Kind::ADD),
        KIND_ENUM(Kind::MULT, internal::Kind::MULT),
        KIND_ENUM(Kind::IAND, internal::Kind::IAND),
        KIND_ENUM(Kind::POW2, internal::Kind::POW2),
        KIND_ENUM(Kind::SUB, internal::Kind::SUB),
        KIND_ENUM(Kind::NEG, internal::Kind::NEG),
        KIND_ENUM(Kind::DIVISION, internal::Kind::DIVISION),
        KIND_ENUM(Kind::DIVISION_TOTAL, internal::Kind::DIVISION_TOTAL),
        KIND_ENUM(Kind::INTS_DIVISION, internal::Kind::INTS_DIVISION),
        KIND_ENUM(Kind::INTS_DIVISION_TOTAL,
                  internal::Kind::INTS_DIVISION_TOTAL),
        KIND_ENUM(Kind::INTS_MODULUS, internal::Kind::INTS_MODULUS),
        KIND_ENUM(Kind::INTS_MODULUS_TOTAL, internal::Kind::INTS_MODULUS_TOTAL),
        KIND_ENUM(Kind::ABS, internal::Kind::ABS),
        KIND_ENUM(Kind::DIVISIBLE, internal::Kind::DIVISIBLE),
        KIND_ENUM(Kind::POW, internal::Kind::POW),
        KIND_ENUM(Kind::EXPONENTIAL, internal::Kind::EXPONENTIAL),
        KIND_ENUM(Kind::SINE, internal::Kind::SINE),
        KIND_ENUM(Kind::COSINE, internal::Kind::COSINE),
        KIND_ENUM(Kind::TANGENT, internal::Kind::TANGENT),
        KIND_ENUM(Kind::COSECANT, internal::Kind::COSECANT),
        KIND_ENUM(Kind::SECANT, internal::Kind::SECANT),
        KIND_ENUM(Kind::COTANGENT, internal::Kind::COTANGENT),
        KIND_ENUM(Kind::ARCSINE, internal::Kind::ARCSINE),
        KIND_ENUM(Kind::ARCCOSINE, internal::Kind::ARCCOSINE),
        KIND_ENUM(Kind::ARCTANGENT, internal::Kind::ARCTANGENT),
        KIND_ENUM(Kind::ARCCOSECANT, internal::Kind::ARCCOSECANT),
        KIND_ENUM(Kind::ARCSECANT, internal::Kind::ARCSECANT),
        KIND_ENUM(Kind::ARCCOTANGENT, internal::Kind::ARCCOTANGENT),
        KIND_ENUM(Kind::SQRT, internal::Kind::SQRT),
        KIND_ENUM(Kind::CONST_RATIONAL, internal::Kind::CONST_RATIONAL),
        KIND_ENUM(Kind::CONST_INTEGER, internal::Kind::CONST_INTEGER),
        KIND_ENUM(Kind::LT, internal::Kind::LT),
        KIND_ENUM(Kind::LEQ, internal::Kind::LEQ),
        KIND_ENUM(Kind::GT, internal::Kind::GT),
        KIND_ENUM(Kind::GEQ, internal::Kind::GEQ),
        KIND_ENUM(Kind::IS_INTEGER, internal::Kind::IS_INTEGER),
        KIND_ENUM(Kind::TO_INTEGER, internal::Kind::TO_INTEGER),
        KIND_ENUM(Kind::TO_REAL, internal::Kind::TO_REAL),
        KIND_ENUM(Kind::PI, internal::Kind::PI),
        /* BV --------------------------------------------------------------- */
        KIND_ENUM(Kind::CONST_BITVECTOR, internal::Kind::CONST_BITVECTOR),
        KIND_ENUM(Kind::BITVECTOR_CONCAT, internal::Kind::BITVECTOR_CONCAT),
        KIND_ENUM(Kind::BITVECTOR_AND, internal::Kind::BITVECTOR_AND),
        KIND_ENUM(Kind::BITVECTOR_OR, internal::Kind::BITVECTOR_OR),
        KIND_ENUM(Kind::BITVECTOR_XOR, internal::Kind::BITVECTOR_XOR),
        KIND_ENUM(Kind::BITVECTOR_NOT, internal::Kind::BITVECTOR_NOT),
        KIND_ENUM(Kind::BITVECTOR_NAND, internal::Kind::BITVECTOR_NAND),
        KIND_ENUM(Kind::BITVECTOR_NOR, internal::Kind::BITVECTOR_NOR),
        KIND_ENUM(Kind::BITVECTOR_XNOR, internal::Kind::BITVECTOR_XNOR),
        KIND_ENUM(Kind::BITVECTOR_COMP, internal::Kind::BITVECTOR_COMP),
        KIND_ENUM(Kind::BITVECTOR_MULT, internal::Kind::BITVECTOR_MULT),
        KIND_ENUM(Kind::BITVECTOR_ADD, internal::Kind::BITVECTOR_ADD),
        KIND_ENUM(Kind::BITVECTOR_SUB, internal::Kind::BITVECTOR_SUB),
        KIND_ENUM(Kind::BITVECTOR_NEG, internal::Kind::BITVECTOR_NEG),
        KIND_ENUM(Kind::BITVECTOR_UDIV, internal::Kind::BITVECTOR_UDIV),
        KIND_ENUM(Kind::BITVECTOR_UREM, internal::Kind::BITVECTOR_UREM),
        KIND_ENUM(Kind::BITVECTOR_SDIV, internal::Kind::BITVECTOR_SDIV),
        KIND_ENUM(Kind::BITVECTOR_SREM, internal::Kind::BITVECTOR_SREM),
        KIND_ENUM(Kind::BITVECTOR_SMOD, internal::Kind::BITVECTOR_SMOD),
        KIND_ENUM(Kind::BITVECTOR_SHL, internal::Kind::BITVECTOR_SHL),
        KIND_ENUM(Kind::BITVECTOR_LSHR, internal::Kind::BITVECTOR_LSHR),
        KIND_ENUM(Kind::BITVECTOR_ASHR, internal::Kind::BITVECTOR_ASHR),
        KIND_ENUM(Kind::BITVECTOR_ULT, internal::Kind::BITVECTOR_ULT),
        KIND_ENUM(Kind::BITVECTOR_ULE, internal::Kind::BITVECTOR_ULE),
        KIND_ENUM(Kind::BITVECTOR_UGT, internal::Kind::BITVECTOR_UGT),
        KIND_ENUM(Kind::BITVECTOR_UGE, internal::Kind::BITVECTOR_UGE),
        KIND_ENUM(Kind::BITVECTOR_SLT, internal::Kind::BITVECTOR_SLT),
        KIND_ENUM(Kind::BITVECTOR_SLE, internal::Kind::BITVECTOR_SLE),
        KIND_ENUM(Kind::BITVECTOR_SGT, internal::Kind::BITVECTOR_SGT),
        KIND_ENUM(Kind::BITVECTOR_SGE, internal::Kind::BITVECTOR_SGE),
        KIND_ENUM(Kind::BITVECTOR_ULTBV, internal::Kind::BITVECTOR_ULTBV),
        KIND_ENUM(Kind::BITVECTOR_SLTBV, internal::Kind::BITVECTOR_SLTBV),
        KIND_ENUM(Kind::BITVECTOR_NEGO, internal::Kind::BITVECTOR_NEGO),
        KIND_ENUM(Kind::BITVECTOR_UADDO, internal::Kind::BITVECTOR_UADDO),
        KIND_ENUM(Kind::BITVECTOR_SADDO, internal::Kind::BITVECTOR_SADDO),
        KIND_ENUM(Kind::BITVECTOR_UMULO, internal::Kind::BITVECTOR_UMULO),
        KIND_ENUM(Kind::BITVECTOR_SMULO, internal::Kind::BITVECTOR_SMULO),
        KIND_ENUM(Kind::BITVECTOR_USUBO, internal::Kind::BITVECTOR_USUBO),
        KIND_ENUM(Kind::BITVECTOR_SSUBO, internal::Kind::BITVECTOR_SSUBO),
        KIND_ENUM(Kind::BITVECTOR_SDIVO, internal::Kind::BITVECTOR_SDIVO),
        KIND_ENUM(Kind::BITVECTOR_ITE, internal::Kind::BITVECTOR_ITE),
        KIND_ENUM(Kind::BITVECTOR_REDOR, internal::Kind::BITVECTOR_REDOR),
        KIND_ENUM(Kind::BITVECTOR_REDAND, internal::Kind::BITVECTOR_REDAND),
        KIND_ENUM(Kind::BITVECTOR_EXTRACT, internal::Kind::BITVECTOR_EXTRACT),
        KIND_ENUM(Kind::BITVECTOR_REPEAT, internal::Kind::BITVECTOR_REPEAT),
        KIND_ENUM(Kind::BITVECTOR_ZERO_EXTEND,
                  internal::Kind::BITVECTOR_ZERO_EXTEND),
        KIND_ENUM(Kind::BITVECTOR_SIGN_EXTEND,
                  internal::Kind::BITVECTOR_SIGN_EXTEND),
        KIND_ENUM(Kind::BITVECTOR_ROTATE_LEFT,
                  internal::Kind::BITVECTOR_ROTATE_LEFT),
        KIND_ENUM(Kind::BITVECTOR_ROTATE_RIGHT,
                  internal::Kind::BITVECTOR_ROTATE_RIGHT),
        KIND_ENUM(Kind::INT_TO_BITVECTOR, internal::Kind::INT_TO_BITVECTOR),
        KIND_ENUM(Kind::BITVECTOR_UBV_TO_INT,
                  internal::Kind::BITVECTOR_UBV_TO_INT),
        KIND_ENUM(Kind::BITVECTOR_SBV_TO_INT,
                  internal::Kind::BITVECTOR_SBV_TO_INT),
        // note we silently change BITVECTOR_TO_NAT to BITVECTOR_UBV_TO_INT
        KIND_ENUM(Kind::BITVECTOR_TO_NAT, internal::Kind::BITVECTOR_UBV_TO_INT),
        KIND_ENUM(Kind::BITVECTOR_FROM_BOOLS,
                  internal::Kind::BITVECTOR_FROM_BOOLS),
        KIND_ENUM(Kind::BITVECTOR_BIT, internal::Kind::BITVECTOR_BIT),
        /* Finite Fields --------------------------------------------------- */
        KIND_ENUM(Kind::CONST_FINITE_FIELD, internal::Kind::CONST_FINITE_FIELD),
        KIND_ENUM(Kind::FINITE_FIELD_BITSUM,
                  internal::Kind::FINITE_FIELD_BITSUM),
        KIND_ENUM(Kind::FINITE_FIELD_MULT, internal::Kind::FINITE_FIELD_MULT),
        KIND_ENUM(Kind::FINITE_FIELD_ADD, internal::Kind::FINITE_FIELD_ADD),
        KIND_ENUM(Kind::FINITE_FIELD_NEG, internal::Kind::FINITE_FIELD_NEG),
        /* FP --------------------------------------------------------------- */
        KIND_ENUM(Kind::CONST_FLOATINGPOINT,
                  internal::Kind::CONST_FLOATINGPOINT),
        KIND_ENUM(Kind::CONST_ROUNDINGMODE, internal::Kind::CONST_ROUNDINGMODE),
        KIND_ENUM(Kind::FLOATINGPOINT_FP, internal::Kind::FLOATINGPOINT_FP),
        KIND_ENUM(Kind::FLOATINGPOINT_EQ, internal::Kind::FLOATINGPOINT_EQ),
        KIND_ENUM(Kind::FLOATINGPOINT_ABS, internal::Kind::FLOATINGPOINT_ABS),
        KIND_ENUM(Kind::FLOATINGPOINT_NEG, internal::Kind::FLOATINGPOINT_NEG),
        KIND_ENUM(Kind::FLOATINGPOINT_ADD, internal::Kind::FLOATINGPOINT_ADD),
        KIND_ENUM(Kind::FLOATINGPOINT_SUB, internal::Kind::FLOATINGPOINT_SUB),
        KIND_ENUM(Kind::FLOATINGPOINT_MULT, internal::Kind::FLOATINGPOINT_MULT),
        KIND_ENUM(Kind::FLOATINGPOINT_DIV, internal::Kind::FLOATINGPOINT_DIV),
        KIND_ENUM(Kind::FLOATINGPOINT_FMA, internal::Kind::FLOATINGPOINT_FMA),
        KIND_ENUM(Kind::FLOATINGPOINT_SQRT, internal::Kind::FLOATINGPOINT_SQRT),
        KIND_ENUM(Kind::FLOATINGPOINT_REM, internal::Kind::FLOATINGPOINT_REM),
        KIND_ENUM(Kind::FLOATINGPOINT_RTI, internal::Kind::FLOATINGPOINT_RTI),
        KIND_ENUM(Kind::FLOATINGPOINT_MIN, internal::Kind::FLOATINGPOINT_MIN),
        KIND_ENUM(Kind::FLOATINGPOINT_MAX, internal::Kind::FLOATINGPOINT_MAX),
        KIND_ENUM(Kind::FLOATINGPOINT_LEQ, internal::Kind::FLOATINGPOINT_LEQ),
        KIND_ENUM(Kind::FLOATINGPOINT_LT, internal::Kind::FLOATINGPOINT_LT),
        KIND_ENUM(Kind::FLOATINGPOINT_GEQ, internal::Kind::FLOATINGPOINT_GEQ),
        KIND_ENUM(Kind::FLOATINGPOINT_GT, internal::Kind::FLOATINGPOINT_GT),
        KIND_ENUM(Kind::FLOATINGPOINT_IS_NORMAL,
                  internal::Kind::FLOATINGPOINT_IS_NORMAL),
        KIND_ENUM(Kind::FLOATINGPOINT_IS_SUBNORMAL,
                  internal::Kind::FLOATINGPOINT_IS_SUBNORMAL),
        KIND_ENUM(Kind::FLOATINGPOINT_IS_ZERO,
                  internal::Kind::FLOATINGPOINT_IS_ZERO),
        KIND_ENUM(Kind::FLOATINGPOINT_IS_INF,
                  internal::Kind::FLOATINGPOINT_IS_INF),
        KIND_ENUM(Kind::FLOATINGPOINT_IS_NAN,
                  internal::Kind::FLOATINGPOINT_IS_NAN),
        KIND_ENUM(Kind::FLOATINGPOINT_IS_NEG,
                  internal::Kind::FLOATINGPOINT_IS_NEG),
        KIND_ENUM(Kind::FLOATINGPOINT_IS_POS,
                  internal::Kind::FLOATINGPOINT_IS_POS),
        KIND_ENUM(Kind::FLOATINGPOINT_TO_FP_FROM_FP,
                  internal::Kind::FLOATINGPOINT_TO_FP_FROM_FP),
        KIND_ENUM(Kind::FLOATINGPOINT_TO_FP_FROM_IEEE_BV,
                  internal::Kind::FLOATINGPOINT_TO_FP_FROM_IEEE_BV),
        KIND_ENUM(Kind::FLOATINGPOINT_TO_FP_FROM_REAL,
                  internal::Kind::FLOATINGPOINT_TO_FP_FROM_REAL),
        KIND_ENUM(Kind::FLOATINGPOINT_TO_FP_FROM_SBV,
                  internal::Kind::FLOATINGPOINT_TO_FP_FROM_SBV),
        KIND_ENUM(Kind::FLOATINGPOINT_TO_FP_FROM_UBV,
                  internal::Kind::FLOATINGPOINT_TO_FP_FROM_UBV),
        KIND_ENUM(Kind::FLOATINGPOINT_TO_UBV,
                  internal::Kind::FLOATINGPOINT_TO_UBV),
        KIND_ENUM(Kind::FLOATINGPOINT_TO_SBV,
                  internal::Kind::FLOATINGPOINT_TO_SBV),
        KIND_ENUM(Kind::FLOATINGPOINT_TO_REAL,
                  internal::Kind::FLOATINGPOINT_TO_REAL),
        /* Arrays ----------------------------------------------------------- */
        KIND_ENUM(Kind::SELECT, internal::Kind::SELECT),
        KIND_ENUM(Kind::STORE, internal::Kind::STORE),
        KIND_ENUM(Kind::CONST_ARRAY, internal::Kind::STORE_ALL),
        KIND_ENUM(Kind::EQ_RANGE, internal::Kind::EQ_RANGE),
        /* Datatypes -------------------------------------------------------- */
        KIND_ENUM(Kind::APPLY_SELECTOR, internal::Kind::APPLY_SELECTOR),
        KIND_ENUM(Kind::APPLY_CONSTRUCTOR, internal::Kind::APPLY_CONSTRUCTOR),
        KIND_ENUM(Kind::APPLY_TESTER, internal::Kind::APPLY_TESTER),
        KIND_ENUM(Kind::APPLY_UPDATER, internal::Kind::APPLY_UPDATER),
        KIND_ENUM(Kind::MATCH, internal::Kind::MATCH),
        KIND_ENUM(Kind::MATCH_CASE, internal::Kind::MATCH_CASE),
        KIND_ENUM(Kind::MATCH_BIND_CASE, internal::Kind::MATCH_BIND_CASE),
        KIND_ENUM(Kind::TUPLE_PROJECT, internal::Kind::TUPLE_PROJECT),
        KIND_ENUM(Kind::NULLABLE_LIFT, internal::Kind::NULLABLE_LIFT),
        /* Separation Logic ------------------------------------------------- */
        KIND_ENUM(Kind::SEP_NIL, internal::Kind::SEP_NIL),
        KIND_ENUM(Kind::SEP_EMP, internal::Kind::SEP_EMP),
        KIND_ENUM(Kind::SEP_PTO, internal::Kind::SEP_PTO),
        KIND_ENUM(Kind::SEP_STAR, internal::Kind::SEP_STAR),
        KIND_ENUM(Kind::SEP_WAND, internal::Kind::SEP_WAND),
        /* Sets ------------------------------------------------------------- */
        KIND_ENUM(Kind::SET_EMPTY, internal::Kind::SET_EMPTY),
        KIND_ENUM(Kind::SET_UNION, internal::Kind::SET_UNION),
        KIND_ENUM(Kind::SET_INTER, internal::Kind::SET_INTER),
        KIND_ENUM(Kind::SET_MINUS, internal::Kind::SET_MINUS),
        KIND_ENUM(Kind::SET_SUBSET, internal::Kind::SET_SUBSET),
        KIND_ENUM(Kind::SET_MEMBER, internal::Kind::SET_MEMBER),
        KIND_ENUM(Kind::SET_SINGLETON, internal::Kind::SET_SINGLETON),
        KIND_ENUM(Kind::SET_INSERT, internal::Kind::SET_INSERT),
        KIND_ENUM(Kind::SET_CARD, internal::Kind::SET_CARD),
        KIND_ENUM(Kind::SET_COMPLEMENT, internal::Kind::SET_COMPLEMENT),
        KIND_ENUM(Kind::SET_UNIVERSE, internal::Kind::SET_UNIVERSE),
        KIND_ENUM(Kind::SET_COMPREHENSION, internal::Kind::SET_COMPREHENSION),
        KIND_ENUM(Kind::SET_CHOOSE, internal::Kind::SET_CHOOSE),
        KIND_ENUM(Kind::SET_IS_EMPTY, internal::Kind::SET_IS_EMPTY),
        KIND_ENUM(Kind::SET_IS_SINGLETON, internal::Kind::SET_IS_SINGLETON),
        KIND_ENUM(Kind::SET_MAP, internal::Kind::SET_MAP),
        KIND_ENUM(Kind::SET_FILTER, internal::Kind::SET_FILTER),
        KIND_ENUM(Kind::SET_ALL, internal::Kind::SET_ALL),
        KIND_ENUM(Kind::SET_SOME, internal::Kind::SET_SOME),
        KIND_ENUM(Kind::SET_FOLD, internal::Kind::SET_FOLD),
        /* Relations -------------------------------------------------------- */
        KIND_ENUM(Kind::RELATION_JOIN, internal::Kind::RELATION_JOIN),
        KIND_ENUM(Kind::RELATION_TABLE_JOIN,
                  internal::Kind::RELATION_TABLE_JOIN),
        KIND_ENUM(Kind::RELATION_PRODUCT, internal::Kind::RELATION_PRODUCT),
        KIND_ENUM(Kind::RELATION_TRANSPOSE, internal::Kind::RELATION_TRANSPOSE),
        KIND_ENUM(Kind::RELATION_TCLOSURE, internal::Kind::RELATION_TCLOSURE),
        KIND_ENUM(Kind::RELATION_JOIN_IMAGE,
                  internal::Kind::RELATION_JOIN_IMAGE),
        KIND_ENUM(Kind::RELATION_IDEN, internal::Kind::RELATION_IDEN),
        KIND_ENUM(Kind::RELATION_GROUP, internal::Kind::RELATION_GROUP),
        KIND_ENUM(Kind::RELATION_AGGREGATE, internal::Kind::RELATION_AGGREGATE),
        KIND_ENUM(Kind::RELATION_PROJECT, internal::Kind::RELATION_PROJECT),
        /* Bags ------------------------------------------------------------- */
        KIND_ENUM(Kind::BAG_UNION_MAX, internal::Kind::BAG_UNION_MAX),
        KIND_ENUM(Kind::BAG_UNION_DISJOINT, internal::Kind::BAG_UNION_DISJOINT),
        KIND_ENUM(Kind::BAG_INTER_MIN, internal::Kind::BAG_INTER_MIN),
        KIND_ENUM(Kind::BAG_DIFFERENCE_SUBTRACT,
                  internal::Kind::BAG_DIFFERENCE_SUBTRACT),
        KIND_ENUM(Kind::BAG_DIFFERENCE_REMOVE,
                  internal::Kind::BAG_DIFFERENCE_REMOVE),
        KIND_ENUM(Kind::BAG_SUBBAG, internal::Kind::BAG_SUBBAG),
        KIND_ENUM(Kind::BAG_COUNT, internal::Kind::BAG_COUNT),
        KIND_ENUM(Kind::BAG_MEMBER, internal::Kind::BAG_MEMBER),
        KIND_ENUM(Kind::BAG_SETOF, internal::Kind::BAG_SETOF),
        KIND_ENUM(Kind::BAG_MAKE, internal::Kind::BAG_MAKE),
        KIND_ENUM(Kind::BAG_EMPTY, internal::Kind::BAG_EMPTY),
        KIND_ENUM(Kind::BAG_CARD, internal::Kind::BAG_CARD),
        KIND_ENUM(Kind::BAG_CHOOSE, internal::Kind::BAG_CHOOSE),
        KIND_ENUM(Kind::BAG_MAP, internal::Kind::BAG_MAP),
        KIND_ENUM(Kind::BAG_FILTER, internal::Kind::BAG_FILTER),
        KIND_ENUM(Kind::BAG_ALL, internal::Kind::BAG_ALL),
        KIND_ENUM(Kind::BAG_SOME, internal::Kind::BAG_SOME),
        KIND_ENUM(Kind::BAG_FOLD, internal::Kind::BAG_FOLD),
        KIND_ENUM(Kind::BAG_PARTITION, internal::Kind::BAG_PARTITION),
        KIND_ENUM(Kind::TABLE_PRODUCT, internal::Kind::TABLE_PRODUCT),
        KIND_ENUM(Kind::TABLE_PROJECT, internal::Kind::TABLE_PROJECT),
        KIND_ENUM(Kind::TABLE_AGGREGATE, internal::Kind::TABLE_AGGREGATE),
        KIND_ENUM(Kind::TABLE_JOIN, internal::Kind::TABLE_JOIN),
        KIND_ENUM(Kind::TABLE_GROUP, internal::Kind::TABLE_GROUP),
        /* Strings ---------------------------------------------------------- */
        KIND_ENUM(Kind::STRING_CONCAT, internal::Kind::STRING_CONCAT),
        KIND_ENUM(Kind::STRING_IN_REGEXP, internal::Kind::STRING_IN_REGEXP),
        KIND_ENUM(Kind::STRING_LENGTH, internal::Kind::STRING_LENGTH),
        KIND_ENUM(Kind::STRING_SUBSTR, internal::Kind::STRING_SUBSTR),
        KIND_ENUM(Kind::STRING_UPDATE, internal::Kind::STRING_UPDATE),
        KIND_ENUM(Kind::STRING_CHARAT, internal::Kind::STRING_CHARAT),
        KIND_ENUM(Kind::STRING_CONTAINS, internal::Kind::STRING_CONTAINS),
        KIND_ENUM(Kind::STRING_INDEXOF, internal::Kind::STRING_INDEXOF),
        KIND_ENUM(Kind::STRING_INDEXOF_RE, internal::Kind::STRING_INDEXOF_RE),
        KIND_ENUM(Kind::STRING_REPLACE, internal::Kind::STRING_REPLACE),
        KIND_ENUM(Kind::STRING_REPLACE_ALL, internal::Kind::STRING_REPLACE_ALL),
        KIND_ENUM(Kind::STRING_REPLACE_RE, internal::Kind::STRING_REPLACE_RE),
        KIND_ENUM(Kind::STRING_REPLACE_RE_ALL,
                  internal::Kind::STRING_REPLACE_RE_ALL),
        KIND_ENUM(Kind::STRING_TO_LOWER, internal::Kind::STRING_TO_LOWER),
        KIND_ENUM(Kind::STRING_TO_UPPER, internal::Kind::STRING_TO_UPPER),
        KIND_ENUM(Kind::STRING_REV, internal::Kind::STRING_REV),
        KIND_ENUM(Kind::STRING_FROM_CODE, internal::Kind::STRING_FROM_CODE),
        KIND_ENUM(Kind::STRING_TO_CODE, internal::Kind::STRING_TO_CODE),
        KIND_ENUM(Kind::STRING_LT, internal::Kind::STRING_LT),
        KIND_ENUM(Kind::STRING_LEQ, internal::Kind::STRING_LEQ),
        KIND_ENUM(Kind::STRING_PREFIX, internal::Kind::STRING_PREFIX),
        KIND_ENUM(Kind::STRING_SUFFIX, internal::Kind::STRING_SUFFIX),
        KIND_ENUM(Kind::STRING_IS_DIGIT, internal::Kind::STRING_IS_DIGIT),
        KIND_ENUM(Kind::STRING_FROM_INT, internal::Kind::STRING_ITOS),
        KIND_ENUM(Kind::STRING_TO_INT, internal::Kind::STRING_STOI),
        KIND_ENUM(Kind::CONST_STRING, internal::Kind::CONST_STRING),
        KIND_ENUM(Kind::STRING_TO_REGEXP, internal::Kind::STRING_TO_REGEXP),
        KIND_ENUM(Kind::REGEXP_CONCAT, internal::Kind::REGEXP_CONCAT),
        KIND_ENUM(Kind::REGEXP_UNION, internal::Kind::REGEXP_UNION),
        KIND_ENUM(Kind::REGEXP_INTER, internal::Kind::REGEXP_INTER),
        KIND_ENUM(Kind::REGEXP_DIFF, internal::Kind::REGEXP_DIFF),
        KIND_ENUM(Kind::REGEXP_STAR, internal::Kind::REGEXP_STAR),
        KIND_ENUM(Kind::REGEXP_PLUS, internal::Kind::REGEXP_PLUS),
        KIND_ENUM(Kind::REGEXP_OPT, internal::Kind::REGEXP_OPT),
        KIND_ENUM(Kind::REGEXP_RANGE, internal::Kind::REGEXP_RANGE),
        KIND_ENUM(Kind::REGEXP_REPEAT, internal::Kind::REGEXP_REPEAT),
        KIND_ENUM(Kind::REGEXP_LOOP, internal::Kind::REGEXP_LOOP),
        KIND_ENUM(Kind::REGEXP_NONE, internal::Kind::REGEXP_NONE),
        KIND_ENUM(Kind::REGEXP_ALL, internal::Kind::REGEXP_ALL),
        KIND_ENUM(Kind::REGEXP_ALLCHAR, internal::Kind::REGEXP_ALLCHAR),
        KIND_ENUM(Kind::REGEXP_COMPLEMENT, internal::Kind::REGEXP_COMPLEMENT),
        // maps to the same kind as the string versions
        KIND_ENUM(Kind::SEQ_CONCAT, internal::Kind::STRING_CONCAT),
        KIND_ENUM(Kind::SEQ_LENGTH, internal::Kind::STRING_LENGTH),
        KIND_ENUM(Kind::SEQ_EXTRACT, internal::Kind::STRING_SUBSTR),
        KIND_ENUM(Kind::SEQ_UPDATE, internal::Kind::STRING_UPDATE),
        KIND_ENUM(Kind::SEQ_AT, internal::Kind::STRING_CHARAT),
        KIND_ENUM(Kind::SEQ_CONTAINS, internal::Kind::STRING_CONTAINS),
        KIND_ENUM(Kind::SEQ_INDEXOF, internal::Kind::STRING_INDEXOF),
        KIND_ENUM(Kind::SEQ_REPLACE, internal::Kind::STRING_REPLACE),
        KIND_ENUM(Kind::SEQ_REPLACE_ALL, internal::Kind::STRING_REPLACE_ALL),
        KIND_ENUM(Kind::SEQ_REV, internal::Kind::STRING_REV),
        KIND_ENUM(Kind::SEQ_PREFIX, internal::Kind::STRING_PREFIX),
        KIND_ENUM(Kind::SEQ_SUFFIX, internal::Kind::STRING_SUFFIX),
        KIND_ENUM(Kind::CONST_SEQUENCE, internal::Kind::CONST_SEQUENCE),
        KIND_ENUM(Kind::SEQ_UNIT, internal::Kind::SEQ_UNIT),
        KIND_ENUM(Kind::SEQ_NTH, internal::Kind::SEQ_NTH),
        /* Quantifiers ------------------------------------------------------ */
        KIND_ENUM(Kind::FORALL, internal::Kind::FORALL),
        KIND_ENUM(Kind::EXISTS, internal::Kind::EXISTS),
        KIND_ENUM(Kind::VARIABLE_LIST, internal::Kind::BOUND_VAR_LIST),
        KIND_ENUM(Kind::INST_PATTERN, internal::Kind::INST_PATTERN),
        KIND_ENUM(Kind::INST_NO_PATTERN, internal::Kind::INST_NO_PATTERN),
        KIND_ENUM(Kind::INST_POOL, internal::Kind::INST_POOL),
        KIND_ENUM(Kind::INST_ADD_TO_POOL, internal::Kind::INST_ADD_TO_POOL),
        KIND_ENUM(Kind::SKOLEM_ADD_TO_POOL, internal::Kind::SKOLEM_ADD_TO_POOL),
        KIND_ENUM(Kind::INST_ATTRIBUTE, internal::Kind::INST_ATTRIBUTE),
        KIND_ENUM(Kind::INST_PATTERN_LIST, internal::Kind::INST_PATTERN_LIST),
        KIND_ENUM(Kind::LAST_KIND, internal::Kind::LAST_KIND),
    };

/* -------------------------------------------------------------------------- */
/* SortKind                                                                   */
/* -------------------------------------------------------------------------- */

#define SORT_KIND_ENUM(external_name, internal_name)                          \
  {                                                                           \
    external_name,                                                            \
        std::make_pair(internal_name, std::string(#external_name).substr(10)) \
  }

/* Mapping from external (API) kind to internal kind. */
const static std::unordered_map<SortKind,
                                std::pair<internal::Kind, std::string>>
    s_sort_kinds{
        SORT_KIND_ENUM(SortKind::INTERNAL_SORT_KIND,
                       internal::Kind::UNDEFINED_KIND),
        SORT_KIND_ENUM(SortKind::UNDEFINED_SORT_KIND,
                       internal::Kind::UNDEFINED_KIND),
        SORT_KIND_ENUM(SortKind::NULL_SORT, internal::Kind::NULL_EXPR),
        /* Sorts ------------------------------------------------------------ */
        // Note that many entries in this map (e.g. for type constants) are
        // given only for completeness and are not used since we don't
        // construct sorts based on SortKind.
        SORT_KIND_ENUM(SortKind::ABSTRACT_SORT, internal::Kind::ABSTRACT_TYPE),
        SORT_KIND_ENUM(SortKind::ARRAY_SORT, internal::Kind::ARRAY_TYPE),
        SORT_KIND_ENUM(SortKind::BAG_SORT, internal::Kind::BAG_TYPE),
        SORT_KIND_ENUM(SortKind::BITVECTOR_SORT,
                       internal::Kind::BITVECTOR_TYPE),
        SORT_KIND_ENUM(SortKind::BOOLEAN_SORT, internal::Kind::TYPE_CONSTANT),
        SORT_KIND_ENUM(SortKind::DATATYPE_SORT, internal::Kind::DATATYPE_TYPE),
        SORT_KIND_ENUM(SortKind::FINITE_FIELD_SORT,
                       internal::Kind::FINITE_FIELD_TYPE),
        SORT_KIND_ENUM(SortKind::FLOATINGPOINT_SORT,
                       internal::Kind::FLOATINGPOINT_TYPE),
        SORT_KIND_ENUM(SortKind::FUNCTION_SORT, internal::Kind::FUNCTION_TYPE),
        SORT_KIND_ENUM(SortKind::INTEGER_SORT, internal::Kind::TYPE_CONSTANT),
        SORT_KIND_ENUM(SortKind::REAL_SORT, internal::Kind::TYPE_CONSTANT),
        SORT_KIND_ENUM(SortKind::REGLAN_SORT, internal::Kind::TYPE_CONSTANT),
        SORT_KIND_ENUM(SortKind::ROUNDINGMODE_SORT,
                       internal::Kind::TYPE_CONSTANT),
        SORT_KIND_ENUM(SortKind::SEQUENCE_SORT, internal::Kind::SEQUENCE_TYPE),
        SORT_KIND_ENUM(SortKind::SET_SORT, internal::Kind::SET_TYPE),
        SORT_KIND_ENUM(SortKind::STRING_SORT, internal::Kind::TYPE_CONSTANT),
        SORT_KIND_ENUM(SortKind::TUPLE_SORT, internal::Kind::TUPLE_TYPE),
        SORT_KIND_ENUM(SortKind::NULLABLE_SORT, internal::Kind::NULLABLE_TYPE),
        SORT_KIND_ENUM(SortKind::UNINTERPRETED_SORT, internal::Kind::SORT_TYPE),
        SORT_KIND_ENUM(SortKind::LAST_SORT_KIND, internal::Kind::LAST_KIND),
    };

/* Mapping from internal kind to external (API) kind. */
const static std::unordered_map<internal::Kind,
                                Kind,
                                internal::kind::KindHashFunction>
    s_kinds_internal{
        {internal::Kind::UNDEFINED_KIND, Kind::UNDEFINED_KIND},
        {internal::Kind::NULL_EXPR, Kind::NULL_TERM},
        /* Builtin --------------------------------------------------------- */
        {internal::Kind::UNINTERPRETED_SORT_VALUE,
         Kind::UNINTERPRETED_SORT_VALUE},
        {internal::Kind::EQUAL, Kind::EQUAL},
        {internal::Kind::DISTINCT, Kind::DISTINCT},
        {internal::Kind::VARIABLE, Kind::CONSTANT},
        {internal::Kind::SKOLEM, Kind::SKOLEM},
        {internal::Kind::BOUND_VARIABLE, Kind::VARIABLE},
        {internal::Kind::SEXPR, Kind::SEXPR},
        {internal::Kind::LAMBDA, Kind::LAMBDA},
        {internal::Kind::WITNESS, Kind::WITNESS},
        /* Boolean --------------------------------------------------------- */
        {internal::Kind::CONST_BOOLEAN, Kind::CONST_BOOLEAN},
        {internal::Kind::NOT, Kind::NOT},
        {internal::Kind::AND, Kind::AND},
        {internal::Kind::IMPLIES, Kind::IMPLIES},
        {internal::Kind::OR, Kind::OR},
        {internal::Kind::XOR, Kind::XOR},
        {internal::Kind::ITE, Kind::ITE},
        /* UF -------------------------------------------------------------- */
        {internal::Kind::APPLY_UF, Kind::APPLY_UF},
        {internal::Kind::CARDINALITY_CONSTRAINT, Kind::CARDINALITY_CONSTRAINT},
        {internal::Kind::HO_APPLY, Kind::HO_APPLY},
        /* Arithmetic ------------------------------------------------------ */
        {internal::Kind::ADD, Kind::ADD},
        {internal::Kind::MULT, Kind::MULT},
        {internal::Kind::NONLINEAR_MULT, Kind::MULT},
        {internal::Kind::IAND, Kind::IAND},
        {internal::Kind::POW2, Kind::POW2},
        {internal::Kind::SUB, Kind::SUB},
        {internal::Kind::NEG, Kind::NEG},
        {internal::Kind::DIVISION, Kind::DIVISION},
        {internal::Kind::DIVISION_TOTAL, Kind::DIVISION_TOTAL},
        {internal::Kind::INTS_DIVISION, Kind::INTS_DIVISION},
        {internal::Kind::INTS_DIVISION_TOTAL, Kind::INTS_DIVISION_TOTAL},
        {internal::Kind::INTS_MODULUS, Kind::INTS_MODULUS},
        {internal::Kind::INTS_MODULUS_TOTAL, Kind::INTS_MODULUS_TOTAL},
        {internal::Kind::ABS, Kind::ABS},
        {internal::Kind::DIVISIBLE, Kind::DIVISIBLE},
        {internal::Kind::POW, Kind::POW},
        {internal::Kind::EXPONENTIAL, Kind::EXPONENTIAL},
        {internal::Kind::SINE, Kind::SINE},
        {internal::Kind::COSINE, Kind::COSINE},
        {internal::Kind::TANGENT, Kind::TANGENT},
        {internal::Kind::COSECANT, Kind::COSECANT},
        {internal::Kind::SECANT, Kind::SECANT},
        {internal::Kind::COTANGENT, Kind::COTANGENT},
        {internal::Kind::ARCSINE, Kind::ARCSINE},
        {internal::Kind::ARCCOSINE, Kind::ARCCOSINE},
        {internal::Kind::ARCTANGENT, Kind::ARCTANGENT},
        {internal::Kind::ARCCOSECANT, Kind::ARCCOSECANT},
        {internal::Kind::ARCSECANT, Kind::ARCSECANT},
        {internal::Kind::ARCCOTANGENT, Kind::ARCCOTANGENT},
        {internal::Kind::SQRT, Kind::SQRT},
        {internal::Kind::DIVISIBLE_OP, Kind::DIVISIBLE},
        {internal::Kind::CONST_RATIONAL, Kind::CONST_RATIONAL},
        {internal::Kind::CONST_INTEGER, Kind::CONST_INTEGER},
        {internal::Kind::LT, Kind::LT},
        {internal::Kind::LEQ, Kind::LEQ},
        {internal::Kind::GT, Kind::GT},
        {internal::Kind::GEQ, Kind::GEQ},
        {internal::Kind::IS_INTEGER, Kind::IS_INTEGER},
        {internal::Kind::TO_INTEGER, Kind::TO_INTEGER},
        {internal::Kind::TO_REAL, Kind::TO_REAL},
        {internal::Kind::PI, Kind::PI},
        {internal::Kind::IAND_OP, Kind::IAND},
        /* BV -------------------------------------------------------------- */
        {internal::Kind::CONST_BITVECTOR, Kind::CONST_BITVECTOR},
        {internal::Kind::BITVECTOR_CONCAT, Kind::BITVECTOR_CONCAT},
        {internal::Kind::BITVECTOR_AND, Kind::BITVECTOR_AND},
        {internal::Kind::BITVECTOR_OR, Kind::BITVECTOR_OR},
        {internal::Kind::BITVECTOR_XOR, Kind::BITVECTOR_XOR},
        {internal::Kind::BITVECTOR_NOT, Kind::BITVECTOR_NOT},
        {internal::Kind::BITVECTOR_NAND, Kind::BITVECTOR_NAND},
        {internal::Kind::BITVECTOR_NOR, Kind::BITVECTOR_NOR},
        {internal::Kind::BITVECTOR_XNOR, Kind::BITVECTOR_XNOR},
        {internal::Kind::BITVECTOR_COMP, Kind::BITVECTOR_COMP},
        {internal::Kind::BITVECTOR_MULT, Kind::BITVECTOR_MULT},
        {internal::Kind::BITVECTOR_ADD, Kind::BITVECTOR_ADD},
        {internal::Kind::BITVECTOR_SUB, Kind::BITVECTOR_SUB},
        {internal::Kind::BITVECTOR_NEG, Kind::BITVECTOR_NEG},
        {internal::Kind::BITVECTOR_UDIV, Kind::BITVECTOR_UDIV},
        {internal::Kind::BITVECTOR_UREM, Kind::BITVECTOR_UREM},
        {internal::Kind::BITVECTOR_SDIV, Kind::BITVECTOR_SDIV},
        {internal::Kind::BITVECTOR_SREM, Kind::BITVECTOR_SREM},
        {internal::Kind::BITVECTOR_SMOD, Kind::BITVECTOR_SMOD},
        {internal::Kind::BITVECTOR_SHL, Kind::BITVECTOR_SHL},
        {internal::Kind::BITVECTOR_LSHR, Kind::BITVECTOR_LSHR},
        {internal::Kind::BITVECTOR_ASHR, Kind::BITVECTOR_ASHR},
        {internal::Kind::BITVECTOR_ULT, Kind::BITVECTOR_ULT},
        {internal::Kind::BITVECTOR_ULE, Kind::BITVECTOR_ULE},
        {internal::Kind::BITVECTOR_UGT, Kind::BITVECTOR_UGT},
        {internal::Kind::BITVECTOR_UGE, Kind::BITVECTOR_UGE},
        {internal::Kind::BITVECTOR_SLT, Kind::BITVECTOR_SLT},
        {internal::Kind::BITVECTOR_SLE, Kind::BITVECTOR_SLE},
        {internal::Kind::BITVECTOR_SGT, Kind::BITVECTOR_SGT},
        {internal::Kind::BITVECTOR_SGE, Kind::BITVECTOR_SGE},
        {internal::Kind::BITVECTOR_ULTBV, Kind::BITVECTOR_ULTBV},
        {internal::Kind::BITVECTOR_SLTBV, Kind::BITVECTOR_SLTBV},
        {internal::Kind::BITVECTOR_NEGO, Kind::BITVECTOR_NEGO},
        {internal::Kind::BITVECTOR_UADDO, Kind::BITVECTOR_UADDO},
        {internal::Kind::BITVECTOR_SADDO, Kind::BITVECTOR_SADDO},
        {internal::Kind::BITVECTOR_UMULO, Kind::BITVECTOR_UMULO},
        {internal::Kind::BITVECTOR_SMULO, Kind::BITVECTOR_SMULO},
        {internal::Kind::BITVECTOR_USUBO, Kind::BITVECTOR_USUBO},
        {internal::Kind::BITVECTOR_SSUBO, Kind::BITVECTOR_SSUBO},
        {internal::Kind::BITVECTOR_SDIVO, Kind::BITVECTOR_SDIVO},
        {internal::Kind::BITVECTOR_ITE, Kind::BITVECTOR_ITE},
        {internal::Kind::BITVECTOR_REDOR, Kind::BITVECTOR_REDOR},
        {internal::Kind::BITVECTOR_REDAND, Kind::BITVECTOR_REDAND},
        {internal::Kind::BITVECTOR_BIT_OP, Kind::BITVECTOR_BIT},
        {internal::Kind::BITVECTOR_EXTRACT_OP, Kind::BITVECTOR_EXTRACT},
        {internal::Kind::BITVECTOR_REPEAT_OP, Kind::BITVECTOR_REPEAT},
        {internal::Kind::BITVECTOR_ZERO_EXTEND_OP, Kind::BITVECTOR_ZERO_EXTEND},
        {internal::Kind::BITVECTOR_SIGN_EXTEND_OP, Kind::BITVECTOR_SIGN_EXTEND},
        {internal::Kind::BITVECTOR_ROTATE_LEFT_OP, Kind::BITVECTOR_ROTATE_LEFT},
        {internal::Kind::BITVECTOR_ROTATE_RIGHT_OP,
         Kind::BITVECTOR_ROTATE_RIGHT},
        {internal::Kind::BITVECTOR_EXTRACT, Kind::BITVECTOR_EXTRACT},
        {internal::Kind::BITVECTOR_REPEAT, Kind::BITVECTOR_REPEAT},
        {internal::Kind::BITVECTOR_ZERO_EXTEND, Kind::BITVECTOR_ZERO_EXTEND},
        {internal::Kind::BITVECTOR_SIGN_EXTEND, Kind::BITVECTOR_SIGN_EXTEND},
        {internal::Kind::BITVECTOR_ROTATE_LEFT, Kind::BITVECTOR_ROTATE_LEFT},
        {internal::Kind::BITVECTOR_ROTATE_RIGHT, Kind::BITVECTOR_ROTATE_RIGHT},
        {internal::Kind::INT_TO_BITVECTOR_OP, Kind::INT_TO_BITVECTOR},
        {internal::Kind::INT_TO_BITVECTOR, Kind::INT_TO_BITVECTOR},
        // note that BITVECTOR_TO_NAT does not exist internally, only the
        // case for BITVECTOR_UBV_TO_INT is given
        {internal::Kind::BITVECTOR_UBV_TO_INT, Kind::BITVECTOR_UBV_TO_INT},
        {internal::Kind::BITVECTOR_SBV_TO_INT, Kind::BITVECTOR_SBV_TO_INT},
        {internal::Kind::BITVECTOR_FROM_BOOLS, Kind::BITVECTOR_FROM_BOOLS},
        {internal::Kind::BITVECTOR_BIT_OP, Kind::BITVECTOR_BIT},
        {internal::Kind::BITVECTOR_BIT, Kind::BITVECTOR_BIT},
        /* Finite Fields --------------------------------------------------- */
        {internal::Kind::CONST_FINITE_FIELD, Kind::CONST_FINITE_FIELD},
        {internal::Kind::FINITE_FIELD_BITSUM, Kind::FINITE_FIELD_BITSUM},
        {internal::Kind::FINITE_FIELD_MULT, Kind::FINITE_FIELD_MULT},
        {internal::Kind::FINITE_FIELD_ADD, Kind::FINITE_FIELD_ADD},
        {internal::Kind::FINITE_FIELD_NEG, Kind::FINITE_FIELD_NEG},
        /* FP -------------------------------------------------------------- */
        {internal::Kind::CONST_FLOATINGPOINT, Kind::CONST_FLOATINGPOINT},
        {internal::Kind::CONST_ROUNDINGMODE, Kind::CONST_ROUNDINGMODE},
        {internal::Kind::FLOATINGPOINT_FP, Kind::FLOATINGPOINT_FP},
        {internal::Kind::FLOATINGPOINT_EQ, Kind::FLOATINGPOINT_EQ},
        {internal::Kind::FLOATINGPOINT_ABS, Kind::FLOATINGPOINT_ABS},
        {internal::Kind::FLOATINGPOINT_NEG, Kind::FLOATINGPOINT_NEG},
        {internal::Kind::FLOATINGPOINT_ADD, Kind::FLOATINGPOINT_ADD},
        {internal::Kind::FLOATINGPOINT_SUB, Kind::FLOATINGPOINT_SUB},
        {internal::Kind::FLOATINGPOINT_MULT, Kind::FLOATINGPOINT_MULT},
        {internal::Kind::FLOATINGPOINT_DIV, Kind::FLOATINGPOINT_DIV},
        {internal::Kind::FLOATINGPOINT_FMA, Kind::FLOATINGPOINT_FMA},
        {internal::Kind::FLOATINGPOINT_SQRT, Kind::FLOATINGPOINT_SQRT},
        {internal::Kind::FLOATINGPOINT_REM, Kind::FLOATINGPOINT_REM},
        {internal::Kind::FLOATINGPOINT_RTI, Kind::FLOATINGPOINT_RTI},
        {internal::Kind::FLOATINGPOINT_MIN, Kind::FLOATINGPOINT_MIN},
        {internal::Kind::FLOATINGPOINT_MAX, Kind::FLOATINGPOINT_MAX},
        {internal::Kind::FLOATINGPOINT_LEQ, Kind::FLOATINGPOINT_LEQ},
        {internal::Kind::FLOATINGPOINT_LT, Kind::FLOATINGPOINT_LT},
        {internal::Kind::FLOATINGPOINT_GEQ, Kind::FLOATINGPOINT_GEQ},
        {internal::Kind::FLOATINGPOINT_GT, Kind::FLOATINGPOINT_GT},
        {internal::Kind::FLOATINGPOINT_IS_NORMAL,
         Kind::FLOATINGPOINT_IS_NORMAL},
        {internal::Kind::FLOATINGPOINT_IS_SUBNORMAL,
         Kind::FLOATINGPOINT_IS_SUBNORMAL},
        {internal::Kind::FLOATINGPOINT_IS_ZERO, Kind::FLOATINGPOINT_IS_ZERO},
        {internal::Kind::FLOATINGPOINT_IS_INF, Kind::FLOATINGPOINT_IS_INF},
        {internal::Kind::FLOATINGPOINT_IS_NAN, Kind::FLOATINGPOINT_IS_NAN},
        {internal::Kind::FLOATINGPOINT_IS_NEG, Kind::FLOATINGPOINT_IS_NEG},
        {internal::Kind::FLOATINGPOINT_IS_POS, Kind::FLOATINGPOINT_IS_POS},
        {internal::Kind::FLOATINGPOINT_TO_FP_FROM_IEEE_BV_OP,
         Kind::FLOATINGPOINT_TO_FP_FROM_IEEE_BV},
        {internal::Kind::FLOATINGPOINT_TO_FP_FROM_IEEE_BV,
         Kind::FLOATINGPOINT_TO_FP_FROM_IEEE_BV},
        {internal::Kind::FLOATINGPOINT_TO_FP_FROM_FP_OP,
         Kind::FLOATINGPOINT_TO_FP_FROM_FP},
        {internal::Kind::FLOATINGPOINT_TO_FP_FROM_FP,
         Kind::FLOATINGPOINT_TO_FP_FROM_FP},
        {internal::Kind::FLOATINGPOINT_TO_FP_FROM_REAL_OP,
         Kind::FLOATINGPOINT_TO_FP_FROM_REAL},
        {internal::Kind::FLOATINGPOINT_TO_FP_FROM_REAL,
         Kind::FLOATINGPOINT_TO_FP_FROM_REAL},
        {internal::Kind::FLOATINGPOINT_TO_FP_FROM_SBV_OP,
         Kind::FLOATINGPOINT_TO_FP_FROM_SBV},
        {internal::Kind::FLOATINGPOINT_TO_FP_FROM_SBV,
         Kind::FLOATINGPOINT_TO_FP_FROM_SBV},
        {internal::Kind::FLOATINGPOINT_TO_FP_FROM_UBV_OP,
         Kind::FLOATINGPOINT_TO_FP_FROM_UBV},
        {internal::Kind::FLOATINGPOINT_TO_FP_FROM_UBV,
         Kind::FLOATINGPOINT_TO_FP_FROM_UBV},
        {internal::Kind::FLOATINGPOINT_TO_UBV_OP, Kind::FLOATINGPOINT_TO_UBV},
        {internal::Kind::FLOATINGPOINT_TO_UBV, Kind::FLOATINGPOINT_TO_UBV},
        {internal::Kind::FLOATINGPOINT_TO_UBV_TOTAL_OP, Kind::INTERNAL_KIND},
        {internal::Kind::FLOATINGPOINT_TO_UBV_TOTAL, Kind::INTERNAL_KIND},
        {internal::Kind::FLOATINGPOINT_TO_SBV_OP, Kind::FLOATINGPOINT_TO_SBV},
        {internal::Kind::FLOATINGPOINT_TO_SBV, Kind::FLOATINGPOINT_TO_SBV},
        {internal::Kind::FLOATINGPOINT_TO_SBV_TOTAL_OP, Kind::INTERNAL_KIND},
        {internal::Kind::FLOATINGPOINT_TO_SBV_TOTAL, Kind::INTERNAL_KIND},
        {internal::Kind::FLOATINGPOINT_TO_REAL, Kind::FLOATINGPOINT_TO_REAL},
        {internal::Kind::FLOATINGPOINT_TO_REAL_TOTAL, Kind::INTERNAL_KIND},
        /* Arrays ---------------------------------------------------------- */
        {internal::Kind::SELECT, Kind::SELECT},
        {internal::Kind::STORE, Kind::STORE},
        {internal::Kind::STORE_ALL, Kind::CONST_ARRAY},
        /* Datatypes ------------------------------------------------------- */
        {internal::Kind::APPLY_SELECTOR, Kind::APPLY_SELECTOR},
        {internal::Kind::APPLY_CONSTRUCTOR, Kind::APPLY_CONSTRUCTOR},
        {internal::Kind::APPLY_TESTER, Kind::APPLY_TESTER},
        {internal::Kind::APPLY_UPDATER, Kind::APPLY_UPDATER},
        {internal::Kind::MATCH, Kind::MATCH},
        {internal::Kind::MATCH_CASE, Kind::MATCH_CASE},
        {internal::Kind::MATCH_BIND_CASE, Kind::MATCH_BIND_CASE},
        {internal::Kind::TUPLE_PROJECT, Kind::TUPLE_PROJECT},
        {internal::Kind::TUPLE_PROJECT_OP, Kind::TUPLE_PROJECT},
        {internal::Kind::NULLABLE_LIFT, Kind::NULLABLE_LIFT},
        /* Separation Logic ------------------------------------------------ */
        {internal::Kind::SEP_NIL, Kind::SEP_NIL},
        {internal::Kind::SEP_EMP, Kind::SEP_EMP},
        {internal::Kind::SEP_PTO, Kind::SEP_PTO},
        {internal::Kind::SEP_STAR, Kind::SEP_STAR},
        {internal::Kind::SEP_WAND, Kind::SEP_WAND},
        /* Sets ------------------------------------------------------------ */
        {internal::Kind::SET_EMPTY, Kind::SET_EMPTY},
        {internal::Kind::SET_UNION, Kind::SET_UNION},
        {internal::Kind::SET_INTER, Kind::SET_INTER},
        {internal::Kind::SET_MINUS, Kind::SET_MINUS},
        {internal::Kind::SET_SUBSET, Kind::SET_SUBSET},
        {internal::Kind::SET_MEMBER, Kind::SET_MEMBER},
        {internal::Kind::SET_SINGLETON, Kind::SET_SINGLETON},
        {internal::Kind::SET_INSERT, Kind::SET_INSERT},
        {internal::Kind::SET_CARD, Kind::SET_CARD},
        {internal::Kind::SET_COMPLEMENT, Kind::SET_COMPLEMENT},
        {internal::Kind::SET_UNIVERSE, Kind::SET_UNIVERSE},
        {internal::Kind::SET_COMPREHENSION, Kind::SET_COMPREHENSION},
        {internal::Kind::SET_CHOOSE, Kind::SET_CHOOSE},
        {internal::Kind::SET_IS_EMPTY, Kind::SET_IS_EMPTY},
        {internal::Kind::SET_IS_SINGLETON, Kind::SET_IS_SINGLETON},
        {internal::Kind::SET_MAP, Kind::SET_MAP},
        {internal::Kind::SET_FILTER, Kind::SET_FILTER},
        {internal::Kind::SET_ALL, Kind::SET_ALL},
        {internal::Kind::SET_SOME, Kind::SET_SOME},
        {internal::Kind::SET_FOLD, Kind::SET_FOLD},
        /* Relations ------------------------------------------------------- */
        {internal::Kind::RELATION_JOIN, Kind::RELATION_JOIN},
        {internal::Kind::RELATION_TABLE_JOIN, Kind::RELATION_TABLE_JOIN},
        {internal::Kind::RELATION_TABLE_JOIN_OP, Kind::RELATION_TABLE_JOIN},
        {internal::Kind::RELATION_PRODUCT, Kind::RELATION_PRODUCT},
        {internal::Kind::RELATION_TRANSPOSE, Kind::RELATION_TRANSPOSE},
        {internal::Kind::RELATION_TCLOSURE, Kind::RELATION_TCLOSURE},
        {internal::Kind::RELATION_JOIN_IMAGE, Kind::RELATION_JOIN_IMAGE},
        {internal::Kind::RELATION_IDEN, Kind::RELATION_IDEN},
        {internal::Kind::RELATION_GROUP, Kind::RELATION_GROUP},
        {internal::Kind::RELATION_AGGREGATE_OP, Kind::RELATION_AGGREGATE},
        {internal::Kind::RELATION_AGGREGATE, Kind::RELATION_AGGREGATE},
        {internal::Kind::RELATION_PROJECT_OP, Kind::RELATION_PROJECT},
        {internal::Kind::RELATION_PROJECT, Kind::RELATION_PROJECT},
        /* Bags ------------------------------------------------------------ */
        {internal::Kind::BAG_UNION_MAX, Kind::BAG_UNION_MAX},
        {internal::Kind::BAG_UNION_DISJOINT, Kind::BAG_UNION_DISJOINT},
        {internal::Kind::BAG_INTER_MIN, Kind::BAG_INTER_MIN},
        {internal::Kind::BAG_DIFFERENCE_SUBTRACT,
         Kind::BAG_DIFFERENCE_SUBTRACT},
        {internal::Kind::BAG_DIFFERENCE_REMOVE, Kind::BAG_DIFFERENCE_REMOVE},
        {internal::Kind::BAG_SUBBAG, Kind::BAG_SUBBAG},
        {internal::Kind::BAG_COUNT, Kind::BAG_COUNT},
        {internal::Kind::BAG_MEMBER, Kind::BAG_MEMBER},
        {internal::Kind::BAG_SETOF, Kind::BAG_SETOF},
        {internal::Kind::BAG_MAKE, Kind::BAG_MAKE},
        {internal::Kind::BAG_EMPTY, Kind::BAG_EMPTY},
        {internal::Kind::BAG_CARD, Kind::BAG_CARD},
        {internal::Kind::BAG_CHOOSE, Kind::BAG_CHOOSE},
        {internal::Kind::BAG_MAP, Kind::BAG_MAP},
        {internal::Kind::BAG_FILTER, Kind::BAG_FILTER},
        {internal::Kind::BAG_ALL, Kind::BAG_ALL},
        {internal::Kind::BAG_SOME, Kind::BAG_SOME},
        {internal::Kind::BAG_FOLD, Kind::BAG_FOLD},
        {internal::Kind::BAG_PARTITION, Kind::BAG_PARTITION},
        {internal::Kind::TABLE_PRODUCT, Kind::TABLE_PRODUCT},
        {internal::Kind::TABLE_PROJECT, Kind::TABLE_PROJECT},
        {internal::Kind::TABLE_PROJECT_OP, Kind::TABLE_PROJECT},
        {internal::Kind::TABLE_AGGREGATE_OP, Kind::TABLE_AGGREGATE},
        {internal::Kind::TABLE_AGGREGATE, Kind::TABLE_AGGREGATE},
        {internal::Kind::TABLE_JOIN_OP, Kind::TABLE_JOIN},
        {internal::Kind::TABLE_JOIN, Kind::TABLE_JOIN},
        {internal::Kind::TABLE_GROUP_OP, Kind::TABLE_GROUP},
        {internal::Kind::TABLE_GROUP, Kind::TABLE_GROUP},
        /* Strings --------------------------------------------------------- */
        {internal::Kind::STRING_CONCAT, Kind::STRING_CONCAT},
        {internal::Kind::STRING_IN_REGEXP, Kind::STRING_IN_REGEXP},
        {internal::Kind::STRING_LENGTH, Kind::STRING_LENGTH},
        {internal::Kind::STRING_SUBSTR, Kind::STRING_SUBSTR},
        {internal::Kind::STRING_UPDATE, Kind::STRING_UPDATE},
        {internal::Kind::STRING_CHARAT, Kind::STRING_CHARAT},
        {internal::Kind::STRING_CONTAINS, Kind::STRING_CONTAINS},
        {internal::Kind::STRING_INDEXOF, Kind::STRING_INDEXOF},
        {internal::Kind::STRING_INDEXOF_RE, Kind::STRING_INDEXOF_RE},
        {internal::Kind::STRING_REPLACE, Kind::STRING_REPLACE},
        {internal::Kind::STRING_REPLACE_ALL, Kind::STRING_REPLACE_ALL},
        {internal::Kind::STRING_REPLACE_RE, Kind::STRING_REPLACE_RE},
        {internal::Kind::STRING_REPLACE_RE_ALL, Kind::STRING_REPLACE_RE_ALL},
        {internal::Kind::STRING_TO_LOWER, Kind::STRING_TO_LOWER},
        {internal::Kind::STRING_TO_UPPER, Kind::STRING_TO_UPPER},
        {internal::Kind::STRING_REV, Kind::STRING_REV},
        {internal::Kind::STRING_FROM_CODE, Kind::STRING_FROM_CODE},
        {internal::Kind::STRING_TO_CODE, Kind::STRING_TO_CODE},
        {internal::Kind::STRING_LT, Kind::STRING_LT},
        {internal::Kind::STRING_LEQ, Kind::STRING_LEQ},
        {internal::Kind::STRING_PREFIX, Kind::STRING_PREFIX},
        {internal::Kind::STRING_SUFFIX, Kind::STRING_SUFFIX},
        {internal::Kind::STRING_IS_DIGIT, Kind::STRING_IS_DIGIT},
        {internal::Kind::STRING_ITOS, Kind::STRING_FROM_INT},
        {internal::Kind::STRING_STOI, Kind::STRING_TO_INT},
        {internal::Kind::CONST_STRING, Kind::CONST_STRING},
        {internal::Kind::STRING_TO_REGEXP, Kind::STRING_TO_REGEXP},
        {internal::Kind::REGEXP_CONCAT, Kind::REGEXP_CONCAT},
        {internal::Kind::REGEXP_UNION, Kind::REGEXP_UNION},
        {internal::Kind::REGEXP_INTER, Kind::REGEXP_INTER},
        {internal::Kind::REGEXP_DIFF, Kind::REGEXP_DIFF},
        {internal::Kind::REGEXP_STAR, Kind::REGEXP_STAR},
        {internal::Kind::REGEXP_PLUS, Kind::REGEXP_PLUS},
        {internal::Kind::REGEXP_OPT, Kind::REGEXP_OPT},
        {internal::Kind::REGEXP_RANGE, Kind::REGEXP_RANGE},
        {internal::Kind::REGEXP_REPEAT, Kind::REGEXP_REPEAT},
        {internal::Kind::REGEXP_REPEAT_OP, Kind::REGEXP_REPEAT},
        {internal::Kind::REGEXP_LOOP, Kind::REGEXP_LOOP},
        {internal::Kind::REGEXP_LOOP_OP, Kind::REGEXP_LOOP},
        {internal::Kind::REGEXP_NONE, Kind::REGEXP_NONE},
        {internal::Kind::REGEXP_ALL, Kind::REGEXP_ALL},
        {internal::Kind::REGEXP_ALLCHAR, Kind::REGEXP_ALLCHAR},
        {internal::Kind::REGEXP_COMPLEMENT, Kind::REGEXP_COMPLEMENT},
        {internal::Kind::CONST_SEQUENCE, Kind::CONST_SEQUENCE},
        {internal::Kind::SEQ_UNIT, Kind::SEQ_UNIT},
        {internal::Kind::SEQ_NTH, Kind::SEQ_NTH},
        /* Quantifiers ----------------------------------------------------- */
        {internal::Kind::FORALL, Kind::FORALL},
        {internal::Kind::EXISTS, Kind::EXISTS},
        {internal::Kind::BOUND_VAR_LIST, Kind::VARIABLE_LIST},
        {internal::Kind::INST_PATTERN, Kind::INST_PATTERN},
        {internal::Kind::INST_NO_PATTERN, Kind::INST_NO_PATTERN},
        {internal::Kind::INST_POOL, Kind::INST_POOL},
        {internal::Kind::INST_ADD_TO_POOL, Kind::INST_ADD_TO_POOL},
        {internal::Kind::SKOLEM_ADD_TO_POOL, Kind::SKOLEM_ADD_TO_POOL},
        {internal::Kind::INST_ATTRIBUTE, Kind::INST_ATTRIBUTE},
        {internal::Kind::INST_PATTERN_LIST, Kind::INST_PATTERN_LIST},
        /* ----------------------------------------------------------------- */
        {internal::Kind::LAST_KIND, Kind::LAST_KIND},
    };

/* Mapping from internal kind to external (API) sort kind. */
const static std::
    unordered_map<internal::Kind, SortKind, internal::kind::KindHashFunction>
        s_sort_kinds_internal{
            {internal::Kind::UNDEFINED_KIND, SortKind::UNDEFINED_SORT_KIND},
            {internal::Kind::NULL_EXPR, SortKind::NULL_SORT},
            {internal::Kind::ABSTRACT_TYPE, SortKind::ABSTRACT_SORT},
            {internal::Kind::ARRAY_TYPE, SortKind::ARRAY_SORT},
            {internal::Kind::BAG_TYPE, SortKind::BAG_SORT},
            {internal::Kind::BITVECTOR_TYPE, SortKind::BITVECTOR_SORT},
            {internal::Kind::DATATYPE_TYPE, SortKind::DATATYPE_SORT},
            {internal::Kind::FINITE_FIELD_TYPE, SortKind::FINITE_FIELD_SORT},
            {internal::Kind::FLOATINGPOINT_TYPE, SortKind::FLOATINGPOINT_SORT},
            {internal::Kind::FUNCTION_TYPE, SortKind::FUNCTION_SORT},
            {internal::Kind::SEQUENCE_TYPE, SortKind::SEQUENCE_SORT},
            {internal::Kind::SET_TYPE, SortKind::SET_SORT},
            {internal::Kind::SORT_TYPE, SortKind::UNINTERPRETED_SORT},
            {internal::Kind::TUPLE_TYPE, SortKind::TUPLE_SORT},
            {internal::Kind::NULLABLE_TYPE, SortKind::NULLABLE_SORT},
        };

/* Set of kinds for indexed operators */
const static std::unordered_set<Kind> s_indexed_kinds(
    {Kind::DIVISIBLE,
     Kind::IAND,
     Kind::BITVECTOR_REPEAT,
     Kind::BITVECTOR_ZERO_EXTEND,
     Kind::BITVECTOR_SIGN_EXTEND,
     Kind::BITVECTOR_ROTATE_LEFT,
     Kind::BITVECTOR_ROTATE_RIGHT,
     Kind::INT_TO_BITVECTOR,
     Kind::BITVECTOR_BIT,
     Kind::FLOATINGPOINT_TO_UBV,
     Kind::FLOATINGPOINT_TO_SBV,
     Kind::BITVECTOR_EXTRACT,
     Kind::FLOATINGPOINT_TO_FP_FROM_IEEE_BV,
     Kind::FLOATINGPOINT_TO_FP_FROM_FP,
     Kind::FLOATINGPOINT_TO_FP_FROM_REAL,
     Kind::FLOATINGPOINT_TO_FP_FROM_SBV,
     Kind::FLOATINGPOINT_TO_FP_FROM_UBV});

/**
 * Mapping from external (API) kind to the corresponding internal operator kind.
 */
const static std::unordered_map<Kind, internal::Kind> s_op_kinds{
    {Kind::BITVECTOR_BIT, internal::Kind::BITVECTOR_BIT_OP},
    {Kind::BITVECTOR_EXTRACT, internal::Kind::BITVECTOR_EXTRACT_OP},
    {Kind::BITVECTOR_REPEAT, internal::Kind::BITVECTOR_REPEAT_OP},
    {Kind::BITVECTOR_ROTATE_LEFT, internal::Kind::BITVECTOR_ROTATE_LEFT_OP},
    {Kind::BITVECTOR_ROTATE_RIGHT, internal::Kind::BITVECTOR_ROTATE_RIGHT_OP},
    {Kind::BITVECTOR_SIGN_EXTEND, internal::Kind::BITVECTOR_SIGN_EXTEND_OP},
    {Kind::BITVECTOR_ZERO_EXTEND, internal::Kind::BITVECTOR_ZERO_EXTEND_OP},
    {Kind::DIVISIBLE, internal::Kind::DIVISIBLE_OP},
    {Kind::FLOATINGPOINT_TO_SBV, internal::Kind::FLOATINGPOINT_TO_SBV_OP},
    {Kind::FLOATINGPOINT_TO_UBV, internal::Kind::FLOATINGPOINT_TO_UBV_OP},
    {Kind::FLOATINGPOINT_TO_FP_FROM_IEEE_BV,
     internal::Kind::FLOATINGPOINT_TO_FP_FROM_IEEE_BV_OP},
    {Kind::FLOATINGPOINT_TO_FP_FROM_FP,
     internal::Kind::FLOATINGPOINT_TO_FP_FROM_FP_OP},
    {Kind::FLOATINGPOINT_TO_FP_FROM_REAL,
     internal::Kind::FLOATINGPOINT_TO_FP_FROM_REAL_OP},
    {Kind::FLOATINGPOINT_TO_FP_FROM_SBV,
     internal::Kind::FLOATINGPOINT_TO_FP_FROM_SBV_OP},
    {Kind::FLOATINGPOINT_TO_FP_FROM_UBV,
     internal::Kind::FLOATINGPOINT_TO_FP_FROM_UBV_OP},
    {Kind::IAND, internal::Kind::IAND_OP},
    {Kind::INT_TO_BITVECTOR, internal::Kind::INT_TO_BITVECTOR_OP},
    {Kind::REGEXP_REPEAT, internal::Kind::REGEXP_REPEAT_OP},
    {Kind::REGEXP_LOOP, internal::Kind::REGEXP_LOOP_OP},
    {Kind::TUPLE_PROJECT, internal::Kind::TUPLE_PROJECT_OP},
    {Kind::RELATION_AGGREGATE, internal::Kind::RELATION_AGGREGATE_OP},
    {Kind::RELATION_GROUP, internal::Kind::RELATION_GROUP_OP},
    {Kind::RELATION_PROJECT, internal::Kind::RELATION_PROJECT_OP},
    {Kind::RELATION_TABLE_JOIN, internal::Kind::RELATION_TABLE_JOIN_OP},
    {Kind::TABLE_PROJECT, internal::Kind::TABLE_PROJECT_OP},
    {Kind::TABLE_AGGREGATE, internal::Kind::TABLE_AGGREGATE_OP},
    {Kind::TABLE_JOIN, internal::Kind::TABLE_JOIN_OP},
    {Kind::TABLE_GROUP, internal::Kind::TABLE_GROUP_OP},
};

/* -------------------------------------------------------------------------- */
/* Rounding Mode for Floating Points                                          */
/* -------------------------------------------------------------------------- */

const static std::unordered_map<RoundingMode, cvc5::internal::RoundingMode>
    s_rmodes{
        {RoundingMode::ROUND_NEAREST_TIES_TO_EVEN,
         cvc5::internal::RoundingMode::ROUND_NEAREST_TIES_TO_EVEN},
        {RoundingMode::ROUND_TOWARD_POSITIVE,
         cvc5::internal::RoundingMode::ROUND_TOWARD_POSITIVE},
        {RoundingMode::ROUND_TOWARD_NEGATIVE,
         cvc5::internal::RoundingMode::ROUND_TOWARD_NEGATIVE},
        {RoundingMode::ROUND_TOWARD_ZERO,
         cvc5::internal::RoundingMode::ROUND_TOWARD_ZERO},
        {RoundingMode::ROUND_NEAREST_TIES_TO_AWAY,
         cvc5::internal::RoundingMode::ROUND_NEAREST_TIES_TO_AWAY},
    };

const static std::unordered_map<cvc5::internal::RoundingMode, RoundingMode>
    s_rmodes_internal{
        {cvc5::internal::RoundingMode::ROUND_NEAREST_TIES_TO_EVEN,
         RoundingMode::ROUND_NEAREST_TIES_TO_EVEN},
        {cvc5::internal::RoundingMode::ROUND_TOWARD_POSITIVE,
         RoundingMode::ROUND_TOWARD_POSITIVE},
        {cvc5::internal::RoundingMode::ROUND_TOWARD_NEGATIVE,
         RoundingMode::ROUND_TOWARD_NEGATIVE},
        {cvc5::internal::RoundingMode::ROUND_TOWARD_ZERO,
         RoundingMode::ROUND_TOWARD_ZERO},
        {cvc5::internal::RoundingMode::ROUND_NEAREST_TIES_TO_AWAY,
         RoundingMode::ROUND_NEAREST_TIES_TO_AWAY},
    };

/* -------------------------------------------------------------------------- */
/* Helpers                                                                    */
/* -------------------------------------------------------------------------- */

namespace {

/** Convert a internal::Kind (internal) to a cvc5::Kind (external).
 */
cvc5::Kind intToExtKind(internal::Kind k)
{
  auto it = s_kinds_internal.find(k);
  if (it == s_kinds_internal.end())
  {
    return Kind::INTERNAL_KIND;
  }
  return it->second;
}
/** Convert a internal::Kind (internal) to a cvc5::Kind (external).
 */
SortKind intToExtSortKind(internal::Kind k)
{
  auto it = s_sort_kinds_internal.find(k);
  if (it == s_sort_kinds_internal.end())
  {
    return SortKind::INTERNAL_SORT_KIND;
  }
  return it->second;
}

/** Convert a cvc5::Kind (external) to a internal::Kind (internal).
 */
internal::Kind extToIntKind(cvc5::Kind k)
{
  auto it = s_kinds.find(k);
  if (it == s_kinds.end())
  {
    return internal::Kind::UNDEFINED_KIND;
  }
  return it->second.first;
}

/** Convert a cvc5::SortKind (external) to a internal::Kind (internal).
 */
internal::Kind extToIntSortKind(SortKind k)
{
  auto it = s_sort_kinds.find(k);
  if (it == s_sort_kinds.end())
  {
    return internal::Kind::UNDEFINED_KIND;
  }
  return it->second.first;
}

/** Return true if given kind is a defined external kind. */
bool isDefinedKind(Kind k)
{
  return k > Kind::UNDEFINED_KIND && k < Kind::LAST_KIND;
}

/**
 * Return true if the internal kind is one where the API term structure
 * differs from internal structure. This happens for APPLY_* kinds.
 * The API takes a "higher-order" perspective and treats functions as well
 * as datatype constructors/selectors/testers as terms
 * but interally they are not
 */
bool isApplyKind(internal::Kind k)
{
  return (k == internal::Kind::APPLY_UF
          || k == internal::Kind::APPLY_CONSTRUCTOR
          || k == internal::Kind::APPLY_SELECTOR
          || k == internal::Kind::APPLY_TESTER
          || k == internal::Kind::APPLY_UPDATER);
}

#ifdef CVC5_ASSERTIONS
/** Return true if given kind is a defined internal kind. */
bool isDefinedIntKind(internal::Kind k)
{
  return k != internal::Kind::UNDEFINED_KIND && k != internal::Kind::LAST_KIND;
}
#endif

/** Return the minimum arity of given kind. */
uint32_t minArity(Kind k)
{
  Assert(isDefinedKind(k));
  Assert(isDefinedIntKind(extToIntKind(k)));
  uint32_t min = internal::kind::metakind::getMinArityForKind(extToIntKind(k));

  // At the API level, we treat functions/constructors/selectors/testers as
  // normal terms instead of making them part of the operator
  if (isApplyKind(extToIntKind(k)))
  {
    min++;
  }
  return min;
}

/** Return the maximum arity of given kind. */
uint32_t maxArity(Kind k)
{
  Assert(isDefinedKind(k));
  Assert(isDefinedIntKind(extToIntKind(k)));
  uint32_t max = internal::kind::metakind::getMaxArityForKind(extToIntKind(k));

  // At the API level, we treat functions/constructors/selectors/testers as
  // normal terms instead of making them part of the operator
  if (isApplyKind(extToIntKind(k))
      && max != std::numeric_limits<uint32_t>::max())  // be careful not to
                                                       // overflow
  {
    max++;
  }
  return max;
}

}  // namespace

/**
 * Class that acts as a converter from an external to an internal plugin.
 */
class PluginInternal : public internal::Plugin
{
 public:
  PluginInternal(internal::NodeManager* nm,
                 cvc5::TermManager& tm,
                 cvc5::Plugin& e)
      : internal::Plugin(nm), d_tm(tm), d_external(e)
  {
  }
  /** Check method */
  std::vector<internal::Node> check() override
  {
    std::vector<Term> lemsExt = d_external.check();
    return Term::termVectorToNodes(lemsExt);
  }
  /** Notify SAT clause method */
  void notifySatClause(const internal::Node& n) override
  {
    Term t = Term(&d_tm, n);
    return d_external.notifySatClause(t);
  }
  /** Notify theory lemma method */
  void notifyTheoryLemma(const internal::Node& n) override
  {
    Term t = Term(&d_tm, n);
    return d_external.notifyTheoryLemma(t);
  }
  /** Get name */
  std::string getName() override { return d_external.getName(); }

 private:
  /** Reference to the term manager */
  cvc5::TermManager& d_tm;
  /** Reference to the external (user-provided) plugin */
  cvc5::Plugin& d_external;
};

std::string kindToString(Kind k)
{
  auto it = s_kinds.find(k);
  if (it == s_kinds.end())
  {
    return "Kind::UNDEFINED_KIND";
  }
  return it->second.second;
}

std::ostream& operator<<(std::ostream& out, Kind k)
{
  return out << std::to_string(k);
}

std::string sortKindToString(SortKind k)
{
  auto it = s_sort_kinds.find(k);
  if (it == s_sort_kinds.end())
  {
    return "Kind::UNDEFINED_SORT_KIND";
  }
  return it->second.second;
}

std::ostream& operator<<(std::ostream& out, SortKind k)
{
  return out << std::to_string(k);
}

/* -------------------------------------------------------------------------- */
/* Result                                                                     */
/* -------------------------------------------------------------------------- */

Result::Result(const internal::Result& r) : d_result(new internal::Result(r)) {}

Result::Result() : d_result(new internal::Result()) {}

bool Result::isNull() const
{
  return d_result->getStatus() == internal::Result::NONE;
}

bool Result::isSat(void) const
{
  return d_result->getStatus() == internal::Result::SAT;
}

bool Result::isUnsat(void) const
{
  return d_result->getStatus() == internal::Result::UNSAT;
}

bool Result::isUnknown(void) const
{
  return d_result->getStatus() == internal::Result::UNKNOWN;
}

bool Result::operator==(const Result& r) const
{
  return *d_result == *r.d_result;
}

bool Result::operator!=(const Result& r) const
{
  return *d_result != *r.d_result;
}

UnknownExplanation Result::getUnknownExplanation(void) const
{
  return d_result->getUnknownExplanation();
}

std::string Result::toString(void) const { return d_result->toString(); }

std::ostream& operator<<(std::ostream& out, const Result& r)
{
  out << r.toString();
  return out;
}

}  // namespace cvc5

namespace std {

size_t hash<cvc5::Result>::operator()(const cvc5::Result& result) const
{
  return std::hash<std::string>{}(result.toString());
}
}  // namespace std

namespace cvc5 {

/* -------------------------------------------------------------------------- */
/* SynthResult */
/* -------------------------------------------------------------------------- */

SynthResult::SynthResult(const internal::SynthResult& r)
    : d_result(new internal::SynthResult(r))
{
}

SynthResult::SynthResult() : d_result(new internal::SynthResult()) {}

bool SynthResult::isNull() const
{
  return d_result->getStatus() == internal::SynthResult::NONE;
}

bool SynthResult::hasSolution(void) const
{
  return d_result->getStatus() == internal::SynthResult::SOLUTION;
}

bool SynthResult::hasNoSolution() const
{
  return d_result->getStatus() == internal::SynthResult::NO_SOLUTION;
}

bool SynthResult::isUnknown() const
{
  return d_result->getStatus() == internal::SynthResult::UNKNOWN;
}

bool SynthResult::operator==(const SynthResult& r) const
{
  return *d_result == *r.d_result;
}

bool SynthResult::operator!=(const SynthResult& r) const
{
  return *d_result != *r.d_result;
}

std::string SynthResult::toString(void) const { return d_result->toString(); }

std::ostream& operator<<(std::ostream& out, const SynthResult& sr)
{
  out << sr.toString();
  return out;
}

}  // namespace cvc5

namespace std {

size_t hash<cvc5::SynthResult>::operator()(
    const cvc5::SynthResult& result) const
{
  return std::hash<std::string>{}(result.toString());
}
}  // namespace std

namespace cvc5 {

/* -------------------------------------------------------------------------- */
/* Sort                                                                       */
/* -------------------------------------------------------------------------- */

Sort::Sort(TermManager* tm, const internal::TypeNode& t)
    : d_tm(tm), d_type(new internal::TypeNode(t))
{
}

Sort::Sort() : d_tm(nullptr), d_type(new internal::TypeNode()) {}

Sort::~Sort()
{
  Assert(isNull() || d_tm != nullptr);
  d_type.reset();
}

std::vector<internal::TypeNode> Sort::sortVectorToTypeNodes(
    const std::vector<Sort>& sorts)
{
  std::vector<internal::TypeNode> typeNodes;
  for (const Sort& sort : sorts)
  {
    typeNodes.push_back(sort.getTypeNode());
  }
  return typeNodes;
}

std::vector<Sort> Sort::typeNodeVectorToSorts(
    TermManager* tm, const std::vector<internal::TypeNode>& types)
{
  std::vector<Sort> sorts;
  for (size_t i = 0, tsize = types.size(); i < tsize; i++)
  {
    sorts.push_back(Sort(tm, types[i]));
  }
  return sorts;
}

bool Sort::operator==(const Sort& s) const
{
  CVC5_API_TRY_CATCH_BEGIN;
  //////// all checks before this line
  return *d_type == *s.d_type;
  ////////
  CVC5_API_TRY_CATCH_END;
}

bool Sort::operator!=(const Sort& s) const
{
  CVC5_API_TRY_CATCH_BEGIN;
  //////// all checks before this line
  return *d_type != *s.d_type;
  ////////
  CVC5_API_TRY_CATCH_END;
}

bool Sort::operator<(const Sort& s) const
{
  CVC5_API_TRY_CATCH_BEGIN;
  //////// all checks before this line
  return *d_type < *s.d_type;
  ////////
  CVC5_API_TRY_CATCH_END;
}

bool Sort::operator>(const Sort& s) const
{
  CVC5_API_TRY_CATCH_BEGIN;
  //////// all checks before this line
  return *d_type > *s.d_type;
  ////////
  CVC5_API_TRY_CATCH_END;
}

bool Sort::operator<=(const Sort& s) const
{
  CVC5_API_TRY_CATCH_BEGIN;
  //////// all checks before this line
  return *d_type <= *s.d_type;
  ////////
  CVC5_API_TRY_CATCH_END;
}

bool Sort::operator>=(const Sort& s) const
{
  CVC5_API_TRY_CATCH_BEGIN;
  //////// all checks before this line
  return *d_type >= *s.d_type;
  ////////
  CVC5_API_TRY_CATCH_END;
}

SortKind Sort::getKind() const
{
  CVC5_API_TRY_CATCH_BEGIN;
  CVC5_API_CHECK_NOT_NULL;
  //////// all checks before this line
  internal::Kind tk = d_type->getKind();
  // Base types are type constants, which have to be special cased to return
  // the appropriate kind.
  if (tk == internal::Kind::TYPE_CONSTANT)
  {
    switch (d_type->getConst<internal::TypeConstant>())
    {
      case internal::BOOLEAN_TYPE: return SortKind::BOOLEAN_SORT; break;
      case internal::REAL_TYPE: return SortKind::REAL_SORT; break;
      case internal::INTEGER_TYPE: return SortKind::INTEGER_SORT; break;
      case internal::STRING_TYPE: return SortKind::STRING_SORT; break;
      case internal::REGEXP_TYPE: return SortKind::REGLAN_SORT; break;
      case internal::ROUNDINGMODE_TYPE:
        return SortKind::ROUNDINGMODE_SORT;
        break;
      default: return SortKind::INTERNAL_SORT_KIND; break;
    }
  }
  // otherwise we rely on the mapping
  return intToExtSortKind(tk);
  ////////
  CVC5_API_TRY_CATCH_END;
}

bool Sort::hasSymbol() const
{
  CVC5_API_TRY_CATCH_BEGIN;
  CVC5_API_CHECK_NOT_NULL;
  //////// all checks before this line
  return d_type->hasName();
  ////////
  CVC5_API_TRY_CATCH_END;
}

std::string Sort::getSymbol() const
{
  CVC5_API_TRY_CATCH_BEGIN;
  CVC5_API_CHECK_NOT_NULL;
  CVC5_API_CHECK(d_type->hasName())
      << "invalid call to '" << __PRETTY_FUNCTION__
      << "', expected the sort to have a symbol.";
  //////// all checks before this line
  return d_type->getName();
  ////////
  CVC5_API_TRY_CATCH_END;
}

bool Sort::isNull() const
{
  CVC5_API_TRY_CATCH_BEGIN;
  //////// all checks before this line
  return isNullHelper();
  ////////
  CVC5_API_TRY_CATCH_END;
}

bool Sort::isBoolean() const
{
  CVC5_API_TRY_CATCH_BEGIN;
  //////// all checks before this line
  return d_type->isBoolean();
  ////////
  CVC5_API_TRY_CATCH_END;
}

bool Sort::isInteger() const
{
  CVC5_API_TRY_CATCH_BEGIN;
  //////// all checks before this line
  return d_type->isInteger();
  ////////
  CVC5_API_TRY_CATCH_END;
}

bool Sort::isReal() const
{
  CVC5_API_TRY_CATCH_BEGIN;
  //////// all checks before this line
  // notice that we do not expose internal subtyping to the user
  return d_type->isReal() && !d_type->isInteger();
  ////////
  CVC5_API_TRY_CATCH_END;
}

bool Sort::isString() const
{
  CVC5_API_TRY_CATCH_BEGIN;
  //////// all checks before this line
  return d_type->isString();
  ////////
  CVC5_API_TRY_CATCH_END;
}

bool Sort::isRegExp() const
{
  CVC5_API_TRY_CATCH_BEGIN;
  //////// all checks before this line
  return d_type->isRegExp();
  ////////
  CVC5_API_TRY_CATCH_END;
}

bool Sort::isRoundingMode() const
{
  CVC5_API_TRY_CATCH_BEGIN;
  //////// all checks before this line
  return d_type->isRoundingMode();
  ////////
  CVC5_API_TRY_CATCH_END;
}

bool Sort::isBitVector() const
{
  CVC5_API_TRY_CATCH_BEGIN;
  //////// all checks before this line
  return d_type->isBitVector();
  ////////
  CVC5_API_TRY_CATCH_END;
}

bool Sort::isFloatingPoint() const
{
  CVC5_API_TRY_CATCH_BEGIN;
  //////// all checks before this line
  return d_type->isFloatingPoint();
  ////////
  CVC5_API_TRY_CATCH_END;
}

bool Sort::isDatatype() const
{
  CVC5_API_TRY_CATCH_BEGIN;
  //////// all checks before this line
  return d_type->isDatatype();
  ////////
  CVC5_API_TRY_CATCH_END;
}

bool Sort::isDatatypeConstructor() const
{
  CVC5_API_TRY_CATCH_BEGIN;
  //////// all checks before this line
  return d_type->isDatatypeConstructor();
  ////////
  CVC5_API_TRY_CATCH_END;
}

bool Sort::isDatatypeSelector() const
{
  CVC5_API_TRY_CATCH_BEGIN;
  //////// all checks before this line
  return d_type->isDatatypeSelector();
  ////////
  CVC5_API_TRY_CATCH_END;
}

bool Sort::isDatatypeTester() const
{
  CVC5_API_TRY_CATCH_BEGIN;
  //////// all checks before this line
  return d_type->isDatatypeTester();
  ////////
  CVC5_API_TRY_CATCH_END;
}

bool Sort::isDatatypeUpdater() const
{
  CVC5_API_TRY_CATCH_BEGIN;
  //////// all checks before this line
  return d_type->isDatatypeUpdater();
  ////////
  CVC5_API_TRY_CATCH_END;
}

bool Sort::isFunction() const
{
  CVC5_API_TRY_CATCH_BEGIN;
  //////// all checks before this line
  return d_type->isFunction();
  ////////
  CVC5_API_TRY_CATCH_END;
}

bool Sort::isPredicate() const
{
  CVC5_API_TRY_CATCH_BEGIN;
  //////// all checks before this line
  return d_type->isPredicate();
  ////////
  CVC5_API_TRY_CATCH_END;
}

bool Sort::isTuple() const
{
  CVC5_API_TRY_CATCH_BEGIN;
  //////// all checks before this line
  return d_type->isTuple();
  ////////
  CVC5_API_TRY_CATCH_END;
}

bool Sort::isNullable() const
{
  CVC5_API_TRY_CATCH_BEGIN;
  //////// all checks before this line
  return d_type->isNullable();
  ////////
  CVC5_API_TRY_CATCH_END;
}

bool Sort::isRecord() const
{
  CVC5_API_TRY_CATCH_BEGIN;
  //////// all checks before this line
  return d_type->isRecord();
  ////////
  CVC5_API_TRY_CATCH_END;
}

bool Sort::isArray() const
{
  CVC5_API_TRY_CATCH_BEGIN;
  //////// all checks before this line
  return d_type->isArray();
  ////////
  CVC5_API_TRY_CATCH_END;
}

bool Sort::isFiniteField() const
{
  CVC5_API_TRY_CATCH_BEGIN;
  //////// all checks before this line
  return d_type->isFiniteField();
  ////////
  CVC5_API_TRY_CATCH_END;
}

bool Sort::isSet() const
{
  CVC5_API_TRY_CATCH_BEGIN;
  //////// all checks before this line
  return d_type->isSet();
  ////////
  CVC5_API_TRY_CATCH_END;
}

bool Sort::isBag() const
{
  CVC5_API_TRY_CATCH_BEGIN;
  //////// all checks before this line
  return d_type->isBag();
  ////////
  CVC5_API_TRY_CATCH_END;
}

bool Sort::isSequence() const
{
  CVC5_API_TRY_CATCH_BEGIN;
  //////// all checks before this line
  return d_type->isSequence();
  ////////
  CVC5_API_TRY_CATCH_END;
}

bool Sort::isAbstract() const
{
  CVC5_API_TRY_CATCH_BEGIN;
  //////// all checks before this line
  return d_type->isAbstract();
  ////////
  CVC5_API_TRY_CATCH_END;
}

bool Sort::isUninterpretedSort() const
{
  CVC5_API_TRY_CATCH_BEGIN;
  //////// all checks before this line
  return d_type->isUninterpretedSort();
  ////////
  CVC5_API_TRY_CATCH_END;
}

bool Sort::isUninterpretedSortConstructor() const
{
  CVC5_API_TRY_CATCH_BEGIN;
  //////// all checks before this line
  return d_type->isUninterpretedSortConstructor();
  ////////
  CVC5_API_TRY_CATCH_END;
}

Sort Sort::getUninterpretedSortConstructor() const
{
  CVC5_API_TRY_CATCH_BEGIN;
  CVC5_API_CHECK_NOT_NULL;
  CVC5_API_CHECK(d_type->isInstantiatedUninterpretedSort())
      << "expected instantiated uninterpreted sort.";
  //////// all checks before this line
  return Sort(d_tm, d_type->getUninterpretedSortConstructor());
  ////////
  CVC5_API_TRY_CATCH_END;
}

Datatype Sort::getDatatype() const
{
  CVC5_API_TRY_CATCH_BEGIN;
  CVC5_API_CHECK_NOT_NULL;
  CVC5_API_CHECK(d_type->isDatatype()) << "expected datatype sort.";
  //////// all checks before this line
  return Datatype(d_tm, d_type->getDType());
  ////////
  CVC5_API_TRY_CATCH_END;
}

bool Sort::isInstantiated() const
{
  CVC5_API_TRY_CATCH_BEGIN;
  CVC5_API_CHECK_NOT_NULL;
  //////// all checks before this line
  return d_type->isInstantiated();
  ////////
  CVC5_API_TRY_CATCH_END;
}

Sort Sort::instantiate(const std::vector<Sort>& params) const
{
  CVC5_API_TRY_CATCH_BEGIN;
  CVC5_API_CHECK_NOT_NULL;
  CVC5_API_CHECK_DOMAIN_SORTS(params);
  CVC5_API_CHECK(d_type->isParametricDatatype()
                 || d_type->isUninterpretedSortConstructor())
      << "expected parametric datatype or sort constructor sort.";
  CVC5_API_CHECK(!d_type->isParametricDatatype()
                 || d_type->getNumChildren() == params.size() + 1)
      << "arity mismatch for instantiated parametric datatype";
  CVC5_API_CHECK(!d_type->isUninterpretedSortConstructor()
                 || d_type->getUninterpretedSortConstructorArity()
                        == params.size())
      << "arity mismatch for instantiated sort constructor";
  //////// all checks before this line
  std::vector<internal::TypeNode> tparams = sortVectorToTypeNodes(params);
  return Sort(d_tm, d_type->instantiate(tparams));
  ////////
  CVC5_API_TRY_CATCH_END;
}

std::vector<Sort> Sort::getInstantiatedParameters() const
{
  CVC5_API_TRY_CATCH_BEGIN;
  CVC5_API_CHECK_NOT_NULL;
  CVC5_API_CHECK(d_type->isInstantiated())
      << "expected instantiated parametric sort";
  //////// all checks before this line
  return typeNodeVectorToSorts(d_tm, d_type->getInstantiatedParamTypes());
  ////////
  CVC5_API_TRY_CATCH_END;
}

Sort Sort::substitute(const Sort& sort, const Sort& replacement) const
{
  CVC5_API_TRY_CATCH_BEGIN;
  CVC5_API_CHECK_NOT_NULL;
  CVC5_API_CHECK_SORT(sort);
  CVC5_API_CHECK_SORT(replacement);
  //////// all checks before this line
  return Sort(
      d_tm, d_type->substitute(sort.getTypeNode(), replacement.getTypeNode()));
  ////////
  CVC5_API_TRY_CATCH_END;
}

Sort Sort::substitute(const std::vector<Sort>& sorts,
                      const std::vector<Sort>& replacements) const
{
  CVC5_API_TRY_CATCH_BEGIN;
  CVC5_API_CHECK_NOT_NULL;
  CVC5_API_CHECK_SORTS(sorts);
  CVC5_API_CHECK_SORTS(replacements);
  //////// all checks before this line

  std::vector<internal::TypeNode> tSorts = sortVectorToTypeNodes(sorts),
                                  tReplacements =
                                      sortVectorToTypeNodes(replacements);
  return Sort(d_tm,
              d_type->substitute(tSorts.begin(),
                                 tSorts.end(),
                                 tReplacements.begin(),
                                 tReplacements.end()));
  ////////
  CVC5_API_TRY_CATCH_END;
}

std::string Sort::toString() const
{
  CVC5_API_TRY_CATCH_BEGIN;
  //////// all checks before this line
  return d_type->toString();
  ////////
  CVC5_API_TRY_CATCH_END;
}

const internal::TypeNode& Sort::getTypeNode(void) const { return *d_type; }

/* Constructor sort ------------------------------------------------------- */

size_t Sort::getDatatypeConstructorArity() const
{
  CVC5_API_TRY_CATCH_BEGIN;
  CVC5_API_CHECK_NOT_NULL;
  CVC5_API_CHECK(d_type->isDatatypeConstructor())
      << "not a constructor sort: " << (*this);
  //////// all checks before this line
  return d_type->getNumChildren() - 1;
  ////////
  CVC5_API_TRY_CATCH_END;
}

std::vector<Sort> Sort::getDatatypeConstructorDomainSorts() const
{
  CVC5_API_TRY_CATCH_BEGIN;
  CVC5_API_CHECK_NOT_NULL;
  CVC5_API_CHECK(d_type->isDatatypeConstructor())
      << "not a constructor sort: " << (*this);
  //////// all checks before this line
  return typeNodeVectorToSorts(d_tm, d_type->getArgTypes());
  ////////
  CVC5_API_TRY_CATCH_END;
}

Sort Sort::getDatatypeConstructorCodomainSort() const
{
  CVC5_API_TRY_CATCH_BEGIN;
  CVC5_API_CHECK_NOT_NULL;
  CVC5_API_CHECK(d_type->isDatatypeConstructor())
      << "not a constructor sort: " << (*this);
  //////// all checks before this line
  return Sort(d_tm, d_type->getDatatypeConstructorRangeType());
  ////////
  CVC5_API_TRY_CATCH_END;
}

/* Selector sort ------------------------------------------------------- */

Sort Sort::getDatatypeSelectorDomainSort() const
{
  CVC5_API_TRY_CATCH_BEGIN;
  CVC5_API_CHECK_NOT_NULL;
  CVC5_API_CHECK(d_type->isDatatypeSelector())
      << "not a selector sort: " << (*this);
  //////// all checks before this line
  return Sort(d_tm, d_type->getDatatypeSelectorDomainType());
  ////////
  CVC5_API_TRY_CATCH_END;
}

Sort Sort::getDatatypeSelectorCodomainSort() const
{
  CVC5_API_TRY_CATCH_BEGIN;
  CVC5_API_CHECK_NOT_NULL;
  CVC5_API_CHECK(d_type->isDatatypeSelector())
      << "not a selector sort: " << (*this);
  //////// all checks before this line
  return Sort(d_tm, d_type->getDatatypeSelectorRangeType());
  ////////
  CVC5_API_TRY_CATCH_END;
}

/* Tester sort ------------------------------------------------------- */

Sort Sort::getDatatypeTesterDomainSort() const
{
  CVC5_API_TRY_CATCH_BEGIN;
  CVC5_API_CHECK_NOT_NULL;
  CVC5_API_CHECK(d_type->isDatatypeTester())
      << "not a tester sort: " << (*this);
  //////// all checks before this line
  return Sort(d_tm, d_type->getDatatypeTesterDomainType());
  ////////
  CVC5_API_TRY_CATCH_END;
}

Sort Sort::getDatatypeTesterCodomainSort() const
{
  CVC5_API_TRY_CATCH_BEGIN;
  CVC5_API_CHECK_NOT_NULL;
  CVC5_API_CHECK(d_type->isDatatypeTester())
      << "not a tester sort: " << (*this);
  //////// all checks before this line
  return Sort(d_tm, d_tm->d_nm->booleanType());
  ////////
  CVC5_API_TRY_CATCH_END;
}

/* Function sort ------------------------------------------------------- */

size_t Sort::getFunctionArity() const
{
  CVC5_API_TRY_CATCH_BEGIN;
  CVC5_API_CHECK_NOT_NULL;
  CVC5_API_CHECK(isFunction()) << "not a function sort: " << (*this);
  //////// all checks before this line
  return d_type->getNumChildren() - 1;
  ////////
  CVC5_API_TRY_CATCH_END;
}

std::vector<Sort> Sort::getFunctionDomainSorts() const
{
  CVC5_API_TRY_CATCH_BEGIN;
  CVC5_API_CHECK_NOT_NULL;
  CVC5_API_CHECK(isFunction()) << "not a function sort: " << (*this);
  //////// all checks before this line
  return typeNodeVectorToSorts(d_tm, d_type->getArgTypes());
  ////////
  CVC5_API_TRY_CATCH_END;
}

Sort Sort::getFunctionCodomainSort() const
{
  CVC5_API_TRY_CATCH_BEGIN;
  CVC5_API_CHECK_NOT_NULL;
  CVC5_API_CHECK(isFunction()) << "not a function sort" << (*this);
  //////// all checks before this line
  return Sort(d_tm, d_type->getRangeType());
  ////////
  CVC5_API_TRY_CATCH_END;
}

/* Array sort ---------------------------------------------------------- */

Sort Sort::getArrayIndexSort() const
{
  CVC5_API_TRY_CATCH_BEGIN;
  CVC5_API_CHECK_NOT_NULL;
  CVC5_API_CHECK(isArray()) << "not an array sort.";
  //////// all checks before this line
  return Sort(d_tm, d_type->getArrayIndexType());
  ////////
  CVC5_API_TRY_CATCH_END;
}

Sort Sort::getArrayElementSort() const
{
  CVC5_API_TRY_CATCH_BEGIN;
  CVC5_API_CHECK_NOT_NULL;
  CVC5_API_CHECK(isArray()) << "not an array sort.";
  //////// all checks before this line
  return Sort(d_tm, d_type->getArrayConstituentType());
  ////////
  CVC5_API_TRY_CATCH_END;
}

/* Set sort ------------------------------------------------------------ */

Sort Sort::getSetElementSort() const
{
  CVC5_API_TRY_CATCH_BEGIN;
  CVC5_API_CHECK_NOT_NULL;
  CVC5_API_CHECK(isSet()) << "not a set sort.";
  //////// all checks before this line
  return Sort(d_tm, d_type->getSetElementType());
  ////////
  CVC5_API_TRY_CATCH_END;
}

/* Bag sort ------------------------------------------------------------ */

Sort Sort::getBagElementSort() const
{
  CVC5_API_TRY_CATCH_BEGIN;
  CVC5_API_CHECK_NOT_NULL;
  CVC5_API_CHECK(isBag()) << "not a bag sort.";
  //////// all checks before this line
  return Sort(d_tm, d_type->getBagElementType());
  ////////
  CVC5_API_TRY_CATCH_END;
}

/* Sequence sort ------------------------------------------------------- */

Sort Sort::getSequenceElementSort() const
{
  CVC5_API_TRY_CATCH_BEGIN;
  CVC5_API_CHECK_NOT_NULL;
  CVC5_API_CHECK(isSequence()) << "not a sequence sort.";
  //////// all checks before this line
  return Sort(d_tm, d_type->getSequenceElementType());
  ////////
  CVC5_API_TRY_CATCH_END;
}

/* Abstract sort ------------------------------------------------------- */

SortKind Sort::getAbstractedKind() const
{
  CVC5_API_TRY_CATCH_BEGIN;
  CVC5_API_CHECK_NOT_NULL;
  CVC5_API_CHECK(isAbstract()) << "not an abstract sort.";
  //////// all checks before this line
  return intToExtSortKind(d_type->getAbstractedKind());
  ////////
  CVC5_API_TRY_CATCH_END;
}

/* Sort constructor sort ----------------------------------------------- */

size_t Sort::getUninterpretedSortConstructorArity() const
{
  CVC5_API_TRY_CATCH_BEGIN;
  CVC5_API_CHECK_NOT_NULL;
  CVC5_API_CHECK(d_type->isUninterpretedSortConstructor())
      << "not a sort constructor sort.";
  //////// all checks before this line
  return d_type->getUninterpretedSortConstructorArity();
  ////////
  CVC5_API_TRY_CATCH_END;
}

/* Bit-vector sort ----------------------------------------------------- */

uint32_t Sort::getBitVectorSize() const
{
  CVC5_API_TRY_CATCH_BEGIN;
  CVC5_API_CHECK_NOT_NULL;
  CVC5_API_CHECK(isBitVector()) << "not a bit-vector sort.";
  //////// all checks before this line
  return d_type->getBitVectorSize();
  ////////
  CVC5_API_TRY_CATCH_END;
}

/* Finite field sort --------------------------------------------------- */

std::string Sort::getFiniteFieldSize() const
{
  CVC5_API_TRY_CATCH_BEGIN;
  CVC5_API_CHECK_NOT_NULL;
  CVC5_API_CHECK(isFiniteField()) << "not a finite field sort.";
  //////// all checks before this line
  return d_type->getFfSize().toString();
  ////////
  CVC5_API_TRY_CATCH_END;
}

/* Floating-point sort ------------------------------------------------- */

uint32_t Sort::getFloatingPointExponentSize() const
{
  CVC5_API_TRY_CATCH_BEGIN;
  CVC5_API_CHECK_NOT_NULL;
  CVC5_API_CHECK(d_type->isFloatingPoint()) << "not a floating-point sort.";
  //////// all checks before this line
  return d_type->getFloatingPointExponentSize();
  ////////
  CVC5_API_TRY_CATCH_END;
}

uint32_t Sort::getFloatingPointSignificandSize() const
{
  CVC5_API_TRY_CATCH_BEGIN;
  CVC5_API_CHECK_NOT_NULL;
  CVC5_API_CHECK(d_type->isFloatingPoint()) << "not a floating-point sort.";
  //////// all checks before this line
  return d_type->getFloatingPointSignificandSize();
  ////////
  CVC5_API_TRY_CATCH_END;
}

/* Datatype sort ------------------------------------------------------- */

size_t Sort::getDatatypeArity() const
{
  CVC5_API_TRY_CATCH_BEGIN;
  CVC5_API_CHECK_NOT_NULL;
  CVC5_API_CHECK(d_type->isDatatype()) << "not a datatype sort.";
  //////// all checks before this line
  return d_type->isParametricDatatype() ? d_type->getNumChildren() - 1 : 0;
  ////////
  CVC5_API_TRY_CATCH_END;
}

/* Tuple sort ---------------------------------------------------------- */

size_t Sort::getTupleLength() const
{
  CVC5_API_TRY_CATCH_BEGIN;
  CVC5_API_CHECK_NOT_NULL;
  CVC5_API_CHECK(isTuple()) << "not a tuple sort.";
  //////// all checks before this line
  return d_type->getTupleLength();
  ////////
  CVC5_API_TRY_CATCH_END;
}

std::vector<Sort> Sort::getTupleSorts() const
{
  CVC5_API_TRY_CATCH_BEGIN;
  CVC5_API_CHECK_NOT_NULL;
  CVC5_API_CHECK(d_type->isTuple()) << "not a tuple sort.";
  //////// all checks before this line
  return typeNodeVectorToSorts(d_tm, d_type->getTupleTypes());
  ////////
  CVC5_API_TRY_CATCH_END;
}

Sort Sort::getNullableElementSort() const
{
  CVC5_API_TRY_CATCH_BEGIN;
  CVC5_API_CHECK_NOT_NULL;
  CVC5_API_CHECK(isNullable()) << "not a nullable sort.";
  //////// all checks before this line
  return Sort(d_tm, d_type->getNullableElementType());
  ////////
  CVC5_API_TRY_CATCH_END;
}

/* --------------------------------------------------------------------- */

std::ostream& operator<<(std::ostream& out, const Sort& s)
{
  out << s.toString();
  return out;
}

/* Helpers                                                                    */
/* -------------------------------------------------------------------------- */

/* Split out to avoid nested API calls (problematic with API tracing).        */
/* .......................................................................... */

bool Sort::isNullHelper() const { return d_type->isNull(); }

/* -------------------------------------------------------------------------- */
/* Op                                                                     */
/* -------------------------------------------------------------------------- */

Op::Op() : d_tm(nullptr), d_kind(Kind::NULL_TERM), d_node(new internal::Node())
{
}

Op::Op(TermManager* tm, const Kind k)
    : d_tm(tm), d_kind(k), d_node(new internal::Node())
{
}

Op::Op(TermManager* tm, const Kind k, const internal::Node& n)
    : d_tm(tm), d_kind(k), d_node(new internal::Node(n))
{
}

Op::~Op()
{
  Assert(isNull() || d_tm != nullptr);
  d_node.reset();
}

/* Public methods                                                             */
bool Op::operator==(const Op& t) const
{
  CVC5_API_TRY_CATCH_BEGIN;
  //////// all checks before this line
  if (d_node->isNull() && t.d_node->isNull())
  {
    return (d_kind == t.d_kind);
  }
  else if (d_node->isNull() || t.d_node->isNull())
  {
    return false;
  }
  return (d_kind == t.d_kind) && (*d_node == *t.d_node);
  ////////
  CVC5_API_TRY_CATCH_END;
}

bool Op::operator!=(const Op& t) const
{
  CVC5_API_TRY_CATCH_BEGIN;
  //////// all checks before this line
  return !(*this == t);
  ////////
  CVC5_API_TRY_CATCH_END;
}

Kind Op::getKind() const
{
  CVC5_API_CHECK(d_kind != Kind::NULL_TERM) << "expected a non-null Kind";
  //////// all checks before this line
  return d_kind;
}

bool Op::isNull() const
{
  CVC5_API_TRY_CATCH_BEGIN;
  //////// all checks before this line
  return isNullHelper();
  ////////
  CVC5_API_TRY_CATCH_END;
}

bool Op::isIndexed() const
{
  CVC5_API_TRY_CATCH_BEGIN;
  //////// all checks before this line
  return isIndexedHelper();
  ////////
  CVC5_API_TRY_CATCH_END;
}

size_t Op::getNumIndices() const
{
  CVC5_API_TRY_CATCH_BEGIN;
  CVC5_API_CHECK_NOT_NULL;
  //////// all checks before this line
  return getNumIndicesHelper();
  ////////
  CVC5_API_TRY_CATCH_END;
}

size_t Op::getNumIndicesHelper() const
{
  if (!isIndexedHelper())
  {
    return 0;
  }

  Kind k = intToExtKind(d_node->getKind());
  size_t size = 0;
  switch (k)
  {
    case Kind::DIVISIBLE: size = 1; break;
    case Kind::BITVECTOR_REPEAT: size = 1; break;
    case Kind::BITVECTOR_ZERO_EXTEND: size = 1; break;
    case Kind::BITVECTOR_SIGN_EXTEND: size = 1; break;
    case Kind::BITVECTOR_ROTATE_LEFT: size = 1; break;
    case Kind::BITVECTOR_ROTATE_RIGHT: size = 1; break;
    case Kind::BITVECTOR_BIT: size = 1; break;
    case Kind::INT_TO_BITVECTOR: size = 1; break;
    case Kind::IAND: size = 1; break;
    case Kind::FLOATINGPOINT_TO_UBV: size = 1; break;
    case Kind::FLOATINGPOINT_TO_SBV: size = 1; break;
    case Kind::REGEXP_REPEAT: size = 1; break;
    case Kind::BITVECTOR_EXTRACT: size = 2; break;
    case Kind::FLOATINGPOINT_TO_FP_FROM_IEEE_BV: size = 2; break;
    case Kind::FLOATINGPOINT_TO_FP_FROM_FP: size = 2; break;
    case Kind::FLOATINGPOINT_TO_FP_FROM_REAL: size = 2; break;
    case Kind::FLOATINGPOINT_TO_FP_FROM_SBV: size = 2; break;
    case Kind::FLOATINGPOINT_TO_FP_FROM_UBV: size = 2; break;
    case Kind::REGEXP_LOOP: size = 2; break;
    case Kind::TUPLE_PROJECT:
    case Kind::RELATION_AGGREGATE:
    case Kind::RELATION_GROUP:
    case Kind::RELATION_PROJECT:
    case Kind::RELATION_TABLE_JOIN:
    case Kind::TABLE_AGGREGATE:
    case Kind::TABLE_GROUP:
    case Kind::TABLE_JOIN:
    case Kind::TABLE_PROJECT:
    {
      size = d_node->getConst<internal::ProjectOp>().getIndices().size();
      break;
    }
    default: CVC5_API_CHECK(false) << "Unhandled kind " << k;
  }
  return size;
}

Term Op::operator[](size_t index) { return getIndexHelper(index); }

Term Op::getIndexHelper(size_t index)
{
  CVC5_API_TRY_CATCH_BEGIN;
  CVC5_API_CHECK_NOT_NULL;
  CVC5_API_CHECK(!d_node->isNull())
      << "expected a non-null internal expression. This Op is not indexed.";
  CVC5_API_CHECK(index < getNumIndicesHelper()) << "index out of bound";
  Kind k = intToExtKind(d_node->getKind());
  Term t;
  switch (k)
  {
    case Kind::DIVISIBLE:
    {
      t = d_tm->mkRationalValHelper(
          internal::Rational(d_node->getConst<internal::Divisible>().k), true);
      break;
    }
    case Kind::BITVECTOR_REPEAT:
    {
      t = d_tm->mkRationalValHelper(
          d_node->getConst<internal::BitVectorRepeat>().d_repeatAmount, true);
      break;
    }
    case Kind::BITVECTOR_ZERO_EXTEND:
    {
      t = d_tm->mkRationalValHelper(
          d_node->getConst<internal::BitVectorZeroExtend>().d_zeroExtendAmount,
          true);
      break;
    }
    case Kind::BITVECTOR_SIGN_EXTEND:
    {
      t = d_tm->mkRationalValHelper(
          d_node->getConst<internal::BitVectorSignExtend>().d_signExtendAmount,
          true);
      break;
    }
    case Kind::BITVECTOR_ROTATE_LEFT:
    {
      t = d_tm->mkRationalValHelper(
          d_node->getConst<internal::BitVectorRotateLeft>().d_rotateLeftAmount,
          true);
      break;
    }
    case Kind::BITVECTOR_ROTATE_RIGHT:
    {
      t = d_tm->mkRationalValHelper(
          d_node->getConst<internal::BitVectorRotateRight>()
              .d_rotateRightAmount,
          true);
      break;
    }
    case Kind::INT_TO_BITVECTOR:
    {
      t = d_tm->mkRationalValHelper(
          d_node->getConst<internal::IntToBitVector>().d_size, true);
      break;
    }
    case Kind::BITVECTOR_BIT:
    {
      t = d_tm->mkRationalValHelper(
          d_node->getConst<internal::BitVectorBit>().d_bitIndex, true);
      break;
    }
    case Kind::IAND:
    {
      t = d_tm->mkRationalValHelper(d_node->getConst<internal::IntAnd>().d_size,
                                    true);
      break;
    }
    case Kind::FLOATINGPOINT_TO_UBV:
    {
      t = d_tm->mkRationalValHelper(
          d_node->getConst<internal::FloatingPointToUBV>().d_bv_size.d_size,
          true);
      break;
    }
    case Kind::FLOATINGPOINT_TO_SBV:
    {
      t = d_tm->mkRationalValHelper(
          d_node->getConst<internal::FloatingPointToSBV>().d_bv_size.d_size,
          true);
      break;
    }
    case Kind::REGEXP_REPEAT:
    {
      t = d_tm->mkRationalValHelper(
          d_node->getConst<internal::RegExpRepeat>().d_repeatAmount, true);
      break;
    }
    case Kind::BITVECTOR_EXTRACT:
    {
      internal::BitVectorExtract ext =
          d_node->getConst<internal::BitVectorExtract>();
      t = index == 0 ? d_tm->mkRationalValHelper(ext.d_high, true)
                     : d_tm->mkRationalValHelper(ext.d_low, true);
      break;
    }
    case Kind::FLOATINGPOINT_TO_FP_FROM_IEEE_BV:
    {
      internal::FloatingPointToFPIEEEBitVector ext =
          d_node->getConst<internal::FloatingPointToFPIEEEBitVector>();

      t = index == 0
              ? d_tm->mkRationalValHelper(ext.getSize().exponentWidth(), true)
              : d_tm->mkRationalValHelper(ext.getSize().significandWidth(),
                                          true);
      break;
    }
    case Kind::FLOATINGPOINT_TO_FP_FROM_FP:
    {
      internal::FloatingPointToFPFloatingPoint ext =
          d_node->getConst<internal::FloatingPointToFPFloatingPoint>();
      t = index == 0
              ? d_tm->mkRationalValHelper(ext.getSize().exponentWidth(), true)
              : d_tm->mkRationalValHelper(ext.getSize().significandWidth(),
                                          true);
      break;
    }
    case Kind::FLOATINGPOINT_TO_FP_FROM_REAL:
    {
      internal::FloatingPointToFPReal ext =
          d_node->getConst<internal::FloatingPointToFPReal>();

      t = index == 0
              ? d_tm->mkRationalValHelper(ext.getSize().exponentWidth(), true)
              : d_tm->mkRationalValHelper(ext.getSize().significandWidth(),
                                          true);
      break;
    }
    case Kind::FLOATINGPOINT_TO_FP_FROM_SBV:
    {
      internal::FloatingPointToFPSignedBitVector ext =
          d_node->getConst<internal::FloatingPointToFPSignedBitVector>();
      t = index == 0
              ? d_tm->mkRationalValHelper(ext.getSize().exponentWidth(), true)
              : d_tm->mkRationalValHelper(ext.getSize().significandWidth(),
                                          true);
      break;
    }
    case Kind::FLOATINGPOINT_TO_FP_FROM_UBV:
    {
      internal::FloatingPointToFPUnsignedBitVector ext =
          d_node->getConst<internal::FloatingPointToFPUnsignedBitVector>();
      t = index == 0
              ? d_tm->mkRationalValHelper(ext.getSize().exponentWidth(), true)
              : d_tm->mkRationalValHelper(ext.getSize().significandWidth(),
                                          true);
      break;
    }
    case Kind::REGEXP_LOOP:
    {
      internal::RegExpLoop ext = d_node->getConst<internal::RegExpLoop>();
      t = index == 0 ? d_tm->mkRationalValHelper(ext.d_loopMinOcc, true)
                     : d_tm->mkRationalValHelper(ext.d_loopMaxOcc, true);

      break;
    }
    case Kind::TUPLE_PROJECT:
    case Kind::RELATION_AGGREGATE:
    case Kind::RELATION_GROUP:
    case Kind::RELATION_PROJECT:
    case Kind::RELATION_TABLE_JOIN:
    case Kind::TABLE_AGGREGATE:
    case Kind::TABLE_GROUP:
    case Kind::TABLE_JOIN:
    case Kind::TABLE_PROJECT:
    {
      const std::vector<uint32_t>& projectionIndices =
          d_node->getConst<internal::ProjectOp>().getIndices();
      t = d_tm->mkRationalValHelper(projectionIndices[index], true);
      break;
    }
    default:
    {
      CVC5_API_CHECK(false) << "Unhandled kind " << k;
      break;
    }
  }

  //////// all checks before this line
  return t;
  ////////
  CVC5_API_TRY_CATCH_END;
}

std::string Op::toString() const
{
  CVC5_API_TRY_CATCH_BEGIN;
  //////// all checks before this line
  if (d_node->isNull())
  {
    return std::to_string(d_kind);
  }
  else
  {
    CVC5_API_CHECK(!d_node->isNull())
        << "expected a non-null internal expression";
    Assert(isNull() || d_tm != nullptr);
    return d_node->toString();
  }
  ////////
  CVC5_API_TRY_CATCH_END;
}

std::ostream& operator<<(std::ostream& out, const Op& t)
{
  out << t.toString();
  return out;
}

/* Helpers                                                                    */
/* -------------------------------------------------------------------------- */

/* Split out to avoid nested API calls (problematic with API tracing).        */
/* .......................................................................... */

bool Op::isNullHelper() const
{
  return (d_node->isNull() && (d_kind == Kind::NULL_TERM));
}

bool Op::isIndexedHelper() const { return !d_node->isNull(); }

/* -------------------------------------------------------------------------- */
/* Term                                                                       */
/* -------------------------------------------------------------------------- */

Term::Term() : d_tm(nullptr), d_node(new internal::Node()) {}

Term::Term(TermManager* tm, const internal::Node& n) : d_tm(tm)
{
  d_node.reset(new internal::Node(n));
}

Term::~Term()
{
  Assert(isNull() || d_tm != nullptr);
  d_node.reset();
}

bool Term::operator==(const Term& t) const
{
  CVC5_API_TRY_CATCH_BEGIN;
  //////// all checks before this line
  return *d_node == *t.d_node;
  ////////
  CVC5_API_TRY_CATCH_END;
}

bool Term::operator!=(const Term& t) const
{
  CVC5_API_TRY_CATCH_BEGIN;
  //////// all checks before this line
  return *d_node != *t.d_node;
  ////////
  CVC5_API_TRY_CATCH_END;
}

bool Term::operator<(const Term& t) const
{
  CVC5_API_TRY_CATCH_BEGIN;
  //////// all checks before this line
  return *d_node < *t.d_node;
  ////////
  CVC5_API_TRY_CATCH_END;
}

bool Term::operator>(const Term& t) const
{
  CVC5_API_TRY_CATCH_BEGIN;
  //////// all checks before this line
  return *d_node > *t.d_node;
  ////////
  CVC5_API_TRY_CATCH_END;
}

bool Term::operator<=(const Term& t) const
{
  CVC5_API_TRY_CATCH_BEGIN;
  //////// all checks before this line
  return *d_node <= *t.d_node;
  ////////
  CVC5_API_TRY_CATCH_END;
}

bool Term::operator>=(const Term& t) const
{
  CVC5_API_TRY_CATCH_BEGIN;
  //////// all checks before this line
  return *d_node >= *t.d_node;
  ////////
  CVC5_API_TRY_CATCH_END;
}

size_t Term::getNumChildren() const
{
  CVC5_API_TRY_CATCH_BEGIN;
  CVC5_API_CHECK_NOT_NULL;
  //////// all checks before this line

  // special case for apply kinds
  if (isApplyKind(d_node->getKind()))
  {
    return d_node->getNumChildren() + 1;
  }
  return d_node->getNumChildren();
  ////////
  CVC5_API_TRY_CATCH_END;
}

Term Term::operator[](size_t index) const
{
  CVC5_API_TRY_CATCH_BEGIN;
  CVC5_API_CHECK_NOT_NULL;
  CVC5_API_CHECK(index < getNumChildren()) << "index out of bound";
  CVC5_API_CHECK(!isApplyKind(d_node->getKind()) || d_node->hasOperator())
      << "expected apply kind to have operator when accessing child of Term";
  //////// all checks before this line

  // special cases for apply kinds
  if (isApplyKind(d_node->getKind()))
  {
    if (index == 0)
    {
      // return the operator
      return Term(d_tm, d_node->getOperator());
    }
    else
    {
      index -= 1;
    }
  }
  // otherwise we are looking up child at (index-1)
  return Term(d_tm, (*d_node)[index]);
  ////////
  CVC5_API_TRY_CATCH_END;
}

uint64_t Term::getId() const
{
  CVC5_API_TRY_CATCH_BEGIN;
  CVC5_API_CHECK_NOT_NULL;
  //////// all checks before this line
  return d_node->getId();
  ////////
  CVC5_API_TRY_CATCH_END;
}

Kind Term::getKind() const
{
  CVC5_API_TRY_CATCH_BEGIN;
  CVC5_API_CHECK_NOT_NULL;
  //////// all checks before this line
  return getKindHelper();
  ////////
  CVC5_API_TRY_CATCH_END;
}

Sort Term::getSort() const
{
  CVC5_API_TRY_CATCH_BEGIN;
  CVC5_API_CHECK_NOT_NULL;
  //////// all checks before this line
  return Sort(d_tm, d_node->getType());
  ////////
  CVC5_API_TRY_CATCH_END;
}

Term Term::substitute(const Term& term, const Term& replacement) const
{
  CVC5_API_TRY_CATCH_BEGIN;
  CVC5_API_CHECK_NOT_NULL;
  CVC5_API_CHECK_TERM(term);
  CVC5_API_CHECK_TERM(replacement);
  CVC5_API_CHECK(term.getSort() == replacement.getSort())
      << "expected terms of the same sort in substitute";
  //////// all checks before this line
  return Term(d_tm,
              d_node->substitute(internal::TNode(*term.d_node),
                                 internal::TNode(*replacement.d_node)));
  ////////
  CVC5_API_TRY_CATCH_END;
}

Term Term::substitute(const std::vector<Term>& terms,
                      const std::vector<Term>& replacements) const
{
  CVC5_API_TRY_CATCH_BEGIN;
  CVC5_API_CHECK_NOT_NULL;
  CVC5_API_CHECK(terms.size() == replacements.size())
      << "expected vectors of the same arity in substitute";
  CVC5_API_TERM_CHECK_TERMS_WITH_TERMS_SORT_EQUAL_TO(terms, replacements);
  //////// all checks before this line
  std::vector<internal::Node> nodes = Term::termVectorToNodes(terms);
  std::vector<internal::Node> nodeReplacements =
      Term::termVectorToNodes(replacements);
  return Term(d_tm,
              d_node->substitute(nodes.begin(),
                                 nodes.end(),
                                 nodeReplacements.begin(),
                                 nodeReplacements.end()));
  ////////
  CVC5_API_TRY_CATCH_END;
}

bool Term::hasOp() const
{
  CVC5_API_TRY_CATCH_BEGIN;
  CVC5_API_CHECK_NOT_NULL;
  //////// all checks before this line
  return d_node->hasOperator();
  ////////
  CVC5_API_TRY_CATCH_END;
}

Op Term::getOp() const
{
  CVC5_API_TRY_CATCH_BEGIN;
  CVC5_API_CHECK_NOT_NULL;
  CVC5_API_CHECK(d_node->hasOperator())
      << "expected Term to have an Op when calling getOp()";
  //////// all checks before this line

  // special cases for parameterized operators that are not indexed operators
  // the API level differs from the internal structure
  // indexed operators are stored in Ops
  // whereas functions and datatype operators are terms, and the Op
  // is one of the APPLY_* kinds
  if (isApplyKind(d_node->getKind()))
  {
    return Op(d_tm, intToExtKind(d_node->getKind()));
  }
  else if (d_node->getMetaKind() == internal::kind::metakind::PARAMETERIZED)
  {
    // it's an indexed operator
    // so we should return the indexed op
    internal::Node op = d_node->getOperator();
    return Op(d_tm, intToExtKind(d_node->getKind()), op);
  }
  // Notice this is the only case where getKindHelper is used, since the
  // cases above do not have special cases for intToExtKind.
  return Op(d_tm, getKindHelper());
  ////////
  CVC5_API_TRY_CATCH_END;
}

bool Term::hasSymbol() const
{
  CVC5_API_TRY_CATCH_BEGIN;
  CVC5_API_CHECK_NOT_NULL;
  //////// all checks before this line
  return d_node->hasName();
  ////////
  CVC5_API_TRY_CATCH_END;
}

std::string Term::getSymbol() const
{
  CVC5_API_TRY_CATCH_BEGIN;
  CVC5_API_CHECK_NOT_NULL;
  CVC5_API_CHECK(d_node->hasName())
      << "invalid call to '" << __PRETTY_FUNCTION__
      << "', expected the term to have a symbol.";
  //////// all checks before this line
  return d_node->getName();
  ////////
  CVC5_API_TRY_CATCH_END;
}

bool Term::isNull() const
{
  CVC5_API_TRY_CATCH_BEGIN;
  //////// all checks before this line
  return isNullHelper();
  ////////
  CVC5_API_TRY_CATCH_END;
}

Term Term::notTerm() const
{
  CVC5_API_TRY_CATCH_BEGIN;
  CVC5_API_CHECK_NOT_NULL;
  //////// all checks before this line
  internal::Node res = d_node->notNode();
  (void)res.getType(true); /* kick off type checking */
  return Term(d_tm, res);
  ////////
  CVC5_API_TRY_CATCH_END;
}

Term Term::andTerm(const Term& t) const
{
  CVC5_API_TRY_CATCH_BEGIN;
  CVC5_API_CHECK_NOT_NULL;
  CVC5_API_CHECK_TERM(t);
  //////// all checks before this line
  internal::Node res = d_node->andNode(*t.d_node);
  (void)res.getType(true); /* kick off type checking */
  return Term(d_tm, res);
  ////////
  CVC5_API_TRY_CATCH_END;
}

Term Term::orTerm(const Term& t) const
{
  CVC5_API_TRY_CATCH_BEGIN;
  CVC5_API_CHECK_NOT_NULL;
  CVC5_API_CHECK_TERM(t);
  //////// all checks before this line
  internal::Node res = d_node->orNode(*t.d_node);
  (void)res.getType(true); /* kick off type checking */
  return Term(d_tm, res);
  ////////
  CVC5_API_TRY_CATCH_END;
}

Term Term::xorTerm(const Term& t) const
{
  CVC5_API_TRY_CATCH_BEGIN;
  CVC5_API_CHECK_NOT_NULL;
  CVC5_API_CHECK_TERM(t);
  //////// all checks before this line
  internal::Node res = d_node->xorNode(*t.d_node);
  (void)res.getType(true); /* kick off type checking */
  return Term(d_tm, res);
  ////////
  CVC5_API_TRY_CATCH_END;
}

Term Term::eqTerm(const Term& t) const
{
  CVC5_API_TRY_CATCH_BEGIN;
  CVC5_API_CHECK_NOT_NULL;
  CVC5_API_CHECK_TERM(t);
  //////// all checks before this line
  internal::Node res = d_node->eqNode(*t.d_node);
  (void)res.getType(true); /* kick off type checking */
  return Term(d_tm, res);
  ////////
  CVC5_API_TRY_CATCH_END;
}

Term Term::impTerm(const Term& t) const
{
  CVC5_API_TRY_CATCH_BEGIN;
  CVC5_API_CHECK_NOT_NULL;
  CVC5_API_CHECK_TERM(t);
  //////// all checks before this line
  internal::Node res = d_node->impNode(*t.d_node);
  (void)res.getType(true); /* kick off type checking */
  return Term(d_tm, res);
  ////////
  CVC5_API_TRY_CATCH_END;
}

Term Term::iteTerm(const Term& then_t, const Term& else_t) const
{
  CVC5_API_TRY_CATCH_BEGIN;
  CVC5_API_CHECK_NOT_NULL;
  CVC5_API_CHECK_TERM(then_t);
  CVC5_API_CHECK_TERM(else_t);
  //////// all checks before this line
  internal::Node res = d_node->iteNode(*then_t.d_node, *else_t.d_node);
  (void)res.getType(true); /* kick off type checking */
  return Term(d_tm, res);
  ////////
  CVC5_API_TRY_CATCH_END;
}

std::string Term::toString() const
{
  CVC5_API_TRY_CATCH_BEGIN;
  //////// all checks before this line
  return d_node->toString();
  ////////
  CVC5_API_TRY_CATCH_END;
}

Term::const_iterator::const_iterator()
    : d_tm(nullptr), d_origNode(nullptr), d_pos(0)
{
}

Term::const_iterator::const_iterator(TermManager* tm,
                                     const std::shared_ptr<internal::Node>& n,
                                     uint32_t p)
    : d_tm(tm), d_origNode(n), d_pos(p)
{
}

Term::const_iterator::const_iterator(const const_iterator& it)
    : d_tm(nullptr), d_origNode(nullptr)
{
  if (it.d_origNode != nullptr)
  {
    d_tm = it.d_tm;
    d_origNode = it.d_origNode;
    d_pos = it.d_pos;
  }
}

Term::const_iterator& Term::const_iterator::operator=(const const_iterator& it)
{
  d_tm = it.d_tm;
  d_origNode = it.d_origNode;
  d_pos = it.d_pos;
  return *this;
}

bool Term::const_iterator::operator==(const const_iterator& it) const
{
  if (d_origNode == nullptr || it.d_origNode == nullptr)
  {
    return false;
  }
  return (d_tm == it.d_tm && *d_origNode == *it.d_origNode)
         && (d_pos == it.d_pos);
}

bool Term::const_iterator::operator!=(const const_iterator& it) const
{
  return !(*this == it);
}

Term::const_iterator& Term::const_iterator::operator++()
{
  Assert(d_origNode != nullptr);
  ++d_pos;
  return *this;
}

Term::const_iterator Term::const_iterator::operator++(int)
{
  Assert(d_origNode != nullptr);
  const_iterator it = *this;
  ++d_pos;
  return it;
}

Term Term::const_iterator::operator*() const
{
  Assert(d_origNode != nullptr);
  // this term has an extra child (mismatch between API and internal structure)
  // the extra child will be the first child
  bool extra_child = isApplyKind(d_origNode->getKind());

  if (!d_pos && extra_child)
  {
    return Term(d_tm, d_origNode->getOperator());
  }
  else
  {
    uint32_t idx = d_pos;
    if (extra_child)
    {
      Assert(idx > 0);
      --idx;
    }
    Assert(idx >= 0);
    return Term(d_tm, (*d_origNode)[idx]);
  }
}

Term::const_iterator Term::begin() const
{
  return Term::const_iterator(d_tm, d_node, 0);
}

Term::const_iterator Term::end() const
{
  int endpos = d_node->getNumChildren();
  // special cases for APPLY_*
  // the API differs from the internal structure
  // the API takes a "higher-order" perspective and the applied
  //   function or datatype constructor/selector/tester is a Term
  // which means it needs to be one of the children, even though
  //   internally it is not
  if (isApplyKind(d_node->getKind()))
  {
    // one more child if this is a UF application (count the UF as a child)
    ++endpos;
  }
  return Term::const_iterator(d_tm, d_node, endpos);
}

const internal::Node& Term::getNode(void) const { return *d_node; }

namespace detail {
const internal::Rational& getRational(const internal::Node& node)
{
  switch (node.getKind())
  {
    case internal::Kind::CONST_INTEGER:
    case internal::Kind::CONST_RATIONAL:
      return node.getConst<internal::Rational>();
    default:
      CVC5_API_CHECK(false) << "Node is not a rational.";
      return node.getConst<internal::Rational>();
  }
}
internal::Integer getInteger(const internal::Node& node)
{
  return node.getConst<internal::Rational>().getNumerator();
}
template <typename T>
bool checkIntegerBounds(const internal::Integer& i)
{
  return i >= std::numeric_limits<T>::min()
         && i <= std::numeric_limits<T>::max();
}
bool checkReal32Bounds(const internal::Rational& r)
{
  return checkIntegerBounds<std::int32_t>(r.getNumerator())
         && checkIntegerBounds<std::uint32_t>(r.getDenominator());
}
bool checkReal64Bounds(const internal::Rational& r)
{
  return checkIntegerBounds<std::int64_t>(r.getNumerator())
         && checkIntegerBounds<std::uint64_t>(r.getDenominator());
}

bool isReal(const internal::Node& node)
{
  return node.getKind() == internal::Kind::CONST_RATIONAL
         || node.getKind() == internal::Kind::CONST_INTEGER;
}
bool isReal32(const internal::Node& node)
{
  return isReal(node) && checkReal32Bounds(getRational(node));
}
bool isReal64(const internal::Node& node)
{
  return isReal(node) && checkReal64Bounds(getRational(node));
}

bool isInteger(const internal::Node& node)
{
  return (node.getKind() == internal::Kind::CONST_RATIONAL
          || node.getKind() == internal::Kind::CONST_INTEGER)
         && node.getConst<internal::Rational>().isIntegral();
}
bool isInt32(const internal::Node& node)
{
  return isInteger(node) && checkIntegerBounds<std::int32_t>(getInteger(node));
}
bool isUInt32(const internal::Node& node)
{
  return isInteger(node) && checkIntegerBounds<std::uint32_t>(getInteger(node));
}
bool isInt64(const internal::Node& node)
{
  return isInteger(node) && checkIntegerBounds<std::int64_t>(getInteger(node));
}
bool isUInt64(const internal::Node& node)
{
  return isInteger(node) && checkIntegerBounds<std::uint64_t>(getInteger(node));
}
}  // namespace detail

int32_t Term::getRealOrIntegerValueSign() const
{
  CVC5_API_TRY_CATCH_BEGIN;
  CVC5_API_CHECK_NOT_NULL;
  //////// all checks before this line
  const internal::Rational& r = detail::getRational(*d_node);
  return static_cast<int32_t>(r.sgn());
  ////////
  CVC5_API_TRY_CATCH_END;
}

bool Term::isInt32Value() const
{
  CVC5_API_TRY_CATCH_BEGIN;
  CVC5_API_CHECK_NOT_NULL;
  //////// all checks before this line
  return detail::isInt32(*d_node);
  ////////
  CVC5_API_TRY_CATCH_END;
}

std::int32_t Term::getInt32Value() const
{
  CVC5_API_TRY_CATCH_BEGIN;
  CVC5_API_CHECK_NOT_NULL;
  CVC5_API_ARG_CHECK_EXPECTED(detail::isInt32(*d_node), *d_node)
      << "Term to be a 32-bit integer value when calling getInt32Value()";
  //////// all checks before this line
  return detail::getInteger(*d_node).getSignedInt();
  ////////
  CVC5_API_TRY_CATCH_END;
}

bool Term::isUInt32Value() const
{
  CVC5_API_TRY_CATCH_BEGIN;
  CVC5_API_CHECK_NOT_NULL;
  //////// all checks before this line
  return detail::isUInt32(*d_node);
  ////////
  CVC5_API_TRY_CATCH_END;
}
std::uint32_t Term::getUInt32Value() const
{
  CVC5_API_TRY_CATCH_BEGIN;
  CVC5_API_CHECK_NOT_NULL;
  CVC5_API_ARG_CHECK_EXPECTED(detail::isUInt32(*d_node), *d_node)
      << "Term to be a unsigned 32-bit integer value when calling "
         "getUInt32Value()";
  //////// all checks before this line
  return detail::getInteger(*d_node).getUnsignedInt();
  ////////
  CVC5_API_TRY_CATCH_END;
}

bool Term::isInt64Value() const
{
  CVC5_API_TRY_CATCH_BEGIN;
  CVC5_API_CHECK_NOT_NULL;
  //////// all checks before this line
  return detail::isInt64(*d_node);
  ////////
  CVC5_API_TRY_CATCH_END;
}
std::int64_t Term::getInt64Value() const
{
  CVC5_API_TRY_CATCH_BEGIN;
  CVC5_API_CHECK_NOT_NULL;
  CVC5_API_ARG_CHECK_EXPECTED(detail::isInt64(*d_node), *d_node)
      << "Term to be a 64-bit integer value when calling getInt64Value()";
  //////// all checks before this line
  return detail::getInteger(*d_node).getSigned64();
  ////////
  CVC5_API_TRY_CATCH_END;
}

bool Term::isUInt64Value() const
{
  CVC5_API_TRY_CATCH_BEGIN;
  CVC5_API_CHECK_NOT_NULL;
  //////// all checks before this line
  return detail::isUInt64(*d_node);
  ////////
  CVC5_API_TRY_CATCH_END;
}

std::uint64_t Term::getUInt64Value() const
{
  CVC5_API_TRY_CATCH_BEGIN;
  CVC5_API_CHECK_NOT_NULL;
  CVC5_API_ARG_CHECK_EXPECTED(detail::isUInt64(*d_node), *d_node)
      << "Term to be a unsigned 64-bit integer value when calling "
         "getUInt64Value()";
  //////// all checks before this line
  return detail::getInteger(*d_node).getUnsigned64();
  ////////
  CVC5_API_TRY_CATCH_END;
}

bool Term::isIntegerValue() const
{
  CVC5_API_TRY_CATCH_BEGIN;
  CVC5_API_CHECK_NOT_NULL;
  //////// all checks before this line
  return detail::isInteger(*d_node);
  ////////
  CVC5_API_TRY_CATCH_END;
}
std::string Term::getIntegerValue() const
{
  CVC5_API_TRY_CATCH_BEGIN;
  CVC5_API_CHECK_NOT_NULL;
  CVC5_API_ARG_CHECK_EXPECTED(detail::isInteger(*d_node), *d_node)
      << "Term to be an integer value when calling getIntegerValue()";
  //////// all checks before this line
  return detail::getInteger(*d_node).toString();
  ////////
  CVC5_API_TRY_CATCH_END;
}

bool Term::isStringValue() const
{
  CVC5_API_TRY_CATCH_BEGIN;
  CVC5_API_CHECK_NOT_NULL;
  //////// all checks before this line
  return d_node->getKind() == internal::Kind::CONST_STRING;
  ////////
  CVC5_API_TRY_CATCH_END;
}

std::wstring Term::getStringValue() const
{
  CVC5_API_TRY_CATCH_BEGIN;
  CVC5_API_CHECK_NOT_NULL;
  CVC5_API_ARG_CHECK_EXPECTED(d_node->getKind() == internal::Kind::CONST_STRING,
                              *d_node)
      << "Term to be a string value when calling getStringValue()";
  //////// all checks before this line
  return d_node->getConst<internal::String>().toWString();
  ////////
  CVC5_API_TRY_CATCH_END;
}

std::u32string Term::getU32StringValue() const
{
  CVC5_API_TRY_CATCH_BEGIN;
  CVC5_API_CHECK_NOT_NULL;
  CVC5_API_ARG_CHECK_EXPECTED(d_node->getKind() == internal::Kind::CONST_STRING,
                              *d_node)
      << "Term to be a string value when calling getU32StringValue()";
  //////// all checks before this line
  return d_node->getConst<internal::String>().toU32String();
  ////////
  CVC5_API_TRY_CATCH_END;
}

std::vector<internal::Node> Term::termVectorToNodes(
    const std::vector<Term>& terms)
{
  std::vector<internal::Node> res;
  for (const Term& t : terms)
  {
    res.push_back(t.getNode());
  }
  return res;
}

std::vector<Term> Term::nodeVectorToTerms(
    TermManager* tm, const std::vector<internal::Node>& nodes)
{
  std::vector<Term> res;
  for (const internal::Node& n : nodes)
  {
    res.push_back(Term(tm, n));
  }
  return res;
}

bool Term::isReal32Value() const
{
  CVC5_API_TRY_CATCH_BEGIN;
  CVC5_API_CHECK_NOT_NULL;
  //////// all checks before this line
  return detail::isReal32(*d_node);
  ////////
  CVC5_API_TRY_CATCH_END;
}
std::pair<std::int32_t, std::uint32_t> Term::getReal32Value() const
{
  CVC5_API_TRY_CATCH_BEGIN;
  CVC5_API_CHECK_NOT_NULL;
  CVC5_API_ARG_CHECK_EXPECTED(detail::isReal32(*d_node), *d_node)
      << "Term to be a 32-bit rational value when calling getReal32Value()";
  //////// all checks before this line
  const internal::Rational& r = detail::getRational(*d_node);
  return std::make_pair(r.getNumerator().getSignedInt(),
                        r.getDenominator().getUnsignedInt());
  ////////
  CVC5_API_TRY_CATCH_END;
}
bool Term::isReal64Value() const
{
  CVC5_API_TRY_CATCH_BEGIN;
  CVC5_API_CHECK_NOT_NULL;
  //////// all checks before this line
  return detail::isReal64(*d_node);
  ////////
  CVC5_API_TRY_CATCH_END;
}
std::pair<std::int64_t, std::uint64_t> Term::getReal64Value() const
{
  CVC5_API_TRY_CATCH_BEGIN;
  CVC5_API_CHECK_NOT_NULL;
  CVC5_API_ARG_CHECK_EXPECTED(detail::isReal64(*d_node), *d_node)
      << "Term to be a 64-bit rational value when calling getReal64Value()";
  //////// all checks before this line
  const internal::Rational& r = detail::getRational(*d_node);
  return std::make_pair(r.getNumerator().getSigned64(),
                        r.getDenominator().getUnsigned64());
  ////////
  CVC5_API_TRY_CATCH_END;
}
bool Term::isRealValue() const
{
  CVC5_API_TRY_CATCH_BEGIN;
  CVC5_API_CHECK_NOT_NULL;
  //////// all checks before this line
  return detail::isReal(*d_node);
  ////////
  CVC5_API_TRY_CATCH_END;
}
std::string Term::getRealValue() const
{
  CVC5_API_TRY_CATCH_BEGIN;
  CVC5_API_CHECK_NOT_NULL;
  CVC5_API_ARG_CHECK_EXPECTED(detail::isReal(*d_node), *d_node)
      << "Term to be a rational value when calling getRealValue()";
  //////// all checks before this line
  const internal::Rational& rat = detail::getRational(*d_node);
  std::string res = rat.toString();
  if (rat.isIntegral())
  {
    return res + "/1";
  }
  return res;
  ////////
  CVC5_API_TRY_CATCH_END;
}

bool Term::isConstArray() const
{
  CVC5_API_TRY_CATCH_BEGIN;
  CVC5_API_CHECK_NOT_NULL;
  //////// all checks before this line
  return d_node->getKind() == internal::Kind::STORE_ALL;
  ////////
  CVC5_API_TRY_CATCH_END;
}
Term Term::getConstArrayBase() const
{
  CVC5_API_TRY_CATCH_BEGIN;
  CVC5_API_CHECK_NOT_NULL;
  CVC5_API_ARG_CHECK_EXPECTED(d_node->getKind() == internal::Kind::STORE_ALL,
                              *d_node)
      << "Term to be a constant array when calling getConstArrayBase()";
  //////// all checks before this line
  const auto& ar = d_node->getConst<internal::ArrayStoreAll>();
  return Term(d_tm, ar.getValue());
  ////////
  CVC5_API_TRY_CATCH_END;
}

bool Term::isBooleanValue() const
{
  CVC5_API_TRY_CATCH_BEGIN;
  CVC5_API_CHECK_NOT_NULL;
  //////// all checks before this line
  return d_node->getKind() == internal::Kind::CONST_BOOLEAN;
  ////////
  CVC5_API_TRY_CATCH_END;
}
bool Term::getBooleanValue() const
{
  CVC5_API_TRY_CATCH_BEGIN;
  CVC5_API_CHECK_NOT_NULL;
  CVC5_API_ARG_CHECK_EXPECTED(
      d_node->getKind() == internal::Kind::CONST_BOOLEAN, *d_node)
      << "Term to be a Boolean value when calling getBooleanValue()";
  //////// all checks before this line
  return d_node->getConst<bool>();
  ////////
  CVC5_API_TRY_CATCH_END;
}

bool Term::isBitVectorValue() const
{
  CVC5_API_TRY_CATCH_BEGIN;
  CVC5_API_CHECK_NOT_NULL;
  //////// all checks before this line
  return d_node->getKind() == internal::Kind::CONST_BITVECTOR;
  ////////
  CVC5_API_TRY_CATCH_END;
}
std::string Term::getBitVectorValue(std::uint32_t base) const
{
  CVC5_API_TRY_CATCH_BEGIN;
  CVC5_API_CHECK_NOT_NULL;
  CVC5_API_ARG_CHECK_EXPECTED(
      d_node->getKind() == internal::Kind::CONST_BITVECTOR, *d_node)
      << "Term to be a bit-vector value when calling getBitVectorValue()";
  //////// all checks before this line
  return d_node->getConst<internal::BitVector>().toString(base);
  ////////
  CVC5_API_TRY_CATCH_END;
}

bool Term::isFiniteFieldValue() const
{
  CVC5_API_TRY_CATCH_BEGIN;
  CVC5_API_CHECK_NOT_NULL;
  //////// all checks before this line
  return d_node->getKind() == internal::Kind::CONST_FINITE_FIELD;
  ////////
  CVC5_API_TRY_CATCH_END;
}
std::string Term::getFiniteFieldValue() const
{
  CVC5_API_TRY_CATCH_BEGIN;
  CVC5_API_CHECK_NOT_NULL;
  CVC5_API_ARG_CHECK_EXPECTED(
      d_node->getKind() == internal::Kind::CONST_FINITE_FIELD, *d_node)
      << "Term to be a finite field value when calling getFiniteFieldValue()";
  //////// all checks before this line
  return d_node->getConst<internal::FiniteFieldValue>()
      .toSignedInteger()
      .toString();
  ////////
  CVC5_API_TRY_CATCH_END;
}

bool Term::isUninterpretedSortValue() const
{
  CVC5_API_TRY_CATCH_BEGIN;
  CVC5_API_CHECK_NOT_NULL;
  //////// all checks before this line
  return d_node->getKind() == internal::Kind::UNINTERPRETED_SORT_VALUE;
  ////////
  CVC5_API_TRY_CATCH_END;
}
std::string Term::getUninterpretedSortValue() const
{
  CVC5_API_TRY_CATCH_BEGIN;
  CVC5_API_CHECK_NOT_NULL;
  CVC5_API_ARG_CHECK_EXPECTED(
      d_node->getKind() == internal::Kind::UNINTERPRETED_SORT_VALUE, *d_node)
      << "Term to be an abstract value when calling "
         "getUninterpretedSortValue()";
  //////// all checks before this line
  std::stringstream ss;
  ss << d_node->getConst<internal::UninterpretedSortValue>();
  return ss.str();
  ////////
  CVC5_API_TRY_CATCH_END;
}

bool Term::isTupleValue() const
{
  CVC5_API_TRY_CATCH_BEGIN;
  CVC5_API_CHECK_NOT_NULL;
  //////// all checks before this line
  return d_node->getKind() == internal::Kind::APPLY_CONSTRUCTOR
         && d_node->isConst() && d_node->getType().getDType().isTuple();
  ////////
  CVC5_API_TRY_CATCH_END;
}
std::vector<Term> Term::getTupleValue() const
{
  CVC5_API_TRY_CATCH_BEGIN;
  CVC5_API_CHECK_NOT_NULL;
  CVC5_API_ARG_CHECK_EXPECTED(
      d_node->getKind() == internal::Kind::APPLY_CONSTRUCTOR
          && d_node->isConst() && d_node->getType().getDType().isTuple(),
      *d_node)
      << "Term to be a tuple value when calling getTupleValue()";
  //////// all checks before this line
  std::vector<Term> res;
  for (size_t i = 0, n = d_node->getNumChildren(); i < n; ++i)
  {
    res.emplace_back(Term(d_tm, (*d_node)[i]));
  }
  return res;
  ////////
  CVC5_API_TRY_CATCH_END;
}

bool Term::isRoundingModeValue() const
{
  CVC5_API_TRY_CATCH_BEGIN;
  CVC5_API_CHECK_NOT_NULL;
  //////// all checks before this line
  return d_node->getKind() == internal::Kind::CONST_ROUNDINGMODE;
  ////////
  CVC5_API_TRY_CATCH_END;
}
RoundingMode Term::getRoundingModeValue() const
{
  CVC5_API_TRY_CATCH_BEGIN;
  CVC5_API_CHECK_NOT_NULL;
  CVC5_API_ARG_CHECK_EXPECTED(
      d_node->getKind() == internal::Kind::CONST_ROUNDINGMODE, *d_node)
      << "Term to be a floating-point rounding mode value when calling "
         "getRoundingModeValue()";
  //////// all checks before this line
  return s_rmodes_internal.at(d_node->getConst<cvc5::internal::RoundingMode>());
  ////////
  CVC5_API_TRY_CATCH_END;
}

bool Term::isFloatingPointPosZero() const
{
  CVC5_API_TRY_CATCH_BEGIN;
  CVC5_API_CHECK_NOT_NULL;
  //////// all checks before this line
  if (d_node->getKind() == internal::Kind::CONST_FLOATINGPOINT)
  {
    const auto& fp = d_node->getConst<internal::FloatingPoint>();
    return fp.isZero() && fp.isPositive();
  }
  return false;
  ////////
  CVC5_API_TRY_CATCH_END;
}
bool Term::isFloatingPointNegZero() const
{
  CVC5_API_TRY_CATCH_BEGIN;
  CVC5_API_CHECK_NOT_NULL;
  //////// all checks before this line
  if (d_node->getKind() == internal::Kind::CONST_FLOATINGPOINT)
  {
    const auto& fp = d_node->getConst<internal::FloatingPoint>();
    return fp.isZero() && fp.isNegative();
  }
  return false;
  ////////
  CVC5_API_TRY_CATCH_END;
}
bool Term::isFloatingPointPosInf() const
{
  CVC5_API_TRY_CATCH_BEGIN;
  CVC5_API_CHECK_NOT_NULL;
  //////// all checks before this line
  if (d_node->getKind() == internal::Kind::CONST_FLOATINGPOINT)
  {
    const auto& fp = d_node->getConst<internal::FloatingPoint>();
    return fp.isInfinite() && fp.isPositive();
  }
  return false;
  ////////
  CVC5_API_TRY_CATCH_END;
}
bool Term::isFloatingPointNegInf() const
{
  CVC5_API_TRY_CATCH_BEGIN;
  CVC5_API_CHECK_NOT_NULL;
  //////// all checks before this line
  if (d_node->getKind() == internal::Kind::CONST_FLOATINGPOINT)
  {
    const auto& fp = d_node->getConst<internal::FloatingPoint>();
    return fp.isInfinite() && fp.isNegative();
  }
  return false;
  ////////
  CVC5_API_TRY_CATCH_END;
}
bool Term::isFloatingPointNaN() const
{
  CVC5_API_TRY_CATCH_BEGIN;
  CVC5_API_CHECK_NOT_NULL;
  //////// all checks before this line
  return d_node->getKind() == internal::Kind::CONST_FLOATINGPOINT
         && d_node->getConst<internal::FloatingPoint>().isNaN();
  ////////
  CVC5_API_TRY_CATCH_END;
}
bool Term::isFloatingPointValue() const
{
  CVC5_API_TRY_CATCH_BEGIN;
  CVC5_API_CHECK_NOT_NULL;
  //////// all checks before this line
  return d_node->getKind() == internal::Kind::CONST_FLOATINGPOINT;
  ////////
  CVC5_API_TRY_CATCH_END;
}
std::tuple<std::uint32_t, std::uint32_t, Term> Term::getFloatingPointValue()
    const
{
  CVC5_API_TRY_CATCH_BEGIN;
  CVC5_API_CHECK_NOT_NULL;
  CVC5_API_ARG_CHECK_EXPECTED(
      d_node->getKind() == internal::Kind::CONST_FLOATINGPOINT, *d_node)
      << "Term to be a floating-point value when calling "
         "getFloatingPointValue()";
  //////// all checks before this line
  const auto& fp = d_node->getConst<internal::FloatingPoint>();
  return std::make_tuple(fp.getSize().exponentWidth(),
                         fp.getSize().significandWidth(),
                         d_tm->mkValHelper((fp.pack())));
  ////////
  CVC5_API_TRY_CATCH_END;
}

bool Term::isSetValue() const
{
  CVC5_API_TRY_CATCH_BEGIN;
  CVC5_API_CHECK_NOT_NULL;
  //////// all checks before this line
  return d_node->getType().isSet() && d_node->isConst();
  ////////
  CVC5_API_TRY_CATCH_END;
}

void Term::collectSet(std::set<Term>& set,
                      const internal::Node& node,
                      TermManager* tm)
{
  // We asserted that node has a set type, and node.isConst()
  // Thus, node only contains of SET_EMPTY, SET_UNION and SET_SINGLETON.
  switch (node.getKind())
  {
    case internal::Kind::SET_EMPTY: break;
    case internal::Kind::SET_SINGLETON: set.emplace(Term(tm, node[0])); break;
    case internal::Kind::SET_UNION:
    {
      for (const auto& sub : node)
      {
        collectSet(set, sub, tm);
      }
      break;
    }
    default:
      CVC5_API_ARG_CHECK_EXPECTED(false, node)
          << "Term to be a set value when calling getSetValue()";
      break;
  }
}

std::set<Term> Term::getSetValue() const
{
  CVC5_API_TRY_CATCH_BEGIN;
  CVC5_API_CHECK_NOT_NULL;
  CVC5_API_ARG_CHECK_EXPECTED(d_node->getType().isSet() && d_node->isConst(),
                              *d_node)
      << "Term to be a set value when calling getSetValue()";
  //////// all checks before this line
  std::set<Term> res;
  Term::collectSet(res, *d_node, d_tm);
  return res;
  ////////
  CVC5_API_TRY_CATCH_END;
}

bool Term::isSequenceValue() const
{
  CVC5_API_TRY_CATCH_BEGIN;
  CVC5_API_CHECK_NOT_NULL;
  //////// all checks before this line
  return d_node->getKind() == internal::Kind::CONST_SEQUENCE;
  ////////
  CVC5_API_TRY_CATCH_END;
}
std::vector<Term> Term::getSequenceValue() const
{
  CVC5_API_TRY_CATCH_BEGIN;
  CVC5_API_CHECK_NOT_NULL;
  CVC5_API_ARG_CHECK_EXPECTED(
      d_node->getKind() == internal::Kind::CONST_SEQUENCE, *d_node)
      << "Term to be a sequence value when calling getSequenceValue()";
  //////// all checks before this line
  std::vector<Term> res;
  const internal::Sequence& seq = d_node->getConst<internal::Sequence>();
  for (const auto& node : seq.getVec())
  {
    res.emplace_back(Term(d_tm, node));
  }
  return res;
  ////////
  CVC5_API_TRY_CATCH_END;
}

bool Term::isCardinalityConstraint() const
{
  CVC5_API_TRY_CATCH_BEGIN;
  CVC5_API_CHECK_NOT_NULL;
  //////// all checks before this line
  return d_node->getKind() == internal::Kind::CARDINALITY_CONSTRAINT;
  ////////
  CVC5_API_TRY_CATCH_END;
}

std::pair<Sort, uint32_t> Term::getCardinalityConstraint() const
{
  CVC5_API_TRY_CATCH_BEGIN;
  CVC5_API_CHECK_NOT_NULL;
  CVC5_API_ARG_CHECK_EXPECTED(
      d_node->getKind() == internal::Kind::CARDINALITY_CONSTRAINT, *d_node)
      << "Term to be a cardinality constraint when calling "
         "getCardinalityConstraint()";
  // this should never happen since we restrict what the user can create
  CVC5_API_ARG_CHECK_EXPECTED(
      detail::checkIntegerBounds<std::uint32_t>(
          d_node->getOperator()
              .getConst<internal::CardinalityConstraint>()
              .getUpperBound()),
      *d_node)
      << "Upper bound for cardinality constraint does not fit uint32_t";
  //////// all checks before this line
  const internal::CardinalityConstraint& cc =
      d_node->getOperator().getConst<internal::CardinalityConstraint>();
  return std::make_pair(Sort(d_tm, cc.getType()),
                        cc.getUpperBound().getUnsignedInt());
  ////////
  CVC5_API_TRY_CATCH_END;
}

bool Term::isRealAlgebraicNumber() const
{
  CVC5_API_TRY_CATCH_BEGIN;
  CVC5_API_CHECK_NOT_NULL;
  //////// all checks before this line
  return d_node->getKind() == internal::Kind::REAL_ALGEBRAIC_NUMBER;
  ////////
  CVC5_API_TRY_CATCH_END;
}

Term Term::getRealAlgebraicNumberDefiningPolynomial(const Term& v) const
{
  CVC5_API_TRY_CATCH_BEGIN;
  CVC5_API_CHECK_NOT_NULL;
  CVC5_API_ARG_CHECK_EXPECTED(
      d_node->getKind() == internal::Kind::REAL_ALGEBRAIC_NUMBER, *d_node)
      << "Term to be a real algebraic number when calling "
         "getRealAlgebraicNumberDefiningPolynomial()";
  CVC5_API_ARG_CHECK_EXPECTED(v.getKind() == Kind::VARIABLE, v)
      << "expected a variable as argument when calling "
         "getRealAlgebraicNumberDefiningPolynomial()";
#ifndef CVC5_POLY_IMP
  throw CVC5ApiException(
      "expected libpoly enabled build when calling "
      "getRealAlgebraicNumberDefiningPolynomial");
#endif
  //////// all checks before this line
#ifdef CVC5_POLY_IMP
  const internal::RealAlgebraicNumber& ran =
      d_node->getOperator().getConst<internal::RealAlgebraicNumber>();
  return Term(d_tm,
              internal::PolyConverter::ran_to_defining_polynomial(
                  ran, *v.d_node.get()));
#else
  return Term();
#endif
  ////////
  CVC5_API_TRY_CATCH_END;
}

Term Term::getRealAlgebraicNumberLowerBound() const
{
  CVC5_API_TRY_CATCH_BEGIN;
  CVC5_API_CHECK_NOT_NULL;
  CVC5_API_ARG_CHECK_EXPECTED(
      d_node->getKind() == internal::Kind::REAL_ALGEBRAIC_NUMBER, *d_node)
      << "Term to be a real algebraic number when calling "
         "getRealAlgebraicNumberDefiningPolynomial()";
#ifndef CVC5_POLY_IMP
  throw CVC5ApiException(
      "expected libpoly enabled build when calling "
      "getRealAlgebraicNumberLowerBound");
#endif
  //////// all checks before this line
#ifdef CVC5_POLY_IMP
  const internal::RealAlgebraicNumber& ran =
      d_node->getOperator().getConst<internal::RealAlgebraicNumber>();
  return Term(d_tm,
              internal::PolyConverter::ran_to_lower(d_tm->d_nm.get(), ran));
#else
  return Term();
#endif
  ////////
  CVC5_API_TRY_CATCH_END;
}

Term Term::getRealAlgebraicNumberUpperBound() const
{
  CVC5_API_TRY_CATCH_BEGIN;
  CVC5_API_CHECK_NOT_NULL;
  CVC5_API_ARG_CHECK_EXPECTED(
      d_node->getKind() == internal::Kind::REAL_ALGEBRAIC_NUMBER, *d_node)
      << "Term to be a real algebraic number when calling "
         "getRealAlgebraicNumberDefiningPolynomial()";
#ifndef CVC5_POLY_IMP
  throw CVC5ApiException(
      "expected libpoly enabled build when calling "
      "getRealAlgebraicNumberUpperBound");
#endif
  //////// all checks before this line
#ifdef CVC5_POLY_IMP
  const internal::RealAlgebraicNumber& ran =
      d_node->getOperator().getConst<internal::RealAlgebraicNumber>();
  return Term(d_tm,
              internal::PolyConverter::ran_to_upper(d_tm->d_nm.get(), ran));
#else
  return Term();
#endif
  ////////
  CVC5_API_TRY_CATCH_END;
}

bool Term::isSkolem() const
{
  CVC5_API_TRY_CATCH_BEGIN;
  CVC5_API_CHECK_NOT_NULL;
  //////// all checks before this line
  return d_node->getKind() == internal::Kind::SKOLEM;
  ////////
  CVC5_API_TRY_CATCH_END;
}

SkolemId Term::getSkolemId() const
{
  CVC5_API_TRY_CATCH_BEGIN;
  CVC5_API_CHECK_NOT_NULL;
  CVC5_API_ARG_CHECK_EXPECTED(d_node->isSkolem(), *d_node)
      << "Term to be a skolem when calling getSkolemId";
  //////// all checks before this line
  return d_node->getSkolemId();
  ////////
  CVC5_API_TRY_CATCH_END;
}

std::vector<Term> Term::getSkolemIndices() const
{
  CVC5_API_TRY_CATCH_BEGIN;
  CVC5_API_CHECK_NOT_NULL;
  CVC5_API_ARG_CHECK_EXPECTED(d_node->isSkolem(), *d_node)
      << "Term to be a skolem when calling getSkolemIndices";
  //////// all checks before this line
  std::vector<internal::Node> indices = d_node->getSkolemIndices();
  return Term::nodeVectorToTerms(d_tm, indices);
  ////////
  CVC5_API_TRY_CATCH_END;
}

std::ostream& operator<<(std::ostream& out, const Term& t)
{
  // Note that this ignores the options::ioutils properties of `out`.
  out << t.toString();
  return out;
}

std::ostream& operator<<(std::ostream& out, const std::vector<Term>& vector)
{
  internal::container_to_stream(out, vector);
  return out;
}

std::ostream& operator<<(std::ostream& out, const std::set<Term>& set)
{
  internal::container_to_stream(out, set);
  return out;
}

std::ostream& operator<<(std::ostream& out,
                         const std::unordered_set<Term>& unordered_set)
{
  internal::container_to_stream(out, unordered_set);
  return out;
}

template <typename V>
std::ostream& operator<<(std::ostream& out, const std::map<Term, V>& map)
{
  internal::container_to_stream(out, map);
  return out;
}

template <typename V>
std::ostream& operator<<(std::ostream& out,
                         const std::unordered_map<Term, V>& unordered_map)
{
  internal::container_to_stream(out, unordered_map);
  return out;
}

/* Helpers                                                                    */
/* -------------------------------------------------------------------------- */

/* Split out to avoid nested API calls (problematic with API tracing).        */
/* .......................................................................... */

bool Term::isNullHelper() const
{
  /* Split out to avoid nested API calls (problematic with API tracing). */
  return d_node->isNull();
}

Kind Term::getKindHelper() const
{
  /* Sequence kinds do not exist internally, so we must convert their internal
   * (string) versions back to sequence. All operators where this is
   * necessary are such that their first child is of sequence type, which
   * we check here. */
  if (d_node->getNumChildren() > 0 && (*d_node)[0].getType().isSequence())
  {
    switch (d_node->getKind())
    {
      case internal::Kind::STRING_CONCAT: return Kind::SEQ_CONCAT;
      case internal::Kind::STRING_LENGTH: return Kind::SEQ_LENGTH;
      case internal::Kind::STRING_SUBSTR: return Kind::SEQ_EXTRACT;
      case internal::Kind::STRING_UPDATE: return Kind::SEQ_UPDATE;
      case internal::Kind::STRING_CHARAT: return Kind::SEQ_AT;
      case internal::Kind::STRING_CONTAINS: return Kind::SEQ_CONTAINS;
      case internal::Kind::STRING_INDEXOF: return Kind::SEQ_INDEXOF;
      case internal::Kind::STRING_REPLACE: return Kind::SEQ_REPLACE;
      case internal::Kind::STRING_REPLACE_ALL: return Kind::SEQ_REPLACE_ALL;
      case internal::Kind::STRING_REV: return Kind::SEQ_REV;
      case internal::Kind::STRING_PREFIX: return Kind::SEQ_PREFIX;
      case internal::Kind::STRING_SUFFIX: return Kind::SEQ_SUFFIX;
      default:
        // fall through to conversion below
        break;
    }
  }
  // Notice that kinds like APPLY_TYPE_ASCRIPTION will be converted to
  // INTERNAL_KIND.
  return intToExtKind(d_node->getKind());
}

/* -------------------------------------------------------------------------- */
/* Datatypes                                                                  */
/* -------------------------------------------------------------------------- */

/* DatatypeConstructorDecl -------------------------------------------------- */

DatatypeConstructorDecl::DatatypeConstructorDecl()
    : d_tm(nullptr), d_ctor(nullptr)
{
}

DatatypeConstructorDecl::DatatypeConstructorDecl(TermManager* tm,
                                                 const std::string& name)
    : d_tm(tm), d_ctor(new internal::DTypeConstructor(name))
{
}
DatatypeConstructorDecl::~DatatypeConstructorDecl()
{
  if (d_ctor != nullptr)
  {
    d_ctor.reset();
  }
}

bool DatatypeConstructorDecl::operator==(
    const DatatypeConstructorDecl& decl) const
{
  CVC5_API_TRY_CATCH_BEGIN;
  CVC5_API_CHECK_NOT_NULL;
  //////// all checks before this line
  return d_ctor == decl.d_ctor;
  ////////
  CVC5_API_TRY_CATCH_END;
}

void DatatypeConstructorDecl::addSelector(const std::string& name,
                                          const Sort& sort)
{
  CVC5_API_TRY_CATCH_BEGIN;
  CVC5_API_CHECK_NOT_NULL;
  CVC5_API_CHECK_SORT(sort);
  CVC5_API_ARG_CHECK_EXPECTED(!sort.isNull(), sort)
      << "non-null codomain sort for selector";
  //////// all checks before this line
  d_ctor->addArg(name, *sort.d_type);
  ////////
  CVC5_API_TRY_CATCH_END;
}

void DatatypeConstructorDecl::addSelectorSelf(const std::string& name)
{
  CVC5_API_TRY_CATCH_BEGIN;
  CVC5_API_CHECK_NOT_NULL;
  //////// all checks before this line
  d_ctor->addArgSelf(name);
  ////////
  CVC5_API_TRY_CATCH_END;
}

void DatatypeConstructorDecl::addSelectorUnresolved(
    const std::string& name, const std::string& unresDataypeName)
{
  CVC5_API_TRY_CATCH_BEGIN;
  CVC5_API_CHECK_NOT_NULL;
  //////// all checks before this line
  // make the unresolved sort with the given name
  internal::TypeNode usort =
      d_tm->d_nm->mkUnresolvedDatatypeSort(unresDataypeName);
  d_ctor->addArg(name, usort);
  ////////
  CVC5_API_TRY_CATCH_END;
}

bool DatatypeConstructorDecl::isNull() const
{
  CVC5_API_TRY_CATCH_BEGIN;
  //////// all checks before this line
  return isNullHelper();
  ////////
  CVC5_API_TRY_CATCH_END;
}

std::string DatatypeConstructorDecl::toString() const
{
  CVC5_API_TRY_CATCH_BEGIN;
  CVC5_API_CHECK_NOT_NULL;
  //////// all checks before this line
  std::stringstream ss;
  ss << *d_ctor;
  return ss.str();
  ////////
  CVC5_API_TRY_CATCH_END;
}

std::ostream& operator<<(std::ostream& out,
                         const DatatypeConstructorDecl& ctordecl)
{
  out << ctordecl.toString();
  return out;
}

std::ostream& operator<<(std::ostream& out,
                         const std::vector<DatatypeConstructorDecl>& vector)
{
  internal::container_to_stream(out, vector);
  return out;
}

bool DatatypeConstructorDecl::isNullHelper() const { return d_ctor == nullptr; }

bool DatatypeConstructorDecl::isResolved() const
{
  return d_ctor == nullptr || d_ctor->isResolved();
}

/* DatatypeDecl ------------------------------------------------------------- */

DatatypeDecl::DatatypeDecl() : d_tm(nullptr), d_dtype(nullptr) {}

DatatypeDecl::DatatypeDecl(TermManager* tm,
                           const std::string& name,
                           bool isCoDatatype)
    : d_tm(tm), d_dtype(new internal::DType(name, isCoDatatype))
{
}

DatatypeDecl::DatatypeDecl(TermManager* tm,
                           const std::string& name,
                           const std::vector<Sort>& params,
                           bool isCoDatatype)
    : d_tm(tm)
{
  std::vector<internal::TypeNode> tparams = Sort::sortVectorToTypeNodes(params);
  d_dtype = std::shared_ptr<internal::DType>(
      new internal::DType(name, tparams, isCoDatatype));
}

bool DatatypeDecl::operator==(const DatatypeDecl& decl) const
{
  CVC5_API_TRY_CATCH_BEGIN;
  CVC5_API_CHECK_NOT_NULL;
  //////// all checks before this line
  return d_dtype == decl.d_dtype;
  ////////
  CVC5_API_TRY_CATCH_END;
}

bool DatatypeDecl::isNullHelper() const { return !d_dtype; }

DatatypeDecl::~DatatypeDecl()
{
  if (d_dtype != nullptr)
  {
    d_dtype.reset();
  }
}

bool DatatypeDecl::isResolved() const
{
  if (d_dtype == nullptr)
  {
    return true;
  }
  // We are resolved if a constructor is resolved. Note that since
  // internal::DType objects are copied in Solver::mkDatatypeSorts, the
  // constructors of d_dtype are passed to NodeManager but not d_type itself.
  // Thus, we must check whether our constructors are resolved.
  // This is a workaround; a clearer implementation would avoid the
  // copying of DType in Solver::mkDatatypeSorts.
  const std::vector<std::shared_ptr<internal::DTypeConstructor>>& cons =
      d_dtype->getConstructors();
  for (const std::shared_ptr<internal::DTypeConstructor>& c : cons)
  {
    if (c->isResolved())
    {
      return true;
    }
  }
  Assert(!d_dtype->isResolved());
  return false;
}

void DatatypeDecl::addConstructor(const DatatypeConstructorDecl& ctor)
{
  CVC5_API_TRY_CATCH_BEGIN;
  CVC5_API_CHECK_NOT_NULL;
  CVC5_API_ARG_CHECK_NOT_NULL(ctor);
  CVC5_API_ARG_CHECK_TM("datatype constructor declaration", ctor);
  //////// all checks before this line
  d_dtype->addConstructor(ctor.d_ctor);
  ////////
  CVC5_API_TRY_CATCH_END;
}

size_t DatatypeDecl::getNumConstructors() const
{
  CVC5_API_TRY_CATCH_BEGIN;
  CVC5_API_CHECK_NOT_NULL;
  //////// all checks before this line
  return d_dtype->getNumConstructors();
  ////////
  CVC5_API_TRY_CATCH_END;
}

bool DatatypeDecl::isParametric() const
{
  CVC5_API_TRY_CATCH_BEGIN;
  CVC5_API_CHECK_NOT_NULL;
  //////// all checks before this line
  return d_dtype->isParametric();
  ////////
  CVC5_API_TRY_CATCH_END;
}

std::string DatatypeDecl::toString() const
{
  CVC5_API_TRY_CATCH_BEGIN;
  CVC5_API_CHECK_NOT_NULL;
  //////// all checks before this line
  std::stringstream ss;
  ss << *d_dtype;
  return ss.str();
  ////////
  CVC5_API_TRY_CATCH_END;
}

std::string DatatypeDecl::getName() const
{
  CVC5_API_TRY_CATCH_BEGIN;
  CVC5_API_CHECK_NOT_NULL;
  //////// all checks before this line
  return d_dtype->getName();
  ////////
  CVC5_API_TRY_CATCH_END;
}

bool DatatypeDecl::isNull() const
{
  CVC5_API_TRY_CATCH_BEGIN;
  //////// all checks before this line
  return isNullHelper();
  ////////
  CVC5_API_TRY_CATCH_END;
}

std::ostream& operator<<(std::ostream& out, const DatatypeDecl& dtdecl)
{
  out << dtdecl.toString();
  return out;
}

internal::DType& DatatypeDecl::getDatatype(void) const { return *d_dtype; }

/* DatatypeSelector --------------------------------------------------------- */

DatatypeSelector::DatatypeSelector() : d_tm(nullptr), d_stor(nullptr) {}

DatatypeSelector::DatatypeSelector(TermManager* tm,
                                   const internal::DTypeSelector& stor)
    : d_tm(tm), d_stor(new internal::DTypeSelector(stor))
{
  CVC5_API_CHECK(d_stor->isResolved()) << "expected resolved datatype selector";
}

DatatypeSelector::~DatatypeSelector()
{
  if (d_stor != nullptr)
  {
    d_stor.reset();
  }
}

bool DatatypeSelector::operator==(const DatatypeSelector& sel) const
{
  CVC5_API_TRY_CATCH_BEGIN;
  CVC5_API_CHECK_NOT_NULL;
  //////// all checks before this line
  return d_stor == sel.d_stor;
  ////////
  CVC5_API_TRY_CATCH_END;
}

std::string DatatypeSelector::getName() const
{
  CVC5_API_TRY_CATCH_BEGIN;
  CVC5_API_CHECK_NOT_NULL;
  //////// all checks before this line
  return d_stor->getName();
  ////////
  CVC5_API_TRY_CATCH_END;
}

Term DatatypeSelector::getTerm() const
{
  CVC5_API_TRY_CATCH_BEGIN;
  CVC5_API_CHECK_NOT_NULL;
  //////// all checks before this line
  return Term(d_tm, d_stor->getSelector());
  ////////
  CVC5_API_TRY_CATCH_END;
}
Term DatatypeSelector::getUpdaterTerm() const
{
  CVC5_API_TRY_CATCH_BEGIN;
  CVC5_API_CHECK_NOT_NULL;
  //////// all checks before this line
  return Term(d_tm, d_stor->getUpdater());
  ////////
  CVC5_API_TRY_CATCH_END;
}

Sort DatatypeSelector::getCodomainSort() const
{
  CVC5_API_TRY_CATCH_BEGIN;
  CVC5_API_CHECK_NOT_NULL;
  //////// all checks before this line
  return Sort(d_tm, d_stor->getRangeType());
  ////////
  CVC5_API_TRY_CATCH_END;
}

bool DatatypeSelector::isNull() const
{
  CVC5_API_TRY_CATCH_BEGIN;
  //////// all checks before this line
  return isNullHelper();
  ////////
  CVC5_API_TRY_CATCH_END;
}

std::string DatatypeSelector::toString() const
{
  CVC5_API_TRY_CATCH_BEGIN;
  CVC5_API_CHECK_NOT_NULL;
  //////// all checks before this line
  std::stringstream ss;
  ss << *d_stor;
  return ss.str();
  ////////
  CVC5_API_TRY_CATCH_END;
}

std::ostream& operator<<(std::ostream& out, const DatatypeSelector& stor)
{
  out << stor.toString();
  return out;
}

bool DatatypeSelector::isNullHelper() const { return d_stor == nullptr; }

/* DatatypeConstructor ------------------------------------------------------ */

DatatypeConstructor::DatatypeConstructor() : d_tm(nullptr), d_ctor(nullptr) {}

DatatypeConstructor::DatatypeConstructor(TermManager* tm,
                                         const internal::DTypeConstructor& ctor)
    : d_tm(tm), d_ctor(new internal::DTypeConstructor(ctor))
{
  CVC5_API_CHECK(d_ctor->isResolved())
      << "expected resolved datatype constructor";
}

DatatypeConstructor::~DatatypeConstructor()
{
  if (d_ctor != nullptr)
  {
    d_ctor.reset();
  }
}

bool DatatypeConstructor::operator==(const DatatypeConstructor& cons) const
{
  CVC5_API_TRY_CATCH_BEGIN;
  CVC5_API_CHECK_NOT_NULL;
  //////// all checks before this line
  return d_ctor == cons.d_ctor;
  ////////
  CVC5_API_TRY_CATCH_END;
}

std::string DatatypeConstructor::getName() const
{
  CVC5_API_TRY_CATCH_BEGIN;
  CVC5_API_CHECK_NOT_NULL;
  //////// all checks before this line
  return d_ctor->getName();
  ////////
  CVC5_API_TRY_CATCH_END;
}

Term DatatypeConstructor::getTerm() const
{
  CVC5_API_TRY_CATCH_BEGIN;
  CVC5_API_CHECK_NOT_NULL;
  //////// all checks before this line
  return Term(d_tm, d_ctor->getConstructor());
  ////////
  CVC5_API_TRY_CATCH_END;
}

Term DatatypeConstructor::getInstantiatedTerm(const Sort& retSort) const
{
  CVC5_API_TRY_CATCH_BEGIN;
  CVC5_API_CHECK_NOT_NULL;
  CVC5_API_CHECK(d_ctor->isResolved())
      << "expected resolved datatype constructor";
  CVC5_API_CHECK(retSort.isDatatype())
      << "cannot get specialized constructor type for non-datatype type "
      << retSort;
  //////// all checks before this line
  internal::Node ret = d_ctor->getInstantiatedConstructor(*retSort.d_type);
  (void)ret.getType(true); /* kick off type checking */
  // apply type ascription to the operator
  Term sctor = Term(d_tm, ret);
  return sctor;
  ////////
  CVC5_API_TRY_CATCH_END;
}

Term DatatypeConstructor::getTesterTerm() const
{
  CVC5_API_TRY_CATCH_BEGIN;
  CVC5_API_CHECK_NOT_NULL;
  //////// all checks before this line
  return Term(d_tm, d_ctor->getTester());
  ////////
  CVC5_API_TRY_CATCH_END;
}

size_t DatatypeConstructor::getNumSelectors() const
{
  CVC5_API_TRY_CATCH_BEGIN;
  CVC5_API_CHECK_NOT_NULL;
  //////// all checks before this line
  return d_ctor->getNumArgs();
  ////////
  CVC5_API_TRY_CATCH_END;
}

DatatypeSelector DatatypeConstructor::operator[](size_t index) const
{
  CVC5_API_TRY_CATCH_BEGIN;
  CVC5_API_CHECK_NOT_NULL;
  CVC5_API_CHECK(index < d_ctor->getNumArgs()) << "index out of bounds";
  //////// all checks before this line
  return DatatypeSelector(d_tm, (*d_ctor)[index]);
  ////////
  CVC5_API_TRY_CATCH_END;
}

DatatypeSelector DatatypeConstructor::operator[](const std::string& name) const
{
  CVC5_API_TRY_CATCH_BEGIN;
  CVC5_API_CHECK_NOT_NULL;
  //////// all checks before this line
  return getSelectorForName(name);
  ////////
  CVC5_API_TRY_CATCH_END;
}

DatatypeSelector DatatypeConstructor::getSelector(const std::string& name) const
{
  CVC5_API_TRY_CATCH_BEGIN;
  CVC5_API_CHECK_NOT_NULL;
  //////// all checks before this line
  return getSelectorForName(name);
  ////////
  CVC5_API_TRY_CATCH_END;
}

DatatypeConstructor::const_iterator DatatypeConstructor::begin() const
{
  return DatatypeConstructor::const_iterator(d_tm, *d_ctor, true);
}

DatatypeConstructor::const_iterator DatatypeConstructor::end() const
{
  return DatatypeConstructor::const_iterator(d_tm, *d_ctor, false);
}

DatatypeConstructor::const_iterator::const_iterator(
    TermManager* tm, const internal::DTypeConstructor& ctor, bool begin)
{
  d_tm = tm;
  d_int_stors = &ctor.getArgs();

  const std::vector<std::shared_ptr<internal::DTypeSelector>>& sels =
      ctor.getArgs();
  for (const std::shared_ptr<internal::DTypeSelector>& s : sels)
  {
    /* Can not use emplace_back here since constructor is private. */
    d_stors.push_back(DatatypeSelector(d_tm, *s.get()));
  }
  d_idx = begin ? 0 : sels.size();
}

DatatypeConstructor::const_iterator::const_iterator()
    : d_tm(nullptr), d_int_stors(nullptr), d_idx(0)
{
}

DatatypeConstructor::const_iterator&
DatatypeConstructor::const_iterator::operator=(
    const DatatypeConstructor::const_iterator& it)
{
  d_tm = it.d_tm;
  d_int_stors = it.d_int_stors;
  d_stors = it.d_stors;
  d_idx = it.d_idx;
  return *this;
}

const DatatypeSelector& DatatypeConstructor::const_iterator::operator*() const
{
  return d_stors[d_idx];
}

const DatatypeSelector* DatatypeConstructor::const_iterator::operator->() const
{
  return &d_stors[d_idx];
}

DatatypeConstructor::const_iterator&
DatatypeConstructor::const_iterator::operator++()
{
  ++d_idx;
  return *this;
}

DatatypeConstructor::const_iterator
DatatypeConstructor::const_iterator::operator++(int)
{
  DatatypeConstructor::const_iterator it(*this);
  ++d_idx;
  return it;
}

bool DatatypeConstructor::const_iterator::operator==(
    const DatatypeConstructor::const_iterator& other) const
{
  return d_int_stors == other.d_int_stors && d_idx == other.d_idx;
}

bool DatatypeConstructor::const_iterator::operator!=(
    const DatatypeConstructor::const_iterator& other) const
{
  return d_int_stors != other.d_int_stors || d_idx != other.d_idx;
}

bool DatatypeConstructor::isNull() const
{
  CVC5_API_TRY_CATCH_BEGIN;
  //////// all checks before this line
  return isNullHelper();
  ////////
  CVC5_API_TRY_CATCH_END;
}

std::string DatatypeConstructor::toString() const
{
  CVC5_API_TRY_CATCH_BEGIN;
  //////// all checks before this line
  std::stringstream ss;
  ss << *d_ctor;
  return ss.str();
  ////////
  CVC5_API_TRY_CATCH_END;
}

bool DatatypeConstructor::isNullHelper() const { return d_ctor == nullptr; }

DatatypeSelector DatatypeConstructor::getSelectorForName(
    const std::string& name) const
{
  bool foundSel = false;
  size_t index = 0;
  for (size_t i = 0, nsels = getNumSelectors(); i < nsels; i++)
  {
    if ((*d_ctor)[i].getName() == name)
    {
      index = i;
      foundSel = true;
      break;
    }
  }
  if (!foundSel)
  {
    std::stringstream snames;
    snames << "{ ";
    for (size_t i = 0, ncons = getNumSelectors(); i < ncons; i++)
    {
      snames << (*d_ctor)[i].getName() << " ";
    }
    snames << "} ";
    CVC5_API_CHECK(foundSel) << "no selector " << name << " for constructor "
                             << getName() << " exists among " << snames.str();
  }
  return DatatypeSelector(d_tm, (*d_ctor)[index]);
}

std::ostream& operator<<(std::ostream& out, const DatatypeConstructor& ctor)
{
  out << ctor.toString();
  return out;
}

/* Datatype ----------------------------------------------------------------- */

Datatype::Datatype(TermManager* tm, const internal::DType& dtype)
    : d_tm(tm), d_dtype(new internal::DType(dtype))
{
  CVC5_API_CHECK(d_dtype->isResolved()) << "expected resolved datatype";
}

Datatype::Datatype() : d_tm(nullptr), d_dtype(nullptr) {}

Datatype::~Datatype()
{
  if (d_dtype != nullptr)
  {
    d_dtype.reset();
  }
}

bool Datatype::operator==(const Datatype& dt) const
{
  CVC5_API_TRY_CATCH_BEGIN;
  CVC5_API_CHECK_NOT_NULL;
  //////// all checks before this line
  return d_dtype == dt.d_dtype;
  ////////
  CVC5_API_TRY_CATCH_END;
}

DatatypeConstructor Datatype::operator[](size_t idx) const
{
  CVC5_API_TRY_CATCH_BEGIN;
  CVC5_API_CHECK_NOT_NULL;
  CVC5_API_CHECK(idx < getNumConstructors()) << "index out of bounds.";
  //////// all checks before this line
  return DatatypeConstructor(d_tm, (*d_dtype)[idx]);
  ////////
  CVC5_API_TRY_CATCH_END;
}

DatatypeConstructor Datatype::operator[](const std::string& name) const
{
  CVC5_API_TRY_CATCH_BEGIN;
  CVC5_API_CHECK_NOT_NULL;
  //////// all checks before this line
  return getConstructorForName(name);
  ////////
  CVC5_API_TRY_CATCH_END;
}

DatatypeConstructor Datatype::getConstructor(const std::string& name) const
{
  CVC5_API_TRY_CATCH_BEGIN;
  CVC5_API_CHECK_NOT_NULL;
  //////// all checks before this line
  return getConstructorForName(name);
  ////////
  CVC5_API_TRY_CATCH_END;
}

DatatypeSelector Datatype::getSelector(const std::string& name) const
{
  CVC5_API_TRY_CATCH_BEGIN;
  CVC5_API_CHECK_NOT_NULL;
  //////// all checks before this line
  return getSelectorForName(name);
  ////////
  CVC5_API_TRY_CATCH_END;
}

std::string Datatype::getName() const
{
  CVC5_API_TRY_CATCH_BEGIN;
  CVC5_API_CHECK_NOT_NULL;
  //////// all checks before this line
  return d_dtype->getName();
  ////////
  CVC5_API_TRY_CATCH_END;
}

size_t Datatype::getNumConstructors() const
{
  CVC5_API_TRY_CATCH_BEGIN;
  CVC5_API_CHECK_NOT_NULL;
  //////// all checks before this line
  return d_dtype->getNumConstructors();
  ////////
  CVC5_API_TRY_CATCH_END;
}

std::vector<Sort> Datatype::getParameters() const
{
  CVC5_API_TRY_CATCH_BEGIN;
  CVC5_API_CHECK_NOT_NULL;
  CVC5_API_CHECK(isParametric()) << "expected parametric datatype";
  //////// all checks before this line
  std::vector<internal::TypeNode> params = d_dtype->getParameters();
  return Sort::typeNodeVectorToSorts(d_tm, params);
  ////////
  CVC5_API_TRY_CATCH_END;
}

bool Datatype::isParametric() const
{
  CVC5_API_TRY_CATCH_BEGIN;
  CVC5_API_CHECK_NOT_NULL;
  //////// all checks before this line
  return d_dtype->isParametric();
  ////////
  CVC5_API_TRY_CATCH_END;
}

bool Datatype::isCodatatype() const
{
  CVC5_API_TRY_CATCH_BEGIN;
  CVC5_API_CHECK_NOT_NULL;
  //////// all checks before this line
  return d_dtype->isCodatatype();
  ////////
  CVC5_API_TRY_CATCH_END;
}

bool Datatype::isTuple() const
{
  CVC5_API_TRY_CATCH_BEGIN;
  CVC5_API_CHECK_NOT_NULL;
  //////// all checks before this line
  return d_dtype->isTuple();
  ////////
  CVC5_API_TRY_CATCH_END;
}

bool Datatype::isRecord() const
{
  CVC5_API_TRY_CATCH_BEGIN;
  CVC5_API_CHECK_NOT_NULL;
  //////// all checks before this line
  return d_dtype->isRecord();
  ////////
  CVC5_API_TRY_CATCH_END;
}

bool Datatype::isFinite() const
{
  CVC5_API_TRY_CATCH_BEGIN;
  CVC5_API_CHECK_NOT_NULL;
  CVC5_API_CHECK(!d_dtype->isParametric())
      << "invalid call to 'isFinite()', expected non-parametric datatype";
  //////// all checks before this line
  // we assume that finite model finding is disabled by passing false as the
  // second argument
  return isCardinalityClassFinite(d_dtype->getCardinalityClass(), false);
  ////////
  CVC5_API_TRY_CATCH_END;
}

bool Datatype::isWellFounded() const
{
  CVC5_API_TRY_CATCH_BEGIN;
  CVC5_API_CHECK_NOT_NULL;
  //////// all checks before this line
  return d_dtype->isWellFounded();
  ////////
  CVC5_API_TRY_CATCH_END;
}

bool Datatype::isNull() const
{
  CVC5_API_TRY_CATCH_BEGIN;
  //////// all checks before this line
  return isNullHelper();
  ////////
  CVC5_API_TRY_CATCH_END;
}

std::string Datatype::toString() const
{
  CVC5_API_TRY_CATCH_BEGIN;
  CVC5_API_CHECK_NOT_NULL;
  //////// all checks before this line
  return d_dtype->getName();
  ////////
  CVC5_API_TRY_CATCH_END;
}

Datatype::const_iterator Datatype::begin() const
{
  return Datatype::const_iterator(d_tm, *d_dtype, true);
}

Datatype::const_iterator Datatype::end() const
{
  return Datatype::const_iterator(d_tm, *d_dtype, false);
}

DatatypeConstructor Datatype::getConstructorForName(
    const std::string& name) const
{
  bool foundCons = false;
  size_t index = 0;
  for (size_t i = 0, ncons = getNumConstructors(); i < ncons; i++)
  {
    if ((*d_dtype)[i].getName() == name)
    {
      index = i;
      foundCons = true;
      break;
    }
  }
  if (!foundCons)
  {
    std::stringstream snames;
    snames << "{ ";
    for (size_t i = 0, ncons = getNumConstructors(); i < ncons; i++)
    {
      snames << (*d_dtype)[i].getName() << " ";
    }
    snames << "}";
    CVC5_API_CHECK(foundCons) << "no constructor " << name << " for datatype "
                              << getName() << " exists, among " << snames.str();
  }
  return DatatypeConstructor(d_tm, (*d_dtype)[index]);
}

DatatypeSelector Datatype::getSelectorForName(const std::string& name) const
{
  bool foundSel = false;
  size_t index = 0;
  size_t sindex = 0;
  for (size_t i = 0, ncons = getNumConstructors(); i < ncons; i++)
  {
    int si = (*d_dtype)[i].getSelectorIndexForName(name);
    if (si >= 0)
    {
      sindex = static_cast<size_t>(si);
      index = i;
      foundSel = true;
      break;
    }
  }
  if (!foundSel)
  {
    CVC5_API_CHECK(foundSel)
        << "no selector " << name << " for datatype " << getName() << " exists";
  }
  return DatatypeSelector(d_tm, (*d_dtype)[index][sindex]);
}

Datatype::const_iterator::const_iterator(TermManager* tm,
                                         const internal::DType& dtype,
                                         bool begin)
    : d_tm(tm), d_int_ctors(&dtype.getConstructors())
{
  const std::vector<std::shared_ptr<internal::DTypeConstructor>>& cons =
      dtype.getConstructors();
  for (const std::shared_ptr<internal::DTypeConstructor>& c : cons)
  {
    /* Can not use emplace_back here since constructor is private. */
    d_ctors.push_back(DatatypeConstructor(d_tm, *c.get()));
  }
  d_idx = begin ? 0 : cons.size();
}

Datatype::const_iterator::const_iterator()
    : d_tm(nullptr), d_int_ctors(nullptr), d_idx(0)
{
}

Datatype::const_iterator& Datatype::const_iterator::operator=(
    const Datatype::const_iterator& it)
{
  d_tm = it.d_tm;
  d_int_ctors = it.d_int_ctors;
  d_ctors = it.d_ctors;
  d_idx = it.d_idx;
  return *this;
}

const DatatypeConstructor& Datatype::const_iterator::operator*() const
{
  return d_ctors[d_idx];
}

const DatatypeConstructor* Datatype::const_iterator::operator->() const
{
  return &d_ctors[d_idx];
}

Datatype::const_iterator& Datatype::const_iterator::operator++()
{
  ++d_idx;
  return *this;
}

Datatype::const_iterator Datatype::const_iterator::operator++(int)
{
  Datatype::const_iterator it(*this);
  ++d_idx;
  return it;
}

bool Datatype::const_iterator::operator==(
    const Datatype::const_iterator& other) const
{
  return d_int_ctors == other.d_int_ctors && d_idx == other.d_idx;
}

bool Datatype::const_iterator::operator!=(
    const Datatype::const_iterator& other) const
{
  return d_int_ctors != other.d_int_ctors || d_idx != other.d_idx;
}

bool Datatype::isNullHelper() const { return d_dtype == nullptr; }

std::ostream& operator<<(std::ostream& out, const Datatype& dtype)
{
  return out << dtype.toString();
}

/* -------------------------------------------------------------------------- */
/* Grammar                                                                    */
/* -------------------------------------------------------------------------- */

Grammar::Grammar() : d_tm(nullptr) {}

Grammar::Grammar(TermManager* tm,
                 const std::vector<Term>& sygusVars,
                 const std::vector<Term>& ntSymbols)
    : d_tm(tm),
      d_grammar(std::make_shared<internal::SygusGrammar>(
          Term::termVectorToNodes(sygusVars),
          Term::termVectorToNodes(ntSymbols)))
{
}

Grammar::~Grammar() { d_grammar.reset(); }

bool Grammar::isNull() const { return d_grammar == nullptr; }

bool contains(const std::vector<internal::Node>& ns, const internal::Node& n)
{
  return std::find(ns.cbegin(), ns.cend(), n) != ns.cend();
}

void Grammar::addRule(const Term& ntSymbol, const Term& rule)
{
  CVC5_API_TRY_CATCH_BEGIN;
  CVC5_API_CHECK(!d_grammar->isResolved())
      << "Grammar cannot be modified after passing "
         "it as an argument to synthFun";
  CVC5_API_CHECK_TERM(ntSymbol);
  CVC5_API_CHECK_TERM(rule);
  CVC5_API_ARG_CHECK_EXPECTED(
      contains(d_grammar->getNtSyms(), *ntSymbol.d_node), ntSymbol)
      << "ntSymbol to be one of the non-terminal symbols given in the "
         "predeclaration";
  CVC5_API_CHECK(
      ntSymbol.d_node->getType().isInstanceOf(rule.d_node->getType()))
      << "expected ntSymbol and rule to have the same sort";
  //////// all checks before this line
  d_grammar->addRule(*ntSymbol.d_node, *rule.d_node);
  ////////
  CVC5_API_TRY_CATCH_END;
}

void Grammar::addRules(const Term& ntSymbol, const std::vector<Term>& rules)
{
  CVC5_API_TRY_CATCH_BEGIN;
  CVC5_API_CHECK(!d_grammar->isResolved())
      << "Grammar cannot be modified after passing "
         "it as an argument to synthFun";
  CVC5_API_CHECK_TERM(ntSymbol);
  CVC5_API_CHECK_TERMS_WITH_SORT(rules, ntSymbol.getSort());
  CVC5_API_ARG_CHECK_EXPECTED(
      contains(d_grammar->getNtSyms(), *ntSymbol.d_node), ntSymbol)
      << "ntSymbol to be one of the non-terminal symbols given in the "
         "predeclaration";
  //////// all checks before this line
  d_grammar->addRules(*ntSymbol.d_node, Term::termVectorToNodes(rules));
  ////////
  CVC5_API_TRY_CATCH_END;
}

void Grammar::addAnyConstant(const Term& ntSymbol)
{
  CVC5_API_TRY_CATCH_BEGIN;
  CVC5_API_CHECK(!d_grammar->isResolved())
      << "Grammar cannot be modified after passing "
         "it as an argument to synthFun";
  CVC5_API_CHECK_TERM(ntSymbol);
  CVC5_API_ARG_CHECK_EXPECTED(
      contains(d_grammar->getNtSyms(), *ntSymbol.d_node), ntSymbol)
      << "ntSymbol to be one of the non-terminal symbols given in the "
         "predeclaration";
  //////// all checks before this line
  d_grammar->addAnyConstant(*ntSymbol.d_node, ntSymbol.d_node->getType());
  ////////
  CVC5_API_TRY_CATCH_END;
}

void Grammar::addAnyVariable(const Term& ntSymbol)
{
  CVC5_API_TRY_CATCH_BEGIN;
  CVC5_API_CHECK(!d_grammar->isResolved())
      << "Grammar cannot be modified after passing "
         "it as an argument to synthFun";
  CVC5_API_CHECK_TERM(ntSymbol);
  CVC5_API_ARG_CHECK_EXPECTED(
      contains(d_grammar->getNtSyms(), *ntSymbol.d_node), ntSymbol)
      << "ntSymbol to be one of the non-terminal symbols given in the "
         "predeclaration";
  //////// all checks before this line
  d_grammar->addAnyVariable(*ntSymbol.d_node);
  ////////
  CVC5_API_TRY_CATCH_END;
}

std::string Grammar::toString() const
{
  CVC5_API_TRY_CATCH_BEGIN;
  //////// all checks before this line
  return d_grammar == nullptr || !d_grammar->hasRules() ? ""
                                                        : d_grammar->toString();
  ////////
  CVC5_API_TRY_CATCH_END;
}

Sort Grammar::resolve()
{
  CVC5_API_TRY_CATCH_BEGIN;
  //////// all checks before this line
  return Sort(d_tm, d_grammar->resolve());
  ////////
  CVC5_API_TRY_CATCH_END;
}

std::ostream& operator<<(std::ostream& out, const Grammar& grammar)
{
  CVC5_API_TRY_CATCH_BEGIN;
  return out << grammar.toString();
  CVC5_API_TRY_CATCH_END;
}

bool Grammar::operator==(const Grammar& grammar) const
{
  CVC5_API_TRY_CATCH_BEGIN;
  //////// all checks before this line
  return d_grammar == grammar.d_grammar;
  ////////
  CVC5_API_TRY_CATCH_END;
}

bool Grammar::operator!=(const Grammar& grammar) const
{
  CVC5_API_TRY_CATCH_BEGIN;
  //////// all checks before this line
  return d_grammar != grammar.d_grammar;
  ////////
  CVC5_API_TRY_CATCH_END;
}

/* -------------------------------------------------------------------------- */
/* Options                                                                    */
/* -------------------------------------------------------------------------- */

DriverOptions::DriverOptions(const Solver& solver) : d_solver(solver) {}

std::istream& DriverOptions::in() const
{
  return *d_solver.d_slv->getOptions().base.in;
}
std::ostream& DriverOptions::err() const
{
  return *d_solver.d_slv->getOptions().base.err;
}
std::ostream& DriverOptions::out() const
{
  return *d_solver.d_slv->getOptions().base.out;
}

/* -------------------------------------------------------------------------- */
/* Statistics                                                                 */
/* -------------------------------------------------------------------------- */

struct Stat::StatData
{
  internal::StatExportData data;
  template <typename T>
  StatData(T&& t) : data(std::forward<T>(t))
  {
  }
  StatData() : data() {}
};

Stat::Stat() {}
Stat::~Stat() {}
Stat::Stat(const Stat& s) : d_internal(s.d_internal), d_default(s.d_default)
{
  if (s.d_data)
  {
    d_data = std::make_unique<StatData>(s.d_data->data);
  }
}
Stat& Stat::operator=(const Stat& s)
{
  d_internal = s.d_internal;
  d_default = s.d_default;
  if (s.d_data)
  {
    d_data = std::make_unique<StatData>(s.d_data->data);
  }
  return *this;
}

bool Stat::isInternal() const { return d_internal; }
bool Stat::isDefault() const { return d_default; }

bool Stat::isInt() const
{
  if (!d_data) return false;
  return std::holds_alternative<int64_t>(d_data->data);
}
int64_t Stat::getInt() const
{
  CVC5_API_TRY_CATCH_BEGIN;
  CVC5_API_RECOVERABLE_CHECK(static_cast<bool>(d_data))
      << "Stat holds no value";
  CVC5_API_RECOVERABLE_CHECK(isInt()) << "expected Stat of type int64_t.";
  return std::get<int64_t>(d_data->data);
  CVC5_API_TRY_CATCH_END;
}
bool Stat::isDouble() const
{
  if (!d_data) return false;
  return std::holds_alternative<double>(d_data->data);
}
double Stat::getDouble() const
{
  CVC5_API_TRY_CATCH_BEGIN;
  CVC5_API_RECOVERABLE_CHECK(static_cast<bool>(d_data))
      << "Stat holds no value";
  CVC5_API_RECOVERABLE_CHECK(isDouble()) << "expected Stat of type double.";
  return std::get<double>(d_data->data);
  CVC5_API_TRY_CATCH_END;
}
bool Stat::isString() const
{
  if (!d_data) return false;
  return std::holds_alternative<std::string>(d_data->data);
}
const std::string& Stat::getString() const
{
  CVC5_API_TRY_CATCH_BEGIN;
  CVC5_API_RECOVERABLE_CHECK(static_cast<bool>(d_data))
      << "Stat holds no value";
  CVC5_API_RECOVERABLE_CHECK(isString())
      << "expected Stat of type std::string.";
  return std::get<std::string>(d_data->data);
  CVC5_API_TRY_CATCH_END;
}
bool Stat::isHistogram() const
{
  if (!d_data) return false;
  return std::holds_alternative<HistogramData>(d_data->data);
}
const Stat::HistogramData& Stat::getHistogram() const
{
  CVC5_API_TRY_CATCH_BEGIN;
  CVC5_API_RECOVERABLE_CHECK(static_cast<bool>(d_data))
      << "Stat holds no value";
  CVC5_API_RECOVERABLE_CHECK(isHistogram())
      << "expected Stat of type histogram.";
  return std::get<HistogramData>(d_data->data);
  CVC5_API_TRY_CATCH_END;
}

Stat::Stat(bool internal, bool defaulted, StatData&& sd)
    : d_internal(internal),
      d_default(defaulted),
      d_data(std::make_unique<StatData>(std::move(sd)))
{
}

std::string Stat::toString() const
{
  std::stringstream ss;
  internal::detail::print(ss, d_data->data);
  return ss.str();
}

std::ostream& operator<<(std::ostream& os, const Stat& stat)
{
  return internal::detail::print(os, stat.d_data->data);
}

Statistics::BaseType::const_reference Statistics::iterator::operator*() const
{
  return d_it.operator*();
}
Statistics::BaseType::const_pointer Statistics::iterator::operator->() const
{
  return d_it.operator->();
}
Statistics::iterator& Statistics::iterator::operator++()
{
  do
  {
    ++d_it;
  } while (!isVisible());
  return *this;
}
Statistics::iterator Statistics::iterator::operator++(int)
{
  iterator tmp = *this;
  do
  {
    ++d_it;
  } while (!isVisible());
  return tmp;
}
Statistics::iterator& Statistics::iterator::operator--()
{
  do
  {
    --d_it;
  } while (!isVisible());
  return *this;
}
Statistics::iterator Statistics::iterator::operator--(int)
{
  iterator tmp = *this;
  do
  {
    --d_it;
  } while (!isVisible());
  return tmp;
}
bool Statistics::iterator::operator==(const Statistics::iterator& rhs) const
{
  return d_it == rhs.d_it;
}
bool Statistics::iterator::operator!=(const Statistics::iterator& rhs) const
{
  return d_it != rhs.d_it;
}
Statistics::iterator::iterator(Statistics::BaseType::const_iterator it,
                               const Statistics::BaseType& base,
                               bool internal,
                               bool defaulted)
    : d_it(it),
      d_base(&base),
      d_showInternal(internal),
      d_showDefault(defaulted)
{
  while (!isVisible())
  {
    ++d_it;
  }
}
bool Statistics::iterator::isVisible() const
{
  if (d_it == d_base->end()) return true;
  if (!d_showInternal && d_it->second.isInternal()) return false;
  if (!d_showDefault && d_it->second.isDefault()) return false;
  return true;
}

const Stat& Statistics::get(const std::string& name)
{
  CVC5_API_TRY_CATCH_BEGIN;
  auto it = d_stats.find(name);
  CVC5_API_RECOVERABLE_CHECK(it != d_stats.end())
      << "no statistic with name \"" << name << "\" exists.";
  return it->second;
  CVC5_API_TRY_CATCH_END;
}

Statistics::iterator Statistics::begin(bool internal, bool defaulted) const
{
  return iterator(d_stats.begin(), d_stats, internal, defaulted);
}
Statistics::iterator Statistics::end() const
{
  return iterator(d_stats.end(), d_stats, false, false);
}

Statistics::Statistics(const internal::StatisticsRegistry& reg)
{
  for (const auto& svp : reg)
  {
    d_stats.emplace(svp.first,
                    Stat(svp.second->d_internal,
                         svp.second->isDefault(),
                         svp.second->getViewer()));
  }
}

std::string Statistics::toString() const
{
  std::stringstream ss;
  for (const auto& stat : *this)
  {
    ss << stat.first << " = " << stat.second << std::endl;
  }
  return ss.str();
}

std::ostream& operator<<(std::ostream& out, const Statistics& stats)
{
  out << stats.toString();
  return out;
}

/*--------------------------------------------------------------------------- */
/* Proof                                                                      */
/* -------------------------------------------------------------------------- */

Proof::Proof() : d_tm(nullptr) {}

Proof::Proof(TermManager* tm, const std::shared_ptr<internal::ProofNode> p)
    : d_proofNode(p), d_tm(tm)
{
}

Proof::~Proof() {}

bool Proof::isNull() const { return d_proofNode == nullptr; }

ProofRule Proof::getRule() const
{
  CVC5_API_TRY_CATCH_BEGIN;
  //////// all checks before this line
  if (d_proofNode != nullptr)
  {
    return d_proofNode->getRule();
  }
  return ProofRule::UNKNOWN;
  ////////
  CVC5_API_TRY_CATCH_END;
}

ProofRewriteRule Proof::getRewriteRule() const
{
  CVC5_API_TRY_CATCH_BEGIN;
  CVC5_API_CHECK(d_proofNode->getRule() == ProofRule::DSL_REWRITE
                 || d_proofNode->getRule() == ProofRule::THEORY_REWRITE)
      << "expected `getRule()` to return `DSL_REWRITE` or `THEORY_REWRITE`, "
         "got "
      << d_proofNode->getRule() << " instead.";
  //////// all checks before this line
  if (d_proofNode != nullptr)
  {
    return static_cast<ProofRewriteRule>(
        detail::getInteger(d_proofNode->getArguments()[0]).getUnsignedInt());
  }
  return ProofRewriteRule::NONE;
  ////////
  CVC5_API_TRY_CATCH_END;
}

Term Proof::getResult() const
{
  CVC5_API_TRY_CATCH_BEGIN;
  //////// all checks before this line
  if (d_proofNode != nullptr)
  {
    return Term(d_tm, d_proofNode->getResult());
  }
  return Term();
  ////////
  CVC5_API_TRY_CATCH_END;
}

const std::vector<Proof> Proof::getChildren() const
{
  CVC5_API_TRY_CATCH_BEGIN;
  //////// all checks before this line
  if (d_proofNode != nullptr)
  {
    std::vector<Proof> children;
    std::vector<std::shared_ptr<internal::ProofNode>> nodeChildren =
        d_proofNode->getChildren();
    for (size_t i = 0, psize = nodeChildren.size(); i < psize; i++)
    {
      children.push_back(Proof(d_tm, nodeChildren[i]));
    }
    return children;
  }
  return std::vector<Proof>();
  ////////
  CVC5_API_TRY_CATCH_END;
}

const std::vector<Term> Proof::getArguments() const
{
  CVC5_API_TRY_CATCH_BEGIN;
  //////// all checks before this line
  if (d_proofNode != nullptr)
  {
    std::vector<Term> args;
    const std::vector<internal::Node> nodeArgs = d_proofNode->getArguments();
    for (size_t i = 0, asize = nodeArgs.size(); i < asize; i++)
    {
      args.push_back(Term(d_tm, nodeArgs[i]));
    }
    return args;
  }
  return std::vector<Term>();
  ////////
  CVC5_API_TRY_CATCH_END;
}

bool Proof::operator==(const Proof& p) const
{
  CVC5_API_TRY_CATCH_BEGIN;
  //////// all checks before this line
  return d_proofNode == p.d_proofNode;
  ////////
  CVC5_API_TRY_CATCH_END;
}

bool Proof::operator!=(const Proof& p) const
{
  CVC5_API_TRY_CATCH_BEGIN;
  //////// all checks before this line
  return d_proofNode != p.d_proofNode;
  ////////
  CVC5_API_TRY_CATCH_END;
}

/* -------------------------------------------------------------------------- */
/* Plugin                                                                     */
/* -------------------------------------------------------------------------- */

Plugin::Plugin(TermManager& tm)
    : d_pExtToInt(new PluginInternal(tm.d_nm.get(), tm, *this))
{
}

std::vector<Term> Plugin::check() { return {}; }
void Plugin::notifySatClause(const Term& clause) {}
void Plugin::notifyTheoryLemma(const Term& lemma) {}

/* -------------------------------------------------------------------------- */
/* TermManager                                                                */
/* -------------------------------------------------------------------------- */

TermManager::TermManager() : d_nm(std::make_unique<internal::NodeManager>())
{
  if constexpr (internal::configuration::isStatisticsBuild())
  {
    d_statsReg.reset(new internal::StatisticsRegistry());
    resetStatistics();
  }
}

TermManager::~TermManager() {}

Statistics TermManager::getStatistics() const
{
  return Statistics(*d_statsReg);
}

void TermManager::printStatisticsSafe(int fd) const
{
  d_statsReg->printSafe(fd);
}

/* Helpers and private functions                                              */
/* -------------------------------------------------------------------------- */

void TermManager::increment_term_stats(Kind kind) const
{
  if constexpr (internal::configuration::isStatisticsBuild())
  {
    d_stats->d_terms << kind;
  }
}

void TermManager::increment_vars_consts_stats(const internal::TypeNode& type,
                                              bool is_var) const
{
  if constexpr (internal::configuration::isStatisticsBuild())
  {
    internal::TypeConstant tc = type.getKind() == internal::Kind::TYPE_CONSTANT
                                    ? type.getConst<internal::TypeConstant>()
                                    : internal::LAST_TYPE;
    if (is_var)
    {
      d_stats->d_vars << tc;
    }
    else
    {
      d_stats->d_consts << tc;
    }
  }
}

void TermManager::resetStatistics()
{
  d_stats.reset(new APIStatistics{
      d_statsReg->registerHistogram<internal::TypeConstant>("cvc5::CONSTANT"),
      d_statsReg->registerHistogram<internal::TypeConstant>("cvc5::VARIABLE"),
      d_statsReg->registerHistogram<Kind>("cvc5::TERM"),
  });
}

TermManager* TermManager::currentTM()
{
  thread_local static TermManager tm;
  return &tm;
}

void TermManager::checkMkTerm(Kind kind, uint32_t nchildren) const
{
  CVC5_API_KIND_CHECK(kind);
  Assert(isDefinedIntKind(extToIntKind(kind)));
  const internal::kind::MetaKind mk =
      internal::kind::metaKindOf(extToIntKind(kind));
  CVC5_API_KIND_CHECK_EXPECTED(mk == internal::kind::metakind::PARAMETERIZED
                                   || mk == internal::kind::metakind::OPERATOR,
                               kind)
      << "Only operator-style terms are created with mkTerm(), "
         "to create variables, constants and values see mkVar(), mkConst() "
         "and the respective theory-specific functions to create values, "
         "e.g., mkBitVector().";
  CVC5_API_KIND_CHECK_EXPECTED(
      nchildren >= minArity(kind) && nchildren <= maxArity(kind), kind)
      << "Terms with kind " << std::to_string(kind) << " must have at least "
      << minArity(kind) << " children and at most " << maxArity(kind)
      << " children (the one under construction has " << nchildren << ")";
}

bool TermManager::isValidInteger(const std::string& s) const
{
  //////// all checks before this line
  if (s.length() == 0)
  {
    // string should not be empty
    return false;
  }

  size_t index = 0;
  if (s[index] == '-')
  {
    if (s.length() == 1)
    {
      // negative integers should contain at least one digit
      return false;
    }
    index = 1;
  }

  if (s[index] == '0' && s.length() > (index + 1))
  {
    // From SMT-Lib 2.6: A <numeral> is the digit 0 or a non-empty sequence of
    // digits not starting with 0. So integers like 001, 000 are not allowed
    return false;
  }

  // all remaining characters should be decimal digits
  for (; index < s.length(); ++index)
  {
    if (!std::isdigit(s[index]))
    {
      return false;
    }
  }

  return true;
}

// This helpers are split out to avoid nested API calls (problematic with API
// tracing).

internal::Node TermManager::mkVarHelper(
    const internal::TypeNode& type, const std::optional<std::string>& symbol)
{
  internal::Node res = symbol ? internal::NodeManager::mkBoundVar(*symbol, type)
                              : internal::NodeManager::mkBoundVar(type);
  (void)res.getType(true); /* kick off type checking */
  increment_vars_consts_stats(type, true);
  return res;
}

internal::Node TermManager::mkConstHelper(
    const internal::TypeNode& type,
    const std::optional<std::string>& symbol,
    bool fresh)
{
  Assert(fresh || symbol);
  internal::Node res =
      symbol ? d_nm->mkVar(*symbol, type, fresh) : d_nm->mkVar(type);
  (void)res.getType(true); /* kick off type checking */
  increment_vars_consts_stats(type, false);
  return res;
}

template <typename T>
Op TermManager::mkOpHelper(Kind kind, const T& t)
{
  //////// all checks before this line
  internal::Node res = d_nm->mkConst(s_op_kinds.at(kind), t);
  static_cast<void>(res.getType(true)); /* kick off type checking */
  return Op(this, kind, res);
}

template <typename T>
Term TermManager::mkValHelper(const T& t)
{
  //////// all checks before this line
  internal::Node res = d_nm->mkConst(t);
  (void)res.getType(true); /* kick off type checking */
  return Term(this, res);
}

Term TermManager::mkRationalValHelper(const internal::Rational& r, bool isInt)
{
  //////// all checks before this line
  internal::Node res = isInt ? d_nm->mkConstInt(r) : d_nm->mkConstReal(r);
  (void)res.getType(true); /* kick off type checking */
  return Term(this, res);
}

Term TermManager::mkRealOrIntegerFromStrHelper(const std::string& s, bool isInt)
{
  //////// all checks before this line
  try
  {
    internal::Rational r;
    size_t spos = s.find('/');
    if (spos != std::string::npos)
    {
      // Ensure the denominator contains a non-zero digit. We catch this here to
      // avoid a floating point exception in GMP. This exception will be caught
      // and given the standard error message below.
      if (s.find_first_not_of('0', spos + 1) == std::string::npos)
      {
        throw std::invalid_argument("Zero denominator encountered");
      }
      r = internal::Rational(s);
    }
    else
    {
      r = internal::Rational::fromDecimal(s);
    }
    return TermManager::mkRationalValHelper(r, isInt);
  }
  catch (const std::invalid_argument& e)
  {
    /* Catch to throw with a more meaningful error message. To be caught in
     * enclosing CVC5_API_TRY_CATCH_* block to throw CVC5ApiException. */
    std::stringstream message;
    message << "cannot construct Real or Int from string argument '" << s
            << "'";
    throw std::invalid_argument(message.str());
  }
}

Term TermManager::mkBVFromIntHelper(uint32_t size, uint64_t val)
{
  CVC5_API_ARG_CHECK_EXPECTED(size > 0, size) << "a bit-width > 0";
  //////// all checks before this line
  return mkValHelper(internal::BitVector(size, val));
}

Term TermManager::mkBVFromStrHelper(uint32_t size,
                                    const std::string& s,
                                    uint32_t base)
{
  CVC5_API_ARG_CHECK_EXPECTED(size > 0, size) << "a bit-width > 0";
  CVC5_API_ARG_CHECK_EXPECTED(!s.empty(), s) << "a non-empty string";
  CVC5_API_ARG_CHECK_EXPECTED(base == 2 || base == 10 || base == 16, base)
      << "base 2, 10, or 16";
  //////// all checks before this line

  internal::Integer val(s, base);

  if (val.strictlyNegative())
  {
    CVC5_API_CHECK(val >= -internal::Integer(2).pow(size - 1))
        << "overflow in bit-vector construction (specified bit-vector size "
        << size << " too small to hold value " << s << ")";
  }
  else
  {
    CVC5_API_CHECK(val.modByPow2(size) == val)
        << "overflow in bit-vector construction (specified bit-vector size "
        << size << " too small to hold value " << s << ")";
  }
  return mkValHelper(internal::BitVector(size, val));
}

Sort TermManager::mkTupleSortHelper(const std::vector<Sort>& sorts)
{
  // Note: Sorts are checked in the caller to avoid double checks
  //////// all checks before this line
  std::vector<internal::TypeNode> typeNodes =
      Sort::sortVectorToTypeNodes(sorts);
  return Sort(this, d_nm->mkTupleType(typeNodes));
}

Term TermManager::mkTermFromKind(Kind kind)
{
  CVC5_API_KIND_CHECK_EXPECTED(
      kind == Kind::PI || kind == Kind::REGEXP_NONE || kind == Kind::REGEXP_ALL
          || kind == Kind::REGEXP_ALLCHAR || kind == Kind::SEP_EMP,
      kind)
      << "PI, REGEXP_NONE, REGEXP_ALL, REGEXP_ALLCHAR or SEP_EMP";
  //////// all checks before this line
  internal::Node res;
  internal::Kind k = extToIntKind(kind);
  if (kind == Kind::REGEXP_NONE || kind == Kind::REGEXP_ALL
      || kind == Kind::REGEXP_ALLCHAR)
  {
    Assert(isDefinedIntKind(k));
    res = d_nm->mkNode(k, std::vector<internal::Node>());
  }
  else if (kind == Kind::SEP_EMP)
  {
    res = d_nm->mkNullaryOperator(d_nm->booleanType(), k);
  }
  else
  {
    Assert(kind == Kind::PI);
    res = d_nm->mkNullaryOperator(d_nm->realType(), k);
  }
  (void)res.getType(true); /* kick off type checking */
  return Term(this, res);
}

Term TermManager::mkTermHelper(Kind kind, const std::vector<Term>& children)
{
  // Note: Kind and children are checked in the caller to avoid double checks
  //////// all checks before this line
  if (children.size() == 0)
  {
    return mkTermFromKind(kind);
  }
  std::vector<internal::Node> echildren = Term::termVectorToNodes(children);
  internal::Kind k = extToIntKind(kind);
  internal::Node res;
  if (echildren.size() > 2)
  {
    if (kind == Kind::INTS_DIVISION || kind == Kind::XOR || kind == Kind::SUB
        || kind == Kind::DIVISION || kind == Kind::HO_APPLY
        || kind == Kind::REGEXP_DIFF || kind == Kind::SET_UNION
        || kind == Kind::SET_INTER || kind == Kind::SET_MINUS
        || kind == Kind::BAG_INTER_MIN || kind == Kind::BAG_UNION_MAX
        || kind == Kind::BAG_UNION_DISJOINT
        || kind == Kind::BAG_DIFFERENCE_REMOVE
        || kind == Kind::BAG_DIFFERENCE_SUBTRACT)
    {
      // left-associative, but cvc5 internally only supports 2 args
      res = d_nm->mkLeftAssociative(k, echildren);
    }
    else if (kind == Kind::IMPLIES)
    {
      // right-associative, but cvc5 internally only supports 2 args
      res = d_nm->mkRightAssociative(k, echildren);
    }
    else if (kind == Kind::EQUAL || kind == Kind::LT || kind == Kind::GT
             || kind == Kind::LEQ || kind == Kind::GEQ)
    {
      // "chainable", but cvc5 internally only supports 2 args
      res = d_nm->mkChain(k, echildren);
    }
    else if (internal::kind::isAssociative(k))
    {
      // mkAssociative has special treatment for associative operators with lots
      // of children
      res = d_nm->mkAssociative(k, echildren);
    }
    else
    {
      // default case, must check kind
      checkMkTerm(kind, children.size());
      res = d_nm->mkNode(k, echildren);
    }
  }
  else if (internal::kind::isAssociative(k))
  {
    // associative case, same as above
    checkMkTerm(kind, children.size());
    res = d_nm->mkAssociative(k, echildren);
  }
  else
  {
    // default case, same as above
    checkMkTerm(kind, children.size());
    // make the term
    res = d_nm->mkNode(k, echildren);
  }

  (void)res.getType(true); /* kick off type checking */
  return Term(this, res);
}

Term TermManager::mkTermHelper(const Op& op, const std::vector<Term>& children)
{
  if (!op.isIndexedHelper())
  {
    return mkTermHelper(op.d_kind, children);
  }

  // Note: Op and children are checked in the caller to avoid double checks
  checkMkTerm(op.d_kind, children.size());
  //////// all checks before this line

  const internal::Kind int_kind = extToIntKind(op.d_kind);
  std::vector<internal::Node> echildren = Term::termVectorToNodes(children);

  internal::NodeBuilder nb(d_nm.get(), int_kind);
  nb << *op.d_node;
  nb.append(echildren);
  internal::Node res = nb.constructNode();

  (void)res.getType(true); /* kick off type checking */
  return Term(this, res);
}

/* Sorts -------------------------------------------------------------------- */

Sort TermManager::getBooleanSort(void)
{
  CVC5_API_TRY_CATCH_BEGIN;
  //////// all checks before this line
  return Sort(this, d_nm->booleanType());
  ////////
  CVC5_API_TRY_CATCH_END;
}

Sort TermManager::getIntegerSort(void)
{
  CVC5_API_TRY_CATCH_BEGIN;
  //////// all checks before this line
  return Sort(this, d_nm->integerType());
  ////////
  CVC5_API_TRY_CATCH_END;
}

Sort TermManager::getRealSort(void)
{
  CVC5_API_TRY_CATCH_BEGIN;
  //////// all checks before this line
  return Sort(this, d_nm->realType());
  ////////
  CVC5_API_TRY_CATCH_END;
}

Sort TermManager::getRegExpSort(void)
{
  CVC5_API_TRY_CATCH_BEGIN;
  //////// all checks before this line
  return Sort(this, d_nm->regExpType());
  ////////
  CVC5_API_TRY_CATCH_END;
}

Sort TermManager::getStringSort(void)
{
  CVC5_API_TRY_CATCH_BEGIN;
  //////// all checks before this line
  return Sort(this, d_nm->stringType());
  ////////
  CVC5_API_TRY_CATCH_END;
}

Sort TermManager::getRoundingModeSort(void)
{
  CVC5_API_TRY_CATCH_BEGIN;
  //////// all checks before this line
  return Sort(this, d_nm->roundingModeType());
  ////////
  CVC5_API_TRY_CATCH_END;
}

Sort TermManager::mkArraySort(const Sort& indexSort, const Sort& elemSort)
{
  CVC5_API_TRY_CATCH_BEGIN;
  CVC5_API_TM_CHECK_SORT(indexSort);
  CVC5_API_TM_CHECK_SORT(elemSort);
  //////// all checks before this line
  return Sort(this, d_nm->mkArrayType(*indexSort.d_type, *elemSort.d_type));
  ////////
  CVC5_API_TRY_CATCH_END;
}

Sort TermManager::mkBitVectorSort(uint32_t size)
{
  CVC5_API_TRY_CATCH_BEGIN;
  CVC5_API_ARG_CHECK_EXPECTED(size > 0, size) << "size > 0";
  //////// all checks before this line
  return Sort(this, d_nm->mkBitVectorType(size));
  ////////
  CVC5_API_TRY_CATCH_END;
}

Sort TermManager::mkFiniteFieldSort(const std::string& modulus, uint32_t base)
{
  CVC5_API_TRY_CATCH_BEGIN;
  //////// all checks before this line
  internal::Integer m(modulus, base);
  CVC5_API_ARG_CHECK_EXPECTED(m.isProbablePrime(), modulus)
      << "modulus is prime";
  return Sort(this, d_nm->mkFiniteFieldType(m));
  ////////
  CVC5_API_TRY_CATCH_END;
}

Sort TermManager::mkFloatingPointSort(uint32_t exp, uint32_t sig)
{
  CVC5_API_TRY_CATCH_BEGIN;
  CVC5_API_ARG_CHECK_EXPECTED(exp > 1, exp) << "exponent size > 1";
  CVC5_API_ARG_CHECK_EXPECTED(sig > 1, sig) << "significand size > 1";
  //////// all checks before this line
  return Sort(this, d_nm->mkFloatingPointType(exp, sig));
  ////////
  CVC5_API_TRY_CATCH_END;
}

Sort TermManager::mkDatatypeSort(const DatatypeDecl& dtypedecl)
{
  CVC5_API_TRY_CATCH_BEGIN;
  CVC5_API_TM_CHECK_DTDECL(dtypedecl);
  //////// all checks before this line
  Sort res = Sort(this, d_nm->mkDatatypeType(*dtypedecl.d_dtype));
  const Datatype& dt = res.getDatatype();
  CVC5_API_CHECK(dt.d_dtype->isCodatatype() || dt.d_dtype->isWellFounded())
      << "Datatype sort " << dt.d_dtype->getName() + " is not well-founded";
  return res;
  ////////
  CVC5_API_TRY_CATCH_END;
}

std::vector<Sort> TermManager::mkDatatypeSorts(
    const std::vector<DatatypeDecl>& dtypedecls)
{
  CVC5_API_TM_CHECK_DTDECLS(dtypedecls);
  CVC5_API_TRY_CATCH_BEGIN;
  //////// all checks before this line
  std::vector<internal::DType> datatypes;
  for (size_t i = 0, ndts = dtypedecls.size(); i < ndts; ++i)
  {
    datatypes.push_back(dtypedecls[i].getDatatype());
  }
  std::vector<internal::TypeNode> dtypes =
      d_nm->mkMutualDatatypeTypes(datatypes);
  std::vector<Sort> res = Sort::typeNodeVectorToSorts(this, dtypes);
  for (size_t i = 0, ndts = datatypes.size(); i < ndts; ++i)
  {
    const Datatype& dt = res[i].getDatatype();
    CVC5_API_CHECK(dt.d_dtype->isCodatatype() || dt.d_dtype->isWellFounded())
        << "Datatype sort " << dt.d_dtype->getName() + " is not well-founded";
  }
  return res;
  ////////
  CVC5_API_TRY_CATCH_END;
}

Sort TermManager::mkFunctionSort(const std::vector<Sort>& sorts,
                                 const Sort& codomain)
{
  CVC5_API_TRY_CATCH_BEGIN;
  CVC5_API_ARG_SIZE_CHECK_EXPECTED(sorts.size() >= 1, sorts)
      << "at least one parameter sort for function sort";
  CVC5_API_TM_CHECK_DOMAIN_SORTS(sorts);
  CVC5_API_TM_CHECK_CODOMAIN_SORT(codomain);
  //////// all checks before this line
  std::vector<internal::TypeNode> argTypes = Sort::sortVectorToTypeNodes(sorts);
  return Sort(this, d_nm->mkFunctionType(argTypes, *codomain.d_type));
  ////////
  CVC5_API_TRY_CATCH_END;
}

Term TermManager::mkSkolem(SkolemId id, const std::vector<Term>& indices)
{
  CVC5_API_TRY_CATCH_BEGIN;
  cvc5::internal::SkolemManager* sm = d_nm->getSkolemManager();
  CVC5_API_CHECK(indices.size() == sm->getNumIndicesForSkolemId(id))
      << "invalid number of indices, expected "
      << sm->getNumIndicesForSkolemId(id) << " got " << indices.size();
  //////// all checks before this line
  // iterate over indices and convert the Terms to Nodes
  std::vector<internal::Node> nodeIndices = Term::termVectorToNodes(indices);
  // automatically sort if a commutative skolem
  if (internal::SkolemManager::isCommutativeSkolemId(id))
  {
    std::sort(nodeIndices.begin(), nodeIndices.end());
  }
  internal::Node res =
      d_nm->getSkolemManager()->mkSkolemFunction(id, nodeIndices);
  return Term(this, res);
  ////////
  CVC5_API_TRY_CATCH_END;
}

size_t TermManager::getNumIndicesForSkolemId(SkolemId id)
{
  CVC5_API_TRY_CATCH_BEGIN;
  //////// all checks before this line
  return d_nm->getSkolemManager()->getNumIndicesForSkolemId(id);
  ////////
  CVC5_API_TRY_CATCH_END;
}

Sort TermManager::mkParamSort(const std::optional<std::string>& symbol)
{
  CVC5_API_TRY_CATCH_BEGIN;
  //////// all checks before this line
  internal::TypeNode tn = symbol ? d_nm->mkSort(*symbol) : d_nm->mkSort();
  return Sort(this, tn);
  ////////
  CVC5_API_TRY_CATCH_END;
}

Sort TermManager::mkPredicateSort(const std::vector<Sort>& sorts)
{
  CVC5_API_TRY_CATCH_BEGIN;
  CVC5_API_ARG_SIZE_CHECK_EXPECTED(sorts.size() >= 1, sorts)
      << "at least one parameter sort for predicate sort";
  CVC5_API_TM_CHECK_DOMAIN_SORTS(sorts);
  //////// all checks before this line
  return Sort(this, d_nm->mkPredicateType(Sort::sortVectorToTypeNodes(sorts)));
  ////////
  CVC5_API_TRY_CATCH_END;
}

Sort TermManager::mkRecordSort(
    const std::vector<std::pair<std::string, Sort>>& fields)
{
  CVC5_API_TRY_CATCH_BEGIN;
  std::vector<std::pair<std::string, internal::TypeNode>> f;
  for (size_t i = 0, size = fields.size(); i < size; ++i)
  {
    const auto& p = fields[i];
    CVC5_API_TM_CHECK_SORT_AT_INDEX(p.second, fields, i);
    f.emplace_back(p.first, *p.second.d_type);
  }
  //////// all checks before this line
  return Sort(this, d_nm->mkRecordType(f));
  ////////
  CVC5_API_TRY_CATCH_END;
}

Sort TermManager::mkSetSort(const Sort& elemSort)
{
  CVC5_API_TRY_CATCH_BEGIN;
  CVC5_API_TM_CHECK_SORT(elemSort);
  //////// all checks before this line
  return Sort(this, d_nm->mkSetType(*elemSort.d_type));
  ////////
  CVC5_API_TRY_CATCH_END;
}

Sort TermManager::mkBagSort(const Sort& elemSort)
{
  CVC5_API_TRY_CATCH_BEGIN;
  CVC5_API_TM_CHECK_SORT(elemSort);
  //////// all checks before this line
  return Sort(this, d_nm->mkBagType(*elemSort.d_type));
  ////////
  CVC5_API_TRY_CATCH_END;
}

Sort TermManager::mkSequenceSort(const Sort& elemSort)
{
  CVC5_API_TRY_CATCH_BEGIN;
  CVC5_API_TM_CHECK_SORT(elemSort);
  //////// all checks before this line
  return Sort(this, d_nm->mkSequenceType(*elemSort.d_type));
  ////////
  CVC5_API_TRY_CATCH_END;
}

Sort TermManager::mkAbstractSort(SortKind k)
{
  CVC5_API_TRY_CATCH_BEGIN;
  internal::Kind ik = extToIntSortKind(k);
  CVC5_API_CHECK(d_nm->isSortKindAbstractable(ik))
      << "cannot construct abstract type for kind " << k;
  //////// all checks before this line
  return Sort(this, d_nm->mkAbstractType(ik));
  ////////
  CVC5_API_TRY_CATCH_END;
}

Sort TermManager::mkUninterpretedSort(const std::optional<std::string>& symbol)
{
  CVC5_API_TRY_CATCH_BEGIN;
  //////// all checks before this line
  internal::TypeNode tn = symbol ? d_nm->mkSort(*symbol) : d_nm->mkSort();
  return Sort(this, tn);
  ////////
  CVC5_API_TRY_CATCH_END;
}

Sort TermManager::mkUnresolvedDatatypeSort(const std::string& symbol,
                                           size_t arity)
{
  CVC5_API_TRY_CATCH_BEGIN;
  //////// all checks before this line
  return Sort(this, d_nm->mkUnresolvedDatatypeSort(symbol, arity));
  ////////
  CVC5_API_TRY_CATCH_END;
}

Sort TermManager::mkUninterpretedSortConstructorSort(
    size_t arity, const std::optional<std::string>& symbol)
{
  CVC5_API_TRY_CATCH_BEGIN;
  CVC5_API_ARG_CHECK_EXPECTED(arity > 0, arity) << "an arity > 0";
  //////// all checks before this line
  if (symbol)
  {
    return Sort(this, d_nm->mkSortConstructor(*symbol, arity));
  }
  return Sort(this, d_nm->mkSortConstructor("", arity));
  ////////
  CVC5_API_TRY_CATCH_END;
}

Sort TermManager::mkTupleSort(const std::vector<Sort>& sorts)
{
  CVC5_API_TRY_CATCH_BEGIN;
  CVC5_API_TM_CHECK_DOMAIN_SORTS(sorts);
  //////// all checks before this line
  return mkTupleSortHelper(sorts);
  ////////
  CVC5_API_TRY_CATCH_END;
}

Sort TermManager::mkNullableSort(const Sort& sort)
{
  CVC5_API_TRY_CATCH_BEGIN;
  CVC5_API_TM_CHECK_DOMAIN_SORT(sort);
  //////// all checks before this line
  return Sort(this, d_nm->mkNullableType(sort.getTypeNode()));
  ////////
  CVC5_API_TRY_CATCH_END;
}

/* Terms -------------------------------------------------------------------- */

Term TermManager::mkTerm(Kind kind, const std::vector<Term>& children)
{
  CVC5_API_TRY_CATCH_BEGIN;
  CVC5_API_KIND_CHECK(kind);
  CVC5_API_TM_CHECK_TERMS(children);
  //////// all checks before this line
  Term res = mkTermHelper(kind, children);
  increment_term_stats(kind);
  return res;
  ////////
  CVC5_API_TRY_CATCH_END;
}

Term TermManager::mkTerm(const Op& op, const std::vector<Term>& children)
{
  CVC5_API_TRY_CATCH_BEGIN;
  CVC5_API_TM_CHECK_OP(op);
  CVC5_API_TM_CHECK_TERMS(children);
  //////// all checks before this line
  Term res = mkTermHelper(op, children);
  increment_term_stats(op.getKind());
  return res;
  ////////
  CVC5_API_TRY_CATCH_END;
}

/* Operators ---------------------------------------------------------------- */

Op TermManager::mkOp(Kind kind, const std::vector<uint32_t>& args)
{
  CVC5_API_TRY_CATCH_BEGIN;
  CVC5_API_KIND_CHECK(kind);
  //////// all checks before this line
  size_t nargs = args.size();

  Op res;
  switch (kind)
  {
    case Kind::BITVECTOR_EXTRACT:
      CVC5_API_OP_CHECK_ARITY(nargs, 2, kind);
      res = mkOpHelper(kind, internal::BitVectorExtract(args[0], args[1]));
      break;
    case Kind::BITVECTOR_REPEAT:
      CVC5_API_OP_CHECK_ARITY(nargs, 1, kind);
      res = mkOpHelper(kind, internal::BitVectorRepeat(args[0]));
      break;
    case Kind::BITVECTOR_ROTATE_LEFT:
      CVC5_API_OP_CHECK_ARITY(nargs, 1, kind);
      res = mkOpHelper(kind, internal::BitVectorRotateLeft(args[0]));
      break;
    case Kind::BITVECTOR_ROTATE_RIGHT:
      CVC5_API_OP_CHECK_ARITY(nargs, 1, kind);
      res = mkOpHelper(kind, internal::BitVectorRotateRight(args[0]));
      break;
    case Kind::BITVECTOR_SIGN_EXTEND:
      CVC5_API_OP_CHECK_ARITY(nargs, 1, kind);
      res = mkOpHelper(kind, internal::BitVectorSignExtend(args[0]));
      break;
    case Kind::BITVECTOR_ZERO_EXTEND:
      CVC5_API_OP_CHECK_ARITY(nargs, 1, kind);
      res = mkOpHelper(kind, internal::BitVectorZeroExtend(args[0]));
      break;
    case Kind::BITVECTOR_BIT:
      CVC5_API_OP_CHECK_ARITY(nargs, 1, kind);
      res = mkOpHelper(kind, internal::BitVectorBit(args[0]));
      break;
    case Kind::DIVISIBLE:
      CVC5_API_OP_CHECK_ARITY(nargs, 1, kind);
      CVC5_API_CHECK_OP_INDEX(args[0] != 0, args, 0) << "a value != 0";
      res = mkOpHelper(kind, internal::Divisible(args[0]));
      break;
    case Kind::FLOATINGPOINT_TO_SBV:
      CVC5_API_OP_CHECK_ARITY(nargs, 1, kind);
      res = mkOpHelper(kind, internal::FloatingPointToSBV(args[0]));
      break;
    case Kind::FLOATINGPOINT_TO_UBV:
      CVC5_API_OP_CHECK_ARITY(nargs, 1, kind);
      res = mkOpHelper(kind, internal::FloatingPointToUBV(args[0]));
      break;
    case Kind::FLOATINGPOINT_TO_FP_FROM_IEEE_BV:
      CVC5_API_OP_CHECK_ARITY(nargs, 2, kind);
      CVC5_API_CHECK_OP_INDEX(args[0] > 1, args, 0) << "a value > 1";
      CVC5_API_CHECK_OP_INDEX(args[1] > 1, args, 1) << "a value > 1";
      res = mkOpHelper(
          kind, internal::FloatingPointToFPIEEEBitVector(args[0], args[1]));
      break;
    case Kind::FLOATINGPOINT_TO_FP_FROM_FP:
      CVC5_API_OP_CHECK_ARITY(nargs, 2, kind);
      CVC5_API_CHECK_OP_INDEX(args[0] > 1, args, 0) << "a value > 1";
      CVC5_API_CHECK_OP_INDEX(args[1] > 1, args, 1) << "a value > 1";
      res = mkOpHelper(
          kind, internal::FloatingPointToFPFloatingPoint(args[0], args[1]));
      break;
    case Kind::FLOATINGPOINT_TO_FP_FROM_REAL:
      CVC5_API_OP_CHECK_ARITY(nargs, 2, kind);
      CVC5_API_CHECK_OP_INDEX(args[0] > 1, args, 0) << "a value > 1";
      CVC5_API_CHECK_OP_INDEX(args[1] > 1, args, 1) << "a value > 1";
      res = mkOpHelper(kind, internal::FloatingPointToFPReal(args[0], args[1]));
      break;
    case Kind::FLOATINGPOINT_TO_FP_FROM_SBV:
      CVC5_API_OP_CHECK_ARITY(nargs, 2, kind);
      CVC5_API_CHECK_OP_INDEX(args[0] > 1, args, 0) << "a value > 1";
      CVC5_API_CHECK_OP_INDEX(args[1] > 1, args, 1) << "a value > 1";
      res = mkOpHelper(
          kind, internal::FloatingPointToFPSignedBitVector(args[0], args[1]));
      break;
    case Kind::FLOATINGPOINT_TO_FP_FROM_UBV:
      CVC5_API_OP_CHECK_ARITY(nargs, 2, kind);
      CVC5_API_CHECK_OP_INDEX(args[0] > 1, args, 0) << "a value > 1";
      CVC5_API_CHECK_OP_INDEX(args[1] > 1, args, 1) << "a value > 1";
      res = mkOpHelper(
          kind, internal::FloatingPointToFPUnsignedBitVector(args[0], args[1]));
      break;
    case Kind::IAND:
      CVC5_API_OP_CHECK_ARITY(nargs, 1, kind);
      res = mkOpHelper(kind, internal::IntAnd(args[0]));
      break;
    case Kind::INT_TO_BITVECTOR:
      CVC5_API_OP_CHECK_ARITY(nargs, 1, kind);
      res = mkOpHelper(kind, internal::IntToBitVector(args[0]));
      break;
    case Kind::REGEXP_REPEAT:
      CVC5_API_OP_CHECK_ARITY(nargs, 1, kind);
      res = mkOpHelper(kind, internal::RegExpRepeat(args[0]));
      break;
    case Kind::REGEXP_LOOP:
      CVC5_API_OP_CHECK_ARITY(nargs, 2, kind);
      res = mkOpHelper(kind, internal::RegExpLoop(args[0], args[1]));
      break;
    case Kind::TUPLE_PROJECT:
    case Kind::RELATION_AGGREGATE:
    case Kind::RELATION_GROUP:
    case Kind::RELATION_PROJECT:
    case Kind::RELATION_TABLE_JOIN:
    case Kind::TABLE_AGGREGATE:
    case Kind::TABLE_GROUP:
    case Kind::TABLE_JOIN:
    case Kind::TABLE_PROJECT:
    {
      res = mkOpHelper(kind, internal::ProjectOp(args));
      break;
    }
    default:
      if (nargs == 0)
      {
        CVC5_API_CHECK(s_indexed_kinds.find(kind) == s_indexed_kinds.end())
            << "expected a kind for a non-indexed operator.";
        return Op(this, kind);
      }
      else
      {
        CVC5_API_KIND_CHECK_EXPECTED(false, kind)
            << "operator kind with " << nargs << " uint32_t arguments";
      }
  }
  Assert(!res.isNull());
  return res;
  ////////
  CVC5_API_TRY_CATCH_END;
}

Op TermManager::mkOp(Kind kind, const std::initializer_list<uint32_t>& args)
{
  return mkOp(kind, std::vector<uint32_t>(args));
}

Op TermManager::mkOp(Kind kind, const std::string& arg)
{
  CVC5_API_TRY_CATCH_BEGIN;
  CVC5_API_KIND_CHECK(kind);
  CVC5_API_KIND_CHECK_EXPECTED((kind == Kind::DIVISIBLE), kind) << "DIVISIBLE";
  //////// all checks before this line
  Op res;
  /* CLN and GMP handle this case differently, CLN interprets it as 0, GMP
   * throws an std::invalid_argument exception. For consistency, we treat it
   * as invalid. */
  CVC5_API_ARG_CHECK_EXPECTED(arg != ".", arg)
      << "a string representing an integer, real or rational value.";
  res = mkOpHelper(kind, internal::Divisible(internal::Integer(arg)));
  return res;
  ////////
  CVC5_API_TRY_CATCH_END;
}

/* Constants, Values and Special Terms -------------------------------------- */

Term TermManager::mkTrue(void)
{
  CVC5_API_TRY_CATCH_BEGIN;
  //////// all checks before this line
  return Term(this, d_nm->mkConst<bool>(true));
  ////////
  CVC5_API_TRY_CATCH_END;
}

Term TermManager::mkFalse(void)
{
  CVC5_API_TRY_CATCH_BEGIN;
  //////// all checks before this line
  return Term(this, d_nm->mkConst<bool>(false));
  ////////
  CVC5_API_TRY_CATCH_END;
}

Term TermManager::mkBoolean(bool val)
{
  CVC5_API_TRY_CATCH_BEGIN;
  //////// all checks before this line
  return Term(this, d_nm->mkConst<bool>(val));
  ////////
  CVC5_API_TRY_CATCH_END;
}

Term TermManager::mkPi()
{
  CVC5_API_TRY_CATCH_BEGIN;
  //////// all checks before this line
  internal::Node res =
      d_nm->mkNullaryOperator(d_nm->realType(), internal::Kind::PI);
  (void)res.getType(true); /* kick off type checking */
  return Term(this, res);
  ////////
  CVC5_API_TRY_CATCH_END;
}

Term TermManager::mkInteger(const std::string& s)
{
  CVC5_API_TRY_CATCH_BEGIN;
  CVC5_API_ARG_CHECK_EXPECTED(isValidInteger(s), s) << "an integer ";
  Term res = mkRealOrIntegerFromStrHelper(s);
  CVC5_API_ARG_CHECK_EXPECTED(res.getSort() == getIntegerSort(), s)
      << "a string representing an integer";
  //////// all checks before this line
  return res;
  ////////
  CVC5_API_TRY_CATCH_END;
}

Term TermManager::mkInteger(int64_t val)
{
  CVC5_API_TRY_CATCH_BEGIN;
  //////// all checks before this line
  Term res = TermManager::mkRationalValHelper(internal::Rational(val), true);
  Assert(res.getSort() == getIntegerSort());
  return res;
  ////////
  CVC5_API_TRY_CATCH_END;
}

Term TermManager::mkReal(const std::string& s)
{
  CVC5_API_TRY_CATCH_BEGIN;
  /* CLN and GMP handle this case differently, CLN interprets it as 0, GMP
   * throws an std::invalid_argument exception. For consistency, we treat it
   * as invalid. */
  CVC5_API_ARG_CHECK_EXPECTED(s != ".", s)
      << "a string representing a real or rational value.";
  //////// all checks before this line
  return mkRealOrIntegerFromStrHelper(s, false);
  ////////
  CVC5_API_TRY_CATCH_END;
}

Term TermManager::mkReal(int64_t val)
{
  CVC5_API_TRY_CATCH_BEGIN;
  //////// all checks before this line
  return TermManager::mkRationalValHelper(internal::Rational(val), false);
  ////////
  CVC5_API_TRY_CATCH_END;
}

Term TermManager::mkReal(int64_t num, int64_t den)
{
  CVC5_API_TRY_CATCH_BEGIN;
  CVC5_API_CHECK(den != 0) << "invalid denominator '" << den << "'";
  //////// all checks before this line
  return TermManager::mkRationalValHelper(internal::Rational(num, den), false);
  ////////
  CVC5_API_TRY_CATCH_END;
}

Term TermManager::mkRegexpAll()
{
  CVC5_API_TRY_CATCH_BEGIN;
  //////// all checks before this line
  internal::Node res =
      d_nm->mkNode(internal::Kind::REGEXP_ALL, std::vector<internal::Node>());
  (void)res.getType(true); /* kick off type checking */
  return Term(this, res);
  ////////
  CVC5_API_TRY_CATCH_END;
}

Term TermManager::mkRegexpNone()
{
  CVC5_API_TRY_CATCH_BEGIN;
  //////// all checks before this line
  internal::Node res =
      d_nm->mkNode(internal::Kind::REGEXP_NONE, std::vector<internal::Node>());
  (void)res.getType(true); /* kick off type checking */
  return Term(this, res);
  ////////
  CVC5_API_TRY_CATCH_END;
}

Term TermManager::mkRegexpAllchar()
{
  CVC5_API_TRY_CATCH_BEGIN;
  //////// all checks before this line
  internal::Node res = d_nm->mkNode(internal::Kind::REGEXP_ALLCHAR,
                                    std::vector<internal::Node>());
  (void)res.getType(true); /* kick off type checking */
  return Term(this, res);
  ////////
  CVC5_API_TRY_CATCH_END;
}

Term TermManager::mkEmptySet(const Sort& sort)
{
  CVC5_API_TRY_CATCH_BEGIN;
  CVC5_API_TM_CHECK_SORT(sort);
  CVC5_API_ARG_CHECK_EXPECTED(sort.isSet(), sort) << "null sort or set sort";
  //////// all checks before this line
  return mkValHelper(internal::EmptySet(*sort.d_type));
  ////////
  CVC5_API_TRY_CATCH_END;
}

Term TermManager::mkEmptyBag(const Sort& sort)
{
  CVC5_API_TRY_CATCH_BEGIN;
  CVC5_API_TM_CHECK_SORT(sort);
  CVC5_API_ARG_CHECK_EXPECTED(sort.isBag(), sort) << "null sort or bag sort";
  //////// all checks before this line
  return mkValHelper(internal::EmptyBag(*sort.d_type));
  ////////
  CVC5_API_TRY_CATCH_END;
}

Term TermManager::mkSepEmp()
{
  CVC5_API_TRY_CATCH_BEGIN;
  //////// all checks before this line
  internal::Node res =
      d_nm->mkNullaryOperator(d_nm->booleanType(), internal::Kind::SEP_EMP);
  (void)res.getType(true); /* kick off type checking */
  return Term(this, res);
  ////////
  CVC5_API_TRY_CATCH_END;
}

Term TermManager::mkSepNil(const Sort& sort)
{
  CVC5_API_TRY_CATCH_BEGIN;
  CVC5_API_TM_CHECK_SORT(sort);
  //////// all checks before this line
  internal::Node res =
      d_nm->mkNullaryOperator(*sort.d_type, internal::Kind::SEP_NIL);
  (void)res.getType(true); /* kick off type checking */
  return Term(this, res);
  ////////
  CVC5_API_TRY_CATCH_END;
}

Term TermManager::mkString(const std::string& s, bool useEscSequences)
{
  CVC5_API_TRY_CATCH_BEGIN;
  //////// all checks before this line
  return mkValHelper(internal::String(s, useEscSequences));
  ////////
  CVC5_API_TRY_CATCH_END;
}

Term TermManager::mkString(const std::wstring& s)
{
  CVC5_API_TRY_CATCH_BEGIN;
  for (size_t i = 0, n = s.size(); i < n; ++i)
  {
    CVC5_API_CHECK(static_cast<unsigned>(s[i]) < internal::String::num_codes())
        << "Expected unicode string whose characters are less than code point "
        << internal::String::num_codes();
  }
  //////// all checks before this line
  return mkValHelper(internal::String(s));
  ////////
  CVC5_API_TRY_CATCH_END;
}

Term TermManager::mkString(const std::u32string& s)
{
  CVC5_API_TRY_CATCH_BEGIN;
  for (size_t i = 0, n = s.size(); i < n; ++i)
  {
    CVC5_API_CHECK(static_cast<unsigned>(s[i]) < internal::String::num_codes())
        << "Expected unicode string whose characters are less than code point "
        << internal::String::num_codes();
  }
  //////// all checks before this line
  return mkValHelper(internal::String(s));
  ////////
  CVC5_API_TRY_CATCH_END;
}

Term TermManager::mkEmptySequence(const Sort& sort)
{
  CVC5_API_TRY_CATCH_BEGIN;
  CVC5_API_TM_CHECK_SORT(sort);
  //////// all checks before this line
  std::vector<internal::Node> seq;
  internal::Node res = d_nm->mkConst(internal::Sequence(*sort.d_type, seq));
  return Term(this, res);
  ////////
  CVC5_API_TRY_CATCH_END;
}

Term TermManager::mkUniverseSet(const Sort& sort)
{
  CVC5_API_TRY_CATCH_BEGIN;
  CVC5_API_TM_CHECK_SORT(sort);
  //////// all checks before this line
  internal::Node res =
      d_nm->mkNullaryOperator(*sort.d_type, internal::Kind::SET_UNIVERSE);
  // TODO(#2771): Reenable?
  // (void)res->getType(true); /* kick off type checking */
  return Term(this, res);
  ////////
  CVC5_API_TRY_CATCH_END;
}

Term TermManager::mkBitVector(uint32_t size, uint64_t val)
{
  CVC5_API_TRY_CATCH_BEGIN;
  //////// all checks before this line
  return mkBVFromIntHelper(size, val);
  ////////
  CVC5_API_TRY_CATCH_END;
}

Term TermManager::mkBitVector(uint32_t size,
                              const std::string& s,
                              uint32_t base)
{
  CVC5_API_TRY_CATCH_BEGIN;
  //////// all checks before this line
  return mkBVFromStrHelper(size, s, base);
  ////////
  CVC5_API_TRY_CATCH_END;
}

Term TermManager::mkFiniteFieldElem(const std::string& value,
                                    const Sort& sort,
                                    uint32_t base)
{
  CVC5_API_TRY_CATCH_BEGIN;
  CVC5_API_TM_CHECK_SORT(sort);
  CVC5_API_ARG_CHECK_EXPECTED(sort.isFiniteField(), sort)
      << "a finite field sort";
  //////// all checks before this line
  internal::Integer v(value, base);
  internal::FiniteFieldValue f(v, sort.d_type->getFfSize());

  return mkValHelper<internal::FiniteFieldValue>(f);
  ////////
  CVC5_API_TRY_CATCH_END;
}

Term TermManager::mkConstArray(const Sort& sort, const Term& val)
{
  CVC5_API_TRY_CATCH_BEGIN;
  CVC5_API_TM_CHECK_SORT(sort);
  CVC5_API_TM_CHECK_TERM(val);
  CVC5_API_ARG_CHECK_EXPECTED(sort.isArray(), sort) << "an array sort";
  CVC5_API_CHECK(val.getSort() == sort.getArrayElementSort())
      << "value does not match element sort";
  internal::Node n = *val.d_node;
  CVC5_API_ARG_CHECK_EXPECTED(n.isConst(), val) << "a value";
  //////// all checks before this line
  Term res = mkValHelper(internal::ArrayStoreAll(*sort.d_type, n));
  return res;
  ////////
  CVC5_API_TRY_CATCH_END;
}

Term TermManager::mkFloatingPointPosInf(uint32_t exp, uint32_t sig)
{
  CVC5_API_TRY_CATCH_BEGIN;
  CVC5_API_ARG_CHECK_EXPECTED(exp > 1, exp) << "exponent size > 1";
  CVC5_API_ARG_CHECK_EXPECTED(sig > 1, sig) << "significand size > 1";
  //////// all checks before this line
  return mkValHelper(internal::FloatingPoint::makeInf(
      internal::FloatingPointSize(exp, sig), false));
  ////////
  CVC5_API_TRY_CATCH_END;
}

Term TermManager::mkFloatingPointNegInf(uint32_t exp, uint32_t sig)
{
  CVC5_API_TRY_CATCH_BEGIN;
  CVC5_API_ARG_CHECK_EXPECTED(exp > 1, exp) << "exponent size > 1";
  CVC5_API_ARG_CHECK_EXPECTED(sig > 1, sig) << "significand size > 1";
  //////// all checks before this line
  return mkValHelper(internal::FloatingPoint::makeInf(
      internal::FloatingPointSize(exp, sig), true));
  ////////
  CVC5_API_TRY_CATCH_END;
}

Term TermManager::mkFloatingPointNaN(uint32_t exp, uint32_t sig)
{
  CVC5_API_TRY_CATCH_BEGIN;
  CVC5_API_ARG_CHECK_EXPECTED(exp > 1, exp) << "exponent size > 1";
  CVC5_API_ARG_CHECK_EXPECTED(sig > 1, sig) << "significand size > 1";
  //////// all checks before this line
  return mkValHelper(
      internal::FloatingPoint::makeNaN(internal::FloatingPointSize(exp, sig)));
  ////////
  CVC5_API_TRY_CATCH_END;
}

Term TermManager::mkFloatingPointPosZero(uint32_t exp, uint32_t sig)
{
  CVC5_API_TRY_CATCH_BEGIN;
  CVC5_API_ARG_CHECK_EXPECTED(exp > 1, exp) << "exponent size > 1";
  CVC5_API_ARG_CHECK_EXPECTED(sig > 1, sig) << "significand size > 1";
  //////// all checks before this line
  return mkValHelper(internal::FloatingPoint::makeZero(
      internal::FloatingPointSize(exp, sig), false));
  ////////
  CVC5_API_TRY_CATCH_END;
}

Term TermManager::mkFloatingPointNegZero(uint32_t exp, uint32_t sig)
{
  CVC5_API_TRY_CATCH_BEGIN;
  CVC5_API_ARG_CHECK_EXPECTED(exp > 1, exp) << "exponent size > 1";
  CVC5_API_ARG_CHECK_EXPECTED(sig > 1, sig) << "significand size > 1";
  //////// all checks before this line
  return mkValHelper(internal::FloatingPoint::makeZero(
      internal::FloatingPointSize(exp, sig), true));
  ////////
  CVC5_API_TRY_CATCH_END;
}

Term TermManager::mkRoundingMode(RoundingMode rm)
{
  CVC5_API_TRY_CATCH_BEGIN;
  //////// all checks before this line
  return mkValHelper(s_rmodes.at(rm));
  ////////
  CVC5_API_TRY_CATCH_END;
}

Term TermManager::mkFloatingPoint(uint32_t exp, uint32_t sig, const Term& val)
{
  CVC5_API_TRY_CATCH_BEGIN;
  CVC5_API_TM_CHECK_TERM(val);
  CVC5_API_ARG_CHECK_EXPECTED(exp > 1, exp) << "exponent size > 1";
  CVC5_API_ARG_CHECK_EXPECTED(sig > 1, sig) << "significand size > 1";
  uint32_t bw = exp + sig;
  CVC5_API_ARG_CHECK_EXPECTED(bw == val.d_node->getType().getBitVectorSize(),
                              val)
      << "a bit-vector value with bit-width '" << bw << "'";
  CVC5_API_ARG_CHECK_EXPECTED(
      val.d_node->getType().isBitVector() && val.d_node->isConst(), val)
      << "bit-vector value";
  //////// all checks before this line
  return mkValHelper(internal::FloatingPoint(
      exp, sig, val.d_node->getConst<internal::BitVector>()));
  ////////
  CVC5_API_TRY_CATCH_END;
}

Term TermManager::mkFloatingPoint(const Term& sign,
                                  const Term& exp,
                                  const Term& sig)
{
  CVC5_API_TRY_CATCH_BEGIN;
  CVC5_API_TM_CHECK_TERM(sign);
  CVC5_API_TM_CHECK_TERM(exp);
  CVC5_API_TM_CHECK_TERM(sig);
  CVC5_API_ARG_CHECK_EXPECTED(
      sign.d_node->getType().isBitVector() && sign.d_node->isConst(), sign)
      << "bit-vector value";
  CVC5_API_ARG_CHECK_EXPECTED(
      exp.d_node->getType().isBitVector() && exp.d_node->isConst(), exp)
      << "bit-vector value";
  CVC5_API_ARG_CHECK_EXPECTED(
      sig.d_node->getType().isBitVector() && sig.d_node->isConst(), sig)
      << "bit-vector value";
  CVC5_API_ARG_CHECK_EXPECTED(sign.d_node->getType().getBitVectorSize() == 1,
                              sign)
      << "a bit-vector value of size 1";
  CVC5_API_ARG_CHECK_EXPECTED(exp.d_node->getType().getBitVectorSize() > 1, exp)
      << "a bit-vector value of size > 1";
  //////// all checks before this line
  uint32_t esize = exp.d_node->getType().getBitVectorSize();
  uint32_t ssize = sig.d_node->getType().getBitVectorSize() + 1;
  return mkValHelper(internal::FloatingPoint(
      esize,
      ssize,
      sign.d_node->getConst<internal::BitVector>().concat(
          exp.d_node->getConst<internal::BitVector>().concat(
              sig.d_node->getConst<internal::BitVector>()))));
  ////////
  CVC5_API_TRY_CATCH_END;
}

Term TermManager::mkCardinalityConstraint(const Sort& sort, uint32_t upperBound)
{
  CVC5_API_TRY_CATCH_BEGIN;
  CVC5_API_TM_CHECK_SORT(sort);
  CVC5_API_ARG_CHECK_EXPECTED(sort.isUninterpretedSort(), sort)
      << "an uninterpreted sort";
  CVC5_API_ARG_CHECK_EXPECTED(upperBound > 0, upperBound) << "a value > 0";
  //////// all checks before this line
  internal::Node cco =
      d_nm->mkConst(internal::CardinalityConstraint(*sort.d_type, upperBound));
  internal::Node res =
      d_nm->mkNode(internal::Kind::CARDINALITY_CONSTRAINT, cco);
  return Term(this, res);
  ////////
  CVC5_API_TRY_CATCH_END;
}

Term TermManager::mkNullableLift(Kind kind, const std::vector<Term>& args)
{
  CVC5_API_TRY_CATCH_BEGIN;
  //////// all checks before this line
  std::vector<internal::Node> vars;
  for (size_t i = 0, size = args.size(); i < size; ++i)
  {
    const Term& t = args[i];
    CVC5_API_TM_CHECK_TERM_AT_INDEX(t, args, i);
    internal::TypeNode type = t.d_node->getType();
    internal::TypeNode elementType = type[0];
    internal::Node var = mkVarHelper(elementType);
    vars.push_back(var);
  }
  internal::Node varList = d_nm->mkNode(internal::Kind::BOUND_VAR_LIST, vars);
  internal::Kind internalKind = extToIntKind(kind);
  internal::Node body = d_nm->mkNode(internalKind, vars);
  internal::Node lambda = d_nm->mkNode(internal::Kind::LAMBDA, varList, body);
  std::vector<internal::Node> nodes;
  nodes.push_back(lambda);
  auto argNodes = Term::termVectorToNodes(args);
  nodes.insert(nodes.end(), argNodes.begin(), argNodes.end());

  return Term(this, d_nm->mkNode(internal::Kind::NULLABLE_LIFT, nodes));
  ////////
  CVC5_API_TRY_CATCH_END;
}

/* Constants and Variables -------------------------------------------------- */

Term TermManager::mkConst(const Sort& sort,
                          const std::optional<std::string>& symbol)
{
  CVC5_API_TRY_CATCH_BEGIN;
  CVC5_API_TM_CHECK_SORT(sort);
  //////// all checks before this line
  return Term(this, mkConstHelper(*sort.d_type, symbol));
  ////////
  CVC5_API_TRY_CATCH_END;
}

Term TermManager::mkVar(const Sort& sort,
                        const std::optional<std::string>& symbol)
{
  CVC5_API_TRY_CATCH_BEGIN;
  CVC5_API_TM_CHECK_SORT(sort);
  //////// all checks before this line
  return Term(this, mkVarHelper(*sort.d_type, symbol));
  ////////
  CVC5_API_TRY_CATCH_END;
}

Term TermManager::mkTuple(const std::vector<Term>& terms)
{
  CVC5_API_TRY_CATCH_BEGIN;
  CVC5_API_TM_CHECK_TERMS(terms);
  //////// all checks before this line
  std::vector<internal::Node> args;
  std::vector<internal::TypeNode> typeNodes;
  for (size_t i = 0, size = terms.size(); i < size; i++)
  {
    internal::Node n = *terms[i].d_node;
    args.push_back(n);
    typeNodes.push_back(n.getType());
  }
  internal::TypeNode tn = d_nm->mkTupleType(typeNodes);
  const internal::DType& dt = tn.getDType();
  internal::NodeBuilder nb(d_nm.get(), extToIntKind(Kind::APPLY_CONSTRUCTOR));
  nb << dt[0].getConstructor();
  nb.append(args);
  internal::Node res = nb.constructNode();
  (void)res.getType(true); /* kick off type checking */
  return Term(this, res);
  ////////
  CVC5_API_TRY_CATCH_END;
}

Term TermManager::mkNullableSome(const Term& term)
{
  CVC5_API_TRY_CATCH_BEGIN;
  CVC5_API_TM_CHECK_TERM(term);
  //////// all checks before this line
  internal::Node arg = *term.d_node;
  internal::TypeNode typeNode = arg.getType();
  internal::TypeNode tn = d_nm->mkNullableType(typeNode);
  const internal::DType& dt = tn.getDType();
  internal::NodeBuilder nb(d_nm.get(), extToIntKind(Kind::APPLY_CONSTRUCTOR));
  nb << dt[1].getConstructor();
  nb.append(arg);
  internal::Node res = nb.constructNode();
  (void)res.getType(true); /* kick off type checking */
  return Term(this, res);
  ////////
  CVC5_API_TRY_CATCH_END;
}

Term TermManager::mkNullableNull(const Sort& sort)
{
  CVC5_API_TRY_CATCH_BEGIN;
  CVC5_API_TM_CHECK_SORT(sort);
  CVC5_API_ARG_CHECK_EXPECTED(sort.isNullable(), sort) << "nullable sort";
  //////// all checks before this line
  internal::TypeNode tn = sort.getTypeNode();
  const internal::DType& dt = tn.getDType();
  internal::NodeBuilder nb(d_nm.get(), extToIntKind(Kind::APPLY_CONSTRUCTOR));
  nb << dt[0].getConstructor();
  internal::Node res = nb.constructNode();
  (void)res.getType(true); /* kick off type checking */
  return Term(this, res);
  ////////
  CVC5_API_TRY_CATCH_END;
}

Term TermManager::mkNullableVal(const Term& term)
{
  CVC5_API_TRY_CATCH_BEGIN;
  CVC5_API_TM_CHECK_TERM(term);
  Sort sort = term.getSort();
  CVC5_API_ARG_CHECK_EXPECTED(sort.isNullable(), sort) << "nullable sort";
  //////// all checks before this line
  internal::Node arg = (*term.d_node);
  internal::TypeNode tn = arg.getType();
  const internal::DType& dt = tn.getDType();
  internal::Node sel = dt[1][0].getSelector();
  internal::Node applySel =
      d_nm->mkNode(internal::Kind::APPLY_SELECTOR, sel, arg);
  (void)applySel.getType(true); /* kick off type checking */
  return Term(this, applySel);
  ////////
  CVC5_API_TRY_CATCH_END;
}

Term TermManager::mkNullableIsNull(const Term& term)
{
  CVC5_API_TRY_CATCH_BEGIN;
  CVC5_API_TM_CHECK_TERM(term);
  Sort sort = term.getSort();
  CVC5_API_ARG_CHECK_EXPECTED(sort.isNullable(), sort) << "nullable sort";
  //////// all checks before this line
  internal::Node arg = (*term.d_node);
  internal::TypeNode tn = arg.getType();
  const internal::DType& dt = tn.getDType();
  internal::Node tester = dt[0].getTester();
  internal::Node applyTester =
      d_nm->mkNode(internal::Kind::APPLY_TESTER, tester, arg);
  (void)applyTester.getType(true); /* kick off type checking */
  return Term(this, applyTester);
  ////////
  CVC5_API_TRY_CATCH_END;
}

Term TermManager::mkNullableIsSome(const Term& term)
{
  CVC5_API_TRY_CATCH_BEGIN;
  CVC5_API_TM_CHECK_TERM(term);
  Sort sort = term.getSort();
  CVC5_API_ARG_CHECK_EXPECTED(sort.isNullable(), sort) << "nullable sort";
  //////// all checks before this line
  internal::Node arg = (*term.d_node);
  internal::TypeNode tn = arg.getType();
  const internal::DType& dt = tn.getDType();
  internal::Node tester = dt[1].getTester();
  internal::Node applyTester =
      d_nm->mkNode(internal::Kind::APPLY_TESTER, tester, arg);
  (void)applyTester.getType(true); /* kick off type checking */
  return Term(this, applyTester);
  ////////
  CVC5_API_TRY_CATCH_END;
}

/* Datatype Constructor Declaration ----------------------------------------- */

DatatypeConstructorDecl TermManager::mkDatatypeConstructorDecl(
    const std::string& name)
{
  CVC5_API_TRY_CATCH_BEGIN;
  //////// all checks before this line
  return DatatypeConstructorDecl(this, name);
  ////////
  CVC5_API_TRY_CATCH_END;
}

/* Datatype Declaration ----------------------------------------------------- */

DatatypeDecl TermManager::mkDatatypeDecl(const std::string& name,
                                         bool isCoDatatype)
{
  CVC5_API_TRY_CATCH_BEGIN;
  //////// all checks before this line
  return DatatypeDecl(this, name, isCoDatatype);
  ////////
  CVC5_API_TRY_CATCH_END;
}

DatatypeDecl TermManager::mkDatatypeDecl(const std::string& name,
                                         const std::vector<Sort>& params,
                                         bool isCoDatatype)
{
  CVC5_API_TRY_CATCH_BEGIN;
  CVC5_API_TM_CHECK_SORTS(params);
  //////// all checks before this line
  return DatatypeDecl(this, name, params, isCoDatatype);
  ////////
  CVC5_API_TRY_CATCH_END;
}

/* -------------------------------------------------------------------------- */
/* Solver                                                                     */
/* -------------------------------------------------------------------------- */

Solver::Solver(TermManager& tm, std::unique_ptr<internal::Options>&& original)
    : d_tm(tm)
{
  d_originalOptions = std::move(original);
  d_slv.reset(
      new internal::SolverEngine(tm.d_nm.get(), d_originalOptions.get()));
  d_slv->setSolver(this);
  d_rng.reset(new internal::Random(d_slv->getOptions().driver.seed));
}

Solver::Solver(TermManager& tm)
    : Solver(tm, std::make_unique<internal::Options>())
{
}

Solver::Solver()
    : Solver(*TermManager::currentTM(), std::make_unique<internal::Options>())
{
}

Solver::~Solver() {}

/* Helpers and private functions                                              */
/* -------------------------------------------------------------------------- */

Term Solver::synthFunHelper(const std::string& symbol,
                            const std::vector<Term>& boundVars,
                            const Sort& sort,
                            bool isInv,
                            Grammar* grammar) const
{
  // Note: boundVars, sort and grammar are checked in the caller to avoid
  //       double checks.
  std::vector<internal::TypeNode> varTypes;
  for (const auto& bv : boundVars)
  {
    if (grammar)
    {
      CVC5_API_CHECK(grammar->d_grammar->getNtSyms()[0].getType()
                     == *sort.d_type)
          << "invalid Start symbol for grammar, expected Start's sort to be "
          << *sort.d_type << " but found "
          << grammar->d_grammar->getNtSyms()[0].getType();
    }
    varTypes.push_back(bv.d_node->getType());
  }
  if (grammar)
  {
    for (const auto& sym : grammar->d_grammar->getNtSyms())
    {
      CVC5_API_CHECK(!grammar->d_grammar->getRulesFor(sym).empty())
          << "invalid grammar, must have at least one rule for each "
             "non-terminal symbol";
    }
  }
  //////// all checks before this line

  internal::TypeNode funType =
      varTypes.empty() ? *sort.d_type
                       : d_tm.d_nm->mkFunctionType(varTypes, *sort.d_type);

  internal::Node fun = d_tm.mkVarHelper(funType, symbol);

  std::vector<internal::Node> bvns = Term::termVectorToNodes(boundVars);

  d_slv->declareSynthFun(
      fun,
      grammar == nullptr ? funType : *grammar->resolve().d_type,
      isInv,
      bvns);

  return Term(&d_tm, fun);
}

void Solver::ensureWellFormedTerm(const Term& t) const
{
  // only check if option is set
  if (d_slv->getOptions().expr.wellFormedChecking)
  {
    // Call isWellFormedTerm of the underlying solver, which checks if the
    // given node has free variables. We do not check for variable shadowing,
    // since this can be handled by our rewriter.
    if (!d_slv->isWellFormedTerm(*t.d_node))
    {
      std::stringstream se;
      se << "cannot process term " << *t.d_node << " with free variables"
         << std::endl;
      throw CVC5ApiException(se.str().c_str());
    }
  }
}

void Solver::ensureWellFormedTerms(const std::vector<Term>& ts) const
{
  // only check if option is set
  if (d_slv->getOptions().expr.wellFormedChecking)
  {
    for (const Term& t : ts)
    {
      ensureWellFormedTerm(t);
    }
  }
}

void Solver::printStatisticsSafe(int fd) const
{
  d_slv->printStatisticsSafe(fd);
}

/* Deprecated Functions                                                       */
/* -------------------------------------------------------------------------- */

Sort Solver::getBooleanSort(void) const { return d_tm.getBooleanSort(); }

Sort Solver::getIntegerSort(void) const { return d_tm.getIntegerSort(); }

Sort Solver::getRealSort(void) const { return d_tm.getRealSort(); }

Sort Solver::getRegExpSort(void) const { return d_tm.getRegExpSort(); }

Sort Solver::getStringSort(void) const { return d_tm.getStringSort(); }

Sort Solver::getRoundingModeSort(void) const
{
  return d_tm.getRoundingModeSort();
}

Sort Solver::mkArraySort(const Sort& indexSort, const Sort& elemSort) const
{
  return d_tm.mkArraySort(indexSort, elemSort);
}

Sort Solver::mkBitVectorSort(uint32_t size) const
{
  return d_tm.mkBitVectorSort(size);
}

Sort Solver::mkFiniteFieldSort(const std::string& modulus, uint32_t base) const
{
  return d_tm.mkFiniteFieldSort(modulus, base);
}

Sort Solver::mkFloatingPointSort(uint32_t exp, uint32_t sig) const
{
  return d_tm.mkFloatingPointSort(exp, sig);
}

Sort Solver::mkDatatypeSort(const DatatypeDecl& dtypedecl) const
{
  return d_tm.mkDatatypeSort(dtypedecl);
}

std::vector<Sort> Solver::mkDatatypeSorts(
    const std::vector<DatatypeDecl>& dtypedecls) const
{
  return d_tm.mkDatatypeSorts(dtypedecls);
}

Sort Solver::mkFunctionSort(const std::vector<Sort>& sorts,
                            const Sort& codomain) const
{
  return d_tm.mkFunctionSort(sorts, codomain);
}

Sort Solver::mkParamSort(const std::optional<std::string>& symbol) const
{
  return d_tm.mkParamSort(symbol);
}

Sort Solver::mkPredicateSort(const std::vector<Sort>& sorts) const
{
  return d_tm.mkPredicateSort(sorts);
}

Sort Solver::mkRecordSort(
    const std::vector<std::pair<std::string, Sort>>& fields) const
{
  return d_tm.mkRecordSort(fields);
}

Sort Solver::mkSetSort(const Sort& elemSort) const
{
  return d_tm.mkSetSort(elemSort);
}

Sort Solver::mkBagSort(const Sort& elemSort) const
{
  return d_tm.mkBagSort(elemSort);
}

Sort Solver::mkSequenceSort(const Sort& elemSort) const
{
  return d_tm.mkSequenceSort(elemSort);
}

Sort Solver::mkAbstractSort(SortKind k) const { return d_tm.mkAbstractSort(k); }

Sort Solver::mkUninterpretedSort(const std::optional<std::string>& symbol) const
{
  return d_tm.mkUninterpretedSort(symbol);
}

Sort Solver::mkUnresolvedDatatypeSort(const std::string& symbol,
                                      size_t arity) const
{
  return d_tm.mkUnresolvedDatatypeSort(symbol, arity);
}

Sort Solver::mkUninterpretedSortConstructorSort(
    size_t arity, const std::optional<std::string>& symbol) const
{
  return d_tm.mkUninterpretedSortConstructorSort(arity, symbol);
}

Sort Solver::mkTupleSort(const std::vector<Sort>& sorts) const
{
  return d_tm.mkTupleSort(sorts);
}

Sort Solver::mkNullableSort(const Sort& sort) const
{
  return d_tm.mkNullableSort(sort);
}

Term Solver::mkTrue(void) const { return d_tm.mkTrue(); }

Term Solver::mkFalse(void) const { return d_tm.mkFalse(); }

Term Solver::mkBoolean(bool val) const { return d_tm.mkBoolean(val); }

Term Solver::mkPi() const { return d_tm.mkPi(); }

Term Solver::mkInteger(const std::string& s) const { return d_tm.mkInteger(s); }

Term Solver::mkInteger(int64_t val) const { return d_tm.mkInteger(val); }

Term Solver::mkReal(const std::string& s) const { return d_tm.mkReal(s); }

Term Solver::mkReal(int64_t val) const { return d_tm.mkReal(val); }

Term Solver::mkReal(int64_t num, int64_t den) const
{
  return d_tm.mkReal(num, den);
}

Term Solver::mkRegexpAll() const { return d_tm.mkRegexpAll(); }

Term Solver::mkRegexpNone() const { return d_tm.mkRegexpNone(); }

Term Solver::mkRegexpAllchar() const { return d_tm.mkRegexpAllchar(); }

Term Solver::mkEmptySet(const Sort& sort) const
{
  return d_tm.mkEmptySet(sort);
}

Term Solver::mkEmptyBag(const Sort& sort) const
{
  return d_tm.mkEmptyBag(sort);
}

Term Solver::mkSepEmp() const { return d_tm.mkSepEmp(); }

Term Solver::mkSepNil(const Sort& sort) const { return d_tm.mkSepNil(sort); }

Term Solver::mkString(const std::string& s, bool useEscSequences) const
{
  return d_tm.mkString(s, useEscSequences);
}

Term Solver::mkString(const std::wstring& s) const { return d_tm.mkString(s); }

Term Solver::mkEmptySequence(const Sort& sort) const
{
  return d_tm.mkEmptySequence(sort);
}

Term Solver::mkUniverseSet(const Sort& sort) const
{
  return d_tm.mkUniverseSet(sort);
}

Term Solver::mkBitVector(uint32_t size, uint64_t val) const
{
  return d_tm.mkBitVector(size, val);
}

Term Solver::mkBitVector(uint32_t size,
                         const std::string& s,
                         uint32_t base) const
{
  return d_tm.mkBitVector(size, s, base);
}

Term Solver::mkFiniteFieldElem(const std::string& value,
                               const Sort& sort,
                               uint32_t base) const
{
  return d_tm.mkFiniteFieldElem(value, sort, base);
}

Term Solver::mkConstArray(const Sort& sort, const Term& val) const
{
  return d_tm.mkConstArray(sort, val);
}

Term Solver::mkFloatingPointPosInf(uint32_t exp, uint32_t sig) const
{
  return d_tm.mkFloatingPointPosInf(exp, sig);
}

Term Solver::mkFloatingPointNegInf(uint32_t exp, uint32_t sig) const
{
  return d_tm.mkFloatingPointNegInf(exp, sig);
}

Term Solver::mkFloatingPointNaN(uint32_t exp, uint32_t sig) const
{
  return d_tm.mkFloatingPointNaN(exp, sig);
}

Term Solver::mkFloatingPointPosZero(uint32_t exp, uint32_t sig) const
{
  return d_tm.mkFloatingPointPosZero(exp, sig);
}

Term Solver::mkFloatingPointNegZero(uint32_t exp, uint32_t sig) const
{
  return d_tm.mkFloatingPointNegZero(exp, sig);
}

Term Solver::mkRoundingMode(RoundingMode rm) const
{
  return d_tm.mkRoundingMode(rm);
}

Term Solver::mkFloatingPoint(uint32_t exp, uint32_t sig, const Term& val) const
{
  return d_tm.mkFloatingPoint(exp, sig, val);
}

Term Solver::mkFloatingPoint(const Term& sign,
                             const Term& exp,
                             const Term& sig) const
{
  return d_tm.mkFloatingPoint(sign, exp, sig);
}

Term Solver::mkCardinalityConstraint(const Sort& sort,
                                     uint32_t upperBound) const
{
  return d_tm.mkCardinalityConstraint(sort, upperBound);
}

Term Solver::mkNullableLift(Kind kind, const std::vector<Term>& args) const
{
  return d_tm.mkNullableLift(kind, args);
}

Term Solver::mkConst(const Sort& sort,
                     const std::optional<std::string>& symbol) const
{
  return d_tm.mkConst(sort, symbol);
}

Term Solver::mkVar(const Sort& sort,
                   const std::optional<std::string>& symbol) const
{
  return d_tm.mkVar(sort, symbol);
}

DatatypeConstructorDecl Solver::mkDatatypeConstructorDecl(
    const std::string& name)
{
  return d_tm.mkDatatypeConstructorDecl(name);
}

DatatypeDecl Solver::mkDatatypeDecl(const std::string& name, bool isCoDatatype)
{
  return d_tm.mkDatatypeDecl(name, isCoDatatype);
}

DatatypeDecl Solver::mkDatatypeDecl(const std::string& name,
                                    const std::vector<Sort>& params,
                                    bool isCoDatatype)
{
  return d_tm.mkDatatypeDecl(name, params, isCoDatatype);
}

Term Solver::mkTerm(Kind kind, const std::vector<Term>& children) const
{
  return d_tm.mkTerm(kind, children);
}

Term Solver::mkTerm(const Op& op, const std::vector<Term>& children) const
{
  return d_tm.mkTerm(op, children);
}

Term Solver::mkTuple(const std::vector<Term>& terms) const
{
  return d_tm.mkTuple(terms);
}

Term Solver::mkNullableSome(const Term& term) const
{
  return d_tm.mkNullableSome(term);
}

Term Solver::mkNullableNull(const Sort& sort) const
{
  return d_tm.mkNullableNull(sort);
}

Term Solver::mkNullableVal(const Term& term) const
{
  return d_tm.mkNullableVal(term);
}

Term Solver::mkNullableIsNull(const Term& term) const
{
  return d_tm.mkNullableIsNull(term);
}

Term Solver::mkNullableIsSome(const Term& term) const
{
  return d_tm.mkNullableIsSome(term);
}

Op Solver::mkOp(Kind kind, const std::vector<uint32_t>& args) const
{
  return d_tm.mkOp(kind, args);
}

Op Solver::mkOp(Kind kind, const std::initializer_list<uint32_t>& args) const
{
  return d_tm.mkOp(kind, args);
}

Op Solver::mkOp(Kind kind, const std::string& arg) const
{
  return d_tm.mkOp(kind, arg);
}

/* Non-SMT-LIB commands                                                       */
/* -------------------------------------------------------------------------- */

Term Solver::simplify(const Term& term, bool applySubs)
{
  CVC5_API_TRY_CATCH_BEGIN;
  CVC5_API_SOLVER_CHECK_TERM(term);
  //////// all checks before this line
  Term res = Term(&d_tm, d_slv->simplify(*term.d_node, applySubs));
  Assert(*res.getSort().d_type == *term.getSort().d_type);
  return res;
  ////////
  CVC5_API_TRY_CATCH_END;
}

/* SMT-LIB commands                                                           */
/* -------------------------------------------------------------------------- */

void Solver::assertFormula(const Term& term) const
{
  CVC5_API_TRY_CATCH_BEGIN;
  CVC5_API_SOLVER_CHECK_TERM(term);
  CVC5_API_SOLVER_CHECK_TERM_WITH_SORT(term, getBooleanSort());
  ensureWellFormedTerm(term);
  //////// all checks before this line
  d_slv->assertFormula(*term.d_node);
  ////////
  CVC5_API_TRY_CATCH_END;
}

Result Solver::checkSat(void) const
{
  CVC5_API_TRY_CATCH_BEGIN;
  CVC5_API_CHECK(!d_slv->isQueryMade()
                 || d_slv->getOptions().base.incrementalSolving)
      << "cannot make multiple queries unless incremental solving is enabled "
         "(try --"
      << internal::options::base::longName::incrementalSolving << ")";
  //////// all checks before this line
  return d_slv->checkSat();
  ////////
  CVC5_API_TRY_CATCH_END;
}

Result Solver::checkSatAssuming(const Term& assumption) const
{
  CVC5_API_TRY_CATCH_BEGIN;
  CVC5_API_CHECK(!d_slv->isQueryMade()
                 || d_slv->getOptions().base.incrementalSolving)
      << "cannot make multiple queries unless incremental solving is enabled "
         "(try --"
      << internal::options::base::longName::incrementalSolving << ")";
  CVC5_API_SOLVER_CHECK_TERM_WITH_SORT(assumption, getBooleanSort());
  ensureWellFormedTerm(assumption);
  //////// all checks before this line
  return d_slv->checkSat(*assumption.d_node);
  ////////
  CVC5_API_TRY_CATCH_END;
}

Result Solver::checkSatAssuming(const std::vector<Term>& assumptions) const
{
  CVC5_API_TRY_CATCH_BEGIN;
  CVC5_API_CHECK(!d_slv->isQueryMade() || assumptions.size() == 0
                 || d_slv->getOptions().base.incrementalSolving)
      << "cannot make multiple queries unless incremental solving is enabled "
         "(try --"
      << internal::options::base::longName::incrementalSolving << ")";
  CVC5_API_SOLVER_CHECK_TERMS_WITH_SORT(assumptions, getBooleanSort());
  ensureWellFormedTerms(assumptions);
  //////// all checks before this line
  for (const Term& term : assumptions)
  {
    CVC5_API_SOLVER_CHECK_TERM(term);
  }
  std::vector<internal::Node> eassumptions =
      Term::termVectorToNodes(assumptions);
  return d_slv->checkSat(eassumptions);
  ////////
  CVC5_API_TRY_CATCH_END;
}

Sort Solver::declareDatatype(
    const std::string& symbol,
    const std::vector<DatatypeConstructorDecl>& ctors) const
{
  CVC5_API_TRY_CATCH_BEGIN;
  CVC5_API_ARG_CHECK_EXPECTED(ctors.size() > 0, ctors)
      << "a datatype declaration with at least one constructor";
  for (size_t i = 0, size = ctors.size(); i < size; i++)
  {
    CVC5_API_SOLVER_CHECK_DTCTORDECL_AT_INDEX(ctors[i], ctorsr, i);
    CVC5_API_CHECK(!ctors[i].isResolved())
        << "cannot use a constructor for multiple datatypes";
  }
  //////// all checks before this line
  DatatypeDecl dtdecl(&d_tm, symbol);
  for (size_t i = 0, size = ctors.size(); i < size; i++)
  {
    dtdecl.addConstructor(ctors[i]);
  }
  return Sort(&d_tm, d_tm.d_nm->mkDatatypeType(*dtdecl.d_dtype));
  ////////
  CVC5_API_TRY_CATCH_END;
}

Term Solver::declareFun(const std::string& symbol,
                        const std::vector<Sort>& sorts,
                        const Sort& sort,
                        bool fresh) const
{
  CVC5_API_TRY_CATCH_BEGIN;
  CVC5_API_SOLVER_CHECK_DOMAIN_SORTS(sorts);
  CVC5_API_SOLVER_CHECK_CODOMAIN_SORT(sort);
  //////// all checks before this line

  internal::TypeNode type = *sort.d_type;
  if (!sorts.empty())
  {
    std::vector<internal::TypeNode> types = Sort::sortVectorToTypeNodes(sorts);
    type = d_tm.d_nm->mkFunctionType(types, type);
  }
  internal::Node res = d_tm.mkConstHelper(type, symbol, fresh);
  // notify the solver engine of the declaration
  d_slv->declareConst(res);
  return Term(&d_tm, res);
  ////////
  CVC5_API_TRY_CATCH_END;
}

Sort Solver::declareSort(const std::string& symbol,
                         uint32_t arity,
                         bool fresh) const
{
  CVC5_API_TRY_CATCH_BEGIN;
  //////// all checks before this line
  internal::TypeNode type = d_tm.d_nm->mkSortConstructor(symbol, arity, fresh);
  // notify the solver engine of the declaration
  d_slv->declareSort(type);
  return Sort(&d_tm, type);
  ////////
  CVC5_API_TRY_CATCH_END;
}

Term Solver::defineFun(const std::string& symbol,
                       const std::vector<Term>& bound_vars,
                       const Sort& sort,
                       const Term& term,
                       bool global) const
{
  CVC5_API_TRY_CATCH_BEGIN;
  CVC5_API_SOLVER_CHECK_CODOMAIN_SORT(sort);
  CVC5_API_SOLVER_CHECK_TERM(term);
  // the sort of the body must match the return sort
  CVC5_API_CHECK(term.d_node->getType() == *sort.d_type)
      << "invalid sort of function body '" << term << "', expected '" << sort
      << "', found '" << term.getSort() << "'";

  std::vector<Sort> domain_sorts;
  for (size_t i = 0, n = bound_vars.size(); i < n; ++i)
  {
    CVC5_API_SOLVER_CHECK_BOUND_VAR_AT_INDEX(bound_vars[i], bound_vars, i);
    domain_sorts.push_back(bound_vars[i].getSort());
  }
  Sort fun_sort =
      domain_sorts.empty()
          ? sort
          : Sort(&d_tm,
                 d_tm.d_nm->mkFunctionType(
                     Sort::sortVectorToTypeNodes(domain_sorts), *sort.d_type));
  Term fun = d_tm.mkConst(fun_sort, symbol);
  CVC5_API_SOLVER_CHECK_BOUND_VARS_DEF_FUN_SORTS(bound_vars, domain_sorts);
  //////// all checks before this line

  d_slv->defineFunction(
      *fun.d_node, Term::termVectorToNodes(bound_vars), *term.d_node, global);
  return fun;
  ////////
  CVC5_API_TRY_CATCH_END;
}

Term Solver::defineFunRec(const std::string& symbol,
                          const std::vector<Term>& bound_vars,
                          const Sort& sort,
                          const Term& term,
                          bool global) const
{
  CVC5_API_TRY_CATCH_BEGIN;

  CVC5_API_CHECK(d_slv->getUserLogicInfo().isQuantified())
      << "recursive function definitions require a logic with quantifiers";
  CVC5_API_CHECK(
      d_slv->getUserLogicInfo().isTheoryEnabled(internal::theory::THEORY_UF))
      << "recursive function definitions require a logic with uninterpreted "
         "functions";

  CVC5_API_SOLVER_CHECK_TERM(term);
  CVC5_API_SOLVER_CHECK_CODOMAIN_SORT(sort);
  CVC5_API_CHECK(term.d_node->getType() == *sort.d_type)
      << "invalid sort of function body '" << term << "', expected '" << sort
      << "'";

  std::vector<Sort> domain_sorts;
  for (size_t i = 0, n = bound_vars.size(); i < n; ++i)
  {
    CVC5_API_SOLVER_CHECK_BOUND_VAR_AT_INDEX(bound_vars[i], bound_vars, i);
    domain_sorts.push_back(bound_vars[i].getSort());
  }
  Sort fun_sort =
      domain_sorts.empty()
          ? sort
          : Sort(&d_tm,
                 d_tm.d_nm->mkFunctionType(
                     Sort::sortVectorToTypeNodes(domain_sorts), *sort.d_type));
  Term fun = d_tm.mkConst(fun_sort, symbol);
  CVC5_API_SOLVER_CHECK_BOUND_VARS_DEF_FUN_SORTS(bound_vars, domain_sorts);
  //////// all checks before this line

  d_slv->defineFunctionRec(
      *fun.d_node, Term::termVectorToNodes(bound_vars), *term.d_node, global);

  return fun;
  ////////
  CVC5_API_TRY_CATCH_END;
}

Term Solver::defineFunRec(const Term& fun,
                          const std::vector<Term>& bound_vars,
                          const Term& term,
                          bool global) const
{
  CVC5_API_TRY_CATCH_BEGIN;

  CVC5_API_CHECK(d_slv->getUserLogicInfo().isQuantified())
      << "recursive function definitions require a logic with quantifiers";
  CVC5_API_CHECK(
      d_slv->getUserLogicInfo().isTheoryEnabled(internal::theory::THEORY_UF))
      << "recursive function definitions require a logic with uninterpreted "
         "functions";

  CVC5_API_SOLVER_CHECK_TERM(fun);
  CVC5_API_SOLVER_CHECK_TERM(term);
  if (fun.getSort().isFunction())
  {
    std::vector<Sort> domain_sorts = fun.getSort().getFunctionDomainSorts();
    CVC5_API_SOLVER_CHECK_BOUND_VARS_DEF_FUN_SORTS(bound_vars, domain_sorts);
    Sort codomain = fun.getSort().getFunctionCodomainSort();
    CVC5_API_CHECK(*codomain.d_type == term.d_node->getType())
        << "invalid sort of function body '" << term << "', expected '"
        << codomain << "'";
  }
  else
  {
    CVC5_API_SOLVER_CHECK_BOUND_VARS(bound_vars);
    CVC5_API_ARG_CHECK_EXPECTED(bound_vars.size() == 0, fun)
        << "function or nullary symbol";
  }
  //////// all checks before this line

  std::vector<internal::Node> ebound_vars = Term::termVectorToNodes(bound_vars);
  d_slv->defineFunctionRec(*fun.d_node, ebound_vars, *term.d_node, global);
  return fun;
  ////////
  CVC5_API_TRY_CATCH_END;
}

void Solver::defineFunsRec(const std::vector<Term>& funs,
                           const std::vector<std::vector<Term>>& bound_vars,
                           const std::vector<Term>& terms,
                           bool global) const
{
  CVC5_API_TRY_CATCH_BEGIN;

  CVC5_API_CHECK(d_slv->getUserLogicInfo().isQuantified())
      << "recursive function definitions require a logic with quantifiers";
  CVC5_API_CHECK(
      d_slv->getUserLogicInfo().isTheoryEnabled(internal::theory::THEORY_UF))
      << "recursive function definitions require a logic with uninterpreted "
         "functions";
  CVC5_API_SOLVER_CHECK_TERMS(funs);
  CVC5_API_SOLVER_CHECK_TERMS(terms);

  size_t funs_size = funs.size();
  CVC5_API_ARG_SIZE_CHECK_EXPECTED(funs_size == bound_vars.size(), bound_vars)
      << "'" << funs_size << "'";
  CVC5_API_ARG_SIZE_CHECK_EXPECTED(funs_size == terms.size(), terms)
      << "'" << funs_size << "'";

  for (size_t j = 0; j < funs_size; ++j)
  {
    const Term& fun = funs[j];
    const std::vector<Term>& bvars = bound_vars[j];
    const Term& term = terms[j];

    CVC5_API_ARG_AT_INDEX_CHECK_EXPECTED(
        d_tm.d_nm == fun.d_tm->d_nm, "function", funs, j)
        << "function associated with the node manager of this solver object";
    CVC5_API_ARG_AT_INDEX_CHECK_EXPECTED(
        d_tm.d_nm == term.d_tm->d_nm, "term", terms, j)
        << "term associated with the node manager of this solver object";

    if (fun.getSort().isFunction())
    {
      std::vector<Sort> domain_sorts = fun.getSort().getFunctionDomainSorts();
      CVC5_API_SOLVER_CHECK_BOUND_VARS(bvars);
      CVC5_API_SOLVER_CHECK_BOUND_VARS_DEF_FUN_SORTS(bvars, domain_sorts);
      Sort codomain = fun.getSort().getFunctionCodomainSort();
      CVC5_API_ARG_AT_INDEX_CHECK_EXPECTED(
          codomain == term.getSort(), "sort of function body", terms, j)
          << "'" << codomain << "'";
    }
    else
    {
      CVC5_API_SOLVER_CHECK_BOUND_VARS(bvars);
      CVC5_API_ARG_CHECK_EXPECTED(bvars.size() == 0, fun)
          << "function or nullary symbol";
    }
  }
  //////// all checks before this line
  std::vector<internal::Node> efuns = Term::termVectorToNodes(funs);
  std::vector<std::vector<internal::Node>> ebound_vars;
  for (const auto& v : bound_vars)
  {
    ebound_vars.push_back(Term::termVectorToNodes(v));
  }
  std::vector<internal::Node> nodes = Term::termVectorToNodes(terms);
  d_slv->defineFunctionsRec(efuns, ebound_vars, nodes, global);
  ////////
  CVC5_API_TRY_CATCH_END;
}

std::vector<Term> Solver::getAssertions(void) const
{
  CVC5_API_TRY_CATCH_BEGIN;
  //////// all checks before this line
  std::vector<internal::Node> assertions = d_slv->getAssertions();
  /* Can not use
   *   return std::vector<Term>(assertions.begin(), assertions.end());
   * here since constructor is private */
  return Term::nodeVectorToTerms(&d_tm, assertions);
  ////////
  CVC5_API_TRY_CATCH_END;
}

std::string Solver::getInfo(const std::string& flag) const
{
  CVC5_API_TRY_CATCH_BEGIN;
  CVC5_API_UNSUPPORTED_CHECK(d_slv->isValidGetInfoFlag(flag))
      << "unrecognized flag: " << flag << ".";
  //////// all checks before this line
  return d_slv->getInfo(flag);
  ////////
  CVC5_API_TRY_CATCH_END;
}

std::string Solver::getOption(const std::string& option) const
{
  try
  {
    return d_slv->getOption(option);
  }
  catch (internal::OptionException& e)
  {
    throw CVC5ApiUnsupportedException(e.getMessage());
  }
}

// Supports a visitor from a list of lambdas
// Taken from https://en.cppreference.com/w/cpp/utility/variant/visit
template <class... Ts>
struct overloaded : Ts...
{
  using Ts::operator()...;
};
template <class... Ts>
overloaded(Ts...) -> overloaded<Ts...>;

OptionInfo& OptionInfo::operator=(OptionInfo&& info)
{
  name = std::move(info.name);
  aliases = std::move(info.aliases);
  noSupports = std::move(info.noSupports);
  setByUser = std::move(info.setByUser);
  category = std::move(info.category);
  valueInfo = std::move(info.valueInfo);
  return *this;
}

bool OptionInfo::boolValue() const
{
  CVC5_API_TRY_CATCH_BEGIN;
  CVC5_API_RECOVERABLE_CHECK(std::holds_alternative<ValueInfo<bool>>(valueInfo))
      << name << " is not a bool option";
  //////// all checks before this line
  return std::get<ValueInfo<bool>>(valueInfo).currentValue;
  ////////
  CVC5_API_TRY_CATCH_END;
}
std::string OptionInfo::stringValue() const
{
  CVC5_API_TRY_CATCH_BEGIN;
  CVC5_API_RECOVERABLE_CHECK(
      std::holds_alternative<ValueInfo<std::string>>(valueInfo))
      << name << " is not a string option";
  //////// all checks before this line
  return std::get<ValueInfo<std::string>>(valueInfo).currentValue;
  ////////
  CVC5_API_TRY_CATCH_END;
}
int64_t OptionInfo::intValue() const
{
  CVC5_API_TRY_CATCH_BEGIN;
  CVC5_API_RECOVERABLE_CHECK(
      std::holds_alternative<NumberInfo<int64_t>>(valueInfo))
      << name << " is not an int option";
  //////// all checks before this line
  return std::get<NumberInfo<int64_t>>(valueInfo).currentValue;
  ////////
  CVC5_API_TRY_CATCH_END;
}
uint64_t OptionInfo::uintValue() const
{
  CVC5_API_TRY_CATCH_BEGIN;
  CVC5_API_RECOVERABLE_CHECK(
      std::holds_alternative<NumberInfo<uint64_t>>(valueInfo))
      << name << " is not a uint option";
  //////// all checks before this line
  return std::get<NumberInfo<uint64_t>>(valueInfo).currentValue;
  ////////
  CVC5_API_TRY_CATCH_END;
}
double OptionInfo::doubleValue() const
{
  CVC5_API_TRY_CATCH_BEGIN;
  CVC5_API_RECOVERABLE_CHECK(
      std::holds_alternative<NumberInfo<double>>(valueInfo))
      << name << " is not a double option";
  //////// all checks before this line
  return std::get<NumberInfo<double>>(valueInfo).currentValue;
  ////////
  CVC5_API_TRY_CATCH_END;
}

std::string OptionInfo::toString() const
{
  std::stringstream os;
  os << "OptionInfo{ " << name;
  if (setByUser)
  {
    os << " | set by user";
  }
  if (!aliases.empty())
  {
    internal::container_to_stream(os, aliases, ", ", "", ", ");
  }
  if (!noSupports.empty())
  {
    internal::container_to_stream(os, noSupports, ", ", "", ", ");
  }
  auto printNum = [&os](const std::string& type, const auto& vi) {
    os << " | " << type << " | " << vi.currentValue << " | default "
       << vi.defaultValue;
    if (vi.minimum || vi.maximum)
    {
      os << " |";
      if (vi.minimum)
      {
        os << " " << *vi.minimum << " <=";
      }
      os << " x";
      if (vi.maximum)
      {
        os << " <= " << *vi.maximum;
      }
    }
  };
  std::visit(overloaded{
                 [&os](const OptionInfo::VoidInfo& vi) { os << " | void"; },
                 [&os](const OptionInfo::ValueInfo<bool>& vi) {
                   os << std::boolalpha << " | bool | " << vi.currentValue
                      << " | default " << vi.defaultValue << std::noboolalpha;
                 },
                 [&os](const OptionInfo::ValueInfo<std::string>& vi) {
                   os << " | string | \"" << vi.currentValue
                      << "\" | default \"" << vi.defaultValue << "\"";
                 },
                 [&printNum](const OptionInfo::NumberInfo<int64_t>& vi) {
                   printNum("int64_t", vi);
                 },
                 [&printNum](const OptionInfo::NumberInfo<uint64_t>& vi) {
                   printNum("uint64_t", vi);
                 },
                 [&printNum](const OptionInfo::NumberInfo<double>& vi) {
                   printNum("double", vi);
                 },
                 [&os](const OptionInfo::ModeInfo& vi) {
                   os << " | mode | " << vi.currentValue << " | default "
                      << vi.defaultValue << " | modes: ";
                   internal::container_to_stream(os, vi.modes, "", "", ", ");
                 },
             },
             valueInfo);
  os << " }";
  return os.str();
}

std::ostream& operator<<(std::ostream& os, const OptionInfo& oi)
{
  os << oi.toString();
  return os;
}

std::vector<std::string> Solver::getOptionNames() const
{
  CVC5_API_TRY_CATCH_BEGIN;
  //////// all checks before this line
  return internal::options::getNames();
  ////////
  CVC5_API_TRY_CATCH_END;
}

// Helper function to convert internal category to external enum
modes::OptionCategory convertOptionCategory(
    internal::options::OptionInfo::Category internalCategory)
{
  switch (internalCategory)
  {
    case internal::options::OptionInfo::Category::REGULAR:
      return modes::OptionCategory::REGULAR;
    case internal::options::OptionInfo::Category::EXPERT:
      return modes::OptionCategory::EXPERT;
    case internal::options::OptionInfo::Category::COMMON:
      return modes::OptionCategory::COMMON;
    default:
      Assert(internalCategory
             == internal::options::OptionInfo::Category::UNDOCUMENTED);
      return modes::OptionCategory::UNDOCUMENTED;
  }
}

OptionInfo Solver::getOptionInfo(const std::string& option) const
{
  CVC5_API_TRY_CATCH_BEGIN;
  //////// all checks before this line
  auto info = internal::options::getInfo(d_slv->getOptions(), option);
  CVC5_API_CHECK(info.name != "")
      << "Querying invalid or unknown option " << option;
  return std::visit(
      overloaded{
          [&info](const internal::options::OptionInfo::VoidInfo& vi) {
            auto cat = convertOptionCategory(info.category);
            return OptionInfo{info.name,
                              info.aliases,
                              info.noSupports,
                              info.setByUser,
                              cat == modes::OptionCategory::EXPERT,
                              cat == modes::OptionCategory::REGULAR,
                              convertOptionCategory(info.category),
                              OptionInfo::VoidInfo{}};
          },
          [&info](const internal::options::OptionInfo::ValueInfo<bool>& vi) {
            auto cat = convertOptionCategory(info.category);
            return OptionInfo{
                info.name,
                info.aliases,
                info.noSupports,
                info.setByUser,
                cat == modes::OptionCategory::EXPERT,
                cat == modes::OptionCategory::REGULAR,
                convertOptionCategory(info.category),
                OptionInfo::ValueInfo<bool>{vi.defaultValue, vi.currentValue}};
          },
          [&info](
              const internal::options::OptionInfo::ValueInfo<std::string>& vi) {
            auto cat = convertOptionCategory(info.category);
            return OptionInfo{info.name,
                              info.aliases,
                              info.noSupports,
                              info.setByUser,
                              cat == modes::OptionCategory::EXPERT,
                              cat == modes::OptionCategory::REGULAR,
                              convertOptionCategory(info.category),
                              OptionInfo::ValueInfo<std::string>{
                                  vi.defaultValue, vi.currentValue}};
          },
          [&info](
              const internal::options::OptionInfo::NumberInfo<int64_t>& vi) {
            auto cat = convertOptionCategory(info.category);
            return OptionInfo{
                info.name,
                info.aliases,
                info.noSupports,
                info.setByUser,
                cat == modes::OptionCategory::EXPERT,
                cat == modes::OptionCategory::REGULAR,
                convertOptionCategory(info.category),
                OptionInfo::NumberInfo<int64_t>{
                    vi.defaultValue, vi.currentValue, vi.minimum, vi.maximum}};
          },
          [&info](
              const internal::options::OptionInfo::NumberInfo<uint64_t>& vi) {
            auto cat = convertOptionCategory(info.category);
            return OptionInfo{
                info.name,
                info.aliases,
                info.noSupports,
                info.setByUser,
                cat == modes::OptionCategory::EXPERT,
                cat == modes::OptionCategory::REGULAR,
                convertOptionCategory(info.category),
                OptionInfo::NumberInfo<uint64_t>{
                    vi.defaultValue, vi.currentValue, vi.minimum, vi.maximum}};
          },
          [&info](const internal::options::OptionInfo::NumberInfo<double>& vi) {
            auto cat = convertOptionCategory(info.category);
            return OptionInfo{
                info.name,
                info.aliases,
                info.noSupports,
                info.setByUser,
                cat == modes::OptionCategory::EXPERT,
                cat == modes::OptionCategory::REGULAR,
                convertOptionCategory(info.category),
                OptionInfo::NumberInfo<double>{
                    vi.defaultValue, vi.currentValue, vi.minimum, vi.maximum}};
          },
          [&info](const internal::options::OptionInfo::ModeInfo& vi) {
            auto cat = convertOptionCategory(info.category);
            return OptionInfo{info.name,
                              info.aliases,
                              info.noSupports,
                              info.setByUser,
                              cat == modes::OptionCategory::EXPERT,
                              cat == modes::OptionCategory::REGULAR,
                              convertOptionCategory(info.category),
                              OptionInfo::ModeInfo{
                                  vi.defaultValue, vi.currentValue, vi.modes}};
          },
      },
      info.valueInfo);
  ////////
  CVC5_API_TRY_CATCH_END;
}

DriverOptions Solver::getDriverOptions() const { return DriverOptions(*this); }

std::vector<Term> Solver::getUnsatAssumptions(void) const
{
  CVC5_API_TRY_CATCH_BEGIN;
  CVC5_API_CHECK(d_slv->getOptions().smt.unsatAssumptions)
      << "cannot get unsat assumptions unless explicitly enabled "
         "(try --"
      << internal::options::smt::longName::unsatAssumptions << ")";
  CVC5_API_CHECK(d_slv->getSmtMode() == internal::SmtMode::UNSAT)
      << "cannot get unsat assumptions unless in unsat mode.";
  //////// all checks before this line

  std::vector<internal::Node> uassumptions = d_slv->getUnsatAssumptions();
  /* Cannot use
   *   return std::vector<Term>(uassumptions.begin(), uassumptions.end());
   * here since constructor is private */
  std::vector<Term> res;
  for (const internal::Node& n : uassumptions)
  {
    res.push_back(Term(&d_tm, n));
  }
  return res;
  ////////
  CVC5_API_TRY_CATCH_END;
}

std::vector<Term> Solver::getUnsatCore(void) const
{
  CVC5_API_TRY_CATCH_BEGIN;
  CVC5_API_CHECK(d_slv->getOptions().smt.produceUnsatCores)
      << "cannot get unsat core unless explicitly enabled "
         "(try --"
      << internal::options::smt::longName::produceUnsatCores << ")";
  CVC5_API_RECOVERABLE_CHECK(d_slv->getSmtMode() == internal::SmtMode::UNSAT)
      << "cannot get unsat core unless in unsat mode.";
  //////// all checks before this line
  internal::UnsatCore core = d_slv->getUnsatCore();
  /* Can not use
   *   return std::vector<Term>(core.begin(), core.end());
   * here since constructor is private */
  std::vector<Term> res;
  for (const internal::Node& e : core)
  {
    res.push_back(Term(&d_tm, e));
  }
  return res;
  ////////
  CVC5_API_TRY_CATCH_END;
}

std::vector<Term> Solver::getUnsatCoreLemmas(void) const
{
  CVC5_API_TRY_CATCH_BEGIN;
  CVC5_API_CHECK(d_slv->getOptions().smt.produceUnsatCores)
      << "cannot get unsat core lemmas unless explicitly enabled "
         "(try --"
      << internal::options::smt::longName::produceUnsatCores << ")";
  CVC5_API_CHECK(d_slv->getOptions().smt.unsatCoresMode
                 == internal::options::UnsatCoresMode::SAT_PROOF)
      << "cannot get unsat core lemmas unless SAT proofs are enabled";
  CVC5_API_RECOVERABLE_CHECK(d_slv->getSmtMode() == internal::SmtMode::UNSAT)
      << "cannot get unsat core unless in unsat mode.";
  //////// all checks before this line
  std::vector<internal::Node> lemmas = d_slv->getUnsatCoreLemmas();
  /* Can not use
   *   return std::vector<Term>(assertions.begin(), assertions.end());
   * here since constructor is private */
  return Term::nodeVectorToTerms(&d_tm, lemmas);
  ////////
  CVC5_API_TRY_CATCH_END;
}

std::map<Term, Term> Solver::getDifficulty() const
{
  CVC5_API_TRY_CATCH_BEGIN;
  CVC5_API_RECOVERABLE_CHECK(d_slv->getSmtMode() == internal::SmtMode::UNSAT
                             || d_slv->getSmtMode() == internal::SmtMode::SAT
                             || d_slv->getSmtMode()
                                    == internal::SmtMode::SAT_UNKNOWN)
      << "cannot get difficulty unless after a UNSAT, SAT or UNKNOWN response.";
  //////// all checks before this line
  std::map<Term, Term> res;
  std::map<internal::Node, internal::Node> dmap;
  d_slv->getDifficultyMap(dmap);
  for (const std::pair<const internal::Node, internal::Node>& d : dmap)
  {
    res[Term(&d_tm, d.first)] = Term(&d_tm, d.second);
  }
  return res;
  ////////
  CVC5_API_TRY_CATCH_END;
}

std::pair<Result, std::vector<Term>> Solver::getTimeoutCore() const
{
  CVC5_API_TRY_CATCH_BEGIN;
  CVC5_API_CHECK(d_slv->getOptions().smt.produceUnsatCores)
      << "cannot get timeout core unless unsat cores are enabled "
         "(try --"
      << internal::options::smt::longName::produceUnsatCores << ")";
  //////// all checks before this line
  return getTimeoutCoreHelper({});
  ////////
  CVC5_API_TRY_CATCH_END;
}

std::pair<Result, std::vector<Term>> Solver::getTimeoutCoreAssuming(
    const std::vector<Term>& assumptions) const
{
  CVC5_API_TRY_CATCH_BEGIN;
  CVC5_API_CHECK(!assumptions.empty())
      << "cannot get timeout core assuming an empty set of assumptions";
  CVC5_API_CHECK(d_slv->getOptions().smt.produceUnsatCores)
      << "cannot get timeout core unless unsat cores are enabled "
         "(try --"
      << internal::options::smt::longName::produceUnsatCores << ")";
  //////// all checks before this line
  return getTimeoutCoreHelper(assumptions);
  ////////
  CVC5_API_TRY_CATCH_END;
}

std::pair<Result, std::vector<Term>> Solver::getTimeoutCoreHelper(
    const std::vector<Term>& assumptions) const
{
  std::vector<Term> res;
  std::pair<internal::Result, std::vector<internal::Node>> resi =
      d_slv->getTimeoutCore(Term::termVectorToNodes(assumptions));
  for (internal::Node& c : resi.second)
  {
    res.push_back(Term(&d_tm, c));
  }
  return std::pair<Result, std::vector<Term>>(Result(resi.first), res);
}

std::vector<Proof> Solver::getProof(modes::ProofComponent c) const
{
  CVC5_API_TRY_CATCH_BEGIN;
  CVC5_API_CHECK(d_slv->getOptions().smt.produceProofs)
      << "cannot get proof unless proofs are enabled (try --"
      << internal::options::smt::longName::produceProofs << ")";
  CVC5_API_RECOVERABLE_CHECK(d_slv->getSmtMode() == internal::SmtMode::UNSAT)
      << "cannot get proof unless in unsat mode.";
  //////// all checks before this line
  std::vector<std::shared_ptr<internal::ProofNode>> proof_nodes =
      d_slv->getProof(c);
  std::vector<Proof> proofs;
  for (auto& p : proof_nodes)
  {
    proofs.push_back(Proof(&d_tm, p));
  }
  return proofs;
  ////////
  CVC5_API_TRY_CATCH_END;
}

std::string Solver::proofToString(
    Proof proof,
    modes::ProofFormat format,
    const std::map<cvc5::Term, std::string>& assertionNames) const
{
  CVC5_API_TRY_CATCH_BEGIN;
  //////// all checks before this line
  std::ostringstream ss;
  // convert the map's domain to use nodes rather than terms
  std::map<internal::Node, std::string> nodeAssertionNames;
  for (const auto& p : assertionNames)
  {
    nodeAssertionNames[p.first.getNode()] = p.second;
  }
  this->d_slv->printProof(ss, proof.d_proofNode, format, nodeAssertionNames);
  return ss.str();
  ////////
  CVC5_API_TRY_CATCH_END;
}

std::vector<Term> Solver::getLearnedLiterals(modes::LearnedLitType t) const
{
  CVC5_API_TRY_CATCH_BEGIN;
  CVC5_API_CHECK(d_slv->getOptions().smt.produceLearnedLiterals)
      << "cannot get learned literals unless enabled (try "
         "--"
      << internal::options::smt::longName::produceLearnedLiterals << ")";
  CVC5_API_RECOVERABLE_CHECK(d_slv->getSmtMode() == internal::SmtMode::UNSAT
                             || d_slv->getSmtMode() == internal::SmtMode::SAT
                             || d_slv->getSmtMode()
                                    == internal::SmtMode::SAT_UNKNOWN)
      << "cannot get learned literals unless after a UNSAT, SAT or UNKNOWN "
         "response.";
  //////// all checks before this line
  std::vector<internal::Node> lits = d_slv->getLearnedLiterals(t);
  return Term::nodeVectorToTerms(&d_tm, lits);
  ////////
  CVC5_API_TRY_CATCH_END;
}

Term Solver::getValueHelper(const Term& term) const
{
  // Note: Term is checked in the caller to avoid double checks
  bool wasShadow = false;
  bool freeOrShadowedVar =
      internal::expr::hasFreeOrShadowedVar(term.getNode(), wasShadow);
  CVC5_API_RECOVERABLE_CHECK(!freeOrShadowedVar)
      << "cannot get value of term containing "
      << (wasShadow ? "shadowed" : "free") << " variables";
  //////// all checks before this line
  internal::Node value = d_slv->getValue(*term.d_node, true);
  Term res = Term(&d_tm, value);
  Assert(res.getSort() == term.getSort());
  return res;
}

Term Solver::getValue(const Term& term) const
{
  CVC5_API_TRY_CATCH_BEGIN;
  CVC5_API_RECOVERABLE_CHECK(d_slv->getOptions().smt.produceModels)
      << "cannot get value unless model generation is enabled "
         "(try --"
      << internal::options::smt::longName::produceModels << ")";
  CVC5_API_RECOVERABLE_CHECK(d_slv->isSmtModeSat())
      << "cannot get value unless after a SAT or UNKNOWN response.";
  CVC5_API_SOLVER_CHECK_TERM(term);
<<<<<<< HEAD
  CVC5_API_RECOVERABLE_CHECK(d_slv->getEnv().isFirstClassType(term.getSort().getTypeNode()))
=======
  CVC5_API_RECOVERABLE_CHECK(
      d_slv->getEnv().isFirstClassType(term.getSort().getTypeNode()))
>>>>>>> ae1be1ab
      << "cannot get value of a term that is not first class.";
  CVC5_API_RECOVERABLE_CHECK(!term.getSort().isDatatype()
                             || term.getSort().getDatatype().isWellFounded())
      << "cannot get value of a term of non-well-founded datatype sort.";
  ensureWellFormedTerm(term);
  //////// all checks before this line
  return getValueHelper(term);
  ////////
  CVC5_API_TRY_CATCH_END;
}

std::vector<Term> Solver::getValue(const std::vector<Term>& terms) const
{
  CVC5_API_TRY_CATCH_BEGIN;
  CVC5_API_RECOVERABLE_CHECK(d_slv->getOptions().smt.produceModels)
      << "cannot get value unless model generation is enabled "
         "(try --"
      << internal::options::smt::longName::produceModels << ")";
  CVC5_API_RECOVERABLE_CHECK(d_slv->isSmtModeSat())
      << "cannot get value unless after a SAT or UNKNOWN response.";
  for (const Term& t : terms)
  {
<<<<<<< HEAD
    CVC5_API_RECOVERABLE_CHECK(d_slv->getEnv().isFirstClassType(t.getSort().getTypeNode()))
=======
    CVC5_API_RECOVERABLE_CHECK(
        d_slv->getEnv().isFirstClassType(t.getSort().getTypeNode()))
>>>>>>> ae1be1ab
        << "cannot get value of a term that is not first class.";
    CVC5_API_RECOVERABLE_CHECK(!t.getSort().isDatatype()
                               || t.getSort().getDatatype().isWellFounded())
        << "cannot get value of a term of non-well-founded datatype sort.";
  }
  CVC5_API_SOLVER_CHECK_TERMS(terms);
  ensureWellFormedTerms(terms);
  //////// all checks before this line

  std::vector<Term> res;
  for (size_t i = 0, n = terms.size(); i < n; ++i)
  {
    /* Can not use emplace_back here since constructor is private. */
    res.push_back(getValueHelper(terms[i]));
  }
  return res;
  ////////
  CVC5_API_TRY_CATCH_END;
}

std::vector<Term> Solver::getModelDomainElements(const Sort& s) const
{
  CVC5_API_TRY_CATCH_BEGIN;
  CVC5_API_RECOVERABLE_CHECK(d_slv->getOptions().smt.produceModels)
      << "cannot get domain elements unless model generation is enabled "
         "(try --"
      << internal::options::smt::longName::produceModels << ")";
  CVC5_API_RECOVERABLE_CHECK(d_slv->isSmtModeSat())
      << "cannot get domain elements unless after a SAT or UNKNOWN response.";
  CVC5_API_SOLVER_CHECK_SORT(s);
  CVC5_API_RECOVERABLE_CHECK(s.isUninterpretedSort())
      << "expected an uninterpreted sort as argument to "
         "getModelDomainElements.";
  //////// all checks before this line
  std::vector<Term> res;
  std::vector<internal::Node> elements =
      d_slv->getModelDomainElements(s.getTypeNode());
  for (const internal::Node& n : elements)
  {
    res.push_back(Term(&d_tm, n));
  }
  return res;
  ////////
  CVC5_API_TRY_CATCH_END;
}

bool Solver::isModelCoreSymbol(const Term& v) const
{
  CVC5_API_TRY_CATCH_BEGIN;
  CVC5_API_RECOVERABLE_CHECK(d_slv->getOptions().smt.produceModels)
      << "cannot check if model core symbol unless model generation is enabled "
         "(try --"
      << internal::options::smt::longName::produceModels << ")";
  CVC5_API_RECOVERABLE_CHECK(d_slv->isSmtModeSat())
      << "cannot check if model core symbol unless after a SAT or UNKNOWN "
         "response.";
  CVC5_API_SOLVER_CHECK_TERM(v);
  CVC5_API_RECOVERABLE_CHECK(v.getKind() == Kind::CONSTANT)
      << "expected a free constant as argument to isModelCoreSymbol.";
  //////// all checks before this line
  return d_slv->isModelCoreSymbol(v.getNode());
  ////////
  CVC5_API_TRY_CATCH_END;
}

std::string Solver::getModel(const std::vector<Sort>& sorts,
                             const std::vector<Term>& vars) const
{
  CVC5_API_TRY_CATCH_BEGIN;
  CVC5_API_RECOVERABLE_CHECK(d_slv->getOptions().smt.produceModels)
      << "cannot get model unless model generation is enabled "
         "(try --"
      << internal::options::smt::longName::produceModels << ")";
  CVC5_API_RECOVERABLE_CHECK(d_slv->isSmtModeSat())
      << "cannot get model unless after a SAT or UNKNOWN response.";
  CVC5_API_SOLVER_CHECK_SORTS(sorts);
  for (const Sort& s : sorts)
  {
    CVC5_API_RECOVERABLE_CHECK(s.isUninterpretedSort())
        << "expected an uninterpreted sort as argument to "
           "getModel.";
  }
  CVC5_API_SOLVER_CHECK_TERMS(vars);
  for (const Term& v : vars)
  {
    CVC5_API_RECOVERABLE_CHECK(v.getKind() == Kind::CONSTANT)
        << "expected a free constant as argument to getModel.";
  }
  //////// all checks before this line
  return d_slv->getModel(Sort::sortVectorToTypeNodes(sorts),
                         Term::termVectorToNodes(vars));
  ////////
  CVC5_API_TRY_CATCH_END;
}

Term Solver::getQuantifierElimination(const Term& q) const
{
  CVC5_API_TRY_CATCH_BEGIN;
  CVC5_API_SOLVER_CHECK_TERM(q);
  //////// all checks before this line
  return Term(&d_tm, d_slv->getQuantifierElimination(q.getNode(), true));
  ////////
  CVC5_API_TRY_CATCH_END;
}

Term Solver::getQuantifierEliminationDisjunct(const Term& q) const
{
  CVC5_API_TRY_CATCH_BEGIN;
  CVC5_API_SOLVER_CHECK_TERM(q);
  //////// all checks before this line
  return Term(&d_tm, d_slv->getQuantifierElimination(q.getNode(), false));
  ////////
  CVC5_API_TRY_CATCH_END;
}

void Solver::declareSepHeap(const Sort& locSort, const Sort& dataSort) const
{
  CVC5_API_TRY_CATCH_BEGIN;
  CVC5_API_SOLVER_CHECK_SORT(locSort);
  CVC5_API_SOLVER_CHECK_SORT(dataSort);
  CVC5_API_CHECK(d_slv->isLogicSet())
      << "cannot call 'declareSepHeap()' if logic is not set";
  CVC5_API_CHECK(
      d_slv->getLogicInfo().isTheoryEnabled(internal::theory::THEORY_SEP))
      << "cannot obtain separation logic expressions if not using the "
         "separation logic theory.";
  //////// all checks before this line
  d_slv->declareSepHeap(locSort.getTypeNode(), dataSort.getTypeNode());
  ////////
  CVC5_API_TRY_CATCH_END;
}

Term Solver::getValueSepHeap() const
{
  CVC5_API_TRY_CATCH_BEGIN;
  CVC5_API_CHECK(
      d_slv->getLogicInfo().isTheoryEnabled(internal::theory::THEORY_SEP))
      << "cannot obtain separation logic expressions if not using the "
         "separation logic theory.";
  CVC5_API_CHECK(d_slv->getOptions().smt.produceModels)
      << "cannot get separation heap term unless model generation is enabled "
         "(try --"
      << internal::options::smt::longName::produceModels << ")";
  CVC5_API_RECOVERABLE_CHECK(d_slv->isSmtModeSat())
      << "can only get separtion heap term after SAT or UNKNOWN response.";
  //////// all checks before this line
  return Term(&d_tm, d_slv->getSepHeapExpr());
  ////////
  CVC5_API_TRY_CATCH_END;
}

Term Solver::getValueSepNil() const
{
  CVC5_API_TRY_CATCH_BEGIN;
  CVC5_API_CHECK(
      d_slv->getLogicInfo().isTheoryEnabled(internal::theory::THEORY_SEP))
      << "cannot obtain separation logic expressions if not using the "
         "separation logic theory.";
  CVC5_API_CHECK(d_slv->getOptions().smt.produceModels)
      << "cannot get separation nil term unless model generation is enabled "
         "(try --"
      << internal::options::smt::longName::produceModels << ")";
  CVC5_API_RECOVERABLE_CHECK(d_slv->isSmtModeSat())
      << "can only get separtion nil term after SAT or UNKNOWN response.";
  //////// all checks before this line
  return Term(&d_tm, d_slv->getSepNilExpr());
  ////////
  CVC5_API_TRY_CATCH_END;
}

Term Solver::declarePool(const std::string& symbol,
                         const Sort& sort,
                         const std::vector<Term>& initValue) const
{
  CVC5_API_TRY_CATCH_BEGIN;
  CVC5_API_SOLVER_CHECK_SORT(sort);
  CVC5_API_SOLVER_CHECK_TERMS(initValue);
  //////// all checks before this line
  internal::TypeNode setType = d_tm.d_nm->mkSetType(*sort.d_type);
  internal::Node pool = d_tm.mkVarHelper(setType, symbol);
  std::vector<internal::Node> initv = Term::termVectorToNodes(initValue);
  d_slv->declarePool(pool, initv);
  d_tm.increment_vars_consts_stats(setType, true);
  return Term(&d_tm, pool);
  ////////
  CVC5_API_TRY_CATCH_END;
}

Term Solver::declareOracleFun(
    const std::string& symbol,
    const std::vector<Sort>& sorts,
    const Sort& sort,
    std::function<Term(const std::vector<Term>&)> fn) const
{
  CVC5_API_TRY_CATCH_BEGIN;
  CVC5_API_SOLVER_CHECK_DOMAIN_SORTS(sorts);
  CVC5_API_SOLVER_CHECK_CODOMAIN_SORT(sort);
  CVC5_API_CHECK(d_slv->getOptions().quantifiers.oracles)
      << "cannot call declareOracleFun unless oracles is enabled (use "
         "--"
      << internal::options::quantifiers::longName::oracles << ")";
  //////// all checks before this line
  internal::TypeNode type = *sort.d_type;
  if (!sorts.empty())
  {
    std::vector<internal::TypeNode> types = Sort::sortVectorToTypeNodes(sorts);
    type = d_tm.d_nm->mkFunctionType(types, type);
  }
  internal::Node fun = d_tm.mkConstHelper(type, symbol);
  // Wrap the terms-to-term function so that it is nodes-to-nodes. Note we
  // make the method return a vector of size one to conform to the interface
  // at the SolverEngine level.
  d_slv->declareOracleFun(
      fun, [&, fn](const std::vector<internal::Node> nodes) {
        std::vector<Term> terms = Term::nodeVectorToTerms(&d_tm, nodes);
        Term output = fn(terms);
        return Term::termVectorToNodes({output});
      });
  return Term(&d_tm, fun);
  ////////
  CVC5_API_TRY_CATCH_END;
}

void Solver::addPlugin(Plugin& p)
{
  CVC5_API_TRY_CATCH_BEGIN;
  d_slv->addPlugin(p.d_pExtToInt.get());
  CVC5_API_TRY_CATCH_END;
}

void Solver::pop(uint32_t nscopes) const
{
  CVC5_API_TRY_CATCH_BEGIN;
  CVC5_API_CHECK(d_slv->getOptions().base.incrementalSolving)
      << "cannot pop when not solving incrementally (use --"
      << internal::options::base::longName::incrementalSolving << ")";
  CVC5_API_CHECK(nscopes <= d_slv->getNumUserLevels())
      << "cannot pop beyond first pushed context";
  //////// all checks before this line
  for (uint32_t n = 0; n < nscopes; ++n)
  {
    d_slv->pop();
  }
  ////////
  CVC5_API_TRY_CATCH_END;
}

Term Solver::getInterpolant(const Term& conj) const
{
  CVC5_API_TRY_CATCH_BEGIN;
  CVC5_API_SOLVER_CHECK_TERM(conj);
  CVC5_API_CHECK(d_slv->getOptions().smt.produceInterpolants)
      << "cannot get interpolant unless interpolants are enabled (try "
         "--"
      << internal::options::smt::longName::produceInterpolants << ")";
  //////// all checks before this line
  internal::TypeNode nullType;
  internal::Node result = d_slv->getInterpolant(*conj.d_node, nullType);
  return Term(&d_tm, result);
  ////////
  CVC5_API_TRY_CATCH_END;
}

Term Solver::getInterpolant(const Term& conj, Grammar& grammar) const
{
  CVC5_API_TRY_CATCH_BEGIN;
  CVC5_API_SOLVER_CHECK_TERM(conj);
  CVC5_API_SOLVER_CHECK_GRAMMAR(grammar);
  CVC5_API_CHECK(d_slv->getOptions().smt.produceInterpolants)
      << "cannot get interpolant unless interpolants are enabled (try "
         "--"
      << internal::options::smt::longName::produceInterpolants << ")";
  for (const auto& sym : grammar.d_grammar->getNtSyms())
  {
    CVC5_API_CHECK(!grammar.d_grammar->getRulesFor(sym).empty())
        << "invalid grammar, must have at least one rule for each "
           "non-terminal symbol";
  }
  //////// all checks before this line
  internal::Node result =
      d_slv->getInterpolant(*conj.d_node, *grammar.resolve().d_type);
  return Term(&d_tm, result);
  ////////
  CVC5_API_TRY_CATCH_END;
}

Term Solver::getInterpolantNext() const
{
  CVC5_API_TRY_CATCH_BEGIN;
  CVC5_API_CHECK(d_slv->getOptions().smt.produceInterpolants)
      << "cannot get interpolant unless interpolants are enabled (try "
         "--"
      << internal::options::smt::longName::produceInterpolants << ")";
  CVC5_API_CHECK(d_slv->getOptions().base.incrementalSolving)
      << "cannot get next interpolant when not solving incrementally (try "
         "--"
      << internal::options::base::longName::incrementalSolving << ")";
  //////// all checks before this line
  internal::Node result = d_slv->getInterpolantNext();
  return Term(&d_tm, result);
  ////////
  CVC5_API_TRY_CATCH_END;
}

Term Solver::getAbduct(const Term& conj) const
{
  CVC5_API_TRY_CATCH_BEGIN;
  CVC5_API_SOLVER_CHECK_TERM(conj);
  CVC5_API_CHECK(d_slv->getOptions().smt.produceAbducts)
      << "cannot get abduct unless abducts are enabled (try --"
      << internal::options::smt::longName::produceAbducts << ")";
  //////// all checks before this line
  internal::TypeNode nullType;
  internal::Node result = d_slv->getAbduct(*conj.d_node, nullType);
  return Term(&d_tm, result);
  ////////
  CVC5_API_TRY_CATCH_END;
}

Term Solver::getAbduct(const Term& conj, Grammar& grammar) const
{
  CVC5_API_TRY_CATCH_BEGIN;
  CVC5_API_SOLVER_CHECK_TERM(conj);
  CVC5_API_SOLVER_CHECK_GRAMMAR(grammar);
  CVC5_API_CHECK(d_slv->getOptions().smt.produceAbducts)
      << "cannot get abduct unless abducts are enabled (try --"
      << internal::options::smt::longName::produceAbducts << ")";
  for (const auto& sym : grammar.d_grammar->getNtSyms())
  {
    CVC5_API_CHECK(!grammar.d_grammar->getRulesFor(sym).empty())
        << "invalid grammar, must have at least one rule for each "
           "non-terminal symbol";
  }
  //////// all checks before this line
  internal::Node result =
      d_slv->getAbduct(*conj.d_node, *grammar.resolve().d_type);
  return Term(&d_tm, result);
  ////////
  CVC5_API_TRY_CATCH_END;
}

Term Solver::getAbductNext() const
{
  CVC5_API_TRY_CATCH_BEGIN;
  CVC5_API_CHECK(d_slv->getOptions().smt.produceAbducts)
      << "cannot get next abduct unless abducts are enabled (try "
         "--"
      << internal::options::smt::longName::produceAbducts << ")";
  CVC5_API_CHECK(d_slv->getOptions().base.incrementalSolving)
      << "cannot get next abduct when not solving incrementally (try "
         "--"
      << internal::options::base::longName::incrementalSolving << ")";
  //////// all checks before this line
  internal::Node result = d_slv->getAbductNext();
  return Term(&d_tm, result);
  ////////
  CVC5_API_TRY_CATCH_END;
}

void Solver::blockModel(modes::BlockModelsMode mode) const
{
  CVC5_API_TRY_CATCH_BEGIN;
  CVC5_API_CHECK(d_slv->getOptions().smt.produceModels)
      << "cannot get value unless model generation is enabled "
         "(try --"
      << internal::options::smt::longName::produceModels << ")";
  CVC5_API_RECOVERABLE_CHECK(d_slv->isSmtModeSat())
      << "can only block model after SAT or UNKNOWN response.";
  //////// all checks before this line
  d_slv->blockModel(mode);
  ////////
  CVC5_API_TRY_CATCH_END;
}

void Solver::blockModelValues(const std::vector<Term>& terms) const
{
  CVC5_API_TRY_CATCH_BEGIN;
  CVC5_API_CHECK(d_slv->getOptions().smt.produceModels)
      << "cannot get value unless model generation is enabled "
         "(try --"
      << internal::options::smt::longName::produceModels << ")";
  CVC5_API_RECOVERABLE_CHECK(d_slv->isSmtModeSat())
      << "can only block model values after SAT or UNKNOWN response.";
  CVC5_API_ARG_SIZE_CHECK_EXPECTED(!terms.empty(), terms)
      << "a non-empty set of terms";
  CVC5_API_SOLVER_CHECK_TERMS(terms);
  ensureWellFormedTerms(terms);
  //////// all checks before this line
  d_slv->blockModelValues(Term::termVectorToNodes(terms));
  ////////
  CVC5_API_TRY_CATCH_END;
}

std::string Solver::getInstantiations() const
{
  CVC5_API_TRY_CATCH_BEGIN;
  CVC5_API_RECOVERABLE_CHECK(d_slv->getSmtMode() == internal::SmtMode::UNSAT
                             || d_slv->getSmtMode() == internal::SmtMode::SAT
                             || d_slv->getSmtMode()
                                    == internal::SmtMode::SAT_UNKNOWN)
      << "cannot get instantiations unless after a UNSAT, SAT or UNKNOWN "
         "response.";
  //////// all checks before this line
  std::stringstream ss;
  d_slv->printInstantiations(ss);
  return ss.str();
  ////////
  CVC5_API_TRY_CATCH_END;
}

void Solver::push(uint32_t nscopes) const
{
  CVC5_API_TRY_CATCH_BEGIN;
  CVC5_API_CHECK(d_slv->getOptions().base.incrementalSolving)
      << "cannot push when not solving incrementally (use --"
      << internal::options::base::longName::incrementalSolving << ")";
  //////// all checks before this line
  for (uint32_t n = 0; n < nscopes; ++n)
  {
    d_slv->push();
  }
  ////////
  CVC5_API_TRY_CATCH_END;
}

void Solver::resetAssertions(void) const
{
  CVC5_API_TRY_CATCH_BEGIN;
  //////// all checks before this line
  d_slv->resetAssertions();
  ////////
  CVC5_API_TRY_CATCH_END;
}

void Solver::setInfo(const std::string& keyword, const std::string& value) const
{
  CVC5_API_TRY_CATCH_BEGIN;
  CVC5_API_UNSUPPORTED_CHECK(
      keyword == "source" || keyword == "category" || keyword == "difficulty"
      || keyword == "filename" || keyword == "license" || keyword == "name"
      || keyword == "notes" || keyword == "smt-lib-version"
      || keyword == "status")
      << "unrecognized keyword: " << keyword
      << ", expected 'source', 'category', 'difficulty', "
         "'filename', 'license', 'name', "
         "'notes', 'smt-lib-version' or 'status'";
  CVC5_API_RECOVERABLE_ARG_CHECK_EXPECTED(
      keyword != "smt-lib-version" || value == "2" || value == "2.0"
          || value == "2.5" || value == "2.6" || value == "2.7",
      value)
      << "'2.0', '2.5', '2.6', '2.7'";
  CVC5_API_ARG_CHECK_EXPECTED(keyword != "status" || value == "sat"
                                  || value == "unsat" || value == "unknown",
                              value)
      << "'sat', 'unsat' or 'unknown'";
  //////// all checks before this line
  if (keyword == "filename")
  {
    // only the Solver object has non-const access to the original options
    d_originalOptions->write_driver().filename = value;
  }
  d_slv->setInfo(keyword, value);
  ////////
  CVC5_API_TRY_CATCH_END;
}

void Solver::setLogic(const std::string& logic) const
{
  CVC5_API_TRY_CATCH_BEGIN;
  CVC5_API_CHECK(!d_slv->isLogicSet())
      << "invalid call to 'setLogic', logic is already set";
  CVC5_API_CHECK(!d_slv->isFullyInited())
      << "invalid call to 'setLogic', solver is already fully initialized";
  //////// all checks before this line
  internal::LogicInfo linfo(logic);
  d_slv->setLogic(linfo);
  ////////
  CVC5_API_TRY_CATCH_END;
}

bool Solver::isLogicSet() const
{
  CVC5_API_TRY_CATCH_BEGIN;
  //////// all checks before this line
  return d_slv->isLogicSet();
  ////////
  CVC5_API_TRY_CATCH_END;
}

std::string Solver::getLogic() const
{
  CVC5_API_TRY_CATCH_BEGIN;
  CVC5_API_CHECK(d_slv->isLogicSet())
      << "invalid call to 'getLogic', logic has not yet been set";
  //////// all checks before this line
  return d_slv->getUserLogicInfo().getLogicString();
  ////////
  CVC5_API_TRY_CATCH_END;
}

void Solver::setOption(const std::string& option,
                       const std::string& value) const
{
  CVC5_API_TRY_CATCH_BEGIN;
  std::vector<std::string> options = internal::options::getNames();
  CVC5_API_UNSUPPORTED_CHECK(
      option.find("command-verbosity") != std::string::npos
      || std::find(options.cbegin(), options.cend(), option) != options.cend())
      << "unrecognized option: " << option << '.';
  // this list includes options that are prescribed to be changable in any
  // context based on the SMT-LIB standard, as well as options (e.g. tlimit-per)
  // that have no impact on solver initialization or imply other options.
  static constexpr auto mutableOpts = {"diagnostic-output-channel",
                                       "print-success",
                                       "regular-output-channel",
                                       "reproducible-resource-limit",
                                       "verbosity",
                                       "tlimit-per"};
  if (std::find(mutableOpts.begin(), mutableOpts.end(), option)
      == mutableOpts.end())
  {
    CVC5_API_CHECK(!d_slv->isFullyInited())
        << "invalid call to 'setOption' for option '" << option
        << "', solver is already fully initialized";
  }
  //////// all checks before this line
  // mark that the option originated from the user here
  d_slv->setOption(option, value, true);
  ////////
  CVC5_API_TRY_CATCH_END;
}

Term Solver::declareSygusVar(const std::string& symbol, const Sort& sort) const
{
  CVC5_API_TRY_CATCH_BEGIN;
  CVC5_API_SOLVER_CHECK_SORT(sort);
  CVC5_API_CHECK(d_slv->getOptions().quantifiers.sygus)
      << "cannot call declareSygusVar unless sygus is enabled (use --"
      << internal::options::quantifiers::longName::sygus << ")";
  //////// all checks before this line
  internal::Node res = d_tm.mkVarHelper(*sort.d_type, symbol);
  d_slv->declareSygusVar(res);
  return Term(&d_tm, res);
  ////////
  CVC5_API_TRY_CATCH_END;
}

Grammar Solver::mkGrammar(const std::vector<Term>& boundVars,
                          const std::vector<Term>& ntSymbols) const
{
  CVC5_API_TRY_CATCH_BEGIN;
  CVC5_API_ARG_SIZE_CHECK_EXPECTED(!ntSymbols.empty(), ntSymbols)
      << "a non-empty vector";
  CVC5_API_SOLVER_CHECK_BOUND_VARS(boundVars);
  CVC5_API_SOLVER_CHECK_BOUND_VARS(ntSymbols);
  //////// all checks before this line
  return Grammar(&d_tm, boundVars, ntSymbols);
  ////////
  CVC5_API_TRY_CATCH_END;
}

Term Solver::synthFun(const std::string& symbol,
                      const std::vector<Term>& boundVars,
                      const Sort& sort) const
{
  CVC5_API_TRY_CATCH_BEGIN;
  CVC5_API_SOLVER_CHECK_BOUND_VARS(boundVars);
  CVC5_API_SOLVER_CHECK_SORT(sort);
  CVC5_API_CHECK(d_slv->getOptions().quantifiers.sygus)
      << "cannot call synthFun unless sygus is enabled (use --"
      << internal::options::quantifiers::longName::sygus << ")";
  //////// all checks before this line
  return synthFunHelper(symbol, boundVars, sort);
  ////////
  CVC5_API_TRY_CATCH_END;
}

Term Solver::synthFun(const std::string& symbol,
                      const std::vector<Term>& boundVars,
                      Sort sort,
                      Grammar& grammar) const
{
  CVC5_API_TRY_CATCH_BEGIN;
  CVC5_API_SOLVER_CHECK_BOUND_VARS(boundVars);
  CVC5_API_SOLVER_CHECK_SORT(sort);
  CVC5_API_SOLVER_CHECK_GRAMMAR(grammar);
  CVC5_API_CHECK(d_slv->getOptions().quantifiers.sygus)
      << "cannot call synthFun unless sygus is enabled (use --"
      << internal::options::quantifiers::longName::sygus << ")";
  //////// all checks before this line
  return synthFunHelper(symbol, boundVars, sort, false, &grammar);
  ////////
  CVC5_API_TRY_CATCH_END;
}

void Solver::addSygusConstraint(const Term& term) const
{
  CVC5_API_TRY_CATCH_BEGIN;
  CVC5_API_SOLVER_CHECK_TERM(term);
  CVC5_API_ARG_CHECK_EXPECTED(
      term.d_node->getType() == d_tm.d_nm->booleanType(), term)
      << "boolean term";
  CVC5_API_CHECK(d_slv->getOptions().quantifiers.sygus)
      << "cannot addSygusConstraint unless sygus is enabled (use --"
      << internal::options::quantifiers::longName::sygus << ")";
  //////// all checks before this line
  d_slv->assertSygusConstraint(*term.d_node, false);
  ////////
  CVC5_API_TRY_CATCH_END;
}

std::vector<Term> Solver::getSygusConstraints() const
{
  CVC5_API_TRY_CATCH_BEGIN;
  //////// all checks before this line
  std::vector<internal::Node> constraints = d_slv->getSygusConstraints();
  return Term::nodeVectorToTerms(&d_tm, constraints);
  ////////
  CVC5_API_TRY_CATCH_END;
}

void Solver::addSygusAssume(const Term& term) const
{
  CVC5_API_TRY_CATCH_BEGIN;
  CVC5_API_SOLVER_CHECK_TERM(term);
  CVC5_API_ARG_CHECK_EXPECTED(
      term.d_node->getType() == d_tm.d_nm->booleanType(), term)
      << "boolean term";
  CVC5_API_CHECK(d_slv->getOptions().quantifiers.sygus)
      << "cannot addSygusAssume unless sygus is enabled (use --"
      << internal::options::quantifiers::longName::sygus << ")";
  //////// all checks before this line
  d_slv->assertSygusConstraint(*term.d_node, true);
  ////////
  CVC5_API_TRY_CATCH_END;
}

std::vector<Term> Solver::getSygusAssumptions() const
{
  CVC5_API_TRY_CATCH_BEGIN;
  //////// all checks before this line
  std::vector<internal::Node> assumptions = d_slv->getSygusAssumptions();
  return Term::nodeVectorToTerms(&d_tm, assumptions);
  ////////
  CVC5_API_TRY_CATCH_END;
}

void Solver::addSygusInvConstraint(const Term& inv,
                                   const Term& pre,
                                   const Term& trans,
                                   const Term& post) const
{
  CVC5_API_TRY_CATCH_BEGIN;
  CVC5_API_SOLVER_CHECK_TERM(inv);
  CVC5_API_SOLVER_CHECK_TERM(pre);
  CVC5_API_SOLVER_CHECK_TERM(trans);
  CVC5_API_SOLVER_CHECK_TERM(post);

  CVC5_API_ARG_CHECK_EXPECTED(inv.d_node->getType().isFunction(), inv)
      << "a function";

  internal::TypeNode invType = inv.d_node->getType();

  CVC5_API_ARG_CHECK_EXPECTED(invType.getRangeType().isBoolean(), inv)
      << "boolean range";

  CVC5_API_CHECK(pre.d_node->getType() == invType)
      << "expected inv and pre to have the same sort";

  CVC5_API_CHECK(post.d_node->getType() == invType)
      << "expected inv and post to have the same sort";
  CVC5_API_CHECK(d_slv->getOptions().quantifiers.sygus)
      << "cannot addSygusInvConstraint unless sygus is enabled (use --"
      << internal::options::quantifiers::longName::sygus << ")";
  //////// all checks before this line

  const std::vector<internal::TypeNode>& invArgTypes = invType.getArgTypes();

  std::vector<internal::TypeNode> expectedTypes;
  expectedTypes.reserve(2 * invArgTypes.size() + 1);

  for (size_t i = 0, n = invArgTypes.size(); i < 2 * n; i += 2)
  {
    expectedTypes.push_back(invArgTypes[i % n]);
    expectedTypes.push_back(invArgTypes[(i + 1) % n]);
  }

  expectedTypes.push_back(invType.getRangeType());
  internal::TypeNode expectedTransType =
      d_tm.d_nm->mkFunctionType(expectedTypes);

  CVC5_API_CHECK(trans.d_node->getType() == expectedTransType)
      << "expected the sort of trans sort to be " << invType;

  d_slv->assertSygusInvConstraint(
      *inv.d_node, *pre.d_node, *trans.d_node, *post.d_node);
  ////////
  CVC5_API_TRY_CATCH_END;
}

SynthResult Solver::checkSynth() const
{
  CVC5_API_TRY_CATCH_BEGIN;
  CVC5_API_CHECK(d_slv->getOptions().quantifiers.sygus)
      << "cannot check for a synthesis solution unless sygus is enabled (use --"
      << internal::options::quantifiers::longName::sygus << ")";
  CVC5_API_CHECK(!d_slv->isQueryMade()
                 || d_slv->getOptions().base.incrementalSolving)
      << "cannot make multiple check synthesis solution calls unless "
         "incremental solving is "
         "enabled (try --"
      << internal::options::base::longName::incrementalSolving << ")";
  //////// all checks before this line
  return d_slv->checkSynth();
  ////////
  CVC5_API_TRY_CATCH_END;
}

SynthResult Solver::checkSynthNext() const
{
  CVC5_API_TRY_CATCH_BEGIN;
  CVC5_API_CHECK(d_slv->getOptions().quantifiers.sygus)
      << "cannot check for a next synth solution unless sygus is enabled (use "
         "--"
      << internal::options::quantifiers::longName::sygus << ")";
  CVC5_API_CHECK(d_slv->getOptions().base.incrementalSolving)
      << "cannot check for a next synthesis solution when not solving "
         "incrementally (use "
         "--"
      << internal::options::base::longName::incrementalSolving << ")";
  //////// all checks before this line
  return d_slv->checkSynth(true);
  ////////
  CVC5_API_TRY_CATCH_END;
}

Term Solver::getSynthSolution(const Term& term) const
{
  CVC5_API_TRY_CATCH_BEGIN;
  CVC5_API_SOLVER_CHECK_TERM(term);

  std::map<internal::Node, internal::Node> map;
  CVC5_API_CHECK(d_slv->getSynthSolutions(map))
      << "solver is not in a state immediately preceded by a "
         "successful call to checkSynth";

  std::map<internal::Node, internal::Node>::const_iterator it =
      map.find(*term.d_node);

  CVC5_API_CHECK(it != map.cend())
      << "synthesis solution not found for given term";
  //////// all checks before this line
  return Term(&d_tm, it->second);
  ////////
  CVC5_API_TRY_CATCH_END;
}

std::vector<Term> Solver::getSynthSolutions(
    const std::vector<Term>& terms) const
{
  CVC5_API_TRY_CATCH_BEGIN;
  CVC5_API_ARG_SIZE_CHECK_EXPECTED(!terms.empty(), terms) << "non-empty vector";
  CVC5_API_SOLVER_CHECK_TERMS(terms);

  std::map<internal::Node, internal::Node> map;
  CVC5_API_CHECK(d_slv->getSynthSolutions(map))
      << "solver is not in a state immediately preceded by a "
         "successful call to checkSynth";
  //////// all checks before this line

  std::vector<Term> synthSolution;
  synthSolution.reserve(terms.size());

  for (size_t i = 0, n = terms.size(); i < n; ++i)
  {
    std::map<internal::Node, internal::Node>::const_iterator it =
        map.find(*terms[i].d_node);

    CVC5_API_CHECK(it != map.cend())
        << "synthesis solution not found for term at index " << i;

    synthSolution.push_back(Term(&d_tm, it->second));
  }

  return synthSolution;
  ////////
  CVC5_API_TRY_CATCH_END;
}

Term Solver::findSynth(modes::FindSynthTarget fst) const
{
  CVC5_API_TRY_CATCH_BEGIN;
  //////// all checks before this line
  return Term(&d_tm, d_slv->findSynth(fst, internal::TypeNode::null()));
  ////////
  CVC5_API_TRY_CATCH_END;
}

Term Solver::findSynth(modes::FindSynthTarget fst, Grammar& grammar) const
{
  CVC5_API_TRY_CATCH_BEGIN;
  CVC5_API_SOLVER_CHECK_GRAMMAR(grammar);
  for (const auto& sym : grammar.d_grammar->getNtSyms())
  {
    CVC5_API_CHECK(!grammar.d_grammar->getRulesFor(sym).empty())
        << "invalid grammar, must have at least one rule for each "
           "non-terminal symbol";
  }
  //////// all checks before this line
  return Term(&d_tm, d_slv->findSynth(fst, *grammar.resolve().d_type));
  ////////
  CVC5_API_TRY_CATCH_END;
}

Term Solver::findSynthNext() const
{
  CVC5_API_TRY_CATCH_BEGIN;
  //////// all checks before this line
  return Term(&d_tm, d_slv->findSynthNext());
  ////////
  CVC5_API_TRY_CATCH_END;
}

Statistics Solver::getStatistics() const
{
  return Statistics(d_slv->getStatisticsRegistry());
}

bool Solver::isOutputOn(const std::string& tag) const
{
  // `isOutputOn(tag)` may raise an `OptionException`, which we do not want to
  // forward as such. We thus do not use the standard exception handling macros
  // here but roll our own.
  try
  {
    return d_slv->getEnv().isOutputOn(tag);
  }
  catch (const internal::Exception& e)
  {
    throw CVC5ApiException("invalid output tag " + tag);
  }
}

std::ostream& Solver::getOutput(const std::string& tag) const
{
  // `output(tag)` may raise an `OptionException`, which we do not want to
  // forward as such. We thus do not use the standard exception handling macros
  // here but roll our own.
  try
  {
    return d_slv->getEnv().output(tag);
  }
  catch (const internal::Exception& e)
  {
    throw CVC5ApiException("invalid output tag " + tag);
  }
}

std::string Solver::getVersion() const
{
  CVC5_API_TRY_CATCH_BEGIN;
  return internal::Configuration::getVersionString();
  CVC5_API_TRY_CATCH_END;
}

TermManager& Solver::getTermManager() const { return d_tm; }

}  // namespace cvc5

namespace std {

size_t hash<cvc5::Kind>::operator()(cvc5::Kind k) const
{
  return static_cast<size_t>(k);
}

std::string to_string(cvc5::Kind k)
{
  auto it = cvc5::s_kinds.find(k);
  if (it == cvc5::s_kinds.end())
  {
    return "UNDEFINED_KIND";
  }
  return it->second.second;
}

size_t hash<cvc5::SortKind>::operator()(cvc5::SortKind k) const
{
  return static_cast<size_t>(k);
}

std::string to_string(cvc5::SortKind k)
{
  auto it = cvc5::s_sort_kinds.find(k);
  if (it == cvc5::s_sort_kinds.end())
  {
    return "UNDEFINED_SORT_KIND";
  }
  return it->second.second;
}

size_t hash<cvc5::Op>::operator()(const cvc5::Op& t) const
{
  if (t.isIndexedHelper())
  {
    return std::hash<cvc5::internal::Node>()(*t.d_node);
  }
  else
  {
    return std::hash<cvc5::Kind>()(t.d_kind);
  }
}

size_t std::hash<cvc5::Sort>::operator()(const cvc5::Sort& s) const
{
  return std::hash<cvc5::internal::TypeNode>()(*s.d_type);
}

size_t std::hash<cvc5::Term>::operator()(const cvc5::Term& t) const
{
  return std::hash<cvc5::internal::Node>()(*t.d_node);
}

size_t std::hash<cvc5::DatatypeConstructorDecl>::operator()(
    const cvc5::DatatypeConstructorDecl& decl) const
{
  if (decl.isNull())
  {
    return 0;
  }
  return std::hash<cvc5::internal::DTypeConstructor>()(*decl.d_ctor);
}

size_t std::hash<cvc5::DatatypeDecl>::operator()(
    const cvc5::DatatypeDecl& decl) const
{
  if (decl.isNull())
  {
    return 0;
  }
  return std::hash<cvc5::internal::DType>()(*decl.d_dtype);
}

size_t std::hash<cvc5::DatatypeSelector>::operator()(
    const cvc5::DatatypeSelector& sel) const
{
  if (sel.isNull())
  {
    return 0;
  }
  return std::hash<cvc5::internal::DTypeSelector>()(*sel.d_stor);
}

size_t std::hash<cvc5::DatatypeConstructor>::operator()(
    const cvc5::DatatypeConstructor& cons) const
{
  if (cons.isNull())
  {
    return 0;
  }
  return std::hash<cvc5::internal::DTypeConstructor>()(*cons.d_ctor);
}

size_t hash<cvc5::Datatype>::operator()(const cvc5::Datatype& dt) const
{
  if (dt.isNull())
  {
    return 0;
  }
  return std::hash<cvc5::internal::DType>()(*dt.d_dtype);
}

size_t hash<cvc5::Proof>::operator()(const cvc5::Proof& proof) const
{
  if (proof.isNull())
  {
    return 0;
  }
  return std::hash<cvc5::internal::ProofNode>{}(*proof.d_proofNode);
}

size_t hash<cvc5::Grammar>::operator()(const cvc5::Grammar& grammar) const
{
  if (grammar.isNull())
  {
    return 0;
  }
  return std::hash<cvc5::internal::SygusGrammar>{}(*grammar.d_grammar);
}

}  // namespace std<|MERGE_RESOLUTION|>--- conflicted
+++ resolved
@@ -8150,12 +8150,8 @@
   CVC5_API_RECOVERABLE_CHECK(d_slv->isSmtModeSat())
       << "cannot get value unless after a SAT or UNKNOWN response.";
   CVC5_API_SOLVER_CHECK_TERM(term);
-<<<<<<< HEAD
-  CVC5_API_RECOVERABLE_CHECK(d_slv->getEnv().isFirstClassType(term.getSort().getTypeNode()))
-=======
   CVC5_API_RECOVERABLE_CHECK(
       d_slv->getEnv().isFirstClassType(term.getSort().getTypeNode()))
->>>>>>> ae1be1ab
       << "cannot get value of a term that is not first class.";
   CVC5_API_RECOVERABLE_CHECK(!term.getSort().isDatatype()
                              || term.getSort().getDatatype().isWellFounded())
@@ -8178,12 +8174,8 @@
       << "cannot get value unless after a SAT or UNKNOWN response.";
   for (const Term& t : terms)
   {
-<<<<<<< HEAD
-    CVC5_API_RECOVERABLE_CHECK(d_slv->getEnv().isFirstClassType(t.getSort().getTypeNode()))
-=======
     CVC5_API_RECOVERABLE_CHECK(
         d_slv->getEnv().isFirstClassType(t.getSort().getTypeNode()))
->>>>>>> ae1be1ab
         << "cannot get value of a term that is not first class.";
     CVC5_API_RECOVERABLE_CHECK(!t.getSort().isDatatype()
                                || t.getSort().getDatatype().isWellFounded())
