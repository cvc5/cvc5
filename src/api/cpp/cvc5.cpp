/******************************************************************************
 * Top contributors (to current version):
 *   Aina Niemetz, Andrew Reynolds, Andres Noetzli
 *
 * This file is part of the cvc5 project.
 *
 * Copyright (c) 2009-2021 by the authors listed in the file AUTHORS
 * in the top-level source directory and their institutional affiliations.
 * All rights reserved.  See the file COPYING in the top-level source
 * directory for licensing information.
 * ****************************************************************************
 *
 * The cvc5 C++ API.
 *
 * A brief note on how to guard API functions:
 *
 * In general, we think of API guards as a fence -- they are supposed to make
 * sure that no invalid arguments get passed into internal realms of cvc5.
 * Thus we always want to catch such cases on the API level (and can then
 * assert internally that no invalid argument is passed in).
 *
 * The only special case is when we use 3rd party back-ends we have no control
 * over, and which throw (invalid_argument) exceptions anyways. In this case,
 * we do not replicate argument checks but delegate them to the back-end,
 * catch thrown exceptions, and raise a CVC5ApiException.
 *
 * Our Integer implementation, e.g., is such a special case since we support
 * two different back end implementations (GMP, CLN). Be aware that they do
 * not fully agree on what is (in)valid input, which requires extra checks for
 * consistent behavior (see Solver::mkRealOrIntegerFromStrHelper for example).
 */

#include "api/cpp/cvc5.h"

#include <cstring>
#include <sstream>

#include "api/cpp/cvc5_checks.h"
#include "base/check.h"
#include "base/configuration.h"
#include "base/modal_exception.h"
#include "expr/array_store_all.h"
#include "expr/ascription_type.h"
#include "expr/cardinality_constraint.h"
#include "expr/dtype.h"
#include "expr/dtype_cons.h"
#include "expr/dtype_selector.h"
#include "expr/emptybag.h"
#include "expr/emptyset.h"
#include "expr/kind.h"
#include "expr/metakind.h"
#include "expr/node.h"
#include "expr/node_algorithm.h"
#include "expr/node_builder.h"
#include "expr/node_manager.h"
#include "expr/node_manager_attributes.h"
#include "expr/sequence.h"
#include "expr/type_node.h"
#include "options/base_options.h"
#include "options/main_options.h"
#include "options/option_exception.h"
#include "options/options.h"
#include "options/options_public.h"
#include "options/smt_options.h"
#include "proof/unsat_core.h"
#include "smt/env.h"
#include "smt/model.h"
#include "smt/smt_mode.h"
#include "smt/solver_engine.h"
#include "theory/datatypes/tuple_project_op.h"
#include "theory/logic_info.h"
#include "theory/theory_model.h"
#include "util/bitvector.h"
#include "util/divisible.h"
#include "util/floatingpoint.h"
#include "util/iand.h"
#include "util/random.h"
#include "util/regexp.h"
#include "util/result.h"
#include "util/roundingmode.h"
#include "util/statistics_registry.h"
#include "util/statistics_stats.h"
#include "util/statistics_value.h"
#include "util/string.h"
#include "util/uninterpreted_sort_value.h"
#include "util/utility.h"

namespace cvc5 {
namespace api {

/* -------------------------------------------------------------------------- */
/* APIStatistics                                                              */
/* -------------------------------------------------------------------------- */

struct APIStatistics
{
  HistogramStat<TypeConstant> d_consts;
  HistogramStat<TypeConstant> d_vars;
  HistogramStat<Kind> d_terms;
};

/* -------------------------------------------------------------------------- */
/* Kind                                                                       */
/* -------------------------------------------------------------------------- */

/* Mapping from external (API) kind to internal kind. */
const static std::unordered_map<Kind, cvc5::Kind> s_kinds{
    {INTERNAL_KIND, cvc5::Kind::UNDEFINED_KIND},
    {UNDEFINED_KIND, cvc5::Kind::UNDEFINED_KIND},
    {NULL_EXPR, cvc5::Kind::NULL_EXPR},
    /* Builtin ------------------------------------------------------------- */
    {UNINTERPRETED_SORT_VALUE, cvc5::Kind::UNINTERPRETED_SORT_VALUE},
    {EQUAL, cvc5::Kind::EQUAL},
    {DISTINCT, cvc5::Kind::DISTINCT},
    {CONSTANT, cvc5::Kind::VARIABLE},
    {VARIABLE, cvc5::Kind::BOUND_VARIABLE},
    {SEXPR, cvc5::Kind::SEXPR},
    {LAMBDA, cvc5::Kind::LAMBDA},
    {WITNESS, cvc5::Kind::WITNESS},
    /* Boolean ------------------------------------------------------------- */
    {CONST_BOOLEAN, cvc5::Kind::CONST_BOOLEAN},
    {NOT, cvc5::Kind::NOT},
    {AND, cvc5::Kind::AND},
    {IMPLIES, cvc5::Kind::IMPLIES},
    {OR, cvc5::Kind::OR},
    {XOR, cvc5::Kind::XOR},
    {ITE, cvc5::Kind::ITE},
    /* UF ------------------------------------------------------------------ */
    {APPLY_UF, cvc5::Kind::APPLY_UF},
    {CARDINALITY_CONSTRAINT, cvc5::Kind::CARDINALITY_CONSTRAINT},
    {HO_APPLY, cvc5::Kind::HO_APPLY},
    /* Arithmetic ---------------------------------------------------------- */
    {PLUS, cvc5::Kind::PLUS},
    {MULT, cvc5::Kind::MULT},
    {IAND, cvc5::Kind::IAND},
    {POW2, cvc5::Kind::POW2},
    {MINUS, cvc5::Kind::MINUS},
    {UMINUS, cvc5::Kind::UMINUS},
    {DIVISION, cvc5::Kind::DIVISION},
    {INTS_DIVISION, cvc5::Kind::INTS_DIVISION},
    {INTS_MODULUS, cvc5::Kind::INTS_MODULUS},
    {ABS, cvc5::Kind::ABS},
    {DIVISIBLE, cvc5::Kind::DIVISIBLE},
    {POW, cvc5::Kind::POW},
    {EXPONENTIAL, cvc5::Kind::EXPONENTIAL},
    {SINE, cvc5::Kind::SINE},
    {COSINE, cvc5::Kind::COSINE},
    {TANGENT, cvc5::Kind::TANGENT},
    {COSECANT, cvc5::Kind::COSECANT},
    {SECANT, cvc5::Kind::SECANT},
    {COTANGENT, cvc5::Kind::COTANGENT},
    {ARCSINE, cvc5::Kind::ARCSINE},
    {ARCCOSINE, cvc5::Kind::ARCCOSINE},
    {ARCTANGENT, cvc5::Kind::ARCTANGENT},
    {ARCCOSECANT, cvc5::Kind::ARCCOSECANT},
    {ARCSECANT, cvc5::Kind::ARCSECANT},
    {ARCCOTANGENT, cvc5::Kind::ARCCOTANGENT},
    {SQRT, cvc5::Kind::SQRT},
    {CONST_RATIONAL, cvc5::Kind::CONST_RATIONAL},
    {LT, cvc5::Kind::LT},
    {LEQ, cvc5::Kind::LEQ},
    {GT, cvc5::Kind::GT},
    {GEQ, cvc5::Kind::GEQ},
    {IS_INTEGER, cvc5::Kind::IS_INTEGER},
    {TO_INTEGER, cvc5::Kind::TO_INTEGER},
    {TO_REAL, cvc5::Kind::TO_REAL},
    {PI, cvc5::Kind::PI},
    /* BV ------------------------------------------------------------------ */
    {CONST_BITVECTOR, cvc5::Kind::CONST_BITVECTOR},
    {BITVECTOR_CONCAT, cvc5::Kind::BITVECTOR_CONCAT},
    {BITVECTOR_AND, cvc5::Kind::BITVECTOR_AND},
    {BITVECTOR_OR, cvc5::Kind::BITVECTOR_OR},
    {BITVECTOR_XOR, cvc5::Kind::BITVECTOR_XOR},
    {BITVECTOR_NOT, cvc5::Kind::BITVECTOR_NOT},
    {BITVECTOR_NAND, cvc5::Kind::BITVECTOR_NAND},
    {BITVECTOR_NOR, cvc5::Kind::BITVECTOR_NOR},
    {BITVECTOR_XNOR, cvc5::Kind::BITVECTOR_XNOR},
    {BITVECTOR_COMP, cvc5::Kind::BITVECTOR_COMP},
    {BITVECTOR_MULT, cvc5::Kind::BITVECTOR_MULT},
    {BITVECTOR_ADD, cvc5::Kind::BITVECTOR_ADD},
    {BITVECTOR_SUB, cvc5::Kind::BITVECTOR_SUB},
    {BITVECTOR_NEG, cvc5::Kind::BITVECTOR_NEG},
    {BITVECTOR_UDIV, cvc5::Kind::BITVECTOR_UDIV},
    {BITVECTOR_UREM, cvc5::Kind::BITVECTOR_UREM},
    {BITVECTOR_SDIV, cvc5::Kind::BITVECTOR_SDIV},
    {BITVECTOR_SREM, cvc5::Kind::BITVECTOR_SREM},
    {BITVECTOR_SMOD, cvc5::Kind::BITVECTOR_SMOD},
    {BITVECTOR_SHL, cvc5::Kind::BITVECTOR_SHL},
    {BITVECTOR_LSHR, cvc5::Kind::BITVECTOR_LSHR},
    {BITVECTOR_ASHR, cvc5::Kind::BITVECTOR_ASHR},
    {BITVECTOR_ULT, cvc5::Kind::BITVECTOR_ULT},
    {BITVECTOR_ULE, cvc5::Kind::BITVECTOR_ULE},
    {BITVECTOR_UGT, cvc5::Kind::BITVECTOR_UGT},
    {BITVECTOR_UGE, cvc5::Kind::BITVECTOR_UGE},
    {BITVECTOR_SLT, cvc5::Kind::BITVECTOR_SLT},
    {BITVECTOR_SLE, cvc5::Kind::BITVECTOR_SLE},
    {BITVECTOR_SGT, cvc5::Kind::BITVECTOR_SGT},
    {BITVECTOR_SGE, cvc5::Kind::BITVECTOR_SGE},
    {BITVECTOR_ULTBV, cvc5::Kind::BITVECTOR_ULTBV},
    {BITVECTOR_SLTBV, cvc5::Kind::BITVECTOR_SLTBV},
    {BITVECTOR_ITE, cvc5::Kind::BITVECTOR_ITE},
    {BITVECTOR_REDOR, cvc5::Kind::BITVECTOR_REDOR},
    {BITVECTOR_REDAND, cvc5::Kind::BITVECTOR_REDAND},
    {BITVECTOR_EXTRACT, cvc5::Kind::BITVECTOR_EXTRACT},
    {BITVECTOR_REPEAT, cvc5::Kind::BITVECTOR_REPEAT},
    {BITVECTOR_ZERO_EXTEND, cvc5::Kind::BITVECTOR_ZERO_EXTEND},
    {BITVECTOR_SIGN_EXTEND, cvc5::Kind::BITVECTOR_SIGN_EXTEND},
    {BITVECTOR_ROTATE_LEFT, cvc5::Kind::BITVECTOR_ROTATE_LEFT},
    {BITVECTOR_ROTATE_RIGHT, cvc5::Kind::BITVECTOR_ROTATE_RIGHT},
    {INT_TO_BITVECTOR, cvc5::Kind::INT_TO_BITVECTOR},
    {BITVECTOR_TO_NAT, cvc5::Kind::BITVECTOR_TO_NAT},
    /* FP ------------------------------------------------------------------ */
    {CONST_FLOATINGPOINT, cvc5::Kind::CONST_FLOATINGPOINT},
    {CONST_ROUNDINGMODE, cvc5::Kind::CONST_ROUNDINGMODE},
    {FLOATINGPOINT_FP, cvc5::Kind::FLOATINGPOINT_FP},
    {FLOATINGPOINT_EQ, cvc5::Kind::FLOATINGPOINT_EQ},
    {FLOATINGPOINT_ABS, cvc5::Kind::FLOATINGPOINT_ABS},
    {FLOATINGPOINT_NEG, cvc5::Kind::FLOATINGPOINT_NEG},
    {FLOATINGPOINT_ADD, cvc5::Kind::FLOATINGPOINT_ADD},
    {FLOATINGPOINT_SUB, cvc5::Kind::FLOATINGPOINT_SUB},
    {FLOATINGPOINT_MULT, cvc5::Kind::FLOATINGPOINT_MULT},
    {FLOATINGPOINT_DIV, cvc5::Kind::FLOATINGPOINT_DIV},
    {FLOATINGPOINT_FMA, cvc5::Kind::FLOATINGPOINT_FMA},
    {FLOATINGPOINT_SQRT, cvc5::Kind::FLOATINGPOINT_SQRT},
    {FLOATINGPOINT_REM, cvc5::Kind::FLOATINGPOINT_REM},
    {FLOATINGPOINT_RTI, cvc5::Kind::FLOATINGPOINT_RTI},
    {FLOATINGPOINT_MIN, cvc5::Kind::FLOATINGPOINT_MIN},
    {FLOATINGPOINT_MAX, cvc5::Kind::FLOATINGPOINT_MAX},
    {FLOATINGPOINT_LEQ, cvc5::Kind::FLOATINGPOINT_LEQ},
    {FLOATINGPOINT_LT, cvc5::Kind::FLOATINGPOINT_LT},
    {FLOATINGPOINT_GEQ, cvc5::Kind::FLOATINGPOINT_GEQ},
    {FLOATINGPOINT_GT, cvc5::Kind::FLOATINGPOINT_GT},
    {FLOATINGPOINT_ISN, cvc5::Kind::FLOATINGPOINT_ISN},
    {FLOATINGPOINT_ISSN, cvc5::Kind::FLOATINGPOINT_ISSN},
    {FLOATINGPOINT_ISZ, cvc5::Kind::FLOATINGPOINT_ISZ},
    {FLOATINGPOINT_ISINF, cvc5::Kind::FLOATINGPOINT_ISINF},
    {FLOATINGPOINT_ISNAN, cvc5::Kind::FLOATINGPOINT_ISNAN},
    {FLOATINGPOINT_ISNEG, cvc5::Kind::FLOATINGPOINT_ISNEG},
    {FLOATINGPOINT_ISPOS, cvc5::Kind::FLOATINGPOINT_ISPOS},
    {FLOATINGPOINT_TO_FP_FLOATINGPOINT,
     cvc5::Kind::FLOATINGPOINT_TO_FP_FLOATINGPOINT},
    {FLOATINGPOINT_TO_FP_IEEE_BITVECTOR,
     cvc5::Kind::FLOATINGPOINT_TO_FP_IEEE_BITVECTOR},
    {FLOATINGPOINT_TO_FP_REAL, cvc5::Kind::FLOATINGPOINT_TO_FP_REAL},
    {FLOATINGPOINT_TO_FP_SIGNED_BITVECTOR,
     cvc5::Kind::FLOATINGPOINT_TO_FP_SIGNED_BITVECTOR},
    {FLOATINGPOINT_TO_FP_UNSIGNED_BITVECTOR,
     cvc5::Kind::FLOATINGPOINT_TO_FP_UNSIGNED_BITVECTOR},
    {FLOATINGPOINT_TO_FP_GENERIC, cvc5::Kind::FLOATINGPOINT_TO_FP_GENERIC},
    {FLOATINGPOINT_TO_UBV, cvc5::Kind::FLOATINGPOINT_TO_UBV},
    {FLOATINGPOINT_TO_SBV, cvc5::Kind::FLOATINGPOINT_TO_SBV},
    {FLOATINGPOINT_TO_REAL, cvc5::Kind::FLOATINGPOINT_TO_REAL},
    /* Arrays -------------------------------------------------------------- */
    {SELECT, cvc5::Kind::SELECT},
    {STORE, cvc5::Kind::STORE},
    {CONST_ARRAY, cvc5::Kind::STORE_ALL},
    {EQ_RANGE, cvc5::Kind::EQ_RANGE},
    /* Datatypes ----------------------------------------------------------- */
    {APPLY_SELECTOR, cvc5::Kind::APPLY_SELECTOR},
    {APPLY_CONSTRUCTOR, cvc5::Kind::APPLY_CONSTRUCTOR},
    {APPLY_TESTER, cvc5::Kind::APPLY_TESTER},
    {APPLY_UPDATER, cvc5::Kind::APPLY_UPDATER},
    {DT_SIZE, cvc5::Kind::DT_SIZE},
    {MATCH, cvc5::Kind::MATCH},
    {MATCH_CASE, cvc5::Kind::MATCH_CASE},
    {MATCH_BIND_CASE, cvc5::Kind::MATCH_BIND_CASE},
    {TUPLE_PROJECT, cvc5::Kind::TUPLE_PROJECT},
    /* Separation Logic ---------------------------------------------------- */
    {SEP_NIL, cvc5::Kind::SEP_NIL},
    {SEP_EMP, cvc5::Kind::SEP_EMP},
    {SEP_PTO, cvc5::Kind::SEP_PTO},
    {SEP_STAR, cvc5::Kind::SEP_STAR},
    {SEP_WAND, cvc5::Kind::SEP_WAND},
    /* Sets ---------------------------------------------------------------- */
    {SET_EMPTY, cvc5::Kind::SET_EMPTY},
    {SET_UNION, cvc5::Kind::SET_UNION},
    {SET_INTER, cvc5::Kind::SET_INTER},
    {SET_MINUS, cvc5::Kind::SET_MINUS},
    {SET_SUBSET, cvc5::Kind::SET_SUBSET},
    {SET_MEMBER, cvc5::Kind::SET_MEMBER},
    {SET_SINGLETON, cvc5::Kind::SET_SINGLETON},
    {SET_INSERT, cvc5::Kind::SET_INSERT},
    {SET_CARD, cvc5::Kind::SET_CARD},
    {SET_COMPLEMENT, cvc5::Kind::SET_COMPLEMENT},
    {SET_UNIVERSE, cvc5::Kind::SET_UNIVERSE},
    {SET_COMPREHENSION, cvc5::Kind::SET_COMPREHENSION},
    {SET_CHOOSE, cvc5::Kind::SET_CHOOSE},
    {SET_IS_SINGLETON, cvc5::Kind::SET_IS_SINGLETON},
    {SET_MAP, cvc5::Kind::SET_MAP},
    /* Relations ----------------------------------------------------------- */
    {RELATION_JOIN, cvc5::Kind::RELATION_JOIN},
    {RELATION_PRODUCT, cvc5::Kind::RELATION_PRODUCT},
    {RELATION_TRANSPOSE, cvc5::Kind::RELATION_TRANSPOSE},
    {RELATION_TCLOSURE, cvc5::Kind::RELATION_TCLOSURE},
    {RELATION_JOIN_IMAGE, cvc5::Kind::RELATION_JOIN_IMAGE},
    {RELATION_IDEN, cvc5::Kind::RELATION_IDEN},
    /* Bags ---------------------------------------------------------------- */
    {BAG_UNION_MAX, cvc5::Kind::BAG_UNION_MAX},
    {BAG_UNION_DISJOINT, cvc5::Kind::BAG_UNION_DISJOINT},
    {BAG_INTER_MIN, cvc5::Kind::BAG_INTER_MIN},
    {BAG_DIFFERENCE_SUBTRACT, cvc5::Kind::BAG_DIFFERENCE_SUBTRACT},
    {BAG_DIFFERENCE_REMOVE, cvc5::Kind::BAG_DIFFERENCE_REMOVE},
    {BAG_SUBBAG, cvc5::Kind::BAG_SUBBAG},
    {BAG_COUNT, cvc5::Kind::BAG_COUNT},
    {BAG_MEMBER, cvc5::Kind::BAG_MEMBER},
    {BAG_DUPLICATE_REMOVAL, cvc5::Kind::BAG_DUPLICATE_REMOVAL},
    {BAG_MAKE, cvc5::Kind::BAG_MAKE},
    {BAG_EMPTY, cvc5::Kind::BAG_EMPTY},
    {BAG_CARD, cvc5::Kind::BAG_CARD},
    {BAG_CHOOSE, cvc5::Kind::BAG_CHOOSE},
    {BAG_IS_SINGLETON, cvc5::Kind::BAG_IS_SINGLETON},
    {BAG_FROM_SET, cvc5::Kind::BAG_FROM_SET},
    {BAG_TO_SET, cvc5::Kind::BAG_TO_SET},
    {BAG_MAP, cvc5::Kind::BAG_MAP},
    {BAG_FOLD, cvc5::Kind::BAG_FOLD},
    /* Strings ------------------------------------------------------------- */
    {STRING_CONCAT, cvc5::Kind::STRING_CONCAT},
    {STRING_IN_REGEXP, cvc5::Kind::STRING_IN_REGEXP},
    {STRING_LENGTH, cvc5::Kind::STRING_LENGTH},
    {STRING_SUBSTR, cvc5::Kind::STRING_SUBSTR},
    {STRING_UPDATE, cvc5::Kind::STRING_UPDATE},
    {STRING_CHARAT, cvc5::Kind::STRING_CHARAT},
    {STRING_CONTAINS, cvc5::Kind::STRING_CONTAINS},
    {STRING_INDEXOF, cvc5::Kind::STRING_INDEXOF},
    {STRING_INDEXOF_RE, cvc5::Kind::STRING_INDEXOF_RE},
    {STRING_REPLACE, cvc5::Kind::STRING_REPLACE},
    {STRING_REPLACE_ALL, cvc5::Kind::STRING_REPLACE_ALL},
    {STRING_REPLACE_RE, cvc5::Kind::STRING_REPLACE_RE},
    {STRING_REPLACE_RE_ALL, cvc5::Kind::STRING_REPLACE_RE_ALL},
    {STRING_TOLOWER, cvc5::Kind::STRING_TOLOWER},
    {STRING_TOUPPER, cvc5::Kind::STRING_TOUPPER},
    {STRING_REV, cvc5::Kind::STRING_REV},
    {STRING_FROM_CODE, cvc5::Kind::STRING_FROM_CODE},
    {STRING_TO_CODE, cvc5::Kind::STRING_TO_CODE},
    {STRING_LT, cvc5::Kind::STRING_LT},
    {STRING_LEQ, cvc5::Kind::STRING_LEQ},
    {STRING_PREFIX, cvc5::Kind::STRING_PREFIX},
    {STRING_SUFFIX, cvc5::Kind::STRING_SUFFIX},
    {STRING_IS_DIGIT, cvc5::Kind::STRING_IS_DIGIT},
    {STRING_FROM_INT, cvc5::Kind::STRING_ITOS},
    {STRING_TO_INT, cvc5::Kind::STRING_STOI},
    {CONST_STRING, cvc5::Kind::CONST_STRING},
    {STRING_TO_REGEXP, cvc5::Kind::STRING_TO_REGEXP},
    {REGEXP_CONCAT, cvc5::Kind::REGEXP_CONCAT},
    {REGEXP_UNION, cvc5::Kind::REGEXP_UNION},
    {REGEXP_INTER, cvc5::Kind::REGEXP_INTER},
    {REGEXP_DIFF, cvc5::Kind::REGEXP_DIFF},
    {REGEXP_STAR, cvc5::Kind::REGEXP_STAR},
    {REGEXP_PLUS, cvc5::Kind::REGEXP_PLUS},
    {REGEXP_OPT, cvc5::Kind::REGEXP_OPT},
    {REGEXP_RANGE, cvc5::Kind::REGEXP_RANGE},
    {REGEXP_REPEAT, cvc5::Kind::REGEXP_REPEAT},
    {REGEXP_LOOP, cvc5::Kind::REGEXP_LOOP},
    {REGEXP_NONE, cvc5::Kind::REGEXP_NONE},
    {REGEXP_ALLCHAR, cvc5::Kind::REGEXP_ALLCHAR},
    {REGEXP_COMPLEMENT, cvc5::Kind::REGEXP_COMPLEMENT},
    // maps to the same kind as the string versions
    {SEQ_CONCAT, cvc5::Kind::STRING_CONCAT},
    {SEQ_LENGTH, cvc5::Kind::STRING_LENGTH},
    {SEQ_EXTRACT, cvc5::Kind::STRING_SUBSTR},
    {SEQ_UPDATE, cvc5::Kind::STRING_UPDATE},
    {SEQ_AT, cvc5::Kind::STRING_CHARAT},
    {SEQ_CONTAINS, cvc5::Kind::STRING_CONTAINS},
    {SEQ_INDEXOF, cvc5::Kind::STRING_INDEXOF},
    {SEQ_REPLACE, cvc5::Kind::STRING_REPLACE},
    {SEQ_REPLACE_ALL, cvc5::Kind::STRING_REPLACE_ALL},
    {SEQ_REV, cvc5::Kind::STRING_REV},
    {SEQ_PREFIX, cvc5::Kind::STRING_PREFIX},
    {SEQ_SUFFIX, cvc5::Kind::STRING_SUFFIX},
    {CONST_SEQUENCE, cvc5::Kind::CONST_SEQUENCE},
    {SEQ_UNIT, cvc5::Kind::SEQ_UNIT},
    {SEQ_NTH, cvc5::Kind::SEQ_NTH},
    /* Quantifiers --------------------------------------------------------- */
    {FORALL, cvc5::Kind::FORALL},
    {EXISTS, cvc5::Kind::EXISTS},
    {VARIABLE_LIST, cvc5::Kind::BOUND_VAR_LIST},
    {INST_PATTERN, cvc5::Kind::INST_PATTERN},
    {INST_NO_PATTERN, cvc5::Kind::INST_NO_PATTERN},
    {INST_POOL, cvc5::Kind::INST_POOL},
    {INST_ADD_TO_POOL, cvc5::Kind::INST_ADD_TO_POOL},
    {SKOLEM_ADD_TO_POOL, cvc5::Kind::SKOLEM_ADD_TO_POOL},
    {INST_ATTRIBUTE, cvc5::Kind::INST_ATTRIBUTE},
    {INST_PATTERN_LIST, cvc5::Kind::INST_PATTERN_LIST},
    {LAST_KIND, cvc5::Kind::LAST_KIND},
};

/* Mapping from internal kind to external (API) kind. */
const static std::unordered_map<cvc5::Kind, Kind, cvc5::kind::KindHashFunction>
    s_kinds_internal{
        {cvc5::Kind::UNDEFINED_KIND, UNDEFINED_KIND},
        {cvc5::Kind::NULL_EXPR, NULL_EXPR},
        /* Builtin --------------------------------------------------------- */
        {cvc5::Kind::UNINTERPRETED_SORT_VALUE, UNINTERPRETED_SORT_VALUE},
        {cvc5::Kind::EQUAL, EQUAL},
        {cvc5::Kind::DISTINCT, DISTINCT},
        {cvc5::Kind::VARIABLE, CONSTANT},
        {cvc5::Kind::BOUND_VARIABLE, VARIABLE},
        {cvc5::Kind::SEXPR, SEXPR},
        {cvc5::Kind::LAMBDA, LAMBDA},
        {cvc5::Kind::WITNESS, WITNESS},
        /* Boolean --------------------------------------------------------- */
        {cvc5::Kind::CONST_BOOLEAN, CONST_BOOLEAN},
        {cvc5::Kind::NOT, NOT},
        {cvc5::Kind::AND, AND},
        {cvc5::Kind::IMPLIES, IMPLIES},
        {cvc5::Kind::OR, OR},
        {cvc5::Kind::XOR, XOR},
        {cvc5::Kind::ITE, ITE},
        /* UF -------------------------------------------------------------- */
        {cvc5::Kind::APPLY_UF, APPLY_UF},
        {cvc5::Kind::CARDINALITY_CONSTRAINT, CARDINALITY_CONSTRAINT},
        {cvc5::Kind::HO_APPLY, HO_APPLY},
        /* Arithmetic ------------------------------------------------------ */
        {cvc5::Kind::PLUS, PLUS},
        {cvc5::Kind::MULT, MULT},
        {cvc5::Kind::IAND, IAND},
        {cvc5::Kind::POW2, POW2},
        {cvc5::Kind::MINUS, MINUS},
        {cvc5::Kind::UMINUS, UMINUS},
        {cvc5::Kind::DIVISION, DIVISION},
        {cvc5::Kind::DIVISION_TOTAL, INTERNAL_KIND},
        {cvc5::Kind::INTS_DIVISION, INTS_DIVISION},
        {cvc5::Kind::INTS_DIVISION_TOTAL, INTERNAL_KIND},
        {cvc5::Kind::INTS_MODULUS, INTS_MODULUS},
        {cvc5::Kind::INTS_MODULUS_TOTAL, INTERNAL_KIND},
        {cvc5::Kind::ABS, ABS},
        {cvc5::Kind::DIVISIBLE, DIVISIBLE},
        {cvc5::Kind::POW, POW},
        {cvc5::Kind::EXPONENTIAL, EXPONENTIAL},
        {cvc5::Kind::SINE, SINE},
        {cvc5::Kind::COSINE, COSINE},
        {cvc5::Kind::TANGENT, TANGENT},
        {cvc5::Kind::COSECANT, COSECANT},
        {cvc5::Kind::SECANT, SECANT},
        {cvc5::Kind::COTANGENT, COTANGENT},
        {cvc5::Kind::ARCSINE, ARCSINE},
        {cvc5::Kind::ARCCOSINE, ARCCOSINE},
        {cvc5::Kind::ARCTANGENT, ARCTANGENT},
        {cvc5::Kind::ARCCOSECANT, ARCCOSECANT},
        {cvc5::Kind::ARCSECANT, ARCSECANT},
        {cvc5::Kind::ARCCOTANGENT, ARCCOTANGENT},
        {cvc5::Kind::SQRT, SQRT},
        {cvc5::Kind::DIVISIBLE_OP, DIVISIBLE},
        {cvc5::Kind::CONST_RATIONAL, CONST_RATIONAL},
        {cvc5::Kind::LT, LT},
        {cvc5::Kind::LEQ, LEQ},
        {cvc5::Kind::GT, GT},
        {cvc5::Kind::GEQ, GEQ},
        {cvc5::Kind::IS_INTEGER, IS_INTEGER},
        {cvc5::Kind::TO_INTEGER, TO_INTEGER},
        {cvc5::Kind::TO_REAL, TO_REAL},
        {cvc5::Kind::PI, PI},
        {cvc5::Kind::IAND_OP, IAND},
        /* BV -------------------------------------------------------------- */
        {cvc5::Kind::CONST_BITVECTOR, CONST_BITVECTOR},
        {cvc5::Kind::BITVECTOR_CONCAT, BITVECTOR_CONCAT},
        {cvc5::Kind::BITVECTOR_AND, BITVECTOR_AND},
        {cvc5::Kind::BITVECTOR_OR, BITVECTOR_OR},
        {cvc5::Kind::BITVECTOR_XOR, BITVECTOR_XOR},
        {cvc5::Kind::BITVECTOR_NOT, BITVECTOR_NOT},
        {cvc5::Kind::BITVECTOR_NAND, BITVECTOR_NAND},
        {cvc5::Kind::BITVECTOR_NOR, BITVECTOR_NOR},
        {cvc5::Kind::BITVECTOR_XNOR, BITVECTOR_XNOR},
        {cvc5::Kind::BITVECTOR_COMP, BITVECTOR_COMP},
        {cvc5::Kind::BITVECTOR_MULT, BITVECTOR_MULT},
        {cvc5::Kind::BITVECTOR_ADD, BITVECTOR_ADD},
        {cvc5::Kind::BITVECTOR_SUB, BITVECTOR_SUB},
        {cvc5::Kind::BITVECTOR_NEG, BITVECTOR_NEG},
        {cvc5::Kind::BITVECTOR_UDIV, BITVECTOR_UDIV},
        {cvc5::Kind::BITVECTOR_UREM, BITVECTOR_UREM},
        {cvc5::Kind::BITVECTOR_SDIV, BITVECTOR_SDIV},
        {cvc5::Kind::BITVECTOR_SREM, BITVECTOR_SREM},
        {cvc5::Kind::BITVECTOR_SMOD, BITVECTOR_SMOD},
        {cvc5::Kind::BITVECTOR_SHL, BITVECTOR_SHL},
        {cvc5::Kind::BITVECTOR_LSHR, BITVECTOR_LSHR},
        {cvc5::Kind::BITVECTOR_ASHR, BITVECTOR_ASHR},
        {cvc5::Kind::BITVECTOR_ULT, BITVECTOR_ULT},
        {cvc5::Kind::BITVECTOR_ULE, BITVECTOR_ULE},
        {cvc5::Kind::BITVECTOR_UGT, BITVECTOR_UGT},
        {cvc5::Kind::BITVECTOR_UGE, BITVECTOR_UGE},
        {cvc5::Kind::BITVECTOR_SLT, BITVECTOR_SLT},
        {cvc5::Kind::BITVECTOR_SLE, BITVECTOR_SLE},
        {cvc5::Kind::BITVECTOR_SGT, BITVECTOR_SGT},
        {cvc5::Kind::BITVECTOR_SGE, BITVECTOR_SGE},
        {cvc5::Kind::BITVECTOR_ULTBV, BITVECTOR_ULTBV},
        {cvc5::Kind::BITVECTOR_SLTBV, BITVECTOR_SLTBV},
        {cvc5::Kind::BITVECTOR_ITE, BITVECTOR_ITE},
        {cvc5::Kind::BITVECTOR_REDOR, BITVECTOR_REDOR},
        {cvc5::Kind::BITVECTOR_REDAND, BITVECTOR_REDAND},
        {cvc5::Kind::BITVECTOR_EXTRACT_OP, BITVECTOR_EXTRACT},
        {cvc5::Kind::BITVECTOR_REPEAT_OP, BITVECTOR_REPEAT},
        {cvc5::Kind::BITVECTOR_ZERO_EXTEND_OP, BITVECTOR_ZERO_EXTEND},
        {cvc5::Kind::BITVECTOR_SIGN_EXTEND_OP, BITVECTOR_SIGN_EXTEND},
        {cvc5::Kind::BITVECTOR_ROTATE_LEFT_OP, BITVECTOR_ROTATE_LEFT},
        {cvc5::Kind::BITVECTOR_ROTATE_RIGHT_OP, BITVECTOR_ROTATE_RIGHT},
        {cvc5::Kind::BITVECTOR_EXTRACT, BITVECTOR_EXTRACT},
        {cvc5::Kind::BITVECTOR_REPEAT, BITVECTOR_REPEAT},
        {cvc5::Kind::BITVECTOR_ZERO_EXTEND, BITVECTOR_ZERO_EXTEND},
        {cvc5::Kind::BITVECTOR_SIGN_EXTEND, BITVECTOR_SIGN_EXTEND},
        {cvc5::Kind::BITVECTOR_ROTATE_LEFT, BITVECTOR_ROTATE_LEFT},
        {cvc5::Kind::BITVECTOR_ROTATE_RIGHT, BITVECTOR_ROTATE_RIGHT},
        {cvc5::Kind::INT_TO_BITVECTOR_OP, INT_TO_BITVECTOR},
        {cvc5::Kind::INT_TO_BITVECTOR, INT_TO_BITVECTOR},
        {cvc5::Kind::BITVECTOR_TO_NAT, BITVECTOR_TO_NAT},
        /* FP -------------------------------------------------------------- */
        {cvc5::Kind::CONST_FLOATINGPOINT, CONST_FLOATINGPOINT},
        {cvc5::Kind::CONST_ROUNDINGMODE, CONST_ROUNDINGMODE},
        {cvc5::Kind::FLOATINGPOINT_FP, FLOATINGPOINT_FP},
        {cvc5::Kind::FLOATINGPOINT_EQ, FLOATINGPOINT_EQ},
        {cvc5::Kind::FLOATINGPOINT_ABS, FLOATINGPOINT_ABS},
        {cvc5::Kind::FLOATINGPOINT_NEG, FLOATINGPOINT_NEG},
        {cvc5::Kind::FLOATINGPOINT_ADD, FLOATINGPOINT_ADD},
        {cvc5::Kind::FLOATINGPOINT_SUB, FLOATINGPOINT_SUB},
        {cvc5::Kind::FLOATINGPOINT_MULT, FLOATINGPOINT_MULT},
        {cvc5::Kind::FLOATINGPOINT_DIV, FLOATINGPOINT_DIV},
        {cvc5::Kind::FLOATINGPOINT_FMA, FLOATINGPOINT_FMA},
        {cvc5::Kind::FLOATINGPOINT_SQRT, FLOATINGPOINT_SQRT},
        {cvc5::Kind::FLOATINGPOINT_REM, FLOATINGPOINT_REM},
        {cvc5::Kind::FLOATINGPOINT_RTI, FLOATINGPOINT_RTI},
        {cvc5::Kind::FLOATINGPOINT_MIN, FLOATINGPOINT_MIN},
        {cvc5::Kind::FLOATINGPOINT_MAX, FLOATINGPOINT_MAX},
        {cvc5::Kind::FLOATINGPOINT_LEQ, FLOATINGPOINT_LEQ},
        {cvc5::Kind::FLOATINGPOINT_LT, FLOATINGPOINT_LT},
        {cvc5::Kind::FLOATINGPOINT_GEQ, FLOATINGPOINT_GEQ},
        {cvc5::Kind::FLOATINGPOINT_GT, FLOATINGPOINT_GT},
        {cvc5::Kind::FLOATINGPOINT_ISN, FLOATINGPOINT_ISN},
        {cvc5::Kind::FLOATINGPOINT_ISSN, FLOATINGPOINT_ISSN},
        {cvc5::Kind::FLOATINGPOINT_ISZ, FLOATINGPOINT_ISZ},
        {cvc5::Kind::FLOATINGPOINT_ISINF, FLOATINGPOINT_ISINF},
        {cvc5::Kind::FLOATINGPOINT_ISNAN, FLOATINGPOINT_ISNAN},
        {cvc5::Kind::FLOATINGPOINT_ISNEG, FLOATINGPOINT_ISNEG},
        {cvc5::Kind::FLOATINGPOINT_ISPOS, FLOATINGPOINT_ISPOS},
        {cvc5::Kind::FLOATINGPOINT_TO_FP_IEEE_BITVECTOR_OP,
         FLOATINGPOINT_TO_FP_IEEE_BITVECTOR},
        {cvc5::Kind::FLOATINGPOINT_TO_FP_IEEE_BITVECTOR,
         FLOATINGPOINT_TO_FP_IEEE_BITVECTOR},
        {cvc5::Kind::FLOATINGPOINT_TO_FP_FLOATINGPOINT_OP,
         FLOATINGPOINT_TO_FP_FLOATINGPOINT},
        {cvc5::Kind::FLOATINGPOINT_TO_FP_FLOATINGPOINT,
         FLOATINGPOINT_TO_FP_FLOATINGPOINT},
        {cvc5::Kind::FLOATINGPOINT_TO_FP_REAL_OP, FLOATINGPOINT_TO_FP_REAL},
        {cvc5::Kind::FLOATINGPOINT_TO_FP_REAL, FLOATINGPOINT_TO_FP_REAL},
        {cvc5::Kind::FLOATINGPOINT_TO_FP_SIGNED_BITVECTOR_OP,
         FLOATINGPOINT_TO_FP_SIGNED_BITVECTOR},
        {cvc5::Kind::FLOATINGPOINT_TO_FP_SIGNED_BITVECTOR,
         FLOATINGPOINT_TO_FP_SIGNED_BITVECTOR},
        {cvc5::Kind::FLOATINGPOINT_TO_FP_UNSIGNED_BITVECTOR_OP,
         FLOATINGPOINT_TO_FP_UNSIGNED_BITVECTOR},
        {cvc5::Kind::FLOATINGPOINT_TO_FP_UNSIGNED_BITVECTOR,
         FLOATINGPOINT_TO_FP_UNSIGNED_BITVECTOR},
        {cvc5::Kind::FLOATINGPOINT_TO_FP_GENERIC_OP,
         FLOATINGPOINT_TO_FP_GENERIC},
        {cvc5::Kind::FLOATINGPOINT_TO_FP_GENERIC, FLOATINGPOINT_TO_FP_GENERIC},
        {cvc5::Kind::FLOATINGPOINT_TO_UBV_OP, FLOATINGPOINT_TO_UBV},
        {cvc5::Kind::FLOATINGPOINT_TO_UBV, FLOATINGPOINT_TO_UBV},
        {cvc5::Kind::FLOATINGPOINT_TO_UBV_TOTAL_OP, INTERNAL_KIND},
        {cvc5::Kind::FLOATINGPOINT_TO_UBV_TOTAL, INTERNAL_KIND},
        {cvc5::Kind::FLOATINGPOINT_TO_SBV_OP, FLOATINGPOINT_TO_SBV},
        {cvc5::Kind::FLOATINGPOINT_TO_SBV, FLOATINGPOINT_TO_SBV},
        {cvc5::Kind::FLOATINGPOINT_TO_SBV_TOTAL_OP, INTERNAL_KIND},
        {cvc5::Kind::FLOATINGPOINT_TO_SBV_TOTAL, INTERNAL_KIND},
        {cvc5::Kind::FLOATINGPOINT_TO_REAL, FLOATINGPOINT_TO_REAL},
        {cvc5::Kind::FLOATINGPOINT_TO_REAL_TOTAL, INTERNAL_KIND},
        /* Arrays ---------------------------------------------------------- */
        {cvc5::Kind::SELECT, SELECT},
        {cvc5::Kind::STORE, STORE},
        {cvc5::Kind::STORE_ALL, CONST_ARRAY},
        /* Datatypes ------------------------------------------------------- */
        {cvc5::Kind::APPLY_SELECTOR, APPLY_SELECTOR},
        {cvc5::Kind::APPLY_CONSTRUCTOR, APPLY_CONSTRUCTOR},
        {cvc5::Kind::APPLY_SELECTOR_TOTAL, INTERNAL_KIND},
        {cvc5::Kind::APPLY_TESTER, APPLY_TESTER},
        {cvc5::Kind::APPLY_UPDATER, APPLY_UPDATER},
        {cvc5::Kind::DT_SIZE, DT_SIZE},
        {cvc5::Kind::MATCH, MATCH},
        {cvc5::Kind::MATCH_CASE, MATCH_CASE},
        {cvc5::Kind::MATCH_BIND_CASE, MATCH_BIND_CASE},
        {cvc5::Kind::TUPLE_PROJECT, TUPLE_PROJECT},
        {cvc5::Kind::TUPLE_PROJECT_OP, TUPLE_PROJECT},
        /* Separation Logic ------------------------------------------------ */
        {cvc5::Kind::SEP_NIL, SEP_NIL},
        {cvc5::Kind::SEP_EMP, SEP_EMP},
        {cvc5::Kind::SEP_PTO, SEP_PTO},
        {cvc5::Kind::SEP_STAR, SEP_STAR},
        {cvc5::Kind::SEP_WAND, SEP_WAND},
        /* Sets ------------------------------------------------------------ */
        {cvc5::Kind::SET_EMPTY, SET_EMPTY},
        {cvc5::Kind::SET_UNION, SET_UNION},
        {cvc5::Kind::SET_INTER, SET_INTER},
        {cvc5::Kind::SET_MINUS, SET_MINUS},
        {cvc5::Kind::SET_SUBSET, SET_SUBSET},
        {cvc5::Kind::SET_MEMBER, SET_MEMBER},
        {cvc5::Kind::SET_SINGLETON, SET_SINGLETON},
        {cvc5::Kind::SET_INSERT, SET_INSERT},
        {cvc5::Kind::SET_CARD, SET_CARD},
        {cvc5::Kind::SET_COMPLEMENT, SET_COMPLEMENT},
        {cvc5::Kind::SET_UNIVERSE, SET_UNIVERSE},
        {cvc5::Kind::SET_COMPREHENSION, SET_COMPREHENSION},
        {cvc5::Kind::SET_CHOOSE, SET_CHOOSE},
        {cvc5::Kind::SET_IS_SINGLETON, SET_IS_SINGLETON},
        {cvc5::Kind::SET_MAP, SET_MAP},
        /* Relations ------------------------------------------------------- */
        {cvc5::Kind::RELATION_JOIN, RELATION_JOIN},
        {cvc5::Kind::RELATION_PRODUCT, RELATION_PRODUCT},
        {cvc5::Kind::RELATION_TRANSPOSE, RELATION_TRANSPOSE},
        {cvc5::Kind::RELATION_TCLOSURE, RELATION_TCLOSURE},
        {cvc5::Kind::RELATION_JOIN_IMAGE, RELATION_JOIN_IMAGE},
        {cvc5::Kind::RELATION_IDEN, RELATION_IDEN},
        /* Bags ------------------------------------------------------------ */
        {cvc5::Kind::BAG_UNION_MAX, BAG_UNION_MAX},
        {cvc5::Kind::BAG_UNION_DISJOINT, BAG_UNION_DISJOINT},
        {cvc5::Kind::BAG_INTER_MIN, BAG_INTER_MIN},
        {cvc5::Kind::BAG_DIFFERENCE_SUBTRACT, BAG_DIFFERENCE_SUBTRACT},
        {cvc5::Kind::BAG_DIFFERENCE_REMOVE, BAG_DIFFERENCE_REMOVE},
        {cvc5::Kind::BAG_SUBBAG, BAG_SUBBAG},
        {cvc5::Kind::BAG_COUNT, BAG_COUNT},
        {cvc5::Kind::BAG_MEMBER, BAG_MEMBER},
        {cvc5::Kind::BAG_DUPLICATE_REMOVAL, BAG_DUPLICATE_REMOVAL},
        {cvc5::Kind::BAG_MAKE, BAG_MAKE},
        {cvc5::Kind::BAG_EMPTY, BAG_EMPTY},
        {cvc5::Kind::BAG_CARD, BAG_CARD},
        {cvc5::Kind::BAG_CHOOSE, BAG_CHOOSE},
        {cvc5::Kind::BAG_IS_SINGLETON, BAG_IS_SINGLETON},
        {cvc5::Kind::BAG_FROM_SET, BAG_FROM_SET},
        {cvc5::Kind::BAG_TO_SET, BAG_TO_SET},
        {cvc5::Kind::BAG_MAP, BAG_MAP},
<<<<<<< HEAD
=======
        {cvc5::Kind::BAG_FOLD, BAG_FOLD},
>>>>>>> ebf4ff6c
        /* Strings --------------------------------------------------------- */
        {cvc5::Kind::STRING_CONCAT, STRING_CONCAT},
        {cvc5::Kind::STRING_IN_REGEXP, STRING_IN_REGEXP},
        {cvc5::Kind::STRING_LENGTH, STRING_LENGTH},
        {cvc5::Kind::STRING_SUBSTR, STRING_SUBSTR},
        {cvc5::Kind::STRING_UPDATE, STRING_UPDATE},
        {cvc5::Kind::STRING_CHARAT, STRING_CHARAT},
        {cvc5::Kind::STRING_CONTAINS, STRING_CONTAINS},
        {cvc5::Kind::STRING_INDEXOF, STRING_INDEXOF},
        {cvc5::Kind::STRING_INDEXOF_RE, STRING_INDEXOF_RE},
        {cvc5::Kind::STRING_REPLACE, STRING_REPLACE},
        {cvc5::Kind::STRING_REPLACE_ALL, STRING_REPLACE_ALL},
        {cvc5::Kind::STRING_REPLACE_RE, STRING_REPLACE_RE},
        {cvc5::Kind::STRING_REPLACE_RE_ALL, STRING_REPLACE_RE_ALL},
        {cvc5::Kind::STRING_TOLOWER, STRING_TOLOWER},
        {cvc5::Kind::STRING_TOUPPER, STRING_TOUPPER},
        {cvc5::Kind::STRING_REV, STRING_REV},
        {cvc5::Kind::STRING_FROM_CODE, STRING_FROM_CODE},
        {cvc5::Kind::STRING_TO_CODE, STRING_TO_CODE},
        {cvc5::Kind::STRING_LT, STRING_LT},
        {cvc5::Kind::STRING_LEQ, STRING_LEQ},
        {cvc5::Kind::STRING_PREFIX, STRING_PREFIX},
        {cvc5::Kind::STRING_SUFFIX, STRING_SUFFIX},
        {cvc5::Kind::STRING_IS_DIGIT, STRING_IS_DIGIT},
        {cvc5::Kind::STRING_ITOS, STRING_FROM_INT},
        {cvc5::Kind::STRING_STOI, STRING_TO_INT},
        {cvc5::Kind::CONST_STRING, CONST_STRING},
        {cvc5::Kind::STRING_TO_REGEXP, STRING_TO_REGEXP},
        {cvc5::Kind::REGEXP_CONCAT, REGEXP_CONCAT},
        {cvc5::Kind::REGEXP_UNION, REGEXP_UNION},
        {cvc5::Kind::REGEXP_INTER, REGEXP_INTER},
        {cvc5::Kind::REGEXP_DIFF, REGEXP_DIFF},
        {cvc5::Kind::REGEXP_STAR, REGEXP_STAR},
        {cvc5::Kind::REGEXP_PLUS, REGEXP_PLUS},
        {cvc5::Kind::REGEXP_OPT, REGEXP_OPT},
        {cvc5::Kind::REGEXP_RANGE, REGEXP_RANGE},
        {cvc5::Kind::REGEXP_REPEAT, REGEXP_REPEAT},
        {cvc5::Kind::REGEXP_REPEAT_OP, REGEXP_REPEAT},
        {cvc5::Kind::REGEXP_LOOP, REGEXP_LOOP},
        {cvc5::Kind::REGEXP_LOOP_OP, REGEXP_LOOP},
        {cvc5::Kind::REGEXP_NONE, REGEXP_NONE},
        {cvc5::Kind::REGEXP_ALLCHAR, REGEXP_ALLCHAR},
        {cvc5::Kind::REGEXP_COMPLEMENT, REGEXP_COMPLEMENT},
        {cvc5::Kind::CONST_SEQUENCE, CONST_SEQUENCE},
        {cvc5::Kind::SEQ_UNIT, SEQ_UNIT},
        {cvc5::Kind::SEQ_NTH, SEQ_NTH},
        /* Quantifiers ----------------------------------------------------- */
        {cvc5::Kind::FORALL, FORALL},
        {cvc5::Kind::EXISTS, EXISTS},
        {cvc5::Kind::BOUND_VAR_LIST, VARIABLE_LIST},
        {cvc5::Kind::INST_PATTERN, INST_PATTERN},
        {cvc5::Kind::INST_NO_PATTERN, INST_NO_PATTERN},
        {cvc5::Kind::INST_POOL, INST_POOL},
        {cvc5::Kind::INST_ADD_TO_POOL, INST_ADD_TO_POOL},
        {cvc5::Kind::SKOLEM_ADD_TO_POOL, SKOLEM_ADD_TO_POOL},
        {cvc5::Kind::INST_ATTRIBUTE, INST_ATTRIBUTE},
        {cvc5::Kind::INST_PATTERN_LIST, INST_PATTERN_LIST},
        /* ----------------------------------------------------------------- */
        {cvc5::Kind::LAST_KIND, LAST_KIND},
    };

/* Set of kinds for indexed operators */
const static std::unordered_set<Kind> s_indexed_kinds(
    {DIVISIBLE,
     IAND,
     BITVECTOR_REPEAT,
     BITVECTOR_ZERO_EXTEND,
     BITVECTOR_SIGN_EXTEND,
     BITVECTOR_ROTATE_LEFT,
     BITVECTOR_ROTATE_RIGHT,
     INT_TO_BITVECTOR,
     FLOATINGPOINT_TO_UBV,
     FLOATINGPOINT_TO_SBV,
     BITVECTOR_EXTRACT,
     FLOATINGPOINT_TO_FP_IEEE_BITVECTOR,
     FLOATINGPOINT_TO_FP_FLOATINGPOINT,
     FLOATINGPOINT_TO_FP_REAL,
     FLOATINGPOINT_TO_FP_SIGNED_BITVECTOR,
     FLOATINGPOINT_TO_FP_UNSIGNED_BITVECTOR,
     FLOATINGPOINT_TO_FP_GENERIC});

namespace {

/** Convert a cvc5::Kind (internal) to a cvc5::api::Kind (external). */
cvc5::api::Kind intToExtKind(cvc5::Kind k)
{
  auto it = api::s_kinds_internal.find(k);
  if (it == api::s_kinds_internal.end())
  {
    return api::INTERNAL_KIND;
  }
  return it->second;
}

/** Convert a cvc5::api::Kind (external) to a cvc5::Kind (internal). */
cvc5::Kind extToIntKind(cvc5::api::Kind k)
{
  auto it = api::s_kinds.find(k);
  if (it == api::s_kinds.end())
  {
    return cvc5::Kind::UNDEFINED_KIND;
  }
  return it->second;
}

/** Return true if given kind is a defined external kind. */
bool isDefinedKind(Kind k) { return k > UNDEFINED_KIND && k < LAST_KIND; }

/**
 * Return true if the internal kind is one where the API term structure
 * differs from internal structure. This happens for APPLY_* kinds.
 * The API takes a "higher-order" perspective and treats functions as well
 * as datatype constructors/selectors/testers as terms
 * but interally they are not
 */
bool isApplyKind(cvc5::Kind k)
{
  return (k == cvc5::Kind::APPLY_UF || k == cvc5::Kind::APPLY_CONSTRUCTOR
          || k == cvc5::Kind::APPLY_SELECTOR || k == cvc5::Kind::APPLY_TESTER
          || k == cvc5::Kind::APPLY_UPDATER);
}

#ifdef CVC5_ASSERTIONS
/** Return true if given kind is a defined internal kind. */
bool isDefinedIntKind(cvc5::Kind k)
{
  return k != cvc5::Kind::UNDEFINED_KIND && k != cvc5::Kind::LAST_KIND;
}
#endif

/** Return the minimum arity of given kind. */
uint32_t minArity(Kind k)
{
  Assert(isDefinedKind(k));
  Assert(isDefinedIntKind(extToIntKind(k)));
  uint32_t min = cvc5::kind::metakind::getMinArityForKind(extToIntKind(k));

  // At the API level, we treat functions/constructors/selectors/testers as
  // normal terms instead of making them part of the operator
  if (isApplyKind(extToIntKind(k)))
  {
    min++;
  }
  return min;
}

/** Return the maximum arity of given kind. */
uint32_t maxArity(Kind k)
{
  Assert(isDefinedKind(k));
  Assert(isDefinedIntKind(extToIntKind(k)));
  uint32_t max = cvc5::kind::metakind::getMaxArityForKind(extToIntKind(k));

  // At the API level, we treat functions/constructors/selectors/testers as
  // normal terms instead of making them part of the operator
  if (isApplyKind(extToIntKind(k))
      && max != std::numeric_limits<uint32_t>::max())  // be careful not to
                                                       // overflow
  {
    max++;
  }
  return max;
}

}  // namespace

std::string kindToString(Kind k)
{
  return k == INTERNAL_KIND ? "INTERNAL_KIND"
                            : cvc5::kind::kindToString(extToIntKind(k));
}

const char* toString(Kind k)
{
  return k == INTERNAL_KIND ? "INTERNAL_KIND"
                            : cvc5::kind::toString(extToIntKind(k));
}

std::ostream& operator<<(std::ostream& out, Kind k)
{
  switch (k)
  {
    case INTERNAL_KIND: out << "INTERNAL_KIND"; break;
    default: out << extToIntKind(k);
  }
  return out;
}

/* -------------------------------------------------------------------------- */
/* API guard helpers                                                          */
/* -------------------------------------------------------------------------- */

namespace {

class CVC5ApiExceptionStream
{
 public:
  CVC5ApiExceptionStream() {}
  /* Note: This needs to be explicitly set to 'noexcept(false)' since it is
   * a destructor that throws an exception and in C++11 all destructors
   * default to noexcept(true) (else this triggers a call to std::terminate). */
  ~CVC5ApiExceptionStream() noexcept(false)
  {
    if (std::uncaught_exceptions() == 0)
    {
      throw CVC5ApiException(d_stream.str());
    }
  }

  std::ostream& ostream() { return d_stream; }

 private:
  std::stringstream d_stream;
};

class CVC5ApiRecoverableExceptionStream
{
 public:
  CVC5ApiRecoverableExceptionStream() {}
  /* Note: This needs to be explicitly set to 'noexcept(false)' since it is
   * a destructor that throws an exception and in C++11 all destructors
   * default to noexcept(true) (else this triggers a call to std::terminate). */
  ~CVC5ApiRecoverableExceptionStream() noexcept(false)
  {
    if (std::uncaught_exceptions() == 0)
    {
      throw CVC5ApiRecoverableException(d_stream.str());
    }
  }

  std::ostream& ostream() { return d_stream; }

 private:
  std::stringstream d_stream;
};

class CVC5ApiUnsupportedExceptionStream
{
 public:
  CVC5ApiUnsupportedExceptionStream() {}
  /* Note: This needs to be explicitly set to 'noexcept(false)' since it is
   * a destructor that throws an exception and in C++11 all destructors
   * default to noexcept(true) (else this triggers a call to std::terminate). */
  ~CVC5ApiUnsupportedExceptionStream() noexcept(false)
  {
    if (std::uncaught_exceptions() == 0)
    {
      throw CVC5ApiUnsupportedException(d_stream.str());
    }
  }

  std::ostream& ostream() { return d_stream; }

 private:
  std::stringstream d_stream;
};

#define CVC5_API_TRY_CATCH_BEGIN \
  try                            \
  {
#define CVC5_API_TRY_CATCH_END                                                 \
  }                                                                            \
  catch (const OptionException& e)                                             \
  {                                                                            \
    throw CVC5ApiOptionException(e.getMessage());                              \
  }                                                                            \
  catch (const cvc5::RecoverableModalException& e)                             \
  {                                                                            \
    throw CVC5ApiRecoverableException(e.getMessage());                         \
  }                                                                            \
  catch (const cvc5::Exception& e) { throw CVC5ApiException(e.getMessage()); } \
  catch (const std::invalid_argument& e) { throw CVC5ApiException(e.what()); }

}  // namespace

/* -------------------------------------------------------------------------- */
/* Result                                                                     */
/* -------------------------------------------------------------------------- */

Result::Result(const cvc5::Result& r) : d_result(new cvc5::Result(r)) {}

Result::Result() : d_result(new cvc5::Result()) {}

bool Result::isNull() const
{
  return d_result->getType() == cvc5::Result::TYPE_NONE;
}

bool Result::isSat(void) const
{
  return d_result->getType() == cvc5::Result::TYPE_SAT
         && d_result->isSat() == cvc5::Result::SAT;
}

bool Result::isUnsat(void) const
{
  return d_result->getType() == cvc5::Result::TYPE_SAT
         && d_result->isSat() == cvc5::Result::UNSAT;
}

bool Result::isSatUnknown(void) const
{
  return d_result->getType() == cvc5::Result::TYPE_SAT
         && d_result->isSat() == cvc5::Result::SAT_UNKNOWN;
}

bool Result::isEntailed(void) const
{
  return d_result->getType() == cvc5::Result::TYPE_ENTAILMENT
         && d_result->isEntailed() == cvc5::Result::ENTAILED;
}

bool Result::isNotEntailed(void) const
{
  return d_result->getType() == cvc5::Result::TYPE_ENTAILMENT
         && d_result->isEntailed() == cvc5::Result::NOT_ENTAILED;
}

bool Result::isEntailmentUnknown(void) const
{
  return d_result->getType() == cvc5::Result::TYPE_ENTAILMENT
         && d_result->isEntailed() == cvc5::Result::ENTAILMENT_UNKNOWN;
}

bool Result::operator==(const Result& r) const
{
  return *d_result == *r.d_result;
}

bool Result::operator!=(const Result& r) const
{
  return *d_result != *r.d_result;
}

Result::UnknownExplanation Result::getUnknownExplanation(void) const
{
  cvc5::Result::UnknownExplanation expl = d_result->whyUnknown();
  switch (expl)
  {
    case cvc5::Result::REQUIRES_FULL_CHECK: return REQUIRES_FULL_CHECK;
    case cvc5::Result::INCOMPLETE: return INCOMPLETE;
    case cvc5::Result::TIMEOUT: return TIMEOUT;
    case cvc5::Result::RESOURCEOUT: return RESOURCEOUT;
    case cvc5::Result::MEMOUT: return MEMOUT;
    case cvc5::Result::INTERRUPTED: return INTERRUPTED;
    case cvc5::Result::NO_STATUS: return NO_STATUS;
    case cvc5::Result::UNSUPPORTED: return UNSUPPORTED;
    case cvc5::Result::OTHER: return OTHER;
    default: return UNKNOWN_REASON;
  }
  return UNKNOWN_REASON;
}

std::string Result::toString(void) const { return d_result->toString(); }

std::ostream& operator<<(std::ostream& out, const Result& r)
{
  out << r.toString();
  return out;
}

std::ostream& operator<<(std::ostream& out, enum Result::UnknownExplanation e)
{
  switch (e)
  {
    case Result::REQUIRES_FULL_CHECK: out << "REQUIRES_FULL_CHECK"; break;
    case Result::INCOMPLETE: out << "INCOMPLETE"; break;
    case Result::TIMEOUT: out << "TIMEOUT"; break;
    case Result::RESOURCEOUT: out << "RESOURCEOUT"; break;
    case Result::MEMOUT: out << "MEMOUT"; break;
    case Result::INTERRUPTED: out << "INTERRUPTED"; break;
    case Result::NO_STATUS: out << "NO_STATUS"; break;
    case Result::UNSUPPORTED: out << "UNSUPPORTED"; break;
    case Result::OTHER: out << "OTHER"; break;
    case Result::UNKNOWN_REASON: out << "UNKNOWN_REASON"; break;
    default: Unhandled() << e;
  }
  return out;
}

/* -------------------------------------------------------------------------- */
/* Sort                                                                       */
/* -------------------------------------------------------------------------- */

Sort::Sort(const Solver* slv, const cvc5::TypeNode& t)
    : d_solver(slv), d_type(new cvc5::TypeNode(t))
{
}

Sort::Sort() : d_solver(nullptr), d_type(new cvc5::TypeNode()) {}

Sort::~Sort()
{
  if (d_solver != nullptr)
  {
    d_type.reset();
  }
}

std::set<TypeNode> Sort::sortSetToTypeNodes(const std::set<Sort>& sorts)
{
  std::set<TypeNode> types;
  for (const Sort& s : sorts)
  {
    types.insert(s.getTypeNode());
  }
  return types;
}

std::vector<TypeNode> Sort::sortVectorToTypeNodes(
    const std::vector<Sort>& sorts)
{
  std::vector<TypeNode> typeNodes;
  for (const Sort& sort : sorts)
  {
    typeNodes.push_back(sort.getTypeNode());
  }
  return typeNodes;
}

std::vector<Sort> Sort::typeNodeVectorToSorts(
    const Solver* slv, const std::vector<TypeNode>& types)
{
  std::vector<Sort> sorts;
  for (size_t i = 0, tsize = types.size(); i < tsize; i++)
  {
    sorts.push_back(Sort(slv, types[i]));
  }
  return sorts;
}

bool Sort::operator==(const Sort& s) const
{
  CVC5_API_TRY_CATCH_BEGIN;
  //////// all checks before this line
  return *d_type == *s.d_type;
  ////////
  CVC5_API_TRY_CATCH_END;
}

bool Sort::operator!=(const Sort& s) const
{
  CVC5_API_TRY_CATCH_BEGIN;
  //////// all checks before this line
  return *d_type != *s.d_type;
  ////////
  CVC5_API_TRY_CATCH_END;
}

bool Sort::operator<(const Sort& s) const
{
  CVC5_API_TRY_CATCH_BEGIN;
  //////// all checks before this line
  return *d_type < *s.d_type;
  ////////
  CVC5_API_TRY_CATCH_END;
}

bool Sort::operator>(const Sort& s) const
{
  CVC5_API_TRY_CATCH_BEGIN;
  //////// all checks before this line
  return *d_type > *s.d_type;
  ////////
  CVC5_API_TRY_CATCH_END;
}

bool Sort::operator<=(const Sort& s) const
{
  CVC5_API_TRY_CATCH_BEGIN;
  //////// all checks before this line
  return *d_type <= *s.d_type;
  ////////
  CVC5_API_TRY_CATCH_END;
}

bool Sort::operator>=(const Sort& s) const
{
  CVC5_API_TRY_CATCH_BEGIN;
  //////// all checks before this line
  return *d_type >= *s.d_type;
  ////////
  CVC5_API_TRY_CATCH_END;
}

bool Sort::hasSymbol() const
{
  CVC5_API_TRY_CATCH_BEGIN;
  CVC5_API_CHECK_NOT_NULL;
  //////// all checks before this line
  return d_type->hasAttribute(expr::VarNameAttr());
  ////////
  CVC5_API_TRY_CATCH_END;
}

std::string Sort::getSymbol() const
{
  CVC5_API_TRY_CATCH_BEGIN;
  CVC5_API_CHECK_NOT_NULL;
  CVC5_API_CHECK(d_type->hasAttribute(expr::VarNameAttr()))
      << "Invalid call to '" << __PRETTY_FUNCTION__
      << "', expected the sort to have a symbol.";
  //////// all checks before this line
  return d_type->getAttribute(expr::VarNameAttr());
  ////////
  CVC5_API_TRY_CATCH_END;
}

bool Sort::isNull() const
{
  CVC5_API_TRY_CATCH_BEGIN;
  //////// all checks before this line
  return isNullHelper();
  ////////
  CVC5_API_TRY_CATCH_END;
}

bool Sort::isBoolean() const
{
  CVC5_API_TRY_CATCH_BEGIN;
  //////// all checks before this line
  return d_type->isBoolean();
  ////////
  CVC5_API_TRY_CATCH_END;
}

bool Sort::isInteger() const
{
  CVC5_API_TRY_CATCH_BEGIN;
  //////// all checks before this line
  return d_type->isInteger();
  ////////
  CVC5_API_TRY_CATCH_END;
}

bool Sort::isReal() const
{
  CVC5_API_TRY_CATCH_BEGIN;
  //////// all checks before this line
  // notice that we do not expose internal subtyping to the user
  return d_type->isReal() && !d_type->isInteger();
  ////////
  CVC5_API_TRY_CATCH_END;
}

bool Sort::isString() const
{
  CVC5_API_TRY_CATCH_BEGIN;
  //////// all checks before this line
  return d_type->isString();
  ////////
  CVC5_API_TRY_CATCH_END;
}

bool Sort::isRegExp() const
{
  CVC5_API_TRY_CATCH_BEGIN;
  //////// all checks before this line
  return d_type->isRegExp();
  ////////
  CVC5_API_TRY_CATCH_END;
}

bool Sort::isRoundingMode() const
{
  CVC5_API_TRY_CATCH_BEGIN;
  //////// all checks before this line
  return d_type->isRoundingMode();
  ////////
  CVC5_API_TRY_CATCH_END;
}

bool Sort::isBitVector() const
{
  CVC5_API_TRY_CATCH_BEGIN;
  //////// all checks before this line
  return d_type->isBitVector();
  ////////
  CVC5_API_TRY_CATCH_END;
}

bool Sort::isFloatingPoint() const
{
  CVC5_API_TRY_CATCH_BEGIN;
  //////// all checks before this line
  return d_type->isFloatingPoint();
  ////////
  CVC5_API_TRY_CATCH_END;
}

bool Sort::isDatatype() const
{
  CVC5_API_TRY_CATCH_BEGIN;
  //////// all checks before this line
  return d_type->isDatatype();
  ////////
  CVC5_API_TRY_CATCH_END;
}

bool Sort::isParametricDatatype() const
{
  CVC5_API_TRY_CATCH_BEGIN;
  //////// all checks before this line
  if (!d_type->isDatatype()) return false;
  return d_type->isParametricDatatype();
  ////////
  CVC5_API_TRY_CATCH_END;
}

bool Sort::isConstructor() const
{
  CVC5_API_TRY_CATCH_BEGIN;
  //////// all checks before this line
  return d_type->isConstructor();
  ////////
  CVC5_API_TRY_CATCH_END;
}

bool Sort::isSelector() const
{
  CVC5_API_TRY_CATCH_BEGIN;
  //////// all checks before this line
  return d_type->isSelector();
  ////////
  CVC5_API_TRY_CATCH_END;
}

bool Sort::isTester() const
{
  CVC5_API_TRY_CATCH_BEGIN;
  //////// all checks before this line
  return d_type->isTester();
  ////////
  CVC5_API_TRY_CATCH_END;
}

bool Sort::isUpdater() const
{
  CVC5_API_TRY_CATCH_BEGIN;
  //////// all checks before this line
  return d_type->isUpdater();
  ////////
  CVC5_API_TRY_CATCH_END;
}

bool Sort::isFunction() const
{
  CVC5_API_TRY_CATCH_BEGIN;
  //////// all checks before this line
  return d_type->isFunction();
  ////////
  CVC5_API_TRY_CATCH_END;
}

bool Sort::isPredicate() const
{
  CVC5_API_TRY_CATCH_BEGIN;
  //////// all checks before this line
  return d_type->isPredicate();
  ////////
  CVC5_API_TRY_CATCH_END;
}

bool Sort::isTuple() const
{
  CVC5_API_TRY_CATCH_BEGIN;
  //////// all checks before this line
  return d_type->isTuple();
  ////////
  CVC5_API_TRY_CATCH_END;
}

bool Sort::isRecord() const
{
  CVC5_API_TRY_CATCH_BEGIN;
  //////// all checks before this line
  return d_type->isRecord();
  ////////
  CVC5_API_TRY_CATCH_END;
}

bool Sort::isArray() const
{
  CVC5_API_TRY_CATCH_BEGIN;
  //////// all checks before this line
  return d_type->isArray();
  ////////
  CVC5_API_TRY_CATCH_END;
}

bool Sort::isSet() const
{
  CVC5_API_TRY_CATCH_BEGIN;
  //////// all checks before this line
  return d_type->isSet();
  ////////
  CVC5_API_TRY_CATCH_END;
}

bool Sort::isBag() const
{
  CVC5_API_TRY_CATCH_BEGIN;
  //////// all checks before this line
  return d_type->isBag();
  ////////
  CVC5_API_TRY_CATCH_END;
}

bool Sort::isSequence() const
{
  CVC5_API_TRY_CATCH_BEGIN;
  //////// all checks before this line
  return d_type->isSequence();
  ////////
  CVC5_API_TRY_CATCH_END;
}

bool Sort::isUninterpretedSort() const
{
  CVC5_API_TRY_CATCH_BEGIN;
  //////// all checks before this line
  return d_type->isSort();
  ////////
  CVC5_API_TRY_CATCH_END;
}

bool Sort::isSortConstructor() const
{
  CVC5_API_TRY_CATCH_BEGIN;
  //////// all checks before this line
  return d_type->isSortConstructor();
  ////////
  CVC5_API_TRY_CATCH_END;
}

bool Sort::isFirstClass() const
{
  CVC5_API_TRY_CATCH_BEGIN;
  //////// all checks before this line
  return d_type->isFirstClass();
  ////////
  CVC5_API_TRY_CATCH_END;
}

bool Sort::isFunctionLike() const
{
  CVC5_API_TRY_CATCH_BEGIN;
  //////// all checks before this line
  return d_type->isFunctionLike();
  ////////
  CVC5_API_TRY_CATCH_END;
}

bool Sort::isSubsortOf(const Sort& s) const
{
  CVC5_API_TRY_CATCH_BEGIN;
  CVC5_API_ARG_CHECK_SOLVER("sort", s);
  //////// all checks before this line
  return d_type->isSubtypeOf(*s.d_type);
  ////////
  CVC5_API_TRY_CATCH_END;
}

Datatype Sort::getDatatype() const
{
  CVC5_API_TRY_CATCH_BEGIN;
  CVC5_API_CHECK_NOT_NULL;
  CVC5_API_CHECK(isDatatype()) << "Expected datatype sort.";
  //////// all checks before this line
  return Datatype(d_solver, d_type->getDType());
  ////////
  CVC5_API_TRY_CATCH_END;
}

Sort Sort::instantiate(const std::vector<Sort>& params) const
{
  CVC5_API_TRY_CATCH_BEGIN;
  CVC5_API_CHECK_NOT_NULL;
  CVC5_API_CHECK_SORTS(params);
  CVC5_API_CHECK(isParametricDatatype() || isSortConstructor())
      << "Expected parametric datatype or sort constructor sort.";
  CVC5_API_CHECK(isSortConstructor()
                 || d_type->getNumChildren() == params.size() + 1)
      << "Arity mismatch for instantiated parametric datatype";
  //////// all checks before this line
  std::vector<cvc5::TypeNode> tparams = sortVectorToTypeNodes(params);
  if (d_type->isDatatype())
  {
    return Sort(d_solver, d_type->instantiateParametricDatatype(tparams));
  }
  Assert(d_type->isSortConstructor());
  return Sort(d_solver, d_solver->getNodeManager()->mkSort(*d_type, tparams));
  ////////
  CVC5_API_TRY_CATCH_END;
}

Sort Sort::substitute(const Sort& sort, const Sort& replacement) const
{
  CVC5_API_TRY_CATCH_BEGIN;
  CVC5_API_CHECK_NOT_NULL;
  CVC5_API_CHECK_SORT(sort);
  CVC5_API_CHECK_SORT(replacement);
  //////// all checks before this line
  return Sort(
      d_solver,
      d_type->substitute(sort.getTypeNode(), replacement.getTypeNode()));
  ////////
  CVC5_API_TRY_CATCH_END;
}

Sort Sort::substitute(const std::vector<Sort>& sorts,
                      const std::vector<Sort>& replacements) const
{
  CVC5_API_TRY_CATCH_BEGIN;
  CVC5_API_CHECK_NOT_NULL;
  CVC5_API_CHECK_SORTS(sorts);
  CVC5_API_CHECK_SORTS(replacements);
  //////// all checks before this line

  std::vector<cvc5::TypeNode> tSorts = sortVectorToTypeNodes(sorts),
                              tReplacements =
                                  sortVectorToTypeNodes(replacements);
  return Sort(d_solver,
              d_type->substitute(tSorts.begin(),
                                 tSorts.end(),
                                 tReplacements.begin(),
                                 tReplacements.end()));
  ////////
  CVC5_API_TRY_CATCH_END;
}

std::string Sort::toString() const
{
  CVC5_API_TRY_CATCH_BEGIN;
  //////// all checks before this line
  return d_type->toString();
  ////////
  CVC5_API_TRY_CATCH_END;
}

const cvc5::TypeNode& Sort::getTypeNode(void) const { return *d_type; }

/* Constructor sort ------------------------------------------------------- */

size_t Sort::getConstructorArity() const
{
  CVC5_API_TRY_CATCH_BEGIN;
  CVC5_API_CHECK_NOT_NULL;
  CVC5_API_CHECK(isConstructor()) << "Not a constructor sort: " << (*this);
  //////// all checks before this line
  return d_type->getNumChildren() - 1;
  ////////
  CVC5_API_TRY_CATCH_END;
}

std::vector<Sort> Sort::getConstructorDomainSorts() const
{
  CVC5_API_TRY_CATCH_BEGIN;
  CVC5_API_CHECK_NOT_NULL;
  CVC5_API_CHECK(isConstructor()) << "Not a constructor sort: " << (*this);
  //////// all checks before this line
  return typeNodeVectorToSorts(d_solver, d_type->getArgTypes());
  ////////
  CVC5_API_TRY_CATCH_END;
}

Sort Sort::getConstructorCodomainSort() const
{
  CVC5_API_TRY_CATCH_BEGIN;
  CVC5_API_CHECK_NOT_NULL;
  CVC5_API_CHECK(isConstructor()) << "Not a constructor sort: " << (*this);
  //////// all checks before this line
  return Sort(d_solver, d_type->getConstructorRangeType());
  ////////
  CVC5_API_TRY_CATCH_END;
}

/* Selector sort ------------------------------------------------------- */

Sort Sort::getSelectorDomainSort() const
{
  CVC5_API_TRY_CATCH_BEGIN;
  CVC5_API_CHECK_NOT_NULL;
  CVC5_API_CHECK(isSelector()) << "Not a selector sort: " << (*this);
  //////// all checks before this line
  return Sort(d_solver, d_type->getSelectorDomainType());
  ////////
  CVC5_API_TRY_CATCH_END;
}

Sort Sort::getSelectorCodomainSort() const
{
  CVC5_API_TRY_CATCH_BEGIN;
  CVC5_API_CHECK_NOT_NULL;
  CVC5_API_CHECK(isSelector()) << "Not a selector sort: " << (*this);
  //////// all checks before this line
  return Sort(d_solver, d_type->getSelectorRangeType());
  ////////
  CVC5_API_TRY_CATCH_END;
}

/* Tester sort ------------------------------------------------------- */

Sort Sort::getTesterDomainSort() const
{
  CVC5_API_TRY_CATCH_BEGIN;
  CVC5_API_CHECK_NOT_NULL;
  CVC5_API_CHECK(isTester()) << "Not a tester sort: " << (*this);
  //////// all checks before this line
  return Sort(d_solver, d_type->getTesterDomainType());
  ////////
  CVC5_API_TRY_CATCH_END;
}

Sort Sort::getTesterCodomainSort() const
{
  CVC5_API_TRY_CATCH_BEGIN;
  CVC5_API_CHECK_NOT_NULL;
  CVC5_API_CHECK(isTester()) << "Not a tester sort: " << (*this);
  //////// all checks before this line
  return d_solver->getBooleanSort();
  ////////
  CVC5_API_TRY_CATCH_END;
}

/* Function sort ------------------------------------------------------- */

size_t Sort::getFunctionArity() const
{
  CVC5_API_TRY_CATCH_BEGIN;
  CVC5_API_CHECK_NOT_NULL;
  CVC5_API_CHECK(isFunction()) << "Not a function sort: " << (*this);
  //////// all checks before this line
  return d_type->getNumChildren() - 1;
  ////////
  CVC5_API_TRY_CATCH_END;
}

std::vector<Sort> Sort::getFunctionDomainSorts() const
{
  CVC5_API_TRY_CATCH_BEGIN;
  CVC5_API_CHECK_NOT_NULL;
  CVC5_API_CHECK(isFunction()) << "Not a function sort: " << (*this);
  //////// all checks before this line
  return typeNodeVectorToSorts(d_solver, d_type->getArgTypes());
  ////////
  CVC5_API_TRY_CATCH_END;
}

Sort Sort::getFunctionCodomainSort() const
{
  CVC5_API_TRY_CATCH_BEGIN;
  CVC5_API_CHECK_NOT_NULL;
  CVC5_API_CHECK(isFunction()) << "Not a function sort" << (*this);
  //////// all checks before this line
  return Sort(d_solver, d_type->getRangeType());
  ////////
  CVC5_API_TRY_CATCH_END;
}

/* Array sort ---------------------------------------------------------- */

Sort Sort::getArrayIndexSort() const
{
  CVC5_API_TRY_CATCH_BEGIN;
  CVC5_API_CHECK_NOT_NULL;
  CVC5_API_CHECK(isArray()) << "Not an array sort.";
  //////// all checks before this line
  return Sort(d_solver, d_type->getArrayIndexType());
  ////////
  CVC5_API_TRY_CATCH_END;
}

Sort Sort::getArrayElementSort() const
{
  CVC5_API_TRY_CATCH_BEGIN;
  CVC5_API_CHECK_NOT_NULL;
  CVC5_API_CHECK(isArray()) << "Not an array sort.";
  //////// all checks before this line
  return Sort(d_solver, d_type->getArrayConstituentType());
  ////////
  CVC5_API_TRY_CATCH_END;
}

/* Set sort ------------------------------------------------------------ */

Sort Sort::getSetElementSort() const
{
  CVC5_API_TRY_CATCH_BEGIN;
  CVC5_API_CHECK_NOT_NULL;
  CVC5_API_CHECK(isSet()) << "Not a set sort.";
  //////// all checks before this line
  return Sort(d_solver, d_type->getSetElementType());
  ////////
  CVC5_API_TRY_CATCH_END;
}

/* Bag sort ------------------------------------------------------------ */

Sort Sort::getBagElementSort() const
{
  CVC5_API_TRY_CATCH_BEGIN;
  CVC5_API_CHECK_NOT_NULL;
  CVC5_API_CHECK(isBag()) << "Not a bag sort.";
  //////// all checks before this line
  return Sort(d_solver, d_type->getBagElementType());
  ////////
  CVC5_API_TRY_CATCH_END;
}

/* Sequence sort ------------------------------------------------------- */

Sort Sort::getSequenceElementSort() const
{
  CVC5_API_TRY_CATCH_BEGIN;
  CVC5_API_CHECK_NOT_NULL;
  CVC5_API_CHECK(isSequence()) << "Not a sequence sort.";
  //////// all checks before this line
  return Sort(d_solver, d_type->getSequenceElementType());
  ////////
  CVC5_API_TRY_CATCH_END;
}

/* Uninterpreted sort -------------------------------------------------- */

std::string Sort::getUninterpretedSortName() const
{
  CVC5_API_TRY_CATCH_BEGIN;
  CVC5_API_CHECK_NOT_NULL;
  CVC5_API_CHECK(isUninterpretedSort()) << "Not an uninterpreted sort.";
  //////// all checks before this line
  return d_type->getName();
  ////////
  CVC5_API_TRY_CATCH_END;
}

bool Sort::isUninterpretedSortParameterized() const
{
  CVC5_API_TRY_CATCH_BEGIN;
  CVC5_API_CHECK_NOT_NULL;
  CVC5_API_CHECK(isUninterpretedSort()) << "Not an uninterpreted sort.";
  //////// all checks before this line

  /* This method is not implemented in the NodeManager, since whether a
   * uninterpreted sort is parameterized is irrelevant for solving. */
  return d_type->getNumChildren() > 0;
  ////////
  CVC5_API_TRY_CATCH_END;
}

std::vector<Sort> Sort::getUninterpretedSortParamSorts() const
{
  CVC5_API_TRY_CATCH_BEGIN;
  CVC5_API_CHECK_NOT_NULL;
  CVC5_API_CHECK(isUninterpretedSort()) << "Not an uninterpreted sort.";
  //////// all checks before this line

  /* This method is not implemented in the NodeManager, since whether a
   * uninterpreted sort is parameterized is irrelevant for solving. */
  std::vector<TypeNode> params;
  for (size_t i = 0, nchildren = d_type->getNumChildren(); i < nchildren; i++)
  {
    params.push_back((*d_type)[i]);
  }
  return typeNodeVectorToSorts(d_solver, params);
  ////////
  CVC5_API_TRY_CATCH_END;
}

/* Sort constructor sort ----------------------------------------------- */

std::string Sort::getSortConstructorName() const
{
  CVC5_API_TRY_CATCH_BEGIN;
  CVC5_API_CHECK_NOT_NULL;
  CVC5_API_CHECK(isSortConstructor()) << "Not a sort constructor sort.";
  //////// all checks before this line
  return d_type->getName();
  ////////
  CVC5_API_TRY_CATCH_END;
}

size_t Sort::getSortConstructorArity() const
{
  CVC5_API_TRY_CATCH_BEGIN;
  CVC5_API_CHECK_NOT_NULL;
  CVC5_API_CHECK(isSortConstructor()) << "Not a sort constructor sort.";
  //////// all checks before this line
  return d_type->getSortConstructorArity();
  ////////
  CVC5_API_TRY_CATCH_END;
}

/* Bit-vector sort ----------------------------------------------------- */

uint32_t Sort::getBitVectorSize() const
{
  CVC5_API_TRY_CATCH_BEGIN;
  CVC5_API_CHECK_NOT_NULL;
  CVC5_API_CHECK(isBitVector()) << "Not a bit-vector sort.";
  //////// all checks before this line
  return d_type->getBitVectorSize();
  ////////
  CVC5_API_TRY_CATCH_END;
}

/* Floating-point sort ------------------------------------------------- */

uint32_t Sort::getFloatingPointExponentSize() const
{
  CVC5_API_TRY_CATCH_BEGIN;
  CVC5_API_CHECK_NOT_NULL;
  CVC5_API_CHECK(isFloatingPoint()) << "Not a floating-point sort.";
  //////// all checks before this line
  return d_type->getFloatingPointExponentSize();
  ////////
  CVC5_API_TRY_CATCH_END;
}

uint32_t Sort::getFloatingPointSignificandSize() const
{
  CVC5_API_TRY_CATCH_BEGIN;
  CVC5_API_CHECK_NOT_NULL;
  CVC5_API_CHECK(isFloatingPoint()) << "Not a floating-point sort.";
  //////// all checks before this line
  return d_type->getFloatingPointSignificandSize();
  ////////
  CVC5_API_TRY_CATCH_END;
}

/* Datatype sort ------------------------------------------------------- */

std::vector<Sort> Sort::getDatatypeParamSorts() const
{
  CVC5_API_TRY_CATCH_BEGIN;
  CVC5_API_CHECK_NOT_NULL;
  CVC5_API_CHECK(isParametricDatatype()) << "Not a parametric datatype sort.";
  //////// all checks before this line
  return typeNodeVectorToSorts(d_solver, d_type->getParamTypes());
  ////////
  CVC5_API_TRY_CATCH_END;
}

size_t Sort::getDatatypeArity() const
{
  CVC5_API_TRY_CATCH_BEGIN;
  CVC5_API_CHECK_NOT_NULL;
  CVC5_API_CHECK(isDatatype()) << "Not a datatype sort.";
  //////// all checks before this line
  return d_type->isParametricDatatype() ? d_type->getNumChildren() - 1 : 0;
  ////////
  CVC5_API_TRY_CATCH_END;
}

/* Tuple sort ---------------------------------------------------------- */

size_t Sort::getTupleLength() const
{
  CVC5_API_TRY_CATCH_BEGIN;
  CVC5_API_CHECK_NOT_NULL;
  CVC5_API_CHECK(isTuple()) << "Not a tuple sort.";
  //////// all checks before this line
  return d_type->getTupleLength();
  ////////
  CVC5_API_TRY_CATCH_END;
}

std::vector<Sort> Sort::getTupleSorts() const
{
  CVC5_API_TRY_CATCH_BEGIN;
  CVC5_API_CHECK_NOT_NULL;
  CVC5_API_CHECK(isTuple()) << "Not a tuple sort.";
  //////// all checks before this line
  return typeNodeVectorToSorts(d_solver, d_type->getTupleTypes());
  ////////
  CVC5_API_TRY_CATCH_END;
}

/* --------------------------------------------------------------------- */

std::ostream& operator<<(std::ostream& out, const Sort& s)
{
  out << s.toString();
  return out;
}

/* Helpers                                                                    */
/* -------------------------------------------------------------------------- */

/* Split out to avoid nested API calls (problematic with API tracing).        */
/* .......................................................................... */

bool Sort::isNullHelper() const { return d_type->isNull(); }

/* -------------------------------------------------------------------------- */
/* Op                                                                     */
/* -------------------------------------------------------------------------- */

Op::Op() : d_solver(nullptr), d_kind(NULL_EXPR), d_node(new cvc5::Node()) {}

Op::Op(const Solver* slv, const Kind k)
    : d_solver(slv), d_kind(k), d_node(new cvc5::Node())
{
}

Op::Op(const Solver* slv, const Kind k, const cvc5::Node& n)
    : d_solver(slv), d_kind(k), d_node(new cvc5::Node(n))
{
}

Op::~Op()
{
  if (d_solver != nullptr)
  {
    // Ensure that the correct node manager is in scope when the type node is
    // destroyed.
    d_node.reset();
  }
}

/* Public methods                                                             */
bool Op::operator==(const Op& t) const
{
  CVC5_API_TRY_CATCH_BEGIN;
  //////// all checks before this line
  if (d_node->isNull() && t.d_node->isNull())
  {
    return (d_kind == t.d_kind);
  }
  else if (d_node->isNull() || t.d_node->isNull())
  {
    return false;
  }
  return (d_kind == t.d_kind) && (*d_node == *t.d_node);
  ////////
  CVC5_API_TRY_CATCH_END;
}

bool Op::operator!=(const Op& t) const
{
  CVC5_API_TRY_CATCH_BEGIN;
  //////// all checks before this line
  return !(*this == t);
  ////////
  CVC5_API_TRY_CATCH_END;
}

Kind Op::getKind() const
{
  CVC5_API_CHECK(d_kind != NULL_EXPR) << "Expecting a non-null Kind";
  //////// all checks before this line
  return d_kind;
}

bool Op::isNull() const
{
  CVC5_API_TRY_CATCH_BEGIN;
  //////// all checks before this line
  return isNullHelper();
  ////////
  CVC5_API_TRY_CATCH_END;
}

bool Op::isIndexed() const
{
  CVC5_API_TRY_CATCH_BEGIN;
  //////// all checks before this line
  return isIndexedHelper();
  ////////
  CVC5_API_TRY_CATCH_END;
}

size_t Op::getNumIndices() const
{
  CVC5_API_TRY_CATCH_BEGIN;
  CVC5_API_CHECK_NOT_NULL;
  //////// all checks before this line
  return getNumIndicesHelper();
  ////////
  CVC5_API_TRY_CATCH_END;
}

size_t Op::getNumIndicesHelper() const
{
  if (!isIndexedHelper())
  {
    return 0;
  }

  Kind k = intToExtKind(d_node->getKind());
  size_t size = 0;
  switch (k)
  {
    case DIVISIBLE: size = 1; break;
    case BITVECTOR_REPEAT: size = 1; break;
    case BITVECTOR_ZERO_EXTEND: size = 1; break;
    case BITVECTOR_SIGN_EXTEND: size = 1; break;
    case BITVECTOR_ROTATE_LEFT: size = 1; break;
    case BITVECTOR_ROTATE_RIGHT: size = 1; break;
    case INT_TO_BITVECTOR: size = 1; break;
    case IAND: size = 1; break;
    case FLOATINGPOINT_TO_UBV: size = 1; break;
    case FLOATINGPOINT_TO_SBV: size = 1; break;
    case REGEXP_REPEAT: size = 1; break;
    case BITVECTOR_EXTRACT: size = 2; break;
    case FLOATINGPOINT_TO_FP_IEEE_BITVECTOR: size = 2; break;
    case FLOATINGPOINT_TO_FP_FLOATINGPOINT: size = 2; break;
    case FLOATINGPOINT_TO_FP_REAL: size = 2; break;
    case FLOATINGPOINT_TO_FP_SIGNED_BITVECTOR: size = 2; break;
    case FLOATINGPOINT_TO_FP_UNSIGNED_BITVECTOR: size = 2; break;
    case FLOATINGPOINT_TO_FP_GENERIC: size = 2; break;
    case REGEXP_LOOP: size = 2; break;
    case TUPLE_PROJECT:
      size = d_node->getConst<TupleProjectOp>().getIndices().size();
      break;
    default: CVC5_API_CHECK(false) << "Unhandled kind " << kindToString(k);
  }
  return size;
}

Term Op::operator[](size_t index) const
{
  return getIndexHelper(index);
}

Term Op::getIndexHelper(size_t index) const
{
  CVC5_API_TRY_CATCH_BEGIN;
  CVC5_API_CHECK_NOT_NULL;
  CVC5_API_CHECK(!d_node->isNull())
      << "Expecting a non-null internal expression. This Op is not indexed.";
  CVC5_API_CHECK(index < getNumIndicesHelper()) << "index out of bound";
  Kind k = intToExtKind(d_node->getKind());
  Term t;
  switch (k)
  {
    case DIVISIBLE:
    {
      t = d_solver->mkRationalValHelper(
          Rational(d_node->getConst<Divisible>().k));
      break;
    }
    case BITVECTOR_REPEAT:
    {
      t = d_solver->mkRationalValHelper(
          d_node->getConst<BitVectorRepeat>().d_repeatAmount);
      break;
    }
    case BITVECTOR_ZERO_EXTEND:
    {
      t = d_solver->mkRationalValHelper(
          d_node->getConst<BitVectorZeroExtend>().d_zeroExtendAmount);
      break;
    }
    case BITVECTOR_SIGN_EXTEND:
    {
      t = d_solver->mkRationalValHelper(
          d_node->getConst<BitVectorSignExtend>().d_signExtendAmount);
      break;
    }
    case BITVECTOR_ROTATE_LEFT:
    {
      t = d_solver->mkRationalValHelper(
          d_node->getConst<BitVectorRotateLeft>().d_rotateLeftAmount);
      break;
    }
    case BITVECTOR_ROTATE_RIGHT:
    {
      t = d_solver->mkRationalValHelper(
          d_node->getConst<BitVectorRotateRight>().d_rotateRightAmount);
      break;
    }
    case INT_TO_BITVECTOR:
    {
      t = d_solver->mkRationalValHelper(
          d_node->getConst<IntToBitVector>().d_size);
      break;
    }
    case IAND:
    {
      t = d_solver->mkRationalValHelper(d_node->getConst<IntAnd>().d_size);
      break;
    }
    case FLOATINGPOINT_TO_UBV:
    {
      t = d_solver->mkRationalValHelper(
          d_node->getConst<FloatingPointToUBV>().d_bv_size.d_size);
      break;
    }
    case FLOATINGPOINT_TO_SBV:
    {
      t = d_solver->mkRationalValHelper(
          d_node->getConst<FloatingPointToSBV>().d_bv_size.d_size);
      break;
    }
    case REGEXP_REPEAT:
    {
      t = d_solver->mkRationalValHelper(
          d_node->getConst<RegExpRepeat>().d_repeatAmount);
      break;
    }
    case BITVECTOR_EXTRACT:
    {
      cvc5::BitVectorExtract ext = d_node->getConst<BitVectorExtract>();
      t = index == 0 ? d_solver->mkRationalValHelper(ext.d_high)
                     : d_solver->mkRationalValHelper(ext.d_low);
      break;
    }
    case FLOATINGPOINT_TO_FP_IEEE_BITVECTOR:
    {
      cvc5::FloatingPointToFPIEEEBitVector ext =
          d_node->getConst<FloatingPointToFPIEEEBitVector>();

      t = index == 0
              ? d_solver->mkRationalValHelper(ext.getSize().exponentWidth())
              : d_solver->mkRationalValHelper(ext.getSize().significandWidth());
      break;
    }
    case FLOATINGPOINT_TO_FP_FLOATINGPOINT:
    {
      cvc5::FloatingPointToFPFloatingPoint ext =
          d_node->getConst<FloatingPointToFPFloatingPoint>();
      t = index == 0
              ? d_solver->mkRationalValHelper(ext.getSize().exponentWidth())
              : d_solver->mkRationalValHelper(ext.getSize().significandWidth());
      break;
    }
    case FLOATINGPOINT_TO_FP_REAL:
    {
      cvc5::FloatingPointToFPReal ext =
          d_node->getConst<FloatingPointToFPReal>();

      t = index == 0
              ? d_solver->mkRationalValHelper(ext.getSize().exponentWidth())
              : d_solver->mkRationalValHelper(ext.getSize().significandWidth());
      break;
    }
    case FLOATINGPOINT_TO_FP_SIGNED_BITVECTOR:
    {
      cvc5::FloatingPointToFPSignedBitVector ext =
          d_node->getConst<FloatingPointToFPSignedBitVector>();
      t = index == 0
              ? d_solver->mkRationalValHelper(ext.getSize().exponentWidth())
              : d_solver->mkRationalValHelper(ext.getSize().significandWidth());
      break;
    }
    case FLOATINGPOINT_TO_FP_UNSIGNED_BITVECTOR:
    {
      cvc5::FloatingPointToFPUnsignedBitVector ext =
          d_node->getConst<FloatingPointToFPUnsignedBitVector>();
      t = index == 0
              ? d_solver->mkRationalValHelper(ext.getSize().exponentWidth())
              : d_solver->mkRationalValHelper(ext.getSize().significandWidth());
      break;
    }
    case FLOATINGPOINT_TO_FP_GENERIC:
    {
      cvc5::FloatingPointToFPGeneric ext =
          d_node->getConst<FloatingPointToFPGeneric>();
      t = index == 0
              ? d_solver->mkRationalValHelper(ext.getSize().exponentWidth())
              : d_solver->mkRationalValHelper(ext.getSize().significandWidth());
      break;
    }
    case REGEXP_LOOP:
    {
      cvc5::RegExpLoop ext = d_node->getConst<RegExpLoop>();
      t = index == 0 ? d_solver->mkRationalValHelper(ext.d_loopMinOcc)
                     : d_solver->mkRationalValHelper(ext.d_loopMaxOcc);

      break;
    }

    case TUPLE_PROJECT:
    {
      const std::vector<uint32_t>& projectionIndices =
          d_node->getConst<TupleProjectOp>().getIndices();
      t = d_solver->mkRationalValHelper(projectionIndices[index]);
      break;
    }
    default:
    {
      CVC5_API_CHECK(false) << "Unhandled kind " << kindToString(k);
      break;
    }
  }

  //////// all checks before this line
  return t;
  ////////
  CVC5_API_TRY_CATCH_END;
}

template <>
std::string Op::getIndices() const
{
  CVC5_API_TRY_CATCH_BEGIN;
  CVC5_API_CHECK_NOT_NULL;
  CVC5_API_CHECK(!d_node->isNull())
      << "Expecting a non-null internal expression. This Op is not indexed.";
  Kind k = intToExtKind(d_node->getKind());
  CVC5_API_CHECK(k == DIVISIBLE) << "Can't get string index from"
                                 << " kind " << kindToString(k);
  //////// all checks before this line
  return d_node->getConst<Divisible>().k.toString();
  ////////
  CVC5_API_TRY_CATCH_END;
}

template <>
uint32_t Op::getIndices() const
{
  CVC5_API_TRY_CATCH_BEGIN;
  CVC5_API_CHECK_NOT_NULL;
  CVC5_API_CHECK(!d_node->isNull())
      << "Expecting a non-null internal expression. This Op is not indexed.";
  //////// all checks before this line

  uint32_t i = 0;
  Kind k = intToExtKind(d_node->getKind());
  switch (k)
  {
    case BITVECTOR_REPEAT:
      i = d_node->getConst<BitVectorRepeat>().d_repeatAmount;
      break;
    case BITVECTOR_ZERO_EXTEND:
      i = d_node->getConst<BitVectorZeroExtend>().d_zeroExtendAmount;
      break;
    case BITVECTOR_SIGN_EXTEND:
      i = d_node->getConst<BitVectorSignExtend>().d_signExtendAmount;
      break;
    case BITVECTOR_ROTATE_LEFT:
      i = d_node->getConst<BitVectorRotateLeft>().d_rotateLeftAmount;
      break;
    case BITVECTOR_ROTATE_RIGHT:
      i = d_node->getConst<BitVectorRotateRight>().d_rotateRightAmount;
      break;
    case INT_TO_BITVECTOR: i = d_node->getConst<IntToBitVector>().d_size; break;
    case IAND: i = d_node->getConst<IntAnd>().d_size; break;
    case FLOATINGPOINT_TO_UBV:
      i = d_node->getConst<FloatingPointToUBV>().d_bv_size.d_size;
      break;
    case FLOATINGPOINT_TO_SBV:
      i = d_node->getConst<FloatingPointToSBV>().d_bv_size.d_size;
      break;
    case REGEXP_REPEAT:
      i = d_node->getConst<RegExpRepeat>().d_repeatAmount;
      break;
    default:
      CVC5_API_CHECK(false) << "Can't get uint32_t index from"
                            << " kind " << kindToString(k);
  }
  return i;
  ////////
  CVC5_API_TRY_CATCH_END;
}

template <>
std::pair<uint32_t, uint32_t> Op::getIndices() const
{
  CVC5_API_TRY_CATCH_BEGIN;
  CVC5_API_CHECK_NOT_NULL;
  CVC5_API_CHECK(!d_node->isNull())
      << "Expecting a non-null internal expression. This Op is not indexed.";
  //////// all checks before this line

  std::pair<uint32_t, uint32_t> indices;
  Kind k = intToExtKind(d_node->getKind());

  // using if/else instead of case statement because want local variables
  if (k == BITVECTOR_EXTRACT)
  {
    cvc5::BitVectorExtract ext = d_node->getConst<BitVectorExtract>();
    indices = std::make_pair(ext.d_high, ext.d_low);
  }
  else if (k == FLOATINGPOINT_TO_FP_IEEE_BITVECTOR)
  {
    cvc5::FloatingPointToFPIEEEBitVector ext =
        d_node->getConst<FloatingPointToFPIEEEBitVector>();
    indices = std::make_pair(ext.getSize().exponentWidth(),
                             ext.getSize().significandWidth());
  }
  else if (k == FLOATINGPOINT_TO_FP_FLOATINGPOINT)
  {
    cvc5::FloatingPointToFPFloatingPoint ext =
        d_node->getConst<FloatingPointToFPFloatingPoint>();
    indices = std::make_pair(ext.getSize().exponentWidth(),
                             ext.getSize().significandWidth());
  }
  else if (k == FLOATINGPOINT_TO_FP_REAL)
  {
    cvc5::FloatingPointToFPReal ext = d_node->getConst<FloatingPointToFPReal>();
    indices = std::make_pair(ext.getSize().exponentWidth(),
                             ext.getSize().significandWidth());
  }
  else if (k == FLOATINGPOINT_TO_FP_SIGNED_BITVECTOR)
  {
    cvc5::FloatingPointToFPSignedBitVector ext =
        d_node->getConst<FloatingPointToFPSignedBitVector>();
    indices = std::make_pair(ext.getSize().exponentWidth(),
                             ext.getSize().significandWidth());
  }
  else if (k == FLOATINGPOINT_TO_FP_UNSIGNED_BITVECTOR)
  {
    cvc5::FloatingPointToFPUnsignedBitVector ext =
        d_node->getConst<FloatingPointToFPUnsignedBitVector>();
    indices = std::make_pair(ext.getSize().exponentWidth(),
                             ext.getSize().significandWidth());
  }
  else if (k == FLOATINGPOINT_TO_FP_GENERIC)
  {
    cvc5::FloatingPointToFPGeneric ext =
        d_node->getConst<FloatingPointToFPGeneric>();
    indices = std::make_pair(ext.getSize().exponentWidth(),
                             ext.getSize().significandWidth());
  }
  else if (k == REGEXP_LOOP)
  {
    cvc5::RegExpLoop ext = d_node->getConst<RegExpLoop>();
    indices = std::make_pair(ext.d_loopMinOcc, ext.d_loopMaxOcc);
  }
  else
  {
    CVC5_API_CHECK(false) << "Can't get pair<uint32_t, uint32_t> indices from"
                          << " kind " << kindToString(k);
  }
  return indices;
  ////////
  CVC5_API_TRY_CATCH_END;
}

template <>
std::vector<api::Term> Op::getIndices() const
{
  CVC5_API_TRY_CATCH_BEGIN;
  CVC5_API_CHECK_NOT_NULL;
  CVC5_API_CHECK(!d_node->isNull())
      << "Expecting a non-null internal expression. This Op is not indexed.";
  size_t size = getNumIndicesHelper();
  std::vector<Term> terms(getNumIndices());
  for (size_t i = 0; i < size; i++)
  {
    terms[i] = getIndexHelper(i);
  }
  //////// all checks before this line
  return terms;
  ////////
  CVC5_API_TRY_CATCH_END;
}

std::string Op::toString() const
{
  CVC5_API_TRY_CATCH_BEGIN;
  //////// all checks before this line
  if (d_node->isNull())
  {
    return kindToString(d_kind);
  }
  else
  {
    CVC5_API_CHECK(!d_node->isNull())
        << "Expecting a non-null internal expression";
    if (d_solver != nullptr)
    {
      return d_node->toString();
    }
    return d_node->toString();
  }
  ////////
  CVC5_API_TRY_CATCH_END;
}

std::ostream& operator<<(std::ostream& out, const Op& t)
{
  out << t.toString();
  return out;
}

/* Helpers                                                                    */
/* -------------------------------------------------------------------------- */

/* Split out to avoid nested API calls (problematic with API tracing).        */
/* .......................................................................... */

bool Op::isNullHelper() const
{
  return (d_node->isNull() && (d_kind == NULL_EXPR));
}

bool Op::isIndexedHelper() const { return !d_node->isNull(); }

/* -------------------------------------------------------------------------- */
/* Term                                                                       */
/* -------------------------------------------------------------------------- */

Term::Term() : d_solver(nullptr), d_node(new cvc5::Node()) {}

Term::Term(const Solver* slv, const cvc5::Node& n) : d_solver(slv)
{
  d_node.reset(new cvc5::Node(n));
}

Term::~Term()
{
  if (d_solver != nullptr)
  {
    d_node.reset();
  }
}

bool Term::operator==(const Term& t) const
{
  CVC5_API_TRY_CATCH_BEGIN;
  //////// all checks before this line
  return *d_node == *t.d_node;
  ////////
  CVC5_API_TRY_CATCH_END;
}

bool Term::operator!=(const Term& t) const
{
  CVC5_API_TRY_CATCH_BEGIN;
  //////// all checks before this line
  return *d_node != *t.d_node;
  ////////
  CVC5_API_TRY_CATCH_END;
}

bool Term::operator<(const Term& t) const
{
  CVC5_API_TRY_CATCH_BEGIN;
  //////// all checks before this line
  return *d_node < *t.d_node;
  ////////
  CVC5_API_TRY_CATCH_END;
}

bool Term::operator>(const Term& t) const
{
  CVC5_API_TRY_CATCH_BEGIN;
  //////// all checks before this line
  return *d_node > *t.d_node;
  ////////
  CVC5_API_TRY_CATCH_END;
}

bool Term::operator<=(const Term& t) const
{
  CVC5_API_TRY_CATCH_BEGIN;
  //////// all checks before this line
  return *d_node <= *t.d_node;
  ////////
  CVC5_API_TRY_CATCH_END;
}

bool Term::operator>=(const Term& t) const
{
  CVC5_API_TRY_CATCH_BEGIN;
  //////// all checks before this line
  return *d_node >= *t.d_node;
  ////////
  CVC5_API_TRY_CATCH_END;
}

size_t Term::getNumChildren() const
{
  CVC5_API_TRY_CATCH_BEGIN;
  CVC5_API_CHECK_NOT_NULL;
  //////// all checks before this line

  // special case for apply kinds
  if (isApplyKind(d_node->getKind()))
  {
    return d_node->getNumChildren() + 1;
  }
  if (isCastedReal())
  {
    return 0;
  }
  return d_node->getNumChildren();
  ////////
  CVC5_API_TRY_CATCH_END;
}

Term Term::operator[](size_t index) const
{
  CVC5_API_TRY_CATCH_BEGIN;
  CVC5_API_CHECK_NOT_NULL;
  CVC5_API_CHECK(index < getNumChildren()) << "index out of bound";
  CVC5_API_CHECK(!isApplyKind(d_node->getKind()) || d_node->hasOperator())
      << "Expected apply kind to have operator when accessing child of Term";
  //////// all checks before this line

  // special cases for apply kinds
  if (isApplyKind(d_node->getKind()))
  {
    if (index == 0)
    {
      // return the operator
      return Term(d_solver, d_node->getOperator());
    }
    else
    {
      index -= 1;
    }
  }
  // otherwise we are looking up child at (index-1)
  return Term(d_solver, (*d_node)[index]);
  ////////
  CVC5_API_TRY_CATCH_END;
}

uint64_t Term::getId() const
{
  CVC5_API_TRY_CATCH_BEGIN;
  CVC5_API_CHECK_NOT_NULL;
  //////// all checks before this line
  return d_node->getId();
  ////////
  CVC5_API_TRY_CATCH_END;
}

Kind Term::getKind() const
{
  CVC5_API_TRY_CATCH_BEGIN;
  CVC5_API_CHECK_NOT_NULL;
  //////// all checks before this line
  return getKindHelper();
  ////////
  CVC5_API_TRY_CATCH_END;
}

Sort Term::getSort() const
{
  CVC5_API_TRY_CATCH_BEGIN;
  CVC5_API_CHECK_NOT_NULL;
  //////// all checks before this line
  return Sort(d_solver, d_node->getType());
  ////////
  CVC5_API_TRY_CATCH_END;
}

Term Term::substitute(const Term& term, const Term& replacement) const
{
  CVC5_API_TRY_CATCH_BEGIN;
  CVC5_API_CHECK_NOT_NULL;
  CVC5_API_CHECK_TERM(term);
  CVC5_API_CHECK_TERM(replacement);
  CVC5_API_CHECK(term.getSort() == replacement.getSort())
      << "Expecting terms of the same sort in substitute";
  //////// all checks before this line
  return Term(
      d_solver,
      d_node->substitute(TNode(*term.d_node), TNode(*replacement.d_node)));
  ////////
  CVC5_API_TRY_CATCH_END;
}

Term Term::substitute(const std::vector<Term>& terms,
                      const std::vector<Term>& replacements) const
{
  CVC5_API_TRY_CATCH_BEGIN;
  CVC5_API_CHECK_NOT_NULL;
  CVC5_API_CHECK(terms.size() == replacements.size())
      << "Expecting vectors of the same arity in substitute";
  CVC5_API_TERM_CHECK_TERMS_WITH_TERMS_SORT_EQUAL_TO(terms, replacements);
  //////// all checks before this line
  std::vector<Node> nodes = Term::termVectorToNodes(terms);
  std::vector<Node> nodeReplacements = Term::termVectorToNodes(replacements);
  return Term(d_solver,
              d_node->substitute(nodes.begin(),
                                 nodes.end(),
                                 nodeReplacements.begin(),
                                 nodeReplacements.end()));
  ////////
  CVC5_API_TRY_CATCH_END;
}

bool Term::hasOp() const
{
  CVC5_API_TRY_CATCH_BEGIN;
  CVC5_API_CHECK_NOT_NULL;
  //////// all checks before this line
  return d_node->hasOperator();
  ////////
  CVC5_API_TRY_CATCH_END;
}

Op Term::getOp() const
{
  CVC5_API_TRY_CATCH_BEGIN;
  CVC5_API_CHECK_NOT_NULL;
  CVC5_API_CHECK(d_node->hasOperator())
      << "Expecting Term to have an Op when calling getOp()";
  //////// all checks before this line

  // special cases for parameterized operators that are not indexed operators
  // the API level differs from the internal structure
  // indexed operators are stored in Ops
  // whereas functions and datatype operators are terms, and the Op
  // is one of the APPLY_* kinds
  if (isApplyKind(d_node->getKind()))
  {
    return Op(d_solver, intToExtKind(d_node->getKind()));
  }
  else if (d_node->getMetaKind() == kind::metakind::PARAMETERIZED)
  {
    // it's an indexed operator
    // so we should return the indexed op
    cvc5::Node op = d_node->getOperator();
    return Op(d_solver, intToExtKind(d_node->getKind()), op);
  }
  // Notice this is the only case where getKindHelper is used, since the
  // cases above do not have special cases for intToExtKind.
  return Op(d_solver, getKindHelper());
  ////////
  CVC5_API_TRY_CATCH_END;
}

bool Term::hasSymbol() const
{
  CVC5_API_TRY_CATCH_BEGIN;
  CVC5_API_CHECK_NOT_NULL;
  //////// all checks before this line
  return d_node->hasAttribute(expr::VarNameAttr());
  ////////
  CVC5_API_TRY_CATCH_END;
}

std::string Term::getSymbol() const
{
  CVC5_API_TRY_CATCH_BEGIN;
  CVC5_API_CHECK_NOT_NULL;
  CVC5_API_CHECK(d_node->hasAttribute(expr::VarNameAttr()))
      << "Invalid call to '" << __PRETTY_FUNCTION__
      << "', expected the term to have a symbol.";
  //////// all checks before this line
  return d_node->getAttribute(expr::VarNameAttr());
  ////////
  CVC5_API_TRY_CATCH_END;
}

bool Term::isNull() const
{
  CVC5_API_TRY_CATCH_BEGIN;
  //////// all checks before this line
  return isNullHelper();
  ////////
  CVC5_API_TRY_CATCH_END;
}

Term Term::notTerm() const
{
  CVC5_API_TRY_CATCH_BEGIN;
  CVC5_API_CHECK_NOT_NULL;
  //////// all checks before this line
  Node res = d_node->notNode();
  (void)res.getType(true); /* kick off type checking */
  return Term(d_solver, res);
  ////////
  CVC5_API_TRY_CATCH_END;
}

Term Term::andTerm(const Term& t) const
{
  CVC5_API_TRY_CATCH_BEGIN;
  CVC5_API_CHECK_NOT_NULL;
  CVC5_API_CHECK_TERM(t);
  //////// all checks before this line
  Node res = d_node->andNode(*t.d_node);
  (void)res.getType(true); /* kick off type checking */
  return Term(d_solver, res);
  ////////
  CVC5_API_TRY_CATCH_END;
}

Term Term::orTerm(const Term& t) const
{
  CVC5_API_TRY_CATCH_BEGIN;
  CVC5_API_CHECK_NOT_NULL;
  CVC5_API_CHECK_TERM(t);
  //////// all checks before this line
  Node res = d_node->orNode(*t.d_node);
  (void)res.getType(true); /* kick off type checking */
  return Term(d_solver, res);
  ////////
  CVC5_API_TRY_CATCH_END;
}

Term Term::xorTerm(const Term& t) const
{
  CVC5_API_TRY_CATCH_BEGIN;
  CVC5_API_CHECK_NOT_NULL;
  CVC5_API_CHECK_TERM(t);
  //////// all checks before this line
  Node res = d_node->xorNode(*t.d_node);
  (void)res.getType(true); /* kick off type checking */
  return Term(d_solver, res);
  ////////
  CVC5_API_TRY_CATCH_END;
}

Term Term::eqTerm(const Term& t) const
{
  CVC5_API_TRY_CATCH_BEGIN;
  CVC5_API_CHECK_NOT_NULL;
  CVC5_API_CHECK_TERM(t);
  //////// all checks before this line
  Node res = d_node->eqNode(*t.d_node);
  (void)res.getType(true); /* kick off type checking */
  return Term(d_solver, res);
  ////////
  CVC5_API_TRY_CATCH_END;
}

Term Term::impTerm(const Term& t) const
{
  CVC5_API_TRY_CATCH_BEGIN;
  CVC5_API_CHECK_NOT_NULL;
  CVC5_API_CHECK_TERM(t);
  //////// all checks before this line
  Node res = d_node->impNode(*t.d_node);
  (void)res.getType(true); /* kick off type checking */
  return Term(d_solver, res);
  ////////
  CVC5_API_TRY_CATCH_END;
}

Term Term::iteTerm(const Term& then_t, const Term& else_t) const
{
  CVC5_API_TRY_CATCH_BEGIN;
  CVC5_API_CHECK_NOT_NULL;
  CVC5_API_CHECK_TERM(then_t);
  CVC5_API_CHECK_TERM(else_t);
  //////// all checks before this line
  Node res = d_node->iteNode(*then_t.d_node, *else_t.d_node);
  (void)res.getType(true); /* kick off type checking */
  return Term(d_solver, res);
  ////////
  CVC5_API_TRY_CATCH_END;
}

std::string Term::toString() const
{
  CVC5_API_TRY_CATCH_BEGIN;
  //////// all checks before this line
  return d_node->toString();
  ////////
  CVC5_API_TRY_CATCH_END;
}

Term::const_iterator::const_iterator()
    : d_solver(nullptr), d_origNode(nullptr), d_pos(0)
{
}

Term::const_iterator::const_iterator(const Solver* slv,
                                     const std::shared_ptr<cvc5::Node>& n,
                                     uint32_t p)
    : d_solver(slv), d_origNode(n), d_pos(p)
{
}

Term::const_iterator::const_iterator(const const_iterator& it)
    : d_solver(nullptr), d_origNode(nullptr)
{
  if (it.d_origNode != nullptr)
  {
    d_solver = it.d_solver;
    d_origNode = it.d_origNode;
    d_pos = it.d_pos;
  }
}

Term::const_iterator& Term::const_iterator::operator=(const const_iterator& it)
{
  d_solver = it.d_solver;
  d_origNode = it.d_origNode;
  d_pos = it.d_pos;
  return *this;
}

bool Term::const_iterator::operator==(const const_iterator& it) const
{
  if (d_origNode == nullptr || it.d_origNode == nullptr)
  {
    return false;
  }
  return (d_solver == it.d_solver && *d_origNode == *it.d_origNode)
         && (d_pos == it.d_pos);
}

bool Term::const_iterator::operator!=(const const_iterator& it) const
{
  return !(*this == it);
}

Term::const_iterator& Term::const_iterator::operator++()
{
  Assert(d_origNode != nullptr);
  ++d_pos;
  return *this;
}

Term::const_iterator Term::const_iterator::operator++(int)
{
  Assert(d_origNode != nullptr);
  const_iterator it = *this;
  ++d_pos;
  return it;
}

Term Term::const_iterator::operator*() const
{
  Assert(d_origNode != nullptr);
  // this term has an extra child (mismatch between API and internal structure)
  // the extra child will be the first child
  bool extra_child = isApplyKind(d_origNode->getKind());

  if (!d_pos && extra_child)
  {
    return Term(d_solver, d_origNode->getOperator());
  }
  else
  {
    uint32_t idx = d_pos;
    if (extra_child)
    {
      Assert(idx > 0);
      --idx;
    }
    Assert(idx >= 0);
    return Term(d_solver, (*d_origNode)[idx]);
  }
}

Term::const_iterator Term::begin() const
{
  return Term::const_iterator(d_solver, d_node, 0);
}

Term::const_iterator Term::end() const
{
  int endpos = d_node->getNumChildren();
  // special cases for APPLY_*
  // the API differs from the internal structure
  // the API takes a "higher-order" perspective and the applied
  //   function or datatype constructor/selector/tester is a Term
  // which means it needs to be one of the children, even though
  //   internally it is not
  if (isApplyKind(d_node->getKind()))
  {
    // one more child if this is a UF application (count the UF as a child)
    ++endpos;
  }
  return Term::const_iterator(d_solver, d_node, endpos);
}

const cvc5::Node& Term::getNode(void) const { return *d_node; }

namespace detail {
const Rational& getRational(const cvc5::Node& node)
{
  switch (node.getKind())
  {
    case cvc5::Kind::CAST_TO_REAL: return node[0].getConst<Rational>();
    case cvc5::Kind::CONST_RATIONAL: return node.getConst<Rational>();
    default:
      CVC5_API_CHECK(false) << "Node is not a rational.";
      return node.getConst<Rational>();
  }
}
Integer getInteger(const cvc5::Node& node)
{
  return node.getConst<Rational>().getNumerator();
}
template <typename T>
bool checkIntegerBounds(const Integer& i)
{
  return i >= std::numeric_limits<T>::min()
         && i <= std::numeric_limits<T>::max();
}
bool checkReal32Bounds(const Rational& r)
{
  return checkIntegerBounds<std::int32_t>(r.getNumerator())
         && checkIntegerBounds<std::uint32_t>(r.getDenominator());
}
bool checkReal64Bounds(const Rational& r)
{
  return checkIntegerBounds<std::int64_t>(r.getNumerator())
         && checkIntegerBounds<std::uint64_t>(r.getDenominator());
}

bool isReal(const Node& node)
{
  return node.getKind() == cvc5::Kind::CONST_RATIONAL
         || node.getKind() == cvc5::Kind::CAST_TO_REAL;
}
bool isReal32(const Node& node)
{
  return isReal(node) && checkReal32Bounds(getRational(node));
}
bool isReal64(const Node& node)
{
  return isReal(node) && checkReal64Bounds(getRational(node));
}

bool isInteger(const Node& node)
{
  return node.getKind() == cvc5::Kind::CONST_RATIONAL
         && node.getConst<Rational>().isIntegral();
}
bool isInt32(const Node& node)
{
  return isInteger(node) && checkIntegerBounds<std::int32_t>(getInteger(node));
}
bool isUInt32(const Node& node)
{
  return isInteger(node) && checkIntegerBounds<std::uint32_t>(getInteger(node));
}
bool isInt64(const Node& node)
{
  return isInteger(node) && checkIntegerBounds<std::int64_t>(getInteger(node));
}
bool isUInt64(const Node& node)
{
  return isInteger(node) && checkIntegerBounds<std::uint64_t>(getInteger(node));
}
}  // namespace detail

int32_t Term::getRealOrIntegerValueSign() const
{
  CVC5_API_TRY_CATCH_BEGIN;
  CVC5_API_CHECK_NOT_NULL;
  //////// all checks before this line
  const Rational& r = detail::getRational(*d_node);
  return static_cast<int32_t>(r.sgn());
  ////////
  CVC5_API_TRY_CATCH_END;
}

bool Term::isInt32Value() const
{
  CVC5_API_TRY_CATCH_BEGIN;
  CVC5_API_CHECK_NOT_NULL;
  //////// all checks before this line
  return detail::isInt32(*d_node);
  ////////
  CVC5_API_TRY_CATCH_END;
}

std::int32_t Term::getInt32Value() const
{
  CVC5_API_TRY_CATCH_BEGIN;
  CVC5_API_CHECK_NOT_NULL;
  CVC5_API_ARG_CHECK_EXPECTED(detail::isInt32(*d_node), *d_node)
      << "Term to be a 32-bit integer value when calling getInt32Value()";
  //////// all checks before this line
  return detail::getInteger(*d_node).getSignedInt();
  ////////
  CVC5_API_TRY_CATCH_END;
}

bool Term::isUInt32Value() const
{
  CVC5_API_TRY_CATCH_BEGIN;
  CVC5_API_CHECK_NOT_NULL;
  //////// all checks before this line
  return detail::isUInt32(*d_node);
  ////////
  CVC5_API_TRY_CATCH_END;
}
std::uint32_t Term::getUInt32Value() const
{
  CVC5_API_TRY_CATCH_BEGIN;
  CVC5_API_CHECK_NOT_NULL;
  CVC5_API_ARG_CHECK_EXPECTED(detail::isUInt32(*d_node), *d_node)
      << "Term to be a unsigned 32-bit integer value when calling "
         "getUInt32Value()";
  //////// all checks before this line
  return detail::getInteger(*d_node).getUnsignedInt();
  ////////
  CVC5_API_TRY_CATCH_END;
}

bool Term::isInt64Value() const
{
  CVC5_API_TRY_CATCH_BEGIN;
  CVC5_API_CHECK_NOT_NULL;
  //////// all checks before this line
  return detail::isInt64(*d_node);
  ////////
  CVC5_API_TRY_CATCH_END;
}
std::int64_t Term::getInt64Value() const
{
  CVC5_API_TRY_CATCH_BEGIN;
  CVC5_API_CHECK_NOT_NULL;
  CVC5_API_ARG_CHECK_EXPECTED(detail::isInt64(*d_node), *d_node)
      << "Term to be a 64-bit integer value when calling getInt64Value()";
  //////// all checks before this line
  return detail::getInteger(*d_node).getSigned64();
  ////////
  CVC5_API_TRY_CATCH_END;
}

bool Term::isUInt64Value() const
{
  CVC5_API_TRY_CATCH_BEGIN;
  CVC5_API_CHECK_NOT_NULL;
  //////// all checks before this line
  return detail::isUInt64(*d_node);
  ////////
  CVC5_API_TRY_CATCH_END;
}

std::uint64_t Term::getUInt64Value() const
{
  CVC5_API_TRY_CATCH_BEGIN;
  CVC5_API_CHECK_NOT_NULL;
  CVC5_API_ARG_CHECK_EXPECTED(detail::isUInt64(*d_node), *d_node)
      << "Term to be a unsigned 64-bit integer value when calling "
         "getUInt64Value()";
  //////// all checks before this line
  return detail::getInteger(*d_node).getUnsigned64();
  ////////
  CVC5_API_TRY_CATCH_END;
}

bool Term::isIntegerValue() const
{
  CVC5_API_TRY_CATCH_BEGIN;
  CVC5_API_CHECK_NOT_NULL;
  //////// all checks before this line
  return detail::isInteger(*d_node);
  ////////
  CVC5_API_TRY_CATCH_END;
}
std::string Term::getIntegerValue() const
{
  CVC5_API_TRY_CATCH_BEGIN;
  CVC5_API_CHECK_NOT_NULL;
  CVC5_API_ARG_CHECK_EXPECTED(detail::isInteger(*d_node), *d_node)
      << "Term to be an integer value when calling getIntegerValue()";
  //////// all checks before this line
  return detail::getInteger(*d_node).toString();
  ////////
  CVC5_API_TRY_CATCH_END;
}

bool Term::isStringValue() const
{
  CVC5_API_TRY_CATCH_BEGIN;
  CVC5_API_CHECK_NOT_NULL;
  //////// all checks before this line
  return d_node->getKind() == cvc5::Kind::CONST_STRING;
  ////////
  CVC5_API_TRY_CATCH_END;
}

std::wstring Term::getStringValue() const
{
  CVC5_API_TRY_CATCH_BEGIN;
  CVC5_API_CHECK_NOT_NULL;
  CVC5_API_ARG_CHECK_EXPECTED(d_node->getKind() == cvc5::Kind::CONST_STRING,
                              *d_node)
      << "Term to be a string value when calling getStringValue()";
  //////// all checks before this line
  return d_node->getConst<cvc5::String>().toWString();
  ////////
  CVC5_API_TRY_CATCH_END;
}

std::vector<Node> Term::termVectorToNodes(const std::vector<Term>& terms)
{
  std::vector<Node> res;
  for (const Term& t : terms)
  {
    res.push_back(t.getNode());
  }
  return res;
}

bool Term::isReal32Value() const
{
  CVC5_API_TRY_CATCH_BEGIN;
  CVC5_API_CHECK_NOT_NULL;
  //////// all checks before this line
  return detail::isReal32(*d_node);
  ////////
  CVC5_API_TRY_CATCH_END;
}
std::pair<std::int32_t, std::uint32_t> Term::getReal32Value() const
{
  CVC5_API_TRY_CATCH_BEGIN;
  CVC5_API_CHECK_NOT_NULL;
  CVC5_API_ARG_CHECK_EXPECTED(detail::isReal32(*d_node), *d_node)
      << "Term to be a 32-bit rational value when calling getReal32Value()";
  //////// all checks before this line
  const Rational& r = detail::getRational(*d_node);
  return std::make_pair(r.getNumerator().getSignedInt(),
                        r.getDenominator().getUnsignedInt());
  ////////
  CVC5_API_TRY_CATCH_END;
}
bool Term::isReal64Value() const
{
  CVC5_API_TRY_CATCH_BEGIN;
  CVC5_API_CHECK_NOT_NULL;
  //////// all checks before this line
  return detail::isReal64(*d_node);
  ////////
  CVC5_API_TRY_CATCH_END;
}
std::pair<std::int64_t, std::uint64_t> Term::getReal64Value() const
{
  CVC5_API_TRY_CATCH_BEGIN;
  CVC5_API_CHECK_NOT_NULL;
  CVC5_API_ARG_CHECK_EXPECTED(detail::isReal64(*d_node), *d_node)
      << "Term to be a 64-bit rational value when calling getReal64Value()";
  //////// all checks before this line
  const Rational& r = detail::getRational(*d_node);
  return std::make_pair(r.getNumerator().getSigned64(),
                        r.getDenominator().getUnsigned64());
  ////////
  CVC5_API_TRY_CATCH_END;
}
bool Term::isRealValue() const
{
  CVC5_API_TRY_CATCH_BEGIN;
  CVC5_API_CHECK_NOT_NULL;
  //////// all checks before this line
  return detail::isReal(*d_node);
  ////////
  CVC5_API_TRY_CATCH_END;
}
std::string Term::getRealValue() const
{
  CVC5_API_TRY_CATCH_BEGIN;
  CVC5_API_CHECK_NOT_NULL;
  CVC5_API_ARG_CHECK_EXPECTED(detail::isReal(*d_node), *d_node)
      << "Term to be a rational value when calling getRealValue()";
  //////// all checks before this line
  const Rational& rat = detail::getRational(*d_node);
  std::string res = rat.toString();
  if (rat.isIntegral())
  {
    return res + "/1";
  }
  return res;
  ////////
  CVC5_API_TRY_CATCH_END;
}

bool Term::isConstArray() const
{
  CVC5_API_TRY_CATCH_BEGIN;
  CVC5_API_CHECK_NOT_NULL;
  //////// all checks before this line
  return d_node->getKind() == cvc5::Kind::STORE_ALL;
  ////////
  CVC5_API_TRY_CATCH_END;
}
Term Term::getConstArrayBase() const
{
  CVC5_API_TRY_CATCH_BEGIN;
  CVC5_API_CHECK_NOT_NULL;
  CVC5_API_ARG_CHECK_EXPECTED(d_node->getKind() == cvc5::Kind::STORE_ALL,
                              *d_node)
      << "Term to be a constant array when calling getConstArrayBase()";
  //////// all checks before this line
  const auto& ar = d_node->getConst<ArrayStoreAll>();
  return Term(d_solver, ar.getValue());
  ////////
  CVC5_API_TRY_CATCH_END;
}

bool Term::isBooleanValue() const
{
  CVC5_API_TRY_CATCH_BEGIN;
  CVC5_API_CHECK_NOT_NULL;
  //////// all checks before this line
  return d_node->getKind() == cvc5::Kind::CONST_BOOLEAN;
  ////////
  CVC5_API_TRY_CATCH_END;
}
bool Term::getBooleanValue() const
{
  CVC5_API_TRY_CATCH_BEGIN;
  CVC5_API_CHECK_NOT_NULL;
  CVC5_API_ARG_CHECK_EXPECTED(d_node->getKind() == cvc5::Kind::CONST_BOOLEAN,
                              *d_node)
      << "Term to be a Boolean value when calling getBooleanValue()";
  //////// all checks before this line
  return d_node->getConst<bool>();
  ////////
  CVC5_API_TRY_CATCH_END;
}

bool Term::isBitVectorValue() const
{
  CVC5_API_TRY_CATCH_BEGIN;
  CVC5_API_CHECK_NOT_NULL;
  //////// all checks before this line
  return d_node->getKind() == cvc5::Kind::CONST_BITVECTOR;
  ////////
  CVC5_API_TRY_CATCH_END;
}
std::string Term::getBitVectorValue(std::uint32_t base) const
{
  CVC5_API_TRY_CATCH_BEGIN;
  CVC5_API_CHECK_NOT_NULL;
  CVC5_API_ARG_CHECK_EXPECTED(d_node->getKind() == cvc5::Kind::CONST_BITVECTOR,
                              *d_node)
      << "Term to be a bit-vector value when calling getBitVectorValue()";
  //////// all checks before this line
  return d_node->getConst<BitVector>().toString(base);
  ////////
  CVC5_API_TRY_CATCH_END;
}

bool Term::isUninterpretedSortValue() const
{
  CVC5_API_TRY_CATCH_BEGIN;
  CVC5_API_CHECK_NOT_NULL;
  //////// all checks before this line
  return d_node->getKind() == cvc5::Kind::UNINTERPRETED_SORT_VALUE;
  ////////
  CVC5_API_TRY_CATCH_END;
}
std::string Term::getUninterpretedSortValue() const
{
  CVC5_API_TRY_CATCH_BEGIN;
  CVC5_API_CHECK_NOT_NULL;
  CVC5_API_ARG_CHECK_EXPECTED(
      d_node->getKind() == cvc5::Kind::UNINTERPRETED_SORT_VALUE, *d_node)
      << "Term to be an abstract value when calling "
         "getUninterpretedSortValue()";
  //////// all checks before this line
  std::stringstream ss;
  ss << d_node->getConst<UninterpretedSortValue>();
  return ss.str();
  ////////
  CVC5_API_TRY_CATCH_END;
}

bool Term::isTupleValue() const
{
  CVC5_API_TRY_CATCH_BEGIN;
  CVC5_API_CHECK_NOT_NULL;
  //////// all checks before this line
  return d_node->getKind() == cvc5::Kind::APPLY_CONSTRUCTOR && d_node->isConst()
         && d_node->getType().getDType().isTuple();
  ////////
  CVC5_API_TRY_CATCH_END;
}
std::vector<Term> Term::getTupleValue() const
{
  CVC5_API_TRY_CATCH_BEGIN;
  CVC5_API_CHECK_NOT_NULL;
  CVC5_API_ARG_CHECK_EXPECTED(d_node->getKind() == cvc5::Kind::APPLY_CONSTRUCTOR
                                  && d_node->isConst()
                                  && d_node->getType().getDType().isTuple(),
                              *d_node)
      << "Term to be a tuple value when calling getTupleValue()";
  //////// all checks before this line
  std::vector<Term> res;
  for (size_t i = 0, n = d_node->getNumChildren(); i < n; ++i)
  {
    res.emplace_back(Term(d_solver, (*d_node)[i]));
  }
  return res;
  ////////
  CVC5_API_TRY_CATCH_END;
}

bool Term::isFloatingPointPosZero() const
{
  CVC5_API_TRY_CATCH_BEGIN;
  CVC5_API_CHECK_NOT_NULL;
  //////// all checks before this line
  if (d_node->getKind() == cvc5::Kind::CONST_FLOATINGPOINT)
  {
    const auto& fp = d_node->getConst<FloatingPoint>();
    return fp.isZero() && fp.isPositive();
  }
  return false;
  ////////
  CVC5_API_TRY_CATCH_END;
}
bool Term::isFloatingPointNegZero() const
{
  CVC5_API_TRY_CATCH_BEGIN;
  CVC5_API_CHECK_NOT_NULL;
  //////// all checks before this line
  if (d_node->getKind() == cvc5::Kind::CONST_FLOATINGPOINT)
  {
    const auto& fp = d_node->getConst<FloatingPoint>();
    return fp.isZero() && fp.isNegative();
  }
  return false;
  ////////
  CVC5_API_TRY_CATCH_END;
}
bool Term::isFloatingPointPosInf() const
{
  CVC5_API_TRY_CATCH_BEGIN;
  CVC5_API_CHECK_NOT_NULL;
  //////// all checks before this line
  if (d_node->getKind() == cvc5::Kind::CONST_FLOATINGPOINT)
  {
    const auto& fp = d_node->getConst<FloatingPoint>();
    return fp.isInfinite() && fp.isPositive();
  }
  return false;
  ////////
  CVC5_API_TRY_CATCH_END;
}
bool Term::isFloatingPointNegInf() const
{
  CVC5_API_TRY_CATCH_BEGIN;
  CVC5_API_CHECK_NOT_NULL;
  //////// all checks before this line
  if (d_node->getKind() == cvc5::Kind::CONST_FLOATINGPOINT)
  {
    const auto& fp = d_node->getConst<FloatingPoint>();
    return fp.isInfinite() && fp.isNegative();
  }
  return false;
  ////////
  CVC5_API_TRY_CATCH_END;
}
bool Term::isFloatingPointNaN() const
{
  CVC5_API_TRY_CATCH_BEGIN;
  CVC5_API_CHECK_NOT_NULL;
  //////// all checks before this line
  return d_node->getKind() == cvc5::Kind::CONST_FLOATINGPOINT
         && d_node->getConst<FloatingPoint>().isNaN();
  ////////
  CVC5_API_TRY_CATCH_END;
}
bool Term::isFloatingPointValue() const
{
  CVC5_API_TRY_CATCH_BEGIN;
  CVC5_API_CHECK_NOT_NULL;
  //////// all checks before this line
  return d_node->getKind() == cvc5::Kind::CONST_FLOATINGPOINT;
  ////////
  CVC5_API_TRY_CATCH_END;
}
std::tuple<std::uint32_t, std::uint32_t, Term> Term::getFloatingPointValue()
    const
{
  CVC5_API_TRY_CATCH_BEGIN;
  CVC5_API_CHECK_NOT_NULL;
  CVC5_API_ARG_CHECK_EXPECTED(
      d_node->getKind() == cvc5::Kind::CONST_FLOATINGPOINT, *d_node)
      << "Term to be a floating-point value when calling "
         "getFloatingPointValue()";
  //////// all checks before this line
  const auto& fp = d_node->getConst<FloatingPoint>();
  return std::make_tuple(fp.getSize().exponentWidth(),
                         fp.getSize().significandWidth(),
                         d_solver->mkValHelper<BitVector>(fp.pack()));
  ////////
  CVC5_API_TRY_CATCH_END;
}

bool Term::isSetValue() const
{
  CVC5_API_TRY_CATCH_BEGIN;
  CVC5_API_CHECK_NOT_NULL;
  //////// all checks before this line
  return d_node->getType().isSet() && d_node->isConst();
  ////////
  CVC5_API_TRY_CATCH_END;
}

void Term::collectSet(std::set<Term>& set,
                      const cvc5::Node& node,
                      const Solver* slv)
{
  // We asserted that node has a set type, and node.isConst()
  // Thus, node only contains of SET_EMPTY, SET_UNION and SET_SINGLETON.
  switch (node.getKind())
  {
    case cvc5::Kind::SET_EMPTY: break;
    case cvc5::Kind::SET_SINGLETON: set.emplace(Term(slv, node[0])); break;
    case cvc5::Kind::SET_UNION:
    {
      for (const auto& sub : node)
      {
        collectSet(set, sub, slv);
      }
      break;
    }
    default:
      CVC5_API_ARG_CHECK_EXPECTED(false, node)
          << "Term to be a set value when calling getSetValue()";
      break;
  }
}

std::set<Term> Term::getSetValue() const
{
  CVC5_API_TRY_CATCH_BEGIN;
  CVC5_API_CHECK_NOT_NULL;
  CVC5_API_ARG_CHECK_EXPECTED(d_node->getType().isSet() && d_node->isConst(),
                              *d_node)
      << "Term to be a set value when calling getSetValue()";
  //////// all checks before this line
  std::set<Term> res;
  Term::collectSet(res, *d_node, d_solver);
  return res;
  ////////
  CVC5_API_TRY_CATCH_END;
}

bool Term::isSequenceValue() const
{
  CVC5_API_TRY_CATCH_BEGIN;
  CVC5_API_CHECK_NOT_NULL;
  //////// all checks before this line
  return d_node->getKind() == cvc5::Kind::CONST_SEQUENCE;
  ////////
  CVC5_API_TRY_CATCH_END;
}
std::vector<Term> Term::getSequenceValue() const
{
  CVC5_API_TRY_CATCH_BEGIN;
  CVC5_API_CHECK_NOT_NULL;
  CVC5_API_ARG_CHECK_EXPECTED(d_node->getKind() == cvc5::Kind::CONST_SEQUENCE,
                              *d_node)
      << "Term to be a sequence value when calling getSequenceValue()";
  //////// all checks before this line
  std::vector<Term> res;
  const Sequence& seq = d_node->getConst<Sequence>();
  for (const auto& node: seq.getVec())
  {
    res.emplace_back(Term(d_solver, node));
  }
  return res;
  ////////
  CVC5_API_TRY_CATCH_END;
}

std::ostream& operator<<(std::ostream& out, const Term& t)
{
  out << t.toString();
  return out;
}

std::ostream& operator<<(std::ostream& out, const std::vector<Term>& vector)
{
  container_to_stream(out, vector);
  return out;
}

std::ostream& operator<<(std::ostream& out, const std::set<Term>& set)
{
  container_to_stream(out, set);
  return out;
}

std::ostream& operator<<(std::ostream& out,
                         const std::unordered_set<Term>& unordered_set)
{
  container_to_stream(out, unordered_set);
  return out;
}

template <typename V>
std::ostream& operator<<(std::ostream& out, const std::map<Term, V>& map)
{
  container_to_stream(out, map);
  return out;
}

template <typename V>
std::ostream& operator<<(std::ostream& out,
                         const std::unordered_map<Term, V>& unordered_map)
{
  container_to_stream(out, unordered_map);
  return out;
}

/* Helpers                                                                    */
/* -------------------------------------------------------------------------- */

/* Split out to avoid nested API calls (problematic with API tracing).        */
/* .......................................................................... */

bool Term::isNullHelper() const
{
  /* Split out to avoid nested API calls (problematic with API tracing). */
  return d_node->isNull();
}

Kind Term::getKindHelper() const
{
  /* Sequence kinds do not exist internally, so we must convert their internal
   * (string) versions back to sequence. All operators where this is
   * necessary are such that their first child is of sequence type, which
   * we check here. */
  if (d_node->getNumChildren() > 0 && (*d_node)[0].getType().isSequence())
  {
    switch (d_node->getKind())
    {
      case cvc5::Kind::STRING_CONCAT: return SEQ_CONCAT;
      case cvc5::Kind::STRING_LENGTH: return SEQ_LENGTH;
      case cvc5::Kind::STRING_SUBSTR: return SEQ_EXTRACT;
      case cvc5::Kind::STRING_UPDATE: return SEQ_UPDATE;
      case cvc5::Kind::STRING_CHARAT: return SEQ_AT;
      case cvc5::Kind::STRING_CONTAINS: return SEQ_CONTAINS;
      case cvc5::Kind::STRING_INDEXOF: return SEQ_INDEXOF;
      case cvc5::Kind::STRING_REPLACE: return SEQ_REPLACE;
      case cvc5::Kind::STRING_REPLACE_ALL: return SEQ_REPLACE_ALL;
      case cvc5::Kind::STRING_REV: return SEQ_REV;
      case cvc5::Kind::STRING_PREFIX: return SEQ_PREFIX;
      case cvc5::Kind::STRING_SUFFIX: return SEQ_SUFFIX;
      default:
        // fall through to conversion below
        break;
    }
  }
  // Notice that kinds like APPLY_TYPE_ASCRIPTION will be converted to
  // INTERNAL_KIND.
  if (isCastedReal())
  {
    return CONST_RATIONAL;
  }
  return intToExtKind(d_node->getKind());
}

bool Term::isCastedReal() const
{
  if (d_node->getKind() == kind::CAST_TO_REAL)
  {
    return (*d_node)[0].isConst() && (*d_node)[0].getType().isInteger();
  }
  return false;
}

/* -------------------------------------------------------------------------- */
/* Datatypes                                                                  */
/* -------------------------------------------------------------------------- */

/* DatatypeConstructorDecl -------------------------------------------------- */

DatatypeConstructorDecl::DatatypeConstructorDecl()
    : d_solver(nullptr), d_ctor(nullptr)
{
}

DatatypeConstructorDecl::DatatypeConstructorDecl(const Solver* slv,
                                                 const std::string& name)
    : d_solver(slv), d_ctor(new cvc5::DTypeConstructor(name))
{
}
DatatypeConstructorDecl::~DatatypeConstructorDecl()
{
  if (d_ctor != nullptr)
  {
    d_ctor.reset();
  }
}

void DatatypeConstructorDecl::addSelector(const std::string& name,
                                          const Sort& sort)
{
  CVC5_API_TRY_CATCH_BEGIN;
  CVC5_API_CHECK_NOT_NULL;
  CVC5_API_CHECK_SORT(sort);
  CVC5_API_ARG_CHECK_EXPECTED(!sort.isNull(), sort)
      << "non-null codomain sort for selector";
  //////// all checks before this line
  d_ctor->addArg(name, *sort.d_type);
  ////////
  CVC5_API_TRY_CATCH_END;
}

void DatatypeConstructorDecl::addSelectorSelf(const std::string& name)
{
  CVC5_API_TRY_CATCH_BEGIN;
  CVC5_API_CHECK_NOT_NULL;
  //////// all checks before this line
  d_ctor->addArgSelf(name);
  ////////
  CVC5_API_TRY_CATCH_END;
}

bool DatatypeConstructorDecl::isNull() const
{
  CVC5_API_TRY_CATCH_BEGIN;
  //////// all checks before this line
  return isNullHelper();
  ////////
  CVC5_API_TRY_CATCH_END;
}

std::string DatatypeConstructorDecl::toString() const
{
  CVC5_API_TRY_CATCH_BEGIN;
  //////// all checks before this line
  std::stringstream ss;
  ss << *d_ctor;
  return ss.str();
  ////////
  CVC5_API_TRY_CATCH_END;
}

std::ostream& operator<<(std::ostream& out,
                         const DatatypeConstructorDecl& ctordecl)
{
  out << ctordecl.toString();
  return out;
}

std::ostream& operator<<(std::ostream& out,
                         const std::vector<DatatypeConstructorDecl>& vector)
{
  container_to_stream(out, vector);
  return out;
}

bool DatatypeConstructorDecl::isNullHelper() const { return d_ctor == nullptr; }

bool DatatypeConstructorDecl::isResolved() const
{
  return d_ctor == nullptr || d_ctor->isResolved();
}

/* DatatypeDecl ------------------------------------------------------------- */

DatatypeDecl::DatatypeDecl() : d_solver(nullptr), d_dtype(nullptr) {}

DatatypeDecl::DatatypeDecl(const Solver* slv,
                           const std::string& name,
                           bool isCoDatatype)
    : d_solver(slv), d_dtype(new cvc5::DType(name, isCoDatatype))
{
}

DatatypeDecl::DatatypeDecl(const Solver* slv,
                           const std::string& name,
                           const Sort& param,
                           bool isCoDatatype)
    : d_solver(slv),
      d_dtype(new cvc5::DType(
          name, std::vector<TypeNode>{*param.d_type}, isCoDatatype))
{
}

DatatypeDecl::DatatypeDecl(const Solver* slv,
                           const std::string& name,
                           const std::vector<Sort>& params,
                           bool isCoDatatype)
    : d_solver(slv)
{
  std::vector<TypeNode> tparams = Sort::sortVectorToTypeNodes(params);
  d_dtype = std::shared_ptr<cvc5::DType>(
      new cvc5::DType(name, tparams, isCoDatatype));
}

bool DatatypeDecl::isNullHelper() const { return !d_dtype; }

DatatypeDecl::~DatatypeDecl()
{
  if (d_dtype != nullptr)
  {
    d_dtype.reset();
  }
}

void DatatypeDecl::addConstructor(const DatatypeConstructorDecl& ctor)
{
  CVC5_API_TRY_CATCH_BEGIN;
  CVC5_API_CHECK_NOT_NULL;
  CVC5_API_ARG_CHECK_NOT_NULL(ctor);
  CVC5_API_ARG_CHECK_SOLVER("datatype constructor declaration", ctor);
  //////// all checks before this line
  d_dtype->addConstructor(ctor.d_ctor);
  ////////
  CVC5_API_TRY_CATCH_END;
}

size_t DatatypeDecl::getNumConstructors() const
{
  CVC5_API_TRY_CATCH_BEGIN;
  CVC5_API_CHECK_NOT_NULL;
  //////// all checks before this line
  return d_dtype->getNumConstructors();
  ////////
  CVC5_API_TRY_CATCH_END;
}

bool DatatypeDecl::isParametric() const
{
  CVC5_API_TRY_CATCH_BEGIN;
  CVC5_API_CHECK_NOT_NULL;
  //////// all checks before this line
  return d_dtype->isParametric();
  ////////
  CVC5_API_TRY_CATCH_END;
}

std::string DatatypeDecl::toString() const
{
  CVC5_API_TRY_CATCH_BEGIN;
  CVC5_API_CHECK_NOT_NULL;
  //////// all checks before this line
  std::stringstream ss;
  ss << *d_dtype;
  return ss.str();
  ////////
  CVC5_API_TRY_CATCH_END;
}

std::string DatatypeDecl::getName() const
{
  CVC5_API_TRY_CATCH_BEGIN;
  CVC5_API_CHECK_NOT_NULL;
  //////// all checks before this line
  return d_dtype->getName();
  ////////
  CVC5_API_TRY_CATCH_END;
}

bool DatatypeDecl::isNull() const
{
  CVC5_API_TRY_CATCH_BEGIN;
  //////// all checks before this line
  return isNullHelper();
  ////////
  CVC5_API_TRY_CATCH_END;
}

std::ostream& operator<<(std::ostream& out, const DatatypeDecl& dtdecl)
{
  out << dtdecl.toString();
  return out;
}

cvc5::DType& DatatypeDecl::getDatatype(void) const { return *d_dtype; }

/* DatatypeSelector --------------------------------------------------------- */

DatatypeSelector::DatatypeSelector() : d_solver(nullptr), d_stor(nullptr) {}

DatatypeSelector::DatatypeSelector(const Solver* slv,
                                   const cvc5::DTypeSelector& stor)
    : d_solver(slv), d_stor(new cvc5::DTypeSelector(stor))
{
  CVC5_API_CHECK(d_stor->isResolved()) << "Expected resolved datatype selector";
}

DatatypeSelector::~DatatypeSelector()
{
  if (d_stor != nullptr)
  {
    d_stor.reset();
  }
}

std::string DatatypeSelector::getName() const
{
  CVC5_API_TRY_CATCH_BEGIN;
  CVC5_API_CHECK_NOT_NULL;
  //////// all checks before this line
  return d_stor->getName();
  ////////
  CVC5_API_TRY_CATCH_END;
}

Term DatatypeSelector::getSelectorTerm() const
{
  CVC5_API_TRY_CATCH_BEGIN;
  CVC5_API_CHECK_NOT_NULL;
  //////// all checks before this line
  return Term(d_solver, d_stor->getSelector());
  ////////
  CVC5_API_TRY_CATCH_END;
}
Term DatatypeSelector::getUpdaterTerm() const
{
  CVC5_API_TRY_CATCH_BEGIN;
  CVC5_API_CHECK_NOT_NULL;
  //////// all checks before this line
  return Term(d_solver, d_stor->getUpdater());
  ////////
  CVC5_API_TRY_CATCH_END;
}

Sort DatatypeSelector::getCodomainSort() const
{
  CVC5_API_TRY_CATCH_BEGIN;
  CVC5_API_CHECK_NOT_NULL;
  //////// all checks before this line
  return Sort(d_solver, d_stor->getRangeType());
  ////////
  CVC5_API_TRY_CATCH_END;
}

bool DatatypeSelector::isNull() const
{
  CVC5_API_TRY_CATCH_BEGIN;
  //////// all checks before this line
  return isNullHelper();
  ////////
  CVC5_API_TRY_CATCH_END;
}

std::string DatatypeSelector::toString() const
{
  CVC5_API_TRY_CATCH_BEGIN;
  //////// all checks before this line
  std::stringstream ss;
  ss << *d_stor;
  return ss.str();
  ////////
  CVC5_API_TRY_CATCH_END;
}

std::ostream& operator<<(std::ostream& out, const DatatypeSelector& stor)
{
  out << stor.toString();
  return out;
}

bool DatatypeSelector::isNullHelper() const { return d_stor == nullptr; }

/* DatatypeConstructor ------------------------------------------------------ */

DatatypeConstructor::DatatypeConstructor() : d_solver(nullptr), d_ctor(nullptr)
{
}

DatatypeConstructor::DatatypeConstructor(const Solver* slv,
                                         const cvc5::DTypeConstructor& ctor)
    : d_solver(slv), d_ctor(new cvc5::DTypeConstructor(ctor))
{
  CVC5_API_CHECK(d_ctor->isResolved())
      << "Expected resolved datatype constructor";
}

DatatypeConstructor::~DatatypeConstructor()
{
  if (d_ctor != nullptr)
  {
    d_ctor.reset();
  }
}

std::string DatatypeConstructor::getName() const
{
  CVC5_API_TRY_CATCH_BEGIN;
  CVC5_API_CHECK_NOT_NULL;
  //////// all checks before this line
  return d_ctor->getName();
  ////////
  CVC5_API_TRY_CATCH_END;
}

Term DatatypeConstructor::getConstructorTerm() const
{
  CVC5_API_TRY_CATCH_BEGIN;
  CVC5_API_CHECK_NOT_NULL;
  //////// all checks before this line
  return Term(d_solver, d_ctor->getConstructor());
  ////////
  CVC5_API_TRY_CATCH_END;
}

Term DatatypeConstructor::getInstantiatedConstructorTerm(
    const Sort& retSort) const
{
  CVC5_API_TRY_CATCH_BEGIN;
  CVC5_API_CHECK_NOT_NULL;
  CVC5_API_CHECK(d_ctor->isResolved())
      << "Expected resolved datatype constructor";
  CVC5_API_CHECK(retSort.isDatatype())
      << "Cannot get specialized constructor type for non-datatype type "
      << retSort;
  //////// all checks before this line
  Node ret = d_ctor->getInstantiatedConstructor(*retSort.d_type);
  (void)ret.getType(true); /* kick off type checking */
  // apply type ascription to the operator
  Term sctor = api::Term(d_solver, ret);
  return sctor;
  ////////
  CVC5_API_TRY_CATCH_END;
}

Term DatatypeConstructor::getTesterTerm() const
{
  CVC5_API_TRY_CATCH_BEGIN;
  CVC5_API_CHECK_NOT_NULL;
  //////// all checks before this line
  return Term(d_solver, d_ctor->getTester());
  ////////
  CVC5_API_TRY_CATCH_END;
}

size_t DatatypeConstructor::getNumSelectors() const
{
  CVC5_API_TRY_CATCH_BEGIN;
  CVC5_API_CHECK_NOT_NULL;
  //////// all checks before this line
  return d_ctor->getNumArgs();
  ////////
  CVC5_API_TRY_CATCH_END;
}

DatatypeSelector DatatypeConstructor::operator[](size_t index) const
{
  CVC5_API_TRY_CATCH_BEGIN;
  CVC5_API_CHECK_NOT_NULL;
  //////// all checks before this line
  return DatatypeSelector(d_solver, (*d_ctor)[index]);
  ////////
  CVC5_API_TRY_CATCH_END;
}

DatatypeSelector DatatypeConstructor::operator[](const std::string& name) const
{
  CVC5_API_TRY_CATCH_BEGIN;
  CVC5_API_CHECK_NOT_NULL;
  //////// all checks before this line
  return getSelectorForName(name);
  ////////
  CVC5_API_TRY_CATCH_END;
}

DatatypeSelector DatatypeConstructor::getSelector(const std::string& name) const
{
  CVC5_API_TRY_CATCH_BEGIN;
  CVC5_API_CHECK_NOT_NULL;
  //////// all checks before this line
  return getSelectorForName(name);
  ////////
  CVC5_API_TRY_CATCH_END;
}

Term DatatypeConstructor::getSelectorTerm(const std::string& name) const
{
  CVC5_API_TRY_CATCH_BEGIN;
  CVC5_API_CHECK_NOT_NULL;
  //////// all checks before this line
  return getSelector(name).getSelectorTerm();
  ////////
  CVC5_API_TRY_CATCH_END;
}

DatatypeConstructor::const_iterator DatatypeConstructor::begin() const
{
  return DatatypeConstructor::const_iterator(d_solver, *d_ctor, true);
}

DatatypeConstructor::const_iterator DatatypeConstructor::end() const
{
  return DatatypeConstructor::const_iterator(d_solver, *d_ctor, false);
}

DatatypeConstructor::const_iterator::const_iterator(
    const Solver* slv, const cvc5::DTypeConstructor& ctor, bool begin)
{
  d_solver = slv;
  d_int_stors = &ctor.getArgs();

  const std::vector<std::shared_ptr<cvc5::DTypeSelector>>& sels =
      ctor.getArgs();
  for (const std::shared_ptr<cvc5::DTypeSelector>& s : sels)
  {
    /* Can not use emplace_back here since constructor is private. */
    d_stors.push_back(DatatypeSelector(d_solver, *s.get()));
  }
  d_idx = begin ? 0 : sels.size();
}

DatatypeConstructor::const_iterator::const_iterator()
    : d_solver(nullptr), d_int_stors(nullptr), d_idx(0)
{
}

DatatypeConstructor::const_iterator&
DatatypeConstructor::const_iterator::operator=(
    const DatatypeConstructor::const_iterator& it)
{
  d_solver = it.d_solver;
  d_int_stors = it.d_int_stors;
  d_stors = it.d_stors;
  d_idx = it.d_idx;
  return *this;
}

const DatatypeSelector& DatatypeConstructor::const_iterator::operator*() const
{
  return d_stors[d_idx];
}

const DatatypeSelector* DatatypeConstructor::const_iterator::operator->() const
{
  return &d_stors[d_idx];
}

DatatypeConstructor::const_iterator&
DatatypeConstructor::const_iterator::operator++()
{
  ++d_idx;
  return *this;
}

DatatypeConstructor::const_iterator
DatatypeConstructor::const_iterator::operator++(int)
{
  DatatypeConstructor::const_iterator it(*this);
  ++d_idx;
  return it;
}

bool DatatypeConstructor::const_iterator::operator==(
    const DatatypeConstructor::const_iterator& other) const
{
  return d_int_stors == other.d_int_stors && d_idx == other.d_idx;
}

bool DatatypeConstructor::const_iterator::operator!=(
    const DatatypeConstructor::const_iterator& other) const
{
  return d_int_stors != other.d_int_stors || d_idx != other.d_idx;
}

bool DatatypeConstructor::isNull() const
{
  CVC5_API_TRY_CATCH_BEGIN;
  //////// all checks before this line
  return isNullHelper();
  ////////
  CVC5_API_TRY_CATCH_END;
}

std::string DatatypeConstructor::toString() const
{
  CVC5_API_TRY_CATCH_BEGIN;
  //////// all checks before this line
  std::stringstream ss;
  ss << *d_ctor;
  return ss.str();
  ////////
  CVC5_API_TRY_CATCH_END;
}

bool DatatypeConstructor::isNullHelper() const { return d_ctor == nullptr; }

DatatypeSelector DatatypeConstructor::getSelectorForName(
    const std::string& name) const
{
  bool foundSel = false;
  size_t index = 0;
  for (size_t i = 0, nsels = getNumSelectors(); i < nsels; i++)
  {
    if ((*d_ctor)[i].getName() == name)
    {
      index = i;
      foundSel = true;
      break;
    }
  }
  if (!foundSel)
  {
    std::stringstream snames;
    snames << "{ ";
    for (size_t i = 0, ncons = getNumSelectors(); i < ncons; i++)
    {
      snames << (*d_ctor)[i].getName() << " ";
    }
    snames << "} ";
    CVC5_API_CHECK(foundSel) << "No selector " << name << " for constructor "
                             << getName() << " exists among " << snames.str();
  }
  return DatatypeSelector(d_solver, (*d_ctor)[index]);
}

std::ostream& operator<<(std::ostream& out, const DatatypeConstructor& ctor)
{
  out << ctor.toString();
  return out;
}

/* Datatype ----------------------------------------------------------------- */

Datatype::Datatype(const Solver* slv, const cvc5::DType& dtype)
    : d_solver(slv), d_dtype(new cvc5::DType(dtype))
{
  CVC5_API_CHECK(d_dtype->isResolved()) << "Expected resolved datatype";
}

Datatype::Datatype() : d_solver(nullptr), d_dtype(nullptr) {}

Datatype::~Datatype()
{
  if (d_dtype != nullptr)
  {
    d_dtype.reset();
  }
}

DatatypeConstructor Datatype::operator[](size_t idx) const
{
  CVC5_API_TRY_CATCH_BEGIN;
  CVC5_API_CHECK_NOT_NULL;
  CVC5_API_CHECK(idx < getNumConstructors()) << "Index out of bounds.";
  //////// all checks before this line
  return DatatypeConstructor(d_solver, (*d_dtype)[idx]);
  ////////
  CVC5_API_TRY_CATCH_END;
}

DatatypeConstructor Datatype::operator[](const std::string& name) const
{
  CVC5_API_TRY_CATCH_BEGIN;
  CVC5_API_CHECK_NOT_NULL;
  //////// all checks before this line
  return getConstructorForName(name);
  ////////
  CVC5_API_TRY_CATCH_END;
}

DatatypeConstructor Datatype::getConstructor(const std::string& name) const
{
  CVC5_API_TRY_CATCH_BEGIN;
  CVC5_API_CHECK_NOT_NULL;
  //////// all checks before this line
  return getConstructorForName(name);
  ////////
  CVC5_API_TRY_CATCH_END;
}

Term Datatype::getConstructorTerm(const std::string& name) const
{
  CVC5_API_TRY_CATCH_BEGIN;
  CVC5_API_CHECK_NOT_NULL;
  //////// all checks before this line
  return getConstructorForName(name).getConstructorTerm();
  ////////
  CVC5_API_TRY_CATCH_END;
}

DatatypeSelector Datatype::getSelector(const std::string& name) const
{
  CVC5_API_TRY_CATCH_BEGIN;
  CVC5_API_CHECK_NOT_NULL;
  //////// all checks before this line
  return getSelectorForName(name);
  ////////
  CVC5_API_TRY_CATCH_END;
}

std::string Datatype::getName() const
{
  CVC5_API_TRY_CATCH_BEGIN;
  CVC5_API_CHECK_NOT_NULL;
  //////// all checks before this line
  return d_dtype->getName();
  ////////
  CVC5_API_TRY_CATCH_END;
}

size_t Datatype::getNumConstructors() const
{
  CVC5_API_TRY_CATCH_BEGIN;
  CVC5_API_CHECK_NOT_NULL;
  //////// all checks before this line
  return d_dtype->getNumConstructors();
  ////////
  CVC5_API_TRY_CATCH_END;
}

std::vector<Sort> Datatype::getParameters() const
{
  CVC5_API_TRY_CATCH_BEGIN;
  CVC5_API_CHECK_NOT_NULL;
  CVC5_API_CHECK(isParametric()) << "Expected parametric datatype";
  //////// all checks before this line
  std::vector<cvc5::TypeNode> params = d_dtype->getParameters();
  return Sort::typeNodeVectorToSorts(d_solver, params);
  ////////
  CVC5_API_TRY_CATCH_END;
}

bool Datatype::isParametric() const
{
  CVC5_API_TRY_CATCH_BEGIN;
  CVC5_API_CHECK_NOT_NULL;
  //////// all checks before this line
  return d_dtype->isParametric();
  ////////
  CVC5_API_TRY_CATCH_END;
}

bool Datatype::isCodatatype() const
{
  CVC5_API_TRY_CATCH_BEGIN;
  CVC5_API_CHECK_NOT_NULL;
  //////// all checks before this line
  return d_dtype->isCodatatype();
  ////////
  CVC5_API_TRY_CATCH_END;
}

bool Datatype::isTuple() const
{
  CVC5_API_TRY_CATCH_BEGIN;
  CVC5_API_CHECK_NOT_NULL;
  //////// all checks before this line
  return d_dtype->isTuple();
  ////////
  CVC5_API_TRY_CATCH_END;
}

bool Datatype::isRecord() const
{
  CVC5_API_TRY_CATCH_BEGIN;
  CVC5_API_CHECK_NOT_NULL;
  //////// all checks before this line
  return d_dtype->isRecord();
  ////////
  CVC5_API_TRY_CATCH_END;
}

bool Datatype::isFinite() const
{
  CVC5_API_TRY_CATCH_BEGIN;
  CVC5_API_CHECK_NOT_NULL;
  CVC5_API_CHECK(!d_dtype->isParametric())
      << "Invalid call to 'isFinite()', expected non-parametric Datatype";
  //////// all checks before this line
  // we assume that finite model finding is disabled by passing false as the
  // second argument
  return isCardinalityClassFinite(d_dtype->getCardinalityClass(), false);
  ////////
  CVC5_API_TRY_CATCH_END;
}

bool Datatype::isWellFounded() const
{
  CVC5_API_TRY_CATCH_BEGIN;
  CVC5_API_CHECK_NOT_NULL;
  //////// all checks before this line
  return d_dtype->isWellFounded();
  ////////
  CVC5_API_TRY_CATCH_END;
}

bool Datatype::isNull() const
{
  CVC5_API_TRY_CATCH_BEGIN;
  //////// all checks before this line
  return isNullHelper();
  ////////
  CVC5_API_TRY_CATCH_END;
}

std::string Datatype::toString() const
{
  CVC5_API_TRY_CATCH_BEGIN;
  CVC5_API_CHECK_NOT_NULL;
  //////// all checks before this line
  return d_dtype->getName();
  ////////
  CVC5_API_TRY_CATCH_END;
}

Datatype::const_iterator Datatype::begin() const
{
  return Datatype::const_iterator(d_solver, *d_dtype, true);
}

Datatype::const_iterator Datatype::end() const
{
  return Datatype::const_iterator(d_solver, *d_dtype, false);
}

DatatypeConstructor Datatype::getConstructorForName(
    const std::string& name) const
{
  bool foundCons = false;
  size_t index = 0;
  for (size_t i = 0, ncons = getNumConstructors(); i < ncons; i++)
  {
    if ((*d_dtype)[i].getName() == name)
    {
      index = i;
      foundCons = true;
      break;
    }
  }
  if (!foundCons)
  {
    std::stringstream snames;
    snames << "{ ";
    for (size_t i = 0, ncons = getNumConstructors(); i < ncons; i++)
    {
      snames << (*d_dtype)[i].getName() << " ";
    }
    snames << "}";
    CVC5_API_CHECK(foundCons) << "No constructor " << name << " for datatype "
                              << getName() << " exists, among " << snames.str();
  }
  return DatatypeConstructor(d_solver, (*d_dtype)[index]);
}

DatatypeSelector Datatype::getSelectorForName(const std::string& name) const
{
  bool foundSel = false;
  size_t index = 0;
  size_t sindex = 0;
  for (size_t i = 0, ncons = getNumConstructors(); i < ncons; i++)
  {
    int si = (*d_dtype)[i].getSelectorIndexForName(name);
    if (si >= 0)
    {
      sindex = static_cast<size_t>(si);
      index = i;
      foundSel = true;
      break;
    }
  }
  if (!foundSel)
  {
    CVC5_API_CHECK(foundSel)
        << "No select " << name << " for datatype " << getName() << " exists";
  }
  return DatatypeSelector(d_solver, (*d_dtype)[index][sindex]);
}

Datatype::const_iterator::const_iterator(const Solver* slv,
                                         const cvc5::DType& dtype,
                                         bool begin)
    : d_solver(slv), d_int_ctors(&dtype.getConstructors())
{
  const std::vector<std::shared_ptr<DTypeConstructor>>& cons =
      dtype.getConstructors();
  for (const std::shared_ptr<DTypeConstructor>& c : cons)
  {
    /* Can not use emplace_back here since constructor is private. */
    d_ctors.push_back(DatatypeConstructor(d_solver, *c.get()));
  }
  d_idx = begin ? 0 : cons.size();
}

Datatype::const_iterator::const_iterator()
    : d_solver(nullptr), d_int_ctors(nullptr), d_idx(0)
{
}

Datatype::const_iterator& Datatype::const_iterator::operator=(
    const Datatype::const_iterator& it)
{
  d_solver = it.d_solver;
  d_int_ctors = it.d_int_ctors;
  d_ctors = it.d_ctors;
  d_idx = it.d_idx;
  return *this;
}

const DatatypeConstructor& Datatype::const_iterator::operator*() const
{
  return d_ctors[d_idx];
}

const DatatypeConstructor* Datatype::const_iterator::operator->() const
{
  return &d_ctors[d_idx];
}

Datatype::const_iterator& Datatype::const_iterator::operator++()
{
  ++d_idx;
  return *this;
}

Datatype::const_iterator Datatype::const_iterator::operator++(int)
{
  Datatype::const_iterator it(*this);
  ++d_idx;
  return it;
}

bool Datatype::const_iterator::operator==(
    const Datatype::const_iterator& other) const
{
  return d_int_ctors == other.d_int_ctors && d_idx == other.d_idx;
}

bool Datatype::const_iterator::operator!=(
    const Datatype::const_iterator& other) const
{
  return d_int_ctors != other.d_int_ctors || d_idx != other.d_idx;
}

bool Datatype::isNullHelper() const { return d_dtype == nullptr; }

/* -------------------------------------------------------------------------- */
/* Grammar                                                                    */
/* -------------------------------------------------------------------------- */

Grammar::Grammar()
    : d_solver(nullptr),
      d_sygusVars(),
      d_ntSyms(),
      d_ntsToTerms(0),
      d_allowConst(),
      d_allowVars(),
      d_isResolved(false)
{
}

Grammar::Grammar(const Solver* slv,
                 const std::vector<Term>& sygusVars,
                 const std::vector<Term>& ntSymbols)
    : d_solver(slv),
      d_sygusVars(sygusVars),
      d_ntSyms(ntSymbols),
      d_ntsToTerms(ntSymbols.size()),
      d_allowConst(),
      d_allowVars(),
      d_isResolved(false)
{
  for (Term ntsymbol : d_ntSyms)
  {
    d_ntsToTerms.emplace(ntsymbol, std::vector<Term>());
  }
}

void Grammar::addRule(const Term& ntSymbol, const Term& rule)
{
  CVC5_API_TRY_CATCH_BEGIN;
  CVC5_API_CHECK(!d_isResolved) << "Grammar cannot be modified after passing "
                                   "it as an argument to synthFun/synthInv";
  CVC5_API_CHECK_TERM(ntSymbol);
  CVC5_API_CHECK_TERM(rule);
  CVC5_API_ARG_CHECK_EXPECTED(
      d_ntsToTerms.find(ntSymbol) != d_ntsToTerms.cend(), ntSymbol)
      << "ntSymbol to be one of the non-terminal symbols given in the "
         "predeclaration";
  CVC5_API_CHECK(ntSymbol.d_node->getType() == rule.d_node->getType())
      << "Expected ntSymbol and rule to have the same sort";
  CVC5_API_ARG_CHECK_EXPECTED(!containsFreeVariables(rule), rule)
      << "a term whose free variables are limited to synthFun/synthInv "
         "parameters and non-terminal symbols of the grammar";
  //////// all checks before this line
  d_ntsToTerms[ntSymbol].push_back(rule);
  ////////
  CVC5_API_TRY_CATCH_END;
}

void Grammar::addRules(const Term& ntSymbol, const std::vector<Term>& rules)
{
  CVC5_API_TRY_CATCH_BEGIN;
  CVC5_API_CHECK(!d_isResolved) << "Grammar cannot be modified after passing "
                                   "it as an argument to synthFun/synthInv";
  CVC5_API_CHECK_TERM(ntSymbol);
  CVC5_API_CHECK_TERMS_WITH_SORT(rules, ntSymbol.getSort());
  CVC5_API_ARG_CHECK_EXPECTED(
      d_ntsToTerms.find(ntSymbol) != d_ntsToTerms.cend(), ntSymbol)
      << "ntSymbol to be one of the non-terminal symbols given in the "
         "predeclaration";
  for (size_t i = 0, n = rules.size(); i < n; ++i)
  {
    CVC5_API_ARG_AT_INDEX_CHECK_EXPECTED(
        !containsFreeVariables(rules[i]), rules[i], rules, i)
        << "a term whose free variables are limited to synthFun/synthInv "
           "parameters and non-terminal symbols of the grammar";
  }
  //////// all checks before this line
  d_ntsToTerms[ntSymbol].insert(
      d_ntsToTerms[ntSymbol].cend(), rules.cbegin(), rules.cend());
  ////////
  CVC5_API_TRY_CATCH_END;
}

void Grammar::addAnyConstant(const Term& ntSymbol)
{
  CVC5_API_TRY_CATCH_BEGIN;
  CVC5_API_CHECK(!d_isResolved) << "Grammar cannot be modified after passing "
                                   "it as an argument to synthFun/synthInv";
  CVC5_API_CHECK_TERM(ntSymbol);
  CVC5_API_ARG_CHECK_EXPECTED(
      d_ntsToTerms.find(ntSymbol) != d_ntsToTerms.cend(), ntSymbol)
      << "ntSymbol to be one of the non-terminal symbols given in the "
         "predeclaration";
  //////// all checks before this line
  d_allowConst.insert(ntSymbol);
  ////////
  CVC5_API_TRY_CATCH_END;
}

void Grammar::addAnyVariable(const Term& ntSymbol)
{
  CVC5_API_TRY_CATCH_BEGIN;
  CVC5_API_CHECK(!d_isResolved) << "Grammar cannot be modified after passing "
                                   "it as an argument to synthFun/synthInv";
  CVC5_API_CHECK_TERM(ntSymbol);
  CVC5_API_ARG_CHECK_EXPECTED(
      d_ntsToTerms.find(ntSymbol) != d_ntsToTerms.cend(), ntSymbol)
      << "ntSymbol to be one of the non-terminal symbols given in the "
         "predeclaration";
  //////// all checks before this line
  d_allowVars.insert(ntSymbol);
  ////////
  CVC5_API_TRY_CATCH_END;
}

/**
 * This function concatenates the outputs of calling f on each element between
 * first and last, seperated by sep.
 * @param first the beginning of the range
 * @param last the end of the range
 * @param f the function to call on each element in the range, its output must
 *          be overloaded for operator<<
 * @param sep the string to add between successive calls to f
 */
template <typename Iterator, typename Function>
std::string join(Iterator first, Iterator last, Function f, std::string sep)
{
  std::stringstream ss;
  Iterator i = first;

  if (i != last)
  {
    ss << f(*i);
    ++i;
  }

  while (i != last)
  {
    ss << sep << f(*i);
    ++i;
  }

  return ss.str();
}

std::string Grammar::toString() const
{
  CVC5_API_TRY_CATCH_BEGIN;
  //////// all checks before this line
  std::stringstream ss;
  ss << "  ("  // pre-declaration
     << join(
            d_ntSyms.cbegin(),
            d_ntSyms.cend(),
            [](const Term& t) {
              std::stringstream s;
              s << '(' << t << ' ' << t.getSort() << ')';
              return s.str();
            },
            " ")
     << ")\n  ("  // grouped rule listing
     << join(
            d_ntSyms.cbegin(),
            d_ntSyms.cend(),
            [this](const Term& t) {
              bool allowConst = d_allowConst.find(t) != d_allowConst.cend(),
                   allowVars = d_allowVars.find(t) != d_allowVars.cend();
              const std::vector<Term>& rules = d_ntsToTerms.at(t);
              std::stringstream s;
              s << '(' << t << ' ' << t.getSort() << " ("
                << (allowConst ? "(Constant " + t.getSort().toString() + ")"
                               : "")
                << (allowConst && allowVars ? " " : "")
                << (allowVars ? "(Var " + t.getSort().toString() + ")" : "")
                << ((allowConst || allowVars) && !rules.empty() ? " " : "")
                << join(
                       rules.cbegin(),
                       rules.cend(),
                       [](const Term& rule) { return rule.toString(); },
                       " ")
                << "))";
              return s.str();
            },
            "\n   ")
     << ')';

  return ss.str();
  ////////
  CVC5_API_TRY_CATCH_END;
}

Sort Grammar::resolve()
{
  CVC5_API_TRY_CATCH_BEGIN;
  //////// all checks before this line

  d_isResolved = true;

  Term bvl;

  if (!d_sygusVars.empty())
  {
    bvl = Term(
        d_solver,
        d_solver->getNodeManager()->mkNode(
            cvc5::kind::BOUND_VAR_LIST, Term::termVectorToNodes(d_sygusVars)));
  }

  std::unordered_map<Term, Sort> ntsToUnres(d_ntSyms.size());

  for (Term ntsymbol : d_ntSyms)
  {
    // make the unresolved type, used for referencing the final version of
    // the ntsymbol's datatype
    ntsToUnres[ntsymbol] =
        Sort(d_solver, d_solver->getNodeManager()->mkSort(ntsymbol.toString()));
  }

  std::vector<cvc5::DType> datatypes;
  std::set<TypeNode> unresTypes;

  datatypes.reserve(d_ntSyms.size());

  for (const Term& ntSym : d_ntSyms)
  {
    // make the datatype, which encodes terms generated by this non-terminal
    DatatypeDecl dtDecl(d_solver, ntSym.toString());

    for (const Term& consTerm : d_ntsToTerms[ntSym])
    {
      addSygusConstructorTerm(dtDecl, consTerm, ntsToUnres);
    }

    if (d_allowVars.find(ntSym) != d_allowVars.cend())
    {
      addSygusConstructorVariables(dtDecl,
                                   Sort(d_solver, ntSym.d_node->getType()));
    }

    bool aci = d_allowConst.find(ntSym) != d_allowConst.end();
    TypeNode btt = ntSym.d_node->getType();
    dtDecl.d_dtype->setSygus(btt, *bvl.d_node, aci, false);

    // We can be in a case where the only rule specified was (Variable T)
    // and there are no variables of type T, in which case this is a bogus
    // grammar. This results in the error below.
    CVC5_API_CHECK(dtDecl.d_dtype->getNumConstructors() != 0)
        << "Grouped rule listing for " << *dtDecl.d_dtype
        << " produced an empty rule list";

    datatypes.push_back(*dtDecl.d_dtype);
    unresTypes.insert(*ntsToUnres[ntSym].d_type);
  }

  std::vector<TypeNode> datatypeTypes =
      d_solver->getNodeManager()->mkMutualDatatypeTypes(
          datatypes, unresTypes, NodeManager::DATATYPE_FLAG_PLACEHOLDER);

  // return is the first datatype
  return Sort(d_solver, datatypeTypes[0]);
  ////////
  CVC5_API_TRY_CATCH_END;
}

void Grammar::addSygusConstructorTerm(
    DatatypeDecl& dt,
    const Term& term,
    const std::unordered_map<Term, Sort>& ntsToUnres) const
{
  CVC5_API_TRY_CATCH_BEGIN;
  CVC5_API_CHECK_DTDECL(dt);
  CVC5_API_CHECK_TERM(term);
  CVC5_API_CHECK_TERMS_MAP(ntsToUnres);
  //////// all checks before this line

  // At this point, we should know that dt is well founded, and that its
  // builtin sygus operators are well-typed.
  // Now, purify each occurrence of a non-terminal symbol in term, replace by
  // free variables. These become arguments to constructors. Notice we must do
  // a tree traversal in this function, since unique paths to the same term
  // should be treated as distinct terms.
  // Notice that let expressions are forbidden in the input syntax of term, so
  // this does not lead to exponential behavior with respect to input size.
  std::vector<Term> args;
  std::vector<Sort> cargs;
  Term op = purifySygusGTerm(term, args, cargs, ntsToUnres);
  std::stringstream ssCName;
  ssCName << op.getKind();
  if (!args.empty())
  {
    Term lbvl =
        Term(d_solver,
             d_solver->getNodeManager()->mkNode(cvc5::kind::BOUND_VAR_LIST,
                                                Term::termVectorToNodes(args)));
    // its operator is a lambda
    op = Term(d_solver,
              d_solver->getNodeManager()->mkNode(
                  cvc5::kind::LAMBDA, *lbvl.d_node, *op.d_node));
  }
  std::vector<TypeNode> cargst = Sort::sortVectorToTypeNodes(cargs);
  dt.d_dtype->addSygusConstructor(*op.d_node, ssCName.str(), cargst);
  ////////
  CVC5_API_TRY_CATCH_END;
}

Term Grammar::purifySygusGTerm(
    const Term& term,
    std::vector<Term>& args,
    std::vector<Sort>& cargs,
    const std::unordered_map<Term, Sort>& ntsToUnres) const
{
  CVC5_API_TRY_CATCH_BEGIN;
  CVC5_API_CHECK_TERM(term);
  CVC5_API_CHECK_TERMS(args);
  CVC5_API_CHECK_SORTS(cargs);
  CVC5_API_CHECK_TERMS_MAP(ntsToUnres);
  //////// all checks before this line

  std::unordered_map<Term, Sort>::const_iterator itn = ntsToUnres.find(term);
  if (itn != ntsToUnres.cend())
  {
    Term ret =
        Term(d_solver,
             d_solver->getNodeManager()->mkBoundVar(term.d_node->getType()));
    args.push_back(ret);
    cargs.push_back(itn->second);
    return ret;
  }
  std::vector<Term> pchildren;
  bool childChanged = false;
  for (unsigned i = 0, nchild = term.d_node->getNumChildren(); i < nchild; i++)
  {
    Term ptermc = purifySygusGTerm(
        Term(d_solver, (*term.d_node)[i]), args, cargs, ntsToUnres);
    pchildren.push_back(ptermc);
    childChanged = childChanged || *ptermc.d_node != (*term.d_node)[i];
  }
  if (!childChanged)
  {
    return term;
  }

  Node nret;

  if (term.d_node->getMetaKind() == kind::metakind::PARAMETERIZED)
  {
    // it's an indexed operator so we should provide the op
    NodeBuilder nb(term.d_node->getKind());
    nb << term.d_node->getOperator();
    nb.append(Term::termVectorToNodes(pchildren));
    nret = nb.constructNode();
  }
  else
  {
    nret = d_solver->getNodeManager()->mkNode(
        term.d_node->getKind(), Term::termVectorToNodes(pchildren));
  }

  return Term(d_solver, nret);
  ////////
  CVC5_API_TRY_CATCH_END;
}

void Grammar::addSygusConstructorVariables(DatatypeDecl& dt,
                                           const Sort& sort) const
{
  CVC5_API_TRY_CATCH_BEGIN;
  CVC5_API_CHECK_DTDECL(dt);
  CVC5_API_CHECK_SORT(sort);
  //////// all checks before this line

  // each variable of appropriate type becomes a sygus constructor in dt.
  for (unsigned i = 0, size = d_sygusVars.size(); i < size; i++)
  {
    Term v = d_sygusVars[i];
    if (v.d_node->getType() == *sort.d_type)
    {
      std::stringstream ss;
      ss << v;
      std::vector<TypeNode> cargs;
      dt.d_dtype->addSygusConstructor(*v.d_node, ss.str(), cargs);
    }
  }
  ////////
  CVC5_API_TRY_CATCH_END;
}

bool Grammar::containsFreeVariables(const Term& rule) const
{
  // we allow the argument list and non-terminal symbols to be in scope
  std::unordered_set<TNode> scope;

  for (const Term& sygusVar : d_sygusVars)
  {
    scope.emplace(*sygusVar.d_node);
  }

  for (const Term& ntsymbol : d_ntSyms)
  {
    scope.emplace(*ntsymbol.d_node);
  }

  return expr::hasFreeVariablesScope(*rule.d_node, scope);
}

std::ostream& operator<<(std::ostream& out, const Grammar& grammar)
{
  return out << grammar.toString();
}

/* -------------------------------------------------------------------------- */
/* Rounding Mode for Floating Points                                          */
/* -------------------------------------------------------------------------- */

const static std::unordered_map<RoundingMode, cvc5::RoundingMode> s_rmodes{
    {ROUND_NEAREST_TIES_TO_EVEN,
     cvc5::RoundingMode::ROUND_NEAREST_TIES_TO_EVEN},
    {ROUND_TOWARD_POSITIVE, cvc5::RoundingMode::ROUND_TOWARD_POSITIVE},
    {ROUND_TOWARD_NEGATIVE, cvc5::RoundingMode::ROUND_TOWARD_NEGATIVE},
    {ROUND_TOWARD_ZERO, cvc5::RoundingMode::ROUND_TOWARD_ZERO},
    {ROUND_NEAREST_TIES_TO_AWAY,
     cvc5::RoundingMode::ROUND_NEAREST_TIES_TO_AWAY},
};

const static std::unordered_map<cvc5::RoundingMode,
                                RoundingMode,
                                cvc5::RoundingModeHashFunction>
    s_rmodes_internal{
        {cvc5::RoundingMode::ROUND_NEAREST_TIES_TO_EVEN,
         ROUND_NEAREST_TIES_TO_EVEN},
        {cvc5::RoundingMode::ROUND_TOWARD_POSITIVE, ROUND_TOWARD_POSITIVE},
        {cvc5::RoundingMode::ROUND_TOWARD_POSITIVE, ROUND_TOWARD_NEGATIVE},
        {cvc5::RoundingMode::ROUND_TOWARD_ZERO, ROUND_TOWARD_ZERO},
        {cvc5::RoundingMode::ROUND_NEAREST_TIES_TO_AWAY,
         ROUND_NEAREST_TIES_TO_AWAY},
    };

/* -------------------------------------------------------------------------- */
/* Options                                                                    */
/* -------------------------------------------------------------------------- */

DriverOptions::DriverOptions(const Solver& solver) : d_solver(solver) {}

std::istream& DriverOptions::in() const
{
  return *d_solver.d_slv->getOptions().base.in;
}
std::ostream& DriverOptions::err() const
{
  return *d_solver.d_slv->getOptions().base.err;
}
std::ostream& DriverOptions::out() const
{
  return *d_solver.d_slv->getOptions().base.out;
}

/* -------------------------------------------------------------------------- */
/* Statistics                                                                 */
/* -------------------------------------------------------------------------- */

struct Stat::StatData
{
  cvc5::StatExportData data;
  template <typename T>
  StatData(T&& t) : data(std::forward<T>(t))
  {
  }
  StatData() : data() {}
};

Stat::~Stat() {}
Stat::Stat(const Stat& s)
    : d_expert(s.d_expert),
      d_default(s.d_default),
      d_data(std::make_unique<StatData>(s.d_data->data))
{
}
Stat& Stat::operator=(const Stat& s)
{
  d_expert = s.d_expert;
  d_data = std::make_unique<StatData>(s.d_data->data);
  return *this;
}

bool Stat::isExpert() const { return d_expert; }
bool Stat::isDefault() const { return d_default; }

bool Stat::isInt() const
{
  return std::holds_alternative<int64_t>(d_data->data);
}
int64_t Stat::getInt() const
{
  CVC5_API_TRY_CATCH_BEGIN;
  CVC5_API_RECOVERABLE_CHECK(isInt()) << "Expected Stat of type int64_t.";
  return std::get<int64_t>(d_data->data);
  CVC5_API_TRY_CATCH_END;
}
bool Stat::isDouble() const
{
  return std::holds_alternative<double>(d_data->data);
}
double Stat::getDouble() const
{
  CVC5_API_TRY_CATCH_BEGIN;
  CVC5_API_RECOVERABLE_CHECK(isDouble()) << "Expected Stat of type double.";
  return std::get<double>(d_data->data);
  CVC5_API_TRY_CATCH_END;
}
bool Stat::isString() const
{
  return std::holds_alternative<std::string>(d_data->data);
}
const std::string& Stat::getString() const
{
  CVC5_API_TRY_CATCH_BEGIN;
  CVC5_API_RECOVERABLE_CHECK(isString())
      << "Expected Stat of type std::string.";
  return std::get<std::string>(d_data->data);
  CVC5_API_TRY_CATCH_END;
}
bool Stat::isHistogram() const
{
  return std::holds_alternative<HistogramData>(d_data->data);
}
const Stat::HistogramData& Stat::getHistogram() const
{
  CVC5_API_TRY_CATCH_BEGIN;
  CVC5_API_RECOVERABLE_CHECK(isHistogram())
      << "Expected Stat of type histogram.";
  return std::get<HistogramData>(d_data->data);
  CVC5_API_TRY_CATCH_END;
}

Stat::Stat(bool expert, bool defaulted, StatData&& sd)
    : d_expert(expert),
      d_default(defaulted),
      d_data(std::make_unique<StatData>(std::move(sd)))
{
}

std::ostream& operator<<(std::ostream& os, const Stat& sv)
{
  return cvc5::detail::print(os, sv.d_data->data);
}

Statistics::BaseType::const_reference Statistics::iterator::operator*() const
{
  return d_it.operator*();
}
Statistics::BaseType::const_pointer Statistics::iterator::operator->() const
{
  return d_it.operator->();
}
Statistics::iterator& Statistics::iterator::operator++()
{
  do
  {
    ++d_it;
  } while (!isVisible());
  return *this;
}
Statistics::iterator Statistics::iterator::operator++(int)
{
  iterator tmp = *this;
  do
  {
    ++d_it;
  } while (!isVisible());
  return tmp;
}
Statistics::iterator& Statistics::iterator::operator--()
{
  do
  {
    --d_it;
  } while (!isVisible());
  return *this;
}
Statistics::iterator Statistics::iterator::operator--(int)
{
  iterator tmp = *this;
  do
  {
    --d_it;
  } while (!isVisible());
  return tmp;
}
bool Statistics::iterator::operator==(const Statistics::iterator& rhs) const
{
  return d_it == rhs.d_it;
}
bool Statistics::iterator::operator!=(const Statistics::iterator& rhs) const
{
  return d_it != rhs.d_it;
}
Statistics::iterator::iterator(Statistics::BaseType::const_iterator it,
                               const Statistics::BaseType& base,
                               bool expert,
                               bool defaulted)
    : d_it(it), d_base(&base), d_showExpert(expert), d_showDefault(defaulted)
{
  while (!isVisible())
  {
    ++d_it;
  }
}
bool Statistics::iterator::isVisible() const
{
  if (d_it == d_base->end()) return true;
  if (!d_showExpert && d_it->second.isExpert()) return false;
  if (!d_showDefault && d_it->second.isDefault()) return false;
  return true;
}

const Stat& Statistics::get(const std::string& name)
{
  CVC5_API_TRY_CATCH_BEGIN;
  auto it = d_stats.find(name);
  CVC5_API_RECOVERABLE_CHECK(it != d_stats.end())
      << "No stat with name \"" << name << "\" exists.";
  return it->second;
  CVC5_API_TRY_CATCH_END;
}

Statistics::iterator Statistics::begin(bool expert, bool defaulted) const
{
  return iterator(d_stats.begin(), d_stats, expert, defaulted);
}
Statistics::iterator Statistics::end() const
{
  return iterator(d_stats.end(), d_stats, false, false);
}

Statistics::Statistics(const StatisticsRegistry& reg)
{
  for (const auto& svp : reg)
  {
    d_stats.emplace(svp.first,
                    Stat(svp.second->d_expert,
                         svp.second->isDefault(),
                         svp.second->getViewer()));
  }
}

std::ostream& operator<<(std::ostream& out, const Statistics& stats)
{
  for (const auto& stat : stats)
  {
    out << stat.first << " = " << stat.second << std::endl;
  }
  return out;
}

/* -------------------------------------------------------------------------- */
/* Solver                                                                     */
/* -------------------------------------------------------------------------- */

Solver::Solver(std::unique_ptr<Options>&& original)
{
  d_nodeMgr = NodeManager::currentNM();
  d_nodeMgr->init();
  d_originalOptions = std::move(original);
  d_slv.reset(new SolverEngine(d_nodeMgr, d_originalOptions.get()));
  d_slv->setSolver(this);
  d_rng.reset(new Random(d_slv->getOptions().driver.seed));
  resetStatistics();
}

Solver::Solver() : Solver(std::make_unique<Options>()) {}

Solver::~Solver() {}

/* Helpers and private functions                                              */
/* -------------------------------------------------------------------------- */

NodeManager* Solver::getNodeManager(void) const { return d_nodeMgr; }

void Solver::increment_term_stats(Kind kind) const
{
  if constexpr (configuration::isStatisticsBuild())
  {
    d_stats->d_terms << kind;
  }
}

void Solver::increment_vars_consts_stats(const Sort& sort, bool is_var) const
{
  if constexpr (configuration::isStatisticsBuild())
  {
    const TypeNode tn = sort.getTypeNode();
    TypeConstant tc = tn.getKind() == cvc5::kind::TYPE_CONSTANT
                          ? tn.getConst<TypeConstant>()
                          : LAST_TYPE;
    if (is_var)
    {
      d_stats->d_vars << tc;
    }
    else
    {
      d_stats->d_consts << tc;
    }
  }
}

/* Split out to avoid nested API calls (problematic with API tracing).        */
/* .......................................................................... */

template <typename T>
Term Solver::mkValHelper(const T& t) const
{
  //////// all checks before this line
  Node res = getNodeManager()->mkConst(t);
  (void)res.getType(true); /* kick off type checking */
  return Term(this, res);
}

Term Solver::mkRationalValHelper(const Rational& r, bool isInt) const
{
  //////// all checks before this line
  NodeManager* nm = getNodeManager();
  Node res = isInt ? nm->mkConstInt(r) : nm->mkConstReal(r);
  (void)res.getType(true); /* kick off type checking */
  api::Term t = Term(this, res);
  // NOTE: this block will be eliminated when arithmetic subtyping is eliminated
  if (!isInt)
  {
    t = ensureRealSort(t);
  }
  return t;
}

Term Solver::mkRealOrIntegerFromStrHelper(const std::string& s,
                                          bool isInt) const
{
  //////// all checks before this line
  try
  {
    cvc5::Rational r = s.find('/') != std::string::npos
                           ? cvc5::Rational(s)
                           : cvc5::Rational::fromDecimal(s);
    return mkRationalValHelper(r, isInt);
  }
  catch (const std::invalid_argument& e)
  {
    /* Catch to throw with a more meaningful error message. To be caught in
     * enclosing CVC5_API_TRY_CATCH_* block to throw CVC5ApiException. */
    std::stringstream message;
    message << "Cannot construct Real or Int from string argument '" << s << "'"
            << std::endl;
    throw std::invalid_argument(message.str());
  }
}

Term Solver::mkBVFromIntHelper(uint32_t size, uint64_t val) const
{
  CVC5_API_ARG_CHECK_EXPECTED(size > 0, size) << "a bit-width > 0";
  //////// all checks before this line
  return mkValHelper<cvc5::BitVector>(cvc5::BitVector(size, val));
}

Term Solver::mkBVFromStrHelper(uint32_t size,
                               const std::string& s,
                               uint32_t base) const
{
  CVC5_API_ARG_CHECK_EXPECTED(size > 0, size) << "a bit-width > 0";
  CVC5_API_ARG_CHECK_EXPECTED(!s.empty(), s) << "a non-empty string";
  CVC5_API_ARG_CHECK_EXPECTED(base == 2 || base == 10 || base == 16, base)
      << "base 2, 10, or 16";
  //////// all checks before this line

  Integer val(s, base);

  if (val.strictlyNegative())
  {
    CVC5_API_CHECK(val >= -Integer(2).pow(size - 1))
        << "Overflow in bitvector construction (specified bitvector size "
        << size << " too small to hold value " << s << ")";
  }
  else
  {
    CVC5_API_CHECK(val.modByPow2(size) == val)
        << "Overflow in bitvector construction (specified bitvector size "
        << size << " too small to hold value " << s << ")";
  }
  return mkValHelper<cvc5::BitVector>(cvc5::BitVector(size, val));
}

Term Solver::getValueHelper(const Term& term) const
{
  // Note: Term is checked in the caller to avoid double checks
  bool wasShadow = false;
  bool freeOrShadowedVar =
      expr::hasFreeOrShadowedVar(term.getNode(), wasShadow);
  CVC5_API_RECOVERABLE_CHECK(!freeOrShadowedVar)
      << "Cannot get value of term containing "
      << (wasShadow ? "shadowed" : "free") << " variables";
  //////// all checks before this line
  Node value = d_slv->getValue(*term.d_node);
  Term res = Term(this, value);
  // May need to wrap in real cast so that user know this is a real.
  TypeNode tn = (*term.d_node).getType();
  if (!tn.isInteger() && value.getType().isInteger())
  {
    return ensureRealSort(res);
  }
  return res;
}

Sort Solver::mkTupleSortHelper(const std::vector<Sort>& sorts) const
{
  // Note: Sorts are checked in the caller to avoid double checks
  //////// all checks before this line
  std::vector<TypeNode> typeNodes = Sort::sortVectorToTypeNodes(sorts);
  return Sort(this, getNodeManager()->mkTupleType(typeNodes));
}

Term Solver::mkTermFromKind(Kind kind) const
{
  CVC5_API_KIND_CHECK_EXPECTED(kind == PI || kind == REGEXP_NONE
                                   || kind == REGEXP_ALLCHAR || kind == SEP_EMP,
                               kind)
      << "PI, REGEXP_NONE, REGEXP_ALLCHAR or SEP_EMP";
  //////// all checks before this line
  Node res;
  cvc5::Kind k = extToIntKind(kind);
  if (kind == REGEXP_NONE || kind == REGEXP_ALLCHAR)
  {
    Assert(isDefinedIntKind(k));
    res = d_nodeMgr->mkNode(k, std::vector<Node>());
  }
  else if (kind == SEP_EMP)
  {
    res = d_nodeMgr->mkNullaryOperator(d_nodeMgr->booleanType(), k);
  }
  else
  {
    Assert(kind == PI);
    res = d_nodeMgr->mkNullaryOperator(d_nodeMgr->realType(), k);
  }
  (void)res.getType(true); /* kick off type checking */
  increment_term_stats(kind);
  return Term(this, res);
}

Term Solver::mkTermHelper(Kind kind, const std::vector<Term>& children) const
{
  // Note: Kind and children are checked in the caller to avoid double checks
  //////// all checks before this line
  if (children.size() == 0)
  {
    return mkTermFromKind(kind);
  }
  std::vector<Node> echildren = Term::termVectorToNodes(children);
  cvc5::Kind k = extToIntKind(kind);
  Node res;
  if (echildren.size() > 2)
  {
    if (kind == INTS_DIVISION || kind == XOR || kind == MINUS
        || kind == DIVISION || kind == HO_APPLY || kind == REGEXP_DIFF)
    {
      // left-associative, but cvc5 internally only supports 2 args
      res = d_nodeMgr->mkLeftAssociative(k, echildren);
    }
    else if (kind == IMPLIES)
    {
      // right-associative, but cvc5 internally only supports 2 args
      res = d_nodeMgr->mkRightAssociative(k, echildren);
    }
    else if (kind == EQUAL || kind == LT || kind == GT || kind == LEQ
             || kind == GEQ)
    {
      // "chainable", but cvc5 internally only supports 2 args
      res = d_nodeMgr->mkChain(k, echildren);
    }
    else if (kind::isAssociative(k))
    {
      // mkAssociative has special treatment for associative operators with lots
      // of children
      res = d_nodeMgr->mkAssociative(k, echildren);
    }
    else
    {
      // default case, must check kind
      checkMkTerm(kind, children.size());
      res = d_nodeMgr->mkNode(k, echildren);
    }
  }
  else if (kind::isAssociative(k))
  {
    // associative case, same as above
    res = d_nodeMgr->mkAssociative(k, echildren);
  }
  else
  {
    // default case, same as above
    checkMkTerm(kind, children.size());
    if (kind == api::SET_SINGLETON)
    {
      // the type of the term is the same as the type of the internal node
      // see Term::getSort()
      TypeNode type = children[0].d_node->getType();
      // Internally NodeManager::mkSingleton needs a type argument
      // to construct a singleton, since there is no difference between
      // integers and reals (both are Rationals).
      // At the API, mkReal and mkInteger are different and therefore the
      // element type can be used safely here.
      res = getNodeManager()->mkSingleton(type, *children[0].d_node);
    }
    else if (kind == api::BAG_MAKE)
    {
      // the type of the term is the same as the type of the internal node
      // see Term::getSort()
      TypeNode type = children[0].d_node->getType();
      // Internally NodeManager::mkBag needs a type argument
      // to construct a bag, since there is no difference between
      // integers and reals (both are Rationals).
      // At the API, mkReal and mkInteger are different and therefore the
      // element type can be used safely here.
      res = getNodeManager()->mkBag(
          type, *children[0].d_node, *children[1].d_node);
    }
    else
    {
      res = d_nodeMgr->mkNode(k, echildren);
    }
  }

  (void)res.getType(true); /* kick off type checking */
  increment_term_stats(kind);
  return Term(this, res);
}

Term Solver::mkTermHelper(const Op& op, const std::vector<Term>& children) const
{
  if (!op.isIndexedHelper())
  {
    return mkTermHelper(op.d_kind, children);
  }

  // Note: Op and children are checked in the caller to avoid double checks
  checkMkTerm(op.d_kind, children.size());
  //////// all checks before this line

  const cvc5::Kind int_kind = extToIntKind(op.d_kind);
  std::vector<Node> echildren = Term::termVectorToNodes(children);

  NodeBuilder nb(int_kind);
  nb << *op.d_node;
  nb.append(echildren);
  Node res = nb.constructNode();

  (void)res.getType(true); /* kick off type checking */
  return Term(this, res);
}

std::vector<Sort> Solver::mkDatatypeSortsInternal(
    const std::vector<DatatypeDecl>& dtypedecls,
    const std::set<Sort>& unresolvedSorts) const
{
  // Note: dtypedecls and unresolvedSorts are checked in the caller to avoid
  //       double checks
  //////// all checks before this line

  std::vector<cvc5::DType> datatypes;
  for (size_t i = 0, ndts = dtypedecls.size(); i < ndts; ++i)
  {
    datatypes.push_back(dtypedecls[i].getDatatype());
  }

  std::set<TypeNode> utypes = Sort::sortSetToTypeNodes(unresolvedSorts);
  std::vector<cvc5::TypeNode> dtypes =
      getNodeManager()->mkMutualDatatypeTypes(datatypes, utypes);
  std::vector<Sort> retTypes = Sort::typeNodeVectorToSorts(this, dtypes);
  return retTypes;
}

Term Solver::synthFunHelper(const std::string& symbol,
                            const std::vector<Term>& boundVars,
                            const Sort& sort,
                            bool isInv,
                            Grammar* grammar) const
{
  // Note: boundVars, sort and grammar are checked in the caller to avoid
  //       double checks.
  std::vector<TypeNode> varTypes;
  for (const auto& bv : boundVars)
  {
    if (grammar)
    {
      CVC5_API_CHECK(grammar->d_ntSyms[0].d_node->getType() == *sort.d_type)
          << "Invalid Start symbol for grammar, Expected Start's sort to be "
          << *sort.d_type << " but found "
          << grammar->d_ntSyms[0].d_node->getType();
    }
    varTypes.push_back(bv.d_node->getType());
  }
  //////// all checks before this line

  TypeNode funType = varTypes.empty() ? *sort.d_type
                                      : getNodeManager()->mkFunctionType(
                                          varTypes, *sort.d_type);

  Node fun = getNodeManager()->mkBoundVar(symbol, funType);
  (void)fun.getType(true); /* kick off type checking */

  std::vector<Node> bvns = Term::termVectorToNodes(boundVars);

  d_slv->declareSynthFun(
      fun,
      grammar == nullptr ? funType : *grammar->resolve().d_type,
      isInv,
      bvns);

  return Term(this, fun);
}

Term Solver::ensureTermSort(const Term& term, const Sort& sort) const
{
  // Note: Term and sort are checked in the caller to avoid double checks
  CVC5_API_CHECK(term.getSort() == sort
                 || (term.getSort().isInteger() && sort.isReal()))
      << "Expected conversion from Int to Real";
  //////// all checks before this line

  Sort t = term.getSort();
  if (term.getSort() == sort)
  {
    return term;
  }

  // Integers are reals, too
  Assert(t.d_type->isReal());
  Term res = term;
  if (t.isInteger())
  {
    // Must cast to Real to ensure correct type is passed to parametric type
    // constructors. We do this cast using division with 1. This has the
    // advantage wrt using TO_REAL since (constant) division is always included
    // in the theory.
    res = Term(this,
               d_nodeMgr->mkNode(extToIntKind(DIVISION),
                                 *res.d_node,
                                 d_nodeMgr->mkConst(kind::CONST_RATIONAL,
                                                    cvc5::Rational(1))));
  }
  Assert(res.getSort() == sort);
  return res;
}

Term Solver::ensureRealSort(const Term& t) const
{
  Assert(this == t.d_solver);
  CVC5_API_ARG_CHECK_EXPECTED(
      t.getSort() == getIntegerSort() || t.getSort() == getRealSort(),
      " an integer or real term");
  // Note: Term is checked in the caller to avoid double checks
  //////// all checks before this line
  if (t.getSort() == getIntegerSort())
  {
    Node n = getNodeManager()->mkNode(kind::CAST_TO_REAL, *t.d_node);
    return Term(this, n);
  }
  return t;
}

bool Solver::isValidInteger(const std::string& s) const
{
  //////// all checks before this line
  if (s.length() == 0)
  {
    // string should not be empty
    return false;
  }

  size_t index = 0;
  if (s[index] == '-')
  {
    if (s.length() == 1)
    {
      // negative integers should contain at least one digit
      return false;
    }
    index = 1;
  }

  if (s[index] == '0' && s.length() > (index + 1))
  {
    // From SMT-Lib 2.6: A <numeral> is the digit 0 or a non-empty sequence of
    // digits not starting with 0. So integers like 001, 000 are not allowed
    return false;
  }

  // all remaining characters should be decimal digits
  for (; index < s.length(); ++index)
  {
    if (!std::isdigit(s[index]))
    {
      return false;
    }
  }

  return true;
}

void Solver::resetStatistics()
{
  if constexpr (configuration::isStatisticsBuild())
  {
    d_stats.reset(new APIStatistics{
        d_slv->getStatisticsRegistry().registerHistogram<TypeConstant>(
            "api::CONSTANT"),
        d_slv->getStatisticsRegistry().registerHistogram<TypeConstant>(
            "api::VARIABLE"),
        d_slv->getStatisticsRegistry().registerHistogram<Kind>("api::TERM"),
    });
  }
}

void Solver::printStatisticsSafe(int fd) const
{
  d_slv->printStatisticsSafe(fd);
}

/* Helpers for mkTerm checks.                                                 */
/* .......................................................................... */

void Solver::checkMkTerm(Kind kind, uint32_t nchildren) const
{
  CVC5_API_KIND_CHECK(kind);
  Assert(isDefinedIntKind(extToIntKind(kind)));
  const cvc5::kind::MetaKind mk = kind::metaKindOf(extToIntKind(kind));
  CVC5_API_KIND_CHECK_EXPECTED(
      mk == kind::metakind::PARAMETERIZED || mk == kind::metakind::OPERATOR,
      kind)
      << "Only operator-style terms are created with mkTerm(), "
         "to create variables, constants and values see mkVar(), mkConst() "
         "and the respective theory-specific functions to create values, "
         "e.g., mkBitVector().";
  CVC5_API_KIND_CHECK_EXPECTED(
      nchildren >= minArity(kind) && nchildren <= maxArity(kind), kind)
      << "Terms with kind " << kindToString(kind) << " must have at least "
      << minArity(kind) << " children and at most " << maxArity(kind)
      << " children (the one under construction has " << nchildren << ")";
}

/* Sorts Handling                                                             */
/* -------------------------------------------------------------------------- */

Sort Solver::getNullSort(void) const
{
  CVC5_API_TRY_CATCH_BEGIN;
  //////// all checks before this line
  return Sort(this, TypeNode());
  ////////
  CVC5_API_TRY_CATCH_END;
}

Sort Solver::getBooleanSort(void) const
{
  CVC5_API_TRY_CATCH_BEGIN;
  //////// all checks before this line
  return Sort(this, getNodeManager()->booleanType());
  ////////
  CVC5_API_TRY_CATCH_END;
}

Sort Solver::getIntegerSort(void) const
{
  CVC5_API_TRY_CATCH_BEGIN;
  //////// all checks before this line
  return Sort(this, getNodeManager()->integerType());
  ////////
  CVC5_API_TRY_CATCH_END;
}

Sort Solver::getRealSort(void) const
{
  CVC5_API_TRY_CATCH_BEGIN;
  //////// all checks before this line
  return Sort(this, getNodeManager()->realType());
  ////////
  CVC5_API_TRY_CATCH_END;
}

Sort Solver::getRegExpSort(void) const
{
  CVC5_API_TRY_CATCH_BEGIN;
  //////// all checks before this line
  return Sort(this, getNodeManager()->regExpType());
  ////////
  CVC5_API_TRY_CATCH_END;
}

Sort Solver::getStringSort(void) const
{
  CVC5_API_TRY_CATCH_BEGIN;
  //////// all checks before this line
  return Sort(this, getNodeManager()->stringType());
  ////////
  CVC5_API_TRY_CATCH_END;
}

Sort Solver::getRoundingModeSort(void) const
{
  CVC5_API_TRY_CATCH_BEGIN;
  //////// all checks before this line
  return Sort(this, getNodeManager()->roundingModeType());
  ////////
  CVC5_API_TRY_CATCH_END;
}

/* Create sorts ------------------------------------------------------- */

Sort Solver::mkArraySort(const Sort& indexSort, const Sort& elemSort) const
{
  CVC5_API_TRY_CATCH_BEGIN;
  CVC5_API_SOLVER_CHECK_SORT(indexSort);
  CVC5_API_SOLVER_CHECK_SORT(elemSort);
  //////// all checks before this line
  return Sort(
      this, getNodeManager()->mkArrayType(*indexSort.d_type, *elemSort.d_type));
  ////////
  CVC5_API_TRY_CATCH_END;
}

Sort Solver::mkBitVectorSort(uint32_t size) const
{
  CVC5_API_TRY_CATCH_BEGIN;
  CVC5_API_ARG_CHECK_EXPECTED(size > 0, size) << "size > 0";
  //////// all checks before this line
  return Sort(this, getNodeManager()->mkBitVectorType(size));
  ////////
  CVC5_API_TRY_CATCH_END;
}

Sort Solver::mkFloatingPointSort(uint32_t exp, uint32_t sig) const
{
  CVC5_API_TRY_CATCH_BEGIN;
  CVC5_API_ARG_CHECK_EXPECTED(exp > 0, exp) << "exponent size > 0";
  CVC5_API_ARG_CHECK_EXPECTED(sig > 0, sig) << "significand size > 0";
  //////// all checks before this line
  return Sort(this, getNodeManager()->mkFloatingPointType(exp, sig));
  ////////
  CVC5_API_TRY_CATCH_END;
}

Sort Solver::mkDatatypeSort(const DatatypeDecl& dtypedecl) const
{
  CVC5_API_TRY_CATCH_BEGIN;
  CVC5_API_SOLVER_CHECK_DTDECL(dtypedecl);
  //////// all checks before this line
  return Sort(this, getNodeManager()->mkDatatypeType(*dtypedecl.d_dtype));
  ////////
  CVC5_API_TRY_CATCH_END;
}

std::vector<Sort> Solver::mkDatatypeSorts(
    const std::vector<DatatypeDecl>& dtypedecls) const
{
  CVC5_API_SOLVER_CHECK_DTDECLS(dtypedecls);
  CVC5_API_TRY_CATCH_BEGIN;
  //////// all checks before this line
  return mkDatatypeSortsInternal(dtypedecls, {});
  ////////
  CVC5_API_TRY_CATCH_END;
}

std::vector<Sort> Solver::mkDatatypeSorts(
    const std::vector<DatatypeDecl>& dtypedecls,
    const std::set<Sort>& unresolvedSorts) const
{
  CVC5_API_TRY_CATCH_BEGIN;
  CVC5_API_SOLVER_CHECK_DTDECLS(dtypedecls);
  CVC5_API_SOLVER_CHECK_SORTS(unresolvedSorts);
  //////// all checks before this line
  return mkDatatypeSortsInternal(dtypedecls, unresolvedSorts);
  ////////
  CVC5_API_TRY_CATCH_END;
}

Sort Solver::mkFunctionSort(const Sort& domain, const Sort& codomain) const
{
  CVC5_API_TRY_CATCH_BEGIN;
  CVC5_API_SOLVER_CHECK_DOMAIN_SORT(domain);
  CVC5_API_SOLVER_CHECK_CODOMAIN_SORT(codomain);
  //////// all checks before this line
  return Sort(
      this, getNodeManager()->mkFunctionType(*domain.d_type, *codomain.d_type));
  ////////
  CVC5_API_TRY_CATCH_END;
}

Sort Solver::mkFunctionSort(const std::vector<Sort>& sorts,
                            const Sort& codomain) const
{
  CVC5_API_TRY_CATCH_BEGIN;
  CVC5_API_ARG_SIZE_CHECK_EXPECTED(sorts.size() >= 1, sorts)
      << "at least one parameter sort for function sort";
  CVC5_API_SOLVER_CHECK_DOMAIN_SORTS(sorts);
  CVC5_API_SOLVER_CHECK_CODOMAIN_SORT(codomain);
  //////// all checks before this line
  std::vector<TypeNode> argTypes = Sort::sortVectorToTypeNodes(sorts);
  return Sort(this,
              getNodeManager()->mkFunctionType(argTypes, *codomain.d_type));
  ////////
  CVC5_API_TRY_CATCH_END;
}

Sort Solver::mkParamSort(const std::string& symbol) const
{
  CVC5_API_TRY_CATCH_BEGIN;
  //////// all checks before this line
  return Sort(
      this,
      getNodeManager()->mkSort(symbol, NodeManager::SORT_FLAG_PLACEHOLDER));
  ////////
  CVC5_API_TRY_CATCH_END;
}

Sort Solver::mkPredicateSort(const std::vector<Sort>& sorts) const
{
  CVC5_API_TRY_CATCH_BEGIN;
  CVC5_API_ARG_SIZE_CHECK_EXPECTED(sorts.size() >= 1, sorts)
      << "at least one parameter sort for predicate sort";
  CVC5_API_SOLVER_CHECK_DOMAIN_SORTS(sorts);
  //////// all checks before this line
  return Sort(
      this,
      getNodeManager()->mkPredicateType(Sort::sortVectorToTypeNodes(sorts)));
  ////////
  CVC5_API_TRY_CATCH_END;
}

Sort Solver::mkRecordSort(
    const std::vector<std::pair<std::string, Sort>>& fields) const
{
  CVC5_API_TRY_CATCH_BEGIN;
  std::vector<std::pair<std::string, TypeNode>> f;
  for (size_t i = 0, size = fields.size(); i < size; ++i)
  {
    const auto& p = fields[i];
    CVC5_API_ARG_AT_INDEX_CHECK_EXPECTED(!p.second.isNull(), "sort", fields, i)
        << "non-null sort";
    CVC5_API_ARG_AT_INDEX_CHECK_EXPECTED(
        this == p.second.d_solver, "sort", fields, i)
        << "sort associated with this solver object";
    f.emplace_back(p.first, *p.second.d_type);
  }
  //////// all checks before this line
  return Sort(this, getNodeManager()->mkRecordType(f));
  ////////
  CVC5_API_TRY_CATCH_END;
}

Sort Solver::mkSetSort(const Sort& elemSort) const
{
  CVC5_API_TRY_CATCH_BEGIN;
  CVC5_API_SOLVER_CHECK_SORT(elemSort);
  //////// all checks before this line
  return Sort(this, getNodeManager()->mkSetType(*elemSort.d_type));
  ////////
  CVC5_API_TRY_CATCH_END;
}

Sort Solver::mkBagSort(const Sort& elemSort) const
{
  CVC5_API_TRY_CATCH_BEGIN;
  CVC5_API_SOLVER_CHECK_SORT(elemSort);
  //////// all checks before this line
  return Sort(this, getNodeManager()->mkBagType(*elemSort.d_type));
  ////////
  CVC5_API_TRY_CATCH_END;
}

Sort Solver::mkSequenceSort(const Sort& elemSort) const
{
  CVC5_API_TRY_CATCH_BEGIN;
  CVC5_API_SOLVER_CHECK_SORT(elemSort);
  //////// all checks before this line
  return Sort(this, getNodeManager()->mkSequenceType(*elemSort.d_type));
  ////////
  CVC5_API_TRY_CATCH_END;
}

Sort Solver::mkUninterpretedSort(const std::string& symbol) const
{
  CVC5_API_TRY_CATCH_BEGIN;
  //////// all checks before this line
  return Sort(this, getNodeManager()->mkSort(symbol));
  ////////
  CVC5_API_TRY_CATCH_END;
}

Sort Solver::mkUnresolvedSort(const std::string& symbol, size_t arity) const
{
  CVC5_API_TRY_CATCH_BEGIN;
  //////// all checks before this line
  if (arity)
  {
    return Sort(this, getNodeManager()->mkSortConstructor(symbol, arity));
  }
  return Sort(this, getNodeManager()->mkSort(symbol));
  ////////
  CVC5_API_TRY_CATCH_END;
}

Sort Solver::mkSortConstructorSort(const std::string& symbol,
                                   size_t arity) const
{
  CVC5_API_TRY_CATCH_BEGIN;
  CVC5_API_ARG_CHECK_EXPECTED(arity > 0, arity) << "an arity > 0";
  //////// all checks before this line
  return Sort(this, getNodeManager()->mkSortConstructor(symbol, arity));
  ////////
  CVC5_API_TRY_CATCH_END;
}

Sort Solver::mkTupleSort(const std::vector<Sort>& sorts) const
{
  CVC5_API_TRY_CATCH_BEGIN;
  CVC5_API_SOLVER_CHECK_SORTS_NOT_FUNCTION_LIKE(sorts);
  //////// all checks before this line
  return mkTupleSortHelper(sorts);
  ////////
  CVC5_API_TRY_CATCH_END;
}

/* Create consts                                                              */
/* -------------------------------------------------------------------------- */

Term Solver::mkTrue(void) const
{
  CVC5_API_TRY_CATCH_BEGIN;
  //////// all checks before this line
  return Term(this, d_nodeMgr->mkConst<bool>(true));
  ////////
  CVC5_API_TRY_CATCH_END;
}

Term Solver::mkFalse(void) const
{
  CVC5_API_TRY_CATCH_BEGIN;
  //////// all checks before this line
  return Term(this, d_nodeMgr->mkConst<bool>(false));
  ////////
  CVC5_API_TRY_CATCH_END;
}

Term Solver::mkBoolean(bool val) const
{
  CVC5_API_TRY_CATCH_BEGIN;
  //////// all checks before this line
  return Term(this, d_nodeMgr->mkConst<bool>(val));
  ////////
  CVC5_API_TRY_CATCH_END;
}

Term Solver::mkPi() const
{
  CVC5_API_TRY_CATCH_BEGIN;
  //////// all checks before this line
  Node res =
      d_nodeMgr->mkNullaryOperator(d_nodeMgr->realType(), cvc5::kind::PI);
  (void)res.getType(true); /* kick off type checking */
  return Term(this, res);
  ////////
  CVC5_API_TRY_CATCH_END;
}

Term Solver::mkInteger(const std::string& s) const
{
  CVC5_API_TRY_CATCH_BEGIN;
  CVC5_API_ARG_CHECK_EXPECTED(isValidInteger(s), s) << " an integer ";
  Term integer = mkRealOrIntegerFromStrHelper(s);
  CVC5_API_ARG_CHECK_EXPECTED(integer.getSort() == getIntegerSort(), s)
      << " a string representing an integer";
  //////// all checks before this line
  return integer;
  ////////
  CVC5_API_TRY_CATCH_END;
}

Term Solver::mkInteger(int64_t val) const
{
  CVC5_API_TRY_CATCH_BEGIN;
  //////// all checks before this line
  Term integer = mkRationalValHelper(cvc5::Rational(val));
  Assert(integer.getSort() == getIntegerSort());
  return integer;
  ////////
  CVC5_API_TRY_CATCH_END;
}

Term Solver::mkReal(const std::string& s) const
{
  CVC5_API_TRY_CATCH_BEGIN;
  /* CLN and GMP handle this case differently, CLN interprets it as 0, GMP
   * throws an std::invalid_argument exception. For consistency, we treat it
   * as invalid. */
  CVC5_API_ARG_CHECK_EXPECTED(s != ".", s)
      << "a string representing a real or rational value.";
  //////// all checks before this line
  return mkRealOrIntegerFromStrHelper(s, false);
  ////////
  CVC5_API_TRY_CATCH_END;
}

Term Solver::mkReal(int64_t val) const
{
  CVC5_API_TRY_CATCH_BEGIN;
  //////// all checks before this line
  return mkRationalValHelper(cvc5::Rational(val), false);
  ////////
  CVC5_API_TRY_CATCH_END;
}

Term Solver::mkReal(int64_t num, int64_t den) const
{
  CVC5_API_TRY_CATCH_BEGIN;
  //////// all checks before this line
  return mkRationalValHelper(cvc5::Rational(num, den), false);
  ////////
  CVC5_API_TRY_CATCH_END;
}

Term Solver::mkRegexpAll() const
{
  CVC5_API_TRY_CATCH_BEGIN;
  //////// all checks before this line
  Node res = d_nodeMgr->mkNode(
      cvc5::kind::REGEXP_STAR,
      d_nodeMgr->mkNode(cvc5::kind::REGEXP_ALLCHAR, std::vector<cvc5::Node>()));
  (void)res.getType(true); /* kick off type checking */
  return Term(this, res);
  ////////
  CVC5_API_TRY_CATCH_END;
}

Term Solver::mkRegexpNone() const
{
  CVC5_API_TRY_CATCH_BEGIN;
  //////// all checks before this line
  Node res =
      d_nodeMgr->mkNode(cvc5::kind::REGEXP_NONE, std::vector<cvc5::Node>());
  (void)res.getType(true); /* kick off type checking */
  return Term(this, res);
  ////////
  CVC5_API_TRY_CATCH_END;
}

Term Solver::mkRegexpAllchar() const
{
  CVC5_API_TRY_CATCH_BEGIN;
  //////// all checks before this line
  Node res =
      d_nodeMgr->mkNode(cvc5::kind::REGEXP_ALLCHAR, std::vector<cvc5::Node>());
  (void)res.getType(true); /* kick off type checking */
  return Term(this, res);
  ////////
  CVC5_API_TRY_CATCH_END;
}

Term Solver::mkEmptySet(const Sort& sort) const
{
  CVC5_API_TRY_CATCH_BEGIN;
  CVC5_API_ARG_CHECK_EXPECTED(sort.isNull() || sort.isSet(), sort)
      << "null sort or set sort";
  CVC5_API_ARG_CHECK_EXPECTED(sort.isNull() || this == sort.d_solver, sort)
      << "set sort associated with this solver object";
  //////// all checks before this line
  return mkValHelper<cvc5::EmptySet>(cvc5::EmptySet(*sort.d_type));
  ////////
  CVC5_API_TRY_CATCH_END;
}

Term Solver::mkEmptyBag(const Sort& sort) const
{
  CVC5_API_TRY_CATCH_BEGIN;
  CVC5_API_ARG_CHECK_EXPECTED(sort.isNull() || sort.isBag(), sort)
      << "null sort or bag sort";
  CVC5_API_ARG_CHECK_EXPECTED(sort.isNull() || this == sort.d_solver, sort)
      << "bag sort associated with this solver object";
  //////// all checks before this line
  return mkValHelper<cvc5::EmptyBag>(cvc5::EmptyBag(*sort.d_type));
  ////////
  CVC5_API_TRY_CATCH_END;
}

Term Solver::mkSepEmp() const
{
  CVC5_API_TRY_CATCH_BEGIN;
  //////// all checks before this line
  Node res = getNodeManager()->mkNullaryOperator(d_nodeMgr->booleanType(),
                                                 cvc5::Kind::SEP_EMP);
  (void)res.getType(true); /* kick off type checking */
  return Term(this, res);
  ////////
  CVC5_API_TRY_CATCH_END;
}

Term Solver::mkSepNil(const Sort& sort) const
{
  CVC5_API_TRY_CATCH_BEGIN;
  CVC5_API_SOLVER_CHECK_SORT(sort);
  //////// all checks before this line
  Node res =
      getNodeManager()->mkNullaryOperator(*sort.d_type, cvc5::kind::SEP_NIL);
  (void)res.getType(true); /* kick off type checking */
  return Term(this, res);
  ////////
  CVC5_API_TRY_CATCH_END;
}

Term Solver::mkString(const std::string& s, bool useEscSequences) const
{
  CVC5_API_TRY_CATCH_BEGIN;
  //////// all checks before this line
  return mkValHelper<cvc5::String>(cvc5::String(s, useEscSequences));
  ////////
  CVC5_API_TRY_CATCH_END;
}

Term Solver::mkString(const std::wstring& s) const
{
  CVC5_API_TRY_CATCH_BEGIN;
  //////// all checks before this line
  return mkValHelper<cvc5::String>(cvc5::String(s));
  ////////
  CVC5_API_TRY_CATCH_END;
}

Term Solver::mkEmptySequence(const Sort& sort) const
{
  CVC5_API_TRY_CATCH_BEGIN;
  CVC5_API_SOLVER_CHECK_SORT(sort);
  //////// all checks before this line
  std::vector<Node> seq;
  Node res = d_nodeMgr->mkConst(Sequence(*sort.d_type, seq));
  return Term(this, res);
  ////////
  CVC5_API_TRY_CATCH_END;
}

Term Solver::mkUniverseSet(const Sort& sort) const
{
  CVC5_API_TRY_CATCH_BEGIN;
  CVC5_API_SOLVER_CHECK_SORT(sort);
  //////// all checks before this line

  Node res = getNodeManager()->mkNullaryOperator(*sort.d_type,
                                                 cvc5::kind::SET_UNIVERSE);
  // TODO(#2771): Reenable?
  // (void)res->getType(true); /* kick off type checking */
  return Term(this, res);
  ////////
  CVC5_API_TRY_CATCH_END;
}

Term Solver::mkBitVector(uint32_t size, uint64_t val) const
{
  CVC5_API_TRY_CATCH_BEGIN;
  //////// all checks before this line
  return mkBVFromIntHelper(size, val);
  ////////
  CVC5_API_TRY_CATCH_END;
}

Term Solver::mkBitVector(uint32_t size,
                         const std::string& s,
                         uint32_t base) const
{
  CVC5_API_TRY_CATCH_BEGIN;
  //////// all checks before this line
  return mkBVFromStrHelper(size, s, base);
  ////////
  CVC5_API_TRY_CATCH_END;
}

Term Solver::mkConstArray(const Sort& sort, const Term& val) const
{
  CVC5_API_TRY_CATCH_BEGIN;
  CVC5_API_SOLVER_CHECK_SORT(sort);
  CVC5_API_SOLVER_CHECK_TERM(val);
  CVC5_API_ARG_CHECK_EXPECTED(sort.isArray(), sort) << "an array sort";
  CVC5_API_CHECK(val.getSort().isSubsortOf(sort.getArrayElementSort()))
      << "Value does not match element sort";
  //////// all checks before this line

  // handle the special case of (CAST_TO_REAL n) where n is an integer
  Node n = *val.d_node;
  if (val.isCastedReal())
  {
    // this is safe because the constant array stores its type
    n = n[0];
  }
  Term res =
      mkValHelper<cvc5::ArrayStoreAll>(cvc5::ArrayStoreAll(*sort.d_type, n));
  return res;
  ////////
  CVC5_API_TRY_CATCH_END;
}

Term Solver::mkPosInf(uint32_t exp, uint32_t sig) const
{
  CVC5_API_TRY_CATCH_BEGIN;
  //////// all checks before this line
  return mkValHelper<cvc5::FloatingPoint>(
      FloatingPoint::makeInf(FloatingPointSize(exp, sig), false));
  ////////
  CVC5_API_TRY_CATCH_END;
}

Term Solver::mkNegInf(uint32_t exp, uint32_t sig) const
{
  CVC5_API_TRY_CATCH_BEGIN;
  //////// all checks before this line
  return mkValHelper<cvc5::FloatingPoint>(
      FloatingPoint::makeInf(FloatingPointSize(exp, sig), true));
  ////////
  CVC5_API_TRY_CATCH_END;
}

Term Solver::mkNaN(uint32_t exp, uint32_t sig) const
{
  CVC5_API_TRY_CATCH_BEGIN;
  //////// all checks before this line
  return mkValHelper<cvc5::FloatingPoint>(
      FloatingPoint::makeNaN(FloatingPointSize(exp, sig)));
  ////////
  CVC5_API_TRY_CATCH_END;
}

Term Solver::mkPosZero(uint32_t exp, uint32_t sig) const
{
  CVC5_API_TRY_CATCH_BEGIN;
  //////// all checks before this line
  return mkValHelper<cvc5::FloatingPoint>(
      FloatingPoint::makeZero(FloatingPointSize(exp, sig), false));
  ////////
  CVC5_API_TRY_CATCH_END;
}

Term Solver::mkNegZero(uint32_t exp, uint32_t sig) const
{
  CVC5_API_TRY_CATCH_BEGIN;
  //////// all checks before this line
  return mkValHelper<cvc5::FloatingPoint>(
      FloatingPoint::makeZero(FloatingPointSize(exp, sig), true));
  ////////
  CVC5_API_TRY_CATCH_END;
}

Term Solver::mkRoundingMode(RoundingMode rm) const
{
  CVC5_API_TRY_CATCH_BEGIN;
  //////// all checks before this line
  return mkValHelper<cvc5::RoundingMode>(s_rmodes.at(rm));
  ////////
  CVC5_API_TRY_CATCH_END;
}

Term Solver::mkFloatingPoint(uint32_t exp, uint32_t sig, Term val) const
{
  CVC5_API_TRY_CATCH_BEGIN;
  CVC5_API_SOLVER_CHECK_TERM(val);
  CVC5_API_ARG_CHECK_EXPECTED(exp > 0, exp) << "a value > 0";
  CVC5_API_ARG_CHECK_EXPECTED(sig > 0, sig) << "a value > 0";
  uint32_t bw = exp + sig;
  CVC5_API_ARG_CHECK_EXPECTED(bw == val.d_node->getType().getBitVectorSize(),
                              val)
      << "a bit-vector constant with bit-width '" << bw << "'";
  CVC5_API_ARG_CHECK_EXPECTED(
      val.d_node->getType().isBitVector() && val.d_node->isConst(), val)
      << "bit-vector constant";
  //////// all checks before this line
  return mkValHelper<cvc5::FloatingPoint>(
      cvc5::FloatingPoint(exp, sig, val.d_node->getConst<BitVector>()));
  ////////
  CVC5_API_TRY_CATCH_END;
}

Term Solver::mkCardinalityConstraint(const Sort& sort, uint32_t upperBound) const
{
  CVC5_API_TRY_CATCH_BEGIN;
  CVC5_API_SOLVER_CHECK_SORT(sort);
  CVC5_API_ARG_CHECK_EXPECTED(sort.isUninterpretedSort(), sort)
      << "an uninterpreted sort";
  CVC5_API_ARG_CHECK_EXPECTED(upperBound > 0, upperBound) << "a value > 0";
  //////// all checks before this line
  Node cco =
      d_nodeMgr->mkConst(cvc5::CardinalityConstraint(*sort.d_type, upperBound));
  Node cc = d_nodeMgr->mkNode(cvc5::Kind::CARDINALITY_CONSTRAINT, cco);
  return Term(this, cc);
  ////////
  CVC5_API_TRY_CATCH_END;
}

/* Create constants                                                           */
/* -------------------------------------------------------------------------- */

Term Solver::mkConst(const Sort& sort, const std::string& symbol) const
{
  CVC5_API_TRY_CATCH_BEGIN;
  CVC5_API_SOLVER_CHECK_SORT(sort);
  //////// all checks before this line
  Node res = d_nodeMgr->mkVar(symbol, *sort.d_type);
  (void)res.getType(true); /* kick off type checking */
  increment_vars_consts_stats(sort, false);
  return Term(this, res);
  ////////
  CVC5_API_TRY_CATCH_END;
}

Term Solver::mkConst(const Sort& sort) const
{
  CVC5_API_TRY_CATCH_BEGIN;
  CVC5_API_SOLVER_CHECK_SORT(sort);
  //////// all checks before this line
  Node res = d_nodeMgr->mkVar(*sort.d_type);
  (void)res.getType(true); /* kick off type checking */
  increment_vars_consts_stats(sort, false);
  return Term(this, res);
  ////////
  CVC5_API_TRY_CATCH_END;
}

/* Create variables                                                           */
/* -------------------------------------------------------------------------- */

Term Solver::mkVar(const Sort& sort, const std::string& symbol) const
{
  CVC5_API_TRY_CATCH_BEGIN;
  CVC5_API_SOLVER_CHECK_SORT(sort);
  //////// all checks before this line
  Node res = symbol.empty() ? d_nodeMgr->mkBoundVar(*sort.d_type)
                            : d_nodeMgr->mkBoundVar(symbol, *sort.d_type);
  (void)res.getType(true); /* kick off type checking */
  increment_vars_consts_stats(sort, true);
  return Term(this, res);
  ////////
  CVC5_API_TRY_CATCH_END;
}

/* Create datatype constructor declarations                                   */
/* -------------------------------------------------------------------------- */

DatatypeConstructorDecl Solver::mkDatatypeConstructorDecl(
    const std::string& name)
{
  CVC5_API_TRY_CATCH_BEGIN;
  //////// all checks before this line
  return DatatypeConstructorDecl(this, name);
  ////////
  CVC5_API_TRY_CATCH_END;
}

/* Create datatype declarations                                               */
/* -------------------------------------------------------------------------- */

DatatypeDecl Solver::mkDatatypeDecl(const std::string& name, bool isCoDatatype)
{
  CVC5_API_TRY_CATCH_BEGIN;
  //////// all checks before this line
  return DatatypeDecl(this, name, isCoDatatype);
  ////////
  CVC5_API_TRY_CATCH_END;
}

DatatypeDecl Solver::mkDatatypeDecl(const std::string& name,
                                    Sort param,
                                    bool isCoDatatype)
{
  CVC5_API_TRY_CATCH_BEGIN;
  CVC5_API_SOLVER_CHECK_SORT(param);
  //////// all checks before this line
  return DatatypeDecl(this, name, param, isCoDatatype);
  ////////
  CVC5_API_TRY_CATCH_END;
}

DatatypeDecl Solver::mkDatatypeDecl(const std::string& name,
                                    const std::vector<Sort>& params,
                                    bool isCoDatatype)
{
  CVC5_API_TRY_CATCH_BEGIN;
  CVC5_API_SOLVER_CHECK_SORTS(params);
  //////// all checks before this line
  return DatatypeDecl(this, name, params, isCoDatatype);
  ////////
  CVC5_API_TRY_CATCH_END;
}

/* Create terms                                                               */
/* -------------------------------------------------------------------------- */

Term Solver::mkTerm(Kind kind) const
{
  CVC5_API_TRY_CATCH_BEGIN;
  CVC5_API_KIND_CHECK(kind);
  //////// all checks before this line
  return mkTermFromKind(kind);
  ////////
  CVC5_API_TRY_CATCH_END;
}

Term Solver::mkTerm(Kind kind, const Term& child) const
{
  CVC5_API_TRY_CATCH_BEGIN;
  CVC5_API_KIND_CHECK(kind);
  CVC5_API_SOLVER_CHECK_TERM(child);
  //////// all checks before this line
  return mkTermHelper(kind, std::vector<Term>{child});
  ////////
  CVC5_API_TRY_CATCH_END;
}

Term Solver::mkTerm(Kind kind, const Term& child1, const Term& child2) const
{
  CVC5_API_TRY_CATCH_BEGIN;
  CVC5_API_KIND_CHECK(kind);
  CVC5_API_SOLVER_CHECK_TERM(child1);
  CVC5_API_SOLVER_CHECK_TERM(child2);
  //////// all checks before this line
  return mkTermHelper(kind, std::vector<Term>{child1, child2});
  ////////
  CVC5_API_TRY_CATCH_END;
}

Term Solver::mkTerm(Kind kind,
                    const Term& child1,
                    const Term& child2,
                    const Term& child3) const
{
  CVC5_API_TRY_CATCH_BEGIN;
  CVC5_API_KIND_CHECK(kind);
  CVC5_API_SOLVER_CHECK_TERM(child1);
  CVC5_API_SOLVER_CHECK_TERM(child2);
  CVC5_API_SOLVER_CHECK_TERM(child3);
  //////// all checks before this line
  // need to use internal term call to check e.g. associative construction
  return mkTermHelper(kind, std::vector<Term>{child1, child2, child3});
  ////////
  CVC5_API_TRY_CATCH_END;
}

Term Solver::mkTerm(Kind kind, const std::vector<Term>& children) const
{
  CVC5_API_TRY_CATCH_BEGIN;
  CVC5_API_KIND_CHECK(kind);
  CVC5_API_SOLVER_CHECK_TERMS(children);
  //////// all checks before this line
  return mkTermHelper(kind, children);
  ////////
  CVC5_API_TRY_CATCH_END;
}

Term Solver::mkTerm(const Op& op) const
{
  CVC5_API_TRY_CATCH_BEGIN;
  CVC5_API_SOLVER_CHECK_OP(op);
  if (!op.isIndexedHelper())
  {
    return mkTermFromKind(op.d_kind);
  }
  checkMkTerm(op.d_kind, 0);
  //////// all checks before this line
  const cvc5::Kind int_kind = extToIntKind(op.d_kind);
  Term res = Term(this, getNodeManager()->mkNode(int_kind, *op.d_node));

  (void)res.d_node->getType(true); /* kick off type checking */
  return res;
  ////////
  CVC5_API_TRY_CATCH_END;
}

Term Solver::mkTerm(const Op& op, const Term& child) const
{
  CVC5_API_TRY_CATCH_BEGIN;
  CVC5_API_SOLVER_CHECK_OP(op);
  CVC5_API_SOLVER_CHECK_TERM(child);
  //////// all checks before this line
  return mkTermHelper(op, std::vector<Term>{child});
  ////////
  CVC5_API_TRY_CATCH_END;
}

Term Solver::mkTerm(const Op& op, const Term& child1, const Term& child2) const
{
  CVC5_API_TRY_CATCH_BEGIN;
  CVC5_API_SOLVER_CHECK_OP(op);
  CVC5_API_SOLVER_CHECK_TERM(child1);
  CVC5_API_SOLVER_CHECK_TERM(child2);
  //////// all checks before this line
  return mkTermHelper(op, std::vector<Term>{child1, child2});
  ////////
  CVC5_API_TRY_CATCH_END;
}

Term Solver::mkTerm(const Op& op,
                    const Term& child1,
                    const Term& child2,
                    const Term& child3) const
{
  CVC5_API_TRY_CATCH_BEGIN;
  CVC5_API_SOLVER_CHECK_OP(op);
  CVC5_API_SOLVER_CHECK_TERM(child1);
  CVC5_API_SOLVER_CHECK_TERM(child2);
  CVC5_API_SOLVER_CHECK_TERM(child3);
  //////// all checks before this line
  return mkTermHelper(op, std::vector<Term>{child1, child2, child3});
  ////////
  CVC5_API_TRY_CATCH_END;
}

Term Solver::mkTerm(const Op& op, const std::vector<Term>& children) const
{
  CVC5_API_TRY_CATCH_BEGIN;
  CVC5_API_SOLVER_CHECK_OP(op);
  CVC5_API_SOLVER_CHECK_TERMS(children);
  //////// all checks before this line
  return mkTermHelper(op, children);
  ////////
  CVC5_API_TRY_CATCH_END;
}

Term Solver::mkTuple(const std::vector<Sort>& sorts,
                     const std::vector<Term>& terms) const
{
  CVC5_API_TRY_CATCH_BEGIN;
  CVC5_API_CHECK(sorts.size() == terms.size())
      << "Expected the same number of sorts and elements";
  CVC5_API_SOLVER_CHECK_SORTS(sorts);
  CVC5_API_SOLVER_CHECK_TERMS(terms);
  //////// all checks before this line
  std::vector<cvc5::Node> args;
  for (size_t i = 0, size = sorts.size(); i < size; i++)
  {
    args.push_back(*(ensureTermSort(terms[i], sorts[i])).d_node);
  }

  Sort s = mkTupleSortHelper(sorts);
  Datatype dt = s.getDatatype();
  NodeBuilder nb(extToIntKind(APPLY_CONSTRUCTOR));
  nb << *dt[0].getConstructorTerm().d_node;
  nb.append(args);
  Node res = nb.constructNode();
  (void)res.getType(true); /* kick off type checking */
  return Term(this, res);
  ////////
  CVC5_API_TRY_CATCH_END;
}

/* Create operators                                                           */
/* -------------------------------------------------------------------------- */

Op Solver::mkOp(Kind kind) const
{
  CVC5_API_TRY_CATCH_BEGIN;
  CVC5_API_KIND_CHECK(kind);
  CVC5_API_CHECK(s_indexed_kinds.find(kind) == s_indexed_kinds.end())
      << "Expected a kind for a non-indexed operator.";
  //////// all checks before this line
  return Op(this, kind);
  ////////
  CVC5_API_TRY_CATCH_END
}

Op Solver::mkOp(Kind kind, const std::string& arg) const
{
  CVC5_API_TRY_CATCH_BEGIN;
  CVC5_API_KIND_CHECK(kind);
  CVC5_API_KIND_CHECK_EXPECTED((kind == DIVISIBLE), kind) << "DIVISIBLE";
  //////// all checks before this line
  Op res;
  /* CLN and GMP handle this case differently, CLN interprets it as 0, GMP
   * throws an std::invalid_argument exception. For consistency, we treat it
   * as invalid. */
  CVC5_API_ARG_CHECK_EXPECTED(arg != ".", arg)
      << "a string representing an integer, real or rational value.";
  res = Op(this,
           kind,
           *mkValHelper<cvc5::Divisible>(cvc5::Divisible(cvc5::Integer(arg)))
                .d_node);
  return res;
  ////////
  CVC5_API_TRY_CATCH_END;
}

Op Solver::mkOp(Kind kind, uint32_t arg) const
{
  CVC5_API_TRY_CATCH_BEGIN;
  CVC5_API_KIND_CHECK(kind);
  //////// all checks before this line
  Op res;
  switch (kind)
  {
    case DIVISIBLE:
      res = Op(this,
               kind,
               *mkValHelper<cvc5::Divisible>(cvc5::Divisible(arg)).d_node);
      break;
    case BITVECTOR_REPEAT:
      res = Op(this,
               kind,
               *mkValHelper<cvc5::BitVectorRepeat>(cvc5::BitVectorRepeat(arg))
                    .d_node);
      break;
    case BITVECTOR_ZERO_EXTEND:
      res = Op(this,
               kind,
               *mkValHelper<cvc5::BitVectorZeroExtend>(
                    cvc5::BitVectorZeroExtend(arg))
                    .d_node);
      break;
    case BITVECTOR_SIGN_EXTEND:
      res = Op(this,
               kind,
               *mkValHelper<cvc5::BitVectorSignExtend>(
                    cvc5::BitVectorSignExtend(arg))
                    .d_node);
      break;
    case BITVECTOR_ROTATE_LEFT:
      res = Op(this,
               kind,
               *mkValHelper<cvc5::BitVectorRotateLeft>(
                    cvc5::BitVectorRotateLeft(arg))
                    .d_node);
      break;
    case BITVECTOR_ROTATE_RIGHT:
      res = Op(this,
               kind,
               *mkValHelper<cvc5::BitVectorRotateRight>(
                    cvc5::BitVectorRotateRight(arg))
                    .d_node);
      break;
    case INT_TO_BITVECTOR:
      res = Op(
          this,
          kind,
          *mkValHelper<cvc5::IntToBitVector>(cvc5::IntToBitVector(arg)).d_node);
      break;
    case IAND:
      res =
          Op(this, kind, *mkValHelper<cvc5::IntAnd>(cvc5::IntAnd(arg)).d_node);
      break;
    case FLOATINGPOINT_TO_UBV:
      res = Op(
          this,
          kind,
          *mkValHelper<cvc5::FloatingPointToUBV>(cvc5::FloatingPointToUBV(arg))
               .d_node);
      break;
    case FLOATINGPOINT_TO_SBV:
      res = Op(
          this,
          kind,
          *mkValHelper<cvc5::FloatingPointToSBV>(cvc5::FloatingPointToSBV(arg))
               .d_node);
      break;
    case REGEXP_REPEAT:
      res =
          Op(this,
             kind,
             *mkValHelper<cvc5::RegExpRepeat>(cvc5::RegExpRepeat(arg)).d_node);
      break;
    default:
      CVC5_API_KIND_CHECK_EXPECTED(false, kind)
          << "operator kind with uint32_t argument";
  }
  Assert(!res.isNull());
  return res;
  ////////
  CVC5_API_TRY_CATCH_END;
}

Op Solver::mkOp(Kind kind, uint32_t arg1, uint32_t arg2) const
{
  CVC5_API_TRY_CATCH_BEGIN;
  CVC5_API_KIND_CHECK(kind);
  //////// all checks before this line

  Op res;
  switch (kind)
  {
    case BITVECTOR_EXTRACT:
      res = Op(this,
               kind,
               *mkValHelper<cvc5::BitVectorExtract>(
                    cvc5::BitVectorExtract(arg1, arg2))
                    .d_node);
      break;
    case FLOATINGPOINT_TO_FP_IEEE_BITVECTOR:
      res = Op(this,
               kind,
               *mkValHelper<cvc5::FloatingPointToFPIEEEBitVector>(
                    cvc5::FloatingPointToFPIEEEBitVector(arg1, arg2))
                    .d_node);
      break;
    case FLOATINGPOINT_TO_FP_FLOATINGPOINT:
      res = Op(this,
               kind,
               *mkValHelper<cvc5::FloatingPointToFPFloatingPoint>(
                    cvc5::FloatingPointToFPFloatingPoint(arg1, arg2))
                    .d_node);
      break;
    case FLOATINGPOINT_TO_FP_REAL:
      res = Op(this,
               kind,
               *mkValHelper<cvc5::FloatingPointToFPReal>(
                    cvc5::FloatingPointToFPReal(arg1, arg2))
                    .d_node);
      break;
    case FLOATINGPOINT_TO_FP_SIGNED_BITVECTOR:
      res = Op(this,
               kind,
               *mkValHelper<cvc5::FloatingPointToFPSignedBitVector>(
                    cvc5::FloatingPointToFPSignedBitVector(arg1, arg2))
                    .d_node);
      break;
    case FLOATINGPOINT_TO_FP_UNSIGNED_BITVECTOR:
      res = Op(this,
               kind,
               *mkValHelper<cvc5::FloatingPointToFPUnsignedBitVector>(
                    cvc5::FloatingPointToFPUnsignedBitVector(arg1, arg2))
                    .d_node);
      break;
    case FLOATINGPOINT_TO_FP_GENERIC:
      res = Op(this,
               kind,
               *mkValHelper<cvc5::FloatingPointToFPGeneric>(
                    cvc5::FloatingPointToFPGeneric(arg1, arg2))
                    .d_node);
      break;
    case REGEXP_LOOP:
      res = Op(
          this,
          kind,
          *mkValHelper<cvc5::RegExpLoop>(cvc5::RegExpLoop(arg1, arg2)).d_node);
      break;
    default:
      CVC5_API_KIND_CHECK_EXPECTED(false, kind)
          << "operator kind with two uint32_t arguments";
  }
  Assert(!res.isNull());
  return res;
  ////////
  CVC5_API_TRY_CATCH_END;
}

Op Solver::mkOp(Kind kind, const std::vector<uint32_t>& args) const
{
  CVC5_API_TRY_CATCH_BEGIN;
  CVC5_API_KIND_CHECK(kind);
  //////// all checks before this line

  Op res;
  switch (kind)
  {
    case TUPLE_PROJECT:
    {
      res = Op(this,
               kind,
               *mkValHelper<cvc5::TupleProjectOp>(cvc5::TupleProjectOp(args))
                    .d_node);
    }
    break;
    default:
    {
      std::string message = "operator kind with " + std::to_string(args.size())
                            + " uint32_t arguments";
      CVC5_API_KIND_CHECK_EXPECTED(false, kind) << message;
    }
  }
  Assert(!res.isNull());
  return res;
  ////////
  CVC5_API_TRY_CATCH_END;
}

/* Non-SMT-LIB commands                                                       */
/* -------------------------------------------------------------------------- */

Term Solver::simplify(const Term& term)
{
  CVC5_API_TRY_CATCH_BEGIN;
  CVC5_API_SOLVER_CHECK_TERM(term);
  //////// all checks before this line
  return Term(this, d_slv->simplify(*term.d_node));
  ////////
  CVC5_API_TRY_CATCH_END;
}

Result Solver::checkEntailed(const Term& term) const
{
  CVC5_API_TRY_CATCH_BEGIN;
  CVC5_API_CHECK(!d_slv->isQueryMade()
                 || d_slv->getOptions().base.incrementalSolving)
      << "Cannot make multiple queries unless incremental solving is enabled "
         "(try --incremental)";
  CVC5_API_SOLVER_CHECK_TERM(term);
  //////// all checks before this line
  return d_slv->checkEntailed(*term.d_node);
  ////////
  CVC5_API_TRY_CATCH_END;
}

Result Solver::checkEntailed(const std::vector<Term>& terms) const
{
  CVC5_API_TRY_CATCH_BEGIN;
  CVC5_API_CHECK(!d_slv->isQueryMade()
                 || d_slv->getOptions().base.incrementalSolving)
      << "Cannot make multiple queries unless incremental solving is enabled "
         "(try --incremental)";
  CVC5_API_SOLVER_CHECK_TERMS(terms);
  //////// all checks before this line
  return d_slv->checkEntailed(Term::termVectorToNodes(terms));
  ////////
  CVC5_API_TRY_CATCH_END;
}

/* SMT-LIB commands                                                           */
/* -------------------------------------------------------------------------- */

void Solver::assertFormula(const Term& term) const
{
  CVC5_API_TRY_CATCH_BEGIN;
  CVC5_API_SOLVER_CHECK_TERM(term);
  CVC5_API_SOLVER_CHECK_TERM_WITH_SORT(term, getBooleanSort());
  //////// all checks before this line
  d_slv->assertFormula(*term.d_node);
  ////////
  CVC5_API_TRY_CATCH_END;
}

Result Solver::checkSat(void) const
{
  CVC5_API_TRY_CATCH_BEGIN;
  CVC5_API_CHECK(!d_slv->isQueryMade()
                 || d_slv->getOptions().base.incrementalSolving)
      << "Cannot make multiple queries unless incremental solving is enabled "
         "(try --incremental)";
  //////// all checks before this line
  return d_slv->checkSat();
  ////////
  CVC5_API_TRY_CATCH_END;
}

Result Solver::checkSatAssuming(const Term& assumption) const
{
  CVC5_API_TRY_CATCH_BEGIN;
  CVC5_API_CHECK(!d_slv->isQueryMade()
                 || d_slv->getOptions().base.incrementalSolving)
      << "Cannot make multiple queries unless incremental solving is enabled "
         "(try --incremental)";
  CVC5_API_SOLVER_CHECK_TERM_WITH_SORT(assumption, getBooleanSort());
  //////// all checks before this line
  return d_slv->checkSat(*assumption.d_node);
  ////////
  CVC5_API_TRY_CATCH_END;
}

Result Solver::checkSatAssuming(const std::vector<Term>& assumptions) const
{
  CVC5_API_TRY_CATCH_BEGIN;
  CVC5_API_CHECK(!d_slv->isQueryMade() || assumptions.size() == 0
                 || d_slv->getOptions().base.incrementalSolving)
      << "Cannot make multiple queries unless incremental solving is enabled "
         "(try --incremental)";
  CVC5_API_SOLVER_CHECK_TERMS_WITH_SORT(assumptions, getBooleanSort());
  //////// all checks before this line
  for (const Term& term : assumptions)
  {
    CVC5_API_SOLVER_CHECK_TERM(term);
  }
  std::vector<Node> eassumptions = Term::termVectorToNodes(assumptions);
  return d_slv->checkSat(eassumptions);
  ////////
  CVC5_API_TRY_CATCH_END;
}

Sort Solver::declareDatatype(
    const std::string& symbol,
    const std::vector<DatatypeConstructorDecl>& ctors) const
{
  CVC5_API_TRY_CATCH_BEGIN;
  CVC5_API_ARG_CHECK_EXPECTED(ctors.size() > 0, ctors)
      << "a datatype declaration with at least one constructor";
  CVC5_API_SOLVER_CHECK_DTCTORDECLS(ctors);
  for (size_t i = 0, size = ctors.size(); i < size; i++)
  {
    CVC5_API_CHECK(!ctors[i].isResolved())
        << "cannot use a constructor for multiple datatypes";
  }
  //////// all checks before this line
  DatatypeDecl dtdecl(this, symbol);
  for (size_t i = 0, size = ctors.size(); i < size; i++)
  {
    dtdecl.addConstructor(ctors[i]);
  }
  return Sort(this, getNodeManager()->mkDatatypeType(*dtdecl.d_dtype));
  ////////
  CVC5_API_TRY_CATCH_END;
}

Term Solver::declareFun(const std::string& symbol,
                        const std::vector<Sort>& sorts,
                        const Sort& sort) const
{
  CVC5_API_TRY_CATCH_BEGIN;
  CVC5_API_SOLVER_CHECK_DOMAIN_SORTS(sorts);
  CVC5_API_SOLVER_CHECK_CODOMAIN_SORT(sort);
  //////// all checks before this line

  TypeNode type = *sort.d_type;
  if (!sorts.empty())
  {
    std::vector<TypeNode> types = Sort::sortVectorToTypeNodes(sorts);
    type = getNodeManager()->mkFunctionType(types, type);
  }
  return Term(this, d_nodeMgr->mkVar(symbol, type));
  ////////
  CVC5_API_TRY_CATCH_END;
}

Sort Solver::declareSort(const std::string& symbol, uint32_t arity) const
{
  CVC5_API_TRY_CATCH_BEGIN;
  //////// all checks before this line
  if (arity == 0)
  {
    return Sort(this, getNodeManager()->mkSort(symbol));
  }
  return Sort(this, getNodeManager()->mkSortConstructor(symbol, arity));
  ////////
  CVC5_API_TRY_CATCH_END;
}

Term Solver::defineFun(const std::string& symbol,
                       const std::vector<Term>& bound_vars,
                       const Sort& sort,
                       const Term& term,
                       bool global) const
{
  CVC5_API_TRY_CATCH_BEGIN;
  CVC5_API_SOLVER_CHECK_CODOMAIN_SORT(sort);
  CVC5_API_SOLVER_CHECK_TERM(term);
  CVC5_API_CHECK(term.getSort().isSubsortOf(sort))
      << "Invalid sort of function body '" << term << "', expected '" << sort
      << "'";

  std::vector<Sort> domain_sorts;
  for (const auto& bv : bound_vars)
  {
    domain_sorts.push_back(bv.getSort());
  }
  Sort fun_sort =
      domain_sorts.empty()
          ? sort
          : Sort(this,
                 getNodeManager()->mkFunctionType(
                     Sort::sortVectorToTypeNodes(domain_sorts), *sort.d_type));
  Term fun = mkConst(fun_sort, symbol);

  CVC5_API_SOLVER_CHECK_BOUND_VARS_DEF_FUN(fun, bound_vars, domain_sorts);
  //////// all checks before this line

  d_slv->defineFunction(
      *fun.d_node, Term::termVectorToNodes(bound_vars), *term.d_node, global);
  return fun;
  ////////
  CVC5_API_TRY_CATCH_END;
}

Term Solver::defineFunRec(const std::string& symbol,
                          const std::vector<Term>& bound_vars,
                          const Sort& sort,
                          const Term& term,
                          bool global) const
{
  CVC5_API_TRY_CATCH_BEGIN;

  CVC5_API_CHECK(d_slv->getUserLogicInfo().isQuantified())
      << "recursive function definitions require a logic with quantifiers";
  CVC5_API_CHECK(d_slv->getUserLogicInfo().isTheoryEnabled(theory::THEORY_UF))
      << "recursive function definitions require a logic with uninterpreted "
         "functions";

  CVC5_API_SOLVER_CHECK_TERM(term);
  CVC5_API_SOLVER_CHECK_CODOMAIN_SORT(sort);
  CVC5_API_CHECK(sort == term.getSort())
      << "Invalid sort of function body '" << term << "', expected '" << sort
      << "'";

  std::vector<Sort> domain_sorts;
  for (const auto& bv : bound_vars)
  {
    domain_sorts.push_back(bv.getSort());
  }
  Sort fun_sort =
      domain_sorts.empty()
          ? sort
          : Sort(this,
                 getNodeManager()->mkFunctionType(
                     Sort::sortVectorToTypeNodes(domain_sorts), *sort.d_type));
  Term fun = mkConst(fun_sort, symbol);

  CVC5_API_SOLVER_CHECK_BOUND_VARS_DEF_FUN(fun, bound_vars, domain_sorts);
  //////// all checks before this line

  d_slv->defineFunctionRec(
      *fun.d_node, Term::termVectorToNodes(bound_vars), *term.d_node, global);

  return fun;
  ////////
  CVC5_API_TRY_CATCH_END;
}

Term Solver::defineFunRec(const Term& fun,
                          const std::vector<Term>& bound_vars,
                          const Term& term,
                          bool global) const
{
  CVC5_API_TRY_CATCH_BEGIN;

  CVC5_API_CHECK(d_slv->getUserLogicInfo().isQuantified())
      << "recursive function definitions require a logic with quantifiers";
  CVC5_API_CHECK(d_slv->getUserLogicInfo().isTheoryEnabled(theory::THEORY_UF))
      << "recursive function definitions require a logic with uninterpreted "
         "functions";

  CVC5_API_SOLVER_CHECK_TERM(fun);
  CVC5_API_SOLVER_CHECK_TERM(term);
  if (fun.getSort().isFunction())
  {
    std::vector<Sort> domain_sorts = fun.getSort().getFunctionDomainSorts();
    CVC5_API_SOLVER_CHECK_BOUND_VARS_DEF_FUN(fun, bound_vars, domain_sorts);
    Sort codomain = fun.getSort().getFunctionCodomainSort();
    CVC5_API_CHECK(codomain == term.getSort())
        << "Invalid sort of function body '" << term << "', expected '"
        << codomain << "'";
  }
  else
  {
    CVC5_API_SOLVER_CHECK_BOUND_VARS(bound_vars);
    CVC5_API_ARG_CHECK_EXPECTED(bound_vars.size() == 0, fun)
        << "function or nullary symbol";
  }
  //////// all checks before this line

  std::vector<Node> ebound_vars = Term::termVectorToNodes(bound_vars);
  d_slv->defineFunctionRec(*fun.d_node, ebound_vars, *term.d_node, global);
  return fun;
  ////////
  CVC5_API_TRY_CATCH_END;
}

void Solver::defineFunsRec(const std::vector<Term>& funs,
                           const std::vector<std::vector<Term>>& bound_vars,
                           const std::vector<Term>& terms,
                           bool global) const
{
  CVC5_API_TRY_CATCH_BEGIN;

  CVC5_API_CHECK(d_slv->getUserLogicInfo().isQuantified())
      << "recursive function definitions require a logic with quantifiers";
  CVC5_API_CHECK(d_slv->getUserLogicInfo().isTheoryEnabled(theory::THEORY_UF))
      << "recursive function definitions require a logic with uninterpreted "
         "functions";
  CVC5_API_SOLVER_CHECK_TERMS(funs);
  CVC5_API_SOLVER_CHECK_TERMS(terms);

  size_t funs_size = funs.size();
  CVC5_API_ARG_SIZE_CHECK_EXPECTED(funs_size == bound_vars.size(), bound_vars)
      << "'" << funs_size << "'";
  CVC5_API_ARG_SIZE_CHECK_EXPECTED(funs_size == terms.size(), terms)
      << "'" << funs_size << "'";

  for (size_t j = 0; j < funs_size; ++j)
  {
    const Term& fun = funs[j];
    const std::vector<Term>& bvars = bound_vars[j];
    const Term& term = terms[j];

    CVC5_API_ARG_AT_INDEX_CHECK_EXPECTED(
        this == fun.d_solver, "function", funs, j)
        << "function associated with this solver object";
    CVC5_API_ARG_AT_INDEX_CHECK_EXPECTED(
        this == term.d_solver, "term", terms, j)
        << "term associated with this solver object";

    if (fun.getSort().isFunction())
    {
      std::vector<Sort> domain_sorts = fun.getSort().getFunctionDomainSorts();
      CVC5_API_SOLVER_CHECK_BOUND_VARS_DEF_FUN(fun, bvars, domain_sorts);
      Sort codomain = fun.getSort().getFunctionCodomainSort();
      CVC5_API_ARG_AT_INDEX_CHECK_EXPECTED(
          codomain == term.getSort(), "sort of function body", terms, j)
          << "'" << codomain << "'";
    }
    else
    {
      CVC5_API_SOLVER_CHECK_BOUND_VARS(bvars);
      CVC5_API_ARG_CHECK_EXPECTED(bvars.size() == 0, fun)
          << "function or nullary symbol";
    }
  }
  //////// all checks before this line
  std::vector<Node> efuns = Term::termVectorToNodes(funs);
  std::vector<std::vector<Node>> ebound_vars;
  for (const auto& v : bound_vars)
  {
    ebound_vars.push_back(Term::termVectorToNodes(v));
  }
  std::vector<Node> nodes = Term::termVectorToNodes(terms);
  d_slv->defineFunctionsRec(efuns, ebound_vars, nodes, global);
  ////////
  CVC5_API_TRY_CATCH_END;
}

void Solver::echo(std::ostream& out, const std::string& str) const
{
  out << str;
}

std::vector<Term> Solver::getAssertions(void) const
{
  CVC5_API_TRY_CATCH_BEGIN;
  //////// all checks before this line
  std::vector<Node> assertions = d_slv->getAssertions();
  /* Can not use
   *   return std::vector<Term>(assertions.begin(), assertions.end());
   * here since constructor is private */
  std::vector<Term> res;
  for (const Node& e : assertions)
  {
    res.push_back(Term(this, e));
  }
  return res;
  ////////
  CVC5_API_TRY_CATCH_END;
}

std::string Solver::getInfo(const std::string& flag) const
{
  CVC5_API_TRY_CATCH_BEGIN;
  CVC5_API_UNSUPPORTED_CHECK(d_slv->isValidGetInfoFlag(flag))
      << "Unrecognized flag: " << flag << ".";
  //////// all checks before this line
  return d_slv->getInfo(flag);
  ////////
  CVC5_API_TRY_CATCH_END;
}

std::string Solver::getOption(const std::string& option) const
{
  try
  {
    return d_slv->getOption(option);
  }
  catch (OptionException& e)
  {
    throw CVC5ApiUnsupportedException(e.getMessage());
  }
}

// Supports a visitor from a list of lambdas
// Taken from https://en.cppreference.com/w/cpp/utility/variant/visit
template<class... Ts> struct overloaded : Ts... { using Ts::operator()...; };
template<class... Ts> overloaded(Ts...) -> overloaded<Ts...>;

bool OptionInfo::boolValue() const
{
  CVC5_API_TRY_CATCH_BEGIN;
  CVC5_API_RECOVERABLE_CHECK(std::holds_alternative<ValueInfo<bool>>(valueInfo))
      << name << " is not a bool option";
  //////// all checks before this line
  return std::get<ValueInfo<bool>>(valueInfo).currentValue;
  ////////
  CVC5_API_TRY_CATCH_END;
}
std::string OptionInfo::stringValue() const
{
  CVC5_API_TRY_CATCH_BEGIN;
  CVC5_API_RECOVERABLE_CHECK(
      std::holds_alternative<ValueInfo<std::string>>(valueInfo))
      << name << " is not a string option";
  //////// all checks before this line
  return std::get<ValueInfo<std::string>>(valueInfo).currentValue;
  ////////
  CVC5_API_TRY_CATCH_END;
}
int64_t OptionInfo::intValue() const
{
  CVC5_API_TRY_CATCH_BEGIN;
  CVC5_API_RECOVERABLE_CHECK(
      std::holds_alternative<NumberInfo<int64_t>>(valueInfo))
      << name << " is not an int option";
  //////// all checks before this line
  return std::get<NumberInfo<int64_t>>(valueInfo).currentValue;
  ////////
  CVC5_API_TRY_CATCH_END;
}
uint64_t OptionInfo::uintValue() const
{
  CVC5_API_TRY_CATCH_BEGIN;
  CVC5_API_RECOVERABLE_CHECK(
      std::holds_alternative<NumberInfo<uint64_t>>(valueInfo))
      << name << " is not a uint option";
  //////// all checks before this line
  return std::get<NumberInfo<uint64_t>>(valueInfo).currentValue;
  ////////
  CVC5_API_TRY_CATCH_END;
}
double OptionInfo::doubleValue() const
{
  CVC5_API_TRY_CATCH_BEGIN;
  CVC5_API_RECOVERABLE_CHECK(
      std::holds_alternative<NumberInfo<double>>(valueInfo))
      << name << " is not a double option";
  //////// all checks before this line
  return std::get<NumberInfo<double>>(valueInfo).currentValue;
  ////////
  CVC5_API_TRY_CATCH_END;
}

std::ostream& operator<<(std::ostream& os, const OptionInfo& oi)
{
  os << "OptionInfo{ " << oi.name;
  if (oi.setByUser)
  {
    os << " | set by user";
  }
  if (!oi.aliases.empty())
  {
    container_to_stream(os, oi.aliases, ", ", "", ", ");
  }
  auto printNum = [&os](const std::string& type, const auto& vi) {
    os << " | " << type << " | " << vi.currentValue << " | default "
       << vi.defaultValue;
    if (vi.minimum || vi.maximum)
    {
      os << " |";
      if (vi.minimum)
      {
        os << " " << *vi.minimum << " <=";
      }
      os << " x";
      if (vi.maximum)
      {
        os << " <= " << *vi.maximum;
      }
    }
  };
  std::visit(overloaded{
                 [&os](const OptionInfo::VoidInfo& vi) { os << " | void"; },
                 [&os](const OptionInfo::ValueInfo<bool>& vi) {
                   os << " | bool | " << vi.currentValue << " | default "
                      << vi.defaultValue;
                 },
                 [&os](const OptionInfo::ValueInfo<std::string>& vi) {
                   os << " | string | " << vi.currentValue << " | default "
                      << vi.defaultValue;
                 },
                 [&printNum](const OptionInfo::NumberInfo<int64_t>& vi) {
                   printNum("int64_t", vi);
                 },
                 [&printNum](const OptionInfo::NumberInfo<uint64_t>& vi) {
                   printNum("uint64_t", vi);
                 },
                 [&printNum](const OptionInfo::NumberInfo<double>& vi) {
                   printNum("double", vi);
                 },
                 [&os](const OptionInfo::ModeInfo& vi) {
                   os << " | mode | " << vi.currentValue << " | default "
                      << vi.defaultValue << " | modes: ";
                   container_to_stream(os, vi.modes, "", "", ", ");
                 },
             },
             oi.valueInfo);
  os << " }";
  return os;
}

std::vector<std::string> Solver::getOptionNames() const
{
  CVC5_API_TRY_CATCH_BEGIN;
  //////// all checks before this line
  return options::getNames();
  ////////
  CVC5_API_TRY_CATCH_END;
}

OptionInfo Solver::getOptionInfo(const std::string& option) const
{
  CVC5_API_TRY_CATCH_BEGIN;
  //////// all checks before this line
  auto info = options::getInfo(d_slv->getOptions(), option);
  CVC5_API_CHECK(info.name != "")
      << "Querying invalid or unknown option " << option;
  return std::visit(
      overloaded{
          [&info](const options::OptionInfo::VoidInfo& vi) {
            return OptionInfo{info.name,
                              info.aliases,
                              info.setByUser,
                              OptionInfo::VoidInfo{}};
          },
          [&info](const options::OptionInfo::ValueInfo<bool>& vi) {
            return OptionInfo{
                info.name,
                info.aliases,
                info.setByUser,
                OptionInfo::ValueInfo<bool>{vi.defaultValue, vi.currentValue}};
          },
          [&info](const options::OptionInfo::ValueInfo<std::string>& vi) {
            return OptionInfo{info.name,
                              info.aliases,
                              info.setByUser,
                              OptionInfo::ValueInfo<std::string>{
                                  vi.defaultValue, vi.currentValue}};
          },
          [&info](const options::OptionInfo::NumberInfo<int64_t>& vi) {
            return OptionInfo{
                info.name,
                info.aliases,
                info.setByUser,
                OptionInfo::NumberInfo<int64_t>{
                    vi.defaultValue, vi.currentValue, vi.minimum, vi.maximum}};
          },
          [&info](const options::OptionInfo::NumberInfo<uint64_t>& vi) {
            return OptionInfo{
                info.name,
                info.aliases,
                info.setByUser,
                OptionInfo::NumberInfo<uint64_t>{
                    vi.defaultValue, vi.currentValue, vi.minimum, vi.maximum}};
          },
          [&info](const options::OptionInfo::NumberInfo<double>& vi) {
            return OptionInfo{
                info.name,
                info.aliases,
                info.setByUser,
                OptionInfo::NumberInfo<double>{
                    vi.defaultValue, vi.currentValue, vi.minimum, vi.maximum}};
          },
          [&info](const options::OptionInfo::ModeInfo& vi) {
            return OptionInfo{info.name,
                              info.aliases,
                              info.setByUser,
                              OptionInfo::ModeInfo{
                                  vi.defaultValue, vi.currentValue, vi.modes}};
          },
      },
      info.valueInfo);
  ////////
  CVC5_API_TRY_CATCH_END;
}

DriverOptions Solver::getDriverOptions() const { return DriverOptions(*this); }

std::vector<Term> Solver::getUnsatAssumptions(void) const
{
  CVC5_API_TRY_CATCH_BEGIN;
  CVC5_API_CHECK(d_slv->getOptions().base.incrementalSolving)
      << "Cannot get unsat assumptions unless incremental solving is enabled "
         "(try --incremental)";
  CVC5_API_CHECK(d_slv->getOptions().smt.unsatAssumptions)
      << "Cannot get unsat assumptions unless explicitly enabled "
         "(try --produce-unsat-assumptions)";
  CVC5_API_CHECK(d_slv->getSmtMode() == SmtMode::UNSAT)
      << "Cannot get unsat assumptions unless in unsat mode.";
  //////// all checks before this line

  std::vector<Node> uassumptions = d_slv->getUnsatAssumptions();
  /* Can not use
   *   return std::vector<Term>(uassumptions.begin(), uassumptions.end());
   * here since constructor is private */
  std::vector<Term> res;
  for (const Node& n : uassumptions)
  {
    res.push_back(Term(this, n));
  }
  return res;
  ////////
  CVC5_API_TRY_CATCH_END;
}

std::vector<Term> Solver::getUnsatCore(void) const
{
  CVC5_API_TRY_CATCH_BEGIN;
  CVC5_API_CHECK(d_slv->getOptions().smt.unsatCores)
      << "Cannot get unsat core unless explicitly enabled "
         "(try --produce-unsat-cores)";
  CVC5_API_RECOVERABLE_CHECK(d_slv->getSmtMode() == SmtMode::UNSAT)
      << "Cannot get unsat core unless in unsat mode.";
  //////// all checks before this line
  UnsatCore core = d_slv->getUnsatCore();
  /* Can not use
   *   return std::vector<Term>(core.begin(), core.end());
   * here since constructor is private */
  std::vector<Term> res;
  for (const Node& e : core)
  {
    res.push_back(Term(this, e));
  }
  return res;
  ////////
  CVC5_API_TRY_CATCH_END;
}

std::map<Term, Term> Solver::getDifficulty() const
{
  CVC5_API_TRY_CATCH_BEGIN;
  CVC5_API_RECOVERABLE_CHECK(d_slv->getSmtMode() == SmtMode::UNSAT
                             || d_slv->getSmtMode() == SmtMode::SAT
                             || d_slv->getSmtMode() == SmtMode::SAT_UNKNOWN)
      << "Cannot get difficulty unless after a UNSAT, SAT or UNKNOWN response.";
  //////// all checks before this line
  std::map<Term, Term> res;
  std::map<Node, Node> dmap;
  d_slv->getDifficultyMap(dmap);
  for (const std::pair<const Node, Node>& d : dmap)
  {
    res[Term(this, d.first)] = Term(this, d.second);
  }
  return res;
  ////////
  CVC5_API_TRY_CATCH_END;
}

std::string Solver::getProof(void) const
{
  CVC5_API_TRY_CATCH_BEGIN;
  CVC5_API_CHECK(d_slv->getOptions().smt.produceProofs)
      << "Cannot get proof unless proofs are enabled (try --produce-proofs)";
  CVC5_API_RECOVERABLE_CHECK(d_slv->getSmtMode() == SmtMode::UNSAT)
      << "Cannot get proof unless in unsat mode.";
  return d_slv->getProof();
  CVC5_API_TRY_CATCH_END;
}

Term Solver::getValue(const Term& term) const
{
  CVC5_API_TRY_CATCH_BEGIN;
  CVC5_API_RECOVERABLE_CHECK(d_slv->getOptions().smt.produceModels)
      << "Cannot get value unless model generation is enabled "
         "(try --produce-models)";
  CVC5_API_RECOVERABLE_CHECK(d_slv->isSmtModeSat())
      << "Cannot get value unless after a SAT or UNKNOWN response.";
  CVC5_API_SOLVER_CHECK_TERM(term);
  CVC5_API_RECOVERABLE_CHECK(term.getSort().isFirstClass())
      << "Cannot get value of a term that is not first class.";
  CVC5_API_RECOVERABLE_CHECK(!term.getSort().isDatatype()
                             || term.getSort().getDatatype().isWellFounded())
      << "Cannot get value of a term of non-well-founded datatype sort.";
  //////// all checks before this line
  return getValueHelper(term);
  ////////
  CVC5_API_TRY_CATCH_END;
}

std::vector<Term> Solver::getValue(const std::vector<Term>& terms) const
{
  CVC5_API_TRY_CATCH_BEGIN;
  CVC5_API_RECOVERABLE_CHECK(d_slv->getOptions().smt.produceModels)
      << "Cannot get value unless model generation is enabled "
         "(try --produce-models)";
  CVC5_API_RECOVERABLE_CHECK(d_slv->isSmtModeSat())
      << "Cannot get value unless after a SAT or UNKNOWN response.";
  for (const Term& t : terms)
  {
    CVC5_API_RECOVERABLE_CHECK(t.getSort().isFirstClass())
        << "Cannot get value of a term that is not first class.";
    CVC5_API_RECOVERABLE_CHECK(!t.getSort().isDatatype()
                               || t.getSort().getDatatype().isWellFounded())
        << "Cannot get value of a term of non-well-founded datatype sort.";
  }
  CVC5_API_SOLVER_CHECK_TERMS(terms);
  //////// all checks before this line

  std::vector<Term> res;
  for (size_t i = 0, n = terms.size(); i < n; ++i)
  {
    /* Can not use emplace_back here since constructor is private. */
    res.push_back(getValueHelper(terms[i]));
  }
  return res;
  ////////
  CVC5_API_TRY_CATCH_END;
}

std::vector<Term> Solver::getModelDomainElements(const Sort& s) const
{
  CVC5_API_TRY_CATCH_BEGIN;
  CVC5_API_RECOVERABLE_CHECK(d_slv->getOptions().smt.produceModels)
      << "Cannot get domain elements unless model generation is enabled "
         "(try --produce-models)";
  CVC5_API_RECOVERABLE_CHECK(d_slv->isSmtModeSat())
      << "Cannot get domain elements unless after a SAT or UNKNOWN response.";
  CVC5_API_SOLVER_CHECK_SORT(s);
  CVC5_API_RECOVERABLE_CHECK(s.isUninterpretedSort())
      << "Expecting an uninterpreted sort as argument to "
         "getModelDomainElements.";
  //////// all checks before this line
  std::vector<Term> res;
  std::vector<Node> elements = d_slv->getModelDomainElements(s.getTypeNode());
  for (const Node& n : elements)
  {
    res.push_back(Term(this, n));
  }
  return res;
  ////////
  CVC5_API_TRY_CATCH_END;
}

bool Solver::isModelCoreSymbol(const Term& v) const
{
  CVC5_API_TRY_CATCH_BEGIN;
  CVC5_API_RECOVERABLE_CHECK(d_slv->getOptions().smt.produceModels)
      << "Cannot check if model core symbol unless model generation is enabled "
         "(try --produce-models)";
  CVC5_API_RECOVERABLE_CHECK(d_slv->isSmtModeSat())
      << "Cannot check if model core symbol unless after a SAT or UNKNOWN "
         "response.";
  CVC5_API_SOLVER_CHECK_TERM(v);
  CVC5_API_RECOVERABLE_CHECK(v.getKind() == CONSTANT)
      << "Expecting a free constant as argument to isModelCoreSymbol.";
  //////// all checks before this line
  return d_slv->isModelCoreSymbol(v.getNode());
  ////////
  CVC5_API_TRY_CATCH_END;
}

std::string Solver::getModel(const std::vector<Sort>& sorts,
                             const std::vector<Term>& vars) const
{
  CVC5_API_TRY_CATCH_BEGIN;
  CVC5_API_RECOVERABLE_CHECK(d_slv->getOptions().smt.produceModels)
      << "Cannot get model unless model generation is enabled "
         "(try --produce-models)";
  CVC5_API_RECOVERABLE_CHECK(d_slv->isSmtModeSat())
      << "Cannot get model unless after a SAT or UNKNOWN response.";
  CVC5_API_SOLVER_CHECK_SORTS(sorts);
  for (const Sort& s : sorts)
  {
    CVC5_API_RECOVERABLE_CHECK(s.isUninterpretedSort())
        << "Expecting an uninterpreted sort as argument to "
           "getModel.";
  }
  CVC5_API_SOLVER_CHECK_TERMS(vars);
  for (const Term& v : vars)
  {
    CVC5_API_RECOVERABLE_CHECK(v.getKind() == CONSTANT)
        << "Expecting a free constant as argument to getModel.";
  }
  //////// all checks before this line
  return d_slv->getModel(Sort::sortVectorToTypeNodes(sorts),
                         Term::termVectorToNodes(vars));
  ////////
  CVC5_API_TRY_CATCH_END;
}

Term Solver::getQuantifierElimination(const Term& q) const
{
  CVC5_API_TRY_CATCH_BEGIN;
  CVC5_API_SOLVER_CHECK_TERM(q);
  //////// all checks before this line
  return Term(this, d_slv->getQuantifierElimination(q.getNode(), true));
  ////////
  CVC5_API_TRY_CATCH_END;
}

Term Solver::getQuantifierEliminationDisjunct(const Term& q) const
{
  CVC5_API_TRY_CATCH_BEGIN;
  CVC5_API_SOLVER_CHECK_TERM(q);
  //////// all checks before this line
  return Term(this, d_slv->getQuantifierElimination(q.getNode(), false));
  ////////
  CVC5_API_TRY_CATCH_END;
}

void Solver::declareSepHeap(const Sort& locSort, const Sort& dataSort) const
{
  CVC5_API_TRY_CATCH_BEGIN;
  CVC5_API_SOLVER_CHECK_SORT(locSort);
  CVC5_API_SOLVER_CHECK_SORT(dataSort);
  CVC5_API_CHECK(d_slv->getLogicInfo().isTheoryEnabled(theory::THEORY_SEP))
      << "Cannot obtain separation logic expressions if not using the "
         "separation logic theory.";
  //////// all checks before this line
  d_slv->declareSepHeap(locSort.getTypeNode(), dataSort.getTypeNode());
  ////////
  CVC5_API_TRY_CATCH_END;
}

Term Solver::getValueSepHeap() const
{
  CVC5_API_TRY_CATCH_BEGIN;
  CVC5_API_CHECK(d_slv->getLogicInfo().isTheoryEnabled(theory::THEORY_SEP))
      << "Cannot obtain separation logic expressions if not using the "
         "separation logic theory.";
  CVC5_API_CHECK(d_slv->getOptions().smt.produceModels)
      << "Cannot get separation heap term unless model generation is enabled "
         "(try --produce-models)";
  CVC5_API_RECOVERABLE_CHECK(d_slv->isSmtModeSat())
      << "Can only get separtion heap term after SAT or UNKNOWN response.";
  //////// all checks before this line
  return Term(this, d_slv->getSepHeapExpr());
  ////////
  CVC5_API_TRY_CATCH_END;
}

Term Solver::getValueSepNil() const
{
  CVC5_API_TRY_CATCH_BEGIN;
  CVC5_API_CHECK(d_slv->getLogicInfo().isTheoryEnabled(theory::THEORY_SEP))
      << "Cannot obtain separation logic expressions if not using the "
         "separation logic theory.";
  CVC5_API_CHECK(d_slv->getOptions().smt.produceModels)
      << "Cannot get separation nil term unless model generation is enabled "
         "(try --produce-models)";
  CVC5_API_RECOVERABLE_CHECK(d_slv->isSmtModeSat())
      << "Can only get separtion nil term after SAT or UNKNOWN response.";
  //////// all checks before this line
  return Term(this, d_slv->getSepNilExpr());
  ////////
  CVC5_API_TRY_CATCH_END;
}

Term Solver::declarePool(const std::string& symbol,
                         const Sort& sort,
                         const std::vector<Term>& initValue) const
{
  CVC5_API_TRY_CATCH_BEGIN;
  CVC5_API_SOLVER_CHECK_SORT(sort);
  CVC5_API_SOLVER_CHECK_TERMS(initValue);
  //////// all checks before this line
  TypeNode setType = getNodeManager()->mkSetType(*sort.d_type);
  Node pool = getNodeManager()->mkBoundVar(symbol, setType);
  std::vector<Node> initv = Term::termVectorToNodes(initValue);
  d_slv->declarePool(pool, initv);
  return Term(this, pool);
  ////////
  CVC5_API_TRY_CATCH_END;
}

void Solver::pop(uint32_t nscopes) const
{
  CVC5_API_TRY_CATCH_BEGIN;
  CVC5_API_CHECK(d_slv->getOptions().base.incrementalSolving)
      << "Cannot pop when not solving incrementally (use --incremental)";
  CVC5_API_CHECK(nscopes <= d_slv->getNumUserLevels())
      << "Cannot pop beyond first pushed context";
  //////// all checks before this line
  for (uint32_t n = 0; n < nscopes; ++n)
  {
    d_slv->pop();
  }
  ////////
  CVC5_API_TRY_CATCH_END;
}

bool Solver::getInterpolant(const Term& conj, Term& output) const
{
  CVC5_API_TRY_CATCH_BEGIN;
  CVC5_API_SOLVER_CHECK_TERM(conj);
  CVC5_API_CHECK(d_slv->getOptions().smt.produceInterpols
                 != options::ProduceInterpols::NONE)
      << "Cannot get interpolant unless interpolants are enabled (try "
         "--produce-interpols=mode)";
  //////// all checks before this line
  Node result;
  TypeNode nullType;
  bool success = d_slv->getInterpolant(*conj.d_node, nullType, result);
  if (success)
  {
    output = Term(this, result);
  }
  return success;
  ////////
  CVC5_API_TRY_CATCH_END;
}

bool Solver::getInterpolant(const Term& conj,
                            Grammar& grammar,
                            Term& output) const
{
  CVC5_API_TRY_CATCH_BEGIN;
  CVC5_API_SOLVER_CHECK_TERM(conj);
  CVC5_API_CHECK(d_slv->getOptions().smt.produceInterpols
                 != options::ProduceInterpols::NONE)
      << "Cannot get interpolant unless interpolants are enabled (try "
         "--produce-interpols=mode)";
  //////// all checks before this line
  Node result;
  bool success =
      d_slv->getInterpolant(*conj.d_node, *grammar.resolve().d_type, result);
  if (success)
  {
    output = Term(this, result);
  }
  return success;
  ////////
  CVC5_API_TRY_CATCH_END;
}

bool Solver::getInterpolantNext(Term& output) const
{
  CVC5_API_TRY_CATCH_BEGIN;
  CVC5_API_CHECK(d_slv->getOptions().smt.produceInterpols
                 != options::ProduceInterpols::NONE)
      << "Cannot get interpolant unless interpolants are enabled (try "
         "--produce-interpols=mode)";
  CVC5_API_CHECK(d_slv->getOptions().base.incrementalSolving)
      << "Cannot get next interpolant when not solving incrementally (try "
         "--incremental)";
  //////// all checks before this line
  Node result;
  bool success = d_slv->getInterpolantNext(result);
  if (success)
  {
    output = Term(this, result);
  }
  return success;
  ////////
  CVC5_API_TRY_CATCH_END;
}

bool Solver::getAbduct(const Term& conj, Term& output) const
{
  CVC5_API_TRY_CATCH_BEGIN;
  CVC5_API_SOLVER_CHECK_TERM(conj);
  CVC5_API_CHECK(d_slv->getOptions().smt.produceAbducts)
      << "Cannot get abduct unless abducts are enabled (try --produce-abducts)";
  //////// all checks before this line
  Node result;
  TypeNode nullType;
  bool success = d_slv->getAbduct(*conj.d_node, nullType, result);
  if (success)
  {
    output = Term(this, result);
  }
  return success;
  ////////
  CVC5_API_TRY_CATCH_END;
}

bool Solver::getAbduct(const Term& conj, Grammar& grammar, Term& output) const
{
  CVC5_API_TRY_CATCH_BEGIN;
  CVC5_API_SOLVER_CHECK_TERM(conj);
  CVC5_API_CHECK(d_slv->getOptions().smt.produceAbducts)
      << "Cannot get abduct unless abducts are enabled (try --produce-abducts)";
  //////// all checks before this line
  Node result;
  bool success =
      d_slv->getAbduct(*conj.d_node, *grammar.resolve().d_type, result);
  if (success)
  {
    output = Term(this, result);
  }
  return success;
  ////////
  CVC5_API_TRY_CATCH_END;
}

bool Solver::getAbductNext(Term& output) const
{
  CVC5_API_TRY_CATCH_BEGIN;
  CVC5_API_CHECK(d_slv->getOptions().smt.produceAbducts)
      << "Cannot get next abduct unless abducts are enabled (try "
         "--produce-abducts)";
  CVC5_API_CHECK(d_slv->getOptions().base.incrementalSolving)
      << "Cannot get next abduct when not solving incrementally (try "
         "--incremental)";
  //////// all checks before this line
  Node result;
  bool success = d_slv->getAbductNext(result);
  if (success)
  {
    output = Term(this, result);
  }
  return success;
  ////////
  CVC5_API_TRY_CATCH_END;
}

void Solver::blockModel() const
{
  CVC5_API_TRY_CATCH_BEGIN;
  CVC5_API_CHECK(d_slv->getOptions().smt.produceModels)
      << "Cannot get value unless model generation is enabled "
         "(try --produce-models)";
  CVC5_API_RECOVERABLE_CHECK(d_slv->isSmtModeSat())
      << "Can only block model after SAT or UNKNOWN response.";
  //////// all checks before this line
  d_slv->blockModel();
  ////////
  CVC5_API_TRY_CATCH_END;
}

void Solver::blockModelValues(const std::vector<Term>& terms) const
{
  CVC5_API_TRY_CATCH_BEGIN;
  CVC5_API_CHECK(d_slv->getOptions().smt.produceModels)
      << "Cannot get value unless model generation is enabled "
         "(try --produce-models)";
  CVC5_API_RECOVERABLE_CHECK(d_slv->isSmtModeSat())
      << "Can only block model values after SAT or UNKNOWN response.";
  CVC5_API_ARG_SIZE_CHECK_EXPECTED(!terms.empty(), terms)
      << "a non-empty set of terms";
  CVC5_API_SOLVER_CHECK_TERMS(terms);
  //////// all checks before this line
  d_slv->blockModelValues(Term::termVectorToNodes(terms));
  ////////
  CVC5_API_TRY_CATCH_END;
}

void Solver::printInstantiations(std::ostream& out) const
{
  CVC5_API_TRY_CATCH_BEGIN;
  //////// all checks before this line
  d_slv->printInstantiations(out);
  ////////
  CVC5_API_TRY_CATCH_END;
}

void Solver::push(uint32_t nscopes) const
{
  CVC5_API_TRY_CATCH_BEGIN;
  CVC5_API_CHECK(d_slv->getOptions().base.incrementalSolving)
      << "Cannot push when not solving incrementally (use --incremental)";
  //////// all checks before this line
  for (uint32_t n = 0; n < nscopes; ++n)
  {
    d_slv->push();
  }
  ////////
  CVC5_API_TRY_CATCH_END;
}

void Solver::resetAssertions(void) const
{
  CVC5_API_TRY_CATCH_BEGIN;
  //////// all checks before this line
  d_slv->resetAssertions();
  ////////
  CVC5_API_TRY_CATCH_END;
}

void Solver::setInfo(const std::string& keyword, const std::string& value) const
{
  CVC5_API_TRY_CATCH_BEGIN;
  CVC5_API_UNSUPPORTED_CHECK(
      keyword == "source" || keyword == "category" || keyword == "difficulty"
      || keyword == "filename" || keyword == "license" || keyword == "name"
      || keyword == "notes" || keyword == "smt-lib-version"
      || keyword == "status")
      << "Unrecognized keyword: " << keyword
      << ", expected 'source', 'category', 'difficulty', "
         "'filename', 'license', 'name', "
         "'notes', 'smt-lib-version' or 'status'";
  CVC5_API_RECOVERABLE_ARG_CHECK_EXPECTED(
      keyword != "smt-lib-version" || value == "2" || value == "2.0"
          || value == "2.5" || value == "2.6",
      value)
      << "'2.0', '2.5', '2.6'";
  CVC5_API_ARG_CHECK_EXPECTED(keyword != "status" || value == "sat"
                                  || value == "unsat" || value == "unknown",
                              value)
      << "'sat', 'unsat' or 'unknown'";
  //////// all checks before this line
  d_slv->setInfo(keyword, value);
  ////////
  CVC5_API_TRY_CATCH_END;
}

void Solver::setLogic(const std::string& logic) const
{
  CVC5_API_TRY_CATCH_BEGIN;
  CVC5_API_CHECK(!d_slv->isFullyInited())
      << "Invalid call to 'setLogic', solver is already fully initialized";
  cvc5::LogicInfo logic_info(logic);
  //////// all checks before this line
  d_slv->setLogic(logic_info);
  ////////
  CVC5_API_TRY_CATCH_END;
}

void Solver::setOption(const std::string& option,
                       const std::string& value) const
{
  CVC5_API_TRY_CATCH_BEGIN;
  std::vector<std::string> options = options::getNames();
  CVC5_API_UNSUPPORTED_CHECK(
      option.find("command-verbosity") != std::string::npos
      || std::find(options.cbegin(), options.cend(), option) != options.cend())
      << "Unrecognized option: " << option << '.';
  static constexpr auto mutableOpts = {"diagnostic-output-channel",
                                       "print-success",
                                       "regular-output-channel",
                                       "reproducible-resource-limit",
                                       "verbosity"};
  if (std::find(mutableOpts.begin(), mutableOpts.end(), option)
      == mutableOpts.end())
  {
    CVC5_API_CHECK(!d_slv->isFullyInited())
        << "Invalid call to 'setOption' for option '" << option
        << "', solver is already fully initialized";
  }
  //////// all checks before this line
  d_slv->setOption(option, value);
  ////////
  CVC5_API_TRY_CATCH_END;
}

Term Solver::mkSygusVar(const Sort& sort, const std::string& symbol) const
{
  CVC5_API_TRY_CATCH_BEGIN;
  CVC5_API_SOLVER_CHECK_SORT(sort);
  //////// all checks before this line
  Node res = getNodeManager()->mkBoundVar(symbol, *sort.d_type);
  (void)res.getType(true); /* kick off type checking */

  d_slv->declareSygusVar(res);

  return Term(this, res);
  ////////
  CVC5_API_TRY_CATCH_END;
}

Grammar Solver::mkSygusGrammar(const std::vector<Term>& boundVars,
                               const std::vector<Term>& ntSymbols) const
{
  CVC5_API_TRY_CATCH_BEGIN;
  CVC5_API_ARG_SIZE_CHECK_EXPECTED(!ntSymbols.empty(), ntSymbols)
      << "a non-empty vector";
  CVC5_API_SOLVER_CHECK_BOUND_VARS(boundVars);
  CVC5_API_SOLVER_CHECK_BOUND_VARS(ntSymbols);
  //////// all checks before this line
  return Grammar(this, boundVars, ntSymbols);
  ////////
  CVC5_API_TRY_CATCH_END;
}

Term Solver::synthFun(const std::string& symbol,
                      const std::vector<Term>& boundVars,
                      const Sort& sort) const
{
  CVC5_API_TRY_CATCH_BEGIN;
  CVC5_API_SOLVER_CHECK_BOUND_VARS(boundVars);
  CVC5_API_SOLVER_CHECK_SORT(sort);
  //////// all checks before this line
  return synthFunHelper(symbol, boundVars, sort);
  ////////
  CVC5_API_TRY_CATCH_END;
}

Term Solver::synthFun(const std::string& symbol,
                      const std::vector<Term>& boundVars,
                      Sort sort,
                      Grammar& grammar) const
{
  CVC5_API_TRY_CATCH_BEGIN;
  CVC5_API_SOLVER_CHECK_BOUND_VARS(boundVars);
  CVC5_API_SOLVER_CHECK_SORT(sort);
  //////// all checks before this line
  return synthFunHelper(symbol, boundVars, sort, false, &grammar);
  ////////
  CVC5_API_TRY_CATCH_END;
}

Term Solver::synthInv(const std::string& symbol,
                      const std::vector<Term>& boundVars) const
{
  CVC5_API_TRY_CATCH_BEGIN;
  CVC5_API_SOLVER_CHECK_BOUND_VARS(boundVars);
  //////// all checks before this line
  return synthFunHelper(
      symbol, boundVars, Sort(this, getNodeManager()->booleanType()), true);
  ////////
  CVC5_API_TRY_CATCH_END;
}

Term Solver::synthInv(const std::string& symbol,
                      const std::vector<Term>& boundVars,
                      Grammar& grammar) const
{
  CVC5_API_TRY_CATCH_BEGIN;
  CVC5_API_SOLVER_CHECK_BOUND_VARS(boundVars);
  //////// all checks before this line
  return synthFunHelper(symbol,
                        boundVars,
                        Sort(this, getNodeManager()->booleanType()),
                        true,
                        &grammar);
  ////////
  CVC5_API_TRY_CATCH_END;
}

void Solver::addSygusConstraint(const Term& term) const
{
  CVC5_API_TRY_CATCH_BEGIN;
  CVC5_API_SOLVER_CHECK_TERM(term);
  CVC5_API_ARG_CHECK_EXPECTED(
      term.d_node->getType() == getNodeManager()->booleanType(), term)
      << "boolean term";
  //////// all checks before this line
  d_slv->assertSygusConstraint(*term.d_node, false);
  ////////
  CVC5_API_TRY_CATCH_END;
}

void Solver::addSygusAssume(const Term& term) const
{
  CVC5_API_TRY_CATCH_BEGIN;
  CVC5_API_SOLVER_CHECK_TERM(term);
  CVC5_API_ARG_CHECK_EXPECTED(
      term.d_node->getType() == getNodeManager()->booleanType(), term)
      << "boolean term";
  //////// all checks before this line
  d_slv->assertSygusConstraint(*term.d_node, true);
  ////////
  CVC5_API_TRY_CATCH_END;
}

void Solver::addSygusInvConstraint(Term inv,
                                   Term pre,
                                   Term trans,
                                   Term post) const
{
  CVC5_API_TRY_CATCH_BEGIN;
  CVC5_API_SOLVER_CHECK_TERM(inv);
  CVC5_API_SOLVER_CHECK_TERM(pre);
  CVC5_API_SOLVER_CHECK_TERM(trans);
  CVC5_API_SOLVER_CHECK_TERM(post);

  CVC5_API_ARG_CHECK_EXPECTED(inv.d_node->getType().isFunction(), inv)
      << "a function";

  TypeNode invType = inv.d_node->getType();

  CVC5_API_ARG_CHECK_EXPECTED(invType.getRangeType().isBoolean(), inv)
      << "boolean range";

  CVC5_API_CHECK(pre.d_node->getType() == invType)
      << "Expected inv and pre to have the same sort";

  CVC5_API_CHECK(post.d_node->getType() == invType)
      << "Expected inv and post to have the same sort";
  //////// all checks before this line

  const std::vector<TypeNode>& invArgTypes = invType.getArgTypes();

  std::vector<TypeNode> expectedTypes;
  expectedTypes.reserve(2 * invArgTypes.size() + 1);

  for (size_t i = 0, n = invArgTypes.size(); i < 2 * n; i += 2)
  {
    expectedTypes.push_back(invArgTypes[i % n]);
    expectedTypes.push_back(invArgTypes[(i + 1) % n]);
  }

  expectedTypes.push_back(invType.getRangeType());
  TypeNode expectedTransType = getNodeManager()->mkFunctionType(expectedTypes);

  CVC5_API_CHECK(trans.d_node->getType() == expectedTransType)
      << "Expected trans's sort to be " << invType;

  d_slv->assertSygusInvConstraint(
      *inv.d_node, *pre.d_node, *trans.d_node, *post.d_node);
  ////////
  CVC5_API_TRY_CATCH_END;
}

Result Solver::checkSynth() const
{
  CVC5_API_TRY_CATCH_BEGIN;
  //////// all checks before this line
  return d_slv->checkSynth();
  ////////
  CVC5_API_TRY_CATCH_END;
}

Result Solver::checkSynthNext() const
{
  CVC5_API_TRY_CATCH_BEGIN;
  CVC5_API_CHECK(d_slv->getOptions().base.incrementalSolving)
      << "Cannot checkSynthNext when not solving incrementally (use "
         "--incremental)";
  //////// all checks before this line
  return d_slv->checkSynth(true);
  ////////
  CVC5_API_TRY_CATCH_END;
}

Term Solver::getSynthSolution(Term term) const
{
  CVC5_API_TRY_CATCH_BEGIN;
  CVC5_API_SOLVER_CHECK_TERM(term);

  std::map<cvc5::Node, cvc5::Node> map;
  CVC5_API_CHECK(d_slv->getSynthSolutions(map))
      << "The solver is not in a state immediately preceded by a "
         "successful call to checkSynth";

  std::map<cvc5::Node, cvc5::Node>::const_iterator it = map.find(*term.d_node);

  CVC5_API_CHECK(it != map.cend()) << "Synth solution not found for given term";
  //////// all checks before this line
  return Term(this, it->second);
  ////////
  CVC5_API_TRY_CATCH_END;
}

std::vector<Term> Solver::getSynthSolutions(
    const std::vector<Term>& terms) const
{
  CVC5_API_TRY_CATCH_BEGIN;
  CVC5_API_ARG_SIZE_CHECK_EXPECTED(!terms.empty(), terms) << "non-empty vector";
  CVC5_API_SOLVER_CHECK_TERMS(terms);

  std::map<cvc5::Node, cvc5::Node> map;
  CVC5_API_CHECK(d_slv->getSynthSolutions(map))
      << "The solver is not in a state immediately preceded by a "
         "successful call to checkSynth";
  //////// all checks before this line

  std::vector<Term> synthSolution;
  synthSolution.reserve(terms.size());

  for (size_t i = 0, n = terms.size(); i < n; ++i)
  {
    std::map<cvc5::Node, cvc5::Node>::const_iterator it =
        map.find(*terms[i].d_node);

    CVC5_API_CHECK(it != map.cend())
        << "Synth solution not found for term at index " << i;

    synthSolution.push_back(Term(this, it->second));
  }

  return synthSolution;
  ////////
  CVC5_API_TRY_CATCH_END;
}

Statistics Solver::getStatistics() const
{
  return Statistics(d_slv->getStatisticsRegistry());
}

bool Solver::isOutputOn(const std::string& tag) const
{
  // `isOutputOn(tag)` may raise an `OptionException`, which we do not want to
  // forward as such. We thus do not use the standard exception handling macros
  // here but roll our own.
  try
  {
    return d_slv->getEnv().isOutputOn(tag);
  }
  catch (const cvc5::Exception& e)
  {
    throw CVC5ApiException("Invalid output tag " + tag);
  }
}

std::ostream& Solver::getOutput(const std::string& tag) const
{
  // `output(tag)` may raise an `OptionException`, which we do not want to
  // forward as such. We thus do not use the standard exception handling macros
  // here but roll our own.
  try
  {
    return d_slv->getEnv().output(tag);
  }
  catch (const cvc5::Exception& e)
  {
    throw CVC5ApiException("Invalid output tag " + tag);
  }
}

}  // namespace api

}  // namespace cvc5

namespace std {

size_t hash<cvc5::api::Kind>::operator()(cvc5::api::Kind k) const
{
  return static_cast<size_t>(k);
}

size_t hash<cvc5::api::Op>::operator()(const cvc5::api::Op& t) const
{
  if (t.isIndexedHelper())
  {
    return std::hash<cvc5::Node>()(*t.d_node);
  }
  else
  {
    return std::hash<cvc5::api::Kind>()(t.d_kind);
  }
}

size_t std::hash<cvc5::api::RoundingMode>::operator()(
    cvc5::api::RoundingMode rm) const
{
  return static_cast<size_t>(rm);
}

size_t std::hash<cvc5::api::Sort>::operator()(const cvc5::api::Sort& s) const
{
  return std::hash<cvc5::TypeNode>()(*s.d_type);
}

size_t std::hash<cvc5::api::Term>::operator()(const cvc5::api::Term& t) const
{
  return std::hash<cvc5::Node>()(*t.d_node);
}

}  // namespace std<|MERGE_RESOLUTION|>--- conflicted
+++ resolved
@@ -624,10 +624,7 @@
         {cvc5::Kind::BAG_FROM_SET, BAG_FROM_SET},
         {cvc5::Kind::BAG_TO_SET, BAG_TO_SET},
         {cvc5::Kind::BAG_MAP, BAG_MAP},
-<<<<<<< HEAD
-=======
         {cvc5::Kind::BAG_FOLD, BAG_FOLD},
->>>>>>> ebf4ff6c
         /* Strings --------------------------------------------------------- */
         {cvc5::Kind::STRING_CONCAT, STRING_CONCAT},
         {cvc5::Kind::STRING_IN_REGEXP, STRING_IN_REGEXP},
