/******************************************************************************
 * Top contributors (to current version):
 *   Aina Niemetz, Andrew Reynolds, Andres Noetzli
 *
 * This file is part of the cvc5 project.
 *
 * Copyright (c) 2009-2021 by the authors listed in the file AUTHORS
 * in the top-level source directory and their institutional affiliations.
 * All rights reserved.  See the file COPYING in the top-level source
 * directory for licensing information.
 * ****************************************************************************
 *
 * The cvc5 C++ API.
 *
 * A brief note on how to guard API functions:
 *
 * In general, we think of API guards as a fence -- they are supposed to make
 * sure that no invalid arguments get passed into internal realms of cvc5.
 * Thus we always want to catch such cases on the API level (and can then
 * assert internally that no invalid argument is passed in).
 *
 * The only special case is when we use 3rd party back-ends we have no control
 * over, and which throw (invalid_argument) exceptions anyways. In this case,
 * we do not replicate argument checks but delegate them to the back-end,
 * catch thrown exceptions, and raise a CVC5ApiException.
 *
 * Our Integer implementation, e.g., is such a special case since we support
 * two different back end implementations (GMP, CLN). Be aware that they do
 * not fully agree on what is (in)valid input, which requires extra checks for
 * consistent behavior (see Solver::mkRealFromStrHelper for an example).
 */

#include "api/cpp/cvc5.h"

#include <cstring>
#include <sstream>

#include "api/cpp/cvc5_checks.h"
#include "base/check.h"
#include "base/configuration.h"
#include "base/modal_exception.h"
#include "expr/array_store_all.h"
#include "expr/ascription_type.h"
#include "expr/dtype.h"
#include "expr/dtype_cons.h"
#include "expr/dtype_selector.h"
#include "expr/emptybag.h"
#include "expr/emptyset.h"
#include "expr/kind.h"
#include "expr/metakind.h"
#include "expr/node.h"
#include "expr/node_algorithm.h"
#include "expr/node_builder.h"
#include "expr/node_manager.h"
#include "expr/sequence.h"
#include "expr/type_node.h"
#include "expr/uninterpreted_constant.h"
#include "options/base_options.h"
#include "options/main_options.h"
#include "options/option_exception.h"
#include "options/options.h"
#include "options/options_public.h"
#include "options/smt_options.h"
#include "proof/unsat_core.h"
#include "smt/model.h"
#include "smt/smt_engine.h"
#include "smt/smt_mode.h"
#include "theory/datatypes/tuple_project_op.h"
#include "theory/logic_info.h"
#include "theory/theory_model.h"
#include "util/abstract_value.h"
#include "util/bitvector.h"
#include "util/divisible.h"
#include "util/floatingpoint.h"
#include "util/iand.h"
#include "util/random.h"
#include "util/regexp.h"
#include "util/result.h"
#include "util/roundingmode.h"
#include "util/statistics_registry.h"
#include "util/statistics_stats.h"
#include "util/statistics_value.h"
#include "util/string.h"
#include "util/utility.h"

namespace cvc5 {
namespace api {

/* -------------------------------------------------------------------------- */
/* APIStatistics                                                              */
/* -------------------------------------------------------------------------- */

struct APIStatistics
{
  HistogramStat<TypeConstant> d_consts;
  HistogramStat<TypeConstant> d_vars;
  HistogramStat<Kind> d_terms;
};

/* -------------------------------------------------------------------------- */
/* Kind                                                                       */
/* -------------------------------------------------------------------------- */

/* Mapping from external (API) kind to internal kind. */
const static std::unordered_map<Kind, cvc5::Kind> s_kinds{
    {INTERNAL_KIND, cvc5::Kind::UNDEFINED_KIND},
    {UNDEFINED_KIND, cvc5::Kind::UNDEFINED_KIND},
    {NULL_EXPR, cvc5::Kind::NULL_EXPR},
    /* Builtin ------------------------------------------------------------- */
    {UNINTERPRETED_CONSTANT, cvc5::Kind::UNINTERPRETED_CONSTANT},
    {ABSTRACT_VALUE, cvc5::Kind::ABSTRACT_VALUE},
    {EQUAL, cvc5::Kind::EQUAL},
    {DISTINCT, cvc5::Kind::DISTINCT},
    {CONSTANT, cvc5::Kind::VARIABLE},
    {VARIABLE, cvc5::Kind::BOUND_VARIABLE},
    {SEXPR, cvc5::Kind::SEXPR},
    {LAMBDA, cvc5::Kind::LAMBDA},
    {WITNESS, cvc5::Kind::WITNESS},
    /* Boolean ------------------------------------------------------------- */
    {CONST_BOOLEAN, cvc5::Kind::CONST_BOOLEAN},
    {NOT, cvc5::Kind::NOT},
    {AND, cvc5::Kind::AND},
    {IMPLIES, cvc5::Kind::IMPLIES},
    {OR, cvc5::Kind::OR},
    {XOR, cvc5::Kind::XOR},
    {ITE, cvc5::Kind::ITE},
    {MATCH, cvc5::Kind::MATCH},
    {MATCH_CASE, cvc5::Kind::MATCH_CASE},
    {MATCH_BIND_CASE, cvc5::Kind::MATCH_BIND_CASE},
    /* UF ------------------------------------------------------------------ */
    {APPLY_UF, cvc5::Kind::APPLY_UF},
    {CARDINALITY_CONSTRAINT, cvc5::Kind::CARDINALITY_CONSTRAINT},
    {CARDINALITY_VALUE, cvc5::Kind::CARDINALITY_VALUE},
    {HO_APPLY, cvc5::Kind::HO_APPLY},
    /* Arithmetic ---------------------------------------------------------- */
    {PLUS, cvc5::Kind::PLUS},
    {MULT, cvc5::Kind::MULT},
    {IAND, cvc5::Kind::IAND},
    {POW2, cvc5::Kind::POW2},
    {MINUS, cvc5::Kind::MINUS},
    {UMINUS, cvc5::Kind::UMINUS},
    {DIVISION, cvc5::Kind::DIVISION},
    {INTS_DIVISION, cvc5::Kind::INTS_DIVISION},
    {INTS_MODULUS, cvc5::Kind::INTS_MODULUS},
    {ABS, cvc5::Kind::ABS},
    {DIVISIBLE, cvc5::Kind::DIVISIBLE},
    {POW, cvc5::Kind::POW},
    {EXPONENTIAL, cvc5::Kind::EXPONENTIAL},
    {SINE, cvc5::Kind::SINE},
    {COSINE, cvc5::Kind::COSINE},
    {TANGENT, cvc5::Kind::TANGENT},
    {COSECANT, cvc5::Kind::COSECANT},
    {SECANT, cvc5::Kind::SECANT},
    {COTANGENT, cvc5::Kind::COTANGENT},
    {ARCSINE, cvc5::Kind::ARCSINE},
    {ARCCOSINE, cvc5::Kind::ARCCOSINE},
    {ARCTANGENT, cvc5::Kind::ARCTANGENT},
    {ARCCOSECANT, cvc5::Kind::ARCCOSECANT},
    {ARCSECANT, cvc5::Kind::ARCSECANT},
    {ARCCOTANGENT, cvc5::Kind::ARCCOTANGENT},
    {SQRT, cvc5::Kind::SQRT},
    {CONST_RATIONAL, cvc5::Kind::CONST_RATIONAL},
    {LT, cvc5::Kind::LT},
    {LEQ, cvc5::Kind::LEQ},
    {GT, cvc5::Kind::GT},
    {GEQ, cvc5::Kind::GEQ},
    {IS_INTEGER, cvc5::Kind::IS_INTEGER},
    {TO_INTEGER, cvc5::Kind::TO_INTEGER},
    {TO_REAL, cvc5::Kind::TO_REAL},
    {PI, cvc5::Kind::PI},
    /* BV ------------------------------------------------------------------ */
    {CONST_BITVECTOR, cvc5::Kind::CONST_BITVECTOR},
    {BITVECTOR_CONCAT, cvc5::Kind::BITVECTOR_CONCAT},
    {BITVECTOR_AND, cvc5::Kind::BITVECTOR_AND},
    {BITVECTOR_OR, cvc5::Kind::BITVECTOR_OR},
    {BITVECTOR_XOR, cvc5::Kind::BITVECTOR_XOR},
    {BITVECTOR_NOT, cvc5::Kind::BITVECTOR_NOT},
    {BITVECTOR_NAND, cvc5::Kind::BITVECTOR_NAND},
    {BITVECTOR_NOR, cvc5::Kind::BITVECTOR_NOR},
    {BITVECTOR_XNOR, cvc5::Kind::BITVECTOR_XNOR},
    {BITVECTOR_COMP, cvc5::Kind::BITVECTOR_COMP},
    {BITVECTOR_MULT, cvc5::Kind::BITVECTOR_MULT},
    {BITVECTOR_ADD, cvc5::Kind::BITVECTOR_ADD},
    {BITVECTOR_SUB, cvc5::Kind::BITVECTOR_SUB},
    {BITVECTOR_NEG, cvc5::Kind::BITVECTOR_NEG},
    {BITVECTOR_UDIV, cvc5::Kind::BITVECTOR_UDIV},
    {BITVECTOR_UREM, cvc5::Kind::BITVECTOR_UREM},
    {BITVECTOR_SDIV, cvc5::Kind::BITVECTOR_SDIV},
    {BITVECTOR_SREM, cvc5::Kind::BITVECTOR_SREM},
    {BITVECTOR_SMOD, cvc5::Kind::BITVECTOR_SMOD},
    {BITVECTOR_SHL, cvc5::Kind::BITVECTOR_SHL},
    {BITVECTOR_LSHR, cvc5::Kind::BITVECTOR_LSHR},
    {BITVECTOR_ASHR, cvc5::Kind::BITVECTOR_ASHR},
    {BITVECTOR_ULT, cvc5::Kind::BITVECTOR_ULT},
    {BITVECTOR_ULE, cvc5::Kind::BITVECTOR_ULE},
    {BITVECTOR_UGT, cvc5::Kind::BITVECTOR_UGT},
    {BITVECTOR_UGE, cvc5::Kind::BITVECTOR_UGE},
    {BITVECTOR_SLT, cvc5::Kind::BITVECTOR_SLT},
    {BITVECTOR_SLE, cvc5::Kind::BITVECTOR_SLE},
    {BITVECTOR_SGT, cvc5::Kind::BITVECTOR_SGT},
    {BITVECTOR_SGE, cvc5::Kind::BITVECTOR_SGE},
    {BITVECTOR_ULTBV, cvc5::Kind::BITVECTOR_ULTBV},
    {BITVECTOR_SLTBV, cvc5::Kind::BITVECTOR_SLTBV},
    {BITVECTOR_ITE, cvc5::Kind::BITVECTOR_ITE},
    {BITVECTOR_REDOR, cvc5::Kind::BITVECTOR_REDOR},
    {BITVECTOR_REDAND, cvc5::Kind::BITVECTOR_REDAND},
    {BITVECTOR_EXTRACT, cvc5::Kind::BITVECTOR_EXTRACT},
    {BITVECTOR_REPEAT, cvc5::Kind::BITVECTOR_REPEAT},
    {BITVECTOR_ZERO_EXTEND, cvc5::Kind::BITVECTOR_ZERO_EXTEND},
    {BITVECTOR_SIGN_EXTEND, cvc5::Kind::BITVECTOR_SIGN_EXTEND},
    {BITVECTOR_ROTATE_LEFT, cvc5::Kind::BITVECTOR_ROTATE_LEFT},
    {BITVECTOR_ROTATE_RIGHT, cvc5::Kind::BITVECTOR_ROTATE_RIGHT},
    {INT_TO_BITVECTOR, cvc5::Kind::INT_TO_BITVECTOR},
    {BITVECTOR_TO_NAT, cvc5::Kind::BITVECTOR_TO_NAT},
    /* FP ------------------------------------------------------------------ */
    {CONST_FLOATINGPOINT, cvc5::Kind::CONST_FLOATINGPOINT},
    {CONST_ROUNDINGMODE, cvc5::Kind::CONST_ROUNDINGMODE},
    {FLOATINGPOINT_FP, cvc5::Kind::FLOATINGPOINT_FP},
    {FLOATINGPOINT_EQ, cvc5::Kind::FLOATINGPOINT_EQ},
    {FLOATINGPOINT_ABS, cvc5::Kind::FLOATINGPOINT_ABS},
    {FLOATINGPOINT_NEG, cvc5::Kind::FLOATINGPOINT_NEG},
    {FLOATINGPOINT_ADD, cvc5::Kind::FLOATINGPOINT_ADD},
    {FLOATINGPOINT_SUB, cvc5::Kind::FLOATINGPOINT_SUB},
    {FLOATINGPOINT_MULT, cvc5::Kind::FLOATINGPOINT_MULT},
    {FLOATINGPOINT_DIV, cvc5::Kind::FLOATINGPOINT_DIV},
    {FLOATINGPOINT_FMA, cvc5::Kind::FLOATINGPOINT_FMA},
    {FLOATINGPOINT_SQRT, cvc5::Kind::FLOATINGPOINT_SQRT},
    {FLOATINGPOINT_REM, cvc5::Kind::FLOATINGPOINT_REM},
    {FLOATINGPOINT_RTI, cvc5::Kind::FLOATINGPOINT_RTI},
    {FLOATINGPOINT_MIN, cvc5::Kind::FLOATINGPOINT_MIN},
    {FLOATINGPOINT_MAX, cvc5::Kind::FLOATINGPOINT_MAX},
    {FLOATINGPOINT_LEQ, cvc5::Kind::FLOATINGPOINT_LEQ},
    {FLOATINGPOINT_LT, cvc5::Kind::FLOATINGPOINT_LT},
    {FLOATINGPOINT_GEQ, cvc5::Kind::FLOATINGPOINT_GEQ},
    {FLOATINGPOINT_GT, cvc5::Kind::FLOATINGPOINT_GT},
    {FLOATINGPOINT_ISN, cvc5::Kind::FLOATINGPOINT_ISN},
    {FLOATINGPOINT_ISSN, cvc5::Kind::FLOATINGPOINT_ISSN},
    {FLOATINGPOINT_ISZ, cvc5::Kind::FLOATINGPOINT_ISZ},
    {FLOATINGPOINT_ISINF, cvc5::Kind::FLOATINGPOINT_ISINF},
    {FLOATINGPOINT_ISNAN, cvc5::Kind::FLOATINGPOINT_ISNAN},
    {FLOATINGPOINT_ISNEG, cvc5::Kind::FLOATINGPOINT_ISNEG},
    {FLOATINGPOINT_ISPOS, cvc5::Kind::FLOATINGPOINT_ISPOS},
    {FLOATINGPOINT_TO_FP_FLOATINGPOINT,
     cvc5::Kind::FLOATINGPOINT_TO_FP_FLOATINGPOINT},
    {FLOATINGPOINT_TO_FP_IEEE_BITVECTOR,
     cvc5::Kind::FLOATINGPOINT_TO_FP_IEEE_BITVECTOR},
    {FLOATINGPOINT_TO_FP_REAL, cvc5::Kind::FLOATINGPOINT_TO_FP_REAL},
    {FLOATINGPOINT_TO_FP_SIGNED_BITVECTOR,
     cvc5::Kind::FLOATINGPOINT_TO_FP_SIGNED_BITVECTOR},
    {FLOATINGPOINT_TO_FP_UNSIGNED_BITVECTOR,
     cvc5::Kind::FLOATINGPOINT_TO_FP_UNSIGNED_BITVECTOR},
    {FLOATINGPOINT_TO_FP_GENERIC, cvc5::Kind::FLOATINGPOINT_TO_FP_GENERIC},
    {FLOATINGPOINT_TO_UBV, cvc5::Kind::FLOATINGPOINT_TO_UBV},
    {FLOATINGPOINT_TO_SBV, cvc5::Kind::FLOATINGPOINT_TO_SBV},
    {FLOATINGPOINT_TO_REAL, cvc5::Kind::FLOATINGPOINT_TO_REAL},
    /* Arrays -------------------------------------------------------------- */
    {SELECT, cvc5::Kind::SELECT},
    {STORE, cvc5::Kind::STORE},
    {CONST_ARRAY, cvc5::Kind::STORE_ALL},
    {EQ_RANGE, cvc5::Kind::EQ_RANGE},
    /* Datatypes ----------------------------------------------------------- */
    {APPLY_SELECTOR, cvc5::Kind::APPLY_SELECTOR},
    {APPLY_CONSTRUCTOR, cvc5::Kind::APPLY_CONSTRUCTOR},
    {APPLY_TESTER, cvc5::Kind::APPLY_TESTER},
    {APPLY_UPDATER, cvc5::Kind::APPLY_UPDATER},
    {DT_SIZE, cvc5::Kind::DT_SIZE},
    {TUPLE_PROJECT, cvc5::Kind::TUPLE_PROJECT},
    /* Separation Logic ---------------------------------------------------- */
    {SEP_NIL, cvc5::Kind::SEP_NIL},
    {SEP_EMP, cvc5::Kind::SEP_EMP},
    {SEP_PTO, cvc5::Kind::SEP_PTO},
    {SEP_STAR, cvc5::Kind::SEP_STAR},
    {SEP_WAND, cvc5::Kind::SEP_WAND},
    /* Sets ---------------------------------------------------------------- */
    {EMPTYSET, cvc5::Kind::EMPTYSET},
    {UNION, cvc5::Kind::UNION},
    {INTERSECTION, cvc5::Kind::INTERSECTION},
    {SETMINUS, cvc5::Kind::SETMINUS},
    {SUBSET, cvc5::Kind::SUBSET},
    {MEMBER, cvc5::Kind::MEMBER},
    {SINGLETON, cvc5::Kind::SINGLETON},
    {INSERT, cvc5::Kind::INSERT},
    {CARD, cvc5::Kind::CARD},
    {COMPLEMENT, cvc5::Kind::COMPLEMENT},
    {UNIVERSE_SET, cvc5::Kind::UNIVERSE_SET},
    {JOIN, cvc5::Kind::JOIN},
    {PRODUCT, cvc5::Kind::PRODUCT},
    {TRANSPOSE, cvc5::Kind::TRANSPOSE},
    {TCLOSURE, cvc5::Kind::TCLOSURE},
    {JOIN_IMAGE, cvc5::Kind::JOIN_IMAGE},
    {IDEN, cvc5::Kind::IDEN},
    {COMPREHENSION, cvc5::Kind::COMPREHENSION},
    {CHOOSE, cvc5::Kind::CHOOSE},
    {IS_SINGLETON, cvc5::Kind::IS_SINGLETON},
    /* Bags ---------------------------------------------------------------- */
    {UNION_MAX, cvc5::Kind::UNION_MAX},
    {UNION_DISJOINT, cvc5::Kind::UNION_DISJOINT},
    {INTERSECTION_MIN, cvc5::Kind::INTERSECTION_MIN},
    {DIFFERENCE_SUBTRACT, cvc5::Kind::DIFFERENCE_SUBTRACT},
    {DIFFERENCE_REMOVE, cvc5::Kind::DIFFERENCE_REMOVE},
    {SUBBAG, cvc5::Kind::SUBBAG},
    {BAG_COUNT, cvc5::Kind::BAG_COUNT},
    {DUPLICATE_REMOVAL, cvc5::Kind::DUPLICATE_REMOVAL},
    {MK_BAG, cvc5::Kind::MK_BAG},
    {EMPTYBAG, cvc5::Kind::EMPTYBAG},
    {BAG_CARD, cvc5::Kind::BAG_CARD},
    {BAG_CHOOSE, cvc5::Kind::BAG_CHOOSE},
    {BAG_IS_SINGLETON, cvc5::Kind::BAG_IS_SINGLETON},
    {BAG_FROM_SET, cvc5::Kind::BAG_FROM_SET},
    {BAG_TO_SET, cvc5::Kind::BAG_TO_SET},
    /* Strings ------------------------------------------------------------- */
    {STRING_CONCAT, cvc5::Kind::STRING_CONCAT},
    {STRING_IN_REGEXP, cvc5::Kind::STRING_IN_REGEXP},
    {STRING_LENGTH, cvc5::Kind::STRING_LENGTH},
    {STRING_SUBSTR, cvc5::Kind::STRING_SUBSTR},
    {STRING_UPDATE, cvc5::Kind::STRING_UPDATE},
    {STRING_CHARAT, cvc5::Kind::STRING_CHARAT},
    {STRING_CONTAINS, cvc5::Kind::STRING_CONTAINS},
    {STRING_INDEXOF, cvc5::Kind::STRING_INDEXOF},
    {STRING_INDEXOF_RE, cvc5::Kind::STRING_INDEXOF_RE},
    {STRING_REPLACE, cvc5::Kind::STRING_REPLACE},
    {STRING_REPLACE_ALL, cvc5::Kind::STRING_REPLACE_ALL},
    {STRING_REPLACE_RE, cvc5::Kind::STRING_REPLACE_RE},
    {STRING_REPLACE_RE_ALL, cvc5::Kind::STRING_REPLACE_RE_ALL},
    {STRING_TOLOWER, cvc5::Kind::STRING_TOLOWER},
    {STRING_TOUPPER, cvc5::Kind::STRING_TOUPPER},
    {STRING_REV, cvc5::Kind::STRING_REV},
    {STRING_FROM_CODE, cvc5::Kind::STRING_FROM_CODE},
    {STRING_TO_CODE, cvc5::Kind::STRING_TO_CODE},
    {STRING_LT, cvc5::Kind::STRING_LT},
    {STRING_LEQ, cvc5::Kind::STRING_LEQ},
    {STRING_PREFIX, cvc5::Kind::STRING_PREFIX},
    {STRING_SUFFIX, cvc5::Kind::STRING_SUFFIX},
    {STRING_IS_DIGIT, cvc5::Kind::STRING_IS_DIGIT},
    {STRING_FROM_INT, cvc5::Kind::STRING_ITOS},
    {STRING_TO_INT, cvc5::Kind::STRING_STOI},
    {CONST_STRING, cvc5::Kind::CONST_STRING},
    {STRING_TO_REGEXP, cvc5::Kind::STRING_TO_REGEXP},
    {REGEXP_CONCAT, cvc5::Kind::REGEXP_CONCAT},
    {REGEXP_UNION, cvc5::Kind::REGEXP_UNION},
    {REGEXP_INTER, cvc5::Kind::REGEXP_INTER},
    {REGEXP_DIFF, cvc5::Kind::REGEXP_DIFF},
    {REGEXP_STAR, cvc5::Kind::REGEXP_STAR},
    {REGEXP_PLUS, cvc5::Kind::REGEXP_PLUS},
    {REGEXP_OPT, cvc5::Kind::REGEXP_OPT},
    {REGEXP_RANGE, cvc5::Kind::REGEXP_RANGE},
    {REGEXP_REPEAT, cvc5::Kind::REGEXP_REPEAT},
    {REGEXP_LOOP, cvc5::Kind::REGEXP_LOOP},
    {REGEXP_EMPTY, cvc5::Kind::REGEXP_EMPTY},
    {REGEXP_SIGMA, cvc5::Kind::REGEXP_SIGMA},
    {REGEXP_COMPLEMENT, cvc5::Kind::REGEXP_COMPLEMENT},
    // maps to the same kind as the string versions
    {SEQ_CONCAT, cvc5::Kind::STRING_CONCAT},
    {SEQ_LENGTH, cvc5::Kind::STRING_LENGTH},
    {SEQ_EXTRACT, cvc5::Kind::STRING_SUBSTR},
    {SEQ_UPDATE, cvc5::Kind::STRING_UPDATE},
    {SEQ_AT, cvc5::Kind::STRING_CHARAT},
    {SEQ_CONTAINS, cvc5::Kind::STRING_CONTAINS},
    {SEQ_INDEXOF, cvc5::Kind::STRING_INDEXOF},
    {SEQ_REPLACE, cvc5::Kind::STRING_REPLACE},
    {SEQ_REPLACE_ALL, cvc5::Kind::STRING_REPLACE_ALL},
    {SEQ_REV, cvc5::Kind::STRING_REV},
    {SEQ_PREFIX, cvc5::Kind::STRING_PREFIX},
    {SEQ_SUFFIX, cvc5::Kind::STRING_SUFFIX},
    {CONST_SEQUENCE, cvc5::Kind::CONST_SEQUENCE},
    {SEQ_UNIT, cvc5::Kind::SEQ_UNIT},
    {SEQ_NTH, cvc5::Kind::SEQ_NTH},
    /* Quantifiers --------------------------------------------------------- */
    {FORALL, cvc5::Kind::FORALL},
    {EXISTS, cvc5::Kind::EXISTS},
    {BOUND_VAR_LIST, cvc5::Kind::BOUND_VAR_LIST},
    {INST_PATTERN, cvc5::Kind::INST_PATTERN},
    {INST_NO_PATTERN, cvc5::Kind::INST_NO_PATTERN},
    {INST_POOL, cvc5::Kind::INST_POOL},
    {INST_ADD_TO_POOL, cvc5::Kind::INST_ADD_TO_POOL},
    {SKOLEM_ADD_TO_POOL, cvc5::Kind::SKOLEM_ADD_TO_POOL},
    {INST_ATTRIBUTE, cvc5::Kind::INST_ATTRIBUTE},
    {INST_PATTERN_LIST, cvc5::Kind::INST_PATTERN_LIST},
    {LAST_KIND, cvc5::Kind::LAST_KIND},
};

/* Mapping from internal kind to external (API) kind. */
const static std::unordered_map<cvc5::Kind, Kind, cvc5::kind::KindHashFunction>
    s_kinds_internal{
        {cvc5::Kind::UNDEFINED_KIND, UNDEFINED_KIND},
        {cvc5::Kind::NULL_EXPR, NULL_EXPR},
        /* Builtin --------------------------------------------------------- */
        {cvc5::Kind::UNINTERPRETED_CONSTANT, UNINTERPRETED_CONSTANT},
        {cvc5::Kind::ABSTRACT_VALUE, ABSTRACT_VALUE},
        {cvc5::Kind::EQUAL, EQUAL},
        {cvc5::Kind::DISTINCT, DISTINCT},
        {cvc5::Kind::VARIABLE, CONSTANT},
        {cvc5::Kind::BOUND_VARIABLE, VARIABLE},
        {cvc5::Kind::SEXPR, SEXPR},
        {cvc5::Kind::LAMBDA, LAMBDA},
        {cvc5::Kind::WITNESS, WITNESS},
        /* Boolean --------------------------------------------------------- */
        {cvc5::Kind::CONST_BOOLEAN, CONST_BOOLEAN},
        {cvc5::Kind::NOT, NOT},
        {cvc5::Kind::AND, AND},
        {cvc5::Kind::IMPLIES, IMPLIES},
        {cvc5::Kind::OR, OR},
        {cvc5::Kind::XOR, XOR},
        {cvc5::Kind::ITE, ITE},
        {cvc5::Kind::MATCH, MATCH},
        {cvc5::Kind::MATCH_CASE, MATCH_CASE},
        {cvc5::Kind::MATCH_BIND_CASE, MATCH_BIND_CASE},
        /* UF -------------------------------------------------------------- */
        {cvc5::Kind::APPLY_UF, APPLY_UF},
        {cvc5::Kind::CARDINALITY_CONSTRAINT, CARDINALITY_CONSTRAINT},
        {cvc5::Kind::CARDINALITY_VALUE, CARDINALITY_VALUE},
        {cvc5::Kind::HO_APPLY, HO_APPLY},
        /* Arithmetic ------------------------------------------------------ */
        {cvc5::Kind::PLUS, PLUS},
        {cvc5::Kind::MULT, MULT},
        {cvc5::Kind::IAND, IAND},
        {cvc5::Kind::POW2, POW2},
        {cvc5::Kind::MINUS, MINUS},
        {cvc5::Kind::UMINUS, UMINUS},
        {cvc5::Kind::DIVISION, DIVISION},
        {cvc5::Kind::DIVISION_TOTAL, INTERNAL_KIND},
        {cvc5::Kind::INTS_DIVISION, INTS_DIVISION},
        {cvc5::Kind::INTS_DIVISION_TOTAL, INTERNAL_KIND},
        {cvc5::Kind::INTS_MODULUS, INTS_MODULUS},
        {cvc5::Kind::INTS_MODULUS_TOTAL, INTERNAL_KIND},
        {cvc5::Kind::ABS, ABS},
        {cvc5::Kind::DIVISIBLE, DIVISIBLE},
        {cvc5::Kind::POW, POW},
        {cvc5::Kind::EXPONENTIAL, EXPONENTIAL},
        {cvc5::Kind::SINE, SINE},
        {cvc5::Kind::COSINE, COSINE},
        {cvc5::Kind::TANGENT, TANGENT},
        {cvc5::Kind::COSECANT, COSECANT},
        {cvc5::Kind::SECANT, SECANT},
        {cvc5::Kind::COTANGENT, COTANGENT},
        {cvc5::Kind::ARCSINE, ARCSINE},
        {cvc5::Kind::ARCCOSINE, ARCCOSINE},
        {cvc5::Kind::ARCTANGENT, ARCTANGENT},
        {cvc5::Kind::ARCCOSECANT, ARCCOSECANT},
        {cvc5::Kind::ARCSECANT, ARCSECANT},
        {cvc5::Kind::ARCCOTANGENT, ARCCOTANGENT},
        {cvc5::Kind::SQRT, SQRT},
        {cvc5::Kind::DIVISIBLE_OP, DIVISIBLE},
        {cvc5::Kind::CONST_RATIONAL, CONST_RATIONAL},
        {cvc5::Kind::LT, LT},
        {cvc5::Kind::LEQ, LEQ},
        {cvc5::Kind::GT, GT},
        {cvc5::Kind::GEQ, GEQ},
        {cvc5::Kind::IS_INTEGER, IS_INTEGER},
        {cvc5::Kind::TO_INTEGER, TO_INTEGER},
        {cvc5::Kind::TO_REAL, TO_REAL},
        {cvc5::Kind::PI, PI},
        {cvc5::Kind::IAND_OP, IAND},
        /* BV -------------------------------------------------------------- */
        {cvc5::Kind::CONST_BITVECTOR, CONST_BITVECTOR},
        {cvc5::Kind::BITVECTOR_CONCAT, BITVECTOR_CONCAT},
        {cvc5::Kind::BITVECTOR_AND, BITVECTOR_AND},
        {cvc5::Kind::BITVECTOR_OR, BITVECTOR_OR},
        {cvc5::Kind::BITVECTOR_XOR, BITVECTOR_XOR},
        {cvc5::Kind::BITVECTOR_NOT, BITVECTOR_NOT},
        {cvc5::Kind::BITVECTOR_NAND, BITVECTOR_NAND},
        {cvc5::Kind::BITVECTOR_NOR, BITVECTOR_NOR},
        {cvc5::Kind::BITVECTOR_XNOR, BITVECTOR_XNOR},
        {cvc5::Kind::BITVECTOR_COMP, BITVECTOR_COMP},
        {cvc5::Kind::BITVECTOR_MULT, BITVECTOR_MULT},
        {cvc5::Kind::BITVECTOR_ADD, BITVECTOR_ADD},
        {cvc5::Kind::BITVECTOR_SUB, BITVECTOR_SUB},
        {cvc5::Kind::BITVECTOR_NEG, BITVECTOR_NEG},
        {cvc5::Kind::BITVECTOR_UDIV, BITVECTOR_UDIV},
        {cvc5::Kind::BITVECTOR_UREM, BITVECTOR_UREM},
        {cvc5::Kind::BITVECTOR_SDIV, BITVECTOR_SDIV},
        {cvc5::Kind::BITVECTOR_SREM, BITVECTOR_SREM},
        {cvc5::Kind::BITVECTOR_SMOD, BITVECTOR_SMOD},
        {cvc5::Kind::BITVECTOR_SHL, BITVECTOR_SHL},
        {cvc5::Kind::BITVECTOR_LSHR, BITVECTOR_LSHR},
        {cvc5::Kind::BITVECTOR_ASHR, BITVECTOR_ASHR},
        {cvc5::Kind::BITVECTOR_ULT, BITVECTOR_ULT},
        {cvc5::Kind::BITVECTOR_ULE, BITVECTOR_ULE},
        {cvc5::Kind::BITVECTOR_UGT, BITVECTOR_UGT},
        {cvc5::Kind::BITVECTOR_UGE, BITVECTOR_UGE},
        {cvc5::Kind::BITVECTOR_SLT, BITVECTOR_SLT},
        {cvc5::Kind::BITVECTOR_SLE, BITVECTOR_SLE},
        {cvc5::Kind::BITVECTOR_SGT, BITVECTOR_SGT},
        {cvc5::Kind::BITVECTOR_SGE, BITVECTOR_SGE},
        {cvc5::Kind::BITVECTOR_ULTBV, BITVECTOR_ULTBV},
        {cvc5::Kind::BITVECTOR_SLTBV, BITVECTOR_SLTBV},
        {cvc5::Kind::BITVECTOR_ITE, BITVECTOR_ITE},
        {cvc5::Kind::BITVECTOR_REDOR, BITVECTOR_REDOR},
        {cvc5::Kind::BITVECTOR_REDAND, BITVECTOR_REDAND},
        {cvc5::Kind::BITVECTOR_EXTRACT_OP, BITVECTOR_EXTRACT},
        {cvc5::Kind::BITVECTOR_REPEAT_OP, BITVECTOR_REPEAT},
        {cvc5::Kind::BITVECTOR_ZERO_EXTEND_OP, BITVECTOR_ZERO_EXTEND},
        {cvc5::Kind::BITVECTOR_SIGN_EXTEND_OP, BITVECTOR_SIGN_EXTEND},
        {cvc5::Kind::BITVECTOR_ROTATE_LEFT_OP, BITVECTOR_ROTATE_LEFT},
        {cvc5::Kind::BITVECTOR_ROTATE_RIGHT_OP, BITVECTOR_ROTATE_RIGHT},
        {cvc5::Kind::BITVECTOR_EXTRACT, BITVECTOR_EXTRACT},
        {cvc5::Kind::BITVECTOR_REPEAT, BITVECTOR_REPEAT},
        {cvc5::Kind::BITVECTOR_ZERO_EXTEND, BITVECTOR_ZERO_EXTEND},
        {cvc5::Kind::BITVECTOR_SIGN_EXTEND, BITVECTOR_SIGN_EXTEND},
        {cvc5::Kind::BITVECTOR_ROTATE_LEFT, BITVECTOR_ROTATE_LEFT},
        {cvc5::Kind::BITVECTOR_ROTATE_RIGHT, BITVECTOR_ROTATE_RIGHT},
        {cvc5::Kind::INT_TO_BITVECTOR_OP, INT_TO_BITVECTOR},
        {cvc5::Kind::INT_TO_BITVECTOR, INT_TO_BITVECTOR},
        {cvc5::Kind::BITVECTOR_TO_NAT, BITVECTOR_TO_NAT},
        /* FP -------------------------------------------------------------- */
        {cvc5::Kind::CONST_FLOATINGPOINT, CONST_FLOATINGPOINT},
        {cvc5::Kind::CONST_ROUNDINGMODE, CONST_ROUNDINGMODE},
        {cvc5::Kind::FLOATINGPOINT_FP, FLOATINGPOINT_FP},
        {cvc5::Kind::FLOATINGPOINT_EQ, FLOATINGPOINT_EQ},
        {cvc5::Kind::FLOATINGPOINT_ABS, FLOATINGPOINT_ABS},
        {cvc5::Kind::FLOATINGPOINT_NEG, FLOATINGPOINT_NEG},
        {cvc5::Kind::FLOATINGPOINT_ADD, FLOATINGPOINT_ADD},
        {cvc5::Kind::FLOATINGPOINT_SUB, FLOATINGPOINT_SUB},
        {cvc5::Kind::FLOATINGPOINT_MULT, FLOATINGPOINT_MULT},
        {cvc5::Kind::FLOATINGPOINT_DIV, FLOATINGPOINT_DIV},
        {cvc5::Kind::FLOATINGPOINT_FMA, FLOATINGPOINT_FMA},
        {cvc5::Kind::FLOATINGPOINT_SQRT, FLOATINGPOINT_SQRT},
        {cvc5::Kind::FLOATINGPOINT_REM, FLOATINGPOINT_REM},
        {cvc5::Kind::FLOATINGPOINT_RTI, FLOATINGPOINT_RTI},
        {cvc5::Kind::FLOATINGPOINT_MIN, FLOATINGPOINT_MIN},
        {cvc5::Kind::FLOATINGPOINT_MAX, FLOATINGPOINT_MAX},
        {cvc5::Kind::FLOATINGPOINT_LEQ, FLOATINGPOINT_LEQ},
        {cvc5::Kind::FLOATINGPOINT_LT, FLOATINGPOINT_LT},
        {cvc5::Kind::FLOATINGPOINT_GEQ, FLOATINGPOINT_GEQ},
        {cvc5::Kind::FLOATINGPOINT_GT, FLOATINGPOINT_GT},
        {cvc5::Kind::FLOATINGPOINT_ISN, FLOATINGPOINT_ISN},
        {cvc5::Kind::FLOATINGPOINT_ISSN, FLOATINGPOINT_ISSN},
        {cvc5::Kind::FLOATINGPOINT_ISZ, FLOATINGPOINT_ISZ},
        {cvc5::Kind::FLOATINGPOINT_ISINF, FLOATINGPOINT_ISINF},
        {cvc5::Kind::FLOATINGPOINT_ISNAN, FLOATINGPOINT_ISNAN},
        {cvc5::Kind::FLOATINGPOINT_ISNEG, FLOATINGPOINT_ISNEG},
        {cvc5::Kind::FLOATINGPOINT_ISPOS, FLOATINGPOINT_ISPOS},
        {cvc5::Kind::FLOATINGPOINT_TO_FP_IEEE_BITVECTOR_OP,
         FLOATINGPOINT_TO_FP_IEEE_BITVECTOR},
        {cvc5::Kind::FLOATINGPOINT_TO_FP_IEEE_BITVECTOR,
         FLOATINGPOINT_TO_FP_IEEE_BITVECTOR},
        {cvc5::Kind::FLOATINGPOINT_TO_FP_FLOATINGPOINT_OP,
         FLOATINGPOINT_TO_FP_FLOATINGPOINT},
        {cvc5::Kind::FLOATINGPOINT_TO_FP_FLOATINGPOINT,
         FLOATINGPOINT_TO_FP_FLOATINGPOINT},
        {cvc5::Kind::FLOATINGPOINT_TO_FP_REAL_OP, FLOATINGPOINT_TO_FP_REAL},
        {cvc5::Kind::FLOATINGPOINT_TO_FP_REAL, FLOATINGPOINT_TO_FP_REAL},
        {cvc5::Kind::FLOATINGPOINT_TO_FP_SIGNED_BITVECTOR_OP,
         FLOATINGPOINT_TO_FP_SIGNED_BITVECTOR},
        {cvc5::Kind::FLOATINGPOINT_TO_FP_SIGNED_BITVECTOR,
         FLOATINGPOINT_TO_FP_SIGNED_BITVECTOR},
        {cvc5::Kind::FLOATINGPOINT_TO_FP_UNSIGNED_BITVECTOR_OP,
         FLOATINGPOINT_TO_FP_UNSIGNED_BITVECTOR},
        {cvc5::Kind::FLOATINGPOINT_TO_FP_UNSIGNED_BITVECTOR,
         FLOATINGPOINT_TO_FP_UNSIGNED_BITVECTOR},
        {cvc5::Kind::FLOATINGPOINT_TO_FP_GENERIC_OP,
         FLOATINGPOINT_TO_FP_GENERIC},
        {cvc5::Kind::FLOATINGPOINT_TO_FP_GENERIC, FLOATINGPOINT_TO_FP_GENERIC},
        {cvc5::Kind::FLOATINGPOINT_TO_UBV_OP, FLOATINGPOINT_TO_UBV},
        {cvc5::Kind::FLOATINGPOINT_TO_UBV, FLOATINGPOINT_TO_UBV},
        {cvc5::Kind::FLOATINGPOINT_TO_UBV_TOTAL_OP, INTERNAL_KIND},
        {cvc5::Kind::FLOATINGPOINT_TO_UBV_TOTAL, INTERNAL_KIND},
        {cvc5::Kind::FLOATINGPOINT_TO_SBV_OP, FLOATINGPOINT_TO_SBV},
        {cvc5::Kind::FLOATINGPOINT_TO_SBV, FLOATINGPOINT_TO_SBV},
        {cvc5::Kind::FLOATINGPOINT_TO_SBV_TOTAL_OP, INTERNAL_KIND},
        {cvc5::Kind::FLOATINGPOINT_TO_SBV_TOTAL, INTERNAL_KIND},
        {cvc5::Kind::FLOATINGPOINT_TO_REAL, FLOATINGPOINT_TO_REAL},
        {cvc5::Kind::FLOATINGPOINT_TO_REAL_TOTAL, INTERNAL_KIND},
        /* Arrays ---------------------------------------------------------- */
        {cvc5::Kind::SELECT, SELECT},
        {cvc5::Kind::STORE, STORE},
        {cvc5::Kind::STORE_ALL, CONST_ARRAY},
        /* Datatypes ------------------------------------------------------- */
        {cvc5::Kind::APPLY_SELECTOR, APPLY_SELECTOR},
        {cvc5::Kind::APPLY_CONSTRUCTOR, APPLY_CONSTRUCTOR},
        {cvc5::Kind::APPLY_SELECTOR_TOTAL, INTERNAL_KIND},
        {cvc5::Kind::APPLY_TESTER, APPLY_TESTER},
        {cvc5::Kind::APPLY_UPDATER, APPLY_UPDATER},
        {cvc5::Kind::DT_SIZE, DT_SIZE},
        {cvc5::Kind::TUPLE_PROJECT, TUPLE_PROJECT},
        {cvc5::Kind::TUPLE_PROJECT_OP, TUPLE_PROJECT},
        /* Separation Logic ------------------------------------------------ */
        {cvc5::Kind::SEP_NIL, SEP_NIL},
        {cvc5::Kind::SEP_EMP, SEP_EMP},
        {cvc5::Kind::SEP_PTO, SEP_PTO},
        {cvc5::Kind::SEP_STAR, SEP_STAR},
        {cvc5::Kind::SEP_WAND, SEP_WAND},
        /* Sets ------------------------------------------------------------ */
        {cvc5::Kind::EMPTYSET, EMPTYSET},
        {cvc5::Kind::UNION, UNION},
        {cvc5::Kind::INTERSECTION, INTERSECTION},
        {cvc5::Kind::SETMINUS, SETMINUS},
        {cvc5::Kind::SUBSET, SUBSET},
        {cvc5::Kind::MEMBER, MEMBER},
        {cvc5::Kind::SINGLETON, SINGLETON},
        {cvc5::Kind::INSERT, INSERT},
        {cvc5::Kind::CARD, CARD},
        {cvc5::Kind::COMPLEMENT, COMPLEMENT},
        {cvc5::Kind::UNIVERSE_SET, UNIVERSE_SET},
        {cvc5::Kind::JOIN, JOIN},
        {cvc5::Kind::PRODUCT, PRODUCT},
        {cvc5::Kind::TRANSPOSE, TRANSPOSE},
        {cvc5::Kind::TCLOSURE, TCLOSURE},
        {cvc5::Kind::JOIN_IMAGE, JOIN_IMAGE},
        {cvc5::Kind::IDEN, IDEN},
        {cvc5::Kind::COMPREHENSION, COMPREHENSION},
        {cvc5::Kind::CHOOSE, CHOOSE},
        {cvc5::Kind::IS_SINGLETON, IS_SINGLETON},
        /* Bags ------------------------------------------------------------ */
        {cvc5::Kind::UNION_MAX, UNION_MAX},
        {cvc5::Kind::UNION_DISJOINT, UNION_DISJOINT},
        {cvc5::Kind::INTERSECTION_MIN, INTERSECTION_MIN},
        {cvc5::Kind::DIFFERENCE_SUBTRACT, DIFFERENCE_SUBTRACT},
        {cvc5::Kind::DIFFERENCE_REMOVE, DIFFERENCE_REMOVE},
        {cvc5::Kind::SUBBAG, SUBBAG},
        {cvc5::Kind::BAG_COUNT, BAG_COUNT},
        {cvc5::Kind::DUPLICATE_REMOVAL, DUPLICATE_REMOVAL},
        {cvc5::Kind::MK_BAG, MK_BAG},
        {cvc5::Kind::EMPTYBAG, EMPTYBAG},
        {cvc5::Kind::BAG_CARD, BAG_CARD},
        {cvc5::Kind::BAG_CHOOSE, BAG_CHOOSE},
        {cvc5::Kind::BAG_IS_SINGLETON, BAG_IS_SINGLETON},
        {cvc5::Kind::BAG_FROM_SET, BAG_FROM_SET},
        {cvc5::Kind::BAG_TO_SET, BAG_TO_SET},
        /* Strings --------------------------------------------------------- */
        {cvc5::Kind::STRING_CONCAT, STRING_CONCAT},
        {cvc5::Kind::STRING_IN_REGEXP, STRING_IN_REGEXP},
        {cvc5::Kind::STRING_LENGTH, STRING_LENGTH},
        {cvc5::Kind::STRING_SUBSTR, STRING_SUBSTR},
        {cvc5::Kind::STRING_UPDATE, STRING_UPDATE},
        {cvc5::Kind::STRING_CHARAT, STRING_CHARAT},
        {cvc5::Kind::STRING_CONTAINS, STRING_CONTAINS},
        {cvc5::Kind::STRING_INDEXOF, STRING_INDEXOF},
        {cvc5::Kind::STRING_INDEXOF_RE, STRING_INDEXOF_RE},
        {cvc5::Kind::STRING_REPLACE, STRING_REPLACE},
        {cvc5::Kind::STRING_REPLACE_ALL, STRING_REPLACE_ALL},
        {cvc5::Kind::STRING_REPLACE_RE, STRING_REPLACE_RE},
        {cvc5::Kind::STRING_REPLACE_RE_ALL, STRING_REPLACE_RE_ALL},
        {cvc5::Kind::STRING_TOLOWER, STRING_TOLOWER},
        {cvc5::Kind::STRING_TOUPPER, STRING_TOUPPER},
        {cvc5::Kind::STRING_REV, STRING_REV},
        {cvc5::Kind::STRING_FROM_CODE, STRING_FROM_CODE},
        {cvc5::Kind::STRING_TO_CODE, STRING_TO_CODE},
        {cvc5::Kind::STRING_LT, STRING_LT},
        {cvc5::Kind::STRING_LEQ, STRING_LEQ},
        {cvc5::Kind::STRING_PREFIX, STRING_PREFIX},
        {cvc5::Kind::STRING_SUFFIX, STRING_SUFFIX},
        {cvc5::Kind::STRING_IS_DIGIT, STRING_IS_DIGIT},
        {cvc5::Kind::STRING_ITOS, STRING_FROM_INT},
        {cvc5::Kind::STRING_STOI, STRING_TO_INT},
        {cvc5::Kind::CONST_STRING, CONST_STRING},
        {cvc5::Kind::STRING_TO_REGEXP, STRING_TO_REGEXP},
        {cvc5::Kind::REGEXP_CONCAT, REGEXP_CONCAT},
        {cvc5::Kind::REGEXP_UNION, REGEXP_UNION},
        {cvc5::Kind::REGEXP_INTER, REGEXP_INTER},
        {cvc5::Kind::REGEXP_DIFF, REGEXP_DIFF},
        {cvc5::Kind::REGEXP_STAR, REGEXP_STAR},
        {cvc5::Kind::REGEXP_PLUS, REGEXP_PLUS},
        {cvc5::Kind::REGEXP_OPT, REGEXP_OPT},
        {cvc5::Kind::REGEXP_RANGE, REGEXP_RANGE},
        {cvc5::Kind::REGEXP_REPEAT, REGEXP_REPEAT},
        {cvc5::Kind::REGEXP_REPEAT_OP, REGEXP_REPEAT},
        {cvc5::Kind::REGEXP_LOOP, REGEXP_LOOP},
        {cvc5::Kind::REGEXP_LOOP_OP, REGEXP_LOOP},
        {cvc5::Kind::REGEXP_EMPTY, REGEXP_EMPTY},
        {cvc5::Kind::REGEXP_SIGMA, REGEXP_SIGMA},
        {cvc5::Kind::REGEXP_COMPLEMENT, REGEXP_COMPLEMENT},
        {cvc5::Kind::CONST_SEQUENCE, CONST_SEQUENCE},
        {cvc5::Kind::SEQ_UNIT, SEQ_UNIT},
        {cvc5::Kind::SEQ_NTH, SEQ_NTH},
        /* Quantifiers ----------------------------------------------------- */
        {cvc5::Kind::FORALL, FORALL},
        {cvc5::Kind::EXISTS, EXISTS},
        {cvc5::Kind::BOUND_VAR_LIST, BOUND_VAR_LIST},
        {cvc5::Kind::INST_PATTERN, INST_PATTERN},
        {cvc5::Kind::INST_NO_PATTERN, INST_NO_PATTERN},
        {cvc5::Kind::INST_POOL, INST_POOL},
        {cvc5::Kind::INST_ADD_TO_POOL, INST_ADD_TO_POOL},
        {cvc5::Kind::SKOLEM_ADD_TO_POOL, SKOLEM_ADD_TO_POOL},
        {cvc5::Kind::INST_ATTRIBUTE, INST_ATTRIBUTE},
        {cvc5::Kind::INST_PATTERN_LIST, INST_PATTERN_LIST},
        /* ----------------------------------------------------------------- */
        {cvc5::Kind::LAST_KIND, LAST_KIND},
    };

/* Set of kinds for indexed operators */
const static std::unordered_set<Kind> s_indexed_kinds(
    {DIVISIBLE,
     IAND,
     BITVECTOR_REPEAT,
     BITVECTOR_ZERO_EXTEND,
     BITVECTOR_SIGN_EXTEND,
     BITVECTOR_ROTATE_LEFT,
     BITVECTOR_ROTATE_RIGHT,
     INT_TO_BITVECTOR,
     FLOATINGPOINT_TO_UBV,
     FLOATINGPOINT_TO_SBV,
     BITVECTOR_EXTRACT,
     FLOATINGPOINT_TO_FP_IEEE_BITVECTOR,
     FLOATINGPOINT_TO_FP_FLOATINGPOINT,
     FLOATINGPOINT_TO_FP_REAL,
     FLOATINGPOINT_TO_FP_SIGNED_BITVECTOR,
     FLOATINGPOINT_TO_FP_UNSIGNED_BITVECTOR,
     FLOATINGPOINT_TO_FP_GENERIC});

namespace {

/** Convert a cvc5::Kind (internal) to a cvc5::api::Kind (external). */
cvc5::api::Kind intToExtKind(cvc5::Kind k)
{
  auto it = api::s_kinds_internal.find(k);
  if (it == api::s_kinds_internal.end())
  {
    return api::INTERNAL_KIND;
  }
  return it->second;
}

/** Convert a cvc5::api::Kind (external) to a cvc5::Kind (internal). */
cvc5::Kind extToIntKind(cvc5::api::Kind k)
{
  auto it = api::s_kinds.find(k);
  if (it == api::s_kinds.end())
  {
    return cvc5::Kind::UNDEFINED_KIND;
  }
  return it->second;
}

/** Return true if given kind is a defined external kind. */
bool isDefinedKind(Kind k) { return k > UNDEFINED_KIND && k < LAST_KIND; }

/**
 * Return true if the internal kind is one where the API term structure
 * differs from internal structure. This happens for APPLY_* kinds.
 * The API takes a "higher-order" perspective and treats functions as well
 * as datatype constructors/selectors/testers as terms
 * but interally they are not
 */
bool isApplyKind(cvc5::Kind k)
{
  return (k == cvc5::Kind::APPLY_UF || k == cvc5::Kind::APPLY_CONSTRUCTOR
          || k == cvc5::Kind::APPLY_SELECTOR || k == cvc5::Kind::APPLY_TESTER
          || k == cvc5::Kind::APPLY_UPDATER);
}

#ifdef CVC5_ASSERTIONS
/** Return true if given kind is a defined internal kind. */
bool isDefinedIntKind(cvc5::Kind k)
{
  return k != cvc5::Kind::UNDEFINED_KIND && k != cvc5::Kind::LAST_KIND;
}
#endif

/** Return the minimum arity of given kind. */
uint32_t minArity(Kind k)
{
  Assert(isDefinedKind(k));
  Assert(isDefinedIntKind(extToIntKind(k)));
  uint32_t min = cvc5::kind::metakind::getMinArityForKind(extToIntKind(k));

  // At the API level, we treat functions/constructors/selectors/testers as
  // normal terms instead of making them part of the operator
  if (isApplyKind(extToIntKind(k)))
  {
    min++;
  }
  return min;
}

/** Return the maximum arity of given kind. */
uint32_t maxArity(Kind k)
{
  Assert(isDefinedKind(k));
  Assert(isDefinedIntKind(extToIntKind(k)));
  uint32_t max = cvc5::kind::metakind::getMaxArityForKind(extToIntKind(k));

  // At the API level, we treat functions/constructors/selectors/testers as
  // normal terms instead of making them part of the operator
  if (isApplyKind(extToIntKind(k))
      && max != std::numeric_limits<uint32_t>::max())  // be careful not to
                                                       // overflow
  {
    max++;
  }
  return max;
}

}  // namespace

std::string kindToString(Kind k)
{
  return k == INTERNAL_KIND ? "INTERNAL_KIND"
                            : cvc5::kind::kindToString(extToIntKind(k));
}

const char* toString(Kind k)
{
  return k == INTERNAL_KIND ? "INTERNAL_KIND"
                            : cvc5::kind::toString(extToIntKind(k));
}

std::ostream& operator<<(std::ostream& out, Kind k)
{
  switch (k)
  {
    case INTERNAL_KIND: out << "INTERNAL_KIND"; break;
    default: out << extToIntKind(k);
  }
  return out;
}

/* -------------------------------------------------------------------------- */
/* API guard helpers                                                          */
/* -------------------------------------------------------------------------- */

namespace {

class CVC5ApiExceptionStream
{
 public:
  CVC5ApiExceptionStream() {}
  /* Note: This needs to be explicitly set to 'noexcept(false)' since it is
   * a destructor that throws an exception and in C++11 all destructors
   * default to noexcept(true) (else this triggers a call to std::terminate). */
  ~CVC5ApiExceptionStream() noexcept(false)
  {
    if (std::uncaught_exceptions() == 0)
    {
      throw CVC5ApiException(d_stream.str());
    }
  }

  std::ostream& ostream() { return d_stream; }

 private:
  std::stringstream d_stream;
};

class CVC5ApiRecoverableExceptionStream
{
 public:
  CVC5ApiRecoverableExceptionStream() {}
  /* Note: This needs to be explicitly set to 'noexcept(false)' since it is
   * a destructor that throws an exception and in C++11 all destructors
   * default to noexcept(true) (else this triggers a call to std::terminate). */
  ~CVC5ApiRecoverableExceptionStream() noexcept(false)
  {
    if (std::uncaught_exceptions() == 0)
    {
      throw CVC5ApiRecoverableException(d_stream.str());
    }
  }

  std::ostream& ostream() { return d_stream; }

 private:
  std::stringstream d_stream;
};

#define CVC5_API_TRY_CATCH_BEGIN \
  try                            \
  {
#define CVC5_API_TRY_CATCH_END                                                 \
  }                                                                            \
  catch (const UnrecognizedOptionException& e)                                 \
  {                                                                            \
    throw CVC5ApiRecoverableException(e.getMessage());                         \
  }                                                                            \
  catch (const cvc5::RecoverableModalException& e)                             \
  {                                                                            \
    throw CVC5ApiRecoverableException(e.getMessage());                         \
  }                                                                            \
  catch (const cvc5::Exception& e) { throw CVC5ApiException(e.getMessage()); } \
  catch (const std::invalid_argument& e) { throw CVC5ApiException(e.what()); }

}  // namespace

/* -------------------------------------------------------------------------- */
/* Result                                                                     */
/* -------------------------------------------------------------------------- */

Result::Result(const cvc5::Result& r) : d_result(new cvc5::Result(r)) {}

Result::Result() : d_result(new cvc5::Result()) {}

bool Result::isNull() const
{
  return d_result->getType() == cvc5::Result::TYPE_NONE;
}

bool Result::isSat(void) const
{
  return d_result->getType() == cvc5::Result::TYPE_SAT
         && d_result->isSat() == cvc5::Result::SAT;
}

bool Result::isUnsat(void) const
{
  return d_result->getType() == cvc5::Result::TYPE_SAT
         && d_result->isSat() == cvc5::Result::UNSAT;
}

bool Result::isSatUnknown(void) const
{
  return d_result->getType() == cvc5::Result::TYPE_SAT
         && d_result->isSat() == cvc5::Result::SAT_UNKNOWN;
}

bool Result::isEntailed(void) const
{
  return d_result->getType() == cvc5::Result::TYPE_ENTAILMENT
         && d_result->isEntailed() == cvc5::Result::ENTAILED;
}

bool Result::isNotEntailed(void) const
{
  return d_result->getType() == cvc5::Result::TYPE_ENTAILMENT
         && d_result->isEntailed() == cvc5::Result::NOT_ENTAILED;
}

bool Result::isEntailmentUnknown(void) const
{
  return d_result->getType() == cvc5::Result::TYPE_ENTAILMENT
         && d_result->isEntailed() == cvc5::Result::ENTAILMENT_UNKNOWN;
}

bool Result::operator==(const Result& r) const
{
  return *d_result == *r.d_result;
}

bool Result::operator!=(const Result& r) const
{
  return *d_result != *r.d_result;
}

Result::UnknownExplanation Result::getUnknownExplanation(void) const
{
  cvc5::Result::UnknownExplanation expl = d_result->whyUnknown();
  switch (expl)
  {
    case cvc5::Result::REQUIRES_FULL_CHECK: return REQUIRES_FULL_CHECK;
    case cvc5::Result::INCOMPLETE: return INCOMPLETE;
    case cvc5::Result::TIMEOUT: return TIMEOUT;
    case cvc5::Result::RESOURCEOUT: return RESOURCEOUT;
    case cvc5::Result::MEMOUT: return MEMOUT;
    case cvc5::Result::INTERRUPTED: return INTERRUPTED;
    case cvc5::Result::NO_STATUS: return NO_STATUS;
    case cvc5::Result::UNSUPPORTED: return UNSUPPORTED;
    case cvc5::Result::OTHER: return OTHER;
    default: return UNKNOWN_REASON;
  }
  return UNKNOWN_REASON;
}

std::string Result::toString(void) const { return d_result->toString(); }

std::ostream& operator<<(std::ostream& out, const Result& r)
{
  out << r.toString();
  return out;
}

std::ostream& operator<<(std::ostream& out, enum Result::UnknownExplanation e)
{
  switch (e)
  {
    case Result::REQUIRES_FULL_CHECK: out << "REQUIRES_FULL_CHECK"; break;
    case Result::INCOMPLETE: out << "INCOMPLETE"; break;
    case Result::TIMEOUT: out << "TIMEOUT"; break;
    case Result::RESOURCEOUT: out << "RESOURCEOUT"; break;
    case Result::MEMOUT: out << "MEMOUT"; break;
    case Result::INTERRUPTED: out << "INTERRUPTED"; break;
    case Result::NO_STATUS: out << "NO_STATUS"; break;
    case Result::UNSUPPORTED: out << "UNSUPPORTED"; break;
    case Result::OTHER: out << "OTHER"; break;
    case Result::UNKNOWN_REASON: out << "UNKNOWN_REASON"; break;
    default: Unhandled() << e;
  }
  return out;
}

/* -------------------------------------------------------------------------- */
/* Sort                                                                       */
/* -------------------------------------------------------------------------- */

Sort::Sort(const Solver* slv, const cvc5::TypeNode& t)
    : d_solver(slv), d_type(new cvc5::TypeNode(t))
{
}

Sort::Sort() : d_solver(nullptr), d_type(new cvc5::TypeNode()) {}

Sort::~Sort()
{
  if (d_solver != nullptr)
  {
    // Ensure that the correct node manager is in scope when the node is
    // destroyed.
    NodeManagerScope scope(d_solver->getNodeManager());
    d_type.reset();
  }
}

std::set<TypeNode> Sort::sortSetToTypeNodes(const std::set<Sort>& sorts)
{
  std::set<TypeNode> types;
  for (const Sort& s : sorts)
  {
    types.insert(s.getTypeNode());
  }
  return types;
}

std::vector<TypeNode> Sort::sortVectorToTypeNodes(
    const std::vector<Sort>& sorts)
{
  std::vector<TypeNode> typeNodes;
  for (const Sort& sort : sorts)
  {
    typeNodes.push_back(sort.getTypeNode());
  }
  return typeNodes;
}

std::vector<Sort> Sort::typeNodeVectorToSorts(
    const Solver* slv, const std::vector<TypeNode>& types)
{
  std::vector<Sort> sorts;
  for (size_t i = 0, tsize = types.size(); i < tsize; i++)
  {
    sorts.push_back(Sort(slv, types[i]));
  }
  return sorts;
}

bool Sort::operator==(const Sort& s) const
{
  CVC5_API_TRY_CATCH_BEGIN;
  //////// all checks before this line
  return *d_type == *s.d_type;
  ////////
  CVC5_API_TRY_CATCH_END;
}

bool Sort::operator!=(const Sort& s) const
{
  CVC5_API_TRY_CATCH_BEGIN;
  //////// all checks before this line
  return *d_type != *s.d_type;
  ////////
  CVC5_API_TRY_CATCH_END;
}

bool Sort::operator<(const Sort& s) const
{
  CVC5_API_TRY_CATCH_BEGIN;
  //////// all checks before this line
  return *d_type < *s.d_type;
  ////////
  CVC5_API_TRY_CATCH_END;
}

bool Sort::operator>(const Sort& s) const
{
  CVC5_API_TRY_CATCH_BEGIN;
  //////// all checks before this line
  return *d_type > *s.d_type;
  ////////
  CVC5_API_TRY_CATCH_END;
}

bool Sort::operator<=(const Sort& s) const
{
  CVC5_API_TRY_CATCH_BEGIN;
  //////// all checks before this line
  return *d_type <= *s.d_type;
  ////////
  CVC5_API_TRY_CATCH_END;
}

bool Sort::operator>=(const Sort& s) const
{
  CVC5_API_TRY_CATCH_BEGIN;
  //////// all checks before this line
  return *d_type >= *s.d_type;
  ////////
  CVC5_API_TRY_CATCH_END;
}

bool Sort::isNull() const
{
  CVC5_API_TRY_CATCH_BEGIN;
  //////// all checks before this line
  return isNullHelper();
  ////////
  CVC5_API_TRY_CATCH_END;
}

bool Sort::isBoolean() const
{
  CVC5_API_TRY_CATCH_BEGIN;
  //////// all checks before this line
  return d_type->isBoolean();
  ////////
  CVC5_API_TRY_CATCH_END;
}

bool Sort::isInteger() const
{
  CVC5_API_TRY_CATCH_BEGIN;
  //////// all checks before this line
  return d_type->isInteger();
  ////////
  CVC5_API_TRY_CATCH_END;
}

bool Sort::isReal() const
{
  CVC5_API_TRY_CATCH_BEGIN;
  //////// all checks before this line
  // notice that we do not expose internal subtyping to the user
  return d_type->isReal() && !d_type->isInteger();
  ////////
  CVC5_API_TRY_CATCH_END;
}

bool Sort::isString() const
{
  CVC5_API_TRY_CATCH_BEGIN;
  //////// all checks before this line
  return d_type->isString();
  ////////
  CVC5_API_TRY_CATCH_END;
}

bool Sort::isRegExp() const
{
  CVC5_API_TRY_CATCH_BEGIN;
  //////// all checks before this line
  return d_type->isRegExp();
  ////////
  CVC5_API_TRY_CATCH_END;
}

bool Sort::isRoundingMode() const
{
  CVC5_API_TRY_CATCH_BEGIN;
  //////// all checks before this line
  return d_type->isRoundingMode();
  ////////
  CVC5_API_TRY_CATCH_END;
}

bool Sort::isBitVector() const
{
  CVC5_API_TRY_CATCH_BEGIN;
  //////// all checks before this line
  return d_type->isBitVector();
  ////////
  CVC5_API_TRY_CATCH_END;
}

bool Sort::isFloatingPoint() const
{
  CVC5_API_TRY_CATCH_BEGIN;
  //////// all checks before this line
  return d_type->isFloatingPoint();
  ////////
  CVC5_API_TRY_CATCH_END;
}

bool Sort::isDatatype() const
{
  CVC5_API_TRY_CATCH_BEGIN;
  //////// all checks before this line
  return d_type->isDatatype();
  ////////
  CVC5_API_TRY_CATCH_END;
}

bool Sort::isParametricDatatype() const
{
  CVC5_API_TRY_CATCH_BEGIN;
  //////// all checks before this line
  if (!d_type->isDatatype()) return false;
  return d_type->isParametricDatatype();
  ////////
  CVC5_API_TRY_CATCH_END;
}

bool Sort::isConstructor() const
{
  CVC5_API_TRY_CATCH_BEGIN;
  //////// all checks before this line
  return d_type->isConstructor();
  ////////
  CVC5_API_TRY_CATCH_END;
}

bool Sort::isSelector() const
{
  CVC5_API_TRY_CATCH_BEGIN;
  //////// all checks before this line
  return d_type->isSelector();
  ////////
  CVC5_API_TRY_CATCH_END;
}

bool Sort::isTester() const
{
  CVC5_API_TRY_CATCH_BEGIN;
  //////// all checks before this line
  return d_type->isTester();
  ////////
  CVC5_API_TRY_CATCH_END;
}

bool Sort::isUpdater() const
{
  CVC5_API_TRY_CATCH_BEGIN;
  //////// all checks before this line
  return d_type->isUpdater();
  ////////
  CVC5_API_TRY_CATCH_END;
}

bool Sort::isFunction() const
{
  CVC5_API_TRY_CATCH_BEGIN;
  //////// all checks before this line
  return d_type->isFunction();
  ////////
  CVC5_API_TRY_CATCH_END;
}

bool Sort::isPredicate() const
{
  CVC5_API_TRY_CATCH_BEGIN;
  //////// all checks before this line
  return d_type->isPredicate();
  ////////
  CVC5_API_TRY_CATCH_END;
}

bool Sort::isTuple() const
{
  CVC5_API_TRY_CATCH_BEGIN;
  //////// all checks before this line
  return d_type->isTuple();
  ////////
  CVC5_API_TRY_CATCH_END;
}

bool Sort::isRecord() const
{
  CVC5_API_TRY_CATCH_BEGIN;
  //////// all checks before this line
  return d_type->isRecord();
  ////////
  CVC5_API_TRY_CATCH_END;
}

bool Sort::isArray() const
{
  CVC5_API_TRY_CATCH_BEGIN;
  //////// all checks before this line
  return d_type->isArray();
  ////////
  CVC5_API_TRY_CATCH_END;
}

bool Sort::isSet() const
{
  CVC5_API_TRY_CATCH_BEGIN;
  //////// all checks before this line
  return d_type->isSet();
  ////////
  CVC5_API_TRY_CATCH_END;
}

bool Sort::isBag() const
{
  CVC5_API_TRY_CATCH_BEGIN;
  //////// all checks before this line
  return d_type->isBag();
  ////////
  CVC5_API_TRY_CATCH_END;
}

bool Sort::isSequence() const
{
  CVC5_API_TRY_CATCH_BEGIN;
  //////// all checks before this line
  return d_type->isSequence();
  ////////
  CVC5_API_TRY_CATCH_END;
}

bool Sort::isUninterpretedSort() const
{
  CVC5_API_TRY_CATCH_BEGIN;
  //////// all checks before this line
  return d_type->isSort();
  ////////
  CVC5_API_TRY_CATCH_END;
}

bool Sort::isSortConstructor() const
{
  CVC5_API_TRY_CATCH_BEGIN;
  //////// all checks before this line
  return d_type->isSortConstructor();
  ////////
  CVC5_API_TRY_CATCH_END;
}

bool Sort::isFirstClass() const
{
  CVC5_API_TRY_CATCH_BEGIN;
  //////// all checks before this line
  return d_type->isFirstClass();
  ////////
  CVC5_API_TRY_CATCH_END;
}

bool Sort::isFunctionLike() const
{
  CVC5_API_TRY_CATCH_BEGIN;
  //////// all checks before this line
  return d_type->isFunctionLike();
  ////////
  CVC5_API_TRY_CATCH_END;
}

bool Sort::isSubsortOf(const Sort& s) const
{
  CVC5_API_TRY_CATCH_BEGIN;
  CVC5_API_ARG_CHECK_SOLVER("sort", s);
  //////// all checks before this line
  return d_type->isSubtypeOf(*s.d_type);
  ////////
  CVC5_API_TRY_CATCH_END;
}

bool Sort::isComparableTo(const Sort& s) const
{
  CVC5_API_TRY_CATCH_BEGIN;
  CVC5_API_ARG_CHECK_SOLVER("sort", s);
  //////// all checks before this line
  return d_type->isComparableTo(*s.d_type);
  ////////
  CVC5_API_TRY_CATCH_END;
}

Datatype Sort::getDatatype() const
{
  NodeManagerScope scope(d_solver->getNodeManager());
  CVC5_API_TRY_CATCH_BEGIN;
  CVC5_API_CHECK_NOT_NULL;
  CVC5_API_CHECK(isDatatype()) << "Expected datatype sort.";
  //////// all checks before this line
  return Datatype(d_solver, d_type->getDType());
  ////////
  CVC5_API_TRY_CATCH_END;
}

Sort Sort::instantiate(const std::vector<Sort>& params) const
{
  NodeManagerScope scope(d_solver->getNodeManager());
  CVC5_API_TRY_CATCH_BEGIN;
  CVC5_API_CHECK_NOT_NULL;
  CVC5_API_CHECK_SORTS(params);
  CVC5_API_CHECK(isParametricDatatype() || isSortConstructor())
      << "Expected parametric datatype or sort constructor sort.";
  //////// all checks before this line
  std::vector<cvc5::TypeNode> tparams = sortVectorToTypeNodes(params);
  if (d_type->isDatatype())
  {
    return Sort(d_solver, d_type->instantiateParametricDatatype(tparams));
  }
  Assert(d_type->isSortConstructor());
  return Sort(d_solver, d_solver->getNodeManager()->mkSort(*d_type, tparams));
  ////////
  CVC5_API_TRY_CATCH_END;
}

Sort Sort::substitute(const Sort& sort, const Sort& replacement) const
{
  NodeManagerScope scope(d_solver->getNodeManager());
  CVC5_API_TRY_CATCH_BEGIN;
  CVC5_API_CHECK_NOT_NULL;
  CVC5_API_CHECK_SORT(sort);
  CVC5_API_CHECK_SORT(replacement);
  //////// all checks before this line
  return Sort(
      d_solver,
      d_type->substitute(sort.getTypeNode(), replacement.getTypeNode()));
  ////////
  CVC5_API_TRY_CATCH_END;
}

Sort Sort::substitute(const std::vector<Sort>& sorts,
                      const std::vector<Sort>& replacements) const
{
  NodeManagerScope scope(d_solver->getNodeManager());
  CVC5_API_TRY_CATCH_BEGIN;
  CVC5_API_CHECK_NOT_NULL;
  CVC5_API_CHECK_SORTS(sorts);
  CVC5_API_CHECK_SORTS(replacements);
  //////// all checks before this line

  std::vector<cvc5::TypeNode> tSorts = sortVectorToTypeNodes(sorts),
                              tReplacements =
                                  sortVectorToTypeNodes(replacements);
  return Sort(d_solver,
              d_type->substitute(tSorts.begin(),
                                 tSorts.end(),
                                 tReplacements.begin(),
                                 tReplacements.end()));
  ////////
  CVC5_API_TRY_CATCH_END;
}

std::string Sort::toString() const
{
  CVC5_API_TRY_CATCH_BEGIN;
  //////// all checks before this line
  if (d_solver != nullptr)
  {
    NodeManagerScope scope(d_solver->getNodeManager());
    return d_type->toString();
  }
  return d_type->toString();
  ////////
  CVC5_API_TRY_CATCH_END;
}

const cvc5::TypeNode& Sort::getTypeNode(void) const { return *d_type; }

/* Constructor sort ------------------------------------------------------- */

size_t Sort::getConstructorArity() const
{
  CVC5_API_TRY_CATCH_BEGIN;
  CVC5_API_CHECK_NOT_NULL;
  CVC5_API_CHECK(isConstructor()) << "Not a constructor sort: " << (*this);
  //////// all checks before this line
  return d_type->getNumChildren() - 1;
  ////////
  CVC5_API_TRY_CATCH_END;
}

std::vector<Sort> Sort::getConstructorDomainSorts() const
{
  CVC5_API_TRY_CATCH_BEGIN;
  CVC5_API_CHECK_NOT_NULL;
  CVC5_API_CHECK(isConstructor()) << "Not a constructor sort: " << (*this);
  //////// all checks before this line
  return typeNodeVectorToSorts(d_solver, d_type->getArgTypes());
  ////////
  CVC5_API_TRY_CATCH_END;
}

Sort Sort::getConstructorCodomainSort() const
{
  CVC5_API_TRY_CATCH_BEGIN;
  CVC5_API_CHECK_NOT_NULL;
  CVC5_API_CHECK(isConstructor()) << "Not a constructor sort: " << (*this);
  //////// all checks before this line
  return Sort(d_solver, d_type->getConstructorRangeType());
  ////////
  CVC5_API_TRY_CATCH_END;
}

/* Selector sort ------------------------------------------------------- */

Sort Sort::getSelectorDomainSort() const
{
  CVC5_API_TRY_CATCH_BEGIN;
  CVC5_API_CHECK_NOT_NULL;
  CVC5_API_CHECK(isSelector()) << "Not a selector sort: " << (*this);
  //////// all checks before this line
  return Sort(d_solver, d_type->getSelectorDomainType());
  ////////
  CVC5_API_TRY_CATCH_END;
}

Sort Sort::getSelectorCodomainSort() const
{
  CVC5_API_TRY_CATCH_BEGIN;
  CVC5_API_CHECK_NOT_NULL;
  CVC5_API_CHECK(isSelector()) << "Not a selector sort: " << (*this);
  //////// all checks before this line
  return Sort(d_solver, d_type->getSelectorRangeType());
  ////////
  CVC5_API_TRY_CATCH_END;
}

/* Tester sort ------------------------------------------------------- */

Sort Sort::getTesterDomainSort() const
{
  CVC5_API_TRY_CATCH_BEGIN;
  CVC5_API_CHECK_NOT_NULL;
  CVC5_API_CHECK(isTester()) << "Not a tester sort: " << (*this);
  //////// all checks before this line
  return Sort(d_solver, d_type->getTesterDomainType());
  ////////
  CVC5_API_TRY_CATCH_END;
}

Sort Sort::getTesterCodomainSort() const
{
  CVC5_API_TRY_CATCH_BEGIN;
  CVC5_API_CHECK_NOT_NULL;
  CVC5_API_CHECK(isTester()) << "Not a tester sort: " << (*this);
  //////// all checks before this line
  return d_solver->getBooleanSort();
  ////////
  CVC5_API_TRY_CATCH_END;
}

/* Function sort ------------------------------------------------------- */

size_t Sort::getFunctionArity() const
{
  CVC5_API_TRY_CATCH_BEGIN;
  CVC5_API_CHECK_NOT_NULL;
  CVC5_API_CHECK(isFunction()) << "Not a function sort: " << (*this);
  //////// all checks before this line
  return d_type->getNumChildren() - 1;
  ////////
  CVC5_API_TRY_CATCH_END;
}

std::vector<Sort> Sort::getFunctionDomainSorts() const
{
  CVC5_API_TRY_CATCH_BEGIN;
  CVC5_API_CHECK_NOT_NULL;
  CVC5_API_CHECK(isFunction()) << "Not a function sort: " << (*this);
  //////// all checks before this line
  return typeNodeVectorToSorts(d_solver, d_type->getArgTypes());
  ////////
  CVC5_API_TRY_CATCH_END;
}

Sort Sort::getFunctionCodomainSort() const
{
  CVC5_API_TRY_CATCH_BEGIN;
  CVC5_API_CHECK_NOT_NULL;
  CVC5_API_CHECK(isFunction()) << "Not a function sort" << (*this);
  //////// all checks before this line
  return Sort(d_solver, d_type->getRangeType());
  ////////
  CVC5_API_TRY_CATCH_END;
}

/* Array sort ---------------------------------------------------------- */

Sort Sort::getArrayIndexSort() const
{
  CVC5_API_TRY_CATCH_BEGIN;
  CVC5_API_CHECK_NOT_NULL;
  CVC5_API_CHECK(isArray()) << "Not an array sort.";
  //////// all checks before this line
  return Sort(d_solver, d_type->getArrayIndexType());
  ////////
  CVC5_API_TRY_CATCH_END;
}

Sort Sort::getArrayElementSort() const
{
  CVC5_API_TRY_CATCH_BEGIN;
  CVC5_API_CHECK_NOT_NULL;
  CVC5_API_CHECK(isArray()) << "Not an array sort.";
  //////// all checks before this line
  return Sort(d_solver, d_type->getArrayConstituentType());
  ////////
  CVC5_API_TRY_CATCH_END;
}

/* Set sort ------------------------------------------------------------ */

Sort Sort::getSetElementSort() const
{
  CVC5_API_TRY_CATCH_BEGIN;
  CVC5_API_CHECK_NOT_NULL;
  CVC5_API_CHECK(isSet()) << "Not a set sort.";
  //////// all checks before this line
  return Sort(d_solver, d_type->getSetElementType());
  ////////
  CVC5_API_TRY_CATCH_END;
}

/* Bag sort ------------------------------------------------------------ */

Sort Sort::getBagElementSort() const
{
  CVC5_API_TRY_CATCH_BEGIN;
  CVC5_API_CHECK_NOT_NULL;
  CVC5_API_CHECK(isBag()) << "Not a bag sort.";
  //////// all checks before this line
  return Sort(d_solver, d_type->getBagElementType());
  ////////
  CVC5_API_TRY_CATCH_END;
}

/* Sequence sort ------------------------------------------------------- */

Sort Sort::getSequenceElementSort() const
{
  CVC5_API_TRY_CATCH_BEGIN;
  CVC5_API_CHECK_NOT_NULL;
  CVC5_API_CHECK(isSequence()) << "Not a sequence sort.";
  //////// all checks before this line
  return Sort(d_solver, d_type->getSequenceElementType());
  ////////
  CVC5_API_TRY_CATCH_END;
}

/* Uninterpreted sort -------------------------------------------------- */

std::string Sort::getUninterpretedSortName() const
{
  CVC5_API_TRY_CATCH_BEGIN;
  CVC5_API_CHECK_NOT_NULL;
  CVC5_API_CHECK(isUninterpretedSort()) << "Not an uninterpreted sort.";
  //////// all checks before this line
  return d_type->getName();
  ////////
  CVC5_API_TRY_CATCH_END;
}

bool Sort::isUninterpretedSortParameterized() const
{
  CVC5_API_TRY_CATCH_BEGIN;
  CVC5_API_CHECK_NOT_NULL;
  CVC5_API_CHECK(isUninterpretedSort()) << "Not an uninterpreted sort.";
  //////// all checks before this line

  /* This method is not implemented in the NodeManager, since whether a
   * uninterpreted sort is parameterized is irrelevant for solving. */
  return d_type->getNumChildren() > 0;
  ////////
  CVC5_API_TRY_CATCH_END;
}

std::vector<Sort> Sort::getUninterpretedSortParamSorts() const
{
  CVC5_API_TRY_CATCH_BEGIN;
  CVC5_API_CHECK_NOT_NULL;
  CVC5_API_CHECK(isUninterpretedSort()) << "Not an uninterpreted sort.";
  //////// all checks before this line

  /* This method is not implemented in the NodeManager, since whether a
   * uninterpreted sort is parameterized is irrelevant for solving. */
  std::vector<TypeNode> params;
  for (size_t i = 0, nchildren = d_type->getNumChildren(); i < nchildren; i++)
  {
    params.push_back((*d_type)[i]);
  }
  return typeNodeVectorToSorts(d_solver, params);
  ////////
  CVC5_API_TRY_CATCH_END;
}

/* Sort constructor sort ----------------------------------------------- */

std::string Sort::getSortConstructorName() const
{
  CVC5_API_TRY_CATCH_BEGIN;
  CVC5_API_CHECK_NOT_NULL;
  CVC5_API_CHECK(isSortConstructor()) << "Not a sort constructor sort.";
  //////// all checks before this line
  return d_type->getName();
  ////////
  CVC5_API_TRY_CATCH_END;
}

size_t Sort::getSortConstructorArity() const
{
  CVC5_API_TRY_CATCH_BEGIN;
  CVC5_API_CHECK_NOT_NULL;
  CVC5_API_CHECK(isSortConstructor()) << "Not a sort constructor sort.";
  //////// all checks before this line
  return d_type->getSortConstructorArity();
  ////////
  CVC5_API_TRY_CATCH_END;
}

/* Bit-vector sort ----------------------------------------------------- */

uint32_t Sort::getBVSize() const
{
  CVC5_API_TRY_CATCH_BEGIN;
  CVC5_API_CHECK_NOT_NULL;
  CVC5_API_CHECK(isBitVector()) << "Not a bit-vector sort.";
  //////// all checks before this line
  return d_type->getBitVectorSize();
  ////////
  CVC5_API_TRY_CATCH_END;
}

/* Floating-point sort ------------------------------------------------- */

uint32_t Sort::getFPExponentSize() const
{
  CVC5_API_TRY_CATCH_BEGIN;
  CVC5_API_CHECK_NOT_NULL;
  CVC5_API_CHECK(isFloatingPoint()) << "Not a floating-point sort.";
  //////// all checks before this line
  return d_type->getFloatingPointExponentSize();
  ////////
  CVC5_API_TRY_CATCH_END;
}

uint32_t Sort::getFPSignificandSize() const
{
  CVC5_API_TRY_CATCH_BEGIN;
  CVC5_API_CHECK_NOT_NULL;
  CVC5_API_CHECK(isFloatingPoint()) << "Not a floating-point sort.";
  //////// all checks before this line
  return d_type->getFloatingPointSignificandSize();
  ////////
  CVC5_API_TRY_CATCH_END;
}

/* Datatype sort ------------------------------------------------------- */

std::vector<Sort> Sort::getDatatypeParamSorts() const
{
  CVC5_API_TRY_CATCH_BEGIN;
  CVC5_API_CHECK_NOT_NULL;
  CVC5_API_CHECK(isParametricDatatype()) << "Not a parametric datatype sort.";
  //////// all checks before this line
  return typeNodeVectorToSorts(d_solver, d_type->getParamTypes());
  ////////
  CVC5_API_TRY_CATCH_END;
}

size_t Sort::getDatatypeArity() const
{
  CVC5_API_TRY_CATCH_BEGIN;
  CVC5_API_CHECK_NOT_NULL;
  CVC5_API_CHECK(isDatatype()) << "Not a datatype sort.";
  //////// all checks before this line
  return d_type->getNumChildren() - 1;
  ////////
  CVC5_API_TRY_CATCH_END;
}

/* Tuple sort ---------------------------------------------------------- */

size_t Sort::getTupleLength() const
{
  CVC5_API_TRY_CATCH_BEGIN;
  CVC5_API_CHECK_NOT_NULL;
  CVC5_API_CHECK(isTuple()) << "Not a tuple sort.";
  //////// all checks before this line
  return d_type->getTupleLength();
  ////////
  CVC5_API_TRY_CATCH_END;
}

std::vector<Sort> Sort::getTupleSorts() const
{
  CVC5_API_TRY_CATCH_BEGIN;
  CVC5_API_CHECK_NOT_NULL;
  CVC5_API_CHECK(isTuple()) << "Not a tuple sort.";
  //////// all checks before this line
  return typeNodeVectorToSorts(d_solver, d_type->getTupleTypes());
  ////////
  CVC5_API_TRY_CATCH_END;
}

/* --------------------------------------------------------------------- */

std::ostream& operator<<(std::ostream& out, const Sort& s)
{
  out << s.toString();
  return out;
}

/* Helpers                                                                    */
/* -------------------------------------------------------------------------- */

/* Split out to avoid nested API calls (problematic with API tracing).        */
/* .......................................................................... */

bool Sort::isNullHelper() const { return d_type->isNull(); }

/* -------------------------------------------------------------------------- */
/* Op                                                                     */
/* -------------------------------------------------------------------------- */

Op::Op() : d_solver(nullptr), d_kind(NULL_EXPR), d_node(new cvc5::Node()) {}

Op::Op(const Solver* slv, const Kind k)
    : d_solver(slv), d_kind(k), d_node(new cvc5::Node())
{
}

Op::Op(const Solver* slv, const Kind k, const cvc5::Node& n)
    : d_solver(slv), d_kind(k), d_node(new cvc5::Node(n))
{
}

Op::~Op()
{
  if (d_solver != nullptr)
  {
    // Ensure that the correct node manager is in scope when the type node is
    // destroyed.
    NodeManagerScope scope(d_solver->getNodeManager());
    d_node.reset();
  }
}

/* Public methods                                                             */
bool Op::operator==(const Op& t) const
{
  CVC5_API_TRY_CATCH_BEGIN;
  //////// all checks before this line
  if (d_node->isNull() && t.d_node->isNull())
  {
    return (d_kind == t.d_kind);
  }
  else if (d_node->isNull() || t.d_node->isNull())
  {
    return false;
  }
  return (d_kind == t.d_kind) && (*d_node == *t.d_node);
  ////////
  CVC5_API_TRY_CATCH_END;
}

bool Op::operator!=(const Op& t) const
{
  CVC5_API_TRY_CATCH_BEGIN;
  //////// all checks before this line
  return !(*this == t);
  ////////
  CVC5_API_TRY_CATCH_END;
}

Kind Op::getKind() const
{
  CVC5_API_CHECK(d_kind != NULL_EXPR) << "Expecting a non-null Kind";
  //////// all checks before this line
  return d_kind;
}

bool Op::isNull() const
{
  CVC5_API_TRY_CATCH_BEGIN;
  //////// all checks before this line
  return isNullHelper();
  ////////
  CVC5_API_TRY_CATCH_END;
}

bool Op::isIndexed() const
{
  CVC5_API_TRY_CATCH_BEGIN;
  //////// all checks before this line
  return isIndexedHelper();
  ////////
  CVC5_API_TRY_CATCH_END;
}

size_t Op::getNumIndices() const
{
  CVC5_API_TRY_CATCH_BEGIN;
  CVC5_API_CHECK_NOT_NULL;
  //////// all checks before this line
  return getNumIndicesHelper();
  ////////
  CVC5_API_TRY_CATCH_END;
}

size_t Op::getNumIndicesHelper() const
{
  if (!isIndexedHelper())
  {
    return 0;
  }

  Kind k = intToExtKind(d_node->getKind());
  size_t size = 0;
  switch (k)
  {
    case DIVISIBLE: size = 1; break;
    case BITVECTOR_REPEAT: size = 1; break;
    case BITVECTOR_ZERO_EXTEND: size = 1; break;
    case BITVECTOR_SIGN_EXTEND: size = 1; break;
    case BITVECTOR_ROTATE_LEFT: size = 1; break;
    case BITVECTOR_ROTATE_RIGHT: size = 1; break;
    case INT_TO_BITVECTOR: size = 1; break;
    case IAND: size = 1; break;
    case FLOATINGPOINT_TO_UBV: size = 1; break;
    case FLOATINGPOINT_TO_SBV: size = 1; break;
    case REGEXP_REPEAT: size = 1; break;
    case BITVECTOR_EXTRACT: size = 2; break;
    case FLOATINGPOINT_TO_FP_IEEE_BITVECTOR: size = 2; break;
    case FLOATINGPOINT_TO_FP_FLOATINGPOINT: size = 2; break;
    case FLOATINGPOINT_TO_FP_REAL: size = 2; break;
    case FLOATINGPOINT_TO_FP_SIGNED_BITVECTOR: size = 2; break;
    case FLOATINGPOINT_TO_FP_UNSIGNED_BITVECTOR: size = 2; break;
    case FLOATINGPOINT_TO_FP_GENERIC: size = 2; break;
    case REGEXP_LOOP: size = 2; break;
    case TUPLE_PROJECT:
      size = d_node->getConst<TupleProjectOp>().getIndices().size();
      break;
    default: CVC5_API_CHECK(false) << "Unhandled kind " << kindToString(k);
  }
  return size;
}

Term Op::operator[](size_t index) const
{
  return getIndexHelper(index);
}

Term Op::getIndexHelper(size_t index) const
{
  CVC5_API_TRY_CATCH_BEGIN;
  CVC5_API_CHECK_NOT_NULL;
  CVC5_API_CHECK(!d_node->isNull())
      << "Expecting a non-null internal expression. This Op is not indexed.";
  CVC5_API_CHECK(index < getNumIndicesHelper()) << "index out of bound";
  Kind k = intToExtKind(d_node->getKind());
  Term t;
  switch (k)
  {
    case DIVISIBLE:
    {
      t = d_solver->mkValHelper<Rational>(
          Rational(d_node->getConst<Divisible>().k));
      break;
    }
    case BITVECTOR_REPEAT:
    {
      t = d_solver->mkValHelper<cvc5::Rational>(
          d_node->getConst<BitVectorRepeat>().d_repeatAmount);
      break;
    }
    case BITVECTOR_ZERO_EXTEND:
    {
      t = d_solver->mkValHelper<cvc5::Rational>(
          d_node->getConst<BitVectorZeroExtend>().d_zeroExtendAmount);
      break;
    }
    case BITVECTOR_SIGN_EXTEND:
    {
      t = d_solver->mkValHelper<cvc5::Rational>(
          d_node->getConst<BitVectorSignExtend>().d_signExtendAmount);
      break;
    }
    case BITVECTOR_ROTATE_LEFT:
    {
      t = d_solver->mkValHelper<cvc5::Rational>(
          d_node->getConst<BitVectorRotateLeft>().d_rotateLeftAmount);
      break;
    }
    case BITVECTOR_ROTATE_RIGHT:
    {
      t = d_solver->mkValHelper<cvc5::Rational>(
          d_node->getConst<BitVectorRotateRight>().d_rotateRightAmount);
      break;
    }
    case INT_TO_BITVECTOR:
    {
      t = d_solver->mkValHelper<cvc5::Rational>(
          d_node->getConst<IntToBitVector>().d_size);
      break;
    }
    case IAND:
    {
      t = d_solver->mkValHelper<cvc5::Rational>(
          d_node->getConst<IntAnd>().d_size);
      break;
    }
    case FLOATINGPOINT_TO_UBV:
    {
      t = d_solver->mkValHelper<cvc5::Rational>(
          d_node->getConst<FloatingPointToUBV>().d_bv_size.d_size);
      break;
    }
    case FLOATINGPOINT_TO_SBV:
    {
      t = d_solver->mkValHelper<cvc5::Rational>(
          d_node->getConst<FloatingPointToSBV>().d_bv_size.d_size);
      break;
    }
    case REGEXP_REPEAT:
    {
      t = d_solver->mkValHelper<cvc5::Rational>(
          d_node->getConst<RegExpRepeat>().d_repeatAmount);
      break;
    }
    case BITVECTOR_EXTRACT:
    {
      cvc5::BitVectorExtract ext = d_node->getConst<BitVectorExtract>();
      t = index == 0 ? d_solver->mkValHelper<cvc5::Rational>(ext.d_high)
                     : d_solver->mkValHelper<cvc5::Rational>(ext.d_low);
      break;
    }
    case FLOATINGPOINT_TO_FP_IEEE_BITVECTOR:
    {
      cvc5::FloatingPointToFPIEEEBitVector ext =
          d_node->getConst<FloatingPointToFPIEEEBitVector>();

      t = index == 0 ? d_solver->mkValHelper<cvc5::Rational>(
              ext.getSize().exponentWidth())
                     : d_solver->mkValHelper<cvc5::Rational>(
                         ext.getSize().significandWidth());
      break;
    }
    case FLOATINGPOINT_TO_FP_FLOATINGPOINT:
    {
      cvc5::FloatingPointToFPFloatingPoint ext =
          d_node->getConst<FloatingPointToFPFloatingPoint>();
      t = index == 0 ? d_solver->mkValHelper<cvc5::Rational>(
              ext.getSize().exponentWidth())
                     : d_solver->mkValHelper<cvc5::Rational>(
                         ext.getSize().significandWidth());
      break;
    }
    case FLOATINGPOINT_TO_FP_REAL:
    {
      cvc5::FloatingPointToFPReal ext =
          d_node->getConst<FloatingPointToFPReal>();

      t = index == 0 ? d_solver->mkValHelper<cvc5::Rational>(
              ext.getSize().exponentWidth())
                     : d_solver->mkValHelper<cvc5::Rational>(
                         ext.getSize().significandWidth());
      break;
    }
    case FLOATINGPOINT_TO_FP_SIGNED_BITVECTOR:
    {
      cvc5::FloatingPointToFPSignedBitVector ext =
          d_node->getConst<FloatingPointToFPSignedBitVector>();
      t = index == 0 ? d_solver->mkValHelper<cvc5::Rational>(
              ext.getSize().exponentWidth())
                     : d_solver->mkValHelper<cvc5::Rational>(
                         ext.getSize().significandWidth());
      break;
    }
    case FLOATINGPOINT_TO_FP_UNSIGNED_BITVECTOR:
    {
      cvc5::FloatingPointToFPUnsignedBitVector ext =
          d_node->getConst<FloatingPointToFPUnsignedBitVector>();
      t = index == 0 ? d_solver->mkValHelper<cvc5::Rational>(
              ext.getSize().exponentWidth())
                     : d_solver->mkValHelper<cvc5::Rational>(
                         ext.getSize().significandWidth());
      break;
    }
    case FLOATINGPOINT_TO_FP_GENERIC:
    {
      cvc5::FloatingPointToFPGeneric ext =
          d_node->getConst<FloatingPointToFPGeneric>();
      t = index == 0 ? d_solver->mkValHelper<cvc5::Rational>(
              ext.getSize().exponentWidth())
                     : d_solver->mkValHelper<cvc5::Rational>(
                         ext.getSize().significandWidth());
      break;
    }
    case REGEXP_LOOP:
    {
      cvc5::RegExpLoop ext = d_node->getConst<RegExpLoop>();
      t = index == 0 ? d_solver->mkValHelper<cvc5::Rational>(ext.d_loopMinOcc)
                     : d_solver->mkValHelper<cvc5::Rational>(ext.d_loopMaxOcc);

      break;
    }

    case TUPLE_PROJECT:
    {
      const std::vector<uint32_t>& projectionIndices =
          d_node->getConst<TupleProjectOp>().getIndices();
      t = d_solver->mkValHelper<cvc5::Rational>(projectionIndices[index]);
      break;
    }
    default:
    {
      CVC5_API_CHECK(false) << "Unhandled kind " << kindToString(k);
      break;
    }
  }

  //////// all checks before this line
  return t;
  ////////
  CVC5_API_TRY_CATCH_END;
}

template <>
std::string Op::getIndices() const
{
  CVC5_API_TRY_CATCH_BEGIN;
  CVC5_API_CHECK_NOT_NULL;
  CVC5_API_CHECK(!d_node->isNull())
      << "Expecting a non-null internal expression. This Op is not indexed.";
  Kind k = intToExtKind(d_node->getKind());
  CVC5_API_CHECK(k == DIVISIBLE) << "Can't get string index from"
                                 << " kind " << kindToString(k);
  //////// all checks before this line
  return d_node->getConst<Divisible>().k.toString();
  ////////
  CVC5_API_TRY_CATCH_END;
}

template <>
uint32_t Op::getIndices() const
{
  CVC5_API_TRY_CATCH_BEGIN;
  CVC5_API_CHECK_NOT_NULL;
  CVC5_API_CHECK(!d_node->isNull())
      << "Expecting a non-null internal expression. This Op is not indexed.";
  //////// all checks before this line

  uint32_t i = 0;
  Kind k = intToExtKind(d_node->getKind());
  switch (k)
  {
    case BITVECTOR_REPEAT:
      i = d_node->getConst<BitVectorRepeat>().d_repeatAmount;
      break;
    case BITVECTOR_ZERO_EXTEND:
      i = d_node->getConst<BitVectorZeroExtend>().d_zeroExtendAmount;
      break;
    case BITVECTOR_SIGN_EXTEND:
      i = d_node->getConst<BitVectorSignExtend>().d_signExtendAmount;
      break;
    case BITVECTOR_ROTATE_LEFT:
      i = d_node->getConst<BitVectorRotateLeft>().d_rotateLeftAmount;
      break;
    case BITVECTOR_ROTATE_RIGHT:
      i = d_node->getConst<BitVectorRotateRight>().d_rotateRightAmount;
      break;
    case INT_TO_BITVECTOR: i = d_node->getConst<IntToBitVector>().d_size; break;
    case IAND: i = d_node->getConst<IntAnd>().d_size; break;
    case FLOATINGPOINT_TO_UBV:
      i = d_node->getConst<FloatingPointToUBV>().d_bv_size.d_size;
      break;
    case FLOATINGPOINT_TO_SBV:
      i = d_node->getConst<FloatingPointToSBV>().d_bv_size.d_size;
      break;
    case REGEXP_REPEAT:
      i = d_node->getConst<RegExpRepeat>().d_repeatAmount;
      break;
    default:
      CVC5_API_CHECK(false) << "Can't get uint32_t index from"
                            << " kind " << kindToString(k);
  }
  return i;
  ////////
  CVC5_API_TRY_CATCH_END;
}

template <>
std::pair<uint32_t, uint32_t> Op::getIndices() const
{
  CVC5_API_TRY_CATCH_BEGIN;
  CVC5_API_CHECK_NOT_NULL;
  CVC5_API_CHECK(!d_node->isNull())
      << "Expecting a non-null internal expression. This Op is not indexed.";
  //////// all checks before this line

  std::pair<uint32_t, uint32_t> indices;
  Kind k = intToExtKind(d_node->getKind());

  // using if/else instead of case statement because want local variables
  if (k == BITVECTOR_EXTRACT)
  {
    cvc5::BitVectorExtract ext = d_node->getConst<BitVectorExtract>();
    indices = std::make_pair(ext.d_high, ext.d_low);
  }
  else if (k == FLOATINGPOINT_TO_FP_IEEE_BITVECTOR)
  {
    cvc5::FloatingPointToFPIEEEBitVector ext =
        d_node->getConst<FloatingPointToFPIEEEBitVector>();
    indices = std::make_pair(ext.getSize().exponentWidth(),
                             ext.getSize().significandWidth());
  }
  else if (k == FLOATINGPOINT_TO_FP_FLOATINGPOINT)
  {
    cvc5::FloatingPointToFPFloatingPoint ext =
        d_node->getConst<FloatingPointToFPFloatingPoint>();
    indices = std::make_pair(ext.getSize().exponentWidth(),
                             ext.getSize().significandWidth());
  }
  else if (k == FLOATINGPOINT_TO_FP_REAL)
  {
    cvc5::FloatingPointToFPReal ext = d_node->getConst<FloatingPointToFPReal>();
    indices = std::make_pair(ext.getSize().exponentWidth(),
                             ext.getSize().significandWidth());
  }
  else if (k == FLOATINGPOINT_TO_FP_SIGNED_BITVECTOR)
  {
    cvc5::FloatingPointToFPSignedBitVector ext =
        d_node->getConst<FloatingPointToFPSignedBitVector>();
    indices = std::make_pair(ext.getSize().exponentWidth(),
                             ext.getSize().significandWidth());
  }
  else if (k == FLOATINGPOINT_TO_FP_UNSIGNED_BITVECTOR)
  {
    cvc5::FloatingPointToFPUnsignedBitVector ext =
        d_node->getConst<FloatingPointToFPUnsignedBitVector>();
    indices = std::make_pair(ext.getSize().exponentWidth(),
                             ext.getSize().significandWidth());
  }
  else if (k == FLOATINGPOINT_TO_FP_GENERIC)
  {
    cvc5::FloatingPointToFPGeneric ext =
        d_node->getConst<FloatingPointToFPGeneric>();
    indices = std::make_pair(ext.getSize().exponentWidth(),
                             ext.getSize().significandWidth());
  }
  else if (k == REGEXP_LOOP)
  {
    cvc5::RegExpLoop ext = d_node->getConst<RegExpLoop>();
    indices = std::make_pair(ext.d_loopMinOcc, ext.d_loopMaxOcc);
  }
  else
  {
    CVC5_API_CHECK(false) << "Can't get pair<uint32_t, uint32_t> indices from"
                          << " kind " << kindToString(k);
  }
  return indices;
  ////////
  CVC5_API_TRY_CATCH_END;
}

template <>
std::vector<api::Term> Op::getIndices() const
{
  CVC5_API_TRY_CATCH_BEGIN;
  CVC5_API_CHECK_NOT_NULL;
  CVC5_API_CHECK(!d_node->isNull())
      << "Expecting a non-null internal expression. This Op is not indexed.";
  size_t size = getNumIndicesHelper();
  std::vector<Term> terms(getNumIndices());
  for (size_t i = 0; i < size; i++)
  {
    terms[i] = getIndexHelper(i);
  }
  //////// all checks before this line
  return terms;
  ////////
  CVC5_API_TRY_CATCH_END;
}

std::string Op::toString() const
{
  CVC5_API_TRY_CATCH_BEGIN;
  //////// all checks before this line
  if (d_node->isNull())
  {
    return kindToString(d_kind);
  }
  else
  {
    CVC5_API_CHECK(!d_node->isNull())
        << "Expecting a non-null internal expression";
    if (d_solver != nullptr)
    {
      NodeManagerScope scope(d_solver->getNodeManager());
      return d_node->toString();
    }
    return d_node->toString();
  }
  ////////
  CVC5_API_TRY_CATCH_END;
}

std::ostream& operator<<(std::ostream& out, const Op& t)
{
  out << t.toString();
  return out;
}

/* Helpers                                                                    */
/* -------------------------------------------------------------------------- */

/* Split out to avoid nested API calls (problematic with API tracing).        */
/* .......................................................................... */

bool Op::isNullHelper() const
{
  return (d_node->isNull() && (d_kind == NULL_EXPR));
}

bool Op::isIndexedHelper() const { return !d_node->isNull(); }

/* -------------------------------------------------------------------------- */
/* Term                                                                       */
/* -------------------------------------------------------------------------- */

Term::Term() : d_solver(nullptr), d_node(new cvc5::Node()) {}

Term::Term(const Solver* slv, const cvc5::Node& n) : d_solver(slv)
{
  // Ensure that we create the node in the correct node manager.
  NodeManagerScope scope(d_solver->getNodeManager());
  d_node.reset(new cvc5::Node(n));
}

Term::~Term()
{
  if (d_solver != nullptr)
  {
    // Ensure that the correct node manager is in scope when the node is
    // destroyed.
    NodeManagerScope scope(d_solver->getNodeManager());
    d_node.reset();
  }
}

bool Term::operator==(const Term& t) const
{
  CVC5_API_TRY_CATCH_BEGIN;
  //////// all checks before this line
  return *d_node == *t.d_node;
  ////////
  CVC5_API_TRY_CATCH_END;
}

bool Term::operator!=(const Term& t) const
{
  CVC5_API_TRY_CATCH_BEGIN;
  //////// all checks before this line
  return *d_node != *t.d_node;
  ////////
  CVC5_API_TRY_CATCH_END;
}

bool Term::operator<(const Term& t) const
{
  CVC5_API_TRY_CATCH_BEGIN;
  //////// all checks before this line
  return *d_node < *t.d_node;
  ////////
  CVC5_API_TRY_CATCH_END;
}

bool Term::operator>(const Term& t) const
{
  CVC5_API_TRY_CATCH_BEGIN;
  //////// all checks before this line
  return *d_node > *t.d_node;
  ////////
  CVC5_API_TRY_CATCH_END;
}

bool Term::operator<=(const Term& t) const
{
  CVC5_API_TRY_CATCH_BEGIN;
  //////// all checks before this line
  return *d_node <= *t.d_node;
  ////////
  CVC5_API_TRY_CATCH_END;
}

bool Term::operator>=(const Term& t) const
{
  CVC5_API_TRY_CATCH_BEGIN;
  //////// all checks before this line
  return *d_node >= *t.d_node;
  ////////
  CVC5_API_TRY_CATCH_END;
}

size_t Term::getNumChildren() const
{
  CVC5_API_TRY_CATCH_BEGIN;
  CVC5_API_CHECK_NOT_NULL;
  //////// all checks before this line

  // special case for apply kinds
  if (isApplyKind(d_node->getKind()))
  {
    return d_node->getNumChildren() + 1;
  }
  if (isCastedReal())
  {
    return 0;
  }
  return d_node->getNumChildren();
  ////////
  CVC5_API_TRY_CATCH_END;
}

Term Term::operator[](size_t index) const
{
  CVC5_API_TRY_CATCH_BEGIN;
  CVC5_API_CHECK_NOT_NULL;
  CVC5_API_CHECK(index < getNumChildren()) << "index out of bound";
  CVC5_API_CHECK(!isApplyKind(d_node->getKind()) || d_node->hasOperator())
      << "Expected apply kind to have operator when accessing child of Term";
  //////// all checks before this line

  // special cases for apply kinds
  if (isApplyKind(d_node->getKind()))
  {
    if (index == 0)
    {
      // return the operator
      return Term(d_solver, d_node->getOperator());
    }
    else
    {
      index -= 1;
    }
  }
  // otherwise we are looking up child at (index-1)
  return Term(d_solver, (*d_node)[index]);
  ////////
  CVC5_API_TRY_CATCH_END;
}

uint64_t Term::getId() const
{
  CVC5_API_TRY_CATCH_BEGIN;
  CVC5_API_CHECK_NOT_NULL;
  //////// all checks before this line
  return d_node->getId();
  ////////
  CVC5_API_TRY_CATCH_END;
}

Kind Term::getKind() const
{
  CVC5_API_TRY_CATCH_BEGIN;
  CVC5_API_CHECK_NOT_NULL;
  //////// all checks before this line
  return getKindHelper();
  ////////
  CVC5_API_TRY_CATCH_END;
}

Sort Term::getSort() const
{
  CVC5_API_TRY_CATCH_BEGIN;
  CVC5_API_CHECK_NOT_NULL;
  NodeManagerScope scope(d_solver->getNodeManager());
  //////// all checks before this line
  return Sort(d_solver, d_node->getType());
  ////////
  CVC5_API_TRY_CATCH_END;
}

Term Term::substitute(const Term& term, const Term& replacement) const
{
  CVC5_API_TRY_CATCH_BEGIN;
  CVC5_API_CHECK_NOT_NULL;
  CVC5_API_CHECK_TERM(term);
  CVC5_API_CHECK_TERM(replacement);
  CVC5_API_CHECK(term.getSort().isComparableTo(replacement.getSort()))
      << "Expecting terms of comparable sort in substitute";
  //////// all checks before this line
  return Term(
      d_solver,
      d_node->substitute(TNode(*term.d_node), TNode(*replacement.d_node)));
  ////////
  CVC5_API_TRY_CATCH_END;
}

Term Term::substitute(const std::vector<Term>& terms,
                      const std::vector<Term>& replacements) const
{
  CVC5_API_TRY_CATCH_BEGIN;
  CVC5_API_CHECK_NOT_NULL;
  CVC5_API_CHECK(terms.size() == replacements.size())
      << "Expecting vectors of the same arity in substitute";
  CVC5_API_TERM_CHECK_TERMS_WITH_TERMS_COMPARABLE_TO(terms, replacements);
  //////// all checks before this line
  std::vector<Node> nodes = Term::termVectorToNodes(terms);
  std::vector<Node> nodeReplacements = Term::termVectorToNodes(replacements);
  return Term(d_solver,
              d_node->substitute(nodes.begin(),
                                 nodes.end(),
                                 nodeReplacements.begin(),
                                 nodeReplacements.end()));
  ////////
  CVC5_API_TRY_CATCH_END;
}

bool Term::hasOp() const
{
  CVC5_API_TRY_CATCH_BEGIN;
  CVC5_API_CHECK_NOT_NULL;
  //////// all checks before this line
  return d_node->hasOperator();
  ////////
  CVC5_API_TRY_CATCH_END;
}

Op Term::getOp() const
{
  CVC5_API_TRY_CATCH_BEGIN;
  CVC5_API_CHECK_NOT_NULL;
  CVC5_API_CHECK(d_node->hasOperator())
      << "Expecting Term to have an Op when calling getOp()";
  //////// all checks before this line

  // special cases for parameterized operators that are not indexed operators
  // the API level differs from the internal structure
  // indexed operators are stored in Ops
  // whereas functions and datatype operators are terms, and the Op
  // is one of the APPLY_* kinds
  if (isApplyKind(d_node->getKind()))
  {
    return Op(d_solver, intToExtKind(d_node->getKind()));
  }
  else if (d_node->getMetaKind() == kind::metakind::PARAMETERIZED)
  {
    // it's an indexed operator
    // so we should return the indexed op
    cvc5::Node op = d_node->getOperator();
    return Op(d_solver, intToExtKind(d_node->getKind()), op);
  }
  // Notice this is the only case where getKindHelper is used, since the
  // cases above do not have special cases for intToExtKind.
  return Op(d_solver, getKindHelper());
  ////////
  CVC5_API_TRY_CATCH_END;
}

bool Term::isNull() const
{
  CVC5_API_TRY_CATCH_BEGIN;
  //////// all checks before this line
  return isNullHelper();
  ////////
  CVC5_API_TRY_CATCH_END;
}

Term Term::notTerm() const
{
  CVC5_API_TRY_CATCH_BEGIN;
  CVC5_API_CHECK_NOT_NULL;
  //////// all checks before this line
  Node res = d_node->notNode();
  (void)res.getType(true); /* kick off type checking */
  return Term(d_solver, res);
  ////////
  CVC5_API_TRY_CATCH_END;
}

Term Term::andTerm(const Term& t) const
{
  CVC5_API_TRY_CATCH_BEGIN;
  CVC5_API_CHECK_NOT_NULL;
  CVC5_API_CHECK_TERM(t);
  //////// all checks before this line
  Node res = d_node->andNode(*t.d_node);
  (void)res.getType(true); /* kick off type checking */
  return Term(d_solver, res);
  ////////
  CVC5_API_TRY_CATCH_END;
}

Term Term::orTerm(const Term& t) const
{
  CVC5_API_TRY_CATCH_BEGIN;
  CVC5_API_CHECK_NOT_NULL;
  CVC5_API_CHECK_TERM(t);
  //////// all checks before this line
  Node res = d_node->orNode(*t.d_node);
  (void)res.getType(true); /* kick off type checking */
  return Term(d_solver, res);
  ////////
  CVC5_API_TRY_CATCH_END;
}

Term Term::xorTerm(const Term& t) const
{
  CVC5_API_TRY_CATCH_BEGIN;
  CVC5_API_CHECK_NOT_NULL;
  CVC5_API_CHECK_TERM(t);
  //////// all checks before this line
  Node res = d_node->xorNode(*t.d_node);
  (void)res.getType(true); /* kick off type checking */
  return Term(d_solver, res);
  ////////
  CVC5_API_TRY_CATCH_END;
}

Term Term::eqTerm(const Term& t) const
{
  CVC5_API_TRY_CATCH_BEGIN;
  CVC5_API_CHECK_NOT_NULL;
  CVC5_API_CHECK_TERM(t);
  //////// all checks before this line
  Node res = d_node->eqNode(*t.d_node);
  (void)res.getType(true); /* kick off type checking */
  return Term(d_solver, res);
  ////////
  CVC5_API_TRY_CATCH_END;
}

Term Term::impTerm(const Term& t) const
{
  CVC5_API_TRY_CATCH_BEGIN;
  CVC5_API_CHECK_NOT_NULL;
  CVC5_API_CHECK_TERM(t);
  //////// all checks before this line
  Node res = d_node->impNode(*t.d_node);
  (void)res.getType(true); /* kick off type checking */
  return Term(d_solver, res);
  ////////
  CVC5_API_TRY_CATCH_END;
}

Term Term::iteTerm(const Term& then_t, const Term& else_t) const
{
  CVC5_API_TRY_CATCH_BEGIN;
  CVC5_API_CHECK_NOT_NULL;
  CVC5_API_CHECK_TERM(then_t);
  CVC5_API_CHECK_TERM(else_t);
  //////// all checks before this line
  Node res = d_node->iteNode(*then_t.d_node, *else_t.d_node);
  (void)res.getType(true); /* kick off type checking */
  return Term(d_solver, res);
  ////////
  CVC5_API_TRY_CATCH_END;
}

std::string Term::toString() const
{
  CVC5_API_TRY_CATCH_BEGIN;
  //////// all checks before this line
  if (d_solver != nullptr)
  {
    NodeManagerScope scope(d_solver->getNodeManager());
    return d_node->toString();
  }
  return d_node->toString();
  ////////
  CVC5_API_TRY_CATCH_END;
}

Term::const_iterator::const_iterator()
    : d_solver(nullptr), d_origNode(nullptr), d_pos(0)
{
}

Term::const_iterator::const_iterator(const Solver* slv,
                                     const std::shared_ptr<cvc5::Node>& n,
                                     uint32_t p)
    : d_solver(slv), d_origNode(n), d_pos(p)
{
}

Term::const_iterator::const_iterator(const const_iterator& it)
    : d_solver(nullptr), d_origNode(nullptr)
{
  if (it.d_origNode != nullptr)
  {
    d_solver = it.d_solver;
    d_origNode = it.d_origNode;
    d_pos = it.d_pos;
  }
}

Term::const_iterator& Term::const_iterator::operator=(const const_iterator& it)
{
  d_solver = it.d_solver;
  d_origNode = it.d_origNode;
  d_pos = it.d_pos;
  return *this;
}

bool Term::const_iterator::operator==(const const_iterator& it) const
{
  if (d_origNode == nullptr || it.d_origNode == nullptr)
  {
    return false;
  }
  return (d_solver == it.d_solver && *d_origNode == *it.d_origNode)
         && (d_pos == it.d_pos);
}

bool Term::const_iterator::operator!=(const const_iterator& it) const
{
  return !(*this == it);
}

Term::const_iterator& Term::const_iterator::operator++()
{
  Assert(d_origNode != nullptr);
  ++d_pos;
  return *this;
}

Term::const_iterator Term::const_iterator::operator++(int)
{
  Assert(d_origNode != nullptr);
  const_iterator it = *this;
  ++d_pos;
  return it;
}

Term Term::const_iterator::operator*() const
{
  Assert(d_origNode != nullptr);
  // this term has an extra child (mismatch between API and internal structure)
  // the extra child will be the first child
  bool extra_child = isApplyKind(d_origNode->getKind());

  if (!d_pos && extra_child)
  {
    return Term(d_solver, d_origNode->getOperator());
  }
  else
  {
    uint32_t idx = d_pos;
    if (extra_child)
    {
      Assert(idx > 0);
      --idx;
    }
    Assert(idx >= 0);
    return Term(d_solver, (*d_origNode)[idx]);
  }
}

Term::const_iterator Term::begin() const
{
  return Term::const_iterator(d_solver, d_node, 0);
}

Term::const_iterator Term::end() const
{
  int endpos = d_node->getNumChildren();
  // special cases for APPLY_*
  // the API differs from the internal structure
  // the API takes a "higher-order" perspective and the applied
  //   function or datatype constructor/selector/tester is a Term
  // which means it needs to be one of the children, even though
  //   internally it is not
  if (isApplyKind(d_node->getKind()))
  {
    // one more child if this is a UF application (count the UF as a child)
    ++endpos;
  }
  return Term::const_iterator(d_solver, d_node, endpos);
}

const cvc5::Node& Term::getNode(void) const { return *d_node; }

namespace detail {
const Rational& getRational(const cvc5::Node& node)
{
  switch (node.getKind())
  {
    case cvc5::Kind::CAST_TO_REAL: return node[0].getConst<Rational>();
    case cvc5::Kind::CONST_RATIONAL: return node.getConst<Rational>();
    default:
      CVC5_API_CHECK(false) << "Node is not a rational.";
      return node.getConst<Rational>();
  }
}
Integer getInteger(const cvc5::Node& node)
{
  return node.getConst<Rational>().getNumerator();
}
template <typename T>
bool checkIntegerBounds(const Integer& i)
{
  return i >= std::numeric_limits<T>::min()
         && i <= std::numeric_limits<T>::max();
}
bool checkReal32Bounds(const Rational& r)
{
  return checkIntegerBounds<std::int32_t>(r.getNumerator())
         && checkIntegerBounds<std::uint32_t>(r.getDenominator());
}
bool checkReal64Bounds(const Rational& r)
{
  return checkIntegerBounds<std::int64_t>(r.getNumerator())
         && checkIntegerBounds<std::uint64_t>(r.getDenominator());
}

bool isReal(const Node& node)
{
  return node.getKind() == cvc5::Kind::CONST_RATIONAL
         || node.getKind() == cvc5::Kind::CAST_TO_REAL;
}
bool isReal32(const Node& node)
{
  return isReal(node) && checkReal32Bounds(getRational(node));
}
bool isReal64(const Node& node)
{
  return isReal(node) && checkReal64Bounds(getRational(node));
}

bool isInteger(const Node& node)
{
  return node.getKind() == cvc5::Kind::CONST_RATIONAL
         && node.getConst<Rational>().isIntegral();
}
bool isInt32(const Node& node)
{
  return isInteger(node) && checkIntegerBounds<std::int32_t>(getInteger(node));
}
bool isUInt32(const Node& node)
{
  return isInteger(node) && checkIntegerBounds<std::uint32_t>(getInteger(node));
}
bool isInt64(const Node& node)
{
  return isInteger(node) && checkIntegerBounds<std::int64_t>(getInteger(node));
}
bool isUInt64(const Node& node)
{
  return isInteger(node) && checkIntegerBounds<std::uint64_t>(getInteger(node));
}
}  // namespace detail

bool Term::isInt32Value() const
{
  CVC5_API_TRY_CATCH_BEGIN;
  CVC5_API_CHECK_NOT_NULL;
  //////// all checks before this line
  return detail::isInt32(*d_node);
  ////////
  CVC5_API_TRY_CATCH_END;
}

std::int32_t Term::getInt32Value() const
{
  CVC5_API_TRY_CATCH_BEGIN;
  CVC5_API_CHECK_NOT_NULL;
  CVC5_API_ARG_CHECK_EXPECTED(detail::isInt32(*d_node), *d_node)
      << "Term to be a 32-bit integer value when calling getInt32Value()";
  //////// all checks before this line
  return detail::getInteger(*d_node).getSignedInt();
  ////////
  CVC5_API_TRY_CATCH_END;
}

bool Term::isUInt32Value() const
{
  CVC5_API_TRY_CATCH_BEGIN;
  CVC5_API_CHECK_NOT_NULL;
  //////// all checks before this line
  return detail::isUInt32(*d_node);
  ////////
  CVC5_API_TRY_CATCH_END;
}
std::uint32_t Term::getUInt32Value() const
{
  CVC5_API_TRY_CATCH_BEGIN;
  CVC5_API_CHECK_NOT_NULL;
  CVC5_API_ARG_CHECK_EXPECTED(detail::isUInt32(*d_node), *d_node)
      << "Term to be a unsigned 32-bit integer value when calling "
         "getUInt32Value()";
  //////// all checks before this line
  return detail::getInteger(*d_node).getUnsignedInt();
  ////////
  CVC5_API_TRY_CATCH_END;
}

bool Term::isInt64Value() const
{
  CVC5_API_TRY_CATCH_BEGIN;
  CVC5_API_CHECK_NOT_NULL;
  //////// all checks before this line
  return detail::isInt64(*d_node);
  ////////
  CVC5_API_TRY_CATCH_END;
}
std::int64_t Term::getInt64Value() const
{
  CVC5_API_TRY_CATCH_BEGIN;
  CVC5_API_CHECK_NOT_NULL;
  CVC5_API_ARG_CHECK_EXPECTED(detail::isInt64(*d_node), *d_node)
      << "Term to be a 64-bit integer value when calling getInt64Value()";
  //////// all checks before this line
  return detail::getInteger(*d_node).getLong();
  ////////
  CVC5_API_TRY_CATCH_END;
}

bool Term::isUInt64Value() const
{
  CVC5_API_TRY_CATCH_BEGIN;
  CVC5_API_CHECK_NOT_NULL;
  //////// all checks before this line
  return detail::isUInt64(*d_node);
  ////////
  CVC5_API_TRY_CATCH_END;
}

std::uint64_t Term::getUInt64Value() const
{
  CVC5_API_TRY_CATCH_BEGIN;
  CVC5_API_CHECK_NOT_NULL;
  CVC5_API_ARG_CHECK_EXPECTED(detail::isUInt64(*d_node), *d_node)
      << "Term to be a unsigned 64-bit integer value when calling "
         "getUInt64Value()";
  //////// all checks before this line
  return detail::getInteger(*d_node).getUnsignedLong();
  ////////
  CVC5_API_TRY_CATCH_END;
}

bool Term::isIntegerValue() const
{
  CVC5_API_TRY_CATCH_BEGIN;
  CVC5_API_CHECK_NOT_NULL;
  //////// all checks before this line
  return detail::isInteger(*d_node);
  ////////
  CVC5_API_TRY_CATCH_END;
}
std::string Term::getIntegerValue() const
{
  CVC5_API_TRY_CATCH_BEGIN;
  CVC5_API_CHECK_NOT_NULL;
  CVC5_API_ARG_CHECK_EXPECTED(detail::isInteger(*d_node), *d_node)
      << "Term to be an integer value when calling getIntegerValue()";
  //////// all checks before this line
  return detail::getInteger(*d_node).toString();
  ////////
  CVC5_API_TRY_CATCH_END;
}

bool Term::isStringValue() const
{
  CVC5_API_TRY_CATCH_BEGIN;
  CVC5_API_CHECK_NOT_NULL;
  //////// all checks before this line
  return d_node->getKind() == cvc5::Kind::CONST_STRING;
  ////////
  CVC5_API_TRY_CATCH_END;
}

std::wstring Term::getStringValue() const
{
  CVC5_API_TRY_CATCH_BEGIN;
  CVC5_API_CHECK_NOT_NULL;
  CVC5_API_ARG_CHECK_EXPECTED(d_node->getKind() == cvc5::Kind::CONST_STRING,
                              *d_node)
      << "Term to be a string value when calling getStringValue()";
  //////// all checks before this line
  return d_node->getConst<cvc5::String>().toWString();
  ////////
  CVC5_API_TRY_CATCH_END;
}

std::vector<Node> Term::termVectorToNodes(const std::vector<Term>& terms)
{
  std::vector<Node> res;
  for (const Term& t : terms)
  {
    res.push_back(t.getNode());
  }
  return res;
}

bool Term::isReal32Value() const
{
  CVC5_API_TRY_CATCH_BEGIN;
  CVC5_API_CHECK_NOT_NULL;
  //////// all checks before this line
  return detail::isReal32(*d_node);
  ////////
  CVC5_API_TRY_CATCH_END;
}
std::pair<std::int32_t, std::uint32_t> Term::getReal32Value() const
{
  CVC5_API_TRY_CATCH_BEGIN;
  CVC5_API_CHECK_NOT_NULL;
  CVC5_API_ARG_CHECK_EXPECTED(detail::isReal32(*d_node), *d_node)
      << "Term to be a 32-bit rational value when calling getReal32Value()";
  //////// all checks before this line
  const Rational& r = detail::getRational(*d_node);
  return std::make_pair(r.getNumerator().getSignedInt(),
                        r.getDenominator().getUnsignedInt());
  ////////
  CVC5_API_TRY_CATCH_END;
}
bool Term::isReal64Value() const
{
  CVC5_API_TRY_CATCH_BEGIN;
  CVC5_API_CHECK_NOT_NULL;
  //////// all checks before this line
  return detail::isReal64(*d_node);
  ////////
  CVC5_API_TRY_CATCH_END;
}
std::pair<std::int64_t, std::uint64_t> Term::getReal64Value() const
{
  CVC5_API_TRY_CATCH_BEGIN;
  CVC5_API_CHECK_NOT_NULL;
  CVC5_API_ARG_CHECK_EXPECTED(detail::isReal64(*d_node), *d_node)
      << "Term to be a 64-bit rational value when calling getReal64Value()";
  //////// all checks before this line
  const Rational& r = detail::getRational(*d_node);
  return std::make_pair(r.getNumerator().getLong(),
                        r.getDenominator().getUnsignedLong());
  ////////
  CVC5_API_TRY_CATCH_END;
}
bool Term::isRealValue() const
{
  CVC5_API_TRY_CATCH_BEGIN;
  CVC5_API_CHECK_NOT_NULL;
  //////// all checks before this line
  return detail::isReal(*d_node);
  ////////
  CVC5_API_TRY_CATCH_END;
}
std::string Term::getRealValue() const
{
  CVC5_API_TRY_CATCH_BEGIN;
  CVC5_API_CHECK_NOT_NULL;
  CVC5_API_ARG_CHECK_EXPECTED(detail::isReal(*d_node), *d_node)
      << "Term to be a rational value when calling getRealValue()";
  //////// all checks before this line
  const Rational& rat = detail::getRational(*d_node);
  std::string res = rat.toString();
  if (rat.isIntegral())
  {
    return res + ".0";
  }
  return res;
  ////////
  CVC5_API_TRY_CATCH_END;
}

bool Term::isConstArray() const
{
  CVC5_API_TRY_CATCH_BEGIN;
  CVC5_API_CHECK_NOT_NULL;
  //////// all checks before this line
  return d_node->getKind() == cvc5::Kind::STORE_ALL;
  ////////
  CVC5_API_TRY_CATCH_END;
}
Term Term::getConstArrayBase() const
{
  CVC5_API_TRY_CATCH_BEGIN;
  CVC5_API_CHECK_NOT_NULL;
  CVC5_API_ARG_CHECK_EXPECTED(d_node->getKind() == cvc5::Kind::STORE_ALL,
                              *d_node)
      << "Term to be a constant array when calling getConstArrayBase()";
  //////// all checks before this line
  const auto& ar = d_node->getConst<ArrayStoreAll>();
  return Term(d_solver, ar.getValue());
  ////////
  CVC5_API_TRY_CATCH_END;
}

bool Term::isBooleanValue() const
{
  CVC5_API_TRY_CATCH_BEGIN;
  CVC5_API_CHECK_NOT_NULL;
  //////// all checks before this line
  return d_node->getKind() == cvc5::Kind::CONST_BOOLEAN;
  ////////
  CVC5_API_TRY_CATCH_END;
}
bool Term::getBooleanValue() const
{
  CVC5_API_TRY_CATCH_BEGIN;
  CVC5_API_CHECK_NOT_NULL;
  CVC5_API_ARG_CHECK_EXPECTED(d_node->getKind() == cvc5::Kind::CONST_BOOLEAN,
                              *d_node)
      << "Term to be a Boolean value when calling getBooleanValue()";
  //////// all checks before this line
  return d_node->getConst<bool>();
  ////////
  CVC5_API_TRY_CATCH_END;
}

bool Term::isBitVectorValue() const
{
  CVC5_API_TRY_CATCH_BEGIN;
  CVC5_API_CHECK_NOT_NULL;
  //////// all checks before this line
  return d_node->getKind() == cvc5::Kind::CONST_BITVECTOR;
  ////////
  CVC5_API_TRY_CATCH_END;
}
std::string Term::getBitVectorValue(std::uint32_t base) const
{
  CVC5_API_TRY_CATCH_BEGIN;
  CVC5_API_CHECK_NOT_NULL;
  CVC5_API_ARG_CHECK_EXPECTED(d_node->getKind() == cvc5::Kind::CONST_BITVECTOR,
                              *d_node)
      << "Term to be a bit-vector value when calling getBitVectorValue()";
  //////// all checks before this line
  return d_node->getConst<BitVector>().toString(base);
  ////////
  CVC5_API_TRY_CATCH_END;
}

bool Term::isAbstractValue() const
{
  CVC5_API_TRY_CATCH_BEGIN;
  CVC5_API_CHECK_NOT_NULL;
  //////// all checks before this line
  return d_node->getKind() == cvc5::Kind::ABSTRACT_VALUE;
  ////////
  CVC5_API_TRY_CATCH_END;
}
std::string Term::getAbstractValue() const
{
  CVC5_API_TRY_CATCH_BEGIN;
  CVC5_API_CHECK_NOT_NULL;
  CVC5_API_ARG_CHECK_EXPECTED(d_node->getKind() == cvc5::Kind::ABSTRACT_VALUE,
                              *d_node)
      << "Term to be an abstract value when calling "
         "getAbstractValue()";
  //////// all checks before this line
  return d_node->getConst<AbstractValue>().getIndex().toString();
  ////////
  CVC5_API_TRY_CATCH_END;
}

bool Term::isTupleValue() const
{
  CVC5_API_TRY_CATCH_BEGIN;
  CVC5_API_CHECK_NOT_NULL;
  //////// all checks before this line
  return d_node->getKind() == cvc5::Kind::APPLY_CONSTRUCTOR && d_node->isConst()
         && d_node->getType().getDType().isTuple();
  ////////
  CVC5_API_TRY_CATCH_END;
}
std::vector<Term> Term::getTupleValue() const
{
  CVC5_API_TRY_CATCH_BEGIN;
  CVC5_API_CHECK_NOT_NULL;
  CVC5_API_ARG_CHECK_EXPECTED(d_node->getKind() == cvc5::Kind::APPLY_CONSTRUCTOR
                                  && d_node->isConst()
                                  && d_node->getType().getDType().isTuple(),
                              *d_node)
      << "Term to be a tuple value when calling getTupleValue()";
  //////// all checks before this line
  std::vector<Term> res;
  for (size_t i = 0, n = d_node->getNumChildren(); i < n; ++i)
  {
    res.emplace_back(Term(d_solver, (*d_node)[i]));
  }
  return res;
  ////////
  CVC5_API_TRY_CATCH_END;
}

bool Term::isFloatingPointPosZero() const
{
  CVC5_API_TRY_CATCH_BEGIN;
  CVC5_API_CHECK_NOT_NULL;
  //////// all checks before this line
  if (d_node->getKind() == cvc5::Kind::CONST_FLOATINGPOINT)
  {
    const auto& fp = d_node->getConst<FloatingPoint>();
    return fp.isZero() && fp.isPositive();
  }
  return false;
  ////////
  CVC5_API_TRY_CATCH_END;
}
bool Term::isFloatingPointNegZero() const
{
  CVC5_API_TRY_CATCH_BEGIN;
  CVC5_API_CHECK_NOT_NULL;
  //////// all checks before this line
  if (d_node->getKind() == cvc5::Kind::CONST_FLOATINGPOINT)
  {
    const auto& fp = d_node->getConst<FloatingPoint>();
    return fp.isZero() && fp.isNegative();
  }
  return false;
  ////////
  CVC5_API_TRY_CATCH_END;
}
bool Term::isFloatingPointPosInf() const
{
  CVC5_API_TRY_CATCH_BEGIN;
  CVC5_API_CHECK_NOT_NULL;
  //////// all checks before this line
  if (d_node->getKind() == cvc5::Kind::CONST_FLOATINGPOINT)
  {
    const auto& fp = d_node->getConst<FloatingPoint>();
    return fp.isInfinite() && fp.isPositive();
  }
  return false;
  ////////
  CVC5_API_TRY_CATCH_END;
}
bool Term::isFloatingPointNegInf() const
{
  CVC5_API_TRY_CATCH_BEGIN;
  CVC5_API_CHECK_NOT_NULL;
  //////// all checks before this line
  if (d_node->getKind() == cvc5::Kind::CONST_FLOATINGPOINT)
  {
    const auto& fp = d_node->getConst<FloatingPoint>();
    return fp.isInfinite() && fp.isNegative();
  }
  return false;
  ////////
  CVC5_API_TRY_CATCH_END;
}
bool Term::isFloatingPointNaN() const
{
  CVC5_API_TRY_CATCH_BEGIN;
  CVC5_API_CHECK_NOT_NULL;
  //////// all checks before this line
  return d_node->getKind() == cvc5::Kind::CONST_FLOATINGPOINT
         && d_node->getConst<FloatingPoint>().isNaN();
  ////////
  CVC5_API_TRY_CATCH_END;
}
bool Term::isFloatingPointValue() const
{
  CVC5_API_TRY_CATCH_BEGIN;
  CVC5_API_CHECK_NOT_NULL;
  //////// all checks before this line
  return d_node->getKind() == cvc5::Kind::CONST_FLOATINGPOINT;
  ////////
  CVC5_API_TRY_CATCH_END;
}
std::tuple<std::uint32_t, std::uint32_t, Term> Term::getFloatingPointValue()
    const
{
  CVC5_API_TRY_CATCH_BEGIN;
  CVC5_API_CHECK_NOT_NULL;
  CVC5_API_ARG_CHECK_EXPECTED(
      d_node->getKind() == cvc5::Kind::CONST_FLOATINGPOINT, *d_node)
      << "Term to be a floating-point value when calling "
         "getFloatingPointValue()";
  //////// all checks before this line
  const auto& fp = d_node->getConst<FloatingPoint>();
  return std::make_tuple(fp.getSize().exponentWidth(),
                         fp.getSize().significandWidth(),
                         d_solver->mkValHelper<BitVector>(fp.pack()));
  ////////
  CVC5_API_TRY_CATCH_END;
}

bool Term::isSetValue() const
{
  CVC5_API_TRY_CATCH_BEGIN;
  CVC5_API_CHECK_NOT_NULL;
  //////// all checks before this line
  return d_node->getType().isSet() && d_node->isConst();
  ////////
  CVC5_API_TRY_CATCH_END;
}

void Term::collectSet(std::set<Term>& set,
                      const cvc5::Node& node,
                      const Solver* slv)
{
  // We asserted that node has a set type, and node.isConst()
  // Thus, node only contains of EMPTYSET, UNION and SINGLETON.
  switch (node.getKind())
  {
    case cvc5::Kind::EMPTYSET: break;
    case cvc5::Kind::SINGLETON: set.emplace(Term(slv, node[0])); break;
    case cvc5::Kind::UNION:
    {
      for (const auto& sub : node)
      {
        collectSet(set, sub, slv);
      }
      break;
    }
    default:
      CVC5_API_ARG_CHECK_EXPECTED(false, node)
          << "Term to be a set value when calling getSetValue()";
      break;
  }
}

std::set<Term> Term::getSetValue() const
{
  CVC5_API_TRY_CATCH_BEGIN;
  CVC5_API_CHECK_NOT_NULL;
  CVC5_API_ARG_CHECK_EXPECTED(d_node->getType().isSet() && d_node->isConst(),
                              *d_node)
      << "Term to be a set value when calling getSetValue()";
  //////// all checks before this line
  std::set<Term> res;
  Term::collectSet(res, *d_node, d_solver);
  return res;
  ////////
  CVC5_API_TRY_CATCH_END;
}

bool Term::isSequenceValue() const
{
  CVC5_API_TRY_CATCH_BEGIN;
  CVC5_API_CHECK_NOT_NULL;
  //////// all checks before this line
  return d_node->getKind() == cvc5::Kind::CONST_SEQUENCE;
  ////////
  CVC5_API_TRY_CATCH_END;
}
std::vector<Term> Term::getSequenceValue() const
{
  CVC5_API_TRY_CATCH_BEGIN;
  CVC5_API_CHECK_NOT_NULL;
  CVC5_API_ARG_CHECK_EXPECTED(d_node->getKind() == cvc5::Kind::CONST_SEQUENCE,
                              *d_node)
      << "Term to be a sequence value when calling getSequenceValue()";
  //////// all checks before this line
  std::vector<Term> res;
  const Sequence& seq = d_node->getConst<Sequence>();
  for (const auto& node: seq.getVec())
  {
    res.emplace_back(Term(d_solver, node));
  }
  return res;
  ////////
  CVC5_API_TRY_CATCH_END;
}

bool Term::isUninterpretedValue() const
{
  CVC5_API_TRY_CATCH_BEGIN;
  CVC5_API_CHECK_NOT_NULL;
  //////// all checks before this line
  return d_node->getKind() == cvc5::Kind::UNINTERPRETED_CONSTANT;
  ////////
  CVC5_API_TRY_CATCH_END;
}
std::pair<Sort, std::int32_t> Term::getUninterpretedValue() const
{
  CVC5_API_TRY_CATCH_BEGIN;
  CVC5_API_CHECK_NOT_NULL;
  CVC5_API_ARG_CHECK_EXPECTED(
      d_node->getKind() == cvc5::Kind::UNINTERPRETED_CONSTANT, *d_node)
      << "Term to be an uninterpreted value when calling "
         "getUninterpretedValue()";
  //////// all checks before this line
  const auto& uc = d_node->getConst<UninterpretedConstant>();
  return std::make_pair(Sort(d_solver, uc.getType()),
                        uc.getIndex().toUnsignedInt());
  ////////
  CVC5_API_TRY_CATCH_END;
}

std::ostream& operator<<(std::ostream& out, const Term& t)
{
  out << t.toString();
  return out;
}

std::ostream& operator<<(std::ostream& out, const std::vector<Term>& vector)
{
  container_to_stream(out, vector);
  return out;
}

std::ostream& operator<<(std::ostream& out, const std::set<Term>& set)
{
  container_to_stream(out, set);
  return out;
}

std::ostream& operator<<(std::ostream& out,
                         const std::unordered_set<Term>& unordered_set)
{
  container_to_stream(out, unordered_set);
  return out;
}

template <typename V>
std::ostream& operator<<(std::ostream& out, const std::map<Term, V>& map)
{
  container_to_stream(out, map);
  return out;
}

template <typename V>
std::ostream& operator<<(std::ostream& out,
                         const std::unordered_map<Term, V>& unordered_map)
{
  container_to_stream(out, unordered_map);
  return out;
}

/* Helpers                                                                    */
/* -------------------------------------------------------------------------- */

/* Split out to avoid nested API calls (problematic with API tracing).        */
/* .......................................................................... */

bool Term::isNullHelper() const
{
  /* Split out to avoid nested API calls (problematic with API tracing). */
  return d_node->isNull();
}

Kind Term::getKindHelper() const
{
  /* Sequence kinds do not exist internally, so we must convert their internal
   * (string) versions back to sequence. All operators where this is
   * necessary are such that their first child is of sequence type, which
   * we check here. */
  if (d_node->getNumChildren() > 0 && (*d_node)[0].getType().isSequence())
  {
    switch (d_node->getKind())
    {
      case cvc5::Kind::STRING_CONCAT: return SEQ_CONCAT;
      case cvc5::Kind::STRING_LENGTH: return SEQ_LENGTH;
      case cvc5::Kind::STRING_SUBSTR: return SEQ_EXTRACT;
      case cvc5::Kind::STRING_UPDATE: return SEQ_UPDATE;
      case cvc5::Kind::STRING_CHARAT: return SEQ_AT;
      case cvc5::Kind::STRING_CONTAINS: return SEQ_CONTAINS;
      case cvc5::Kind::STRING_INDEXOF: return SEQ_INDEXOF;
      case cvc5::Kind::STRING_REPLACE: return SEQ_REPLACE;
      case cvc5::Kind::STRING_REPLACE_ALL: return SEQ_REPLACE_ALL;
      case cvc5::Kind::STRING_REV: return SEQ_REV;
      case cvc5::Kind::STRING_PREFIX: return SEQ_PREFIX;
      case cvc5::Kind::STRING_SUFFIX: return SEQ_SUFFIX;
      default:
        // fall through to conversion below
        break;
    }
  }
  // Notice that kinds like APPLY_TYPE_ASCRIPTION will be converted to
  // INTERNAL_KIND.
  if (isCastedReal())
  {
    return CONST_RATIONAL;
  }
  return intToExtKind(d_node->getKind());
}

bool Term::isCastedReal() const
{
  if (d_node->getKind() == kind::CAST_TO_REAL)
  {
    return (*d_node)[0].isConst() && (*d_node)[0].getType().isInteger();
  }
  return false;
}

/* -------------------------------------------------------------------------- */
/* Datatypes                                                                  */
/* -------------------------------------------------------------------------- */

/* DatatypeConstructorDecl -------------------------------------------------- */

DatatypeConstructorDecl::DatatypeConstructorDecl()
    : d_solver(nullptr), d_ctor(nullptr)
{
}

DatatypeConstructorDecl::DatatypeConstructorDecl(const Solver* slv,
                                                 const std::string& name)
    : d_solver(slv), d_ctor(new cvc5::DTypeConstructor(name))
{
}
DatatypeConstructorDecl::~DatatypeConstructorDecl()
{
  if (d_ctor != nullptr)
  {
    // ensure proper node manager is in scope
    NodeManagerScope scope(d_solver->getNodeManager());
    d_ctor.reset();
  }
}

void DatatypeConstructorDecl::addSelector(const std::string& name,
                                          const Sort& sort)
{
  NodeManagerScope scope(d_solver->getNodeManager());
  CVC5_API_TRY_CATCH_BEGIN;
  CVC5_API_CHECK_NOT_NULL;
  CVC5_API_CHECK_SORT(sort);
  CVC5_API_ARG_CHECK_EXPECTED(!sort.isNull(), sort)
      << "non-null range sort for selector";
  //////// all checks before this line
  d_ctor->addArg(name, *sort.d_type);
  ////////
  CVC5_API_TRY_CATCH_END;
}

void DatatypeConstructorDecl::addSelectorSelf(const std::string& name)
{
  NodeManagerScope scope(d_solver->getNodeManager());
  CVC5_API_TRY_CATCH_BEGIN;
  CVC5_API_CHECK_NOT_NULL;
  //////// all checks before this line
  d_ctor->addArgSelf(name);
  ////////
  CVC5_API_TRY_CATCH_END;
}

bool DatatypeConstructorDecl::isNull() const
{
  CVC5_API_TRY_CATCH_BEGIN;
  //////// all checks before this line
  return isNullHelper();
  ////////
  CVC5_API_TRY_CATCH_END;
}

std::string DatatypeConstructorDecl::toString() const
{
  CVC5_API_TRY_CATCH_BEGIN;
  //////// all checks before this line
  std::stringstream ss;
  ss << *d_ctor;
  return ss.str();
  ////////
  CVC5_API_TRY_CATCH_END;
}

std::ostream& operator<<(std::ostream& out,
                         const DatatypeConstructorDecl& ctordecl)
{
  out << ctordecl.toString();
  return out;
}

std::ostream& operator<<(std::ostream& out,
                         const std::vector<DatatypeConstructorDecl>& vector)
{
  container_to_stream(out, vector);
  return out;
}

bool DatatypeConstructorDecl::isNullHelper() const { return d_ctor == nullptr; }

/* DatatypeDecl ------------------------------------------------------------- */

DatatypeDecl::DatatypeDecl() : d_solver(nullptr), d_dtype(nullptr) {}

DatatypeDecl::DatatypeDecl(const Solver* slv,
                           const std::string& name,
                           bool isCoDatatype)
    : d_solver(slv), d_dtype(new cvc5::DType(name, isCoDatatype))
{
}

DatatypeDecl::DatatypeDecl(const Solver* slv,
                           const std::string& name,
                           const Sort& param,
                           bool isCoDatatype)
    : d_solver(slv),
      d_dtype(new cvc5::DType(
          name, std::vector<TypeNode>{*param.d_type}, isCoDatatype))
{
}

DatatypeDecl::DatatypeDecl(const Solver* slv,
                           const std::string& name,
                           const std::vector<Sort>& params,
                           bool isCoDatatype)
    : d_solver(slv)
{
  std::vector<TypeNode> tparams = Sort::sortVectorToTypeNodes(params);
  d_dtype = std::shared_ptr<cvc5::DType>(
      new cvc5::DType(name, tparams, isCoDatatype));
}

bool DatatypeDecl::isNullHelper() const { return !d_dtype; }

DatatypeDecl::~DatatypeDecl()
{
  if (d_dtype != nullptr)
  {
    // ensure proper node manager is in scope
    NodeManagerScope scope(d_solver->getNodeManager());
    d_dtype.reset();
  }
}

void DatatypeDecl::addConstructor(const DatatypeConstructorDecl& ctor)
{
  NodeManagerScope scope(d_solver->getNodeManager());
  CVC5_API_TRY_CATCH_BEGIN;
  CVC5_API_CHECK_NOT_NULL;
  CVC5_API_ARG_CHECK_NOT_NULL(ctor);
  CVC5_API_ARG_CHECK_SOLVER("datatype constructor declaration", ctor);
  //////// all checks before this line
  d_dtype->addConstructor(ctor.d_ctor);
  ////////
  CVC5_API_TRY_CATCH_END;
}

size_t DatatypeDecl::getNumConstructors() const
{
  CVC5_API_TRY_CATCH_BEGIN;
  CVC5_API_CHECK_NOT_NULL;
  //////// all checks before this line
  return d_dtype->getNumConstructors();
  ////////
  CVC5_API_TRY_CATCH_END;
}

bool DatatypeDecl::isParametric() const
{
  CVC5_API_TRY_CATCH_BEGIN;
  CVC5_API_CHECK_NOT_NULL;
  //////// all checks before this line
  return d_dtype->isParametric();
  ////////
  CVC5_API_TRY_CATCH_END;
}

std::string DatatypeDecl::toString() const
{
  CVC5_API_TRY_CATCH_BEGIN;
  CVC5_API_CHECK_NOT_NULL;
  //////// all checks before this line
  std::stringstream ss;
  ss << *d_dtype;
  return ss.str();
  ////////
  CVC5_API_TRY_CATCH_END;
}

std::string DatatypeDecl::getName() const
{
  CVC5_API_TRY_CATCH_BEGIN;
  CVC5_API_CHECK_NOT_NULL;
  //////// all checks before this line
  return d_dtype->getName();
  ////////
  CVC5_API_TRY_CATCH_END;
}

bool DatatypeDecl::isNull() const
{
  CVC5_API_TRY_CATCH_BEGIN;
  //////// all checks before this line
  return isNullHelper();
  ////////
  CVC5_API_TRY_CATCH_END;
}

std::ostream& operator<<(std::ostream& out, const DatatypeDecl& dtdecl)
{
  out << dtdecl.toString();
  return out;
}

cvc5::DType& DatatypeDecl::getDatatype(void) const { return *d_dtype; }

/* DatatypeSelector --------------------------------------------------------- */

DatatypeSelector::DatatypeSelector() : d_solver(nullptr), d_stor(nullptr) {}

DatatypeSelector::DatatypeSelector(const Solver* slv,
                                   const cvc5::DTypeSelector& stor)
    : d_solver(slv), d_stor(new cvc5::DTypeSelector(stor))
{
  CVC5_API_CHECK(d_stor->isResolved()) << "Expected resolved datatype selector";
}

DatatypeSelector::~DatatypeSelector()
{
  if (d_stor != nullptr)
  {
    // ensure proper node manager is in scope
    NodeManagerScope scope(d_solver->getNodeManager());
    d_stor.reset();
  }
}

std::string DatatypeSelector::getName() const
{
  CVC5_API_TRY_CATCH_BEGIN;
  CVC5_API_CHECK_NOT_NULL;
  //////// all checks before this line
  return d_stor->getName();
  ////////
  CVC5_API_TRY_CATCH_END;
}

Term DatatypeSelector::getSelectorTerm() const
{
  CVC5_API_TRY_CATCH_BEGIN;
  CVC5_API_CHECK_NOT_NULL;
  //////// all checks before this line
  return Term(d_solver, d_stor->getSelector());
  ////////
  CVC5_API_TRY_CATCH_END;
}
Term DatatypeSelector::getUpdaterTerm() const
{
  CVC5_API_TRY_CATCH_BEGIN;
  CVC5_API_CHECK_NOT_NULL;
  //////// all checks before this line
  return Term(d_solver, d_stor->getUpdater());
  ////////
  CVC5_API_TRY_CATCH_END;
}

Sort DatatypeSelector::getRangeSort() const
{
  CVC5_API_TRY_CATCH_BEGIN;
  CVC5_API_CHECK_NOT_NULL;
  //////// all checks before this line
  return Sort(d_solver, d_stor->getRangeType());
  ////////
  CVC5_API_TRY_CATCH_END;
}

bool DatatypeSelector::isNull() const
{
  CVC5_API_TRY_CATCH_BEGIN;
  //////// all checks before this line
  return isNullHelper();
  ////////
  CVC5_API_TRY_CATCH_END;
}

std::string DatatypeSelector::toString() const
{
  CVC5_API_TRY_CATCH_BEGIN;
  //////// all checks before this line
  std::stringstream ss;
  ss << *d_stor;
  return ss.str();
  ////////
  CVC5_API_TRY_CATCH_END;
}

std::ostream& operator<<(std::ostream& out, const DatatypeSelector& stor)
{
  out << stor.toString();
  return out;
}

bool DatatypeSelector::isNullHelper() const { return d_stor == nullptr; }

/* DatatypeConstructor ------------------------------------------------------ */

DatatypeConstructor::DatatypeConstructor() : d_solver(nullptr), d_ctor(nullptr)
{
}

DatatypeConstructor::DatatypeConstructor(const Solver* slv,
                                         const cvc5::DTypeConstructor& ctor)
    : d_solver(slv), d_ctor(new cvc5::DTypeConstructor(ctor))
{
  CVC5_API_CHECK(d_ctor->isResolved())
      << "Expected resolved datatype constructor";
}

DatatypeConstructor::~DatatypeConstructor()
{
  if (d_ctor != nullptr)
  {
    // ensure proper node manager is in scope
    NodeManagerScope scope(d_solver->getNodeManager());
    d_ctor.reset();
  }
}

std::string DatatypeConstructor::getName() const
{
  CVC5_API_TRY_CATCH_BEGIN;
  CVC5_API_CHECK_NOT_NULL;
  //////// all checks before this line
  return d_ctor->getName();
  ////////
  CVC5_API_TRY_CATCH_END;
}

Term DatatypeConstructor::getConstructorTerm() const
{
  CVC5_API_TRY_CATCH_BEGIN;
  CVC5_API_CHECK_NOT_NULL;
  //////// all checks before this line
  return Term(d_solver, d_ctor->getConstructor());
  ////////
  CVC5_API_TRY_CATCH_END;
}

Term DatatypeConstructor::getSpecializedConstructorTerm(
    const Sort& retSort) const
{
  NodeManagerScope scope(d_solver->getNodeManager());
  CVC5_API_TRY_CATCH_BEGIN;
  CVC5_API_CHECK_NOT_NULL;
  CVC5_API_CHECK(d_ctor->isResolved())
      << "Expected resolved datatype constructor";
  CVC5_API_CHECK(retSort.isDatatype())
      << "Cannot get specialized constructor type for non-datatype type "
      << retSort;
  //////// all checks before this line

  NodeManager* nm = d_solver->getNodeManager();
  Node ret =
      nm->mkNode(kind::APPLY_TYPE_ASCRIPTION,
                 nm->mkConst(AscriptionType(
                     d_ctor->getSpecializedConstructorType(*retSort.d_type))),
                 d_ctor->getConstructor());
  (void)ret.getType(true); /* kick off type checking */
  // apply type ascription to the operator
  Term sctor = api::Term(d_solver, ret);
  return sctor;
  ////////
  CVC5_API_TRY_CATCH_END;
}

Term DatatypeConstructor::getTesterTerm() const
{
  CVC5_API_TRY_CATCH_BEGIN;
  CVC5_API_CHECK_NOT_NULL;
  //////// all checks before this line
  return Term(d_solver, d_ctor->getTester());
  ////////
  CVC5_API_TRY_CATCH_END;
}

size_t DatatypeConstructor::getNumSelectors() const
{
  CVC5_API_TRY_CATCH_BEGIN;
  CVC5_API_CHECK_NOT_NULL;
  //////// all checks before this line
  return d_ctor->getNumArgs();
  ////////
  CVC5_API_TRY_CATCH_END;
}

DatatypeSelector DatatypeConstructor::operator[](size_t index) const
{
  CVC5_API_TRY_CATCH_BEGIN;
  CVC5_API_CHECK_NOT_NULL;
  //////// all checks before this line
  return DatatypeSelector(d_solver, (*d_ctor)[index]);
  ////////
  CVC5_API_TRY_CATCH_END;
}

DatatypeSelector DatatypeConstructor::operator[](const std::string& name) const
{
  CVC5_API_TRY_CATCH_BEGIN;
  CVC5_API_CHECK_NOT_NULL;
  //////// all checks before this line
  return getSelectorForName(name);
  ////////
  CVC5_API_TRY_CATCH_END;
}

DatatypeSelector DatatypeConstructor::getSelector(const std::string& name) const
{
  CVC5_API_TRY_CATCH_BEGIN;
  CVC5_API_CHECK_NOT_NULL;
  //////// all checks before this line
  return getSelectorForName(name);
  ////////
  CVC5_API_TRY_CATCH_END;
}

Term DatatypeConstructor::getSelectorTerm(const std::string& name) const
{
  CVC5_API_TRY_CATCH_BEGIN;
  CVC5_API_CHECK_NOT_NULL;
  //////// all checks before this line
  return getSelector(name).getSelectorTerm();
  ////////
  CVC5_API_TRY_CATCH_END;
}

DatatypeConstructor::const_iterator DatatypeConstructor::begin() const
{
  return DatatypeConstructor::const_iterator(d_solver, *d_ctor, true);
}

DatatypeConstructor::const_iterator DatatypeConstructor::end() const
{
  return DatatypeConstructor::const_iterator(d_solver, *d_ctor, false);
}

DatatypeConstructor::const_iterator::const_iterator(
    const Solver* slv, const cvc5::DTypeConstructor& ctor, bool begin)
{
  d_solver = slv;
  d_int_stors = &ctor.getArgs();

  const std::vector<std::shared_ptr<cvc5::DTypeSelector>>& sels =
      ctor.getArgs();
  for (const std::shared_ptr<cvc5::DTypeSelector>& s : sels)
  {
    /* Can not use emplace_back here since constructor is private. */
    d_stors.push_back(DatatypeSelector(d_solver, *s.get()));
  }
  d_idx = begin ? 0 : sels.size();
}

DatatypeConstructor::const_iterator::const_iterator()
    : d_solver(nullptr), d_int_stors(nullptr), d_idx(0)
{
}

DatatypeConstructor::const_iterator&
DatatypeConstructor::const_iterator::operator=(
    const DatatypeConstructor::const_iterator& it)
{
  d_solver = it.d_solver;
  d_int_stors = it.d_int_stors;
  d_stors = it.d_stors;
  d_idx = it.d_idx;
  return *this;
}

const DatatypeSelector& DatatypeConstructor::const_iterator::operator*() const
{
  return d_stors[d_idx];
}

const DatatypeSelector* DatatypeConstructor::const_iterator::operator->() const
{
  return &d_stors[d_idx];
}

DatatypeConstructor::const_iterator&
DatatypeConstructor::const_iterator::operator++()
{
  ++d_idx;
  return *this;
}

DatatypeConstructor::const_iterator
DatatypeConstructor::const_iterator::operator++(int)
{
  DatatypeConstructor::const_iterator it(*this);
  ++d_idx;
  return it;
}

bool DatatypeConstructor::const_iterator::operator==(
    const DatatypeConstructor::const_iterator& other) const
{
  return d_int_stors == other.d_int_stors && d_idx == other.d_idx;
}

bool DatatypeConstructor::const_iterator::operator!=(
    const DatatypeConstructor::const_iterator& other) const
{
  return d_int_stors != other.d_int_stors || d_idx != other.d_idx;
}

bool DatatypeConstructor::isNull() const
{
  CVC5_API_TRY_CATCH_BEGIN;
  //////// all checks before this line
  return isNullHelper();
  ////////
  CVC5_API_TRY_CATCH_END;
}

std::string DatatypeConstructor::toString() const
{
  CVC5_API_TRY_CATCH_BEGIN;
  //////// all checks before this line
  std::stringstream ss;
  ss << *d_ctor;
  return ss.str();
  ////////
  CVC5_API_TRY_CATCH_END;
}

bool DatatypeConstructor::isNullHelper() const { return d_ctor == nullptr; }

DatatypeSelector DatatypeConstructor::getSelectorForName(
    const std::string& name) const
{
  bool foundSel = false;
  size_t index = 0;
  for (size_t i = 0, nsels = getNumSelectors(); i < nsels; i++)
  {
    if ((*d_ctor)[i].getName() == name)
    {
      index = i;
      foundSel = true;
      break;
    }
  }
  if (!foundSel)
  {
    std::stringstream snames;
    snames << "{ ";
    for (size_t i = 0, ncons = getNumSelectors(); i < ncons; i++)
    {
      snames << (*d_ctor)[i].getName() << " ";
    }
    snames << "} ";
    CVC5_API_CHECK(foundSel) << "No selector " << name << " for constructor "
                             << getName() << " exists among " << snames.str();
  }
  return DatatypeSelector(d_solver, (*d_ctor)[index]);
}

std::ostream& operator<<(std::ostream& out, const DatatypeConstructor& ctor)
{
  out << ctor.toString();
  return out;
}

/* Datatype ----------------------------------------------------------------- */

Datatype::Datatype(const Solver* slv, const cvc5::DType& dtype)
    : d_solver(slv), d_dtype(new cvc5::DType(dtype))
{
  CVC5_API_CHECK(d_dtype->isResolved()) << "Expected resolved datatype";
}

Datatype::Datatype() : d_solver(nullptr), d_dtype(nullptr) {}

Datatype::~Datatype()
{
  if (d_dtype != nullptr)
  {
    // ensure proper node manager is in scope
    NodeManagerScope scope(d_solver->getNodeManager());
    d_dtype.reset();
  }
}

DatatypeConstructor Datatype::operator[](size_t idx) const
{
  CVC5_API_TRY_CATCH_BEGIN;
  CVC5_API_CHECK_NOT_NULL;
  CVC5_API_CHECK(idx < getNumConstructors()) << "Index out of bounds.";
  //////// all checks before this line
  return DatatypeConstructor(d_solver, (*d_dtype)[idx]);
  ////////
  CVC5_API_TRY_CATCH_END;
}

DatatypeConstructor Datatype::operator[](const std::string& name) const
{
  CVC5_API_TRY_CATCH_BEGIN;
  CVC5_API_CHECK_NOT_NULL;
  //////// all checks before this line
  return getConstructorForName(name);
  ////////
  CVC5_API_TRY_CATCH_END;
}

DatatypeConstructor Datatype::getConstructor(const std::string& name) const
{
  CVC5_API_TRY_CATCH_BEGIN;
  CVC5_API_CHECK_NOT_NULL;
  //////// all checks before this line
  return getConstructorForName(name);
  ////////
  CVC5_API_TRY_CATCH_END;
}

Term Datatype::getConstructorTerm(const std::string& name) const
{
  CVC5_API_TRY_CATCH_BEGIN;
  CVC5_API_CHECK_NOT_NULL;
  //////// all checks before this line
  return getConstructorForName(name).getConstructorTerm();
  ////////
  CVC5_API_TRY_CATCH_END;
}

DatatypeSelector Datatype::getSelector(const std::string& name) const
{
  CVC5_API_TRY_CATCH_BEGIN;
  CVC5_API_CHECK_NOT_NULL;
  //////// all checks before this line
  return getSelectorForName(name);
  ////////
  CVC5_API_TRY_CATCH_END;
}

std::string Datatype::getName() const
{
  CVC5_API_TRY_CATCH_BEGIN;
  CVC5_API_CHECK_NOT_NULL;
  //////// all checks before this line
  return d_dtype->getName();
  ////////
  CVC5_API_TRY_CATCH_END;
}

size_t Datatype::getNumConstructors() const
{
  CVC5_API_TRY_CATCH_BEGIN;
  CVC5_API_CHECK_NOT_NULL;
  //////// all checks before this line
  return d_dtype->getNumConstructors();
  ////////
  CVC5_API_TRY_CATCH_END;
}

bool Datatype::isParametric() const
{
  CVC5_API_TRY_CATCH_BEGIN;
  CVC5_API_CHECK_NOT_NULL;
  //////// all checks before this line
  return d_dtype->isParametric();
  ////////
  CVC5_API_TRY_CATCH_END;
}

bool Datatype::isCodatatype() const
{
  CVC5_API_TRY_CATCH_BEGIN;
  CVC5_API_CHECK_NOT_NULL;
  //////// all checks before this line
  return d_dtype->isCodatatype();
  ////////
  CVC5_API_TRY_CATCH_END;
}

bool Datatype::isTuple() const
{
  CVC5_API_TRY_CATCH_BEGIN;
  CVC5_API_CHECK_NOT_NULL;
  //////// all checks before this line
  return d_dtype->isTuple();
  ////////
  CVC5_API_TRY_CATCH_END;
}

bool Datatype::isRecord() const
{
  CVC5_API_TRY_CATCH_BEGIN;
  CVC5_API_CHECK_NOT_NULL;
  //////// all checks before this line
  return d_dtype->isRecord();
  ////////
  CVC5_API_TRY_CATCH_END;
}

bool Datatype::isFinite() const
{
  CVC5_API_TRY_CATCH_BEGIN;
  CVC5_API_CHECK_NOT_NULL;
  //////// all checks before this line
  // we assume that finite model finding is disabled by passing false as the
  // second argument
  return isCardinalityClassFinite(d_dtype->getCardinalityClass(), false);
  ////////
  CVC5_API_TRY_CATCH_END;
}

bool Datatype::isWellFounded() const
{
  CVC5_API_TRY_CATCH_BEGIN;
  CVC5_API_CHECK_NOT_NULL;
  //////// all checks before this line
  return d_dtype->isWellFounded();
  ////////
  CVC5_API_TRY_CATCH_END;
}
bool Datatype::hasNestedRecursion() const
{
  CVC5_API_TRY_CATCH_BEGIN;
  CVC5_API_CHECK_NOT_NULL;
  //////// all checks before this line
  return d_dtype->hasNestedRecursion();
  ////////
  CVC5_API_TRY_CATCH_END;
}

bool Datatype::isNull() const
{
  CVC5_API_TRY_CATCH_BEGIN;
  CVC5_API_CHECK_NOT_NULL;
  //////// all checks before this line
  return isNullHelper();
  ////////
  CVC5_API_TRY_CATCH_END;
}

std::string Datatype::toString() const
{
  CVC5_API_TRY_CATCH_BEGIN;
  CVC5_API_CHECK_NOT_NULL;
  //////// all checks before this line
  return d_dtype->getName();
  ////////
  CVC5_API_TRY_CATCH_END;
}

Datatype::const_iterator Datatype::begin() const
{
  return Datatype::const_iterator(d_solver, *d_dtype, true);
}

Datatype::const_iterator Datatype::end() const
{
  return Datatype::const_iterator(d_solver, *d_dtype, false);
}

DatatypeConstructor Datatype::getConstructorForName(
    const std::string& name) const
{
  bool foundCons = false;
  size_t index = 0;
  for (size_t i = 0, ncons = getNumConstructors(); i < ncons; i++)
  {
    if ((*d_dtype)[i].getName() == name)
    {
      index = i;
      foundCons = true;
      break;
    }
  }
  if (!foundCons)
  {
    std::stringstream snames;
    snames << "{ ";
    for (size_t i = 0, ncons = getNumConstructors(); i < ncons; i++)
    {
      snames << (*d_dtype)[i].getName() << " ";
    }
    snames << "}";
    CVC5_API_CHECK(foundCons) << "No constructor " << name << " for datatype "
                              << getName() << " exists, among " << snames.str();
  }
  return DatatypeConstructor(d_solver, (*d_dtype)[index]);
}

DatatypeSelector Datatype::getSelectorForName(const std::string& name) const
{
  bool foundSel = false;
  size_t index = 0;
  size_t sindex = 0;
  for (size_t i = 0, ncons = getNumConstructors(); i < ncons; i++)
  {
    int si = (*d_dtype)[i].getSelectorIndexForName(name);
    if (si >= 0)
    {
      sindex = static_cast<size_t>(si);
      index = i;
      foundSel = true;
      break;
    }
  }
  if (!foundSel)
  {
    CVC5_API_CHECK(foundSel)
        << "No select " << name << " for datatype " << getName() << " exists";
  }
  return DatatypeSelector(d_solver, (*d_dtype)[index][sindex]);
}

Datatype::const_iterator::const_iterator(const Solver* slv,
                                         const cvc5::DType& dtype,
                                         bool begin)
    : d_solver(slv), d_int_ctors(&dtype.getConstructors())
{
  const std::vector<std::shared_ptr<DTypeConstructor>>& cons =
      dtype.getConstructors();
  for (const std::shared_ptr<DTypeConstructor>& c : cons)
  {
    /* Can not use emplace_back here since constructor is private. */
    d_ctors.push_back(DatatypeConstructor(d_solver, *c.get()));
  }
  d_idx = begin ? 0 : cons.size();
}

Datatype::const_iterator::const_iterator()
    : d_solver(nullptr), d_int_ctors(nullptr), d_idx(0)
{
}

Datatype::const_iterator& Datatype::const_iterator::operator=(
    const Datatype::const_iterator& it)
{
  d_solver = it.d_solver;
  d_int_ctors = it.d_int_ctors;
  d_ctors = it.d_ctors;
  d_idx = it.d_idx;
  return *this;
}

const DatatypeConstructor& Datatype::const_iterator::operator*() const
{
  return d_ctors[d_idx];
}

const DatatypeConstructor* Datatype::const_iterator::operator->() const
{
  return &d_ctors[d_idx];
}

Datatype::const_iterator& Datatype::const_iterator::operator++()
{
  ++d_idx;
  return *this;
}

Datatype::const_iterator Datatype::const_iterator::operator++(int)
{
  Datatype::const_iterator it(*this);
  ++d_idx;
  return it;
}

bool Datatype::const_iterator::operator==(
    const Datatype::const_iterator& other) const
{
  return d_int_ctors == other.d_int_ctors && d_idx == other.d_idx;
}

bool Datatype::const_iterator::operator!=(
    const Datatype::const_iterator& other) const
{
  return d_int_ctors != other.d_int_ctors || d_idx != other.d_idx;
}

bool Datatype::isNullHelper() const { return d_dtype == nullptr; }

/* -------------------------------------------------------------------------- */
/* Grammar                                                                    */
/* -------------------------------------------------------------------------- */

Grammar::Grammar()
    : d_solver(nullptr),
      d_sygusVars(),
      d_ntSyms(),
      d_ntsToTerms(0),
      d_allowConst(),
      d_allowVars(),
      d_isResolved(false)
{
}

Grammar::Grammar(const Solver* slv,
                 const std::vector<Term>& sygusVars,
                 const std::vector<Term>& ntSymbols)
    : d_solver(slv),
      d_sygusVars(sygusVars),
      d_ntSyms(ntSymbols),
      d_ntsToTerms(ntSymbols.size()),
      d_allowConst(),
      d_allowVars(),
      d_isResolved(false)
{
  for (Term ntsymbol : d_ntSyms)
  {
    d_ntsToTerms.emplace(ntsymbol, std::vector<Term>());
  }
}

void Grammar::addRule(const Term& ntSymbol, const Term& rule)
{
  CVC5_API_TRY_CATCH_BEGIN;
  CVC5_API_CHECK(!d_isResolved) << "Grammar cannot be modified after passing "
                                   "it as an argument to synthFun/synthInv";
  CVC5_API_CHECK_TERM(ntSymbol);
  CVC5_API_CHECK_TERM(rule);
  CVC5_API_ARG_CHECK_EXPECTED(
      d_ntsToTerms.find(ntSymbol) != d_ntsToTerms.cend(), ntSymbol)
      << "ntSymbol to be one of the non-terminal symbols given in the "
         "predeclaration";
  CVC5_API_CHECK(ntSymbol.d_node->getType() == rule.d_node->getType())
      << "Expected ntSymbol and rule to have the same sort";
  CVC5_API_ARG_CHECK_EXPECTED(!containsFreeVariables(rule), rule)
      << "a term whose free variables are limited to synthFun/synthInv "
         "parameters and non-terminal symbols of the grammar";
  //////// all checks before this line
  d_ntsToTerms[ntSymbol].push_back(rule);
  ////////
  CVC5_API_TRY_CATCH_END;
}

void Grammar::addRules(const Term& ntSymbol, const std::vector<Term>& rules)
{
  CVC5_API_TRY_CATCH_BEGIN;
  CVC5_API_CHECK(!d_isResolved) << "Grammar cannot be modified after passing "
                                   "it as an argument to synthFun/synthInv";
  CVC5_API_CHECK_TERM(ntSymbol);
  CVC5_API_CHECK_TERMS_WITH_SORT(rules, ntSymbol.getSort());
  CVC5_API_ARG_CHECK_EXPECTED(
      d_ntsToTerms.find(ntSymbol) != d_ntsToTerms.cend(), ntSymbol)
      << "ntSymbol to be one of the non-terminal symbols given in the "
         "predeclaration";
  for (size_t i = 0, n = rules.size(); i < n; ++i)
  {
    CVC5_API_ARG_AT_INDEX_CHECK_EXPECTED(
        !containsFreeVariables(rules[i]), rules[i], rules, i)
        << "a term whose free variables are limited to synthFun/synthInv "
           "parameters and non-terminal symbols of the grammar";
  }
  //////// all checks before this line
  d_ntsToTerms[ntSymbol].insert(
      d_ntsToTerms[ntSymbol].cend(), rules.cbegin(), rules.cend());
  ////////
  CVC5_API_TRY_CATCH_END;
}

void Grammar::addAnyConstant(const Term& ntSymbol)
{
  CVC5_API_TRY_CATCH_BEGIN;
  CVC5_API_CHECK(!d_isResolved) << "Grammar cannot be modified after passing "
                                   "it as an argument to synthFun/synthInv";
  CVC5_API_CHECK_TERM(ntSymbol);
  CVC5_API_ARG_CHECK_EXPECTED(
      d_ntsToTerms.find(ntSymbol) != d_ntsToTerms.cend(), ntSymbol)
      << "ntSymbol to be one of the non-terminal symbols given in the "
         "predeclaration";
  //////// all checks before this line
  d_allowConst.insert(ntSymbol);
  ////////
  CVC5_API_TRY_CATCH_END;
}

void Grammar::addAnyVariable(const Term& ntSymbol)
{
  CVC5_API_TRY_CATCH_BEGIN;
  CVC5_API_CHECK(!d_isResolved) << "Grammar cannot be modified after passing "
                                   "it as an argument to synthFun/synthInv";
  CVC5_API_CHECK_TERM(ntSymbol);
  CVC5_API_ARG_CHECK_EXPECTED(
      d_ntsToTerms.find(ntSymbol) != d_ntsToTerms.cend(), ntSymbol)
      << "ntSymbol to be one of the non-terminal symbols given in the "
         "predeclaration";
  //////// all checks before this line
  d_allowVars.insert(ntSymbol);
  ////////
  CVC5_API_TRY_CATCH_END;
}

/**
 * This function concatenates the outputs of calling f on each element between
 * first and last, seperated by sep.
 * @param first the beginning of the range
 * @param last the end of the range
 * @param f the function to call on each element in the range, its output must
 *          be overloaded for operator<<
 * @param sep the string to add between successive calls to f
 */
template <typename Iterator, typename Function>
std::string join(Iterator first, Iterator last, Function f, std::string sep)
{
  std::stringstream ss;
  Iterator i = first;

  if (i != last)
  {
    ss << f(*i);
    ++i;
  }

  while (i != last)
  {
    ss << sep << f(*i);
    ++i;
  }

  return ss.str();
}

std::string Grammar::toString() const
{
  CVC5_API_TRY_CATCH_BEGIN;
  //////// all checks before this line
  std::stringstream ss;
  ss << "  ("  // pre-declaration
     << join(
            d_ntSyms.cbegin(),
            d_ntSyms.cend(),
            [](const Term& t) {
              std::stringstream s;
              s << '(' << t << ' ' << t.getSort() << ')';
              return s.str();
            },
            " ")
     << ")\n  ("  // grouped rule listing
     << join(
            d_ntSyms.cbegin(),
            d_ntSyms.cend(),
            [this](const Term& t) {
              bool allowConst = d_allowConst.find(t) != d_allowConst.cend(),
                   allowVars = d_allowVars.find(t) != d_allowVars.cend();
              const std::vector<Term>& rules = d_ntsToTerms.at(t);
              std::stringstream s;
              s << '(' << t << ' ' << t.getSort() << " ("
                << (allowConst ? "(Constant " + t.getSort().toString() + ")"
                               : "")
                << (allowConst && allowVars ? " " : "")
                << (allowVars ? "(Var " + t.getSort().toString() + ")" : "")
                << ((allowConst || allowVars) && !rules.empty() ? " " : "")
                << join(
                       rules.cbegin(),
                       rules.cend(),
                       [](const Term& rule) { return rule.toString(); },
                       " ")
                << "))";
              return s.str();
            },
            "\n   ")
     << ')';

  return ss.str();
  ////////
  CVC5_API_TRY_CATCH_END;
}

Sort Grammar::resolve()
{
  CVC5_API_TRY_CATCH_BEGIN;
  //////// all checks before this line

  d_isResolved = true;

  Term bvl;

  if (!d_sygusVars.empty())
  {
    bvl = Term(
        d_solver,
        d_solver->getNodeManager()->mkNode(
            cvc5::kind::BOUND_VAR_LIST, Term::termVectorToNodes(d_sygusVars)));
  }

  std::unordered_map<Term, Sort> ntsToUnres(d_ntSyms.size());

  for (Term ntsymbol : d_ntSyms)
  {
    // make the unresolved type, used for referencing the final version of
    // the ntsymbol's datatype
    ntsToUnres[ntsymbol] =
        Sort(d_solver, d_solver->getNodeManager()->mkSort(ntsymbol.toString()));
  }

  std::vector<cvc5::DType> datatypes;
  std::set<TypeNode> unresTypes;

  datatypes.reserve(d_ntSyms.size());

  for (const Term& ntSym : d_ntSyms)
  {
    // make the datatype, which encodes terms generated by this non-terminal
    DatatypeDecl dtDecl(d_solver, ntSym.toString());

    for (const Term& consTerm : d_ntsToTerms[ntSym])
    {
      addSygusConstructorTerm(dtDecl, consTerm, ntsToUnres);
    }

    if (d_allowVars.find(ntSym) != d_allowVars.cend())
    {
      addSygusConstructorVariables(dtDecl,
                                   Sort(d_solver, ntSym.d_node->getType()));
    }

    bool aci = d_allowConst.find(ntSym) != d_allowConst.end();
    TypeNode btt = ntSym.d_node->getType();
    dtDecl.d_dtype->setSygus(btt, *bvl.d_node, aci, false);

    // We can be in a case where the only rule specified was (Variable T)
    // and there are no variables of type T, in which case this is a bogus
    // grammar. This results in the error below.
    CVC5_API_CHECK(dtDecl.d_dtype->getNumConstructors() != 0)
        << "Grouped rule listing for " << *dtDecl.d_dtype
        << " produced an empty rule list";

    datatypes.push_back(*dtDecl.d_dtype);
    unresTypes.insert(*ntsToUnres[ntSym].d_type);
  }

  std::vector<TypeNode> datatypeTypes =
      d_solver->getNodeManager()->mkMutualDatatypeTypes(
          datatypes, unresTypes, NodeManager::DATATYPE_FLAG_PLACEHOLDER);

  // return is the first datatype
  return Sort(d_solver, datatypeTypes[0]);
  ////////
  CVC5_API_TRY_CATCH_END;
}

void Grammar::addSygusConstructorTerm(
    DatatypeDecl& dt,
    const Term& term,
    const std::unordered_map<Term, Sort>& ntsToUnres) const
{
  CVC5_API_TRY_CATCH_BEGIN;
  CVC5_API_CHECK_DTDECL(dt);
  CVC5_API_CHECK_TERM(term);
  CVC5_API_CHECK_TERMS_MAP(ntsToUnres);
  //////// all checks before this line

  // At this point, we should know that dt is well founded, and that its
  // builtin sygus operators are well-typed.
  // Now, purify each occurrence of a non-terminal symbol in term, replace by
  // free variables. These become arguments to constructors. Notice we must do
  // a tree traversal in this function, since unique paths to the same term
  // should be treated as distinct terms.
  // Notice that let expressions are forbidden in the input syntax of term, so
  // this does not lead to exponential behavior with respect to input size.
  std::vector<Term> args;
  std::vector<Sort> cargs;
  Term op = purifySygusGTerm(term, args, cargs, ntsToUnres);
  std::stringstream ssCName;
  ssCName << op.getKind();
  if (!args.empty())
  {
    Term lbvl =
        Term(d_solver,
             d_solver->getNodeManager()->mkNode(cvc5::kind::BOUND_VAR_LIST,
                                                Term::termVectorToNodes(args)));
    // its operator is a lambda
    op = Term(d_solver,
              d_solver->getNodeManager()->mkNode(
                  cvc5::kind::LAMBDA, *lbvl.d_node, *op.d_node));
  }
  std::vector<TypeNode> cargst = Sort::sortVectorToTypeNodes(cargs);
  dt.d_dtype->addSygusConstructor(*op.d_node, ssCName.str(), cargst);
  ////////
  CVC5_API_TRY_CATCH_END;
}

Term Grammar::purifySygusGTerm(
    const Term& term,
    std::vector<Term>& args,
    std::vector<Sort>& cargs,
    const std::unordered_map<Term, Sort>& ntsToUnres) const
{
  CVC5_API_TRY_CATCH_BEGIN;
  CVC5_API_CHECK_TERM(term);
  CVC5_API_CHECK_TERMS(args);
  CVC5_API_CHECK_SORTS(cargs);
  CVC5_API_CHECK_TERMS_MAP(ntsToUnres);
  //////// all checks before this line

  std::unordered_map<Term, Sort>::const_iterator itn = ntsToUnres.find(term);
  if (itn != ntsToUnres.cend())
  {
    Term ret =
        Term(d_solver,
             d_solver->getNodeManager()->mkBoundVar(term.d_node->getType()));
    args.push_back(ret);
    cargs.push_back(itn->second);
    return ret;
  }
  std::vector<Term> pchildren;
  bool childChanged = false;
  for (unsigned i = 0, nchild = term.d_node->getNumChildren(); i < nchild; i++)
  {
    Term ptermc = purifySygusGTerm(
        Term(d_solver, (*term.d_node)[i]), args, cargs, ntsToUnres);
    pchildren.push_back(ptermc);
    childChanged = childChanged || *ptermc.d_node != (*term.d_node)[i];
  }
  if (!childChanged)
  {
    return term;
  }

  Node nret;

  if (term.d_node->getMetaKind() == kind::metakind::PARAMETERIZED)
  {
    // it's an indexed operator so we should provide the op
    NodeBuilder nb(term.d_node->getKind());
    nb << term.d_node->getOperator();
    nb.append(Term::termVectorToNodes(pchildren));
    nret = nb.constructNode();
  }
  else
  {
    nret = d_solver->getNodeManager()->mkNode(
        term.d_node->getKind(), Term::termVectorToNodes(pchildren));
  }

  return Term(d_solver, nret);
  ////////
  CVC5_API_TRY_CATCH_END;
}

void Grammar::addSygusConstructorVariables(DatatypeDecl& dt,
                                           const Sort& sort) const
{
  CVC5_API_TRY_CATCH_BEGIN;
  CVC5_API_CHECK_DTDECL(dt);
  CVC5_API_CHECK_SORT(sort);
  //////// all checks before this line

  // each variable of appropriate type becomes a sygus constructor in dt.
  for (unsigned i = 0, size = d_sygusVars.size(); i < size; i++)
  {
    Term v = d_sygusVars[i];
    if (v.d_node->getType() == *sort.d_type)
    {
      std::stringstream ss;
      ss << v;
      std::vector<TypeNode> cargs;
      dt.d_dtype->addSygusConstructor(*v.d_node, ss.str(), cargs);
    }
  }
  ////////
  CVC5_API_TRY_CATCH_END;
}

bool Grammar::containsFreeVariables(const Term& rule) const
{
  std::unordered_set<TNode> scope;

  for (const Term& sygusVar : d_sygusVars)
  {
    scope.emplace(*sygusVar.d_node);
  }

  for (const Term& ntsymbol : d_ntSyms)
  {
    scope.emplace(*ntsymbol.d_node);
  }

  std::unordered_set<Node> fvs;
  return expr::getFreeVariablesScope(*rule.d_node, fvs, scope, false);
}

std::ostream& operator<<(std::ostream& out, const Grammar& grammar)
{
  return out << grammar.toString();
}

/* -------------------------------------------------------------------------- */
/* Rounding Mode for Floating Points                                          */
/* -------------------------------------------------------------------------- */

const static std::unordered_map<RoundingMode, cvc5::RoundingMode> s_rmodes{
    {ROUND_NEAREST_TIES_TO_EVEN,
     cvc5::RoundingMode::ROUND_NEAREST_TIES_TO_EVEN},
    {ROUND_TOWARD_POSITIVE, cvc5::RoundingMode::ROUND_TOWARD_POSITIVE},
    {ROUND_TOWARD_NEGATIVE, cvc5::RoundingMode::ROUND_TOWARD_NEGATIVE},
    {ROUND_TOWARD_ZERO, cvc5::RoundingMode::ROUND_TOWARD_ZERO},
    {ROUND_NEAREST_TIES_TO_AWAY,
     cvc5::RoundingMode::ROUND_NEAREST_TIES_TO_AWAY},
};

const static std::unordered_map<cvc5::RoundingMode,
                                RoundingMode,
                                cvc5::RoundingModeHashFunction>
    s_rmodes_internal{
        {cvc5::RoundingMode::ROUND_NEAREST_TIES_TO_EVEN,
         ROUND_NEAREST_TIES_TO_EVEN},
        {cvc5::RoundingMode::ROUND_TOWARD_POSITIVE, ROUND_TOWARD_POSITIVE},
        {cvc5::RoundingMode::ROUND_TOWARD_POSITIVE, ROUND_TOWARD_NEGATIVE},
        {cvc5::RoundingMode::ROUND_TOWARD_ZERO, ROUND_TOWARD_ZERO},
        {cvc5::RoundingMode::ROUND_NEAREST_TIES_TO_AWAY,
         ROUND_NEAREST_TIES_TO_AWAY},
    };

/* -------------------------------------------------------------------------- */
/* Statistics                                                                 */
/* -------------------------------------------------------------------------- */

struct Stat::StatData
{
  cvc5::StatExportData data;
  template <typename T>
  StatData(T&& t) : data(std::forward<T>(t))
  {
  }
  StatData() : data() {}
};

Stat::~Stat() {}
Stat::Stat(const Stat& s)
    : d_expert(s.d_expert),
      d_default(s.d_default),
      d_data(std::make_unique<StatData>(s.d_data->data))
{
}
Stat& Stat::operator=(const Stat& s)
{
  d_expert = s.d_expert;
  d_data = std::make_unique<StatData>(s.d_data->data);
  return *this;
}

bool Stat::isExpert() const { return d_expert; }
bool Stat::isDefault() const { return d_default; }

bool Stat::isInt() const
{
  return std::holds_alternative<int64_t>(d_data->data);
}
int64_t Stat::getInt() const
{
  CVC5_API_TRY_CATCH_BEGIN;
  CVC5_API_RECOVERABLE_CHECK(isInt()) << "Expected Stat of type int64_t.";
  return std::get<int64_t>(d_data->data);
  CVC5_API_TRY_CATCH_END;
}
bool Stat::isDouble() const
{
  return std::holds_alternative<double>(d_data->data);
}
double Stat::getDouble() const
{
  CVC5_API_TRY_CATCH_BEGIN;
  CVC5_API_RECOVERABLE_CHECK(isDouble()) << "Expected Stat of type double.";
  return std::get<double>(d_data->data);
  CVC5_API_TRY_CATCH_END;
}
bool Stat::isString() const
{
  return std::holds_alternative<std::string>(d_data->data);
}
const std::string& Stat::getString() const
{
  CVC5_API_TRY_CATCH_BEGIN;
  CVC5_API_RECOVERABLE_CHECK(isString())
      << "Expected Stat of type std::string.";
  return std::get<std::string>(d_data->data);
  CVC5_API_TRY_CATCH_END;
}
bool Stat::isHistogram() const
{
  return std::holds_alternative<HistogramData>(d_data->data);
}
const Stat::HistogramData& Stat::getHistogram() const
{
  CVC5_API_TRY_CATCH_BEGIN;
  CVC5_API_RECOVERABLE_CHECK(isHistogram())
      << "Expected Stat of type histogram.";
  return std::get<HistogramData>(d_data->data);
  CVC5_API_TRY_CATCH_END;
}

Stat::Stat(bool expert, bool defaulted, StatData&& sd)
    : d_expert(expert),
      d_default(defaulted),
      d_data(std::make_unique<StatData>(std::move(sd)))
{
}

std::ostream& operator<<(std::ostream& os, const Stat& sv)
{
  return cvc5::detail::print(os, sv.d_data->data);
}

Statistics::BaseType::const_reference Statistics::iterator::operator*() const
{
  return d_it.operator*();
}
Statistics::BaseType::const_pointer Statistics::iterator::operator->() const
{
  return d_it.operator->();
}
Statistics::iterator& Statistics::iterator::operator++()
{
  do
  {
    ++d_it;
  } while (!isVisible());
  return *this;
}
Statistics::iterator Statistics::iterator::operator++(int)
{
  iterator tmp = *this;
  do
  {
    ++d_it;
  } while (!isVisible());
  return tmp;
}
Statistics::iterator& Statistics::iterator::operator--()
{
  do
  {
    --d_it;
  } while (!isVisible());
  return *this;
}
Statistics::iterator Statistics::iterator::operator--(int)
{
  iterator tmp = *this;
  do
  {
    --d_it;
  } while (!isVisible());
  return tmp;
}
bool Statistics::iterator::operator==(const Statistics::iterator& rhs) const
{
  return d_it == rhs.d_it;
}
bool Statistics::iterator::operator!=(const Statistics::iterator& rhs) const
{
  return d_it != rhs.d_it;
}
Statistics::iterator::iterator(Statistics::BaseType::const_iterator it,
                               const Statistics::BaseType& base,
                               bool expert,
                               bool defaulted)
    : d_it(it), d_base(&base), d_showExpert(expert), d_showDefault(defaulted)
{
  while (!isVisible())
  {
    ++d_it;
  }
}
bool Statistics::iterator::isVisible() const
{
  if (d_it == d_base->end()) return true;
  if (!d_showExpert && d_it->second.isExpert()) return false;
  if (!d_showDefault && d_it->second.isDefault()) return false;
  return true;
}

const Stat& Statistics::get(const std::string& name)
{
  CVC5_API_TRY_CATCH_BEGIN;
  auto it = d_stats.find(name);
  CVC5_API_RECOVERABLE_CHECK(it != d_stats.end())
      << "No stat with name \"" << name << "\" exists.";
  return it->second;
  CVC5_API_TRY_CATCH_END;
}

Statistics::iterator Statistics::begin(bool expert, bool defaulted) const
{
  return iterator(d_stats.begin(), d_stats, expert, defaulted);
}
Statistics::iterator Statistics::end() const
{
  return iterator(d_stats.end(), d_stats, false, false);
}

Statistics::Statistics(const StatisticsRegistry& reg)
{
  for (const auto& svp : reg)
  {
    d_stats.emplace(svp.first,
                    Stat(svp.second->d_expert,
                         svp.second->isDefault(),
                         svp.second->getViewer()));
  }
}

std::ostream& operator<<(std::ostream& out, const Statistics& stats)
{
  for (const auto& stat : stats)
  {
    out << stat.first << " = " << stat.second << std::endl;
  }
  return out;
}

/* -------------------------------------------------------------------------- */
/* Solver                                                                     */
/* -------------------------------------------------------------------------- */

Solver::Solver(const Options* opts)
{
  d_nodeMgr.reset(new NodeManager());
  d_originalOptions.reset(new Options());
  if (opts != nullptr)
  {
    d_originalOptions->copyValues(*opts);
  }
  d_smtEngine.reset(new SmtEngine(d_nodeMgr.get(), d_originalOptions.get()));
  d_smtEngine->setSolver(this);
  d_rng.reset(new Random(d_smtEngine->getOptions().driver.seed));
  resetStatistics();
}

Solver::~Solver() {}

/* Helpers and private functions                                              */
/* -------------------------------------------------------------------------- */

NodeManager* Solver::getNodeManager(void) const { return d_nodeMgr.get(); }

void Solver::increment_term_stats(Kind kind) const
{
  if constexpr (Configuration::isStatisticsBuild())
  {
    d_stats->d_terms << kind;
  }
}

void Solver::increment_vars_consts_stats(const Sort& sort, bool is_var) const
{
  if constexpr (Configuration::isStatisticsBuild())
  {
    const TypeNode tn = sort.getTypeNode();
    TypeConstant tc = tn.getKind() == cvc5::kind::TYPE_CONSTANT
                          ? tn.getConst<TypeConstant>()
                          : LAST_TYPE;
    if (is_var)
    {
      d_stats->d_vars << tc;
    }
    else
    {
      d_stats->d_consts << tc;
    }
  }
}

/* Split out to avoid nested API calls (problematic with API tracing).        */
/* .......................................................................... */

template <typename T>
Term Solver::mkValHelper(T t) const
{
  //////// all checks before this line
  Node res = getNodeManager()->mkConst(t);
  (void)res.getType(true); /* kick off type checking */
  return Term(this, res);
}

Term Solver::mkRealFromStrHelper(const std::string& s) const
{
  //////// all checks before this line
  try
  {
    cvc5::Rational r = s.find('/') != std::string::npos
                           ? cvc5::Rational(s)
                           : cvc5::Rational::fromDecimal(s);
    return mkValHelper<cvc5::Rational>(r);
  }
  catch (const std::invalid_argument& e)
  {
    /* Catch to throw with a more meaningful error message. To be caught in
     * enclosing CVC5_API_TRY_CATCH_* block to throw CVC5ApiException. */
    std::stringstream message;
    message << "Cannot construct Real or Int from string argument '" << s << "'"
            << std::endl;
    throw std::invalid_argument(message.str());
  }
}

Term Solver::mkBVFromIntHelper(uint32_t size, uint64_t val) const
{
  CVC5_API_ARG_CHECK_EXPECTED(size > 0, size) << "a bit-width > 0";
  //////// all checks before this line
  return mkValHelper<cvc5::BitVector>(cvc5::BitVector(size, val));
}

Term Solver::mkBVFromStrHelper(const std::string& s, uint32_t base) const
{
  CVC5_API_ARG_CHECK_EXPECTED(!s.empty(), s) << "a non-empty string";
  CVC5_API_ARG_CHECK_EXPECTED(base == 2 || base == 10 || base == 16, base)
      << "base 2, 10, or 16";
  //////// all checks before this line
  return mkValHelper<cvc5::BitVector>(cvc5::BitVector(s, base));
}

Term Solver::mkBVFromStrHelper(uint32_t size,
                               const std::string& s,
                               uint32_t base) const
{
  CVC5_API_ARG_CHECK_EXPECTED(!s.empty(), s) << "a non-empty string";
  CVC5_API_ARG_CHECK_EXPECTED(base == 2 || base == 10 || base == 16, base)
      << "base 2, 10, or 16";
  //////// all checks before this line

  Integer val(s, base);

  if (val.strictlyNegative())
  {
    CVC5_API_CHECK(val >= -Integer("2", 10).pow(size - 1))
        << "Overflow in bitvector construction (specified bitvector size "
        << size << " too small to hold value " << s << ")";
  }
  else
  {
    CVC5_API_CHECK(val.modByPow2(size) == val)
        << "Overflow in bitvector construction (specified bitvector size "
        << size << " too small to hold value " << s << ")";
  }

  return mkValHelper<cvc5::BitVector>(cvc5::BitVector(size, val));
}

Term Solver::getValueHelper(const Term& term) const
{
  // Note: Term is checked in the caller to avoid double checks
  //////// all checks before this line
  Node value = d_smtEngine->getValue(*term.d_node);
  Term res = Term(this, value);
  // May need to wrap in real cast so that user know this is a real.
  TypeNode tn = (*term.d_node).getType();
  if (!tn.isInteger() && value.getType().isInteger())
  {
    return ensureRealSort(res);
  }
  return res;
}

Sort Solver::mkTupleSortHelper(const std::vector<Sort>& sorts) const
{
  // Note: Sorts are checked in the caller to avoid double checks
  //////// all checks before this line
  std::vector<TypeNode> typeNodes = Sort::sortVectorToTypeNodes(sorts);
  return Sort(this, getNodeManager()->mkTupleType(typeNodes));
}

Term Solver::mkTermFromKind(Kind kind) const
{
  CVC5_API_KIND_CHECK_EXPECTED(
      kind == PI || kind == REGEXP_EMPTY || kind == REGEXP_SIGMA, kind)
      << "PI or REGEXP_EMPTY or REGEXP_SIGMA";
  //////// all checks before this line
  Node res;
  if (kind == REGEXP_EMPTY || kind == REGEXP_SIGMA)
  {
    cvc5::Kind k = extToIntKind(kind);
    Assert(isDefinedIntKind(k));
    res = d_nodeMgr->mkNode(k, std::vector<Node>());
  }
  else
  {
    Assert(kind == PI);
    res = d_nodeMgr->mkNullaryOperator(d_nodeMgr->realType(), cvc5::kind::PI);
  }
  (void)res.getType(true); /* kick off type checking */
  increment_term_stats(kind);
  return Term(this, res);
}

Term Solver::mkTermHelper(Kind kind, const std::vector<Term>& children) const
{
  // Note: Kind and children are checked in the caller to avoid double checks
  //////// all checks before this line

  std::vector<Node> echildren = Term::termVectorToNodes(children);
  cvc5::Kind k = extToIntKind(kind);
  Node res;
  if (echildren.size() > 2)
  {
    if (kind == INTS_DIVISION || kind == XOR || kind == MINUS
        || kind == DIVISION || kind == HO_APPLY || kind == REGEXP_DIFF)
    {
      // left-associative, but cvc5 internally only supports 2 args
      res = d_nodeMgr->mkLeftAssociative(k, echildren);
    }
    else if (kind == IMPLIES)
    {
      // right-associative, but cvc5 internally only supports 2 args
      res = d_nodeMgr->mkRightAssociative(k, echildren);
    }
    else if (kind == EQUAL || kind == LT || kind == GT || kind == LEQ
             || kind == GEQ)
    {
      // "chainable", but cvc5 internally only supports 2 args
      res = d_nodeMgr->mkChain(k, echildren);
    }
    else if (kind::isAssociative(k))
    {
      // mkAssociative has special treatment for associative operators with lots
      // of children
      res = d_nodeMgr->mkAssociative(k, echildren);
    }
    else
    {
      // default case, must check kind
      checkMkTerm(kind, children.size());
      res = d_nodeMgr->mkNode(k, echildren);
    }
  }
  else if (kind::isAssociative(k))
  {
    // associative case, same as above
    res = d_nodeMgr->mkAssociative(k, echildren);
  }
  else
  {
    // default case, same as above
    checkMkTerm(kind, children.size());
    if (kind == api::SINGLETON)
    {
      // the type of the term is the same as the type of the internal node
      // see Term::getSort()
      TypeNode type = children[0].d_node->getType();
      // Internally NodeManager::mkSingleton needs a type argument
      // to construct a singleton, since there is no difference between
      // integers and reals (both are Rationals).
      // At the API, mkReal and mkInteger are different and therefore the
      // element type can be used safely here.
      res = getNodeManager()->mkSingleton(type, *children[0].d_node);
    }
    else if (kind == api::MK_BAG)
    {
      // the type of the term is the same as the type of the internal node
      // see Term::getSort()
      TypeNode type = children[0].d_node->getType();
      // Internally NodeManager::mkBag needs a type argument
      // to construct a bag, since there is no difference between
      // integers and reals (both are Rationals).
      // At the API, mkReal and mkInteger are different and therefore the
      // element type can be used safely here.
      res = getNodeManager()->mkBag(
          type, *children[0].d_node, *children[1].d_node);
    }
    else
    {
      res = d_nodeMgr->mkNode(k, echildren);
    }
  }

  (void)res.getType(true); /* kick off type checking */
  increment_term_stats(kind);
  return Term(this, res);
}

Term Solver::mkTermHelper(const Op& op, const std::vector<Term>& children) const
{
  // Note: Op and children are checked in the caller to avoid double checks
  checkMkTerm(op.d_kind, children.size());
  //////// all checks before this line

  if (!op.isIndexedHelper())
  {
    return mkTermHelper(op.d_kind, children);
  }

  const cvc5::Kind int_kind = extToIntKind(op.d_kind);
  std::vector<Node> echildren = Term::termVectorToNodes(children);

  NodeBuilder nb(int_kind);
  nb << *op.d_node;
  nb.append(echildren);
  Node res = nb.constructNode();

  (void)res.getType(true); /* kick off type checking */
  return Term(this, res);
}

std::vector<Sort> Solver::mkDatatypeSortsInternal(
    const std::vector<DatatypeDecl>& dtypedecls,
    const std::set<Sort>& unresolvedSorts) const
{
  // Note: dtypedecls and unresolvedSorts are checked in the caller to avoid
  //       double checks
  //////// all checks before this line

  std::vector<cvc5::DType> datatypes;
  for (size_t i = 0, ndts = dtypedecls.size(); i < ndts; ++i)
  {
    datatypes.push_back(dtypedecls[i].getDatatype());
  }

  std::set<TypeNode> utypes = Sort::sortSetToTypeNodes(unresolvedSorts);
  std::vector<cvc5::TypeNode> dtypes =
      getNodeManager()->mkMutualDatatypeTypes(datatypes, utypes);
  std::vector<Sort> retTypes = Sort::typeNodeVectorToSorts(this, dtypes);
  return retTypes;
}

Term Solver::synthFunHelper(const std::string& symbol,
                            const std::vector<Term>& boundVars,
                            const Sort& sort,
                            bool isInv,
                            Grammar* grammar) const
{
  // Note: boundVars, sort and grammar are checked in the caller to avoid
  //       double checks.
  std::vector<TypeNode> varTypes;
  for (const auto& bv : boundVars)
  {
    if (grammar)
    {
      CVC5_API_CHECK(grammar->d_ntSyms[0].d_node->getType() == *sort.d_type)
          << "Invalid Start symbol for grammar, Expected Start's sort to be "
          << *sort.d_type << " but found "
          << grammar->d_ntSyms[0].d_node->getType();
    }
    varTypes.push_back(bv.d_node->getType());
  }
  //////// all checks before this line

  TypeNode funType = varTypes.empty() ? *sort.d_type
                                      : getNodeManager()->mkFunctionType(
                                          varTypes, *sort.d_type);

  Node fun = getNodeManager()->mkBoundVar(symbol, funType);
  (void)fun.getType(true); /* kick off type checking */

  std::vector<Node> bvns = Term::termVectorToNodes(boundVars);

  d_smtEngine->declareSynthFun(
      fun,
      grammar == nullptr ? funType : *grammar->resolve().d_type,
      isInv,
      bvns);

  return Term(this, fun);
}

Term Solver::ensureTermSort(const Term& term, const Sort& sort) const
{
  // Note: Term and sort are checked in the caller to avoid double checks
  CVC5_API_CHECK(term.getSort() == sort
                 || (term.getSort().isInteger() && sort.isReal()))
      << "Expected conversion from Int to Real";
  //////// all checks before this line

  Sort t = term.getSort();
  if (term.getSort() == sort)
  {
    return term;
  }

  // Integers are reals, too
  Assert(t.d_type->isReal());
  Term res = term;
  if (t.isInteger())
  {
    // Must cast to Real to ensure correct type is passed to parametric type
    // constructors. We do this cast using division with 1. This has the
    // advantage wrt using TO_REAL since (constant) division is always included
    // in the theory.
    res = Term(this,
               d_nodeMgr->mkNode(extToIntKind(DIVISION),
                                 *res.d_node,
                                 d_nodeMgr->mkConst(cvc5::Rational(1))));
  }
  Assert(res.getSort() == sort);
  return res;
}

Term Solver::ensureRealSort(const Term& t) const
{
  Assert(this == t.d_solver);
  CVC5_API_ARG_CHECK_EXPECTED(
      t.getSort() == getIntegerSort() || t.getSort() == getRealSort(),
      " an integer or real term");
  // Note: Term is checked in the caller to avoid double checks
  //////// all checks before this line
  if (t.getSort() == getIntegerSort())
  {
    Node n = getNodeManager()->mkNode(kind::CAST_TO_REAL, *t.d_node);
    return Term(this, n);
  }
  return t;
}

bool Solver::isValidInteger(const std::string& s) const
{
  //////// all checks before this line
  if (s.length() == 0)
  {
    // string should not be empty
    return false;
  }

  size_t index = 0;
  if (s[index] == '-')
  {
    if (s.length() == 1)
    {
      // negative integers should contain at least one digit
      return false;
    }
    index = 1;
  }

  if (s[index] == '0' && s.length() > (index + 1))
  {
    // From SMT-Lib 2.6: A <numeral> is the digit 0 or a non-empty sequence of
    // digits not starting with 0. So integers like 001, 000 are not allowed
    return false;
  }

  // all remaining characters should be decimal digits
  for (; index < s.length(); ++index)
  {
    if (!std::isdigit(s[index]))
    {
      return false;
    }
  }

  return true;
}

void Solver::resetStatistics()
{
  if constexpr (Configuration::isStatisticsBuild())
  {
    d_stats.reset(new APIStatistics{
        d_smtEngine->getStatisticsRegistry().registerHistogram<TypeConstant>(
            "api::CONSTANT"),
        d_smtEngine->getStatisticsRegistry().registerHistogram<TypeConstant>(
            "api::VARIABLE"),
        d_smtEngine->getStatisticsRegistry().registerHistogram<Kind>(
            "api::TERM"),
    });
  }
}

void Solver::printStatisticsSafe(int fd) const
{
  d_smtEngine->printStatisticsSafe(fd);
}

/* Helpers for mkTerm checks.                                                 */
/* .......................................................................... */

void Solver::checkMkTerm(Kind kind, uint32_t nchildren) const
{
  CVC5_API_KIND_CHECK(kind);
  Assert(isDefinedIntKind(extToIntKind(kind)));
  const cvc5::kind::MetaKind mk = kind::metaKindOf(extToIntKind(kind));
  CVC5_API_KIND_CHECK_EXPECTED(
      mk == kind::metakind::PARAMETERIZED || mk == kind::metakind::OPERATOR,
      kind)
      << "Only operator-style terms are created with mkTerm(), "
         "to create variables, constants and values see mkVar(), mkConst() "
         "and the respective theory-specific functions to create values, "
         "e.g., mkBitVector().";
  CVC5_API_KIND_CHECK_EXPECTED(
      nchildren >= minArity(kind) && nchildren <= maxArity(kind), kind)
      << "Terms with kind " << kindToString(kind) << " must have at least "
      << minArity(kind) << " children and at most " << maxArity(kind)
      << " children (the one under construction has " << nchildren << ")";
}

/* Sorts Handling                                                             */
/* -------------------------------------------------------------------------- */

Sort Solver::getNullSort(void) const
{
  NodeManagerScope scope(getNodeManager());
  CVC5_API_TRY_CATCH_BEGIN;
  //////// all checks before this line
  return Sort(this, TypeNode());
  ////////
  CVC5_API_TRY_CATCH_END;
}

Sort Solver::getBooleanSort(void) const
{
  NodeManagerScope scope(getNodeManager());
  CVC5_API_TRY_CATCH_BEGIN;
  //////// all checks before this line
  return Sort(this, getNodeManager()->booleanType());
  ////////
  CVC5_API_TRY_CATCH_END;
}

Sort Solver::getIntegerSort(void) const
{
  NodeManagerScope scope(getNodeManager());
  CVC5_API_TRY_CATCH_BEGIN;
  //////// all checks before this line
  return Sort(this, getNodeManager()->integerType());
  ////////
  CVC5_API_TRY_CATCH_END;
}

Sort Solver::getRealSort(void) const
{
  NodeManagerScope scope(getNodeManager());
  CVC5_API_TRY_CATCH_BEGIN;
  //////// all checks before this line
  return Sort(this, getNodeManager()->realType());
  ////////
  CVC5_API_TRY_CATCH_END;
}

Sort Solver::getRegExpSort(void) const
{
  NodeManagerScope scope(getNodeManager());
  CVC5_API_TRY_CATCH_BEGIN;
  //////// all checks before this line
  return Sort(this, getNodeManager()->regExpType());
  ////////
  CVC5_API_TRY_CATCH_END;
}

Sort Solver::getStringSort(void) const
{
  NodeManagerScope scope(getNodeManager());
  CVC5_API_TRY_CATCH_BEGIN;
  //////// all checks before this line
  return Sort(this, getNodeManager()->stringType());
  ////////
  CVC5_API_TRY_CATCH_END;
}

Sort Solver::getRoundingModeSort(void) const
{
  NodeManagerScope scope(getNodeManager());
  CVC5_API_TRY_CATCH_BEGIN;
  //////// all checks before this line
  return Sort(this, getNodeManager()->roundingModeType());
  ////////
  CVC5_API_TRY_CATCH_END;
}

/* Create sorts ------------------------------------------------------- */

Sort Solver::mkArraySort(const Sort& indexSort, const Sort& elemSort) const
{
  NodeManagerScope scope(getNodeManager());
  CVC5_API_TRY_CATCH_BEGIN;
  CVC5_API_SOLVER_CHECK_SORT(indexSort);
  CVC5_API_SOLVER_CHECK_SORT(elemSort);
  //////// all checks before this line
  return Sort(
      this, getNodeManager()->mkArrayType(*indexSort.d_type, *elemSort.d_type));
  ////////
  CVC5_API_TRY_CATCH_END;
}

Sort Solver::mkBitVectorSort(uint32_t size) const
{
  NodeManagerScope scope(getNodeManager());
  CVC5_API_TRY_CATCH_BEGIN;
  CVC5_API_ARG_CHECK_EXPECTED(size > 0, size) << "size > 0";
  //////// all checks before this line
  return Sort(this, getNodeManager()->mkBitVectorType(size));
  ////////
  CVC5_API_TRY_CATCH_END;
}

Sort Solver::mkFloatingPointSort(uint32_t exp, uint32_t sig) const
{
  NodeManagerScope scope(getNodeManager());
  CVC5_API_TRY_CATCH_BEGIN;
  CVC5_API_ARG_CHECK_EXPECTED(exp > 0, exp) << "exponent size > 0";
  CVC5_API_ARG_CHECK_EXPECTED(sig > 0, sig) << "significand size > 0";
  //////// all checks before this line
  return Sort(this, getNodeManager()->mkFloatingPointType(exp, sig));
  ////////
  CVC5_API_TRY_CATCH_END;
}

Sort Solver::mkDatatypeSort(const DatatypeDecl& dtypedecl) const
{
  NodeManagerScope scope(getNodeManager());
  CVC5_API_TRY_CATCH_BEGIN;
  CVC5_API_SOLVER_CHECK_DTDECL(dtypedecl);
  //////// all checks before this line
  return Sort(this, getNodeManager()->mkDatatypeType(*dtypedecl.d_dtype));
  ////////
  CVC5_API_TRY_CATCH_END;
}

std::vector<Sort> Solver::mkDatatypeSorts(
    const std::vector<DatatypeDecl>& dtypedecls) const
{
  NodeManagerScope scope(getNodeManager());
  CVC5_API_SOLVER_CHECK_DTDECLS(dtypedecls);
  CVC5_API_TRY_CATCH_BEGIN;
  //////// all checks before this line
  return mkDatatypeSortsInternal(dtypedecls, {});
  ////////
  CVC5_API_TRY_CATCH_END;
}

std::vector<Sort> Solver::mkDatatypeSorts(
    const std::vector<DatatypeDecl>& dtypedecls,
    const std::set<Sort>& unresolvedSorts) const
{
  NodeManagerScope scope(getNodeManager());
  CVC5_API_TRY_CATCH_BEGIN;
  CVC5_API_SOLVER_CHECK_DTDECLS(dtypedecls);
  CVC5_API_SOLVER_CHECK_SORTS(unresolvedSorts);
  //////// all checks before this line
  return mkDatatypeSortsInternal(dtypedecls, unresolvedSorts);
  ////////
  CVC5_API_TRY_CATCH_END;
}

Sort Solver::mkFunctionSort(const Sort& domain, const Sort& codomain) const
{
  NodeManagerScope scope(getNodeManager());
  CVC5_API_TRY_CATCH_BEGIN;
  CVC5_API_SOLVER_CHECK_DOMAIN_SORT(domain);
  CVC5_API_SOLVER_CHECK_CODOMAIN_SORT(codomain);
  //////// all checks before this line
  return Sort(
      this, getNodeManager()->mkFunctionType(*domain.d_type, *codomain.d_type));
  ////////
  CVC5_API_TRY_CATCH_END;
}

Sort Solver::mkFunctionSort(const std::vector<Sort>& sorts,
                            const Sort& codomain) const
{
  NodeManagerScope scope(getNodeManager());
  CVC5_API_TRY_CATCH_BEGIN;
  CVC5_API_ARG_SIZE_CHECK_EXPECTED(sorts.size() >= 1, sorts)
      << "at least one parameter sort for function sort";
  CVC5_API_SOLVER_CHECK_DOMAIN_SORTS(sorts);
  CVC5_API_SOLVER_CHECK_CODOMAIN_SORT(codomain);
  //////// all checks before this line
  std::vector<TypeNode> argTypes = Sort::sortVectorToTypeNodes(sorts);
  return Sort(this,
              getNodeManager()->mkFunctionType(argTypes, *codomain.d_type));
  ////////
  CVC5_API_TRY_CATCH_END;
}

Sort Solver::mkParamSort(const std::string& symbol) const
{
  NodeManagerScope scope(getNodeManager());
  CVC5_API_TRY_CATCH_BEGIN;
  //////// all checks before this line
  return Sort(
      this,
      getNodeManager()->mkSort(symbol, NodeManager::SORT_FLAG_PLACEHOLDER));
  ////////
  CVC5_API_TRY_CATCH_END;
}

Sort Solver::mkPredicateSort(const std::vector<Sort>& sorts) const
{
  NodeManagerScope scope(getNodeManager());
  CVC5_API_TRY_CATCH_BEGIN;
  CVC5_API_ARG_SIZE_CHECK_EXPECTED(sorts.size() >= 1, sorts)
      << "at least one parameter sort for predicate sort";
  CVC5_API_SOLVER_CHECK_DOMAIN_SORTS(sorts);
  //////// all checks before this line
  return Sort(
      this,
      getNodeManager()->mkPredicateType(Sort::sortVectorToTypeNodes(sorts)));
  ////////
  CVC5_API_TRY_CATCH_END;
}

Sort Solver::mkRecordSort(
    const std::vector<std::pair<std::string, Sort>>& fields) const
{
  NodeManagerScope scope(getNodeManager());
  CVC5_API_TRY_CATCH_BEGIN;
  std::vector<std::pair<std::string, TypeNode>> f;
  for (size_t i = 0, size = fields.size(); i < size; ++i)
  {
    const auto& p = fields[i];
    CVC5_API_ARG_AT_INDEX_CHECK_EXPECTED(!p.second.isNull(), "sort", fields, i)
        << "non-null sort";
    CVC5_API_ARG_AT_INDEX_CHECK_EXPECTED(
        this == p.second.d_solver, "sort", fields, i)
        << "sort associated with this solver object";
    f.emplace_back(p.first, *p.second.d_type);
  }
  //////// all checks before this line
  return Sort(this, getNodeManager()->mkRecordType(f));
  ////////
  CVC5_API_TRY_CATCH_END;
}

Sort Solver::mkSetSort(const Sort& elemSort) const
{
  NodeManagerScope scope(getNodeManager());
  CVC5_API_TRY_CATCH_BEGIN;
  CVC5_API_SOLVER_CHECK_SORT(elemSort);
  //////// all checks before this line
  return Sort(this, getNodeManager()->mkSetType(*elemSort.d_type));
  ////////
  CVC5_API_TRY_CATCH_END;
}

Sort Solver::mkBagSort(const Sort& elemSort) const
{
  NodeManagerScope scope(getNodeManager());
  CVC5_API_TRY_CATCH_BEGIN;
  CVC5_API_SOLVER_CHECK_SORT(elemSort);
  //////// all checks before this line
  return Sort(this, getNodeManager()->mkBagType(*elemSort.d_type));
  ////////
  CVC5_API_TRY_CATCH_END;
}

Sort Solver::mkSequenceSort(const Sort& elemSort) const
{
  NodeManagerScope scope(getNodeManager());
  CVC5_API_TRY_CATCH_BEGIN;
  CVC5_API_SOLVER_CHECK_SORT(elemSort);
  //////// all checks before this line
  return Sort(this, getNodeManager()->mkSequenceType(*elemSort.d_type));
  ////////
  CVC5_API_TRY_CATCH_END;
}

Sort Solver::mkUninterpretedSort(const std::string& symbol) const
{
  NodeManagerScope scope(getNodeManager());
  CVC5_API_TRY_CATCH_BEGIN;
  //////// all checks before this line
  return Sort(this, getNodeManager()->mkSort(symbol));
  ////////
  CVC5_API_TRY_CATCH_END;
}

Sort Solver::mkSortConstructorSort(const std::string& symbol,
                                   size_t arity) const
{
  NodeManagerScope scope(getNodeManager());
  CVC5_API_TRY_CATCH_BEGIN;
  CVC5_API_ARG_CHECK_EXPECTED(arity > 0, arity) << "an arity > 0";
  //////// all checks before this line
  return Sort(this, getNodeManager()->mkSortConstructor(symbol, arity));
  ////////
  CVC5_API_TRY_CATCH_END;
}

Sort Solver::mkTupleSort(const std::vector<Sort>& sorts) const
{
  NodeManagerScope scope(getNodeManager());
  CVC5_API_TRY_CATCH_BEGIN;
  CVC5_API_SOLVER_CHECK_SORTS_NOT_FUNCTION_LIKE(sorts);
  //////// all checks before this line
  return mkTupleSortHelper(sorts);
  ////////
  CVC5_API_TRY_CATCH_END;
}

/* Create consts                                                              */
/* -------------------------------------------------------------------------- */

Term Solver::mkTrue(void) const
{
  NodeManagerScope scope(getNodeManager());
  CVC5_API_TRY_CATCH_BEGIN;
  //////// all checks before this line
  return Term(this, d_nodeMgr->mkConst<bool>(true));
  ////////
  CVC5_API_TRY_CATCH_END;
}

Term Solver::mkFalse(void) const
{
  NodeManagerScope scope(getNodeManager());
  CVC5_API_TRY_CATCH_BEGIN;
  //////// all checks before this line
  return Term(this, d_nodeMgr->mkConst<bool>(false));
  ////////
  CVC5_API_TRY_CATCH_END;
}

Term Solver::mkBoolean(bool val) const
{
  NodeManagerScope scope(getNodeManager());
  CVC5_API_TRY_CATCH_BEGIN;
  //////// all checks before this line
  return Term(this, d_nodeMgr->mkConst<bool>(val));
  ////////
  CVC5_API_TRY_CATCH_END;
}

Term Solver::mkPi() const
{
  NodeManagerScope scope(getNodeManager());
  CVC5_API_TRY_CATCH_BEGIN;
  //////// all checks before this line
  Node res =
      d_nodeMgr->mkNullaryOperator(d_nodeMgr->realType(), cvc5::kind::PI);
  (void)res.getType(true); /* kick off type checking */
  return Term(this, res);
  ////////
  CVC5_API_TRY_CATCH_END;
}

Term Solver::mkInteger(const std::string& s) const
{
  NodeManagerScope scope(getNodeManager());
  CVC5_API_TRY_CATCH_BEGIN;
  CVC5_API_ARG_CHECK_EXPECTED(isValidInteger(s), s) << " an integer ";
  Term integer = mkRealFromStrHelper(s);
  CVC5_API_ARG_CHECK_EXPECTED(integer.getSort() == getIntegerSort(), s)
      << " a string representing an integer";
  //////// all checks before this line
  return integer;
  ////////
  CVC5_API_TRY_CATCH_END;
}

Term Solver::mkInteger(int64_t val) const
{
  NodeManagerScope scope(getNodeManager());
  CVC5_API_TRY_CATCH_BEGIN;
  //////// all checks before this line
  Term integer = mkValHelper<cvc5::Rational>(cvc5::Rational(val));
  Assert(integer.getSort() == getIntegerSort());
  return integer;
  ////////
  CVC5_API_TRY_CATCH_END;
}

Term Solver::mkReal(const std::string& s) const
{
  NodeManagerScope scope(getNodeManager());
  CVC5_API_TRY_CATCH_BEGIN;
  /* CLN and GMP handle this case differently, CLN interprets it as 0, GMP
   * throws an std::invalid_argument exception. For consistency, we treat it
   * as invalid. */
  CVC5_API_ARG_CHECK_EXPECTED(s != ".", s)
      << "a string representing a real or rational value.";
  //////// all checks before this line
  Term rational = mkRealFromStrHelper(s);
  return ensureRealSort(rational);
  ////////
  CVC5_API_TRY_CATCH_END;
}

Term Solver::mkReal(int64_t val) const
{
  NodeManagerScope scope(getNodeManager());
  CVC5_API_TRY_CATCH_BEGIN;
  //////// all checks before this line
  Term rational = mkValHelper<cvc5::Rational>(cvc5::Rational(val));
  return ensureRealSort(rational);
  ////////
  CVC5_API_TRY_CATCH_END;
}

Term Solver::mkReal(int64_t num, int64_t den) const
{
  NodeManagerScope scope(getNodeManager());
  CVC5_API_TRY_CATCH_BEGIN;
  //////// all checks before this line
  Term rational = mkValHelper<cvc5::Rational>(cvc5::Rational(num, den));
  return ensureRealSort(rational);
  ////////
  CVC5_API_TRY_CATCH_END;
}

Term Solver::mkRegexpEmpty() const
{
  NodeManagerScope scope(getNodeManager());
  CVC5_API_TRY_CATCH_BEGIN;
  //////// all checks before this line
  Node res =
      d_nodeMgr->mkNode(cvc5::kind::REGEXP_EMPTY, std::vector<cvc5::Node>());
  (void)res.getType(true); /* kick off type checking */
  return Term(this, res);
  ////////
  CVC5_API_TRY_CATCH_END;
}

Term Solver::mkRegexpSigma() const
{
  NodeManagerScope scope(getNodeManager());
  CVC5_API_TRY_CATCH_BEGIN;
  //////// all checks before this line
  Node res =
      d_nodeMgr->mkNode(cvc5::kind::REGEXP_SIGMA, std::vector<cvc5::Node>());
  (void)res.getType(true); /* kick off type checking */
  return Term(this, res);
  ////////
  CVC5_API_TRY_CATCH_END;
}

Term Solver::mkEmptySet(const Sort& sort) const
{
  NodeManagerScope scope(getNodeManager());
  CVC5_API_TRY_CATCH_BEGIN;
  CVC5_API_ARG_CHECK_EXPECTED(sort.isNull() || sort.isSet(), sort)
      << "null sort or set sort";
  CVC5_API_ARG_CHECK_EXPECTED(sort.isNull() || this == sort.d_solver, sort)
      << "set sort associated with this solver object";
  //////// all checks before this line
  return mkValHelper<cvc5::EmptySet>(cvc5::EmptySet(*sort.d_type));
  ////////
  CVC5_API_TRY_CATCH_END;
}

Term Solver::mkEmptyBag(const Sort& sort) const
{
  NodeManagerScope scope(getNodeManager());
  CVC5_API_TRY_CATCH_BEGIN;
  CVC5_API_ARG_CHECK_EXPECTED(sort.isNull() || sort.isBag(), sort)
      << "null sort or bag sort";
  CVC5_API_ARG_CHECK_EXPECTED(sort.isNull() || this == sort.d_solver, sort)
      << "bag sort associated with this solver object";
  //////// all checks before this line
  return mkValHelper<cvc5::EmptyBag>(cvc5::EmptyBag(*sort.d_type));
  ////////
  CVC5_API_TRY_CATCH_END;
}

Term Solver::mkSepNil(const Sort& sort) const
{
  NodeManagerScope scope(getNodeManager());
  CVC5_API_TRY_CATCH_BEGIN;
  CVC5_API_SOLVER_CHECK_SORT(sort);
  //////// all checks before this line
  Node res =
      getNodeManager()->mkNullaryOperator(*sort.d_type, cvc5::kind::SEP_NIL);
  (void)res.getType(true); /* kick off type checking */
  return Term(this, res);
  ////////
  CVC5_API_TRY_CATCH_END;
}

Term Solver::mkString(const std::string& s, bool useEscSequences) const
{
  NodeManagerScope scope(getNodeManager());
  CVC5_API_TRY_CATCH_BEGIN;
  //////// all checks before this line
  return mkValHelper<cvc5::String>(cvc5::String(s, useEscSequences));
  ////////
  CVC5_API_TRY_CATCH_END;
}

Term Solver::mkString(const std::wstring& s) const
{
  NodeManagerScope scope(getNodeManager());
  CVC5_API_TRY_CATCH_BEGIN;
  //////// all checks before this line
  return mkValHelper<cvc5::String>(cvc5::String(s));
  ////////
  CVC5_API_TRY_CATCH_END;
}

Term Solver::mkEmptySequence(const Sort& sort) const
{
  NodeManagerScope scope(getNodeManager());
  CVC5_API_TRY_CATCH_BEGIN;
  CVC5_API_SOLVER_CHECK_SORT(sort);
  //////// all checks before this line
  std::vector<Node> seq;
  Node res = d_nodeMgr->mkConst(Sequence(*sort.d_type, seq));
  return Term(this, res);
  ////////
  CVC5_API_TRY_CATCH_END;
}

Term Solver::mkUniverseSet(const Sort& sort) const
{
  NodeManagerScope scope(getNodeManager());
  CVC5_API_TRY_CATCH_BEGIN;
  CVC5_API_SOLVER_CHECK_SORT(sort);
  //////// all checks before this line

  Node res = getNodeManager()->mkNullaryOperator(*sort.d_type,
                                                 cvc5::kind::UNIVERSE_SET);
  // TODO(#2771): Reenable?
  // (void)res->getType(true); /* kick off type checking */
  return Term(this, res);
  ////////
  CVC5_API_TRY_CATCH_END;
}

Term Solver::mkBitVector(uint32_t size, uint64_t val) const
{
  NodeManagerScope scope(getNodeManager());
  CVC5_API_TRY_CATCH_BEGIN;
  //////// all checks before this line
  return mkBVFromIntHelper(size, val);
  ////////
  CVC5_API_TRY_CATCH_END;
}

Term Solver::mkBitVector(const std::string& s, uint32_t base) const
{
  NodeManagerScope scope(getNodeManager());
  CVC5_API_TRY_CATCH_BEGIN;
  //////// all checks before this line
  return mkBVFromStrHelper(s, base);
  ////////
  CVC5_API_TRY_CATCH_END;
}

Term Solver::mkBitVector(uint32_t size,
                         const std::string& s,
                         uint32_t base) const
{
  NodeManagerScope scope(getNodeManager());
  CVC5_API_TRY_CATCH_BEGIN;
  //////// all checks before this line
  return mkBVFromStrHelper(size, s, base);
  ////////
  CVC5_API_TRY_CATCH_END;
}

Term Solver::mkConstArray(const Sort& sort, const Term& val) const
{
  NodeManagerScope scope(getNodeManager());
  CVC5_API_TRY_CATCH_BEGIN;
  CVC5_API_SOLVER_CHECK_SORT(sort);
  CVC5_API_SOLVER_CHECK_TERM(val);
  CVC5_API_ARG_CHECK_EXPECTED(sort.isArray(), sort) << "an array sort";
  CVC5_API_CHECK(val.getSort().isSubsortOf(sort.getArrayElementSort()))
      << "Value does not match element sort";
  //////// all checks before this line

  // handle the special case of (CAST_TO_REAL n) where n is an integer
  Node n = *val.d_node;
  if (val.isCastedReal())
  {
    // this is safe because the constant array stores its type
    n = n[0];
  }
  Term res =
      mkValHelper<cvc5::ArrayStoreAll>(cvc5::ArrayStoreAll(*sort.d_type, n));
  return res;
  ////////
  CVC5_API_TRY_CATCH_END;
}

Term Solver::mkPosInf(uint32_t exp, uint32_t sig) const
{
  NodeManagerScope scope(getNodeManager());
  CVC5_API_TRY_CATCH_BEGIN;
  //////// all checks before this line
  return mkValHelper<cvc5::FloatingPoint>(
      FloatingPoint::makeInf(FloatingPointSize(exp, sig), false));
  ////////
  CVC5_API_TRY_CATCH_END;
}

Term Solver::mkNegInf(uint32_t exp, uint32_t sig) const
{
  NodeManagerScope scope(getNodeManager());
  CVC5_API_TRY_CATCH_BEGIN;
  //////// all checks before this line
  return mkValHelper<cvc5::FloatingPoint>(
      FloatingPoint::makeInf(FloatingPointSize(exp, sig), true));
  ////////
  CVC5_API_TRY_CATCH_END;
}

Term Solver::mkNaN(uint32_t exp, uint32_t sig) const
{
  NodeManagerScope scope(getNodeManager());
  CVC5_API_TRY_CATCH_BEGIN;
  //////// all checks before this line
  return mkValHelper<cvc5::FloatingPoint>(
      FloatingPoint::makeNaN(FloatingPointSize(exp, sig)));
  ////////
  CVC5_API_TRY_CATCH_END;
}

Term Solver::mkPosZero(uint32_t exp, uint32_t sig) const
{
  NodeManagerScope scope(getNodeManager());
  CVC5_API_TRY_CATCH_BEGIN;
  //////// all checks before this line
  return mkValHelper<cvc5::FloatingPoint>(
      FloatingPoint::makeZero(FloatingPointSize(exp, sig), false));
  ////////
  CVC5_API_TRY_CATCH_END;
}

Term Solver::mkNegZero(uint32_t exp, uint32_t sig) const
{
  NodeManagerScope scope(getNodeManager());
  CVC5_API_TRY_CATCH_BEGIN;
  //////// all checks before this line
  return mkValHelper<cvc5::FloatingPoint>(
      FloatingPoint::makeZero(FloatingPointSize(exp, sig), true));
  ////////
  CVC5_API_TRY_CATCH_END;
}

Term Solver::mkRoundingMode(RoundingMode rm) const
{
  NodeManagerScope scope(getNodeManager());
  CVC5_API_TRY_CATCH_BEGIN;
  //////// all checks before this line
  return mkValHelper<cvc5::RoundingMode>(s_rmodes.at(rm));
  ////////
  CVC5_API_TRY_CATCH_END;
}

Term Solver::mkUninterpretedConst(const Sort& sort, int32_t index) const
{
  NodeManagerScope scope(getNodeManager());
  CVC5_API_TRY_CATCH_BEGIN;
  CVC5_API_SOLVER_CHECK_SORT(sort);
  //////// all checks before this line
  return mkValHelper<cvc5::UninterpretedConstant>(
      cvc5::UninterpretedConstant(*sort.d_type, index));
  ////////
  CVC5_API_TRY_CATCH_END;
}

Term Solver::mkAbstractValue(const std::string& index) const
{
  NodeManagerScope scope(getNodeManager());
  CVC5_API_TRY_CATCH_BEGIN;
  CVC5_API_ARG_CHECK_EXPECTED(!index.empty(), index) << "a non-empty string";

  cvc5::Integer idx(index, 10);
  CVC5_API_ARG_CHECK_EXPECTED(idx > 0, index)
      << "a string representing an integer > 0";
  //////// all checks before this line
  return Term(this, getNodeManager()->mkConst(cvc5::AbstractValue(idx)));
  // do not call getType(), for abstract values, type can not be computed
  // until it is substituted away
  ////////
  CVC5_API_TRY_CATCH_END;
}

Term Solver::mkAbstractValue(uint64_t index) const
{
  NodeManagerScope scope(getNodeManager());
  CVC5_API_TRY_CATCH_BEGIN;
  CVC5_API_ARG_CHECK_EXPECTED(index > 0, index) << "an integer > 0";
  //////// all checks before this line
  return Term(this,
              getNodeManager()->mkConst(cvc5::AbstractValue(Integer(index))));
  // do not call getType(), for abstract values, type can not be computed
  // until it is substituted away
  ////////
  CVC5_API_TRY_CATCH_END;
}

Term Solver::mkFloatingPoint(uint32_t exp, uint32_t sig, Term val) const
{
  NodeManagerScope scope(getNodeManager());
  CVC5_API_TRY_CATCH_BEGIN;
  CVC5_API_SOLVER_CHECK_TERM(val);
  CVC5_API_ARG_CHECK_EXPECTED(exp > 0, exp) << "a value > 0";
  CVC5_API_ARG_CHECK_EXPECTED(sig > 0, sig) << "a value > 0";
  uint32_t bw = exp + sig;
  CVC5_API_ARG_CHECK_EXPECTED(bw == val.getSort().getBVSize(), val)
      << "a bit-vector constant with bit-width '" << bw << "'";
  CVC5_API_ARG_CHECK_EXPECTED(
      val.getSort().isBitVector() && val.d_node->isConst(), val)
      << "bit-vector constant";
  //////// all checks before this line
  return mkValHelper<cvc5::FloatingPoint>(
      cvc5::FloatingPoint(exp, sig, val.d_node->getConst<BitVector>()));
  ////////
  CVC5_API_TRY_CATCH_END;
}

/* Create constants                                                           */
/* -------------------------------------------------------------------------- */

Term Solver::mkConst(const Sort& sort, const std::string& symbol) const
{
  NodeManagerScope scope(getNodeManager());
  CVC5_API_TRY_CATCH_BEGIN;
  CVC5_API_SOLVER_CHECK_SORT(sort);
  //////// all checks before this line
  Node res = d_nodeMgr->mkVar(symbol, *sort.d_type);
  (void)res.getType(true); /* kick off type checking */
  increment_vars_consts_stats(sort, false);
  return Term(this, res);
  ////////
  CVC5_API_TRY_CATCH_END;
}

Term Solver::mkConst(const Sort& sort) const
{
  NodeManagerScope scope(getNodeManager());
  CVC5_API_TRY_CATCH_BEGIN;
  CVC5_API_SOLVER_CHECK_SORT(sort);
  //////// all checks before this line
  Node res = d_nodeMgr->mkVar(*sort.d_type);
  (void)res.getType(true); /* kick off type checking */
  increment_vars_consts_stats(sort, false);
  return Term(this, res);
  ////////
  CVC5_API_TRY_CATCH_END;
}

/* Create variables                                                           */
/* -------------------------------------------------------------------------- */

Term Solver::mkVar(const Sort& sort, const std::string& symbol) const
{
  NodeManagerScope scope(getNodeManager());
  CVC5_API_TRY_CATCH_BEGIN;
  CVC5_API_SOLVER_CHECK_SORT(sort);
  //////// all checks before this line
  Node res = symbol.empty() ? d_nodeMgr->mkBoundVar(*sort.d_type)
                            : d_nodeMgr->mkBoundVar(symbol, *sort.d_type);
  (void)res.getType(true); /* kick off type checking */
  increment_vars_consts_stats(sort, true);
  return Term(this, res);
  ////////
  CVC5_API_TRY_CATCH_END;
}

/* Create datatype constructor declarations                                   */
/* -------------------------------------------------------------------------- */

DatatypeConstructorDecl Solver::mkDatatypeConstructorDecl(
    const std::string& name)
{
  NodeManagerScope scope(getNodeManager());
  CVC5_API_TRY_CATCH_BEGIN;
  //////// all checks before this line
  return DatatypeConstructorDecl(this, name);
  ////////
  CVC5_API_TRY_CATCH_END;
}

/* Create datatype declarations                                               */
/* -------------------------------------------------------------------------- */

DatatypeDecl Solver::mkDatatypeDecl(const std::string& name, bool isCoDatatype)
{
  NodeManagerScope scope(getNodeManager());
  CVC5_API_TRY_CATCH_BEGIN;
  //////// all checks before this line
  return DatatypeDecl(this, name, isCoDatatype);
  ////////
  CVC5_API_TRY_CATCH_END;
}

DatatypeDecl Solver::mkDatatypeDecl(const std::string& name,
                                    Sort param,
                                    bool isCoDatatype)
{
  NodeManagerScope scope(getNodeManager());
  CVC5_API_TRY_CATCH_BEGIN;
  CVC5_API_SOLVER_CHECK_SORT(param);
  //////// all checks before this line
  return DatatypeDecl(this, name, param, isCoDatatype);
  ////////
  CVC5_API_TRY_CATCH_END;
}

DatatypeDecl Solver::mkDatatypeDecl(const std::string& name,
                                    const std::vector<Sort>& params,
                                    bool isCoDatatype)
{
  NodeManagerScope scope(getNodeManager());
  CVC5_API_TRY_CATCH_BEGIN;
  CVC5_API_SOLVER_CHECK_SORTS(params);
  //////// all checks before this line
  return DatatypeDecl(this, name, params, isCoDatatype);
  ////////
  CVC5_API_TRY_CATCH_END;
}

/* Create terms                                                               */
/* -------------------------------------------------------------------------- */

Term Solver::mkTerm(Kind kind) const
{
  NodeManagerScope scope(getNodeManager());
  CVC5_API_TRY_CATCH_BEGIN;
  CVC5_API_KIND_CHECK(kind);
  //////// all checks before this line
  return mkTermFromKind(kind);
  ////////
  CVC5_API_TRY_CATCH_END;
}

Term Solver::mkTerm(Kind kind, const Term& child) const
{
  NodeManagerScope scope(getNodeManager());
  CVC5_API_TRY_CATCH_BEGIN;
  CVC5_API_KIND_CHECK(kind);
  CVC5_API_SOLVER_CHECK_TERM(child);
  //////// all checks before this line
  return mkTermHelper(kind, std::vector<Term>{child});
  ////////
  CVC5_API_TRY_CATCH_END;
}

Term Solver::mkTerm(Kind kind, const Term& child1, const Term& child2) const
{
  NodeManagerScope scope(getNodeManager());
  CVC5_API_TRY_CATCH_BEGIN;
  CVC5_API_KIND_CHECK(kind);
  CVC5_API_SOLVER_CHECK_TERM(child1);
  CVC5_API_SOLVER_CHECK_TERM(child2);
  //////// all checks before this line
  return mkTermHelper(kind, std::vector<Term>{child1, child2});
  ////////
  CVC5_API_TRY_CATCH_END;
}

Term Solver::mkTerm(Kind kind,
                    const Term& child1,
                    const Term& child2,
                    const Term& child3) const
{
  NodeManagerScope scope(getNodeManager());
  CVC5_API_TRY_CATCH_BEGIN;
  CVC5_API_KIND_CHECK(kind);
  CVC5_API_SOLVER_CHECK_TERM(child1);
  CVC5_API_SOLVER_CHECK_TERM(child2);
  CVC5_API_SOLVER_CHECK_TERM(child3);
  //////// all checks before this line
  // need to use internal term call to check e.g. associative construction
  return mkTermHelper(kind, std::vector<Term>{child1, child2, child3});
  ////////
  CVC5_API_TRY_CATCH_END;
}

Term Solver::mkTerm(Kind kind, const std::vector<Term>& children) const
{
  NodeManagerScope scope(getNodeManager());
  CVC5_API_TRY_CATCH_BEGIN;
  CVC5_API_KIND_CHECK(kind);
  CVC5_API_SOLVER_CHECK_TERMS(children);
  //////// all checks before this line
  return mkTermHelper(kind, children);
  ////////
  CVC5_API_TRY_CATCH_END;
}

Term Solver::mkTerm(const Op& op) const
{
  NodeManagerScope scope(getNodeManager());
  CVC5_API_TRY_CATCH_BEGIN;
  CVC5_API_SOLVER_CHECK_OP(op);
  checkMkTerm(op.d_kind, 0);
  //////// all checks before this line

  if (!op.isIndexedHelper())
  {
    return mkTermFromKind(op.d_kind);
  }

  const cvc5::Kind int_kind = extToIntKind(op.d_kind);
  Term res = Term(this, getNodeManager()->mkNode(int_kind, *op.d_node));

  (void)res.d_node->getType(true); /* kick off type checking */
  return res;
  ////////
  CVC5_API_TRY_CATCH_END;
}

Term Solver::mkTerm(const Op& op, const Term& child) const
{
  NodeManagerScope scope(getNodeManager());
  CVC5_API_TRY_CATCH_BEGIN;
  CVC5_API_SOLVER_CHECK_OP(op);
  CVC5_API_SOLVER_CHECK_TERM(child);
  //////// all checks before this line
  return mkTermHelper(op, std::vector<Term>{child});
  ////////
  CVC5_API_TRY_CATCH_END;
}

Term Solver::mkTerm(const Op& op, const Term& child1, const Term& child2) const
{
  NodeManagerScope scope(getNodeManager());
  CVC5_API_TRY_CATCH_BEGIN;
  CVC5_API_SOLVER_CHECK_OP(op);
  CVC5_API_SOLVER_CHECK_TERM(child1);
  CVC5_API_SOLVER_CHECK_TERM(child2);
  //////// all checks before this line
  return mkTermHelper(op, std::vector<Term>{child1, child2});
  ////////
  CVC5_API_TRY_CATCH_END;
}

Term Solver::mkTerm(const Op& op,
                    const Term& child1,
                    const Term& child2,
                    const Term& child3) const
{
  NodeManagerScope scope(getNodeManager());
  CVC5_API_TRY_CATCH_BEGIN;
  CVC5_API_SOLVER_CHECK_OP(op);
  CVC5_API_SOLVER_CHECK_TERM(child1);
  CVC5_API_SOLVER_CHECK_TERM(child2);
  CVC5_API_SOLVER_CHECK_TERM(child3);
  //////// all checks before this line
  return mkTermHelper(op, std::vector<Term>{child1, child2, child3});
  ////////
  CVC5_API_TRY_CATCH_END;
}

Term Solver::mkTerm(const Op& op, const std::vector<Term>& children) const
{
  NodeManagerScope scope(getNodeManager());
  CVC5_API_TRY_CATCH_BEGIN;
  CVC5_API_SOLVER_CHECK_OP(op);
  CVC5_API_SOLVER_CHECK_TERMS(children);
  //////// all checks before this line
  return mkTermHelper(op, children);
  ////////
  CVC5_API_TRY_CATCH_END;
}

Term Solver::mkTuple(const std::vector<Sort>& sorts,
                     const std::vector<Term>& terms) const
{
  NodeManagerScope scope(getNodeManager());
  CVC5_API_TRY_CATCH_BEGIN;
  CVC5_API_CHECK(sorts.size() == terms.size())
      << "Expected the same number of sorts and elements";
  CVC5_API_SOLVER_CHECK_SORTS(sorts);
  CVC5_API_SOLVER_CHECK_TERMS(terms);
  //////// all checks before this line
  std::vector<cvc5::Node> args;
  for (size_t i = 0, size = sorts.size(); i < size; i++)
  {
    args.push_back(*(ensureTermSort(terms[i], sorts[i])).d_node);
  }

  Sort s = mkTupleSortHelper(sorts);
  Datatype dt = s.getDatatype();
  NodeBuilder nb(extToIntKind(APPLY_CONSTRUCTOR));
  nb << *dt[0].getConstructorTerm().d_node;
  nb.append(args);
  Node res = nb.constructNode();
  (void)res.getType(true); /* kick off type checking */
  return Term(this, res);
  ////////
  CVC5_API_TRY_CATCH_END;
}

/* Create operators                                                           */
/* -------------------------------------------------------------------------- */

Op Solver::mkOp(Kind kind) const
{
  CVC5_API_TRY_CATCH_BEGIN;
  CVC5_API_KIND_CHECK(kind);
  CVC5_API_CHECK(s_indexed_kinds.find(kind) == s_indexed_kinds.end())
      << "Expected a kind for a non-indexed operator.";
  //////// all checks before this line
  return Op(this, kind);
  ////////
  CVC5_API_TRY_CATCH_END
}

Op Solver::mkOp(Kind kind, const std::string& arg) const
{
  CVC5_API_TRY_CATCH_BEGIN;
  CVC5_API_KIND_CHECK(kind);
  CVC5_API_KIND_CHECK_EXPECTED((kind == DIVISIBLE), kind) << "DIVISIBLE";
  //////// all checks before this line
  Op res;
  /* CLN and GMP handle this case differently, CLN interprets it as 0, GMP
   * throws an std::invalid_argument exception. For consistency, we treat it
   * as invalid. */
  CVC5_API_ARG_CHECK_EXPECTED(arg != ".", arg)
      << "a string representing an integer, real or rational value.";
  res = Op(this,
           kind,
           *mkValHelper<cvc5::Divisible>(cvc5::Divisible(cvc5::Integer(arg)))
                .d_node);
  return res;
  ////////
  CVC5_API_TRY_CATCH_END;
}

Op Solver::mkOp(Kind kind, uint32_t arg) const
{
  CVC5_API_TRY_CATCH_BEGIN;
  CVC5_API_KIND_CHECK(kind);
  //////// all checks before this line
  Op res;
  switch (kind)
  {
    case DIVISIBLE:
      res = Op(this,
               kind,
               *mkValHelper<cvc5::Divisible>(cvc5::Divisible(arg)).d_node);
      break;
    case BITVECTOR_REPEAT:
      res = Op(this,
               kind,
               *mkValHelper<cvc5::BitVectorRepeat>(cvc5::BitVectorRepeat(arg))
                    .d_node);
      break;
    case BITVECTOR_ZERO_EXTEND:
      res = Op(this,
               kind,
               *mkValHelper<cvc5::BitVectorZeroExtend>(
                    cvc5::BitVectorZeroExtend(arg))
                    .d_node);
      break;
    case BITVECTOR_SIGN_EXTEND:
      res = Op(this,
               kind,
               *mkValHelper<cvc5::BitVectorSignExtend>(
                    cvc5::BitVectorSignExtend(arg))
                    .d_node);
      break;
    case BITVECTOR_ROTATE_LEFT:
      res = Op(this,
               kind,
               *mkValHelper<cvc5::BitVectorRotateLeft>(
                    cvc5::BitVectorRotateLeft(arg))
                    .d_node);
      break;
    case BITVECTOR_ROTATE_RIGHT:
      res = Op(this,
               kind,
               *mkValHelper<cvc5::BitVectorRotateRight>(
                    cvc5::BitVectorRotateRight(arg))
                    .d_node);
      break;
    case INT_TO_BITVECTOR:
      res = Op(
          this,
          kind,
          *mkValHelper<cvc5::IntToBitVector>(cvc5::IntToBitVector(arg)).d_node);
      break;
    case IAND:
      res =
          Op(this, kind, *mkValHelper<cvc5::IntAnd>(cvc5::IntAnd(arg)).d_node);
      break;
    case FLOATINGPOINT_TO_UBV:
      res = Op(
          this,
          kind,
          *mkValHelper<cvc5::FloatingPointToUBV>(cvc5::FloatingPointToUBV(arg))
               .d_node);
      break;
    case FLOATINGPOINT_TO_SBV:
      res = Op(
          this,
          kind,
          *mkValHelper<cvc5::FloatingPointToSBV>(cvc5::FloatingPointToSBV(arg))
               .d_node);
      break;
    case REGEXP_REPEAT:
      res =
          Op(this,
             kind,
             *mkValHelper<cvc5::RegExpRepeat>(cvc5::RegExpRepeat(arg)).d_node);
      break;
    default:
      CVC5_API_KIND_CHECK_EXPECTED(false, kind)
          << "operator kind with uint32_t argument";
  }
  Assert(!res.isNull());
  return res;
  ////////
  CVC5_API_TRY_CATCH_END;
}

Op Solver::mkOp(Kind kind, uint32_t arg1, uint32_t arg2) const
{
  CVC5_API_TRY_CATCH_BEGIN;
  CVC5_API_KIND_CHECK(kind);
  //////// all checks before this line

  Op res;
  switch (kind)
  {
    case BITVECTOR_EXTRACT:
      res = Op(this,
               kind,
               *mkValHelper<cvc5::BitVectorExtract>(
                    cvc5::BitVectorExtract(arg1, arg2))
                    .d_node);
      break;
    case FLOATINGPOINT_TO_FP_IEEE_BITVECTOR:
      res = Op(this,
               kind,
               *mkValHelper<cvc5::FloatingPointToFPIEEEBitVector>(
                    cvc5::FloatingPointToFPIEEEBitVector(arg1, arg2))
                    .d_node);
      break;
    case FLOATINGPOINT_TO_FP_FLOATINGPOINT:
      res = Op(this,
               kind,
               *mkValHelper<cvc5::FloatingPointToFPFloatingPoint>(
                    cvc5::FloatingPointToFPFloatingPoint(arg1, arg2))
                    .d_node);
      break;
    case FLOATINGPOINT_TO_FP_REAL:
      res = Op(this,
               kind,
               *mkValHelper<cvc5::FloatingPointToFPReal>(
                    cvc5::FloatingPointToFPReal(arg1, arg2))
                    .d_node);
      break;
    case FLOATINGPOINT_TO_FP_SIGNED_BITVECTOR:
      res = Op(this,
               kind,
               *mkValHelper<cvc5::FloatingPointToFPSignedBitVector>(
                    cvc5::FloatingPointToFPSignedBitVector(arg1, arg2))
                    .d_node);
      break;
    case FLOATINGPOINT_TO_FP_UNSIGNED_BITVECTOR:
      res = Op(this,
               kind,
               *mkValHelper<cvc5::FloatingPointToFPUnsignedBitVector>(
                    cvc5::FloatingPointToFPUnsignedBitVector(arg1, arg2))
                    .d_node);
      break;
    case FLOATINGPOINT_TO_FP_GENERIC:
      res = Op(this,
               kind,
               *mkValHelper<cvc5::FloatingPointToFPGeneric>(
                    cvc5::FloatingPointToFPGeneric(arg1, arg2))
                    .d_node);
      break;
    case REGEXP_LOOP:
      res = Op(
          this,
          kind,
          *mkValHelper<cvc5::RegExpLoop>(cvc5::RegExpLoop(arg1, arg2)).d_node);
      break;
    default:
      CVC5_API_KIND_CHECK_EXPECTED(false, kind)
          << "operator kind with two uint32_t arguments";
  }
  Assert(!res.isNull());
  return res;
  ////////
  CVC5_API_TRY_CATCH_END;
}

Op Solver::mkOp(Kind kind, const std::vector<uint32_t>& args) const
{
  CVC5_API_TRY_CATCH_BEGIN;
  CVC5_API_KIND_CHECK(kind);
  //////// all checks before this line

  Op res;
  switch (kind)
  {
    case TUPLE_PROJECT:
    {
      res = Op(this,
               kind,
               *mkValHelper<cvc5::TupleProjectOp>(cvc5::TupleProjectOp(args))
                    .d_node);
    }
    break;
    default:
    {
      std::string message = "operator kind with " + std::to_string(args.size())
                            + " uint32_t arguments";
      CVC5_API_KIND_CHECK_EXPECTED(false, kind) << message;
    }
  }
  Assert(!res.isNull());
  return res;
  ////////
  CVC5_API_TRY_CATCH_END;
}

/* Non-SMT-LIB commands                                                       */
/* -------------------------------------------------------------------------- */

Term Solver::simplify(const Term& term)
{
  NodeManagerScope scope(getNodeManager());
  CVC5_API_TRY_CATCH_BEGIN;
  CVC5_API_SOLVER_CHECK_TERM(term);
  //////// all checks before this line
  return Term(this, d_smtEngine->simplify(*term.d_node));
  ////////
  CVC5_API_TRY_CATCH_END;
}

Result Solver::checkEntailed(const Term& term) const
{
  NodeManagerScope scope(getNodeManager());
  CVC5_API_TRY_CATCH_BEGIN;
  CVC5_API_CHECK(!d_smtEngine->isQueryMade()
                 || d_smtEngine->getOptions().base.incrementalSolving)
      << "Cannot make multiple queries unless incremental solving is enabled "
         "(try --incremental)";
  CVC5_API_SOLVER_CHECK_TERM(term);
  //////// all checks before this line
  return d_smtEngine->checkEntailed(*term.d_node);
  ////////
  CVC5_API_TRY_CATCH_END;
}

Result Solver::checkEntailed(const std::vector<Term>& terms) const
{
  CVC5_API_TRY_CATCH_BEGIN;
  NodeManagerScope scope(getNodeManager());
  CVC5_API_CHECK(!d_smtEngine->isQueryMade()
                 || d_smtEngine->getOptions().base.incrementalSolving)
      << "Cannot make multiple queries unless incremental solving is enabled "
         "(try --incremental)";
  CVC5_API_SOLVER_CHECK_TERMS(terms);
  //////// all checks before this line
  return d_smtEngine->checkEntailed(Term::termVectorToNodes(terms));
  ////////
  CVC5_API_TRY_CATCH_END;
}

/* SMT-LIB commands                                                           */
/* -------------------------------------------------------------------------- */

void Solver::assertFormula(const Term& term) const
{
  CVC5_API_TRY_CATCH_BEGIN;
  CVC5_API_SOLVER_CHECK_TERM(term);
  CVC5_API_SOLVER_CHECK_TERM_WITH_SORT(term, getBooleanSort());
  //////// all checks before this line
  d_smtEngine->assertFormula(*term.d_node);
  ////////
  CVC5_API_TRY_CATCH_END;
}

Result Solver::checkSat(void) const
{
  CVC5_API_TRY_CATCH_BEGIN;
  NodeManagerScope scope(getNodeManager());
  CVC5_API_CHECK(!d_smtEngine->isQueryMade()
                 || d_smtEngine->getOptions().base.incrementalSolving)
      << "Cannot make multiple queries unless incremental solving is enabled "
         "(try --incremental)";
  //////// all checks before this line
  return d_smtEngine->checkSat();
  ////////
  CVC5_API_TRY_CATCH_END;
}

Result Solver::checkSatAssuming(const Term& assumption) const
{
  CVC5_API_TRY_CATCH_BEGIN;
  NodeManagerScope scope(getNodeManager());
  CVC5_API_CHECK(!d_smtEngine->isQueryMade()
                 || d_smtEngine->getOptions().base.incrementalSolving)
      << "Cannot make multiple queries unless incremental solving is enabled "
         "(try --incremental)";
  CVC5_API_SOLVER_CHECK_TERM_WITH_SORT(assumption, getBooleanSort());
  //////// all checks before this line
  return d_smtEngine->checkSat(*assumption.d_node);
  ////////
  CVC5_API_TRY_CATCH_END;
}

Result Solver::checkSatAssuming(const std::vector<Term>& assumptions) const
{
  CVC5_API_TRY_CATCH_BEGIN;
  NodeManagerScope scope(getNodeManager());
  CVC5_API_CHECK(!d_smtEngine->isQueryMade() || assumptions.size() == 0
                 || d_smtEngine->getOptions().base.incrementalSolving)
      << "Cannot make multiple queries unless incremental solving is enabled "
         "(try --incremental)";
  CVC5_API_SOLVER_CHECK_TERMS_WITH_SORT(assumptions, getBooleanSort());
  //////// all checks before this line
  for (const Term& term : assumptions)
  {
    CVC5_API_SOLVER_CHECK_TERM(term);
  }
  std::vector<Node> eassumptions = Term::termVectorToNodes(assumptions);
  return d_smtEngine->checkSat(eassumptions);
  ////////
  CVC5_API_TRY_CATCH_END;
}

Sort Solver::declareDatatype(
    const std::string& symbol,
    const std::vector<DatatypeConstructorDecl>& ctors) const
{
  CVC5_API_TRY_CATCH_BEGIN;
  CVC5_API_ARG_CHECK_EXPECTED(ctors.size() > 0, ctors)
      << "a datatype declaration with at least one constructor";
  CVC5_API_SOLVER_CHECK_DTCTORDECLS(ctors);
  //////// all checks before this line
  DatatypeDecl dtdecl(this, symbol);
  for (size_t i = 0, size = ctors.size(); i < size; i++)
  {
    dtdecl.addConstructor(ctors[i]);
  }
  return Sort(this, getNodeManager()->mkDatatypeType(*dtdecl.d_dtype));
  ////////
  CVC5_API_TRY_CATCH_END;
}

Term Solver::declareFun(const std::string& symbol,
                        const std::vector<Sort>& sorts,
                        const Sort& sort) const
{
  CVC5_API_TRY_CATCH_BEGIN;
  CVC5_API_SOLVER_CHECK_DOMAIN_SORTS(sorts);
  CVC5_API_SOLVER_CHECK_CODOMAIN_SORT(sort);
  //////// all checks before this line

  TypeNode type = *sort.d_type;
  if (!sorts.empty())
  {
    std::vector<TypeNode> types = Sort::sortVectorToTypeNodes(sorts);
    type = getNodeManager()->mkFunctionType(types, type);
  }
  return Term(this, d_nodeMgr->mkVar(symbol, type));
  ////////
  CVC5_API_TRY_CATCH_END;
}

Sort Solver::declareSort(const std::string& symbol, uint32_t arity) const
{
  CVC5_API_TRY_CATCH_BEGIN;
  //////// all checks before this line
  if (arity == 0)
  {
    return Sort(this, getNodeManager()->mkSort(symbol));
  }
  return Sort(this, getNodeManager()->mkSortConstructor(symbol, arity));
  ////////
  CVC5_API_TRY_CATCH_END;
}

Term Solver::defineFun(const std::string& symbol,
                       const std::vector<Term>& bound_vars,
                       const Sort& sort,
                       const Term& term,
                       bool global) const
{
  CVC5_API_TRY_CATCH_BEGIN;
  CVC5_API_SOLVER_CHECK_CODOMAIN_SORT(sort);
  CVC5_API_SOLVER_CHECK_TERM(term);
  CVC5_API_CHECK(sort == term.getSort())
      << "Invalid sort of function body '" << term << "', expected '" << sort
      << "'";

  std::vector<Sort> domain_sorts;
  for (const auto& bv : bound_vars)
  {
    domain_sorts.push_back(bv.getSort());
  }
  Sort fun_sort =
      domain_sorts.empty()
          ? sort
          : Sort(this,
                 getNodeManager()->mkFunctionType(
                     Sort::sortVectorToTypeNodes(domain_sorts), *sort.d_type));
  Term fun = mkConst(fun_sort, symbol);

  CVC5_API_SOLVER_CHECK_BOUND_VARS_DEF_FUN(fun, bound_vars, domain_sorts);
  //////// all checks before this line

  d_smtEngine->defineFunction(
      *fun.d_node, Term::termVectorToNodes(bound_vars), *term.d_node, global);
  return fun;
  ////////
  CVC5_API_TRY_CATCH_END;
}

Term Solver::defineFun(const Term& fun,
                       const std::vector<Term>& bound_vars,
                       const Term& term,
                       bool global) const
{
  CVC5_API_TRY_CATCH_BEGIN;
  CVC5_API_SOLVER_CHECK_TERM(fun);
  CVC5_API_SOLVER_CHECK_TERM(term);
  if (fun.getSort().isFunction())
  {
    std::vector<Sort> domain_sorts = fun.getSort().getFunctionDomainSorts();
    CVC5_API_SOLVER_CHECK_BOUND_VARS_DEF_FUN(fun, bound_vars, domain_sorts);
    Sort codomain = fun.getSort().getFunctionCodomainSort();
    CVC5_API_CHECK(codomain == term.getSort())
        << "Invalid sort of function body '" << term << "', expected '"
        << codomain << "'";
  }
  else
  {
    CVC5_API_SOLVER_CHECK_BOUND_VARS(bound_vars);
    CVC5_API_ARG_CHECK_EXPECTED(bound_vars.size() == 0, fun)
        << "function or nullary symbol";
  }
  //////// all checks before this line
  std::vector<Node> ebound_vars = Term::termVectorToNodes(bound_vars);
  d_smtEngine->defineFunction(*fun.d_node, ebound_vars, *term.d_node, global);
  return fun;
  ////////
  CVC5_API_TRY_CATCH_END;
}

Term Solver::defineFunRec(const std::string& symbol,
                          const std::vector<Term>& bound_vars,
                          const Sort& sort,
                          const Term& term,
                          bool global) const
{
  NodeManagerScope scope(getNodeManager());
  CVC5_API_TRY_CATCH_BEGIN;

  CVC5_API_CHECK(d_smtEngine->getUserLogicInfo().isQuantified())
      << "recursive function definitions require a logic with quantifiers";
  CVC5_API_CHECK(
      d_smtEngine->getUserLogicInfo().isTheoryEnabled(theory::THEORY_UF))
      << "recursive function definitions require a logic with uninterpreted "
         "functions";

  CVC5_API_SOLVER_CHECK_TERM(term);
  CVC5_API_SOLVER_CHECK_CODOMAIN_SORT(sort);
  CVC5_API_CHECK(sort == term.getSort())
      << "Invalid sort of function body '" << term << "', expected '" << sort
      << "'";

  std::vector<Sort> domain_sorts;
  for (const auto& bv : bound_vars)
  {
    domain_sorts.push_back(bv.getSort());
  }
  Sort fun_sort =
      domain_sorts.empty()
          ? sort
          : Sort(this,
                 getNodeManager()->mkFunctionType(
                     Sort::sortVectorToTypeNodes(domain_sorts), *sort.d_type));
  Term fun = mkConst(fun_sort, symbol);

  CVC5_API_SOLVER_CHECK_BOUND_VARS_DEF_FUN(fun, bound_vars, domain_sorts);
  //////// all checks before this line

  d_smtEngine->defineFunctionRec(
      *fun.d_node, Term::termVectorToNodes(bound_vars), *term.d_node, global);

  return fun;
  ////////
  CVC5_API_TRY_CATCH_END;
}

Term Solver::defineFunRec(const Term& fun,
                          const std::vector<Term>& bound_vars,
                          const Term& term,
                          bool global) const
{
  NodeManagerScope scope(getNodeManager());
  CVC5_API_TRY_CATCH_BEGIN;

  CVC5_API_CHECK(d_smtEngine->getUserLogicInfo().isQuantified())
      << "recursive function definitions require a logic with quantifiers";
  CVC5_API_CHECK(
      d_smtEngine->getUserLogicInfo().isTheoryEnabled(theory::THEORY_UF))
      << "recursive function definitions require a logic with uninterpreted "
         "functions";

  CVC5_API_SOLVER_CHECK_TERM(fun);
  CVC5_API_SOLVER_CHECK_TERM(term);
  if (fun.getSort().isFunction())
  {
    std::vector<Sort> domain_sorts = fun.getSort().getFunctionDomainSorts();
    CVC5_API_SOLVER_CHECK_BOUND_VARS_DEF_FUN(fun, bound_vars, domain_sorts);
    Sort codomain = fun.getSort().getFunctionCodomainSort();
    CVC5_API_CHECK(codomain == term.getSort())
        << "Invalid sort of function body '" << term << "', expected '"
        << codomain << "'";
  }
  else
  {
    CVC5_API_SOLVER_CHECK_BOUND_VARS(bound_vars);
    CVC5_API_ARG_CHECK_EXPECTED(bound_vars.size() == 0, fun)
        << "function or nullary symbol";
  }
  //////// all checks before this line

  std::vector<Node> ebound_vars = Term::termVectorToNodes(bound_vars);
  d_smtEngine->defineFunctionRec(
      *fun.d_node, ebound_vars, *term.d_node, global);
  return fun;
  ////////
  CVC5_API_TRY_CATCH_END;
}

void Solver::defineFunsRec(const std::vector<Term>& funs,
                           const std::vector<std::vector<Term>>& bound_vars,
                           const std::vector<Term>& terms,
                           bool global) const
{
  NodeManagerScope scope(getNodeManager());
  CVC5_API_TRY_CATCH_BEGIN;

  CVC5_API_CHECK(d_smtEngine->getUserLogicInfo().isQuantified())
      << "recursive function definitions require a logic with quantifiers";
  CVC5_API_CHECK(
      d_smtEngine->getUserLogicInfo().isTheoryEnabled(theory::THEORY_UF))
      << "recursive function definitions require a logic with uninterpreted "
         "functions";
  CVC5_API_SOLVER_CHECK_TERMS(funs);
  CVC5_API_SOLVER_CHECK_TERMS(terms);

  size_t funs_size = funs.size();
  CVC5_API_ARG_SIZE_CHECK_EXPECTED(funs_size == bound_vars.size(), bound_vars)
      << "'" << funs_size << "'";
  CVC5_API_ARG_SIZE_CHECK_EXPECTED(funs_size == terms.size(), terms)
      << "'" << funs_size << "'";

  for (size_t j = 0; j < funs_size; ++j)
  {
    const Term& fun = funs[j];
    const std::vector<Term>& bvars = bound_vars[j];
    const Term& term = terms[j];

    CVC5_API_ARG_AT_INDEX_CHECK_EXPECTED(
        this == fun.d_solver, "function", funs, j)
        << "function associated with this solver object";
    CVC5_API_ARG_AT_INDEX_CHECK_EXPECTED(
        this == term.d_solver, "term", terms, j)
        << "term associated with this solver object";

    if (fun.getSort().isFunction())
    {
      std::vector<Sort> domain_sorts = fun.getSort().getFunctionDomainSorts();
      CVC5_API_SOLVER_CHECK_BOUND_VARS_DEF_FUN(fun, bvars, domain_sorts);
      Sort codomain = fun.getSort().getFunctionCodomainSort();
      CVC5_API_ARG_AT_INDEX_CHECK_EXPECTED(
          codomain == term.getSort(), "sort of function body", terms, j)
          << "'" << codomain << "'";
    }
    else
    {
      CVC5_API_SOLVER_CHECK_BOUND_VARS(bvars);
      CVC5_API_ARG_CHECK_EXPECTED(bvars.size() == 0, fun)
          << "function or nullary symbol";
    }
  }
  //////// all checks before this line
  std::vector<Node> efuns = Term::termVectorToNodes(funs);
  std::vector<std::vector<Node>> ebound_vars;
  for (const auto& v : bound_vars)
  {
    ebound_vars.push_back(Term::termVectorToNodes(v));
  }
  std::vector<Node> nodes = Term::termVectorToNodes(terms);
  d_smtEngine->defineFunctionsRec(efuns, ebound_vars, nodes, global);
  ////////
  CVC5_API_TRY_CATCH_END;
}

void Solver::echo(std::ostream& out, const std::string& str) const
{
  out << str;
}

std::vector<Term> Solver::getAssertions(void) const
{
  CVC5_API_TRY_CATCH_BEGIN;
  //////// all checks before this line
  std::vector<Node> assertions = d_smtEngine->getAssertions();
  /* Can not use
   *   return std::vector<Term>(assertions.begin(), assertions.end());
   * here since constructor is private */
  std::vector<Term> res;
  for (const Node& e : assertions)
  {
    res.push_back(Term(this, e));
  }
  return res;
  ////////
  CVC5_API_TRY_CATCH_END;
}

std::string Solver::getInfo(const std::string& flag) const
{
  CVC5_API_TRY_CATCH_BEGIN;
  CVC5_API_RECOVERABLE_CHECK(d_smtEngine->isValidGetInfoFlag(flag))
      << "Unrecognized flag for getInfo.";
  //////// all checks before this line
  return d_smtEngine->getInfo(flag);
  ////////
  CVC5_API_TRY_CATCH_END;
}

std::string Solver::getOption(const std::string& option) const
{
  CVC5_API_TRY_CATCH_BEGIN;
  //////// all checks before this line
  return d_smtEngine->getOption(option);
  ////////
  CVC5_API_TRY_CATCH_END;
}

<<<<<<< HEAD
template<class... Ts> struct overloaded : Ts... { using Ts::operator()...; };
template<class... Ts> overloaded(Ts...) -> overloaded<Ts...>;


std::ostream& operator<<(std::ostream& os, const OptionInfo& oi)
{
  os << "OptionInfo{ " << oi.name;
  if (!oi.aliases.empty())
  {
    container_to_stream(os, oi.aliases, ", ", "", ", ");
  }
  auto printNum = [&os](const std::string& type, const auto& vi) {
    os << " | " << type << " | " << vi.currentValue << " | default " << vi.defaultValue;
    if (vi.minimum || vi.maximum) {
      os << " |";
      if (vi.minimum) {
        os << " " << *vi.minimum << " <=";
      }
      os << " x";
      if (vi.maximum) {
        os << " <= " << *vi.maximum;
      }
    }
  };
  std::visit(overloaded {
    [&os](const OptionInfo::VoidInfo& vi) {
      os << " | void";
    },
    [&os](const OptionInfo::ValueInfo<bool>& vi) {
      os << " | bool | " << vi.currentValue << " | default " << vi.defaultValue;
    },
    [&os](const OptionInfo::ValueInfo<std::string>& vi) {
      os << " | string | " << vi.currentValue << " | default " << vi.defaultValue;
    },
    [&printNum](const OptionInfo::NumberInfo<int64_t>& vi) {
      printNum("int64_t", vi);
    },
    [&printNum](const OptionInfo::NumberInfo<uint64_t>& vi) {
      printNum("uint64_t", vi);
    },
    [&printNum](const OptionInfo::NumberInfo<double>& vi) {
      printNum("double", vi);
    },
    [&os](const OptionInfo::ModeInfo& vi) {
      os << " | mode | " << vi.currentValue << " | default " << vi.defaultValue << " | modes: ";
      container_to_stream(os, vi.modes, "", "", ", ");
    },
  }, oi.valueInfo);
  os << " }";
  return os;
}

OptionInfo Solver::getOptionInfo(const std::string& option) const
{
  CVC5_API_TRY_CATCH_BEGIN;
  //////// all checks before this line
  auto info = options::getInfo(d_smtEngine->getOptions(), option);
  return std::visit(overloaded {
    [&info](const options::OptionInfo::VoidInfo& vi) {
      return OptionInfo{info.name, info.aliases, OptionInfo::VoidInfo{}};
    },
    [&info](const options::OptionInfo::ValueInfo<bool>& vi) {
      return OptionInfo{info.name, info.aliases, OptionInfo::ValueInfo<bool>{
        vi.defaultValue, vi.currentValue
      }};
    },
    [&info](const options::OptionInfo::ValueInfo<std::string>& vi) {
      return OptionInfo{info.name, info.aliases, OptionInfo::ValueInfo<std::string>{
        vi.defaultValue, vi.currentValue
      }};
    },
    [&info](const options::OptionInfo::NumberInfo<int64_t>& vi) {
      return OptionInfo{info.name, info.aliases, OptionInfo::NumberInfo<int64_t>{
        vi.defaultValue, vi.currentValue, vi.minimum, vi.maximum
      }};
    },
    [&info](const options::OptionInfo::NumberInfo<uint64_t>& vi) {
      return OptionInfo{info.name, info.aliases, OptionInfo::NumberInfo<uint64_t>{
        vi.defaultValue, vi.currentValue, vi.minimum, vi.maximum
      }};
    },
    [&info](const options::OptionInfo::NumberInfo<double>& vi) {
      return OptionInfo{info.name, info.aliases, OptionInfo::NumberInfo<double>{
        vi.defaultValue, vi.currentValue, vi.minimum, vi.maximum
      }};
    },
    [&info](const options::OptionInfo::ModeInfo& vi) {
      return OptionInfo{info.name, info.aliases, OptionInfo::ModeInfo{
        vi.defaultValue, vi.currentValue, vi.modes
      }};
    },
  }, info.valueInfo);
=======
std::vector<std::string> Solver::getOptionNames() const
{
  CVC5_API_TRY_CATCH_BEGIN;
  //////// all checks before this line
  return options::getNames();
>>>>>>> 7f14a113
  ////////
  CVC5_API_TRY_CATCH_END;
}

std::vector<Term> Solver::getUnsatAssumptions(void) const
{
  CVC5_API_TRY_CATCH_BEGIN;
  NodeManagerScope scope(getNodeManager());
  CVC5_API_CHECK(d_smtEngine->getOptions().base.incrementalSolving)
      << "Cannot get unsat assumptions unless incremental solving is enabled "
         "(try --incremental)";
  CVC5_API_CHECK(d_smtEngine->getOptions().smt.unsatAssumptions)
      << "Cannot get unsat assumptions unless explicitly enabled "
         "(try --produce-unsat-assumptions)";
  CVC5_API_CHECK(d_smtEngine->getSmtMode() == SmtMode::UNSAT)
      << "Cannot get unsat assumptions unless in unsat mode.";
  //////// all checks before this line

  std::vector<Node> uassumptions = d_smtEngine->getUnsatAssumptions();
  /* Can not use
   *   return std::vector<Term>(uassumptions.begin(), uassumptions.end());
   * here since constructor is private */
  std::vector<Term> res;
  for (const Node& n : uassumptions)
  {
    res.push_back(Term(this, n));
  }
  return res;
  ////////
  CVC5_API_TRY_CATCH_END;
}

std::vector<Term> Solver::getUnsatCore(void) const
{
  CVC5_API_TRY_CATCH_BEGIN;
  NodeManagerScope scope(getNodeManager());
  CVC5_API_CHECK(d_smtEngine->getOptions().smt.unsatCores)
      << "Cannot get unsat core unless explicitly enabled "
         "(try --produce-unsat-cores)";
  CVC5_API_RECOVERABLE_CHECK(d_smtEngine->getSmtMode() == SmtMode::UNSAT)
      << "Cannot get unsat core unless in unsat mode.";
  //////// all checks before this line
  UnsatCore core = d_smtEngine->getUnsatCore();
  /* Can not use
   *   return std::vector<Term>(core.begin(), core.end());
   * here since constructor is private */
  std::vector<Term> res;
  for (const Node& e : core)
  {
    res.push_back(Term(this, e));
  }
  return res;
  ////////
  CVC5_API_TRY_CATCH_END;
}

std::string Solver::getProof(void) const
{
  CVC5_API_TRY_CATCH_BEGIN;
  NodeManagerScope scope(getNodeManager());
  CVC5_API_CHECK(d_smtEngine->getOptions().smt.produceProofs)
      << "Cannot get proof explicitly enabled (try --prooduce-proofs)";
  CVC5_API_RECOVERABLE_CHECK(d_smtEngine->getSmtMode() == SmtMode::UNSAT)
      << "Cannot get proof unless in unsat mode.";
  return d_smtEngine->getProof();
  CVC5_API_TRY_CATCH_END;
}

Term Solver::getValue(const Term& term) const
{
  CVC5_API_TRY_CATCH_BEGIN;
  CVC5_API_SOLVER_CHECK_TERM(term);
  //////// all checks before this line
  return getValueHelper(term);
  ////////
  CVC5_API_TRY_CATCH_END;
}

std::vector<Term> Solver::getValue(const std::vector<Term>& terms) const
{
  CVC5_API_TRY_CATCH_BEGIN;
  NodeManagerScope scope(getNodeManager());
  CVC5_API_RECOVERABLE_CHECK(d_smtEngine->getOptions().smt.produceModels)
      << "Cannot get value unless model generation is enabled "
         "(try --produce-models)";
  CVC5_API_RECOVERABLE_CHECK(d_smtEngine->isSmtModeSat())
      << "Cannot get value unless after a SAT or unknown response.";
  CVC5_API_SOLVER_CHECK_TERMS(terms);
  //////// all checks before this line

  std::vector<Term> res;
  for (size_t i = 0, n = terms.size(); i < n; ++i)
  {
    /* Can not use emplace_back here since constructor is private. */
    res.push_back(getValueHelper(terms[i]));
  }
  return res;
  ////////
  CVC5_API_TRY_CATCH_END;
}

Term Solver::getQuantifierElimination(const Term& q) const
{
  NodeManagerScope scope(getNodeManager());
  CVC5_API_TRY_CATCH_BEGIN;
  CVC5_API_SOLVER_CHECK_TERM(q);
  //////// all checks before this line
  return Term(this,
              d_smtEngine->getQuantifierElimination(q.getNode(), true, true));
  ////////
  CVC5_API_TRY_CATCH_END;
}

Term Solver::getQuantifierEliminationDisjunct(const Term& q) const
{
  NodeManagerScope scope(getNodeManager());
  CVC5_API_TRY_CATCH_BEGIN;
  CVC5_API_SOLVER_CHECK_TERM(q);
  //////// all checks before this line
  return Term(this,
              d_smtEngine->getQuantifierElimination(q.getNode(), false, true));
  ////////
  CVC5_API_TRY_CATCH_END;
}

void Solver::declareSeparationHeap(const Sort& locSort,
                                   const Sort& dataSort) const
{
  CVC5_API_TRY_CATCH_BEGIN;
  CVC5_API_SOLVER_CHECK_SORT(locSort);
  CVC5_API_SOLVER_CHECK_SORT(dataSort);
  CVC5_API_CHECK(
      d_smtEngine->getLogicInfo().isTheoryEnabled(theory::THEORY_SEP))
      << "Cannot obtain separation logic expressions if not using the "
         "separation logic theory.";
  //////// all checks before this line
  d_smtEngine->declareSepHeap(locSort.getTypeNode(), dataSort.getTypeNode());
  ////////
  CVC5_API_TRY_CATCH_END;
}

Term Solver::getSeparationHeap() const
{
  NodeManagerScope scope(getNodeManager());
  CVC5_API_TRY_CATCH_BEGIN;
  CVC5_API_CHECK(
      d_smtEngine->getLogicInfo().isTheoryEnabled(theory::THEORY_SEP))
      << "Cannot obtain separation logic expressions if not using the "
         "separation logic theory.";
  CVC5_API_CHECK(d_smtEngine->getOptions().smt.produceModels)
      << "Cannot get separation heap term unless model generation is enabled "
         "(try --produce-models)";
  CVC5_API_RECOVERABLE_CHECK(d_smtEngine->isSmtModeSat())
      << "Can only get separtion heap term after sat or unknown response.";
  //////// all checks before this line
  return Term(this, d_smtEngine->getSepHeapExpr());
  ////////
  CVC5_API_TRY_CATCH_END;
}

Term Solver::getSeparationNilTerm() const
{
  NodeManagerScope scope(getNodeManager());
  CVC5_API_TRY_CATCH_BEGIN;
  CVC5_API_CHECK(
      d_smtEngine->getLogicInfo().isTheoryEnabled(theory::THEORY_SEP))
      << "Cannot obtain separation logic expressions if not using the "
         "separation logic theory.";
  CVC5_API_CHECK(d_smtEngine->getOptions().smt.produceModels)
      << "Cannot get separation nil term unless model generation is enabled "
         "(try --produce-models)";
  CVC5_API_RECOVERABLE_CHECK(d_smtEngine->isSmtModeSat())
      << "Can only get separtion nil term after sat or unknown response.";
  //////// all checks before this line
  return Term(this, d_smtEngine->getSepNilExpr());
  ////////
  CVC5_API_TRY_CATCH_END;
}

Term Solver::declarePool(const std::string& symbol,
                         const Sort& sort,
                         const std::vector<Term>& initValue) const
{
  NodeManagerScope scope(getNodeManager());
  CVC5_API_TRY_CATCH_BEGIN;
  CVC5_API_SOLVER_CHECK_SORT(sort);
  CVC5_API_SOLVER_CHECK_TERMS(initValue);
  //////// all checks before this line
  TypeNode setType = getNodeManager()->mkSetType(*sort.d_type);
  Node pool = getNodeManager()->mkBoundVar(symbol, setType);
  std::vector<Node> initv = Term::termVectorToNodes(initValue);
  d_smtEngine->declarePool(pool, initv);
  return Term(this, pool);
  ////////
  CVC5_API_TRY_CATCH_END;
}

void Solver::pop(uint32_t nscopes) const
{
  NodeManagerScope scope(getNodeManager());
  CVC5_API_TRY_CATCH_BEGIN;
  CVC5_API_CHECK(d_smtEngine->getOptions().base.incrementalSolving)
      << "Cannot pop when not solving incrementally (use --incremental)";
  CVC5_API_CHECK(nscopes <= d_smtEngine->getNumUserLevels())
      << "Cannot pop beyond first pushed context";
  //////// all checks before this line
  for (uint32_t n = 0; n < nscopes; ++n)
  {
    d_smtEngine->pop();
  }
  ////////
  CVC5_API_TRY_CATCH_END;
}

bool Solver::getInterpolant(const Term& conj, Term& output) const
{
  NodeManagerScope scope(getNodeManager());
  CVC5_API_TRY_CATCH_BEGIN;
  CVC5_API_SOLVER_CHECK_TERM(conj);
  //////// all checks before this line
  Node result;
  bool success = d_smtEngine->getInterpol(*conj.d_node, result);
  if (success)
  {
    output = Term(this, result);
  }
  return success;
  ////////
  CVC5_API_TRY_CATCH_END;
}

bool Solver::getInterpolant(const Term& conj,
                            Grammar& grammar,
                            Term& output) const
{
  NodeManagerScope scope(getNodeManager());
  CVC5_API_TRY_CATCH_BEGIN;
  CVC5_API_SOLVER_CHECK_TERM(conj);
  //////// all checks before this line
  Node result;
  bool success =
      d_smtEngine->getInterpol(*conj.d_node, *grammar.resolve().d_type, result);
  if (success)
  {
    output = Term(this, result);
  }
  return success;
  ////////
  CVC5_API_TRY_CATCH_END;
}

bool Solver::getAbduct(const Term& conj, Term& output) const
{
  NodeManagerScope scope(getNodeManager());
  CVC5_API_TRY_CATCH_BEGIN;
  CVC5_API_SOLVER_CHECK_TERM(conj);
  //////// all checks before this line
  Node result;
  bool success = d_smtEngine->getAbduct(*conj.d_node, result);
  if (success)
  {
    output = Term(this, result);
  }
  return success;
  ////////
  CVC5_API_TRY_CATCH_END;
}

bool Solver::getAbduct(const Term& conj, Grammar& grammar, Term& output) const
{
  NodeManagerScope scope(getNodeManager());
  CVC5_API_TRY_CATCH_BEGIN;
  CVC5_API_SOLVER_CHECK_TERM(conj);
  //////// all checks before this line
  Node result;
  bool success =
      d_smtEngine->getAbduct(*conj.d_node, *grammar.resolve().d_type, result);
  if (success)
  {
    output = Term(this, result);
  }
  return success;
  ////////
  CVC5_API_TRY_CATCH_END;
}

void Solver::blockModel() const
{
  NodeManagerScope scope(getNodeManager());
  CVC5_API_TRY_CATCH_BEGIN;
  CVC5_API_CHECK(d_smtEngine->getOptions().smt.produceModels)
      << "Cannot get value unless model generation is enabled "
         "(try --produce-models)";
  CVC5_API_RECOVERABLE_CHECK(d_smtEngine->isSmtModeSat())
      << "Can only block model after sat or unknown response.";
  //////// all checks before this line
  d_smtEngine->blockModel();
  ////////
  CVC5_API_TRY_CATCH_END;
}

void Solver::blockModelValues(const std::vector<Term>& terms) const
{
  NodeManagerScope scope(getNodeManager());
  CVC5_API_TRY_CATCH_BEGIN;
  CVC5_API_CHECK(d_smtEngine->getOptions().smt.produceModels)
      << "Cannot get value unless model generation is enabled "
         "(try --produce-models)";
  CVC5_API_RECOVERABLE_CHECK(d_smtEngine->isSmtModeSat())
      << "Can only block model values after sat or unknown response.";
  CVC5_API_ARG_SIZE_CHECK_EXPECTED(!terms.empty(), terms)
      << "a non-empty set of terms";
  CVC5_API_SOLVER_CHECK_TERMS(terms);
  //////// all checks before this line
  d_smtEngine->blockModelValues(Term::termVectorToNodes(terms));
  ////////
  CVC5_API_TRY_CATCH_END;
}

void Solver::printInstantiations(std::ostream& out) const
{
  NodeManagerScope scope(getNodeManager());
  CVC5_API_TRY_CATCH_BEGIN;
  //////// all checks before this line
  d_smtEngine->printInstantiations(out);
  ////////
  CVC5_API_TRY_CATCH_END;
}

void Solver::push(uint32_t nscopes) const
{
  NodeManagerScope scope(getNodeManager());
  CVC5_API_TRY_CATCH_BEGIN;
  CVC5_API_CHECK(d_smtEngine->getOptions().base.incrementalSolving)
      << "Cannot push when not solving incrementally (use --incremental)";
  //////// all checks before this line
  for (uint32_t n = 0; n < nscopes; ++n)
  {
    d_smtEngine->push();
  }
  ////////
  CVC5_API_TRY_CATCH_END;
}

void Solver::resetAssertions(void) const
{
  CVC5_API_TRY_CATCH_BEGIN;
  //////// all checks before this line
  d_smtEngine->resetAssertions();
  ////////
  CVC5_API_TRY_CATCH_END;
}

void Solver::setInfo(const std::string& keyword, const std::string& value) const
{
  CVC5_API_TRY_CATCH_BEGIN;
  CVC5_API_RECOVERABLE_ARG_CHECK_EXPECTED(
      keyword == "source" || keyword == "category" || keyword == "difficulty"
          || keyword == "filename" || keyword == "license" || keyword == "name"
          || keyword == "notes" || keyword == "smt-lib-version"
          || keyword == "status",
      keyword)
      << "'source', 'category', 'difficulty', 'filename', 'license', 'name', "
         "'notes', 'smt-lib-version' or 'status'";
  CVC5_API_RECOVERABLE_ARG_CHECK_EXPECTED(
      keyword != "smt-lib-version" || value == "2" || value == "2.0"
          || value == "2.5" || value == "2.6",
      value)
      << "'2.0', '2.5', '2.6'";
  CVC5_API_ARG_CHECK_EXPECTED(keyword != "status" || value == "sat"
                                  || value == "unsat" || value == "unknown",
                              value)
      << "'sat', 'unsat' or 'unknown'";
  //////// all checks before this line
  d_smtEngine->setInfo(keyword, value);
  ////////
  CVC5_API_TRY_CATCH_END;
}

void Solver::setLogic(const std::string& logic) const
{
  CVC5_API_TRY_CATCH_BEGIN;
  CVC5_API_CHECK(!d_smtEngine->isFullyInited())
      << "Invalid call to 'setLogic', solver is already fully initialized";
  cvc5::LogicInfo logic_info(logic);
  //////// all checks before this line
  d_smtEngine->setLogic(logic_info);
  ////////
  CVC5_API_TRY_CATCH_END;
}

void Solver::setOption(const std::string& option,
                       const std::string& value) const
{
  CVC5_API_TRY_CATCH_BEGIN;
  static constexpr auto mutableOpts = {"diagnostic-output-channel",
                                       "print-success",
                                       "regular-output-channel",
                                       "reproducible-resource-limit",
                                       "verbosity"};
  if (std::find(mutableOpts.begin(), mutableOpts.end(), option)
      == mutableOpts.end())
  {
    CVC5_API_CHECK(!d_smtEngine->isFullyInited())
        << "Invalid call to 'setOption' for option '" << option
        << "', solver is already fully initialized";
  }
  //////// all checks before this line
  d_smtEngine->setOption(option, value);
  ////////
  CVC5_API_TRY_CATCH_END;
}

Term Solver::mkSygusVar(const Sort& sort, const std::string& symbol) const
{
  CVC5_API_TRY_CATCH_BEGIN;
  CVC5_API_SOLVER_CHECK_SORT(sort);
  //////// all checks before this line
  Node res = getNodeManager()->mkBoundVar(symbol, *sort.d_type);
  (void)res.getType(true); /* kick off type checking */

  d_smtEngine->declareSygusVar(res);

  return Term(this, res);
  ////////
  CVC5_API_TRY_CATCH_END;
}

Grammar Solver::mkSygusGrammar(const std::vector<Term>& boundVars,
                               const std::vector<Term>& ntSymbols) const
{
  CVC5_API_TRY_CATCH_BEGIN;
  CVC5_API_ARG_SIZE_CHECK_EXPECTED(!ntSymbols.empty(), ntSymbols)
      << "a non-empty vector";
  CVC5_API_SOLVER_CHECK_BOUND_VARS(boundVars);
  CVC5_API_SOLVER_CHECK_BOUND_VARS(ntSymbols);
  //////// all checks before this line
  return Grammar(this, boundVars, ntSymbols);
  ////////
  CVC5_API_TRY_CATCH_END;
}

Term Solver::synthFun(const std::string& symbol,
                      const std::vector<Term>& boundVars,
                      const Sort& sort) const
{
  CVC5_API_TRY_CATCH_BEGIN;
  CVC5_API_SOLVER_CHECK_BOUND_VARS(boundVars);
  CVC5_API_SOLVER_CHECK_SORT(sort);
  //////// all checks before this line
  return synthFunHelper(symbol, boundVars, sort);
  ////////
  CVC5_API_TRY_CATCH_END;
}

Term Solver::synthFun(const std::string& symbol,
                      const std::vector<Term>& boundVars,
                      Sort sort,
                      Grammar& grammar) const
{
  CVC5_API_TRY_CATCH_BEGIN;
  CVC5_API_SOLVER_CHECK_BOUND_VARS(boundVars);
  CVC5_API_SOLVER_CHECK_SORT(sort);
  //////// all checks before this line
  return synthFunHelper(symbol, boundVars, sort, false, &grammar);
  ////////
  CVC5_API_TRY_CATCH_END;
}

Term Solver::synthInv(const std::string& symbol,
                      const std::vector<Term>& boundVars) const
{
  CVC5_API_TRY_CATCH_BEGIN;
  CVC5_API_SOLVER_CHECK_BOUND_VARS(boundVars);
  //////// all checks before this line
  return synthFunHelper(
      symbol, boundVars, Sort(this, getNodeManager()->booleanType()), true);
  ////////
  CVC5_API_TRY_CATCH_END;
}

Term Solver::synthInv(const std::string& symbol,
                      const std::vector<Term>& boundVars,
                      Grammar& grammar) const
{
  CVC5_API_TRY_CATCH_BEGIN;
  CVC5_API_SOLVER_CHECK_BOUND_VARS(boundVars);
  //////// all checks before this line
  return synthFunHelper(symbol,
                        boundVars,
                        Sort(this, getNodeManager()->booleanType()),
                        true,
                        &grammar);
  ////////
  CVC5_API_TRY_CATCH_END;
}

void Solver::addSygusConstraint(const Term& term) const
{
  NodeManagerScope scope(getNodeManager());
  CVC5_API_TRY_CATCH_BEGIN;
  CVC5_API_SOLVER_CHECK_TERM(term);
  CVC5_API_ARG_CHECK_EXPECTED(
      term.d_node->getType() == getNodeManager()->booleanType(), term)
      << "boolean term";
  //////// all checks before this line
  d_smtEngine->assertSygusConstraint(*term.d_node);
  ////////
  CVC5_API_TRY_CATCH_END;
}

void Solver::addSygusInvConstraint(Term inv,
                                   Term pre,
                                   Term trans,
                                   Term post) const
{
  CVC5_API_TRY_CATCH_BEGIN;
  CVC5_API_SOLVER_CHECK_TERM(inv);
  CVC5_API_SOLVER_CHECK_TERM(pre);
  CVC5_API_SOLVER_CHECK_TERM(trans);
  CVC5_API_SOLVER_CHECK_TERM(post);

  CVC5_API_ARG_CHECK_EXPECTED(inv.d_node->getType().isFunction(), inv)
      << "a function";

  TypeNode invType = inv.d_node->getType();

  CVC5_API_ARG_CHECK_EXPECTED(invType.getRangeType().isBoolean(), inv)
      << "boolean range";

  CVC5_API_CHECK(pre.d_node->getType() == invType)
      << "Expected inv and pre to have the same sort";

  CVC5_API_CHECK(post.d_node->getType() == invType)
      << "Expected inv and post to have the same sort";
  //////// all checks before this line

  const std::vector<TypeNode>& invArgTypes = invType.getArgTypes();

  std::vector<TypeNode> expectedTypes;
  expectedTypes.reserve(2 * invArgTypes.size() + 1);

  for (size_t i = 0, n = invArgTypes.size(); i < 2 * n; i += 2)
  {
    expectedTypes.push_back(invArgTypes[i % n]);
    expectedTypes.push_back(invArgTypes[(i + 1) % n]);
  }

  expectedTypes.push_back(invType.getRangeType());
  TypeNode expectedTransType = getNodeManager()->mkFunctionType(expectedTypes);

  CVC5_API_CHECK(trans.d_node->getType() == expectedTransType)
      << "Expected trans's sort to be " << invType;

  d_smtEngine->assertSygusInvConstraint(
      *inv.d_node, *pre.d_node, *trans.d_node, *post.d_node);
  ////////
  CVC5_API_TRY_CATCH_END;
}

Result Solver::checkSynth() const
{
  CVC5_API_TRY_CATCH_BEGIN;
  //////// all checks before this line
  return d_smtEngine->checkSynth();
  ////////
  CVC5_API_TRY_CATCH_END;
}

Term Solver::getSynthSolution(Term term) const
{
  CVC5_API_TRY_CATCH_BEGIN;
  CVC5_API_SOLVER_CHECK_TERM(term);

  std::map<cvc5::Node, cvc5::Node> map;
  CVC5_API_CHECK(d_smtEngine->getSynthSolutions(map))
      << "The solver is not in a state immediately preceded by a "
         "successful call to checkSynth";

  std::map<cvc5::Node, cvc5::Node>::const_iterator it = map.find(*term.d_node);

  CVC5_API_CHECK(it != map.cend()) << "Synth solution not found for given term";
  //////// all checks before this line
  return Term(this, it->second);
  ////////
  CVC5_API_TRY_CATCH_END;
}

std::vector<Term> Solver::getSynthSolutions(
    const std::vector<Term>& terms) const
{
  CVC5_API_TRY_CATCH_BEGIN;
  CVC5_API_ARG_SIZE_CHECK_EXPECTED(!terms.empty(), terms) << "non-empty vector";
  CVC5_API_SOLVER_CHECK_TERMS(terms);

  std::map<cvc5::Node, cvc5::Node> map;
  CVC5_API_CHECK(d_smtEngine->getSynthSolutions(map))
      << "The solver is not in a state immediately preceded by a "
         "successful call to checkSynth";
  //////// all checks before this line

  std::vector<Term> synthSolution;
  synthSolution.reserve(terms.size());

  for (size_t i = 0, n = terms.size(); i < n; ++i)
  {
    std::map<cvc5::Node, cvc5::Node>::const_iterator it =
        map.find(*terms[i].d_node);

    CVC5_API_CHECK(it != map.cend())
        << "Synth solution not found for term at index " << i;

    synthSolution.push_back(Term(this, it->second));
  }

  return synthSolution;
  ////////
  CVC5_API_TRY_CATCH_END;
}

/*
 * !!! This is only temporarily available until the parser is fully migrated to
 * the new API. !!!
 */
SmtEngine* Solver::getSmtEngine(void) const { return d_smtEngine.get(); }

/*
 * !!! This is only temporarily available until the parser is fully migrated to
 * the new API. !!!
 */
Options& Solver::getOptions(void) { return d_smtEngine->getOptions(); }

Statistics Solver::getStatistics() const
{
  return Statistics(d_smtEngine->getStatisticsRegistry());
}

}  // namespace api

}  // namespace cvc5

namespace std {

size_t hash<cvc5::api::Kind>::operator()(cvc5::api::Kind k) const
{
  return static_cast<size_t>(k);
}

size_t hash<cvc5::api::Op>::operator()(const cvc5::api::Op& t) const
{
  if (t.isIndexedHelper())
  {
    return std::hash<cvc5::Node>()(*t.d_node);
  }
  else
  {
    return std::hash<cvc5::api::Kind>()(t.d_kind);
  }
}

size_t std::hash<cvc5::api::RoundingMode>::operator()(
    cvc5::api::RoundingMode rm) const
{
  return static_cast<size_t>(rm);
}

size_t std::hash<cvc5::api::Sort>::operator()(const cvc5::api::Sort& s) const
{
  return std::hash<cvc5::TypeNode>()(*s.d_type);
}

size_t std::hash<cvc5::api::Term>::operator()(const cvc5::api::Term& t) const
{
  return std::hash<cvc5::Node>()(*t.d_node);
}

}  // namespace std<|MERGE_RESOLUTION|>--- conflicted
+++ resolved
@@ -7048,7 +7048,6 @@
   CVC5_API_TRY_CATCH_END;
 }
 
-<<<<<<< HEAD
 template<class... Ts> struct overloaded : Ts... { using Ts::operator()...; };
 template<class... Ts> overloaded(Ts...) -> overloaded<Ts...>;
 
@@ -7101,6 +7100,15 @@
   return os;
 }
 
+std::vector<std::string> Solver::getOptionNames() const
+{
+  CVC5_API_TRY_CATCH_BEGIN;
+  //////// all checks before this line
+  return options::getNames();
+  ////////
+  CVC5_API_TRY_CATCH_END;
+}
+
 OptionInfo Solver::getOptionInfo(const std::string& option) const
 {
   CVC5_API_TRY_CATCH_BEGIN;
@@ -7141,13 +7149,6 @@
       }};
     },
   }, info.valueInfo);
-=======
-std::vector<std::string> Solver::getOptionNames() const
-{
-  CVC5_API_TRY_CATCH_BEGIN;
-  //////// all checks before this line
-  return options::getNames();
->>>>>>> 7f14a113
   ////////
   CVC5_API_TRY_CATCH_END;
 }
