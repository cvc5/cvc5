--- conflicted
+++ resolved
@@ -774,6 +774,7 @@
     {REGEXP_REPEAT, internal::Kind::REGEXP_REPEAT_OP},
     {REGEXP_LOOP, internal::Kind::REGEXP_LOOP_OP},
     {TUPLE_PROJECT, internal::Kind::TUPLE_PROJECT_OP},
+    {RELATION_GROUP, internal::Kind::RELATION_GROUP_OP},
     {TABLE_PROJECT, internal::Kind::TABLE_PROJECT_OP},
     {TABLE_AGGREGATE, internal::Kind::TABLE_AGGREGATE_OP},
     {TABLE_JOIN, internal::Kind::TABLE_JOIN_OP},
@@ -1952,6 +1953,7 @@
     case FLOATINGPOINT_TO_FP_FROM_UBV: size = 2; break;
     case REGEXP_LOOP: size = 2; break;
     case TUPLE_PROJECT:
+    case RELATION_GROUP:
     case TABLE_AGGREGATE:
     case TABLE_GROUP:
     case TABLE_JOIN:
@@ -2112,6 +2114,7 @@
       break;
     }
     case TUPLE_PROJECT:
+    case RELATION_GROUP:
     case TABLE_AGGREGATE:
     case TABLE_GROUP:
     case TABLE_JOIN:
@@ -6153,6 +6156,7 @@
       res = mkOpHelper(kind, internal::RegExpLoop(args[0], args[1]));
       break;
     case TUPLE_PROJECT:
+    case RELATION_GROUP:
     case TABLE_AGGREGATE:
     case TABLE_GROUP:
     case TABLE_JOIN:
@@ -6160,13 +6164,7 @@
     {
       res = mkOpHelper(kind, internal::ProjectOp(args));
       break;
-<<<<<<< HEAD
-    case RELATION_GROUP:
-      res = mkOpHelper(kind, internal::RelationGroupOp(args));
-      break;
-=======
     }
->>>>>>> 72fe8a98
     default:
       if (nargs == 0)
       {
