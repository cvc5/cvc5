--- conflicted
+++ resolved
@@ -1457,16 +1457,7 @@
       << "Arity mismatch for instantiated sort constructor";
   //////// all checks before this line
   std::vector<internal::TypeNode> tparams = sortVectorToTypeNodes(params);
-<<<<<<< HEAD
   return Sort(d_solver, d_type->instantiate(tparams));
-=======
-  if (d_type->isDatatype())
-  {
-    return Sort(d_solver, d_type->instantiateParametricDatatype(tparams));
-  }
-  Assert(d_type->isUninterpretedSortConstructor());
-  return Sort(d_solver, d_solver->getNodeManager()->mkSort(*d_type, tparams));
->>>>>>> 319caf1b
   ////////
   CVC5_API_TRY_CATCH_END;
 }
