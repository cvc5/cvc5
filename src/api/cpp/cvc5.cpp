/******************************************************************************
 * Top contributors (to current version):
 *   Aina Niemetz, Andrew Reynolds, Andres Noetzli
 *
 * This file is part of the cvc5 project.
 *
 * Copyright (c) 2009-2021 by the authors listed in the file AUTHORS
 * in the top-level source directory and their institutional affiliations.
 * All rights reserved.  See the file COPYING in the top-level source
 * directory for licensing information.
 * ****************************************************************************
 *
 * The cvc5 C++ API.
 *
 * A brief note on how to guard API functions:
 *
 * In general, we think of API guards as a fence -- they are supposed to make
 * sure that no invalid arguments get passed into internal realms of cvc5.
 * Thus we always want to catch such cases on the API level (and can then
 * assert internally that no invalid argument is passed in).
 *
 * The only special case is when we use 3rd party back-ends we have no control
 * over, and which throw (invalid_argument) exceptions anyways. In this case,
 * we do not replicate argument checks but delegate them to the back-end,
 * catch thrown exceptions, and raise a CVC5ApiException.
 *
 * Our Integer implementation, e.g., is such a special case since we support
 * two different back end implementations (GMP, CLN). Be aware that they do
 * not fully agree on what is (in)valid input, which requires extra checks for
 * consistent behavior (see Solver::mkRealFromStrHelper for an example).
 */

#include "api/cpp/cvc5.h"

#include <cstring>
#include <sstream>

#include "api/cpp/cvc5_checks.h"
#include "base/check.h"
#include "base/configuration.h"
#include "expr/dtype.h"
#include "expr/dtype_cons.h"
#include "expr/dtype_selector.h"
#include "expr/kind.h"
#include "expr/metakind.h"
#include "expr/node.h"
#include "expr/node_algorithm.h"
#include "expr/node_builder.h"
#include "expr/node_manager.h"
#include "expr/sequence.h"
#include "expr/type_node.h"
#include "options/main_options.h"
#include "options/options.h"
#include "options/smt_options.h"
#include "proof/unsat_core.h"
#include "smt/model.h"
#include "smt/smt_engine.h"
#include "smt/smt_mode.h"
#include "theory/logic_info.h"
#include "theory/theory_model.h"
#include "util/random.h"
#include "util/result.h"
#include "util/statistics_registry.h"
#include "util/statistics_stats.h"
#include "util/statistics_value.h"
#include "util/utility.h"

namespace cvc5 {
namespace api {

/* -------------------------------------------------------------------------- */
/* APIStatistics                                                              */
/* -------------------------------------------------------------------------- */

struct APIStatistics
{
  HistogramStat<TypeConstant> d_consts;
  HistogramStat<TypeConstant> d_vars;
  HistogramStat<Kind> d_terms;
};

/* -------------------------------------------------------------------------- */
/* Kind                                                                       */
/* -------------------------------------------------------------------------- */

/* Mapping from external (API) kind to internal kind. */
const static std::unordered_map<Kind, cvc5::Kind> s_kinds{
    {INTERNAL_KIND, cvc5::Kind::UNDEFINED_KIND},
    {UNDEFINED_KIND, cvc5::Kind::UNDEFINED_KIND},
    {NULL_EXPR, cvc5::Kind::NULL_EXPR},
    /* Builtin ------------------------------------------------------------- */
    {UNINTERPRETED_CONSTANT, cvc5::Kind::UNINTERPRETED_CONSTANT},
    {ABSTRACT_VALUE, cvc5::Kind::ABSTRACT_VALUE},
    {EQUAL, cvc5::Kind::EQUAL},
    {DISTINCT, cvc5::Kind::DISTINCT},
    {CONSTANT, cvc5::Kind::VARIABLE},
    {VARIABLE, cvc5::Kind::BOUND_VARIABLE},
    {SEXPR, cvc5::Kind::SEXPR},
    {LAMBDA, cvc5::Kind::LAMBDA},
    {WITNESS, cvc5::Kind::WITNESS},
    /* Boolean ------------------------------------------------------------- */
    {CONST_BOOLEAN, cvc5::Kind::CONST_BOOLEAN},
    {NOT, cvc5::Kind::NOT},
    {AND, cvc5::Kind::AND},
    {IMPLIES, cvc5::Kind::IMPLIES},
    {OR, cvc5::Kind::OR},
    {XOR, cvc5::Kind::XOR},
    {ITE, cvc5::Kind::ITE},
    {MATCH, cvc5::Kind::MATCH},
    {MATCH_CASE, cvc5::Kind::MATCH_CASE},
    {MATCH_BIND_CASE, cvc5::Kind::MATCH_BIND_CASE},
    /* UF ------------------------------------------------------------------ */
    {APPLY_UF, cvc5::Kind::APPLY_UF},
    {CARDINALITY_CONSTRAINT, cvc5::Kind::CARDINALITY_CONSTRAINT},
    {CARDINALITY_VALUE, cvc5::Kind::CARDINALITY_VALUE},
    {HO_APPLY, cvc5::Kind::HO_APPLY},
    /* Arithmetic ---------------------------------------------------------- */
    {PLUS, cvc5::Kind::PLUS},
    {MULT, cvc5::Kind::MULT},
    {IAND, cvc5::Kind::IAND},
    {MINUS, cvc5::Kind::MINUS},
    {UMINUS, cvc5::Kind::UMINUS},
    {DIVISION, cvc5::Kind::DIVISION},
    {INTS_DIVISION, cvc5::Kind::INTS_DIVISION},
    {INTS_MODULUS, cvc5::Kind::INTS_MODULUS},
    {ABS, cvc5::Kind::ABS},
    {DIVISIBLE, cvc5::Kind::DIVISIBLE},
    {POW, cvc5::Kind::POW},
    {EXPONENTIAL, cvc5::Kind::EXPONENTIAL},
    {SINE, cvc5::Kind::SINE},
    {COSINE, cvc5::Kind::COSINE},
    {TANGENT, cvc5::Kind::TANGENT},
    {COSECANT, cvc5::Kind::COSECANT},
    {SECANT, cvc5::Kind::SECANT},
    {COTANGENT, cvc5::Kind::COTANGENT},
    {ARCSINE, cvc5::Kind::ARCSINE},
    {ARCCOSINE, cvc5::Kind::ARCCOSINE},
    {ARCTANGENT, cvc5::Kind::ARCTANGENT},
    {ARCCOSECANT, cvc5::Kind::ARCCOSECANT},
    {ARCSECANT, cvc5::Kind::ARCSECANT},
    {ARCCOTANGENT, cvc5::Kind::ARCCOTANGENT},
    {SQRT, cvc5::Kind::SQRT},
    {CONST_RATIONAL, cvc5::Kind::CONST_RATIONAL},
    {LT, cvc5::Kind::LT},
    {LEQ, cvc5::Kind::LEQ},
    {GT, cvc5::Kind::GT},
    {GEQ, cvc5::Kind::GEQ},
    {IS_INTEGER, cvc5::Kind::IS_INTEGER},
    {TO_INTEGER, cvc5::Kind::TO_INTEGER},
    {TO_REAL, cvc5::Kind::TO_REAL},
    {PI, cvc5::Kind::PI},
    /* BV ------------------------------------------------------------------ */
    {CONST_BITVECTOR, cvc5::Kind::CONST_BITVECTOR},
    {BITVECTOR_CONCAT, cvc5::Kind::BITVECTOR_CONCAT},
    {BITVECTOR_AND, cvc5::Kind::BITVECTOR_AND},
    {BITVECTOR_OR, cvc5::Kind::BITVECTOR_OR},
    {BITVECTOR_XOR, cvc5::Kind::BITVECTOR_XOR},
    {BITVECTOR_NOT, cvc5::Kind::BITVECTOR_NOT},
    {BITVECTOR_NAND, cvc5::Kind::BITVECTOR_NAND},
    {BITVECTOR_NOR, cvc5::Kind::BITVECTOR_NOR},
    {BITVECTOR_XNOR, cvc5::Kind::BITVECTOR_XNOR},
    {BITVECTOR_COMP, cvc5::Kind::BITVECTOR_COMP},
    {BITVECTOR_MULT, cvc5::Kind::BITVECTOR_MULT},
    {BITVECTOR_PLUS, cvc5::Kind::BITVECTOR_PLUS},
    {BITVECTOR_SUB, cvc5::Kind::BITVECTOR_SUB},
    {BITVECTOR_NEG, cvc5::Kind::BITVECTOR_NEG},
    {BITVECTOR_UDIV, cvc5::Kind::BITVECTOR_UDIV},
    {BITVECTOR_UREM, cvc5::Kind::BITVECTOR_UREM},
    {BITVECTOR_SDIV, cvc5::Kind::BITVECTOR_SDIV},
    {BITVECTOR_SREM, cvc5::Kind::BITVECTOR_SREM},
    {BITVECTOR_SMOD, cvc5::Kind::BITVECTOR_SMOD},
    {BITVECTOR_SHL, cvc5::Kind::BITVECTOR_SHL},
    {BITVECTOR_LSHR, cvc5::Kind::BITVECTOR_LSHR},
    {BITVECTOR_ASHR, cvc5::Kind::BITVECTOR_ASHR},
    {BITVECTOR_ULT, cvc5::Kind::BITVECTOR_ULT},
    {BITVECTOR_ULE, cvc5::Kind::BITVECTOR_ULE},
    {BITVECTOR_UGT, cvc5::Kind::BITVECTOR_UGT},
    {BITVECTOR_UGE, cvc5::Kind::BITVECTOR_UGE},
    {BITVECTOR_SLT, cvc5::Kind::BITVECTOR_SLT},
    {BITVECTOR_SLE, cvc5::Kind::BITVECTOR_SLE},
    {BITVECTOR_SGT, cvc5::Kind::BITVECTOR_SGT},
    {BITVECTOR_SGE, cvc5::Kind::BITVECTOR_SGE},
    {BITVECTOR_ULTBV, cvc5::Kind::BITVECTOR_ULTBV},
    {BITVECTOR_SLTBV, cvc5::Kind::BITVECTOR_SLTBV},
    {BITVECTOR_ITE, cvc5::Kind::BITVECTOR_ITE},
    {BITVECTOR_REDOR, cvc5::Kind::BITVECTOR_REDOR},
    {BITVECTOR_REDAND, cvc5::Kind::BITVECTOR_REDAND},
    {BITVECTOR_EXTRACT, cvc5::Kind::BITVECTOR_EXTRACT},
    {BITVECTOR_REPEAT, cvc5::Kind::BITVECTOR_REPEAT},
    {BITVECTOR_ZERO_EXTEND, cvc5::Kind::BITVECTOR_ZERO_EXTEND},
    {BITVECTOR_SIGN_EXTEND, cvc5::Kind::BITVECTOR_SIGN_EXTEND},
    {BITVECTOR_ROTATE_LEFT, cvc5::Kind::BITVECTOR_ROTATE_LEFT},
    {BITVECTOR_ROTATE_RIGHT, cvc5::Kind::BITVECTOR_ROTATE_RIGHT},
    {INT_TO_BITVECTOR, cvc5::Kind::INT_TO_BITVECTOR},
    {BITVECTOR_TO_NAT, cvc5::Kind::BITVECTOR_TO_NAT},
    /* FP ------------------------------------------------------------------ */
    {CONST_FLOATINGPOINT, cvc5::Kind::CONST_FLOATINGPOINT},
    {CONST_ROUNDINGMODE, cvc5::Kind::CONST_ROUNDINGMODE},
    {FLOATINGPOINT_FP, cvc5::Kind::FLOATINGPOINT_FP},
    {FLOATINGPOINT_EQ, cvc5::Kind::FLOATINGPOINT_EQ},
    {FLOATINGPOINT_ABS, cvc5::Kind::FLOATINGPOINT_ABS},
    {FLOATINGPOINT_NEG, cvc5::Kind::FLOATINGPOINT_NEG},
    {FLOATINGPOINT_PLUS, cvc5::Kind::FLOATINGPOINT_PLUS},
    {FLOATINGPOINT_SUB, cvc5::Kind::FLOATINGPOINT_SUB},
    {FLOATINGPOINT_MULT, cvc5::Kind::FLOATINGPOINT_MULT},
    {FLOATINGPOINT_DIV, cvc5::Kind::FLOATINGPOINT_DIV},
    {FLOATINGPOINT_FMA, cvc5::Kind::FLOATINGPOINT_FMA},
    {FLOATINGPOINT_SQRT, cvc5::Kind::FLOATINGPOINT_SQRT},
    {FLOATINGPOINT_REM, cvc5::Kind::FLOATINGPOINT_REM},
    {FLOATINGPOINT_RTI, cvc5::Kind::FLOATINGPOINT_RTI},
    {FLOATINGPOINT_MIN, cvc5::Kind::FLOATINGPOINT_MIN},
    {FLOATINGPOINT_MAX, cvc5::Kind::FLOATINGPOINT_MAX},
    {FLOATINGPOINT_LEQ, cvc5::Kind::FLOATINGPOINT_LEQ},
    {FLOATINGPOINT_LT, cvc5::Kind::FLOATINGPOINT_LT},
    {FLOATINGPOINT_GEQ, cvc5::Kind::FLOATINGPOINT_GEQ},
    {FLOATINGPOINT_GT, cvc5::Kind::FLOATINGPOINT_GT},
    {FLOATINGPOINT_ISN, cvc5::Kind::FLOATINGPOINT_ISN},
    {FLOATINGPOINT_ISSN, cvc5::Kind::FLOATINGPOINT_ISSN},
    {FLOATINGPOINT_ISZ, cvc5::Kind::FLOATINGPOINT_ISZ},
    {FLOATINGPOINT_ISINF, cvc5::Kind::FLOATINGPOINT_ISINF},
    {FLOATINGPOINT_ISNAN, cvc5::Kind::FLOATINGPOINT_ISNAN},
    {FLOATINGPOINT_ISNEG, cvc5::Kind::FLOATINGPOINT_ISNEG},
    {FLOATINGPOINT_ISPOS, cvc5::Kind::FLOATINGPOINT_ISPOS},
    {FLOATINGPOINT_TO_FP_FLOATINGPOINT,
     cvc5::Kind::FLOATINGPOINT_TO_FP_FLOATINGPOINT},
    {FLOATINGPOINT_TO_FP_REAL, cvc5::Kind::FLOATINGPOINT_TO_FP_REAL},
    {FLOATINGPOINT_TO_FP_SIGNED_BITVECTOR,
     cvc5::Kind::FLOATINGPOINT_TO_FP_SIGNED_BITVECTOR},
    {FLOATINGPOINT_TO_FP_UNSIGNED_BITVECTOR,
     cvc5::Kind::FLOATINGPOINT_TO_FP_UNSIGNED_BITVECTOR},
    {FLOATINGPOINT_TO_FP_GENERIC, cvc5::Kind::FLOATINGPOINT_TO_FP_GENERIC},
    {FLOATINGPOINT_TO_UBV, cvc5::Kind::FLOATINGPOINT_TO_UBV},
    {FLOATINGPOINT_TO_SBV, cvc5::Kind::FLOATINGPOINT_TO_SBV},
    {FLOATINGPOINT_TO_REAL, cvc5::Kind::FLOATINGPOINT_TO_REAL},
    /* Arrays -------------------------------------------------------------- */
    {SELECT, cvc5::Kind::SELECT},
    {STORE, cvc5::Kind::STORE},
    {CONST_ARRAY, cvc5::Kind::STORE_ALL},
    {EQ_RANGE, cvc5::Kind::EQ_RANGE},
    /* Datatypes ----------------------------------------------------------- */
    {APPLY_SELECTOR, cvc5::Kind::APPLY_SELECTOR},
    {APPLY_CONSTRUCTOR, cvc5::Kind::APPLY_CONSTRUCTOR},
    {APPLY_TESTER, cvc5::Kind::APPLY_TESTER},
    {TUPLE_UPDATE, cvc5::Kind::TUPLE_UPDATE},
    {DT_UPDATE, cvc5::Kind::DT_UPDATE},
    {DT_SIZE, cvc5::Kind::DT_SIZE},
    {TUPLE_PROJECT, cvc5::Kind::TUPLE_PROJECT},
    /* Separation Logic ---------------------------------------------------- */
    {SEP_NIL, cvc5::Kind::SEP_NIL},
    {SEP_EMP, cvc5::Kind::SEP_EMP},
    {SEP_PTO, cvc5::Kind::SEP_PTO},
    {SEP_STAR, cvc5::Kind::SEP_STAR},
    {SEP_WAND, cvc5::Kind::SEP_WAND},
    /* Sets ---------------------------------------------------------------- */
    {EMPTYSET, cvc5::Kind::EMPTYSET},
    {UNION, cvc5::Kind::UNION},
    {INTERSECTION, cvc5::Kind::INTERSECTION},
    {SETMINUS, cvc5::Kind::SETMINUS},
    {SUBSET, cvc5::Kind::SUBSET},
    {MEMBER, cvc5::Kind::MEMBER},
    {SINGLETON, cvc5::Kind::SINGLETON},
    {INSERT, cvc5::Kind::INSERT},
    {CARD, cvc5::Kind::CARD},
    {COMPLEMENT, cvc5::Kind::COMPLEMENT},
    {UNIVERSE_SET, cvc5::Kind::UNIVERSE_SET},
    {JOIN, cvc5::Kind::JOIN},
    {PRODUCT, cvc5::Kind::PRODUCT},
    {TRANSPOSE, cvc5::Kind::TRANSPOSE},
    {TCLOSURE, cvc5::Kind::TCLOSURE},
    {JOIN_IMAGE, cvc5::Kind::JOIN_IMAGE},
    {IDEN, cvc5::Kind::IDEN},
    {COMPREHENSION, cvc5::Kind::COMPREHENSION},
    {CHOOSE, cvc5::Kind::CHOOSE},
    {IS_SINGLETON, cvc5::Kind::IS_SINGLETON},
    /* Bags ---------------------------------------------------------------- */
    {UNION_MAX, cvc5::Kind::UNION_MAX},
    {UNION_DISJOINT, cvc5::Kind::UNION_DISJOINT},
    {INTERSECTION_MIN, cvc5::Kind::INTERSECTION_MIN},
    {DIFFERENCE_SUBTRACT, cvc5::Kind::DIFFERENCE_SUBTRACT},
    {DIFFERENCE_REMOVE, cvc5::Kind::DIFFERENCE_REMOVE},
    {SUBBAG, cvc5::Kind::SUBBAG},
    {BAG_COUNT, cvc5::Kind::BAG_COUNT},
    {DUPLICATE_REMOVAL, cvc5::Kind::DUPLICATE_REMOVAL},
    {MK_BAG, cvc5::Kind::MK_BAG},
    {EMPTYBAG, cvc5::Kind::EMPTYBAG},
    {BAG_CARD, cvc5::Kind::BAG_CARD},
    {BAG_CHOOSE, cvc5::Kind::BAG_CHOOSE},
    {BAG_IS_SINGLETON, cvc5::Kind::BAG_IS_SINGLETON},
    {BAG_FROM_SET, cvc5::Kind::BAG_FROM_SET},
    {BAG_TO_SET, cvc5::Kind::BAG_TO_SET},
    /* Strings ------------------------------------------------------------- */
    {STRING_CONCAT, cvc5::Kind::STRING_CONCAT},
    {STRING_IN_REGEXP, cvc5::Kind::STRING_IN_REGEXP},
    {STRING_LENGTH, cvc5::Kind::STRING_LENGTH},
    {STRING_SUBSTR, cvc5::Kind::STRING_SUBSTR},
    {STRING_UPDATE, cvc5::Kind::STRING_UPDATE},
    {STRING_CHARAT, cvc5::Kind::STRING_CHARAT},
    {STRING_CONTAINS, cvc5::Kind::STRING_STRCTN},
    {STRING_INDEXOF, cvc5::Kind::STRING_STRIDOF},
    {STRING_REPLACE, cvc5::Kind::STRING_STRREPL},
    {STRING_REPLACE_ALL, cvc5::Kind::STRING_STRREPLALL},
    {STRING_REPLACE_RE, cvc5::Kind::STRING_REPLACE_RE},
    {STRING_REPLACE_RE_ALL, cvc5::Kind::STRING_REPLACE_RE_ALL},
    {STRING_TOLOWER, cvc5::Kind::STRING_TOLOWER},
    {STRING_TOUPPER, cvc5::Kind::STRING_TOUPPER},
    {STRING_REV, cvc5::Kind::STRING_REV},
    {STRING_FROM_CODE, cvc5::Kind::STRING_FROM_CODE},
    {STRING_TO_CODE, cvc5::Kind::STRING_TO_CODE},
    {STRING_LT, cvc5::Kind::STRING_LT},
    {STRING_LEQ, cvc5::Kind::STRING_LEQ},
    {STRING_PREFIX, cvc5::Kind::STRING_PREFIX},
    {STRING_SUFFIX, cvc5::Kind::STRING_SUFFIX},
    {STRING_IS_DIGIT, cvc5::Kind::STRING_IS_DIGIT},
    {STRING_FROM_INT, cvc5::Kind::STRING_ITOS},
    {STRING_TO_INT, cvc5::Kind::STRING_STOI},
    {CONST_STRING, cvc5::Kind::CONST_STRING},
    {STRING_TO_REGEXP, cvc5::Kind::STRING_TO_REGEXP},
    {REGEXP_CONCAT, cvc5::Kind::REGEXP_CONCAT},
    {REGEXP_UNION, cvc5::Kind::REGEXP_UNION},
    {REGEXP_INTER, cvc5::Kind::REGEXP_INTER},
    {REGEXP_DIFF, cvc5::Kind::REGEXP_DIFF},
    {REGEXP_STAR, cvc5::Kind::REGEXP_STAR},
    {REGEXP_PLUS, cvc5::Kind::REGEXP_PLUS},
    {REGEXP_OPT, cvc5::Kind::REGEXP_OPT},
    {REGEXP_RANGE, cvc5::Kind::REGEXP_RANGE},
    {REGEXP_REPEAT, cvc5::Kind::REGEXP_REPEAT},
    {REGEXP_LOOP, cvc5::Kind::REGEXP_LOOP},
    {REGEXP_EMPTY, cvc5::Kind::REGEXP_EMPTY},
    {REGEXP_SIGMA, cvc5::Kind::REGEXP_SIGMA},
    {REGEXP_COMPLEMENT, cvc5::Kind::REGEXP_COMPLEMENT},
    // maps to the same kind as the string versions
    {SEQ_CONCAT, cvc5::Kind::STRING_CONCAT},
    {SEQ_LENGTH, cvc5::Kind::STRING_LENGTH},
    {SEQ_EXTRACT, cvc5::Kind::STRING_SUBSTR},
    {SEQ_UPDATE, cvc5::Kind::STRING_UPDATE},
    {SEQ_AT, cvc5::Kind::STRING_CHARAT},
    {SEQ_CONTAINS, cvc5::Kind::STRING_STRCTN},
    {SEQ_INDEXOF, cvc5::Kind::STRING_STRIDOF},
    {SEQ_REPLACE, cvc5::Kind::STRING_STRREPL},
    {SEQ_REPLACE_ALL, cvc5::Kind::STRING_STRREPLALL},
    {SEQ_REV, cvc5::Kind::STRING_REV},
    {SEQ_PREFIX, cvc5::Kind::STRING_PREFIX},
    {SEQ_SUFFIX, cvc5::Kind::STRING_SUFFIX},
    {CONST_SEQUENCE, cvc5::Kind::CONST_SEQUENCE},
    {SEQ_UNIT, cvc5::Kind::SEQ_UNIT},
    {SEQ_NTH, cvc5::Kind::SEQ_NTH},
    /* Quantifiers --------------------------------------------------------- */
    {FORALL, cvc5::Kind::FORALL},
    {EXISTS, cvc5::Kind::EXISTS},
    {BOUND_VAR_LIST, cvc5::Kind::BOUND_VAR_LIST},
    {INST_PATTERN, cvc5::Kind::INST_PATTERN},
    {INST_NO_PATTERN, cvc5::Kind::INST_NO_PATTERN},
    {INST_POOL, cvc5::Kind::INST_POOL},
    {INST_ADD_TO_POOL, cvc5::Kind::INST_ADD_TO_POOL},
    {SKOLEM_ADD_TO_POOL, cvc5::Kind::SKOLEM_ADD_TO_POOL},
    {INST_ATTRIBUTE, cvc5::Kind::INST_ATTRIBUTE},
    {INST_PATTERN_LIST, cvc5::Kind::INST_PATTERN_LIST},
    {LAST_KIND, cvc5::Kind::LAST_KIND},
};

/* Mapping from internal kind to external (API) kind. */
const static std::unordered_map<cvc5::Kind, Kind, cvc5::kind::KindHashFunction>
    s_kinds_internal{
        {cvc5::Kind::UNDEFINED_KIND, UNDEFINED_KIND},
        {cvc5::Kind::NULL_EXPR, NULL_EXPR},
        /* Builtin --------------------------------------------------------- */
        {cvc5::Kind::UNINTERPRETED_CONSTANT, UNINTERPRETED_CONSTANT},
        {cvc5::Kind::ABSTRACT_VALUE, ABSTRACT_VALUE},
        {cvc5::Kind::EQUAL, EQUAL},
        {cvc5::Kind::DISTINCT, DISTINCT},
        {cvc5::Kind::VARIABLE, CONSTANT},
        {cvc5::Kind::BOUND_VARIABLE, VARIABLE},
        {cvc5::Kind::SEXPR, SEXPR},
        {cvc5::Kind::LAMBDA, LAMBDA},
        {cvc5::Kind::WITNESS, WITNESS},
        /* Boolean --------------------------------------------------------- */
        {cvc5::Kind::CONST_BOOLEAN, CONST_BOOLEAN},
        {cvc5::Kind::NOT, NOT},
        {cvc5::Kind::AND, AND},
        {cvc5::Kind::IMPLIES, IMPLIES},
        {cvc5::Kind::OR, OR},
        {cvc5::Kind::XOR, XOR},
        {cvc5::Kind::ITE, ITE},
        {cvc5::Kind::MATCH, MATCH},
        {cvc5::Kind::MATCH_CASE, MATCH_CASE},
        {cvc5::Kind::MATCH_BIND_CASE, MATCH_BIND_CASE},
        /* UF -------------------------------------------------------------- */
        {cvc5::Kind::APPLY_UF, APPLY_UF},
        {cvc5::Kind::CARDINALITY_CONSTRAINT, CARDINALITY_CONSTRAINT},
        {cvc5::Kind::CARDINALITY_VALUE, CARDINALITY_VALUE},
        {cvc5::Kind::HO_APPLY, HO_APPLY},
        /* Arithmetic ------------------------------------------------------ */
        {cvc5::Kind::PLUS, PLUS},
        {cvc5::Kind::MULT, MULT},
        {cvc5::Kind::IAND, IAND},
        {cvc5::Kind::MINUS, MINUS},
        {cvc5::Kind::UMINUS, UMINUS},
        {cvc5::Kind::DIVISION, DIVISION},
        {cvc5::Kind::DIVISION_TOTAL, INTERNAL_KIND},
        {cvc5::Kind::INTS_DIVISION, INTS_DIVISION},
        {cvc5::Kind::INTS_DIVISION_TOTAL, INTERNAL_KIND},
        {cvc5::Kind::INTS_MODULUS, INTS_MODULUS},
        {cvc5::Kind::INTS_MODULUS_TOTAL, INTERNAL_KIND},
        {cvc5::Kind::ABS, ABS},
        {cvc5::Kind::DIVISIBLE, DIVISIBLE},
        {cvc5::Kind::POW, POW},
        {cvc5::Kind::EXPONENTIAL, EXPONENTIAL},
        {cvc5::Kind::SINE, SINE},
        {cvc5::Kind::COSINE, COSINE},
        {cvc5::Kind::TANGENT, TANGENT},
        {cvc5::Kind::COSECANT, COSECANT},
        {cvc5::Kind::SECANT, SECANT},
        {cvc5::Kind::COTANGENT, COTANGENT},
        {cvc5::Kind::ARCSINE, ARCSINE},
        {cvc5::Kind::ARCCOSINE, ARCCOSINE},
        {cvc5::Kind::ARCTANGENT, ARCTANGENT},
        {cvc5::Kind::ARCCOSECANT, ARCCOSECANT},
        {cvc5::Kind::ARCSECANT, ARCSECANT},
        {cvc5::Kind::ARCCOTANGENT, ARCCOTANGENT},
        {cvc5::Kind::SQRT, SQRT},
        {cvc5::Kind::DIVISIBLE_OP, DIVISIBLE},
        {cvc5::Kind::CONST_RATIONAL, CONST_RATIONAL},
        {cvc5::Kind::LT, LT},
        {cvc5::Kind::LEQ, LEQ},
        {cvc5::Kind::GT, GT},
        {cvc5::Kind::GEQ, GEQ},
        {cvc5::Kind::IS_INTEGER, IS_INTEGER},
        {cvc5::Kind::TO_INTEGER, TO_INTEGER},
        {cvc5::Kind::TO_REAL, TO_REAL},
        {cvc5::Kind::PI, PI},
        {cvc5::Kind::IAND_OP, IAND},
        /* BV -------------------------------------------------------------- */
        {cvc5::Kind::CONST_BITVECTOR, CONST_BITVECTOR},
        {cvc5::Kind::BITVECTOR_CONCAT, BITVECTOR_CONCAT},
        {cvc5::Kind::BITVECTOR_AND, BITVECTOR_AND},
        {cvc5::Kind::BITVECTOR_OR, BITVECTOR_OR},
        {cvc5::Kind::BITVECTOR_XOR, BITVECTOR_XOR},
        {cvc5::Kind::BITVECTOR_NOT, BITVECTOR_NOT},
        {cvc5::Kind::BITVECTOR_NAND, BITVECTOR_NAND},
        {cvc5::Kind::BITVECTOR_NOR, BITVECTOR_NOR},
        {cvc5::Kind::BITVECTOR_XNOR, BITVECTOR_XNOR},
        {cvc5::Kind::BITVECTOR_COMP, BITVECTOR_COMP},
        {cvc5::Kind::BITVECTOR_MULT, BITVECTOR_MULT},
        {cvc5::Kind::BITVECTOR_PLUS, BITVECTOR_PLUS},
        {cvc5::Kind::BITVECTOR_SUB, BITVECTOR_SUB},
        {cvc5::Kind::BITVECTOR_NEG, BITVECTOR_NEG},
        {cvc5::Kind::BITVECTOR_UDIV, BITVECTOR_UDIV},
        {cvc5::Kind::BITVECTOR_UREM, BITVECTOR_UREM},
        {cvc5::Kind::BITVECTOR_SDIV, BITVECTOR_SDIV},
        {cvc5::Kind::BITVECTOR_SREM, BITVECTOR_SREM},
        {cvc5::Kind::BITVECTOR_SMOD, BITVECTOR_SMOD},
        {cvc5::Kind::BITVECTOR_SHL, BITVECTOR_SHL},
        {cvc5::Kind::BITVECTOR_LSHR, BITVECTOR_LSHR},
        {cvc5::Kind::BITVECTOR_ASHR, BITVECTOR_ASHR},
        {cvc5::Kind::BITVECTOR_ULT, BITVECTOR_ULT},
        {cvc5::Kind::BITVECTOR_ULE, BITVECTOR_ULE},
        {cvc5::Kind::BITVECTOR_UGT, BITVECTOR_UGT},
        {cvc5::Kind::BITVECTOR_UGE, BITVECTOR_UGE},
        {cvc5::Kind::BITVECTOR_SLT, BITVECTOR_SLT},
        {cvc5::Kind::BITVECTOR_SLE, BITVECTOR_SLE},
        {cvc5::Kind::BITVECTOR_SGT, BITVECTOR_SGT},
        {cvc5::Kind::BITVECTOR_SGE, BITVECTOR_SGE},
        {cvc5::Kind::BITVECTOR_ULTBV, BITVECTOR_ULTBV},
        {cvc5::Kind::BITVECTOR_SLTBV, BITVECTOR_SLTBV},
        {cvc5::Kind::BITVECTOR_ITE, BITVECTOR_ITE},
        {cvc5::Kind::BITVECTOR_REDOR, BITVECTOR_REDOR},
        {cvc5::Kind::BITVECTOR_REDAND, BITVECTOR_REDAND},
        {cvc5::Kind::BITVECTOR_EXTRACT_OP, BITVECTOR_EXTRACT},
        {cvc5::Kind::BITVECTOR_REPEAT_OP, BITVECTOR_REPEAT},
        {cvc5::Kind::BITVECTOR_ZERO_EXTEND_OP, BITVECTOR_ZERO_EXTEND},
        {cvc5::Kind::BITVECTOR_SIGN_EXTEND_OP, BITVECTOR_SIGN_EXTEND},
        {cvc5::Kind::BITVECTOR_ROTATE_LEFT_OP, BITVECTOR_ROTATE_LEFT},
        {cvc5::Kind::BITVECTOR_ROTATE_RIGHT_OP, BITVECTOR_ROTATE_RIGHT},
        {cvc5::Kind::BITVECTOR_EXTRACT, BITVECTOR_EXTRACT},
        {cvc5::Kind::BITVECTOR_REPEAT, BITVECTOR_REPEAT},
        {cvc5::Kind::BITVECTOR_ZERO_EXTEND, BITVECTOR_ZERO_EXTEND},
        {cvc5::Kind::BITVECTOR_SIGN_EXTEND, BITVECTOR_SIGN_EXTEND},
        {cvc5::Kind::BITVECTOR_ROTATE_LEFT, BITVECTOR_ROTATE_LEFT},
        {cvc5::Kind::BITVECTOR_ROTATE_RIGHT, BITVECTOR_ROTATE_RIGHT},
        {cvc5::Kind::INT_TO_BITVECTOR_OP, INT_TO_BITVECTOR},
        {cvc5::Kind::INT_TO_BITVECTOR, INT_TO_BITVECTOR},
        {cvc5::Kind::BITVECTOR_TO_NAT, BITVECTOR_TO_NAT},
        /* FP -------------------------------------------------------------- */
        {cvc5::Kind::CONST_FLOATINGPOINT, CONST_FLOATINGPOINT},
        {cvc5::Kind::CONST_ROUNDINGMODE, CONST_ROUNDINGMODE},
        {cvc5::Kind::FLOATINGPOINT_FP, FLOATINGPOINT_FP},
        {cvc5::Kind::FLOATINGPOINT_EQ, FLOATINGPOINT_EQ},
        {cvc5::Kind::FLOATINGPOINT_ABS, FLOATINGPOINT_ABS},
        {cvc5::Kind::FLOATINGPOINT_NEG, FLOATINGPOINT_NEG},
        {cvc5::Kind::FLOATINGPOINT_PLUS, FLOATINGPOINT_PLUS},
        {cvc5::Kind::FLOATINGPOINT_SUB, FLOATINGPOINT_SUB},
        {cvc5::Kind::FLOATINGPOINT_MULT, FLOATINGPOINT_MULT},
        {cvc5::Kind::FLOATINGPOINT_DIV, FLOATINGPOINT_DIV},
        {cvc5::Kind::FLOATINGPOINT_FMA, FLOATINGPOINT_FMA},
        {cvc5::Kind::FLOATINGPOINT_SQRT, FLOATINGPOINT_SQRT},
        {cvc5::Kind::FLOATINGPOINT_REM, FLOATINGPOINT_REM},
        {cvc5::Kind::FLOATINGPOINT_RTI, FLOATINGPOINT_RTI},
        {cvc5::Kind::FLOATINGPOINT_MIN, FLOATINGPOINT_MIN},
        {cvc5::Kind::FLOATINGPOINT_MAX, FLOATINGPOINT_MAX},
        {cvc5::Kind::FLOATINGPOINT_LEQ, FLOATINGPOINT_LEQ},
        {cvc5::Kind::FLOATINGPOINT_LT, FLOATINGPOINT_LT},
        {cvc5::Kind::FLOATINGPOINT_GEQ, FLOATINGPOINT_GEQ},
        {cvc5::Kind::FLOATINGPOINT_GT, FLOATINGPOINT_GT},
        {cvc5::Kind::FLOATINGPOINT_ISN, FLOATINGPOINT_ISN},
        {cvc5::Kind::FLOATINGPOINT_ISSN, FLOATINGPOINT_ISSN},
        {cvc5::Kind::FLOATINGPOINT_ISZ, FLOATINGPOINT_ISZ},
        {cvc5::Kind::FLOATINGPOINT_ISINF, FLOATINGPOINT_ISINF},
        {cvc5::Kind::FLOATINGPOINT_ISNAN, FLOATINGPOINT_ISNAN},
        {cvc5::Kind::FLOATINGPOINT_ISNEG, FLOATINGPOINT_ISNEG},
        {cvc5::Kind::FLOATINGPOINT_ISPOS, FLOATINGPOINT_ISPOS},
        {cvc5::Kind::FLOATINGPOINT_TO_FP_IEEE_BITVECTOR_OP,
         FLOATINGPOINT_TO_FP_IEEE_BITVECTOR},
        {cvc5::Kind::FLOATINGPOINT_TO_FP_IEEE_BITVECTOR,
         FLOATINGPOINT_TO_FP_IEEE_BITVECTOR},
        {cvc5::Kind::FLOATINGPOINT_TO_FP_FLOATINGPOINT_OP,
         FLOATINGPOINT_TO_FP_FLOATINGPOINT},
        {cvc5::Kind::FLOATINGPOINT_TO_FP_FLOATINGPOINT,
         FLOATINGPOINT_TO_FP_FLOATINGPOINT},
        {cvc5::Kind::FLOATINGPOINT_TO_FP_REAL_OP, FLOATINGPOINT_TO_FP_REAL},
        {cvc5::Kind::FLOATINGPOINT_TO_FP_REAL, FLOATINGPOINT_TO_FP_REAL},
        {cvc5::Kind::FLOATINGPOINT_TO_FP_SIGNED_BITVECTOR_OP,
         FLOATINGPOINT_TO_FP_SIGNED_BITVECTOR},
        {cvc5::Kind::FLOATINGPOINT_TO_FP_SIGNED_BITVECTOR,
         FLOATINGPOINT_TO_FP_SIGNED_BITVECTOR},
        {cvc5::Kind::FLOATINGPOINT_TO_FP_UNSIGNED_BITVECTOR_OP,
         FLOATINGPOINT_TO_FP_UNSIGNED_BITVECTOR},
        {cvc5::Kind::FLOATINGPOINT_TO_FP_UNSIGNED_BITVECTOR,
         FLOATINGPOINT_TO_FP_UNSIGNED_BITVECTOR},
        {cvc5::Kind::FLOATINGPOINT_TO_FP_GENERIC_OP,
         FLOATINGPOINT_TO_FP_GENERIC},
        {cvc5::Kind::FLOATINGPOINT_TO_FP_GENERIC, FLOATINGPOINT_TO_FP_GENERIC},
        {cvc5::Kind::FLOATINGPOINT_TO_UBV_OP, FLOATINGPOINT_TO_UBV},
        {cvc5::Kind::FLOATINGPOINT_TO_UBV, FLOATINGPOINT_TO_UBV},
        {cvc5::Kind::FLOATINGPOINT_TO_UBV_TOTAL_OP, INTERNAL_KIND},
        {cvc5::Kind::FLOATINGPOINT_TO_UBV_TOTAL, INTERNAL_KIND},
        {cvc5::Kind::FLOATINGPOINT_TO_SBV_OP, FLOATINGPOINT_TO_SBV},
        {cvc5::Kind::FLOATINGPOINT_TO_SBV, FLOATINGPOINT_TO_SBV},
        {cvc5::Kind::FLOATINGPOINT_TO_SBV_TOTAL_OP, INTERNAL_KIND},
        {cvc5::Kind::FLOATINGPOINT_TO_SBV_TOTAL, INTERNAL_KIND},
        {cvc5::Kind::FLOATINGPOINT_TO_REAL, FLOATINGPOINT_TO_REAL},
        {cvc5::Kind::FLOATINGPOINT_TO_REAL_TOTAL, INTERNAL_KIND},
        /* Arrays ---------------------------------------------------------- */
        {cvc5::Kind::SELECT, SELECT},
        {cvc5::Kind::STORE, STORE},
        {cvc5::Kind::STORE_ALL, CONST_ARRAY},
        /* Datatypes ------------------------------------------------------- */
        {cvc5::Kind::APPLY_SELECTOR, APPLY_SELECTOR},
        {cvc5::Kind::APPLY_CONSTRUCTOR, APPLY_CONSTRUCTOR},
        {cvc5::Kind::APPLY_SELECTOR_TOTAL, INTERNAL_KIND},
        {cvc5::Kind::APPLY_TESTER, APPLY_TESTER},
        {cvc5::Kind::TUPLE_UPDATE_OP, TUPLE_UPDATE},
        {cvc5::Kind::TUPLE_UPDATE, TUPLE_UPDATE},
        {cvc5::Kind::DT_UPDATE_OP, DT_UPDATE},
        {cvc5::Kind::DT_UPDATE, DT_UPDATE},
        {cvc5::Kind::DT_SIZE, DT_SIZE},
        {cvc5::Kind::TUPLE_PROJECT, TUPLE_PROJECT},
        /* Separation Logic ------------------------------------------------ */
        {cvc5::Kind::SEP_NIL, SEP_NIL},
        {cvc5::Kind::SEP_EMP, SEP_EMP},
        {cvc5::Kind::SEP_PTO, SEP_PTO},
        {cvc5::Kind::SEP_STAR, SEP_STAR},
        {cvc5::Kind::SEP_WAND, SEP_WAND},
        /* Sets ------------------------------------------------------------ */
        {cvc5::Kind::EMPTYSET, EMPTYSET},
        {cvc5::Kind::UNION, UNION},
        {cvc5::Kind::INTERSECTION, INTERSECTION},
        {cvc5::Kind::SETMINUS, SETMINUS},
        {cvc5::Kind::SUBSET, SUBSET},
        {cvc5::Kind::MEMBER, MEMBER},
        {cvc5::Kind::SINGLETON, SINGLETON},
        {cvc5::Kind::INSERT, INSERT},
        {cvc5::Kind::CARD, CARD},
        {cvc5::Kind::COMPLEMENT, COMPLEMENT},
        {cvc5::Kind::UNIVERSE_SET, UNIVERSE_SET},
        {cvc5::Kind::JOIN, JOIN},
        {cvc5::Kind::PRODUCT, PRODUCT},
        {cvc5::Kind::TRANSPOSE, TRANSPOSE},
        {cvc5::Kind::TCLOSURE, TCLOSURE},
        {cvc5::Kind::JOIN_IMAGE, JOIN_IMAGE},
        {cvc5::Kind::IDEN, IDEN},
        {cvc5::Kind::COMPREHENSION, COMPREHENSION},
        {cvc5::Kind::CHOOSE, CHOOSE},
        {cvc5::Kind::IS_SINGLETON, IS_SINGLETON},
        /* Bags ------------------------------------------------------------ */
        {cvc5::Kind::UNION_MAX, UNION_MAX},
        {cvc5::Kind::UNION_DISJOINT, UNION_DISJOINT},
        {cvc5::Kind::INTERSECTION_MIN, INTERSECTION_MIN},
        {cvc5::Kind::DIFFERENCE_SUBTRACT, DIFFERENCE_SUBTRACT},
        {cvc5::Kind::DIFFERENCE_REMOVE, DIFFERENCE_REMOVE},
        {cvc5::Kind::SUBBAG, SUBBAG},
        {cvc5::Kind::BAG_COUNT, BAG_COUNT},
        {cvc5::Kind::DUPLICATE_REMOVAL, DUPLICATE_REMOVAL},
        {cvc5::Kind::MK_BAG, MK_BAG},
        {cvc5::Kind::EMPTYBAG, EMPTYBAG},
        {cvc5::Kind::BAG_CARD, BAG_CARD},
        {cvc5::Kind::BAG_CHOOSE, BAG_CHOOSE},
        {cvc5::Kind::BAG_IS_SINGLETON, BAG_IS_SINGLETON},
        {cvc5::Kind::BAG_FROM_SET, BAG_FROM_SET},
        {cvc5::Kind::BAG_TO_SET, BAG_TO_SET},
        /* Strings --------------------------------------------------------- */
        {cvc5::Kind::STRING_CONCAT, STRING_CONCAT},
        {cvc5::Kind::STRING_IN_REGEXP, STRING_IN_REGEXP},
        {cvc5::Kind::STRING_LENGTH, STRING_LENGTH},
        {cvc5::Kind::STRING_SUBSTR, STRING_SUBSTR},
        {cvc5::Kind::STRING_UPDATE, STRING_UPDATE},
        {cvc5::Kind::STRING_CHARAT, STRING_CHARAT},
        {cvc5::Kind::STRING_STRCTN, STRING_CONTAINS},
        {cvc5::Kind::STRING_STRIDOF, STRING_INDEXOF},
        {cvc5::Kind::STRING_STRREPL, STRING_REPLACE},
        {cvc5::Kind::STRING_STRREPLALL, STRING_REPLACE_ALL},
        {cvc5::Kind::STRING_REPLACE_RE, STRING_REPLACE_RE},
        {cvc5::Kind::STRING_REPLACE_RE_ALL, STRING_REPLACE_RE_ALL},
        {cvc5::Kind::STRING_TOLOWER, STRING_TOLOWER},
        {cvc5::Kind::STRING_TOUPPER, STRING_TOUPPER},
        {cvc5::Kind::STRING_REV, STRING_REV},
        {cvc5::Kind::STRING_FROM_CODE, STRING_FROM_CODE},
        {cvc5::Kind::STRING_TO_CODE, STRING_TO_CODE},
        {cvc5::Kind::STRING_LT, STRING_LT},
        {cvc5::Kind::STRING_LEQ, STRING_LEQ},
        {cvc5::Kind::STRING_PREFIX, STRING_PREFIX},
        {cvc5::Kind::STRING_SUFFIX, STRING_SUFFIX},
        {cvc5::Kind::STRING_IS_DIGIT, STRING_IS_DIGIT},
        {cvc5::Kind::STRING_ITOS, STRING_FROM_INT},
        {cvc5::Kind::STRING_STOI, STRING_TO_INT},
        {cvc5::Kind::CONST_STRING, CONST_STRING},
        {cvc5::Kind::STRING_TO_REGEXP, STRING_TO_REGEXP},
        {cvc5::Kind::REGEXP_CONCAT, REGEXP_CONCAT},
        {cvc5::Kind::REGEXP_UNION, REGEXP_UNION},
        {cvc5::Kind::REGEXP_INTER, REGEXP_INTER},
        {cvc5::Kind::REGEXP_DIFF, REGEXP_DIFF},
        {cvc5::Kind::REGEXP_STAR, REGEXP_STAR},
        {cvc5::Kind::REGEXP_PLUS, REGEXP_PLUS},
        {cvc5::Kind::REGEXP_OPT, REGEXP_OPT},
        {cvc5::Kind::REGEXP_RANGE, REGEXP_RANGE},
        {cvc5::Kind::REGEXP_REPEAT, REGEXP_REPEAT},
        {cvc5::Kind::REGEXP_REPEAT_OP, REGEXP_REPEAT},
        {cvc5::Kind::REGEXP_LOOP, REGEXP_LOOP},
        {cvc5::Kind::REGEXP_LOOP_OP, REGEXP_LOOP},
        {cvc5::Kind::REGEXP_EMPTY, REGEXP_EMPTY},
        {cvc5::Kind::REGEXP_SIGMA, REGEXP_SIGMA},
        {cvc5::Kind::REGEXP_COMPLEMENT, REGEXP_COMPLEMENT},
        {cvc5::Kind::CONST_SEQUENCE, CONST_SEQUENCE},
        {cvc5::Kind::SEQ_UNIT, SEQ_UNIT},
        {cvc5::Kind::SEQ_NTH, SEQ_NTH},
        /* Quantifiers ----------------------------------------------------- */
        {cvc5::Kind::FORALL, FORALL},
        {cvc5::Kind::EXISTS, EXISTS},
        {cvc5::Kind::BOUND_VAR_LIST, BOUND_VAR_LIST},
        {cvc5::Kind::INST_PATTERN, INST_PATTERN},
        {cvc5::Kind::INST_NO_PATTERN, INST_NO_PATTERN},
        {cvc5::Kind::INST_POOL, INST_POOL},
        {cvc5::Kind::INST_ADD_TO_POOL, INST_ADD_TO_POOL},
        {cvc5::Kind::SKOLEM_ADD_TO_POOL, SKOLEM_ADD_TO_POOL},
        {cvc5::Kind::INST_ATTRIBUTE, INST_ATTRIBUTE},
        {cvc5::Kind::INST_PATTERN_LIST, INST_PATTERN_LIST},
        /* ----------------------------------------------------------------- */
        {cvc5::Kind::LAST_KIND, LAST_KIND},
    };

/* Set of kinds for indexed operators */
<<<<<<< HEAD
const static std::unordered_set<Kind, KindHashFunction> s_indexed_kinds(
    {DT_UPDATE,
=======
const static std::unordered_set<Kind> s_indexed_kinds(
    {RECORD_UPDATE,
>>>>>>> 642c8b73
     DIVISIBLE,
     IAND,
     BITVECTOR_REPEAT,
     BITVECTOR_ZERO_EXTEND,
     BITVECTOR_SIGN_EXTEND,
     BITVECTOR_ROTATE_LEFT,
     BITVECTOR_ROTATE_RIGHT,
     INT_TO_BITVECTOR,
     FLOATINGPOINT_TO_UBV,
     FLOATINGPOINT_TO_SBV,
     TUPLE_UPDATE,
     BITVECTOR_EXTRACT,
     FLOATINGPOINT_TO_FP_IEEE_BITVECTOR,
     FLOATINGPOINT_TO_FP_FLOATINGPOINT,
     FLOATINGPOINT_TO_FP_REAL,
     FLOATINGPOINT_TO_FP_SIGNED_BITVECTOR,
     FLOATINGPOINT_TO_FP_UNSIGNED_BITVECTOR,
     FLOATINGPOINT_TO_FP_GENERIC});

namespace {

/** Convert a cvc5::Kind (internal) to a cvc5::api::Kind (external). */
cvc5::api::Kind intToExtKind(cvc5::Kind k)
{
  auto it = api::s_kinds_internal.find(k);
  if (it == api::s_kinds_internal.end())
  {
    return api::INTERNAL_KIND;
  }
  return it->second;
}

/** Convert a cvc5::api::Kind (external) to a cvc5::Kind (internal). */
cvc5::Kind extToIntKind(cvc5::api::Kind k)
{
  auto it = api::s_kinds.find(k);
  if (it == api::s_kinds.end())
  {
    return cvc5::Kind::UNDEFINED_KIND;
  }
  return it->second;
}

/** Return true if given kind is a defined external kind. */
bool isDefinedKind(Kind k) { return k > UNDEFINED_KIND && k < LAST_KIND; }

/**
 * Return true if the internal kind is one where the API term structure
 * differs from internal structure. This happens for APPLY_* kinds.
 * The API takes a "higher-order" perspective and treats functions as well
 * as datatype constructors/selectors/testers as terms
 * but interally they are not
 */
bool isApplyKind(cvc5::Kind k)
{
  return (k == cvc5::Kind::APPLY_UF || k == cvc5::Kind::APPLY_CONSTRUCTOR
          || k == cvc5::Kind::APPLY_SELECTOR || k == cvc5::Kind::APPLY_TESTER);
}

#ifdef CVC5_ASSERTIONS
/** Return true if given kind is a defined internal kind. */
bool isDefinedIntKind(cvc5::Kind k)
{
  return k != cvc5::Kind::UNDEFINED_KIND && k != cvc5::Kind::LAST_KIND;
}
#endif

/** Return the minimum arity of given kind. */
uint32_t minArity(Kind k)
{
  Assert(isDefinedKind(k));
  Assert(isDefinedIntKind(extToIntKind(k)));
  uint32_t min = cvc5::kind::metakind::getMinArityForKind(extToIntKind(k));

  // At the API level, we treat functions/constructors/selectors/testers as
  // normal terms instead of making them part of the operator
  if (isApplyKind(extToIntKind(k)))
  {
    min++;
  }
  return min;
}

/** Return the maximum arity of given kind. */
uint32_t maxArity(Kind k)
{
  Assert(isDefinedKind(k));
  Assert(isDefinedIntKind(extToIntKind(k)));
  uint32_t max = cvc5::kind::metakind::getMaxArityForKind(extToIntKind(k));

  // At the API level, we treat functions/constructors/selectors/testers as
  // normal terms instead of making them part of the operator
  if (isApplyKind(extToIntKind(k))
      && max != std::numeric_limits<uint32_t>::max())  // be careful not to
                                                       // overflow
  {
    max++;
  }
  return max;
}

}  // namespace

std::string kindToString(Kind k)
{
  return k == INTERNAL_KIND ? "INTERNAL_KIND"
                            : cvc5::kind::kindToString(extToIntKind(k));
}

const char* toString(Kind k)
{
  return k == INTERNAL_KIND ? "INTERNAL_KIND"
                            : cvc5::kind::toString(extToIntKind(k));
}

std::ostream& operator<<(std::ostream& out, Kind k)
{
  switch (k)
  {
    case INTERNAL_KIND: out << "INTERNAL_KIND"; break;
    default: out << extToIntKind(k);
  }
  return out;
}

/* -------------------------------------------------------------------------- */
/* API guard helpers                                                          */
/* -------------------------------------------------------------------------- */

namespace {

class CVC5ApiExceptionStream
{
 public:
  CVC5ApiExceptionStream() {}
  /* Note: This needs to be explicitly set to 'noexcept(false)' since it is
   * a destructor that throws an exception and in C++11 all destructors
   * default to noexcept(true) (else this triggers a call to std::terminate). */
  ~CVC5ApiExceptionStream() noexcept(false)
  {
    if (std::uncaught_exceptions() == 0)
    {
      throw CVC5ApiException(d_stream.str());
    }
  }

  std::ostream& ostream() { return d_stream; }

 private:
  std::stringstream d_stream;
};

class CVC5ApiRecoverableExceptionStream
{
 public:
  CVC5ApiRecoverableExceptionStream() {}
  /* Note: This needs to be explicitly set to 'noexcept(false)' since it is
   * a destructor that throws an exception and in C++11 all destructors
   * default to noexcept(true) (else this triggers a call to std::terminate). */
  ~CVC5ApiRecoverableExceptionStream() noexcept(false)
  {
    if (std::uncaught_exceptions() == 0)
    {
      throw CVC5ApiRecoverableException(d_stream.str());
    }
  }

  std::ostream& ostream() { return d_stream; }

 private:
  std::stringstream d_stream;
};

#define CVC5_API_TRY_CATCH_BEGIN \
  try                            \
  {
#define CVC5_API_TRY_CATCH_END                                                 \
  }                                                                            \
  catch (const UnrecognizedOptionException& e)                                 \
  {                                                                            \
    throw CVC5ApiRecoverableException(e.getMessage());                         \
  }                                                                            \
  catch (const cvc5::RecoverableModalException& e)                             \
  {                                                                            \
    throw CVC5ApiRecoverableException(e.getMessage());                         \
  }                                                                            \
  catch (const cvc5::Exception& e) { throw CVC5ApiException(e.getMessage()); } \
  catch (const std::invalid_argument& e) { throw CVC5ApiException(e.what()); }

}  // namespace

/* -------------------------------------------------------------------------- */
/* Result                                                                     */
/* -------------------------------------------------------------------------- */

Result::Result(const cvc5::Result& r) : d_result(new cvc5::Result(r)) {}

Result::Result() : d_result(new cvc5::Result()) {}

bool Result::isNull() const
{
  return d_result->getType() == cvc5::Result::TYPE_NONE;
}

bool Result::isSat(void) const
{
  return d_result->getType() == cvc5::Result::TYPE_SAT
         && d_result->isSat() == cvc5::Result::SAT;
}

bool Result::isUnsat(void) const
{
  return d_result->getType() == cvc5::Result::TYPE_SAT
         && d_result->isSat() == cvc5::Result::UNSAT;
}

bool Result::isSatUnknown(void) const
{
  return d_result->getType() == cvc5::Result::TYPE_SAT
         && d_result->isSat() == cvc5::Result::SAT_UNKNOWN;
}

bool Result::isEntailed(void) const
{
  return d_result->getType() == cvc5::Result::TYPE_ENTAILMENT
         && d_result->isEntailed() == cvc5::Result::ENTAILED;
}

bool Result::isNotEntailed(void) const
{
  return d_result->getType() == cvc5::Result::TYPE_ENTAILMENT
         && d_result->isEntailed() == cvc5::Result::NOT_ENTAILED;
}

bool Result::isEntailmentUnknown(void) const
{
  return d_result->getType() == cvc5::Result::TYPE_ENTAILMENT
         && d_result->isEntailed() == cvc5::Result::ENTAILMENT_UNKNOWN;
}

bool Result::operator==(const Result& r) const
{
  return *d_result == *r.d_result;
}

bool Result::operator!=(const Result& r) const
{
  return *d_result != *r.d_result;
}

Result::UnknownExplanation Result::getUnknownExplanation(void) const
{
  cvc5::Result::UnknownExplanation expl = d_result->whyUnknown();
  switch (expl)
  {
    case cvc5::Result::REQUIRES_FULL_CHECK: return REQUIRES_FULL_CHECK;
    case cvc5::Result::INCOMPLETE: return INCOMPLETE;
    case cvc5::Result::TIMEOUT: return TIMEOUT;
    case cvc5::Result::RESOURCEOUT: return RESOURCEOUT;
    case cvc5::Result::MEMOUT: return MEMOUT;
    case cvc5::Result::INTERRUPTED: return INTERRUPTED;
    case cvc5::Result::NO_STATUS: return NO_STATUS;
    case cvc5::Result::UNSUPPORTED: return UNSUPPORTED;
    case cvc5::Result::OTHER: return OTHER;
    default: return UNKNOWN_REASON;
  }
  return UNKNOWN_REASON;
}

std::string Result::toString(void) const { return d_result->toString(); }

std::ostream& operator<<(std::ostream& out, const Result& r)
{
  out << r.toString();
  return out;
}

std::ostream& operator<<(std::ostream& out, enum Result::UnknownExplanation e)
{
  switch (e)
  {
    case Result::REQUIRES_FULL_CHECK: out << "REQUIRES_FULL_CHECK"; break;
    case Result::INCOMPLETE: out << "INCOMPLETE"; break;
    case Result::TIMEOUT: out << "TIMEOUT"; break;
    case Result::RESOURCEOUT: out << "RESOURCEOUT"; break;
    case Result::MEMOUT: out << "MEMOUT"; break;
    case Result::INTERRUPTED: out << "INTERRUPTED"; break;
    case Result::NO_STATUS: out << "NO_STATUS"; break;
    case Result::UNSUPPORTED: out << "UNSUPPORTED"; break;
    case Result::OTHER: out << "OTHER"; break;
    case Result::UNKNOWN_REASON: out << "UNKNOWN_REASON"; break;
    default: Unhandled() << e;
  }
  return out;
}

/* -------------------------------------------------------------------------- */
/* Sort                                                                       */
/* -------------------------------------------------------------------------- */

Sort::Sort(const Solver* slv, const cvc5::TypeNode& t)
    : d_solver(slv), d_type(new cvc5::TypeNode(t))
{
}

Sort::Sort() : d_solver(nullptr), d_type(new cvc5::TypeNode()) {}

Sort::~Sort()
{
  if (d_solver != nullptr)
  {
    // Ensure that the correct node manager is in scope when the node is
    // destroyed.
    NodeManagerScope scope(d_solver->getNodeManager());
    d_type.reset();
  }
}

std::set<TypeNode> Sort::sortSetToTypeNodes(const std::set<Sort>& sorts)
{
  std::set<TypeNode> types;
  for (const Sort& s : sorts)
  {
    types.insert(s.getTypeNode());
  }
  return types;
}

std::vector<TypeNode> Sort::sortVectorToTypeNodes(
    const std::vector<Sort>& sorts)
{
  std::vector<TypeNode> typeNodes;
  for (const Sort& sort : sorts)
  {
    typeNodes.push_back(sort.getTypeNode());
  }
  return typeNodes;
}

std::vector<Sort> Sort::typeNodeVectorToSorts(
    const Solver* slv, const std::vector<TypeNode>& types)
{
  std::vector<Sort> sorts;
  for (size_t i = 0, tsize = types.size(); i < tsize; i++)
  {
    sorts.push_back(Sort(slv, types[i]));
  }
  return sorts;
}

bool Sort::operator==(const Sort& s) const
{
  CVC5_API_TRY_CATCH_BEGIN;
  //////// all checks before this line
  return *d_type == *s.d_type;
  ////////
  CVC5_API_TRY_CATCH_END;
}

bool Sort::operator!=(const Sort& s) const
{
  CVC5_API_TRY_CATCH_BEGIN;
  //////// all checks before this line
  return *d_type != *s.d_type;
  ////////
  CVC5_API_TRY_CATCH_END;
}

bool Sort::operator<(const Sort& s) const
{
  CVC5_API_TRY_CATCH_BEGIN;
  //////// all checks before this line
  return *d_type < *s.d_type;
  ////////
  CVC5_API_TRY_CATCH_END;
}

bool Sort::operator>(const Sort& s) const
{
  CVC5_API_TRY_CATCH_BEGIN;
  //////// all checks before this line
  return *d_type > *s.d_type;
  ////////
  CVC5_API_TRY_CATCH_END;
}

bool Sort::operator<=(const Sort& s) const
{
  CVC5_API_TRY_CATCH_BEGIN;
  //////// all checks before this line
  return *d_type <= *s.d_type;
  ////////
  CVC5_API_TRY_CATCH_END;
}

bool Sort::operator>=(const Sort& s) const
{
  CVC5_API_TRY_CATCH_BEGIN;
  //////// all checks before this line
  return *d_type >= *s.d_type;
  ////////
  CVC5_API_TRY_CATCH_END;
}

bool Sort::isNull() const
{
  CVC5_API_TRY_CATCH_BEGIN;
  //////// all checks before this line
  return isNullHelper();
  ////////
  CVC5_API_TRY_CATCH_END;
}

bool Sort::isBoolean() const
{
  CVC5_API_TRY_CATCH_BEGIN;
  //////// all checks before this line
  return d_type->isBoolean();
  ////////
  CVC5_API_TRY_CATCH_END;
}

bool Sort::isInteger() const
{
  CVC5_API_TRY_CATCH_BEGIN;
  //////// all checks before this line
  return d_type->isInteger();
  ////////
  CVC5_API_TRY_CATCH_END;
}

bool Sort::isReal() const
{
  CVC5_API_TRY_CATCH_BEGIN;
  //////// all checks before this line
  // notice that we do not expose internal subtyping to the user
  return d_type->isReal() && !d_type->isInteger();
  ////////
  CVC5_API_TRY_CATCH_END;
}

bool Sort::isString() const
{
  CVC5_API_TRY_CATCH_BEGIN;
  //////// all checks before this line
  return d_type->isString();
  ////////
  CVC5_API_TRY_CATCH_END;
}

bool Sort::isRegExp() const
{
  CVC5_API_TRY_CATCH_BEGIN;
  //////// all checks before this line
  return d_type->isRegExp();
  ////////
  CVC5_API_TRY_CATCH_END;
}

bool Sort::isRoundingMode() const
{
  CVC5_API_TRY_CATCH_BEGIN;
  //////// all checks before this line
  return d_type->isRoundingMode();
  ////////
  CVC5_API_TRY_CATCH_END;
}

bool Sort::isBitVector() const
{
  CVC5_API_TRY_CATCH_BEGIN;
  //////// all checks before this line
  return d_type->isBitVector();
  ////////
  CVC5_API_TRY_CATCH_END;
}

bool Sort::isFloatingPoint() const
{
  CVC5_API_TRY_CATCH_BEGIN;
  //////// all checks before this line
  return d_type->isFloatingPoint();
  ////////
  CVC5_API_TRY_CATCH_END;
}

bool Sort::isDatatype() const
{
  CVC5_API_TRY_CATCH_BEGIN;
  //////// all checks before this line
  return d_type->isDatatype();
  ////////
  CVC5_API_TRY_CATCH_END;
}

bool Sort::isParametricDatatype() const
{
  CVC5_API_TRY_CATCH_BEGIN;
  //////// all checks before this line
  if (!d_type->isDatatype()) return false;
  return d_type->isParametricDatatype();
  ////////
  CVC5_API_TRY_CATCH_END;
}

bool Sort::isConstructor() const
{
  CVC5_API_TRY_CATCH_BEGIN;
  //////// all checks before this line
  return d_type->isConstructor();
  ////////
  CVC5_API_TRY_CATCH_END;
}

bool Sort::isSelector() const
{
  CVC5_API_TRY_CATCH_BEGIN;
  //////// all checks before this line
  return d_type->isSelector();
  ////////
  CVC5_API_TRY_CATCH_END;
}

bool Sort::isTester() const
{
  CVC5_API_TRY_CATCH_BEGIN;
  //////// all checks before this line
  return d_type->isTester();
  ////////
  CVC5_API_TRY_CATCH_END;
}

bool Sort::isFunction() const
{
  CVC5_API_TRY_CATCH_BEGIN;
  //////// all checks before this line
  return d_type->isFunction();
  ////////
  CVC5_API_TRY_CATCH_END;
}

bool Sort::isPredicate() const
{
  CVC5_API_TRY_CATCH_BEGIN;
  //////// all checks before this line
  return d_type->isPredicate();
  ////////
  CVC5_API_TRY_CATCH_END;
}

bool Sort::isTuple() const
{
  CVC5_API_TRY_CATCH_BEGIN;
  //////// all checks before this line
  return d_type->isTuple();
  ////////
  CVC5_API_TRY_CATCH_END;
}

bool Sort::isRecord() const
{
  CVC5_API_TRY_CATCH_BEGIN;
  //////// all checks before this line
  return d_type->isRecord();
  ////////
  CVC5_API_TRY_CATCH_END;
}

bool Sort::isArray() const
{
  CVC5_API_TRY_CATCH_BEGIN;
  //////// all checks before this line
  return d_type->isArray();
  ////////
  CVC5_API_TRY_CATCH_END;
}

bool Sort::isSet() const
{
  CVC5_API_TRY_CATCH_BEGIN;
  //////// all checks before this line
  return d_type->isSet();
  ////////
  CVC5_API_TRY_CATCH_END;
}

bool Sort::isBag() const
{
  CVC5_API_TRY_CATCH_BEGIN;
  //////// all checks before this line
  return d_type->isBag();
  ////////
  CVC5_API_TRY_CATCH_END;
}

bool Sort::isSequence() const
{
  CVC5_API_TRY_CATCH_BEGIN;
  //////// all checks before this line
  return d_type->isSequence();
  ////////
  CVC5_API_TRY_CATCH_END;
}

bool Sort::isUninterpretedSort() const
{
  CVC5_API_TRY_CATCH_BEGIN;
  //////// all checks before this line
  return d_type->isSort();
  ////////
  CVC5_API_TRY_CATCH_END;
}

bool Sort::isSortConstructor() const
{
  CVC5_API_TRY_CATCH_BEGIN;
  //////// all checks before this line
  return d_type->isSortConstructor();
  ////////
  CVC5_API_TRY_CATCH_END;
}

bool Sort::isFirstClass() const
{
  CVC5_API_TRY_CATCH_BEGIN;
  //////// all checks before this line
  return d_type->isFirstClass();
  ////////
  CVC5_API_TRY_CATCH_END;
}

bool Sort::isFunctionLike() const
{
  CVC5_API_TRY_CATCH_BEGIN;
  //////// all checks before this line
  return d_type->isFunctionLike();
  ////////
  CVC5_API_TRY_CATCH_END;
}

bool Sort::isSubsortOf(const Sort& s) const
{
  CVC5_API_TRY_CATCH_BEGIN;
  CVC5_API_ARG_CHECK_SOLVER("sort", s);
  //////// all checks before this line
  return d_type->isSubtypeOf(*s.d_type);
  ////////
  CVC5_API_TRY_CATCH_END;
}

bool Sort::isComparableTo(const Sort& s) const
{
  CVC5_API_TRY_CATCH_BEGIN;
  CVC5_API_ARG_CHECK_SOLVER("sort", s);
  //////// all checks before this line
  return d_type->isComparableTo(*s.d_type);
  ////////
  CVC5_API_TRY_CATCH_END;
}

Datatype Sort::getDatatype() const
{
  NodeManagerScope scope(d_solver->getNodeManager());
  CVC5_API_TRY_CATCH_BEGIN;
  CVC5_API_CHECK_NOT_NULL;
  CVC5_API_CHECK(isDatatype()) << "Expected datatype sort.";
  //////// all checks before this line
  return Datatype(d_solver, d_type->getDType());
  ////////
  CVC5_API_TRY_CATCH_END;
}

Sort Sort::instantiate(const std::vector<Sort>& params) const
{
  NodeManagerScope scope(d_solver->getNodeManager());
  CVC5_API_TRY_CATCH_BEGIN;
  CVC5_API_CHECK_NOT_NULL;
  CVC5_API_CHECK_SORTS(params);
  CVC5_API_CHECK(isParametricDatatype() || isSortConstructor())
      << "Expected parametric datatype or sort constructor sort.";
  //////// all checks before this line
  std::vector<cvc5::TypeNode> tparams = sortVectorToTypeNodes(params);
  if (d_type->isDatatype())
  {
    return Sort(d_solver, d_type->instantiateParametricDatatype(tparams));
  }
  Assert(d_type->isSortConstructor());
  return Sort(d_solver, d_solver->getNodeManager()->mkSort(*d_type, tparams));
  ////////
  CVC5_API_TRY_CATCH_END;
}

Sort Sort::substitute(const Sort& sort, const Sort& replacement) const
{
  NodeManagerScope scope(d_solver->getNodeManager());
  CVC5_API_TRY_CATCH_BEGIN;
  CVC5_API_CHECK_NOT_NULL;
  CVC5_API_CHECK_SORT(sort);
  CVC5_API_CHECK_SORT(replacement);
  //////// all checks before this line
  return Sort(
      d_solver,
      d_type->substitute(sort.getTypeNode(), replacement.getTypeNode()));
  ////////
  CVC5_API_TRY_CATCH_END;
}

Sort Sort::substitute(const std::vector<Sort>& sorts,
                      const std::vector<Sort>& replacements) const
{
  NodeManagerScope scope(d_solver->getNodeManager());
  CVC5_API_TRY_CATCH_BEGIN;
  CVC5_API_CHECK_NOT_NULL;
  CVC5_API_CHECK_SORTS(sorts);
  CVC5_API_CHECK_SORTS(replacements);
  //////// all checks before this line

  std::vector<cvc5::TypeNode> tSorts = sortVectorToTypeNodes(sorts),
                              tReplacements =
                                  sortVectorToTypeNodes(replacements);
  return Sort(d_solver,
              d_type->substitute(tSorts.begin(),
                                 tSorts.end(),
                                 tReplacements.begin(),
                                 tReplacements.end()));
  ////////
  CVC5_API_TRY_CATCH_END;
}

std::string Sort::toString() const
{
  CVC5_API_TRY_CATCH_BEGIN;
  //////// all checks before this line
  if (d_solver != nullptr)
  {
    NodeManagerScope scope(d_solver->getNodeManager());
    return d_type->toString();
  }
  return d_type->toString();
  ////////
  CVC5_API_TRY_CATCH_END;
}

const cvc5::TypeNode& Sort::getTypeNode(void) const { return *d_type; }

/* Constructor sort ------------------------------------------------------- */

size_t Sort::getConstructorArity() const
{
  CVC5_API_TRY_CATCH_BEGIN;
  CVC5_API_CHECK_NOT_NULL;
  CVC5_API_CHECK(isConstructor()) << "Not a constructor sort: " << (*this);
  //////// all checks before this line
  return d_type->getNumChildren() - 1;
  ////////
  CVC5_API_TRY_CATCH_END;
}

std::vector<Sort> Sort::getConstructorDomainSorts() const
{
  CVC5_API_TRY_CATCH_BEGIN;
  CVC5_API_CHECK_NOT_NULL;
  CVC5_API_CHECK(isConstructor()) << "Not a constructor sort: " << (*this);
  //////// all checks before this line
  return typeNodeVectorToSorts(d_solver, d_type->getArgTypes());
  ////////
  CVC5_API_TRY_CATCH_END;
}

Sort Sort::getConstructorCodomainSort() const
{
  CVC5_API_TRY_CATCH_BEGIN;
  CVC5_API_CHECK_NOT_NULL;
  CVC5_API_CHECK(isConstructor()) << "Not a constructor sort: " << (*this);
  //////// all checks before this line
  return Sort(d_solver, d_type->getConstructorRangeType());
  ////////
  CVC5_API_TRY_CATCH_END;
}

/* Selector sort ------------------------------------------------------- */

Sort Sort::getSelectorDomainSort() const
{
  CVC5_API_TRY_CATCH_BEGIN;
  CVC5_API_CHECK_NOT_NULL;
  CVC5_API_CHECK(isSelector()) << "Not a selector sort: " << (*this);
  //////// all checks before this line
  return Sort(d_solver, d_type->getSelectorDomainType());
  ////////
  CVC5_API_TRY_CATCH_END;
}

Sort Sort::getSelectorCodomainSort() const
{
  CVC5_API_TRY_CATCH_BEGIN;
  CVC5_API_CHECK_NOT_NULL;
  CVC5_API_CHECK(isSelector()) << "Not a selector sort: " << (*this);
  //////// all checks before this line
  return Sort(d_solver, d_type->getSelectorRangeType());
  ////////
  CVC5_API_TRY_CATCH_END;
}

/* Tester sort ------------------------------------------------------- */

Sort Sort::getTesterDomainSort() const
{
  CVC5_API_TRY_CATCH_BEGIN;
  CVC5_API_CHECK_NOT_NULL;
  CVC5_API_CHECK(isTester()) << "Not a tester sort: " << (*this);
  //////// all checks before this line
  return Sort(d_solver, d_type->getTesterDomainType());
  ////////
  CVC5_API_TRY_CATCH_END;
}

Sort Sort::getTesterCodomainSort() const
{
  CVC5_API_TRY_CATCH_BEGIN;
  CVC5_API_CHECK_NOT_NULL;
  CVC5_API_CHECK(isTester()) << "Not a tester sort: " << (*this);
  //////// all checks before this line
  return d_solver->getBooleanSort();
  ////////
  CVC5_API_TRY_CATCH_END;
}

/* Function sort ------------------------------------------------------- */

size_t Sort::getFunctionArity() const
{
  CVC5_API_TRY_CATCH_BEGIN;
  CVC5_API_CHECK_NOT_NULL;
  CVC5_API_CHECK(isFunction()) << "Not a function sort: " << (*this);
  //////// all checks before this line
  return d_type->getNumChildren() - 1;
  ////////
  CVC5_API_TRY_CATCH_END;
}

std::vector<Sort> Sort::getFunctionDomainSorts() const
{
  CVC5_API_TRY_CATCH_BEGIN;
  CVC5_API_CHECK_NOT_NULL;
  CVC5_API_CHECK(isFunction()) << "Not a function sort: " << (*this);
  //////// all checks before this line
  return typeNodeVectorToSorts(d_solver, d_type->getArgTypes());
  ////////
  CVC5_API_TRY_CATCH_END;
}

Sort Sort::getFunctionCodomainSort() const
{
  CVC5_API_TRY_CATCH_BEGIN;
  CVC5_API_CHECK_NOT_NULL;
  CVC5_API_CHECK(isFunction()) << "Not a function sort" << (*this);
  //////// all checks before this line
  return Sort(d_solver, d_type->getRangeType());
  ////////
  CVC5_API_TRY_CATCH_END;
}

/* Array sort ---------------------------------------------------------- */

Sort Sort::getArrayIndexSort() const
{
  CVC5_API_TRY_CATCH_BEGIN;
  CVC5_API_CHECK_NOT_NULL;
  CVC5_API_CHECK(isArray()) << "Not an array sort.";
  //////// all checks before this line
  return Sort(d_solver, d_type->getArrayIndexType());
  ////////
  CVC5_API_TRY_CATCH_END;
}

Sort Sort::getArrayElementSort() const
{
  CVC5_API_TRY_CATCH_BEGIN;
  CVC5_API_CHECK_NOT_NULL;
  CVC5_API_CHECK(isArray()) << "Not an array sort.";
  //////// all checks before this line
  return Sort(d_solver, d_type->getArrayConstituentType());
  ////////
  CVC5_API_TRY_CATCH_END;
}

/* Set sort ------------------------------------------------------------ */

Sort Sort::getSetElementSort() const
{
  CVC5_API_TRY_CATCH_BEGIN;
  CVC5_API_CHECK_NOT_NULL;
  CVC5_API_CHECK(isSet()) << "Not a set sort.";
  //////// all checks before this line
  return Sort(d_solver, d_type->getSetElementType());
  ////////
  CVC5_API_TRY_CATCH_END;
}

/* Bag sort ------------------------------------------------------------ */

Sort Sort::getBagElementSort() const
{
  CVC5_API_TRY_CATCH_BEGIN;
  CVC5_API_CHECK_NOT_NULL;
  CVC5_API_CHECK(isBag()) << "Not a bag sort.";
  //////// all checks before this line
  return Sort(d_solver, d_type->getBagElementType());
  ////////
  CVC5_API_TRY_CATCH_END;
}

/* Sequence sort ------------------------------------------------------- */

Sort Sort::getSequenceElementSort() const
{
  CVC5_API_TRY_CATCH_BEGIN;
  CVC5_API_CHECK_NOT_NULL;
  CVC5_API_CHECK(isSequence()) << "Not a sequence sort.";
  //////// all checks before this line
  return Sort(d_solver, d_type->getSequenceElementType());
  ////////
  CVC5_API_TRY_CATCH_END;
}

/* Uninterpreted sort -------------------------------------------------- */

std::string Sort::getUninterpretedSortName() const
{
  CVC5_API_TRY_CATCH_BEGIN;
  CVC5_API_CHECK_NOT_NULL;
  CVC5_API_CHECK(isUninterpretedSort()) << "Not an uninterpreted sort.";
  //////// all checks before this line
  return d_type->getName();
  ////////
  CVC5_API_TRY_CATCH_END;
}

bool Sort::isUninterpretedSortParameterized() const
{
  CVC5_API_TRY_CATCH_BEGIN;
  CVC5_API_CHECK_NOT_NULL;
  CVC5_API_CHECK(isUninterpretedSort()) << "Not an uninterpreted sort.";
  //////// all checks before this line

  /* This method is not implemented in the NodeManager, since whether a
   * uninterpreted sort is parameterized is irrelevant for solving. */
  return d_type->getNumChildren() > 0;
  ////////
  CVC5_API_TRY_CATCH_END;
}

std::vector<Sort> Sort::getUninterpretedSortParamSorts() const
{
  CVC5_API_TRY_CATCH_BEGIN;
  CVC5_API_CHECK_NOT_NULL;
  CVC5_API_CHECK(isUninterpretedSort()) << "Not an uninterpreted sort.";
  //////// all checks before this line

  /* This method is not implemented in the NodeManager, since whether a
   * uninterpreted sort is parameterized is irrelevant for solving. */
  std::vector<TypeNode> params;
  for (size_t i = 0, nchildren = d_type->getNumChildren(); i < nchildren; i++)
  {
    params.push_back((*d_type)[i]);
  }
  return typeNodeVectorToSorts(d_solver, params);
  ////////
  CVC5_API_TRY_CATCH_END;
}

/* Sort constructor sort ----------------------------------------------- */

std::string Sort::getSortConstructorName() const
{
  CVC5_API_TRY_CATCH_BEGIN;
  CVC5_API_CHECK_NOT_NULL;
  CVC5_API_CHECK(isSortConstructor()) << "Not a sort constructor sort.";
  //////// all checks before this line
  return d_type->getName();
  ////////
  CVC5_API_TRY_CATCH_END;
}

size_t Sort::getSortConstructorArity() const
{
  CVC5_API_TRY_CATCH_BEGIN;
  CVC5_API_CHECK_NOT_NULL;
  CVC5_API_CHECK(isSortConstructor()) << "Not a sort constructor sort.";
  //////// all checks before this line
  return d_type->getSortConstructorArity();
  ////////
  CVC5_API_TRY_CATCH_END;
}

/* Bit-vector sort ----------------------------------------------------- */

uint32_t Sort::getBVSize() const
{
  CVC5_API_TRY_CATCH_BEGIN;
  CVC5_API_CHECK_NOT_NULL;
  CVC5_API_CHECK(isBitVector()) << "Not a bit-vector sort.";
  //////// all checks before this line
  return d_type->getBitVectorSize();
  ////////
  CVC5_API_TRY_CATCH_END;
}

/* Floating-point sort ------------------------------------------------- */

uint32_t Sort::getFPExponentSize() const
{
  CVC5_API_TRY_CATCH_BEGIN;
  CVC5_API_CHECK_NOT_NULL;
  CVC5_API_CHECK(isFloatingPoint()) << "Not a floating-point sort.";
  //////// all checks before this line
  return d_type->getFloatingPointExponentSize();
  ////////
  CVC5_API_TRY_CATCH_END;
}

uint32_t Sort::getFPSignificandSize() const
{
  CVC5_API_TRY_CATCH_BEGIN;
  CVC5_API_CHECK_NOT_NULL;
  CVC5_API_CHECK(isFloatingPoint()) << "Not a floating-point sort.";
  //////// all checks before this line
  return d_type->getFloatingPointSignificandSize();
  ////////
  CVC5_API_TRY_CATCH_END;
}

/* Datatype sort ------------------------------------------------------- */

std::vector<Sort> Sort::getDatatypeParamSorts() const
{
  CVC5_API_TRY_CATCH_BEGIN;
  CVC5_API_CHECK_NOT_NULL;
  CVC5_API_CHECK(isParametricDatatype()) << "Not a parametric datatype sort.";
  //////// all checks before this line
  return typeNodeVectorToSorts(d_solver, d_type->getParamTypes());
  ////////
  CVC5_API_TRY_CATCH_END;
}

size_t Sort::getDatatypeArity() const
{
  CVC5_API_TRY_CATCH_BEGIN;
  CVC5_API_CHECK_NOT_NULL;
  CVC5_API_CHECK(isDatatype()) << "Not a datatype sort.";
  //////// all checks before this line
  return d_type->getNumChildren() - 1;
  ////////
  CVC5_API_TRY_CATCH_END;
}

/* Tuple sort ---------------------------------------------------------- */

size_t Sort::getTupleLength() const
{
  CVC5_API_TRY_CATCH_BEGIN;
  CVC5_API_CHECK_NOT_NULL;
  CVC5_API_CHECK(isTuple()) << "Not a tuple sort.";
  //////// all checks before this line
  return d_type->getTupleLength();
  ////////
  CVC5_API_TRY_CATCH_END;
}

std::vector<Sort> Sort::getTupleSorts() const
{
  CVC5_API_TRY_CATCH_BEGIN;
  CVC5_API_CHECK_NOT_NULL;
  CVC5_API_CHECK(isTuple()) << "Not a tuple sort.";
  //////// all checks before this line
  return typeNodeVectorToSorts(d_solver, d_type->getTupleTypes());
  ////////
  CVC5_API_TRY_CATCH_END;
}

/* --------------------------------------------------------------------- */

std::ostream& operator<<(std::ostream& out, const Sort& s)
{
  out << s.toString();
  return out;
}

/* Helpers                                                                    */
/* -------------------------------------------------------------------------- */

/* Split out to avoid nested API calls (problematic with API tracing).        */
/* .......................................................................... */

bool Sort::isNullHelper() const { return d_type->isNull(); }

/* -------------------------------------------------------------------------- */
/* Op                                                                     */
/* -------------------------------------------------------------------------- */

Op::Op() : d_solver(nullptr), d_kind(NULL_EXPR), d_node(new cvc5::Node()) {}

Op::Op(const Solver* slv, const Kind k)
    : d_solver(slv), d_kind(k), d_node(new cvc5::Node())
{
}

Op::Op(const Solver* slv, const Kind k, const cvc5::Node& n)
    : d_solver(slv), d_kind(k), d_node(new cvc5::Node(n))
{
}

Op::~Op()
{
  if (d_solver != nullptr)
  {
    // Ensure that the correct node manager is in scope when the type node is
    // destroyed.
    NodeManagerScope scope(d_solver->getNodeManager());
    d_node.reset();
  }
}

/* Public methods                                                             */
bool Op::operator==(const Op& t) const
{
  CVC5_API_TRY_CATCH_BEGIN;
  //////// all checks before this line
  if (d_node->isNull() && t.d_node->isNull())
  {
    return (d_kind == t.d_kind);
  }
  else if (d_node->isNull() || t.d_node->isNull())
  {
    return false;
  }
  return (d_kind == t.d_kind) && (*d_node == *t.d_node);
  ////////
  CVC5_API_TRY_CATCH_END;
}

bool Op::operator!=(const Op& t) const
{
  CVC5_API_TRY_CATCH_BEGIN;
  //////// all checks before this line
  return !(*this == t);
  ////////
  CVC5_API_TRY_CATCH_END;
}

Kind Op::getKind() const
{
  CVC5_API_CHECK(d_kind != NULL_EXPR) << "Expecting a non-null Kind";
  //////// all checks before this line
  return d_kind;
}

bool Op::isNull() const
{
  CVC5_API_TRY_CATCH_BEGIN;
  //////// all checks before this line
  return isNullHelper();
  ////////
  CVC5_API_TRY_CATCH_END;
}

bool Op::isIndexed() const
{
  CVC5_API_TRY_CATCH_BEGIN;
  //////// all checks before this line
  return isIndexedHelper();
  ////////
  CVC5_API_TRY_CATCH_END;
}

size_t Op::getNumIndices() const
{
  CVC5_API_TRY_CATCH_BEGIN;
  CVC5_API_CHECK_NOT_NULL;
  if (!isIndexedHelper())
  {
    return 0;
  }

  Kind k = intToExtKind(d_node->getKind());
  size_t size = 0;
  switch (k)
  {
    case DIVISIBLE: size = 1; break;
    case DT_UPDATE: size = 1; break;
    case BITVECTOR_REPEAT: size = 1; break;
    case BITVECTOR_ZERO_EXTEND: size = 1; break;
    case BITVECTOR_SIGN_EXTEND: size = 1; break;
    case BITVECTOR_ROTATE_LEFT: size = 1; break;
    case BITVECTOR_ROTATE_RIGHT: size = 1; break;
    case INT_TO_BITVECTOR: size = 1; break;
    case IAND: size = 1; break;
    case FLOATINGPOINT_TO_UBV: size = 1; break;
    case FLOATINGPOINT_TO_SBV: size = 1; break;
    case TUPLE_UPDATE: size = 1; break;
    case REGEXP_REPEAT: size = 1; break;
    case BITVECTOR_EXTRACT: size = 2; break;
    case FLOATINGPOINT_TO_FP_IEEE_BITVECTOR: size = 2; break;
    case FLOATINGPOINT_TO_FP_FLOATINGPOINT: size = 2; break;
    case FLOATINGPOINT_TO_FP_REAL: size = 2; break;
    case FLOATINGPOINT_TO_FP_SIGNED_BITVECTOR: size = 2; break;
    case FLOATINGPOINT_TO_FP_UNSIGNED_BITVECTOR: size = 2; break;
    case FLOATINGPOINT_TO_FP_GENERIC: size = 2; break;
    case REGEXP_LOOP: size = 2; break;
    case TUPLE_PROJECT:
      size = d_node->getConst<TupleProjectOp>().getIndices().size();
      break;
    default: CVC5_API_CHECK(false) << "Unhandled kind " << kindToString(k);
  }

  //////// all checks before this line
  return size;
  ////////
  CVC5_API_TRY_CATCH_END;
}

template <>
std::string Op::getIndices() const
{
  CVC5_API_TRY_CATCH_BEGIN;
  CVC5_API_CHECK_NOT_NULL;
  CVC5_API_CHECK(!d_node->isNull())
      << "Expecting a non-null internal expression. This Op is not indexed.";
  Kind k = intToExtKind(d_node->getKind());
  CVC5_API_CHECK(k == DIVISIBLE || k == DT_UPDATE)
      << "Can't get string index from"
      << " kind " << kindToString(k);
  //////// all checks before this line
  return k == DIVISIBLE ? d_node->getConst<Divisible>().k.toString()
                        : d_node->getConst<RecordUpdate>().getField();
  ////////
  CVC5_API_TRY_CATCH_END;
}

template <>
uint32_t Op::getIndices() const
{
  CVC5_API_TRY_CATCH_BEGIN;
  CVC5_API_CHECK_NOT_NULL;
  CVC5_API_CHECK(!d_node->isNull())
      << "Expecting a non-null internal expression. This Op is not indexed.";
  //////// all checks before this line

  uint32_t i = 0;
  Kind k = intToExtKind(d_node->getKind());
  switch (k)
  {
    case BITVECTOR_REPEAT:
      i = d_node->getConst<BitVectorRepeat>().d_repeatAmount;
      break;
    case BITVECTOR_ZERO_EXTEND:
      i = d_node->getConst<BitVectorZeroExtend>().d_zeroExtendAmount;
      break;
    case BITVECTOR_SIGN_EXTEND:
      i = d_node->getConst<BitVectorSignExtend>().d_signExtendAmount;
      break;
    case BITVECTOR_ROTATE_LEFT:
      i = d_node->getConst<BitVectorRotateLeft>().d_rotateLeftAmount;
      break;
    case BITVECTOR_ROTATE_RIGHT:
      i = d_node->getConst<BitVectorRotateRight>().d_rotateRightAmount;
      break;
    case INT_TO_BITVECTOR: i = d_node->getConst<IntToBitVector>().d_size; break;
    case IAND: i = d_node->getConst<IntAnd>().d_size; break;
    case FLOATINGPOINT_TO_UBV:
      i = d_node->getConst<FloatingPointToUBV>().d_bv_size.d_size;
      break;
    case FLOATINGPOINT_TO_SBV:
      i = d_node->getConst<FloatingPointToSBV>().d_bv_size.d_size;
      break;
    case TUPLE_UPDATE: i = d_node->getConst<TupleUpdate>().getIndex(); break;
    case REGEXP_REPEAT:
      i = d_node->getConst<RegExpRepeat>().d_repeatAmount;
      break;
    default:
      CVC5_API_CHECK(false) << "Can't get uint32_t index from"
                            << " kind " << kindToString(k);
  }
  return i;
  ////////
  CVC5_API_TRY_CATCH_END;
}

template <>
std::pair<uint32_t, uint32_t> Op::getIndices() const
{
  CVC5_API_TRY_CATCH_BEGIN;
  CVC5_API_CHECK_NOT_NULL;
  CVC5_API_CHECK(!d_node->isNull())
      << "Expecting a non-null internal expression. This Op is not indexed.";
  //////// all checks before this line

  std::pair<uint32_t, uint32_t> indices;
  Kind k = intToExtKind(d_node->getKind());

  // using if/else instead of case statement because want local variables
  if (k == BITVECTOR_EXTRACT)
  {
    cvc5::BitVectorExtract ext = d_node->getConst<BitVectorExtract>();
    indices = std::make_pair(ext.d_high, ext.d_low);
  }
  else if (k == FLOATINGPOINT_TO_FP_IEEE_BITVECTOR)
  {
    cvc5::FloatingPointToFPIEEEBitVector ext =
        d_node->getConst<FloatingPointToFPIEEEBitVector>();
    indices = std::make_pair(ext.getSize().exponentWidth(),
                             ext.getSize().significandWidth());
  }
  else if (k == FLOATINGPOINT_TO_FP_FLOATINGPOINT)
  {
    cvc5::FloatingPointToFPFloatingPoint ext =
        d_node->getConst<FloatingPointToFPFloatingPoint>();
    indices = std::make_pair(ext.getSize().exponentWidth(),
                             ext.getSize().significandWidth());
  }
  else if (k == FLOATINGPOINT_TO_FP_REAL)
  {
    cvc5::FloatingPointToFPReal ext = d_node->getConst<FloatingPointToFPReal>();
    indices = std::make_pair(ext.getSize().exponentWidth(),
                             ext.getSize().significandWidth());
  }
  else if (k == FLOATINGPOINT_TO_FP_SIGNED_BITVECTOR)
  {
    cvc5::FloatingPointToFPSignedBitVector ext =
        d_node->getConst<FloatingPointToFPSignedBitVector>();
    indices = std::make_pair(ext.getSize().exponentWidth(),
                             ext.getSize().significandWidth());
  }
  else if (k == FLOATINGPOINT_TO_FP_UNSIGNED_BITVECTOR)
  {
    cvc5::FloatingPointToFPUnsignedBitVector ext =
        d_node->getConst<FloatingPointToFPUnsignedBitVector>();
    indices = std::make_pair(ext.getSize().exponentWidth(),
                             ext.getSize().significandWidth());
  }
  else if (k == FLOATINGPOINT_TO_FP_GENERIC)
  {
    cvc5::FloatingPointToFPGeneric ext =
        d_node->getConst<FloatingPointToFPGeneric>();
    indices = std::make_pair(ext.getSize().exponentWidth(),
                             ext.getSize().significandWidth());
  }
  else if (k == REGEXP_LOOP)
  {
    cvc5::RegExpLoop ext = d_node->getConst<RegExpLoop>();
    indices = std::make_pair(ext.d_loopMinOcc, ext.d_loopMaxOcc);
  }
  else
  {
    CVC5_API_CHECK(false) << "Can't get pair<uint32_t, uint32_t> indices from"
                          << " kind " << kindToString(k);
  }
  return indices;
  ////////
  CVC5_API_TRY_CATCH_END;
}

std::string Op::toString() const
{
  CVC5_API_TRY_CATCH_BEGIN;
  //////// all checks before this line
  if (d_node->isNull())
  {
    return kindToString(d_kind);
  }
  else
  {
    CVC5_API_CHECK(!d_node->isNull())
        << "Expecting a non-null internal expression";
    if (d_solver != nullptr)
    {
      NodeManagerScope scope(d_solver->getNodeManager());
      return d_node->toString();
    }
    return d_node->toString();
  }
  ////////
  CVC5_API_TRY_CATCH_END;
}

std::ostream& operator<<(std::ostream& out, const Op& t)
{
  out << t.toString();
  return out;
}

/* Helpers                                                                    */
/* -------------------------------------------------------------------------- */

/* Split out to avoid nested API calls (problematic with API tracing).        */
/* .......................................................................... */

bool Op::isNullHelper() const
{
  return (d_node->isNull() && (d_kind == NULL_EXPR));
}

bool Op::isIndexedHelper() const { return !d_node->isNull(); }

/* -------------------------------------------------------------------------- */
/* Term                                                                       */
/* -------------------------------------------------------------------------- */

Term::Term() : d_solver(nullptr), d_node(new cvc5::Node()) {}

Term::Term(const Solver* slv, const cvc5::Node& n) : d_solver(slv)
{
  // Ensure that we create the node in the correct node manager.
  NodeManagerScope scope(d_solver->getNodeManager());
  d_node.reset(new cvc5::Node(n));
}

Term::~Term()
{
  if (d_solver != nullptr)
  {
    // Ensure that the correct node manager is in scope when the node is
    // destroyed.
    NodeManagerScope scope(d_solver->getNodeManager());
    d_node.reset();
  }
}

bool Term::operator==(const Term& t) const
{
  CVC5_API_TRY_CATCH_BEGIN;
  //////// all checks before this line
  return *d_node == *t.d_node;
  ////////
  CVC5_API_TRY_CATCH_END;
}

bool Term::operator!=(const Term& t) const
{
  CVC5_API_TRY_CATCH_BEGIN;
  //////// all checks before this line
  return *d_node != *t.d_node;
  ////////
  CVC5_API_TRY_CATCH_END;
}

bool Term::operator<(const Term& t) const
{
  CVC5_API_TRY_CATCH_BEGIN;
  //////// all checks before this line
  return *d_node < *t.d_node;
  ////////
  CVC5_API_TRY_CATCH_END;
}

bool Term::operator>(const Term& t) const
{
  CVC5_API_TRY_CATCH_BEGIN;
  //////// all checks before this line
  return *d_node > *t.d_node;
  ////////
  CVC5_API_TRY_CATCH_END;
}

bool Term::operator<=(const Term& t) const
{
  CVC5_API_TRY_CATCH_BEGIN;
  //////// all checks before this line
  return *d_node <= *t.d_node;
  ////////
  CVC5_API_TRY_CATCH_END;
}

bool Term::operator>=(const Term& t) const
{
  CVC5_API_TRY_CATCH_BEGIN;
  //////// all checks before this line
  return *d_node >= *t.d_node;
  ////////
  CVC5_API_TRY_CATCH_END;
}

size_t Term::getNumChildren() const
{
  CVC5_API_TRY_CATCH_BEGIN;
  CVC5_API_CHECK_NOT_NULL;
  //////// all checks before this line

  // special case for apply kinds
  if (isApplyKind(d_node->getKind()))
  {
    return d_node->getNumChildren() + 1;
  }
  if (isCastedReal())
  {
    return 0;
  }
  return d_node->getNumChildren();
  ////////
  CVC5_API_TRY_CATCH_END;
}

Term Term::operator[](size_t index) const
{
  CVC5_API_TRY_CATCH_BEGIN;
  CVC5_API_CHECK_NOT_NULL;
  CVC5_API_CHECK(index < getNumChildren()) << "index out of bound";
  CVC5_API_CHECK(!isApplyKind(d_node->getKind()) || d_node->hasOperator())
      << "Expected apply kind to have operator when accessing child of Term";
  //////// all checks before this line

  // special cases for apply kinds
  if (isApplyKind(d_node->getKind()))
  {
    if (index == 0)
    {
      // return the operator
      return Term(d_solver, d_node->getOperator());
    }
    else
    {
      index -= 1;
    }
  }
  // otherwise we are looking up child at (index-1)
  return Term(d_solver, (*d_node)[index]);
  ////////
  CVC5_API_TRY_CATCH_END;
}

uint64_t Term::getId() const
{
  CVC5_API_TRY_CATCH_BEGIN;
  CVC5_API_CHECK_NOT_NULL;
  //////// all checks before this line
  return d_node->getId();
  ////////
  CVC5_API_TRY_CATCH_END;
}

Kind Term::getKind() const
{
  CVC5_API_TRY_CATCH_BEGIN;
  CVC5_API_CHECK_NOT_NULL;
  //////// all checks before this line
  return getKindHelper();
  ////////
  CVC5_API_TRY_CATCH_END;
}

Sort Term::getSort() const
{
  CVC5_API_TRY_CATCH_BEGIN;
  CVC5_API_CHECK_NOT_NULL;
  NodeManagerScope scope(d_solver->getNodeManager());
  //////// all checks before this line
  return Sort(d_solver, d_node->getType());
  ////////
  CVC5_API_TRY_CATCH_END;
}

Term Term::substitute(const Term& term, const Term& replacement) const
{
  CVC5_API_TRY_CATCH_BEGIN;
  CVC5_API_CHECK_NOT_NULL;
  CVC5_API_CHECK_TERM(term);
  CVC5_API_CHECK_TERM(replacement);
  CVC5_API_CHECK(term.getSort().isComparableTo(replacement.getSort()))
      << "Expecting terms of comparable sort in substitute";
  //////// all checks before this line
  return Term(
      d_solver,
      d_node->substitute(TNode(*term.d_node), TNode(*replacement.d_node)));
  ////////
  CVC5_API_TRY_CATCH_END;
}

Term Term::substitute(const std::vector<Term>& terms,
                      const std::vector<Term>& replacements) const
{
  CVC5_API_TRY_CATCH_BEGIN;
  CVC5_API_CHECK_NOT_NULL;
  CVC5_API_CHECK(terms.size() == replacements.size())
      << "Expecting vectors of the same arity in substitute";
  CVC5_API_TERM_CHECK_TERMS_WITH_TERMS_COMPARABLE_TO(terms, replacements);
  //////// all checks before this line
  std::vector<Node> nodes = Term::termVectorToNodes(terms);
  std::vector<Node> nodeReplacements = Term::termVectorToNodes(replacements);
  return Term(d_solver,
              d_node->substitute(nodes.begin(),
                                 nodes.end(),
                                 nodeReplacements.begin(),
                                 nodeReplacements.end()));
  ////////
  CVC5_API_TRY_CATCH_END;
}

bool Term::hasOp() const
{
  CVC5_API_TRY_CATCH_BEGIN;
  CVC5_API_CHECK_NOT_NULL;
  //////// all checks before this line
  return d_node->hasOperator();
  ////////
  CVC5_API_TRY_CATCH_END;
}

Op Term::getOp() const
{
  CVC5_API_TRY_CATCH_BEGIN;
  CVC5_API_CHECK_NOT_NULL;
  CVC5_API_CHECK(d_node->hasOperator())
      << "Expecting Term to have an Op when calling getOp()";
  //////// all checks before this line

  // special cases for parameterized operators that are not indexed operators
  // the API level differs from the internal structure
  // indexed operators are stored in Ops
  // whereas functions and datatype operators are terms, and the Op
  // is one of the APPLY_* kinds
  if (isApplyKind(d_node->getKind()))
  {
    return Op(d_solver, intToExtKind(d_node->getKind()));
  }
  else if (d_node->getMetaKind() == kind::metakind::PARAMETERIZED)
  {
    // it's an indexed operator
    // so we should return the indexed op
    cvc5::Node op = d_node->getOperator();
    return Op(d_solver, intToExtKind(d_node->getKind()), op);
  }
  // Notice this is the only case where getKindHelper is used, since the
  // cases above do not have special cases for intToExtKind.
  return Op(d_solver, getKindHelper());
  ////////
  CVC5_API_TRY_CATCH_END;
}

bool Term::isNull() const
{
  CVC5_API_TRY_CATCH_BEGIN;
  //////// all checks before this line
  return isNullHelper();
  ////////
  CVC5_API_TRY_CATCH_END;
}

Term Term::getConstArrayBase() const
{
  NodeManagerScope scope(d_solver->getNodeManager());
  CVC5_API_TRY_CATCH_BEGIN;
  CVC5_API_CHECK_NOT_NULL;
  // CONST_ARRAY kind maps to STORE_ALL internal kind
  CVC5_API_CHECK(d_node->getKind() == cvc5::Kind::STORE_ALL)
      << "Expecting a CONST_ARRAY Term when calling getConstArrayBase()";
  //////// all checks before this line
  return Term(d_solver, d_node->getConst<ArrayStoreAll>().getValue());
  ////////
  CVC5_API_TRY_CATCH_END;
}

std::vector<Term> Term::getConstSequenceElements() const
{
  CVC5_API_TRY_CATCH_BEGIN;
  CVC5_API_CHECK_NOT_NULL;
  CVC5_API_CHECK(d_node->getKind() == cvc5::Kind::CONST_SEQUENCE)
      << "Expecting a CONST_SEQUENCE Term when calling "
         "getConstSequenceElements()";
  //////// all checks before this line
  const std::vector<Node>& elems = d_node->getConst<Sequence>().getVec();
  std::vector<Term> terms;
  for (const Node& t : elems)
  {
    terms.push_back(Term(d_solver, t));
  }
  return terms;
  ////////
  CVC5_API_TRY_CATCH_END;
}

Term Term::notTerm() const
{
  CVC5_API_TRY_CATCH_BEGIN;
  CVC5_API_CHECK_NOT_NULL;
  //////// all checks before this line
  Node res = d_node->notNode();
  (void)res.getType(true); /* kick off type checking */
  return Term(d_solver, res);
  ////////
  CVC5_API_TRY_CATCH_END;
}

Term Term::andTerm(const Term& t) const
{
  CVC5_API_TRY_CATCH_BEGIN;
  CVC5_API_CHECK_NOT_NULL;
  CVC5_API_CHECK_TERM(t);
  //////// all checks before this line
  Node res = d_node->andNode(*t.d_node);
  (void)res.getType(true); /* kick off type checking */
  return Term(d_solver, res);
  ////////
  CVC5_API_TRY_CATCH_END;
}

Term Term::orTerm(const Term& t) const
{
  CVC5_API_TRY_CATCH_BEGIN;
  CVC5_API_CHECK_NOT_NULL;
  CVC5_API_CHECK_TERM(t);
  //////// all checks before this line
  Node res = d_node->orNode(*t.d_node);
  (void)res.getType(true); /* kick off type checking */
  return Term(d_solver, res);
  ////////
  CVC5_API_TRY_CATCH_END;
}

Term Term::xorTerm(const Term& t) const
{
  CVC5_API_TRY_CATCH_BEGIN;
  CVC5_API_CHECK_NOT_NULL;
  CVC5_API_CHECK_TERM(t);
  //////// all checks before this line
  Node res = d_node->xorNode(*t.d_node);
  (void)res.getType(true); /* kick off type checking */
  return Term(d_solver, res);
  ////////
  CVC5_API_TRY_CATCH_END;
}

Term Term::eqTerm(const Term& t) const
{
  CVC5_API_TRY_CATCH_BEGIN;
  CVC5_API_CHECK_NOT_NULL;
  CVC5_API_CHECK_TERM(t);
  //////// all checks before this line
  Node res = d_node->eqNode(*t.d_node);
  (void)res.getType(true); /* kick off type checking */
  return Term(d_solver, res);
  ////////
  CVC5_API_TRY_CATCH_END;
}

Term Term::impTerm(const Term& t) const
{
  CVC5_API_TRY_CATCH_BEGIN;
  CVC5_API_CHECK_NOT_NULL;
  CVC5_API_CHECK_TERM(t);
  //////// all checks before this line
  Node res = d_node->impNode(*t.d_node);
  (void)res.getType(true); /* kick off type checking */
  return Term(d_solver, res);
  ////////
  CVC5_API_TRY_CATCH_END;
}

Term Term::iteTerm(const Term& then_t, const Term& else_t) const
{
  CVC5_API_TRY_CATCH_BEGIN;
  CVC5_API_CHECK_NOT_NULL;
  CVC5_API_CHECK_TERM(then_t);
  CVC5_API_CHECK_TERM(else_t);
  //////// all checks before this line
  Node res = d_node->iteNode(*then_t.d_node, *else_t.d_node);
  (void)res.getType(true); /* kick off type checking */
  return Term(d_solver, res);
  ////////
  CVC5_API_TRY_CATCH_END;
}

std::string Term::toString() const
{
  CVC5_API_TRY_CATCH_BEGIN;
  //////// all checks before this line
  if (d_solver != nullptr)
  {
    NodeManagerScope scope(d_solver->getNodeManager());
    return d_node->toString();
  }
  return d_node->toString();
  ////////
  CVC5_API_TRY_CATCH_END;
}

Term::const_iterator::const_iterator()
    : d_solver(nullptr), d_origNode(nullptr), d_pos(0)
{
}

Term::const_iterator::const_iterator(const Solver* slv,
                                     const std::shared_ptr<cvc5::Node>& n,
                                     uint32_t p)
    : d_solver(slv), d_origNode(n), d_pos(p)
{
}

Term::const_iterator::const_iterator(const const_iterator& it)
    : d_solver(nullptr), d_origNode(nullptr)
{
  if (it.d_origNode != nullptr)
  {
    d_solver = it.d_solver;
    d_origNode = it.d_origNode;
    d_pos = it.d_pos;
  }
}

Term::const_iterator& Term::const_iterator::operator=(const const_iterator& it)
{
  d_solver = it.d_solver;
  d_origNode = it.d_origNode;
  d_pos = it.d_pos;
  return *this;
}

bool Term::const_iterator::operator==(const const_iterator& it) const
{
  if (d_origNode == nullptr || it.d_origNode == nullptr)
  {
    return false;
  }
  return (d_solver == it.d_solver && *d_origNode == *it.d_origNode)
         && (d_pos == it.d_pos);
}

bool Term::const_iterator::operator!=(const const_iterator& it) const
{
  return !(*this == it);
}

Term::const_iterator& Term::const_iterator::operator++()
{
  Assert(d_origNode != nullptr);
  ++d_pos;
  return *this;
}

Term::const_iterator Term::const_iterator::operator++(int)
{
  Assert(d_origNode != nullptr);
  const_iterator it = *this;
  ++d_pos;
  return it;
}

Term Term::const_iterator::operator*() const
{
  Assert(d_origNode != nullptr);
  // this term has an extra child (mismatch between API and internal structure)
  // the extra child will be the first child
  bool extra_child = isApplyKind(d_origNode->getKind());

  if (!d_pos && extra_child)
  {
    return Term(d_solver, d_origNode->getOperator());
  }
  else
  {
    uint32_t idx = d_pos;
    if (extra_child)
    {
      Assert(idx > 0);
      --idx;
    }
    Assert(idx >= 0);
    return Term(d_solver, (*d_origNode)[idx]);
  }
}

Term::const_iterator Term::begin() const
{
  return Term::const_iterator(d_solver, d_node, 0);
}

Term::const_iterator Term::end() const
{
  int endpos = d_node->getNumChildren();
  // special cases for APPLY_*
  // the API differs from the internal structure
  // the API takes a "higher-order" perspective and the applied
  //   function or datatype constructor/selector/tester is a Term
  // which means it needs to be one of the children, even though
  //   internally it is not
  if (isApplyKind(d_node->getKind()))
  {
    // one more child if this is a UF application (count the UF as a child)
    ++endpos;
  }
  return Term::const_iterator(d_solver, d_node, endpos);
}

const cvc5::Node& Term::getNode(void) const { return *d_node; }

namespace detail {
const Rational& getRational(const cvc5::Node& node)
{
  return node.getConst<Rational>();
}
Integer getInteger(const cvc5::Node& node)
{
  return node.getConst<Rational>().getNumerator();
}
template <typename T>
bool checkIntegerBounds(const Integer& i)
{
  return i >= std::numeric_limits<T>::min()
         && i <= std::numeric_limits<T>::max();
}
bool checkReal32Bounds(const Rational& r)
{
  return checkIntegerBounds<std::int32_t>(r.getNumerator())
         && checkIntegerBounds<std::uint32_t>(r.getDenominator());
}
bool checkReal64Bounds(const Rational& r)
{
  return checkIntegerBounds<std::int64_t>(r.getNumerator())
         && checkIntegerBounds<std::uint64_t>(r.getDenominator());
}

bool isInteger(const Node& node)
{
  return node.getKind() == cvc5::Kind::CONST_RATIONAL
         && node.getConst<Rational>().isIntegral();
}
bool isInt32(const Node& node)
{
  return isInteger(node) && checkIntegerBounds<std::int32_t>(getInteger(node));
}
bool isUInt32(const Node& node)
{
  return isInteger(node) && checkIntegerBounds<std::uint32_t>(getInteger(node));
}
bool isInt64(const Node& node)
{
  return isInteger(node) && checkIntegerBounds<std::int64_t>(getInteger(node));
}
bool isUInt64(const Node& node)
{
  return isInteger(node) && checkIntegerBounds<std::uint64_t>(getInteger(node));
}
}  // namespace detail

bool Term::isInt32() const
{
  CVC5_API_TRY_CATCH_BEGIN;
  CVC5_API_CHECK_NOT_NULL;
  //////// all checks before this line
  return detail::isInt32(*d_node);
  ////////
  CVC5_API_TRY_CATCH_END;
}

std::int32_t Term::getInt32() const
{
  CVC5_API_TRY_CATCH_BEGIN;
  CVC5_API_CHECK_NOT_NULL;
  CVC5_API_CHECK(detail::isInt32(*d_node))
      << "Term should be a Int32 when calling getInt32()";
  //////// all checks before this line
  return detail::getInteger(*d_node).getSignedInt();
  ////////
  CVC5_API_TRY_CATCH_END;
}

bool Term::isUInt32() const { return detail::isUInt32(*d_node); }
std::uint32_t Term::getUInt32() const
{
  CVC5_API_TRY_CATCH_BEGIN;
  CVC5_API_CHECK_NOT_NULL;
  CVC5_API_CHECK(detail::isUInt32(*d_node))
      << "Term should be a UInt32 when calling getUInt32()";
  //////// all checks before this line
  return detail::getInteger(*d_node).getUnsignedInt();
  ////////
  CVC5_API_TRY_CATCH_END;
}

bool Term::isInt64() const { return detail::isInt64(*d_node); }
std::int64_t Term::getInt64() const
{
  CVC5_API_TRY_CATCH_BEGIN;
  CVC5_API_CHECK_NOT_NULL;
  CVC5_API_CHECK(detail::isInt64(*d_node))
      << "Term should be a Int64 when calling getInt64()";
  //////// all checks before this line
  return detail::getInteger(*d_node).getLong();
  ////////
  CVC5_API_TRY_CATCH_END;
}

bool Term::isUInt64() const
{
  CVC5_API_TRY_CATCH_BEGIN;
  CVC5_API_CHECK_NOT_NULL;
  //////// all checks before this line
  return detail::isUInt64(*d_node);
  ////////
  CVC5_API_TRY_CATCH_END;
}

std::uint64_t Term::getUInt64() const
{
  CVC5_API_TRY_CATCH_BEGIN;
  CVC5_API_CHECK_NOT_NULL;
  CVC5_API_CHECK(detail::isUInt64(*d_node))
      << "Term should be a UInt64 when calling getUInt64()";
  //////// all checks before this line
  return detail::getInteger(*d_node).getUnsignedLong();
  ////////
  CVC5_API_TRY_CATCH_END;
}

bool Term::isInteger() const { return detail::isInteger(*d_node); }
std::string Term::getInteger() const
{
  CVC5_API_TRY_CATCH_BEGIN;
  CVC5_API_CHECK_NOT_NULL;
  CVC5_API_CHECK(detail::isInteger(*d_node))
      << "Term should be an Int when calling getIntString()";
  //////// all checks before this line
  return detail::getInteger(*d_node).toString();
  ////////
  CVC5_API_TRY_CATCH_END;
}

bool Term::isString() const
{
  CVC5_API_TRY_CATCH_BEGIN;
  CVC5_API_CHECK_NOT_NULL;
  //////// all checks before this line
  return d_node->getKind() == cvc5::Kind::CONST_STRING;
  ////////
  CVC5_API_TRY_CATCH_END;
}

std::wstring Term::getString() const
{
  CVC5_API_TRY_CATCH_BEGIN;
  CVC5_API_CHECK_NOT_NULL;
  CVC5_API_CHECK(d_node->getKind() == cvc5::Kind::CONST_STRING)
      << "Term should be a String when calling getString()";
  //////// all checks before this line
  return d_node->getConst<cvc5::String>().toWString();
  ////////
  CVC5_API_TRY_CATCH_END;
}

std::vector<Node> Term::termVectorToNodes(const std::vector<Term>& terms)
{
  std::vector<Node> res;
  for (const Term& t : terms)
  {
    res.push_back(t.getNode());
  }
  return res;
}

std::ostream& operator<<(std::ostream& out, const Term& t)
{
  out << t.toString();
  return out;
}

std::ostream& operator<<(std::ostream& out, const std::vector<Term>& vector)
{
  container_to_stream(out, vector);
  return out;
}

std::ostream& operator<<(std::ostream& out, const std::set<Term>& set)
{
  container_to_stream(out, set);
  return out;
}

std::ostream& operator<<(std::ostream& out,
                         const std::unordered_set<Term>& unordered_set)
{
  container_to_stream(out, unordered_set);
  return out;
}

template <typename V>
std::ostream& operator<<(std::ostream& out, const std::map<Term, V>& map)
{
  container_to_stream(out, map);
  return out;
}

template <typename V>
std::ostream& operator<<(std::ostream& out,
                         const std::unordered_map<Term, V>& unordered_map)
{
  container_to_stream(out, unordered_map);
  return out;
}

/* Helpers                                                                    */
/* -------------------------------------------------------------------------- */

/* Split out to avoid nested API calls (problematic with API tracing).        */
/* .......................................................................... */

bool Term::isNullHelper() const
{
  /* Split out to avoid nested API calls (problematic with API tracing). */
  return d_node->isNull();
}

Kind Term::getKindHelper() const
{
  /* Sequence kinds do not exist internally, so we must convert their internal
   * (string) versions back to sequence. All operators where this is
   * necessary are such that their first child is of sequence type, which
   * we check here. */
  if (d_node->getNumChildren() > 0 && (*d_node)[0].getType().isSequence())
  {
    switch (d_node->getKind())
    {
      case cvc5::Kind::STRING_CONCAT: return SEQ_CONCAT;
      case cvc5::Kind::STRING_LENGTH: return SEQ_LENGTH;
      case cvc5::Kind::STRING_SUBSTR: return SEQ_EXTRACT;
      case cvc5::Kind::STRING_UPDATE: return SEQ_UPDATE;
      case cvc5::Kind::STRING_CHARAT: return SEQ_AT;
      case cvc5::Kind::STRING_STRCTN: return SEQ_CONTAINS;
      case cvc5::Kind::STRING_STRIDOF: return SEQ_INDEXOF;
      case cvc5::Kind::STRING_STRREPL: return SEQ_REPLACE;
      case cvc5::Kind::STRING_STRREPLALL: return SEQ_REPLACE_ALL;
      case cvc5::Kind::STRING_REV: return SEQ_REV;
      case cvc5::Kind::STRING_PREFIX: return SEQ_PREFIX;
      case cvc5::Kind::STRING_SUFFIX: return SEQ_SUFFIX;
      default:
        // fall through to conversion below
        break;
    }
  }
  // Notice that kinds like APPLY_TYPE_ASCRIPTION will be converted to
  // INTERNAL_KIND.
  if (isCastedReal())
  {
    return CONST_RATIONAL;
  }
  return intToExtKind(d_node->getKind());
}

bool Term::isCastedReal() const
{
  if (d_node->getKind() == kind::CAST_TO_REAL)
  {
    return (*d_node)[0].isConst() && (*d_node)[0].getType().isInteger();
  }
  return false;
}

/* -------------------------------------------------------------------------- */
/* Datatypes                                                                  */
/* -------------------------------------------------------------------------- */

/* DatatypeConstructorDecl -------------------------------------------------- */

DatatypeConstructorDecl::DatatypeConstructorDecl()
    : d_solver(nullptr), d_ctor(nullptr)
{
}

DatatypeConstructorDecl::DatatypeConstructorDecl(const Solver* slv,
                                                 const std::string& name)
    : d_solver(slv), d_ctor(new cvc5::DTypeConstructor(name))
{
}
DatatypeConstructorDecl::~DatatypeConstructorDecl()
{
  if (d_ctor != nullptr)
  {
    // ensure proper node manager is in scope
    NodeManagerScope scope(d_solver->getNodeManager());
    d_ctor.reset();
  }
}

void DatatypeConstructorDecl::addSelector(const std::string& name,
                                          const Sort& sort)
{
  NodeManagerScope scope(d_solver->getNodeManager());
  CVC5_API_TRY_CATCH_BEGIN;
  CVC5_API_CHECK_NOT_NULL;
  CVC5_API_CHECK_SORT(sort);
  CVC5_API_ARG_CHECK_EXPECTED(!sort.isNull(), sort)
      << "non-null range sort for selector";
  //////// all checks before this line
  d_ctor->addArg(name, *sort.d_type);
  ////////
  CVC5_API_TRY_CATCH_END;
}

void DatatypeConstructorDecl::addSelectorSelf(const std::string& name)
{
  NodeManagerScope scope(d_solver->getNodeManager());
  CVC5_API_TRY_CATCH_BEGIN;
  CVC5_API_CHECK_NOT_NULL;
  //////// all checks before this line
  d_ctor->addArgSelf(name);
  ////////
  CVC5_API_TRY_CATCH_END;
}

bool DatatypeConstructorDecl::isNull() const
{
  CVC5_API_TRY_CATCH_BEGIN;
  //////// all checks before this line
  return isNullHelper();
  ////////
  CVC5_API_TRY_CATCH_END;
}

std::string DatatypeConstructorDecl::toString() const
{
  CVC5_API_TRY_CATCH_BEGIN;
  //////// all checks before this line
  std::stringstream ss;
  ss << *d_ctor;
  return ss.str();
  ////////
  CVC5_API_TRY_CATCH_END;
}

std::ostream& operator<<(std::ostream& out,
                         const DatatypeConstructorDecl& ctordecl)
{
  out << ctordecl.toString();
  return out;
}

std::ostream& operator<<(std::ostream& out,
                         const std::vector<DatatypeConstructorDecl>& vector)
{
  container_to_stream(out, vector);
  return out;
}

bool DatatypeConstructorDecl::isNullHelper() const { return d_ctor == nullptr; }

/* DatatypeDecl ------------------------------------------------------------- */

DatatypeDecl::DatatypeDecl() : d_solver(nullptr), d_dtype(nullptr) {}

DatatypeDecl::DatatypeDecl(const Solver* slv,
                           const std::string& name,
                           bool isCoDatatype)
    : d_solver(slv), d_dtype(new cvc5::DType(name, isCoDatatype))
{
}

DatatypeDecl::DatatypeDecl(const Solver* slv,
                           const std::string& name,
                           const Sort& param,
                           bool isCoDatatype)
    : d_solver(slv),
      d_dtype(new cvc5::DType(
          name, std::vector<TypeNode>{*param.d_type}, isCoDatatype))
{
}

DatatypeDecl::DatatypeDecl(const Solver* slv,
                           const std::string& name,
                           const std::vector<Sort>& params,
                           bool isCoDatatype)
    : d_solver(slv)
{
  std::vector<TypeNode> tparams = Sort::sortVectorToTypeNodes(params);
  d_dtype = std::shared_ptr<cvc5::DType>(
      new cvc5::DType(name, tparams, isCoDatatype));
}

bool DatatypeDecl::isNullHelper() const { return !d_dtype; }

DatatypeDecl::~DatatypeDecl()
{
  if (d_dtype != nullptr)
  {
    // ensure proper node manager is in scope
    NodeManagerScope scope(d_solver->getNodeManager());
    d_dtype.reset();
  }
}

void DatatypeDecl::addConstructor(const DatatypeConstructorDecl& ctor)
{
  NodeManagerScope scope(d_solver->getNodeManager());
  CVC5_API_TRY_CATCH_BEGIN;
  CVC5_API_CHECK_NOT_NULL;
  CVC5_API_ARG_CHECK_NOT_NULL(ctor);
  CVC5_API_ARG_CHECK_SOLVER("datatype constructor declaration", ctor);
  //////// all checks before this line
  d_dtype->addConstructor(ctor.d_ctor);
  ////////
  CVC5_API_TRY_CATCH_END;
}

size_t DatatypeDecl::getNumConstructors() const
{
  CVC5_API_TRY_CATCH_BEGIN;
  CVC5_API_CHECK_NOT_NULL;
  //////// all checks before this line
  return d_dtype->getNumConstructors();
  ////////
  CVC5_API_TRY_CATCH_END;
}

bool DatatypeDecl::isParametric() const
{
  CVC5_API_TRY_CATCH_BEGIN;
  CVC5_API_CHECK_NOT_NULL;
  //////// all checks before this line
  return d_dtype->isParametric();
  ////////
  CVC5_API_TRY_CATCH_END;
}

std::string DatatypeDecl::toString() const
{
  CVC5_API_TRY_CATCH_BEGIN;
  CVC5_API_CHECK_NOT_NULL;
  //////// all checks before this line
  std::stringstream ss;
  ss << *d_dtype;
  return ss.str();
  ////////
  CVC5_API_TRY_CATCH_END;
}

std::string DatatypeDecl::getName() const
{
  CVC5_API_TRY_CATCH_BEGIN;
  CVC5_API_CHECK_NOT_NULL;
  //////// all checks before this line
  return d_dtype->getName();
  ////////
  CVC5_API_TRY_CATCH_END;
}

bool DatatypeDecl::isNull() const
{
  CVC5_API_TRY_CATCH_BEGIN;
  //////// all checks before this line
  return isNullHelper();
  ////////
  CVC5_API_TRY_CATCH_END;
}

std::ostream& operator<<(std::ostream& out, const DatatypeDecl& dtdecl)
{
  out << dtdecl.toString();
  return out;
}

cvc5::DType& DatatypeDecl::getDatatype(void) const { return *d_dtype; }

/* DatatypeSelector --------------------------------------------------------- */

DatatypeSelector::DatatypeSelector() : d_solver(nullptr), d_stor(nullptr) {}

DatatypeSelector::DatatypeSelector(const Solver* slv,
                                   const cvc5::DTypeSelector& stor)
    : d_solver(slv), d_stor(new cvc5::DTypeSelector(stor))
{
  CVC5_API_CHECK(d_stor->isResolved()) << "Expected resolved datatype selector";
}

DatatypeSelector::~DatatypeSelector()
{
  if (d_stor != nullptr)
  {
    // ensure proper node manager is in scope
    NodeManagerScope scope(d_solver->getNodeManager());
    d_stor.reset();
  }
}

std::string DatatypeSelector::getName() const
{
  CVC5_API_TRY_CATCH_BEGIN;
  CVC5_API_CHECK_NOT_NULL;
  //////// all checks before this line
  return d_stor->getName();
  ////////
  CVC5_API_TRY_CATCH_END;
}

Term DatatypeSelector::getSelectorTerm() const
{
  CVC5_API_TRY_CATCH_BEGIN;
  CVC5_API_CHECK_NOT_NULL;
  //////// all checks before this line
  return Term(d_solver, d_stor->getSelector());
  ////////
  CVC5_API_TRY_CATCH_END;
}
Term DatatypeSelector::getUpaterTerm() const
{
  CVC5_API_TRY_CATCH_BEGIN;
  CVC5_API_CHECK_NOT_NULL;
  //////// all checks before this line
  return Term(d_solver, d_stor->getUpdater());
  ////////
  CVC5_API_TRY_CATCH_END;
}

Sort DatatypeSelector::getRangeSort() const
{
  CVC5_API_TRY_CATCH_BEGIN;
  CVC5_API_CHECK_NOT_NULL;
  //////// all checks before this line
  return Sort(d_solver, d_stor->getRangeType());
  ////////
  CVC5_API_TRY_CATCH_END;
}

bool DatatypeSelector::isNull() const
{
  CVC5_API_TRY_CATCH_BEGIN;
  //////// all checks before this line
  return isNullHelper();
  ////////
  CVC5_API_TRY_CATCH_END;
}

std::string DatatypeSelector::toString() const
{
  CVC5_API_TRY_CATCH_BEGIN;
  //////// all checks before this line
  std::stringstream ss;
  ss << *d_stor;
  return ss.str();
  ////////
  CVC5_API_TRY_CATCH_END;
}

std::ostream& operator<<(std::ostream& out, const DatatypeSelector& stor)
{
  out << stor.toString();
  return out;
}

bool DatatypeSelector::isNullHelper() const { return d_stor == nullptr; }

/* DatatypeConstructor ------------------------------------------------------ */

DatatypeConstructor::DatatypeConstructor() : d_solver(nullptr), d_ctor(nullptr)
{
}

DatatypeConstructor::DatatypeConstructor(const Solver* slv,
                                         const cvc5::DTypeConstructor& ctor)
    : d_solver(slv), d_ctor(new cvc5::DTypeConstructor(ctor))
{
  CVC5_API_CHECK(d_ctor->isResolved())
      << "Expected resolved datatype constructor";
}

DatatypeConstructor::~DatatypeConstructor()
{
  if (d_ctor != nullptr)
  {
    // ensure proper node manager is in scope
    NodeManagerScope scope(d_solver->getNodeManager());
    d_ctor.reset();
  }
}

std::string DatatypeConstructor::getName() const
{
  CVC5_API_TRY_CATCH_BEGIN;
  CVC5_API_CHECK_NOT_NULL;
  //////// all checks before this line
  return d_ctor->getName();
  ////////
  CVC5_API_TRY_CATCH_END;
}

Term DatatypeConstructor::getConstructorTerm() const
{
  CVC5_API_TRY_CATCH_BEGIN;
  CVC5_API_CHECK_NOT_NULL;
  //////// all checks before this line
  return Term(d_solver, d_ctor->getConstructor());
  ////////
  CVC5_API_TRY_CATCH_END;
}

Term DatatypeConstructor::getSpecializedConstructorTerm(
    const Sort& retSort) const
{
  NodeManagerScope scope(d_solver->getNodeManager());
  CVC5_API_TRY_CATCH_BEGIN;
  CVC5_API_CHECK_NOT_NULL;
  CVC5_API_CHECK(d_ctor->isResolved())
      << "Expected resolved datatype constructor";
  CVC5_API_CHECK(retSort.isDatatype())
      << "Cannot get specialized constructor type for non-datatype type "
      << retSort;
  //////// all checks before this line

  NodeManager* nm = d_solver->getNodeManager();
  Node ret =
      nm->mkNode(kind::APPLY_TYPE_ASCRIPTION,
                 nm->mkConst(AscriptionType(
                     d_ctor->getSpecializedConstructorType(*retSort.d_type))),
                 d_ctor->getConstructor());
  (void)ret.getType(true); /* kick off type checking */
  // apply type ascription to the operator
  Term sctor = api::Term(d_solver, ret);
  return sctor;
  ////////
  CVC5_API_TRY_CATCH_END;
}

Term DatatypeConstructor::getTesterTerm() const
{
  CVC5_API_TRY_CATCH_BEGIN;
  CVC5_API_CHECK_NOT_NULL;
  //////// all checks before this line
  return Term(d_solver, d_ctor->getTester());
  ////////
  CVC5_API_TRY_CATCH_END;
}

size_t DatatypeConstructor::getNumSelectors() const
{
  CVC5_API_TRY_CATCH_BEGIN;
  CVC5_API_CHECK_NOT_NULL;
  //////// all checks before this line
  return d_ctor->getNumArgs();
  ////////
  CVC5_API_TRY_CATCH_END;
}

DatatypeSelector DatatypeConstructor::operator[](size_t index) const
{
  CVC5_API_TRY_CATCH_BEGIN;
  CVC5_API_CHECK_NOT_NULL;
  //////// all checks before this line
  return DatatypeSelector(d_solver, (*d_ctor)[index]);
  ////////
  CVC5_API_TRY_CATCH_END;
}

DatatypeSelector DatatypeConstructor::operator[](const std::string& name) const
{
  CVC5_API_TRY_CATCH_BEGIN;
  CVC5_API_CHECK_NOT_NULL;
  //////// all checks before this line
  return getSelectorForName(name);
  ////////
  CVC5_API_TRY_CATCH_END;
}

DatatypeSelector DatatypeConstructor::getSelector(const std::string& name) const
{
  CVC5_API_TRY_CATCH_BEGIN;
  CVC5_API_CHECK_NOT_NULL;
  //////// all checks before this line
  return getSelectorForName(name);
  ////////
  CVC5_API_TRY_CATCH_END;
}

Term DatatypeConstructor::getSelectorTerm(const std::string& name) const
{
  CVC5_API_TRY_CATCH_BEGIN;
  CVC5_API_CHECK_NOT_NULL;
  //////// all checks before this line
  return getSelector(name).getSelectorTerm();
  ////////
  CVC5_API_TRY_CATCH_END;
}

DatatypeConstructor::const_iterator DatatypeConstructor::begin() const
{
  return DatatypeConstructor::const_iterator(d_solver, *d_ctor, true);
}

DatatypeConstructor::const_iterator DatatypeConstructor::end() const
{
  return DatatypeConstructor::const_iterator(d_solver, *d_ctor, false);
}

DatatypeConstructor::const_iterator::const_iterator(
    const Solver* slv, const cvc5::DTypeConstructor& ctor, bool begin)
{
  d_solver = slv;
  d_int_stors = &ctor.getArgs();

  const std::vector<std::shared_ptr<cvc5::DTypeSelector>>& sels =
      ctor.getArgs();
  for (const std::shared_ptr<cvc5::DTypeSelector>& s : sels)
  {
    /* Can not use emplace_back here since constructor is private. */
    d_stors.push_back(DatatypeSelector(d_solver, *s.get()));
  }
  d_idx = begin ? 0 : sels.size();
}

DatatypeConstructor::const_iterator::const_iterator()
    : d_solver(nullptr), d_int_stors(nullptr), d_idx(0)
{
}

DatatypeConstructor::const_iterator&
DatatypeConstructor::const_iterator::operator=(
    const DatatypeConstructor::const_iterator& it)
{
  d_solver = it.d_solver;
  d_int_stors = it.d_int_stors;
  d_stors = it.d_stors;
  d_idx = it.d_idx;
  return *this;
}

const DatatypeSelector& DatatypeConstructor::const_iterator::operator*() const
{
  return d_stors[d_idx];
}

const DatatypeSelector* DatatypeConstructor::const_iterator::operator->() const
{
  return &d_stors[d_idx];
}

DatatypeConstructor::const_iterator&
DatatypeConstructor::const_iterator::operator++()
{
  ++d_idx;
  return *this;
}

DatatypeConstructor::const_iterator
DatatypeConstructor::const_iterator::operator++(int)
{
  DatatypeConstructor::const_iterator it(*this);
  ++d_idx;
  return it;
}

bool DatatypeConstructor::const_iterator::operator==(
    const DatatypeConstructor::const_iterator& other) const
{
  return d_int_stors == other.d_int_stors && d_idx == other.d_idx;
}

bool DatatypeConstructor::const_iterator::operator!=(
    const DatatypeConstructor::const_iterator& other) const
{
  return d_int_stors != other.d_int_stors || d_idx != other.d_idx;
}

bool DatatypeConstructor::isNull() const
{
  CVC5_API_TRY_CATCH_BEGIN;
  //////// all checks before this line
  return isNullHelper();
  ////////
  CVC5_API_TRY_CATCH_END;
}

std::string DatatypeConstructor::toString() const
{
  CVC5_API_TRY_CATCH_BEGIN;
  //////// all checks before this line
  std::stringstream ss;
  ss << *d_ctor;
  return ss.str();
  ////////
  CVC5_API_TRY_CATCH_END;
}

bool DatatypeConstructor::isNullHelper() const { return d_ctor == nullptr; }

DatatypeSelector DatatypeConstructor::getSelectorForName(
    const std::string& name) const
{
  size_t index = 0;
  bool foundSel = getSelectorIndexForName(name, index);
  if (!foundSel)
  {
    std::stringstream snames;
    snames << "{ ";
    for (size_t i = 0, ncons = getNumSelectors(); i < ncons; i++)
    {
      snames << (*d_ctor)[i].getName() << " ";
    }
    snames << "} ";
    CVC5_API_CHECK(foundSel) << "No selector " << name << " for constructor "
                             << getName() << " exists among " << snames.str();
  }
  return DatatypeSelector(d_solver, (*d_ctor)[index]);
}
bool DatatypeConstructor::getSelectorIndexForName(const std::string& name, size_t& index) const
{
  for (size_t i = 0, nsels = getNumSelectors(); i < nsels; i++)
  {
    if ((*d_ctor)[i].getName() == name)
    {
      index = i;
      return true;
    }
  }
  return false;
}

std::ostream& operator<<(std::ostream& out, const DatatypeConstructor& ctor)
{
  out << ctor.toString();
  return out;
}

/* Datatype ----------------------------------------------------------------- */

Datatype::Datatype(const Solver* slv, const cvc5::DType& dtype)
    : d_solver(slv), d_dtype(new cvc5::DType(dtype))
{
  CVC5_API_CHECK(d_dtype->isResolved()) << "Expected resolved datatype";
}

Datatype::Datatype() : d_solver(nullptr), d_dtype(nullptr) {}

Datatype::~Datatype()
{
  if (d_dtype != nullptr)
  {
    // ensure proper node manager is in scope
    NodeManagerScope scope(d_solver->getNodeManager());
    d_dtype.reset();
  }
}

DatatypeConstructor Datatype::operator[](size_t idx) const
{
  CVC5_API_TRY_CATCH_BEGIN;
  CVC5_API_CHECK_NOT_NULL;
  CVC5_API_CHECK(idx < getNumConstructors()) << "Index out of bounds.";
  //////// all checks before this line
  return DatatypeConstructor(d_solver, (*d_dtype)[idx]);
  ////////
  CVC5_API_TRY_CATCH_END;
}

DatatypeConstructor Datatype::operator[](const std::string& name) const
{
  CVC5_API_TRY_CATCH_BEGIN;
  CVC5_API_CHECK_NOT_NULL;
  //////// all checks before this line
  return getConstructorForName(name);
  ////////
  CVC5_API_TRY_CATCH_END;
}

DatatypeConstructor Datatype::getConstructor(const std::string& name) const
{
  CVC5_API_TRY_CATCH_BEGIN;
  CVC5_API_CHECK_NOT_NULL;
  //////// all checks before this line
  return getConstructorForName(name);
  ////////
  CVC5_API_TRY_CATCH_END;
}

DatatypeSelector Datatype::getSelector(const std::string& name) const
{
  CVC5_API_TRY_CATCH_BEGIN;
  CVC5_API_CHECK_NOT_NULL;
  //////// all checks before this line
  return getSelectorForName(name);
  ////////
  CVC5_API_TRY_CATCH_END;
}

std::string Datatype::getName() const
{
  CVC5_API_TRY_CATCH_BEGIN;
  CVC5_API_CHECK_NOT_NULL;
  //////// all checks before this line
  return d_dtype->getName();
  ////////
  CVC5_API_TRY_CATCH_END;
}

size_t Datatype::getNumConstructors() const
{
  CVC5_API_TRY_CATCH_BEGIN;
  CVC5_API_CHECK_NOT_NULL;
  //////// all checks before this line
  return d_dtype->getNumConstructors();
  ////////
  CVC5_API_TRY_CATCH_END;
}

bool Datatype::isParametric() const
{
  CVC5_API_TRY_CATCH_BEGIN;
  CVC5_API_CHECK_NOT_NULL;
  //////// all checks before this line
  return d_dtype->isParametric();
  ////////
  CVC5_API_TRY_CATCH_END;
}

bool Datatype::isCodatatype() const
{
  CVC5_API_TRY_CATCH_BEGIN;
  CVC5_API_CHECK_NOT_NULL;
  //////// all checks before this line
  return d_dtype->isCodatatype();
  ////////
  CVC5_API_TRY_CATCH_END;
}

bool Datatype::isTuple() const
{
  CVC5_API_TRY_CATCH_BEGIN;
  CVC5_API_CHECK_NOT_NULL;
  //////// all checks before this line
  return d_dtype->isTuple();
  ////////
  CVC5_API_TRY_CATCH_END;
}

bool Datatype::isRecord() const
{
  CVC5_API_TRY_CATCH_BEGIN;
  CVC5_API_CHECK_NOT_NULL;
  //////// all checks before this line
  return d_dtype->isRecord();
  ////////
  CVC5_API_TRY_CATCH_END;
}

bool Datatype::isFinite() const
{
  CVC5_API_TRY_CATCH_BEGIN;
  CVC5_API_CHECK_NOT_NULL;
  //////// all checks before this line
  // we assume that finite model finding is disabled by passing false as the
  // second argument
  return isCardinalityClassFinite(d_dtype->getCardinalityClass(), false);
  ////////
  CVC5_API_TRY_CATCH_END;
}

bool Datatype::isWellFounded() const
{
  CVC5_API_TRY_CATCH_BEGIN;
  CVC5_API_CHECK_NOT_NULL;
  //////// all checks before this line
  return d_dtype->isWellFounded();
  ////////
  CVC5_API_TRY_CATCH_END;
}
bool Datatype::hasNestedRecursion() const
{
  CVC5_API_TRY_CATCH_BEGIN;
  CVC5_API_CHECK_NOT_NULL;
  //////// all checks before this line
  return d_dtype->hasNestedRecursion();
  ////////
  CVC5_API_TRY_CATCH_END;
}

bool Datatype::isNull() const
{
  CVC5_API_TRY_CATCH_BEGIN;
  CVC5_API_CHECK_NOT_NULL;
  //////// all checks before this line
  return isNullHelper();
  ////////
  CVC5_API_TRY_CATCH_END;
}

std::string Datatype::toString() const
{
  CVC5_API_TRY_CATCH_BEGIN;
  CVC5_API_CHECK_NOT_NULL;
  //////// all checks before this line
  return d_dtype->getName();
  ////////
  CVC5_API_TRY_CATCH_END;
}

Datatype::const_iterator Datatype::begin() const
{
  return Datatype::const_iterator(d_solver, *d_dtype, true);
}

Datatype::const_iterator Datatype::end() const
{
  return Datatype::const_iterator(d_solver, *d_dtype, false);
}

DatatypeConstructor Datatype::getConstructorForName(
    const std::string& name) const
{
  bool foundCons = false;
  size_t index = 0;
  for (size_t i = 0, ncons = getNumConstructors(); i < ncons; i++)
  {
    if ((*d_dtype)[i].getName() == name)
    {
      index = i;
      foundCons = true;
      break;
    }
  }
  if (!foundCons)
  {
    std::stringstream snames;
    snames << "{ ";
    for (size_t i = 0, ncons = getNumConstructors(); i < ncons; i++)
    {
      snames << (*d_dtype)[i].getName() << " ";
    }
    snames << "}";
    CVC5_API_CHECK(foundCons) << "No constructor " << name << " for datatype "
                              << getName() << " exists, among " << snames.str();
  }
  return DatatypeConstructor(d_solver, (*d_dtype)[index]);
}

DatatypeSelector Datatype::getSelectorForName(const std::string& name) const
{
  bool foundSel = false;
  size_t index = 0;
  size_t sindex = 0;
  for (size_t i = 0, ncons = getNumConstructors(); i < ncons; i++)
  {
    if ((*d_dtype)[i].getSelectorIndexForName(name, sindex))
    {
      index = i;
      foundSel = true;
      break;
    }
  }
  if (!foundSel)
  {
    CVC5_API_CHECK(foundCons) << "No select " << name << " for datatype "
                              << getName() << " exists";
  }
  return DatatypeSelector(d_solver, (*d_dtype)[index][sindex]);
}

Datatype::const_iterator::const_iterator(const Solver* slv,
                                         const cvc5::DType& dtype,
                                         bool begin)
    : d_solver(slv), d_int_ctors(&dtype.getConstructors())
{
  const std::vector<std::shared_ptr<DTypeConstructor>>& cons =
      dtype.getConstructors();
  for (const std::shared_ptr<DTypeConstructor>& c : cons)
  {
    /* Can not use emplace_back here since constructor is private. */
    d_ctors.push_back(DatatypeConstructor(d_solver, *c.get()));
  }
  d_idx = begin ? 0 : cons.size();
}

Datatype::const_iterator::const_iterator()
    : d_solver(nullptr), d_int_ctors(nullptr), d_idx(0)
{
}

Datatype::const_iterator& Datatype::const_iterator::operator=(
    const Datatype::const_iterator& it)
{
  d_solver = it.d_solver;
  d_int_ctors = it.d_int_ctors;
  d_ctors = it.d_ctors;
  d_idx = it.d_idx;
  return *this;
}

const DatatypeConstructor& Datatype::const_iterator::operator*() const
{
  return d_ctors[d_idx];
}

const DatatypeConstructor* Datatype::const_iterator::operator->() const
{
  return &d_ctors[d_idx];
}

Datatype::const_iterator& Datatype::const_iterator::operator++()
{
  ++d_idx;
  return *this;
}

Datatype::const_iterator Datatype::const_iterator::operator++(int)
{
  Datatype::const_iterator it(*this);
  ++d_idx;
  return it;
}

bool Datatype::const_iterator::operator==(
    const Datatype::const_iterator& other) const
{
  return d_int_ctors == other.d_int_ctors && d_idx == other.d_idx;
}

bool Datatype::const_iterator::operator!=(
    const Datatype::const_iterator& other) const
{
  return d_int_ctors != other.d_int_ctors || d_idx != other.d_idx;
}

bool Datatype::isNullHelper() const { return d_dtype == nullptr; }

/* -------------------------------------------------------------------------- */
/* Grammar                                                                    */
/* -------------------------------------------------------------------------- */

Grammar::Grammar()
    : d_solver(nullptr),
      d_sygusVars(),
      d_ntSyms(),
      d_ntsToTerms(0),
      d_allowConst(),
      d_allowVars(),
      d_isResolved(false)
{
}

Grammar::Grammar(const Solver* slv,
                 const std::vector<Term>& sygusVars,
                 const std::vector<Term>& ntSymbols)
    : d_solver(slv),
      d_sygusVars(sygusVars),
      d_ntSyms(ntSymbols),
      d_ntsToTerms(ntSymbols.size()),
      d_allowConst(),
      d_allowVars(),
      d_isResolved(false)
{
  for (Term ntsymbol : d_ntSyms)
  {
    d_ntsToTerms.emplace(ntsymbol, std::vector<Term>());
  }
}

void Grammar::addRule(const Term& ntSymbol, const Term& rule)
{
  CVC5_API_TRY_CATCH_BEGIN;
  CVC5_API_CHECK(!d_isResolved) << "Grammar cannot be modified after passing "
                                   "it as an argument to synthFun/synthInv";
  CVC5_API_CHECK_TERM(ntSymbol);
  CVC5_API_CHECK_TERM(rule);
  CVC5_API_ARG_CHECK_EXPECTED(
      d_ntsToTerms.find(ntSymbol) != d_ntsToTerms.cend(), ntSymbol)
      << "ntSymbol to be one of the non-terminal symbols given in the "
         "predeclaration";
  CVC5_API_CHECK(ntSymbol.d_node->getType() == rule.d_node->getType())
      << "Expected ntSymbol and rule to have the same sort";
  CVC5_API_ARG_CHECK_EXPECTED(!containsFreeVariables(rule), rule)
      << "a term whose free variables are limited to synthFun/synthInv "
         "parameters and non-terminal symbols of the grammar";
  //////// all checks before this line
  d_ntsToTerms[ntSymbol].push_back(rule);
  ////////
  CVC5_API_TRY_CATCH_END;
}

void Grammar::addRules(const Term& ntSymbol, const std::vector<Term>& rules)
{
  CVC5_API_TRY_CATCH_BEGIN;
  CVC5_API_CHECK(!d_isResolved) << "Grammar cannot be modified after passing "
                                   "it as an argument to synthFun/synthInv";
  CVC5_API_CHECK_TERM(ntSymbol);
  CVC5_API_CHECK_TERMS_WITH_SORT(rules, ntSymbol.getSort());
  CVC5_API_ARG_CHECK_EXPECTED(
      d_ntsToTerms.find(ntSymbol) != d_ntsToTerms.cend(), ntSymbol)
      << "ntSymbol to be one of the non-terminal symbols given in the "
         "predeclaration";
  for (size_t i = 0, n = rules.size(); i < n; ++i)
  {
    CVC5_API_ARG_AT_INDEX_CHECK_EXPECTED(
        !containsFreeVariables(rules[i]), rules[i], rules, i)
        << "a term whose free variables are limited to synthFun/synthInv "
           "parameters and non-terminal symbols of the grammar";
  }
  //////// all checks before this line
  d_ntsToTerms[ntSymbol].insert(
      d_ntsToTerms[ntSymbol].cend(), rules.cbegin(), rules.cend());
  ////////
  CVC5_API_TRY_CATCH_END;
}

void Grammar::addAnyConstant(const Term& ntSymbol)
{
  CVC5_API_TRY_CATCH_BEGIN;
  CVC5_API_CHECK(!d_isResolved) << "Grammar cannot be modified after passing "
                                   "it as an argument to synthFun/synthInv";
  CVC5_API_CHECK_TERM(ntSymbol);
  CVC5_API_ARG_CHECK_EXPECTED(
      d_ntsToTerms.find(ntSymbol) != d_ntsToTerms.cend(), ntSymbol)
      << "ntSymbol to be one of the non-terminal symbols given in the "
         "predeclaration";
  //////// all checks before this line
  d_allowConst.insert(ntSymbol);
  ////////
  CVC5_API_TRY_CATCH_END;
}

void Grammar::addAnyVariable(const Term& ntSymbol)
{
  CVC5_API_TRY_CATCH_BEGIN;
  CVC5_API_CHECK(!d_isResolved) << "Grammar cannot be modified after passing "
                                   "it as an argument to synthFun/synthInv";
  CVC5_API_CHECK_TERM(ntSymbol);
  CVC5_API_ARG_CHECK_EXPECTED(
      d_ntsToTerms.find(ntSymbol) != d_ntsToTerms.cend(), ntSymbol)
      << "ntSymbol to be one of the non-terminal symbols given in the "
         "predeclaration";
  //////// all checks before this line
  d_allowVars.insert(ntSymbol);
  ////////
  CVC5_API_TRY_CATCH_END;
}

/**
 * This function concatenates the outputs of calling f on each element between
 * first and last, seperated by sep.
 * @param first the beginning of the range
 * @param last the end of the range
 * @param f the function to call on each element in the range, its output must
 *          be overloaded for operator<<
 * @param sep the string to add between successive calls to f
 */
template <typename Iterator, typename Function>
std::string join(Iterator first, Iterator last, Function f, std::string sep)
{
  std::stringstream ss;
  Iterator i = first;

  if (i != last)
  {
    ss << f(*i);
    ++i;
  }

  while (i != last)
  {
    ss << sep << f(*i);
    ++i;
  }

  return ss.str();
}

std::string Grammar::toString() const
{
  CVC5_API_TRY_CATCH_BEGIN;
  //////// all checks before this line
  std::stringstream ss;
  ss << "  ("  // pre-declaration
     << join(
            d_ntSyms.cbegin(),
            d_ntSyms.cend(),
            [](const Term& t) {
              std::stringstream s;
              s << '(' << t << ' ' << t.getSort() << ')';
              return s.str();
            },
            " ")
     << ")\n  ("  // grouped rule listing
     << join(
            d_ntSyms.cbegin(),
            d_ntSyms.cend(),
            [this](const Term& t) {
              bool allowConst = d_allowConst.find(t) != d_allowConst.cend(),
                   allowVars = d_allowVars.find(t) != d_allowVars.cend();
              const std::vector<Term>& rules = d_ntsToTerms.at(t);
              std::stringstream s;
              s << '(' << t << ' ' << t.getSort() << " ("
                << (allowConst ? "(Constant " + t.getSort().toString() + ")"
                               : "")
                << (allowConst && allowVars ? " " : "")
                << (allowVars ? "(Var " + t.getSort().toString() + ")" : "")
                << ((allowConst || allowVars) && !rules.empty() ? " " : "")
                << join(
                       rules.cbegin(),
                       rules.cend(),
                       [](const Term& rule) { return rule.toString(); },
                       " ")
                << "))";
              return s.str();
            },
            "\n   ")
     << ')';

  return ss.str();
  ////////
  CVC5_API_TRY_CATCH_END;
}

Sort Grammar::resolve()
{
  CVC5_API_TRY_CATCH_BEGIN;
  //////// all checks before this line

  d_isResolved = true;

  Term bvl;

  if (!d_sygusVars.empty())
  {
    bvl = Term(
        d_solver,
        d_solver->getNodeManager()->mkNode(
            cvc5::kind::BOUND_VAR_LIST, Term::termVectorToNodes(d_sygusVars)));
  }

  std::unordered_map<Term, Sort> ntsToUnres(d_ntSyms.size());

  for (Term ntsymbol : d_ntSyms)
  {
    // make the unresolved type, used for referencing the final version of
    // the ntsymbol's datatype
    ntsToUnres[ntsymbol] =
        Sort(d_solver, d_solver->getNodeManager()->mkSort(ntsymbol.toString()));
  }

  std::vector<cvc5::DType> datatypes;
  std::set<TypeNode> unresTypes;

  datatypes.reserve(d_ntSyms.size());

  for (const Term& ntSym : d_ntSyms)
  {
    // make the datatype, which encodes terms generated by this non-terminal
    DatatypeDecl dtDecl(d_solver, ntSym.toString());

    for (const Term& consTerm : d_ntsToTerms[ntSym])
    {
      addSygusConstructorTerm(dtDecl, consTerm, ntsToUnres);
    }

    if (d_allowVars.find(ntSym) != d_allowVars.cend())
    {
      addSygusConstructorVariables(dtDecl,
                                   Sort(d_solver, ntSym.d_node->getType()));
    }

    bool aci = d_allowConst.find(ntSym) != d_allowConst.end();
    TypeNode btt = ntSym.d_node->getType();
    dtDecl.d_dtype->setSygus(btt, *bvl.d_node, aci, false);

    // We can be in a case where the only rule specified was (Variable T)
    // and there are no variables of type T, in which case this is a bogus
    // grammar. This results in the error below.
    CVC5_API_CHECK(dtDecl.d_dtype->getNumConstructors() != 0)
        << "Grouped rule listing for " << *dtDecl.d_dtype
        << " produced an empty rule list";

    datatypes.push_back(*dtDecl.d_dtype);
    unresTypes.insert(*ntsToUnres[ntSym].d_type);
  }

  std::vector<TypeNode> datatypeTypes =
      d_solver->getNodeManager()->mkMutualDatatypeTypes(
          datatypes, unresTypes, NodeManager::DATATYPE_FLAG_PLACEHOLDER);

  // return is the first datatype
  return Sort(d_solver, datatypeTypes[0]);
  ////////
  CVC5_API_TRY_CATCH_END;
}

void Grammar::addSygusConstructorTerm(
    DatatypeDecl& dt,
    const Term& term,
    const std::unordered_map<Term, Sort>& ntsToUnres) const
{
  CVC5_API_TRY_CATCH_BEGIN;
  CVC5_API_CHECK_DTDECL(dt);
  CVC5_API_CHECK_TERM(term);
  CVC5_API_CHECK_TERMS_MAP(ntsToUnres);
  //////// all checks before this line

  // At this point, we should know that dt is well founded, and that its
  // builtin sygus operators are well-typed.
  // Now, purify each occurrence of a non-terminal symbol in term, replace by
  // free variables. These become arguments to constructors. Notice we must do
  // a tree traversal in this function, since unique paths to the same term
  // should be treated as distinct terms.
  // Notice that let expressions are forbidden in the input syntax of term, so
  // this does not lead to exponential behavior with respect to input size.
  std::vector<Term> args;
  std::vector<Sort> cargs;
  Term op = purifySygusGTerm(term, args, cargs, ntsToUnres);
  std::stringstream ssCName;
  ssCName << op.getKind();
  if (!args.empty())
  {
    Term lbvl =
        Term(d_solver,
             d_solver->getNodeManager()->mkNode(cvc5::kind::BOUND_VAR_LIST,
                                                Term::termVectorToNodes(args)));
    // its operator is a lambda
    op = Term(d_solver,
              d_solver->getNodeManager()->mkNode(
                  cvc5::kind::LAMBDA, *lbvl.d_node, *op.d_node));
  }
  std::vector<TypeNode> cargst = Sort::sortVectorToTypeNodes(cargs);
  dt.d_dtype->addSygusConstructor(*op.d_node, ssCName.str(), cargst);
  ////////
  CVC5_API_TRY_CATCH_END;
}

Term Grammar::purifySygusGTerm(
    const Term& term,
    std::vector<Term>& args,
    std::vector<Sort>& cargs,
    const std::unordered_map<Term, Sort>& ntsToUnres) const
{
  CVC5_API_TRY_CATCH_BEGIN;
  CVC5_API_CHECK_TERM(term);
  CVC5_API_CHECK_TERMS(args);
  CVC5_API_CHECK_SORTS(cargs);
  CVC5_API_CHECK_TERMS_MAP(ntsToUnres);
  //////// all checks before this line

  std::unordered_map<Term, Sort>::const_iterator itn = ntsToUnres.find(term);
  if (itn != ntsToUnres.cend())
  {
    Term ret =
        Term(d_solver,
             d_solver->getNodeManager()->mkBoundVar(term.d_node->getType()));
    args.push_back(ret);
    cargs.push_back(itn->second);
    return ret;
  }
  std::vector<Term> pchildren;
  bool childChanged = false;
  for (unsigned i = 0, nchild = term.d_node->getNumChildren(); i < nchild; i++)
  {
    Term ptermc = purifySygusGTerm(
        Term(d_solver, (*term.d_node)[i]), args, cargs, ntsToUnres);
    pchildren.push_back(ptermc);
    childChanged = childChanged || *ptermc.d_node != (*term.d_node)[i];
  }
  if (!childChanged)
  {
    return term;
  }

  Node nret;

  if (term.d_node->getMetaKind() == kind::metakind::PARAMETERIZED)
  {
    // it's an indexed operator so we should provide the op
    NodeBuilder nb(term.d_node->getKind());
    nb << term.d_node->getOperator();
    nb.append(Term::termVectorToNodes(pchildren));
    nret = nb.constructNode();
  }
  else
  {
    nret = d_solver->getNodeManager()->mkNode(
        term.d_node->getKind(), Term::termVectorToNodes(pchildren));
  }

  return Term(d_solver, nret);
  ////////
  CVC5_API_TRY_CATCH_END;
}

void Grammar::addSygusConstructorVariables(DatatypeDecl& dt,
                                           const Sort& sort) const
{
  CVC5_API_TRY_CATCH_BEGIN;
  CVC5_API_CHECK_DTDECL(dt);
  CVC5_API_CHECK_SORT(sort);
  //////// all checks before this line

  // each variable of appropriate type becomes a sygus constructor in dt.
  for (unsigned i = 0, size = d_sygusVars.size(); i < size; i++)
  {
    Term v = d_sygusVars[i];
    if (v.d_node->getType() == *sort.d_type)
    {
      std::stringstream ss;
      ss << v;
      std::vector<TypeNode> cargs;
      dt.d_dtype->addSygusConstructor(*v.d_node, ss.str(), cargs);
    }
  }
  ////////
  CVC5_API_TRY_CATCH_END;
}

bool Grammar::containsFreeVariables(const Term& rule) const
{
  std::unordered_set<TNode, TNodeHashFunction> scope;

  for (const Term& sygusVar : d_sygusVars)
  {
    scope.emplace(*sygusVar.d_node);
  }

  for (const Term& ntsymbol : d_ntSyms)
  {
    scope.emplace(*ntsymbol.d_node);
  }

  std::unordered_set<Node, NodeHashFunction> fvs;
  return expr::getFreeVariablesScope(*rule.d_node, fvs, scope, false);
}

std::ostream& operator<<(std::ostream& out, const Grammar& grammar)
{
  return out << grammar.toString();
}

/* -------------------------------------------------------------------------- */
/* Rounding Mode for Floating Points                                          */
/* -------------------------------------------------------------------------- */

const static std::unordered_map<RoundingMode, cvc5::RoundingMode> s_rmodes{
    {ROUND_NEAREST_TIES_TO_EVEN,
     cvc5::RoundingMode::ROUND_NEAREST_TIES_TO_EVEN},
    {ROUND_TOWARD_POSITIVE, cvc5::RoundingMode::ROUND_TOWARD_POSITIVE},
    {ROUND_TOWARD_NEGATIVE, cvc5::RoundingMode::ROUND_TOWARD_NEGATIVE},
    {ROUND_TOWARD_ZERO, cvc5::RoundingMode::ROUND_TOWARD_ZERO},
    {ROUND_NEAREST_TIES_TO_AWAY,
     cvc5::RoundingMode::ROUND_NEAREST_TIES_TO_AWAY},
};

const static std::unordered_map<cvc5::RoundingMode,
                                RoundingMode,
                                cvc5::RoundingModeHashFunction>
    s_rmodes_internal{
        {cvc5::RoundingMode::ROUND_NEAREST_TIES_TO_EVEN,
         ROUND_NEAREST_TIES_TO_EVEN},
        {cvc5::RoundingMode::ROUND_TOWARD_POSITIVE, ROUND_TOWARD_POSITIVE},
        {cvc5::RoundingMode::ROUND_TOWARD_POSITIVE, ROUND_TOWARD_NEGATIVE},
        {cvc5::RoundingMode::ROUND_TOWARD_ZERO, ROUND_TOWARD_ZERO},
        {cvc5::RoundingMode::ROUND_NEAREST_TIES_TO_AWAY,
         ROUND_NEAREST_TIES_TO_AWAY},
    };

/* -------------------------------------------------------------------------- */
/* Statistics                                                                 */
/* -------------------------------------------------------------------------- */

struct Stat::StatData
{
  cvc5::StatExportData data;
  template <typename T>
  StatData(T&& t) : data(std::forward<T>(t))
  {
  }
  StatData() : data() {}
};

Stat::~Stat() {}
Stat::Stat(const Stat& s)
    : d_expert(s.d_expert), d_data(std::make_unique<StatData>(s.d_data->data))
{
}
Stat& Stat::operator=(const Stat& s)
{
  d_expert = s.d_expert;
  d_data = std::make_unique<StatData>(s.d_data->data);
  return *this;
}

bool Stat::isExpert() const { return d_expert; }
bool Stat::isDefault() const { return d_default; }

bool Stat::isInt() const
{
  return std::holds_alternative<int64_t>(d_data->data);
}
int64_t Stat::getInt() const
{
  CVC5_API_TRY_CATCH_BEGIN;
  CVC5_API_RECOVERABLE_CHECK(isInt()) << "Expected Stat of type int64_t.";
  return std::get<int64_t>(d_data->data);
  CVC5_API_TRY_CATCH_END;
}
bool Stat::isDouble() const
{
  return std::holds_alternative<double>(d_data->data);
}
double Stat::getDouble() const
{
  CVC5_API_TRY_CATCH_BEGIN;
  CVC5_API_RECOVERABLE_CHECK(isDouble()) << "Expected Stat of type double.";
  return std::get<double>(d_data->data);
  CVC5_API_TRY_CATCH_END;
}
bool Stat::isString() const
{
  return std::holds_alternative<std::string>(d_data->data);
}
const std::string& Stat::getString() const
{
  CVC5_API_TRY_CATCH_BEGIN;
  CVC5_API_RECOVERABLE_CHECK(isString())
      << "Expected Stat of type std::string.";
  return std::get<std::string>(d_data->data);
  CVC5_API_TRY_CATCH_END;
}
bool Stat::isHistogram() const
{
  return std::holds_alternative<HistogramData>(d_data->data);
}
const Stat::HistogramData& Stat::getHistogram() const
{
  CVC5_API_TRY_CATCH_BEGIN;
  CVC5_API_RECOVERABLE_CHECK(isHistogram())
      << "Expected Stat of type histogram.";
  return std::get<HistogramData>(d_data->data);
  CVC5_API_TRY_CATCH_END;
}

Stat::Stat(bool expert, bool defaulted, StatData&& sd)
    : d_expert(expert),
      d_default(defaulted),
      d_data(std::make_unique<StatData>(std::move(sd)))
{
}

std::ostream& operator<<(std::ostream& os, const Stat& sv)
{
  return cvc5::detail::print(os, sv.d_data->data);
}

Statistics::BaseType::const_reference Statistics::iterator::operator*() const
{
  return d_it.operator*();
}
Statistics::BaseType::const_pointer Statistics::iterator::operator->() const
{
  return d_it.operator->();
}
Statistics::iterator& Statistics::iterator::operator++()
{
  do
  {
    ++d_it;
  } while (!isVisible());
  return *this;
}
Statistics::iterator Statistics::iterator::operator++(int)
{
  iterator tmp = *this;
  do
  {
    ++d_it;
  } while (!isVisible());
  return tmp;
}
Statistics::iterator& Statistics::iterator::operator--()
{
  do
  {
    --d_it;
  } while (!isVisible());
  return *this;
}
Statistics::iterator Statistics::iterator::operator--(int)
{
  iterator tmp = *this;
  do
  {
    --d_it;
  } while (!isVisible());
  return tmp;
}
bool Statistics::iterator::operator==(const Statistics::iterator& rhs) const
{
  return d_it == rhs.d_it;
}
bool Statistics::iterator::operator!=(const Statistics::iterator& rhs) const
{
  return d_it != rhs.d_it;
}
Statistics::iterator::iterator(Statistics::BaseType::const_iterator it,
                               const Statistics::BaseType& base,
                               bool expert,
                               bool defaulted)
    : d_it(it), d_base(&base), d_showExpert(expert), d_showDefault(defaulted)
{
  while (!isVisible())
  {
    ++d_it;
  }
}
bool Statistics::iterator::isVisible() const
{
  if (d_it == d_base->end()) return true;
  if (!d_showExpert && d_it->second.isExpert()) return false;
  if (!d_showDefault && d_it->second.isDefault()) return false;
  return true;
}

const Stat& Statistics::get(const std::string& name)
{
  CVC5_API_TRY_CATCH_BEGIN;
  auto it = d_stats.find(name);
  CVC5_API_RECOVERABLE_CHECK(it != d_stats.end())
      << "No stat with name \"" << name << "\" exists.";
  return it->second;
  CVC5_API_TRY_CATCH_END;
}

Statistics::iterator Statistics::begin(bool expert, bool defaulted) const
{
  return iterator(d_stats.begin(), d_stats, expert, defaulted);
}
Statistics::iterator Statistics::end() const
{
  return iterator(d_stats.end(), d_stats, false, false);
}

Statistics::Statistics(const StatisticsRegistry& reg)
{
  for (const auto& svp : reg)
  {
    d_stats.emplace(svp.first,
                    Stat(svp.second->d_expert,
                         svp.second->isDefault(),
                         svp.second->getViewer()));
  }
}

std::ostream& operator<<(std::ostream& out, const Statistics& stats)
{
  for (const auto& stat : stats)
  {
    out << stat.first << " = " << stat.second << std::endl;
  }
  return out;
}

/* -------------------------------------------------------------------------- */
/* Solver                                                                     */
/* -------------------------------------------------------------------------- */

Solver::Solver(Options* opts)
{
  d_nodeMgr.reset(new NodeManager());
  d_originalOptions.reset(new Options());
  if (opts != nullptr)
  {
    d_originalOptions->copyValues(*opts);
  }
  d_smtEngine.reset(new SmtEngine(d_nodeMgr.get(), d_originalOptions.get()));
  d_smtEngine->setSolver(this);
  d_rng.reset(new Random(d_smtEngine->getOptions()[options::seed]));
  resetStatistics();
}

Solver::~Solver() {}

/* Helpers and private functions                                              */
/* -------------------------------------------------------------------------- */

NodeManager* Solver::getNodeManager(void) const { return d_nodeMgr.get(); }

void Solver::increment_term_stats(Kind kind) const
{
  if constexpr (Configuration::isStatisticsBuild())
  {
    d_stats->d_terms << kind;
  }
}

void Solver::increment_vars_consts_stats(const Sort& sort, bool is_var) const
{
  if constexpr (Configuration::isStatisticsBuild())
  {
    const TypeNode tn = sort.getTypeNode();
    TypeConstant tc = tn.getKind() == cvc5::kind::TYPE_CONSTANT
                          ? tn.getConst<TypeConstant>()
                          : LAST_TYPE;
    if (is_var)
    {
      d_stats->d_vars << tc;
    }
    else
    {
      d_stats->d_consts << tc;
    }
  }
}

/* Split out to avoid nested API calls (problematic with API tracing).        */
/* .......................................................................... */

template <typename T>
Term Solver::mkValHelper(T t) const
{
  //////// all checks before this line
  Node res = getNodeManager()->mkConst(t);
  (void)res.getType(true); /* kick off type checking */
  return Term(this, res);
}

Term Solver::mkRealFromStrHelper(const std::string& s) const
{
  //////// all checks before this line
  try
  {
    cvc5::Rational r = s.find('/') != std::string::npos
                           ? cvc5::Rational(s)
                           : cvc5::Rational::fromDecimal(s);
    return mkValHelper<cvc5::Rational>(r);
  }
  catch (const std::invalid_argument& e)
  {
    /* Catch to throw with a more meaningful error message. To be caught in
     * enclosing CVC5_API_TRY_CATCH_* block to throw CVC5ApiException. */
    std::stringstream message;
    message << "Cannot construct Real or Int from string argument '" << s << "'"
            << std::endl;
    throw std::invalid_argument(message.str());
  }
}

Term Solver::mkBVFromIntHelper(uint32_t size, uint64_t val) const
{
  CVC5_API_ARG_CHECK_EXPECTED(size > 0, size) << "a bit-width > 0";
  //////// all checks before this line
  return mkValHelper<cvc5::BitVector>(cvc5::BitVector(size, val));
}

Term Solver::mkBVFromStrHelper(const std::string& s, uint32_t base) const
{
  CVC5_API_ARG_CHECK_EXPECTED(!s.empty(), s) << "a non-empty string";
  CVC5_API_ARG_CHECK_EXPECTED(base == 2 || base == 10 || base == 16, base)
      << "base 2, 10, or 16";
  //////// all checks before this line
  return mkValHelper<cvc5::BitVector>(cvc5::BitVector(s, base));
}

Term Solver::mkBVFromStrHelper(uint32_t size,
                               const std::string& s,
                               uint32_t base) const
{
  CVC5_API_ARG_CHECK_EXPECTED(!s.empty(), s) << "a non-empty string";
  CVC5_API_ARG_CHECK_EXPECTED(base == 2 || base == 10 || base == 16, base)
      << "base 2, 10, or 16";
  //////// all checks before this line

  Integer val(s, base);

  if (val.strictlyNegative())
  {
    CVC5_API_CHECK(val >= -Integer("2", 10).pow(size - 1))
        << "Overflow in bitvector construction (specified bitvector size "
        << size << " too small to hold value " << s << ")";
  }
  else
  {
    CVC5_API_CHECK(val.modByPow2(size) == val)
        << "Overflow in bitvector construction (specified bitvector size "
        << size << " too small to hold value " << s << ")";
  }

  return mkValHelper<cvc5::BitVector>(cvc5::BitVector(size, val));
}

Term Solver::mkCharFromStrHelper(const std::string& s) const
{
  CVC5_API_CHECK(s.find_first_not_of("0123456789abcdefABCDEF", 0)
                     == std::string::npos
                 && s.size() <= 5 && s.size() > 0)
      << "Unexpected string for hexadecimal character " << s;
  uint32_t val = static_cast<uint32_t>(std::stoul(s, 0, 16));
  CVC5_API_CHECK(val < String::num_codes())
      << "Not a valid code point for hexadecimal character " << s;
  //////// all checks before this line
  std::vector<unsigned> cpts;
  cpts.push_back(val);
  return mkValHelper<cvc5::String>(cvc5::String(cpts));
}

Term Solver::getValueHelper(const Term& term) const
{
  // Note: Term is checked in the caller to avoid double checks
  //////// all checks before this line
  Node value = d_smtEngine->getValue(*term.d_node);
  Term res = Term(this, value);
  // May need to wrap in real cast so that user know this is a real.
  TypeNode tn = (*term.d_node).getType();
  if (!tn.isInteger() && value.getType().isInteger())
  {
    return ensureRealSort(res);
  }
  return res;
}

Sort Solver::mkTupleSortHelper(const std::vector<Sort>& sorts) const
{
  // Note: Sorts are checked in the caller to avoid double checks
  //////// all checks before this line
  std::vector<TypeNode> typeNodes = Sort::sortVectorToTypeNodes(sorts);
  return Sort(this, getNodeManager()->mkTupleType(typeNodes));
}

Term Solver::mkTermFromKind(Kind kind) const
{
  CVC5_API_KIND_CHECK_EXPECTED(
      kind == PI || kind == REGEXP_EMPTY || kind == REGEXP_SIGMA, kind)
      << "PI or REGEXP_EMPTY or REGEXP_SIGMA";
  //////// all checks before this line
  Node res;
  if (kind == REGEXP_EMPTY || kind == REGEXP_SIGMA)
  {
    cvc5::Kind k = extToIntKind(kind);
    Assert(isDefinedIntKind(k));
    res = d_nodeMgr->mkNode(k, std::vector<Node>());
  }
  else
  {
    Assert(kind == PI);
    res = d_nodeMgr->mkNullaryOperator(d_nodeMgr->realType(), cvc5::kind::PI);
  }
  (void)res.getType(true); /* kick off type checking */
  increment_term_stats(kind);
  return Term(this, res);
}

Term Solver::mkTermHelper(Kind kind, const std::vector<Term>& children) const
{
  // Note: Kind and children are checked in the caller to avoid double checks
  //////// all checks before this line

  std::vector<Node> echildren = Term::termVectorToNodes(children);
  cvc5::Kind k = extToIntKind(kind);
  Node res;
  if (echildren.size() > 2)
  {
    if (kind == INTS_DIVISION || kind == XOR || kind == MINUS
        || kind == DIVISION || kind == HO_APPLY || kind == REGEXP_DIFF)
    {
      // left-associative, but cvc5 internally only supports 2 args
      res = d_nodeMgr->mkLeftAssociative(k, echildren);
    }
    else if (kind == IMPLIES)
    {
      // right-associative, but cvc5 internally only supports 2 args
      res = d_nodeMgr->mkRightAssociative(k, echildren);
    }
    else if (kind == EQUAL || kind == LT || kind == GT || kind == LEQ
             || kind == GEQ)
    {
      // "chainable", but cvc5 internally only supports 2 args
      res = d_nodeMgr->mkChain(k, echildren);
    }
    else if (kind::isAssociative(k))
    {
      // mkAssociative has special treatment for associative operators with lots
      // of children
      res = d_nodeMgr->mkAssociative(k, echildren);
    }
    else
    {
      // default case, must check kind
      checkMkTerm(kind, children.size());
      res = d_nodeMgr->mkNode(k, echildren);
    }
  }
  else if (kind::isAssociative(k))
  {
    // associative case, same as above
    res = d_nodeMgr->mkAssociative(k, echildren);
  }
  else
  {
    // default case, same as above
    checkMkTerm(kind, children.size());
    if (kind == api::SINGLETON)
    {
      // the type of the term is the same as the type of the internal node
      // see Term::getSort()
      TypeNode type = children[0].d_node->getType();
      // Internally NodeManager::mkSingleton needs a type argument
      // to construct a singleton, since there is no difference between
      // integers and reals (both are Rationals).
      // At the API, mkReal and mkInteger are different and therefore the
      // element type can be used safely here.
      res = getNodeManager()->mkSingleton(type, *children[0].d_node);
    }
    else if (kind == api::MK_BAG)
    {
      // the type of the term is the same as the type of the internal node
      // see Term::getSort()
      TypeNode type = children[0].d_node->getType();
      // Internally NodeManager::mkBag needs a type argument
      // to construct a bag, since there is no difference between
      // integers and reals (both are Rationals).
      // At the API, mkReal and mkInteger are different and therefore the
      // element type can be used safely here.
      res = getNodeManager()->mkBag(
          type, *children[0].d_node, *children[1].d_node);
    }
    else
    {
      res = d_nodeMgr->mkNode(k, echildren);
    }
  }

  (void)res.getType(true); /* kick off type checking */
  increment_term_stats(kind);
  return Term(this, res);
}

Term Solver::mkTermHelper(const Op& op, const std::vector<Term>& children) const
{
  // Note: Op and children are checked in the caller to avoid double checks
  checkMkTerm(op.d_kind, children.size());
  //////// all checks before this line

  if (!op.isIndexedHelper())
  {
    return mkTermHelper(op.d_kind, children);
  }

  const cvc5::Kind int_kind = extToIntKind(op.d_kind);
  std::vector<Node> echildren = Term::termVectorToNodes(children);

  NodeBuilder nb(int_kind);
  nb << *op.d_node;
  nb.append(echildren);
  Node res = nb.constructNode();

  (void)res.getType(true); /* kick off type checking */
  return Term(this, res);
}

std::vector<Sort> Solver::mkDatatypeSortsInternal(
    const std::vector<DatatypeDecl>& dtypedecls,
    const std::set<Sort>& unresolvedSorts) const
{
  // Note: dtypedecls and unresolvedSorts are checked in the caller to avoid
  //       double checks
  //////// all checks before this line

  std::vector<cvc5::DType> datatypes;
  for (size_t i = 0, ndts = dtypedecls.size(); i < ndts; ++i)
  {
    datatypes.push_back(dtypedecls[i].getDatatype());
  }

  std::set<TypeNode> utypes = Sort::sortSetToTypeNodes(unresolvedSorts);
  std::vector<cvc5::TypeNode> dtypes =
      getNodeManager()->mkMutualDatatypeTypes(datatypes, utypes);
  std::vector<Sort> retTypes = Sort::typeNodeVectorToSorts(this, dtypes);
  return retTypes;
}

Term Solver::synthFunHelper(const std::string& symbol,
                            const std::vector<Term>& boundVars,
                            const Sort& sort,
                            bool isInv,
                            Grammar* grammar) const
{
  // Note: boundVars, sort and grammar are checked in the caller to avoid
  //       double checks.
  std::vector<TypeNode> varTypes;
  for (const auto& bv : boundVars)
  {
    if (grammar)
    {
      CVC5_API_CHECK(grammar->d_ntSyms[0].d_node->getType() == *sort.d_type)
          << "Invalid Start symbol for grammar, Expected Start's sort to be "
          << *sort.d_type << " but found "
          << grammar->d_ntSyms[0].d_node->getType();
    }
    varTypes.push_back(bv.d_node->getType());
  }
  //////// all checks before this line

  TypeNode funType = varTypes.empty() ? *sort.d_type
                                      : getNodeManager()->mkFunctionType(
                                          varTypes, *sort.d_type);

  Node fun = getNodeManager()->mkBoundVar(symbol, funType);
  (void)fun.getType(true); /* kick off type checking */

  std::vector<Node> bvns = Term::termVectorToNodes(boundVars);

  d_smtEngine->declareSynthFun(
      fun,
      grammar == nullptr ? funType : *grammar->resolve().d_type,
      isInv,
      bvns);

  return Term(this, fun);
}

Term Solver::ensureTermSort(const Term& term, const Sort& sort) const
{
  // Note: Term and sort are checked in the caller to avoid double checks
  CVC5_API_CHECK(term.getSort() == sort
                 || (term.getSort().isInteger() && sort.isReal()))
      << "Expected conversion from Int to Real";
  //////// all checks before this line

  Sort t = term.getSort();
  if (term.getSort() == sort)
  {
    return term;
  }

  // Integers are reals, too
  Assert(t.d_type->isReal());
  Term res = term;
  if (t.isInteger())
  {
    // Must cast to Real to ensure correct type is passed to parametric type
    // constructors. We do this cast using division with 1. This has the
    // advantage wrt using TO_REAL since (constant) division is always included
    // in the theory.
    res = Term(this,
               d_nodeMgr->mkNode(extToIntKind(DIVISION),
                                 *res.d_node,
                                 d_nodeMgr->mkConst(cvc5::Rational(1))));
  }
  Assert(res.getSort() == sort);
  return res;
}

Term Solver::ensureRealSort(const Term& t) const
{
  Assert(this == t.d_solver);
  CVC5_API_ARG_CHECK_EXPECTED(
      t.getSort() == getIntegerSort() || t.getSort() == getRealSort(),
      " an integer or real term");
  // Note: Term is checked in the caller to avoid double checks
  //////// all checks before this line
  if (t.getSort() == getIntegerSort())
  {
    Node n = getNodeManager()->mkNode(kind::CAST_TO_REAL, *t.d_node);
    return Term(this, n);
  }
  return t;
}

bool Solver::isValidInteger(const std::string& s) const
{
  //////// all checks before this line
  if (s.length() == 0)
  {
    // string should not be empty
    return false;
  }

  size_t index = 0;
  if (s[index] == '-')
  {
    if (s.length() == 1)
    {
      // negative integers should contain at least one digit
      return false;
    }
    index = 1;
  }

  if (s[index] == '0' && s.length() > (index + 1))
  {
    // From SMT-Lib 2.6: A <numeral> is the digit 0 or a non-empty sequence of
    // digits not starting with 0. So integers like 001, 000 are not allowed
    return false;
  }

  // all remaining characters should be decimal digits
  for (; index < s.length(); ++index)
  {
    if (!std::isdigit(s[index]))
    {
      return false;
    }
  }

  return true;
}

void Solver::resetStatistics()
{
  if constexpr (Configuration::isStatisticsBuild())
  {
    d_stats.reset(new APIStatistics{
        d_smtEngine->getStatisticsRegistry().registerHistogram<TypeConstant>(
            "api::CONSTANT"),
        d_smtEngine->getStatisticsRegistry().registerHistogram<TypeConstant>(
            "api::VARIABLE"),
        d_smtEngine->getStatisticsRegistry().registerHistogram<Kind>(
            "api::TERM"),
    });
  }
}

/* Helpers for mkTerm checks.                                                 */
/* .......................................................................... */

void Solver::checkMkTerm(Kind kind, uint32_t nchildren) const
{
  CVC5_API_KIND_CHECK(kind);
  Assert(isDefinedIntKind(extToIntKind(kind)));
  const cvc5::kind::MetaKind mk = kind::metaKindOf(extToIntKind(kind));
  CVC5_API_KIND_CHECK_EXPECTED(
      mk == kind::metakind::PARAMETERIZED || mk == kind::metakind::OPERATOR,
      kind)
      << "Only operator-style terms are created with mkTerm(), "
         "to create variables, constants and values see mkVar(), mkConst() "
         "and the respective theory-specific functions to create values, "
         "e.g., mkBitVector().";
  CVC5_API_KIND_CHECK_EXPECTED(
      nchildren >= minArity(kind) && nchildren <= maxArity(kind), kind)
      << "Terms with kind " << kindToString(kind) << " must have at least "
      << minArity(kind) << " children and at most " << maxArity(kind)
      << " children (the one under construction has " << nchildren << ")";
}

/* Solver Configuration                                                       */
/* -------------------------------------------------------------------------- */

bool Solver::supportsFloatingPoint() const
{
  CVC5_API_TRY_CATCH_BEGIN;
  //////// all checks before this line
  return Configuration::isBuiltWithSymFPU();
  ////////
  CVC5_API_TRY_CATCH_END;
}

/* Sorts Handling                                                             */
/* -------------------------------------------------------------------------- */

Sort Solver::getNullSort(void) const
{
  NodeManagerScope scope(getNodeManager());
  CVC5_API_TRY_CATCH_BEGIN;
  //////// all checks before this line
  return Sort(this, TypeNode());
  ////////
  CVC5_API_TRY_CATCH_END;
}

Sort Solver::getBooleanSort(void) const
{
  NodeManagerScope scope(getNodeManager());
  CVC5_API_TRY_CATCH_BEGIN;
  //////// all checks before this line
  return Sort(this, getNodeManager()->booleanType());
  ////////
  CVC5_API_TRY_CATCH_END;
}

Sort Solver::getIntegerSort(void) const
{
  NodeManagerScope scope(getNodeManager());
  CVC5_API_TRY_CATCH_BEGIN;
  //////// all checks before this line
  return Sort(this, getNodeManager()->integerType());
  ////////
  CVC5_API_TRY_CATCH_END;
}

Sort Solver::getRealSort(void) const
{
  NodeManagerScope scope(getNodeManager());
  CVC5_API_TRY_CATCH_BEGIN;
  //////// all checks before this line
  return Sort(this, getNodeManager()->realType());
  ////////
  CVC5_API_TRY_CATCH_END;
}

Sort Solver::getRegExpSort(void) const
{
  NodeManagerScope scope(getNodeManager());
  CVC5_API_TRY_CATCH_BEGIN;
  //////// all checks before this line
  return Sort(this, getNodeManager()->regExpType());
  ////////
  CVC5_API_TRY_CATCH_END;
}

Sort Solver::getStringSort(void) const
{
  NodeManagerScope scope(getNodeManager());
  CVC5_API_TRY_CATCH_BEGIN;
  //////// all checks before this line
  return Sort(this, getNodeManager()->stringType());
  ////////
  CVC5_API_TRY_CATCH_END;
}

Sort Solver::getRoundingModeSort(void) const
{
  NodeManagerScope scope(getNodeManager());
  CVC5_API_TRY_CATCH_BEGIN;
  CVC5_API_CHECK(Configuration::isBuiltWithSymFPU())
      << "Expected cvc5 to be compiled with SymFPU support";
  //////// all checks before this line
  return Sort(this, getNodeManager()->roundingModeType());
  ////////
  CVC5_API_TRY_CATCH_END;
}

/* Create sorts ------------------------------------------------------- */

Sort Solver::mkArraySort(const Sort& indexSort, const Sort& elemSort) const
{
  NodeManagerScope scope(getNodeManager());
  CVC5_API_TRY_CATCH_BEGIN;
  CVC5_API_SOLVER_CHECK_SORT(indexSort);
  CVC5_API_SOLVER_CHECK_SORT(elemSort);
  //////// all checks before this line
  return Sort(
      this, getNodeManager()->mkArrayType(*indexSort.d_type, *elemSort.d_type));
  ////////
  CVC5_API_TRY_CATCH_END;
}

Sort Solver::mkBitVectorSort(uint32_t size) const
{
  NodeManagerScope scope(getNodeManager());
  CVC5_API_TRY_CATCH_BEGIN;
  CVC5_API_ARG_CHECK_EXPECTED(size > 0, size) << "size > 0";
  //////// all checks before this line
  return Sort(this, getNodeManager()->mkBitVectorType(size));
  ////////
  CVC5_API_TRY_CATCH_END;
}

Sort Solver::mkFloatingPointSort(uint32_t exp, uint32_t sig) const
{
  NodeManagerScope scope(getNodeManager());
  CVC5_API_TRY_CATCH_BEGIN;
  CVC5_API_CHECK(Configuration::isBuiltWithSymFPU())
      << "Expected cvc5 to be compiled with SymFPU support";
  CVC5_API_ARG_CHECK_EXPECTED(exp > 0, exp) << "exponent size > 0";
  CVC5_API_ARG_CHECK_EXPECTED(sig > 0, sig) << "significand size > 0";
  //////// all checks before this line
  return Sort(this, getNodeManager()->mkFloatingPointType(exp, sig));
  ////////
  CVC5_API_TRY_CATCH_END;
}

Sort Solver::mkDatatypeSort(const DatatypeDecl& dtypedecl) const
{
  NodeManagerScope scope(getNodeManager());
  CVC5_API_TRY_CATCH_BEGIN;
  CVC5_API_SOLVER_CHECK_DTDECL(dtypedecl);
  //////// all checks before this line
  return Sort(this, getNodeManager()->mkDatatypeType(*dtypedecl.d_dtype));
  ////////
  CVC5_API_TRY_CATCH_END;
}

std::vector<Sort> Solver::mkDatatypeSorts(
    const std::vector<DatatypeDecl>& dtypedecls) const
{
  NodeManagerScope scope(getNodeManager());
  CVC5_API_SOLVER_CHECK_DTDECLS(dtypedecls);
  CVC5_API_TRY_CATCH_BEGIN;
  //////// all checks before this line
  return mkDatatypeSortsInternal(dtypedecls, {});
  ////////
  CVC5_API_TRY_CATCH_END;
}

std::vector<Sort> Solver::mkDatatypeSorts(
    const std::vector<DatatypeDecl>& dtypedecls,
    const std::set<Sort>& unresolvedSorts) const
{
  NodeManagerScope scope(getNodeManager());
  CVC5_API_TRY_CATCH_BEGIN;
  CVC5_API_SOLVER_CHECK_DTDECLS(dtypedecls);
  CVC5_API_SOLVER_CHECK_SORTS(unresolvedSorts);
  //////// all checks before this line
  return mkDatatypeSortsInternal(dtypedecls, unresolvedSorts);
  ////////
  CVC5_API_TRY_CATCH_END;
}

Sort Solver::mkFunctionSort(const Sort& domain, const Sort& codomain) const
{
  NodeManagerScope scope(getNodeManager());
  CVC5_API_TRY_CATCH_BEGIN;
  CVC5_API_SOLVER_CHECK_DOMAIN_SORT(domain);
  CVC5_API_SOLVER_CHECK_CODOMAIN_SORT(codomain);
  //////// all checks before this line
  return Sort(
      this, getNodeManager()->mkFunctionType(*domain.d_type, *codomain.d_type));
  ////////
  CVC5_API_TRY_CATCH_END;
}

Sort Solver::mkFunctionSort(const std::vector<Sort>& sorts,
                            const Sort& codomain) const
{
  NodeManagerScope scope(getNodeManager());
  CVC5_API_TRY_CATCH_BEGIN;
  CVC5_API_ARG_SIZE_CHECK_EXPECTED(sorts.size() >= 1, sorts)
      << "at least one parameter sort for function sort";
  CVC5_API_SOLVER_CHECK_DOMAIN_SORTS(sorts);
  CVC5_API_SOLVER_CHECK_CODOMAIN_SORT(codomain);
  //////// all checks before this line
  std::vector<TypeNode> argTypes = Sort::sortVectorToTypeNodes(sorts);
  return Sort(this,
              getNodeManager()->mkFunctionType(argTypes, *codomain.d_type));
  ////////
  CVC5_API_TRY_CATCH_END;
}

Sort Solver::mkParamSort(const std::string& symbol) const
{
  NodeManagerScope scope(getNodeManager());
  CVC5_API_TRY_CATCH_BEGIN;
  //////// all checks before this line
  return Sort(
      this,
      getNodeManager()->mkSort(symbol, NodeManager::SORT_FLAG_PLACEHOLDER));
  ////////
  CVC5_API_TRY_CATCH_END;
}

Sort Solver::mkPredicateSort(const std::vector<Sort>& sorts) const
{
  NodeManagerScope scope(getNodeManager());
  CVC5_API_TRY_CATCH_BEGIN;
  CVC5_API_ARG_SIZE_CHECK_EXPECTED(sorts.size() >= 1, sorts)
      << "at least one parameter sort for predicate sort";
  CVC5_API_SOLVER_CHECK_DOMAIN_SORTS(sorts);
  //////// all checks before this line
  return Sort(
      this,
      getNodeManager()->mkPredicateType(Sort::sortVectorToTypeNodes(sorts)));
  ////////
  CVC5_API_TRY_CATCH_END;
}

Sort Solver::mkRecordSort(
    const std::vector<std::pair<std::string, Sort>>& fields) const
{
  NodeManagerScope scope(getNodeManager());
  CVC5_API_TRY_CATCH_BEGIN;
  std::vector<std::pair<std::string, TypeNode>> f;
  for (size_t i = 0, size = fields.size(); i < size; ++i)
  {
    const auto& p = fields[i];
    CVC5_API_ARG_AT_INDEX_CHECK_EXPECTED(!p.second.isNull(), "sort", fields, i)
        << "non-null sort";
    CVC5_API_ARG_AT_INDEX_CHECK_EXPECTED(
        this == p.second.d_solver, "sort", fields, i)
        << "sort associated with this solver object";
    f.emplace_back(p.first, *p.second.d_type);
  }
  //////// all checks before this line
  return Sort(this, getNodeManager()->mkRecordType(f));
  ////////
  CVC5_API_TRY_CATCH_END;
}

Sort Solver::mkSetSort(const Sort& elemSort) const
{
  NodeManagerScope scope(getNodeManager());
  CVC5_API_TRY_CATCH_BEGIN;
  CVC5_API_SOLVER_CHECK_SORT(elemSort);
  //////// all checks before this line
  return Sort(this, getNodeManager()->mkSetType(*elemSort.d_type));
  ////////
  CVC5_API_TRY_CATCH_END;
}

Sort Solver::mkBagSort(const Sort& elemSort) const
{
  NodeManagerScope scope(getNodeManager());
  CVC5_API_TRY_CATCH_BEGIN;
  CVC5_API_SOLVER_CHECK_SORT(elemSort);
  //////// all checks before this line
  return Sort(this, getNodeManager()->mkBagType(*elemSort.d_type));
  ////////
  CVC5_API_TRY_CATCH_END;
}

Sort Solver::mkSequenceSort(const Sort& elemSort) const
{
  NodeManagerScope scope(getNodeManager());
  CVC5_API_TRY_CATCH_BEGIN;
  CVC5_API_SOLVER_CHECK_SORT(elemSort);
  //////// all checks before this line
  return Sort(this, getNodeManager()->mkSequenceType(*elemSort.d_type));
  ////////
  CVC5_API_TRY_CATCH_END;
}

Sort Solver::mkUninterpretedSort(const std::string& symbol) const
{
  NodeManagerScope scope(getNodeManager());
  CVC5_API_TRY_CATCH_BEGIN;
  //////// all checks before this line
  return Sort(this, getNodeManager()->mkSort(symbol));
  ////////
  CVC5_API_TRY_CATCH_END;
}

Sort Solver::mkSortConstructorSort(const std::string& symbol,
                                   size_t arity) const
{
  NodeManagerScope scope(getNodeManager());
  CVC5_API_TRY_CATCH_BEGIN;
  CVC5_API_ARG_CHECK_EXPECTED(arity > 0, arity) << "an arity > 0";
  //////// all checks before this line
  return Sort(this, getNodeManager()->mkSortConstructor(symbol, arity));
  ////////
  CVC5_API_TRY_CATCH_END;
}

Sort Solver::mkTupleSort(const std::vector<Sort>& sorts) const
{
  NodeManagerScope scope(getNodeManager());
  CVC5_API_TRY_CATCH_BEGIN;
  CVC5_API_SOLVER_CHECK_SORTS_NOT_FUNCTION_LIKE(sorts);
  //////// all checks before this line
  return mkTupleSortHelper(sorts);
  ////////
  CVC5_API_TRY_CATCH_END;
}

/* Create consts                                                              */
/* -------------------------------------------------------------------------- */

Term Solver::mkTrue(void) const
{
  NodeManagerScope scope(getNodeManager());
  CVC5_API_TRY_CATCH_BEGIN;
  //////// all checks before this line
  return Term(this, d_nodeMgr->mkConst<bool>(true));
  ////////
  CVC5_API_TRY_CATCH_END;
}

Term Solver::mkFalse(void) const
{
  NodeManagerScope scope(getNodeManager());
  CVC5_API_TRY_CATCH_BEGIN;
  //////// all checks before this line
  return Term(this, d_nodeMgr->mkConst<bool>(false));
  ////////
  CVC5_API_TRY_CATCH_END;
}

Term Solver::mkBoolean(bool val) const
{
  NodeManagerScope scope(getNodeManager());
  CVC5_API_TRY_CATCH_BEGIN;
  //////// all checks before this line
  return Term(this, d_nodeMgr->mkConst<bool>(val));
  ////////
  CVC5_API_TRY_CATCH_END;
}

Term Solver::mkPi() const
{
  NodeManagerScope scope(getNodeManager());
  CVC5_API_TRY_CATCH_BEGIN;
  //////// all checks before this line
  Node res =
      d_nodeMgr->mkNullaryOperator(d_nodeMgr->realType(), cvc5::kind::PI);
  (void)res.getType(true); /* kick off type checking */
  return Term(this, res);
  ////////
  CVC5_API_TRY_CATCH_END;
}

Term Solver::mkInteger(const std::string& s) const
{
  NodeManagerScope scope(getNodeManager());
  CVC5_API_TRY_CATCH_BEGIN;
  CVC5_API_ARG_CHECK_EXPECTED(isValidInteger(s), s) << " an integer ";
  Term integer = mkRealFromStrHelper(s);
  CVC5_API_ARG_CHECK_EXPECTED(integer.getSort() == getIntegerSort(), s)
      << " a string representing an integer";
  //////// all checks before this line
  return integer;
  ////////
  CVC5_API_TRY_CATCH_END;
}

Term Solver::mkInteger(int64_t val) const
{
  NodeManagerScope scope(getNodeManager());
  CVC5_API_TRY_CATCH_BEGIN;
  //////// all checks before this line
  Term integer = mkValHelper<cvc5::Rational>(cvc5::Rational(val));
  Assert(integer.getSort() == getIntegerSort());
  return integer;
  ////////
  CVC5_API_TRY_CATCH_END;
}

Term Solver::mkReal(const std::string& s) const
{
  NodeManagerScope scope(getNodeManager());
  CVC5_API_TRY_CATCH_BEGIN;
  /* CLN and GMP handle this case differently, CLN interprets it as 0, GMP
   * throws an std::invalid_argument exception. For consistency, we treat it
   * as invalid. */
  CVC5_API_ARG_CHECK_EXPECTED(s != ".", s)
      << "a string representing a real or rational value.";
  //////// all checks before this line
  Term rational = mkRealFromStrHelper(s);
  return ensureRealSort(rational);
  ////////
  CVC5_API_TRY_CATCH_END;
}

Term Solver::mkReal(int64_t val) const
{
  NodeManagerScope scope(getNodeManager());
  CVC5_API_TRY_CATCH_BEGIN;
  //////// all checks before this line
  Term rational = mkValHelper<cvc5::Rational>(cvc5::Rational(val));
  return ensureRealSort(rational);
  ////////
  CVC5_API_TRY_CATCH_END;
}

Term Solver::mkReal(int64_t num, int64_t den) const
{
  NodeManagerScope scope(getNodeManager());
  CVC5_API_TRY_CATCH_BEGIN;
  //////// all checks before this line
  Term rational = mkValHelper<cvc5::Rational>(cvc5::Rational(num, den));
  return ensureRealSort(rational);
  ////////
  CVC5_API_TRY_CATCH_END;
}

Term Solver::mkRegexpEmpty() const
{
  NodeManagerScope scope(getNodeManager());
  CVC5_API_TRY_CATCH_BEGIN;
  //////// all checks before this line
  Node res =
      d_nodeMgr->mkNode(cvc5::kind::REGEXP_EMPTY, std::vector<cvc5::Node>());
  (void)res.getType(true); /* kick off type checking */
  return Term(this, res);
  ////////
  CVC5_API_TRY_CATCH_END;
}

Term Solver::mkRegexpSigma() const
{
  NodeManagerScope scope(getNodeManager());
  CVC5_API_TRY_CATCH_BEGIN;
  //////// all checks before this line
  Node res =
      d_nodeMgr->mkNode(cvc5::kind::REGEXP_SIGMA, std::vector<cvc5::Node>());
  (void)res.getType(true); /* kick off type checking */
  return Term(this, res);
  ////////
  CVC5_API_TRY_CATCH_END;
}

Term Solver::mkEmptySet(const Sort& sort) const
{
  NodeManagerScope scope(getNodeManager());
  CVC5_API_TRY_CATCH_BEGIN;
  CVC5_API_ARG_CHECK_EXPECTED(sort.isNull() || sort.isSet(), sort)
      << "null sort or set sort";
  CVC5_API_ARG_CHECK_EXPECTED(sort.isNull() || this == sort.d_solver, sort)
      << "set sort associated with this solver object";
  //////// all checks before this line
  return mkValHelper<cvc5::EmptySet>(cvc5::EmptySet(*sort.d_type));
  ////////
  CVC5_API_TRY_CATCH_END;
}

Term Solver::mkEmptyBag(const Sort& sort) const
{
  NodeManagerScope scope(getNodeManager());
  CVC5_API_TRY_CATCH_BEGIN;
  CVC5_API_ARG_CHECK_EXPECTED(sort.isNull() || sort.isBag(), sort)
      << "null sort or bag sort";
  CVC5_API_ARG_CHECK_EXPECTED(sort.isNull() || this == sort.d_solver, sort)
      << "bag sort associated with this solver object";
  //////// all checks before this line
  return mkValHelper<cvc5::EmptyBag>(cvc5::EmptyBag(*sort.d_type));
  ////////
  CVC5_API_TRY_CATCH_END;
}

Term Solver::mkSepNil(const Sort& sort) const
{
  NodeManagerScope scope(getNodeManager());
  CVC5_API_TRY_CATCH_BEGIN;
  CVC5_API_SOLVER_CHECK_SORT(sort);
  //////// all checks before this line
  Node res =
      getNodeManager()->mkNullaryOperator(*sort.d_type, cvc5::kind::SEP_NIL);
  (void)res.getType(true); /* kick off type checking */
  return Term(this, res);
  ////////
  CVC5_API_TRY_CATCH_END;
}

Term Solver::mkString(const std::string& s, bool useEscSequences) const
{
  NodeManagerScope scope(getNodeManager());
  CVC5_API_TRY_CATCH_BEGIN;
  //////// all checks before this line
  return mkValHelper<cvc5::String>(cvc5::String(s, useEscSequences));
  ////////
  CVC5_API_TRY_CATCH_END;
}

Term Solver::mkString(const unsigned char c) const
{
  NodeManagerScope scope(getNodeManager());
  CVC5_API_TRY_CATCH_BEGIN;
  //////// all checks before this line
  return mkValHelper<cvc5::String>(cvc5::String(std::string(1, c)));
  ////////
  CVC5_API_TRY_CATCH_END;
}

Term Solver::mkString(const std::vector<uint32_t>& s) const
{
  NodeManagerScope scope(getNodeManager());
  CVC5_API_TRY_CATCH_BEGIN;
  //////// all checks before this line
  return mkValHelper<cvc5::String>(cvc5::String(s));
  ////////
  CVC5_API_TRY_CATCH_END;
}

Term Solver::mkChar(const std::string& s) const
{
  NodeManagerScope scope(getNodeManager());
  CVC5_API_TRY_CATCH_BEGIN;
  //////// all checks before this line
  return mkCharFromStrHelper(s);
  ////////
  CVC5_API_TRY_CATCH_END;
}

Term Solver::mkEmptySequence(const Sort& sort) const
{
  NodeManagerScope scope(getNodeManager());
  CVC5_API_TRY_CATCH_BEGIN;
  CVC5_API_SOLVER_CHECK_SORT(sort);
  //////// all checks before this line
  std::vector<Node> seq;
  Node res = d_nodeMgr->mkConst(Sequence(*sort.d_type, seq));
  return Term(this, res);
  ////////
  CVC5_API_TRY_CATCH_END;
}

Term Solver::mkUniverseSet(const Sort& sort) const
{
  NodeManagerScope scope(getNodeManager());
  CVC5_API_TRY_CATCH_BEGIN;
  CVC5_API_SOLVER_CHECK_SORT(sort);
  //////// all checks before this line

  Node res = getNodeManager()->mkNullaryOperator(*sort.d_type,
                                                 cvc5::kind::UNIVERSE_SET);
  // TODO(#2771): Reenable?
  // (void)res->getType(true); /* kick off type checking */
  return Term(this, res);
  ////////
  CVC5_API_TRY_CATCH_END;
}

Term Solver::mkBitVector(uint32_t size, uint64_t val) const
{
  NodeManagerScope scope(getNodeManager());
  CVC5_API_TRY_CATCH_BEGIN;
  //////// all checks before this line
  return mkBVFromIntHelper(size, val);
  ////////
  CVC5_API_TRY_CATCH_END;
}

Term Solver::mkBitVector(const std::string& s, uint32_t base) const
{
  NodeManagerScope scope(getNodeManager());
  CVC5_API_TRY_CATCH_BEGIN;
  //////// all checks before this line
  return mkBVFromStrHelper(s, base);
  ////////
  CVC5_API_TRY_CATCH_END;
}

Term Solver::mkBitVector(uint32_t size,
                         const std::string& s,
                         uint32_t base) const
{
  NodeManagerScope scope(getNodeManager());
  CVC5_API_TRY_CATCH_BEGIN;
  //////// all checks before this line
  return mkBVFromStrHelper(size, s, base);
  ////////
  CVC5_API_TRY_CATCH_END;
}

Term Solver::mkConstArray(const Sort& sort, const Term& val) const
{
  NodeManagerScope scope(getNodeManager());
  CVC5_API_TRY_CATCH_BEGIN;
  CVC5_API_SOLVER_CHECK_SORT(sort);
  CVC5_API_SOLVER_CHECK_TERM(val);
  CVC5_API_ARG_CHECK_EXPECTED(sort.isArray(), sort) << "an array sort";
  CVC5_API_CHECK(val.getSort().isSubsortOf(sort.getArrayElementSort()))
      << "Value does not match element sort";
  //////// all checks before this line

  // handle the special case of (CAST_TO_REAL n) where n is an integer
  Node n = *val.d_node;
  if (val.isCastedReal())
  {
    // this is safe because the constant array stores its type
    n = n[0];
  }
  Term res =
      mkValHelper<cvc5::ArrayStoreAll>(cvc5::ArrayStoreAll(*sort.d_type, n));
  return res;
  ////////
  CVC5_API_TRY_CATCH_END;
}

Term Solver::mkPosInf(uint32_t exp, uint32_t sig) const
{
  NodeManagerScope scope(getNodeManager());
  CVC5_API_TRY_CATCH_BEGIN;
  CVC5_API_CHECK(Configuration::isBuiltWithSymFPU())
      << "Expected cvc5 to be compiled with SymFPU support";
  //////// all checks before this line
  return mkValHelper<cvc5::FloatingPoint>(
      FloatingPoint::makeInf(FloatingPointSize(exp, sig), false));
  ////////
  CVC5_API_TRY_CATCH_END;
}

Term Solver::mkNegInf(uint32_t exp, uint32_t sig) const
{
  NodeManagerScope scope(getNodeManager());
  CVC5_API_TRY_CATCH_BEGIN;
  CVC5_API_CHECK(Configuration::isBuiltWithSymFPU())
      << "Expected cvc5 to be compiled with SymFPU support";
  //////// all checks before this line
  return mkValHelper<cvc5::FloatingPoint>(
      FloatingPoint::makeInf(FloatingPointSize(exp, sig), true));
  ////////
  CVC5_API_TRY_CATCH_END;
}

Term Solver::mkNaN(uint32_t exp, uint32_t sig) const
{
  NodeManagerScope scope(getNodeManager());
  CVC5_API_TRY_CATCH_BEGIN;
  CVC5_API_CHECK(Configuration::isBuiltWithSymFPU())
      << "Expected cvc5 to be compiled with SymFPU support";
  //////// all checks before this line
  return mkValHelper<cvc5::FloatingPoint>(
      FloatingPoint::makeNaN(FloatingPointSize(exp, sig)));
  ////////
  CVC5_API_TRY_CATCH_END;
}

Term Solver::mkPosZero(uint32_t exp, uint32_t sig) const
{
  NodeManagerScope scope(getNodeManager());
  CVC5_API_TRY_CATCH_BEGIN;
  CVC5_API_CHECK(Configuration::isBuiltWithSymFPU())
      << "Expected cvc5 to be compiled with SymFPU support";
  //////// all checks before this line
  return mkValHelper<cvc5::FloatingPoint>(
      FloatingPoint::makeZero(FloatingPointSize(exp, sig), false));
  ////////
  CVC5_API_TRY_CATCH_END;
}

Term Solver::mkNegZero(uint32_t exp, uint32_t sig) const
{
  NodeManagerScope scope(getNodeManager());
  CVC5_API_TRY_CATCH_BEGIN;
  CVC5_API_CHECK(Configuration::isBuiltWithSymFPU())
      << "Expected cvc5 to be compiled with SymFPU support";
  //////// all checks before this line
  return mkValHelper<cvc5::FloatingPoint>(
      FloatingPoint::makeZero(FloatingPointSize(exp, sig), true));
  ////////
  CVC5_API_TRY_CATCH_END;
}

Term Solver::mkRoundingMode(RoundingMode rm) const
{
  NodeManagerScope scope(getNodeManager());
  CVC5_API_TRY_CATCH_BEGIN;
  CVC5_API_CHECK(Configuration::isBuiltWithSymFPU())
      << "Expected cvc5 to be compiled with SymFPU support";
  //////// all checks before this line
  return mkValHelper<cvc5::RoundingMode>(s_rmodes.at(rm));
  ////////
  CVC5_API_TRY_CATCH_END;
}

Term Solver::mkUninterpretedConst(const Sort& sort, int32_t index) const
{
  NodeManagerScope scope(getNodeManager());
  CVC5_API_TRY_CATCH_BEGIN;
  CVC5_API_SOLVER_CHECK_SORT(sort);
  //////// all checks before this line
  return mkValHelper<cvc5::UninterpretedConstant>(
      cvc5::UninterpretedConstant(*sort.d_type, index));
  ////////
  CVC5_API_TRY_CATCH_END;
}

Term Solver::mkAbstractValue(const std::string& index) const
{
  NodeManagerScope scope(getNodeManager());
  CVC5_API_TRY_CATCH_BEGIN;
  CVC5_API_ARG_CHECK_EXPECTED(!index.empty(), index) << "a non-empty string";

  cvc5::Integer idx(index, 10);
  CVC5_API_ARG_CHECK_EXPECTED(idx > 0, index)
      << "a string representing an integer > 0";
  //////// all checks before this line
  return Term(this, getNodeManager()->mkConst(cvc5::AbstractValue(idx)));
  // do not call getType(), for abstract values, type can not be computed
  // until it is substituted away
  ////////
  CVC5_API_TRY_CATCH_END;
}

Term Solver::mkAbstractValue(uint64_t index) const
{
  NodeManagerScope scope(getNodeManager());
  CVC5_API_TRY_CATCH_BEGIN;
  CVC5_API_ARG_CHECK_EXPECTED(index > 0, index) << "an integer > 0";
  //////// all checks before this line
  return Term(this,
              getNodeManager()->mkConst(cvc5::AbstractValue(Integer(index))));
  // do not call getType(), for abstract values, type can not be computed
  // until it is substituted away
  ////////
  CVC5_API_TRY_CATCH_END;
}

Term Solver::mkFloatingPoint(uint32_t exp, uint32_t sig, Term val) const
{
  NodeManagerScope scope(getNodeManager());
  CVC5_API_TRY_CATCH_BEGIN;
  CVC5_API_CHECK(Configuration::isBuiltWithSymFPU())
      << "Expected cvc5 to be compiled with SymFPU support";
  CVC5_API_SOLVER_CHECK_TERM(val);
  CVC5_API_ARG_CHECK_EXPECTED(exp > 0, exp) << "a value > 0";
  CVC5_API_ARG_CHECK_EXPECTED(sig > 0, sig) << "a value > 0";
  uint32_t bw = exp + sig;
  CVC5_API_ARG_CHECK_EXPECTED(bw == val.getSort().getBVSize(), val)
      << "a bit-vector constant with bit-width '" << bw << "'";
  CVC5_API_ARG_CHECK_EXPECTED(
      val.getSort().isBitVector() && val.d_node->isConst(), val)
      << "bit-vector constant";
  //////// all checks before this line
  return mkValHelper<cvc5::FloatingPoint>(
      cvc5::FloatingPoint(exp, sig, val.d_node->getConst<BitVector>()));
  ////////
  CVC5_API_TRY_CATCH_END;
}

/* Create constants                                                           */
/* -------------------------------------------------------------------------- */

Term Solver::mkConst(const Sort& sort, const std::string& symbol) const
{
  NodeManagerScope scope(getNodeManager());
  CVC5_API_TRY_CATCH_BEGIN;
  CVC5_API_SOLVER_CHECK_SORT(sort);
  //////// all checks before this line
  Node res = d_nodeMgr->mkVar(symbol, *sort.d_type);
  (void)res.getType(true); /* kick off type checking */
  increment_vars_consts_stats(sort, false);
  return Term(this, res);
  ////////
  CVC5_API_TRY_CATCH_END;
}

Term Solver::mkConst(const Sort& sort) const
{
  NodeManagerScope scope(getNodeManager());
  CVC5_API_TRY_CATCH_BEGIN;
  CVC5_API_SOLVER_CHECK_SORT(sort);
  //////// all checks before this line
  Node res = d_nodeMgr->mkVar(*sort.d_type);
  (void)res.getType(true); /* kick off type checking */
  increment_vars_consts_stats(sort, false);
  return Term(this, res);
  ////////
  CVC5_API_TRY_CATCH_END;
}

/* Create variables                                                           */
/* -------------------------------------------------------------------------- */

Term Solver::mkVar(const Sort& sort, const std::string& symbol) const
{
  NodeManagerScope scope(getNodeManager());
  CVC5_API_TRY_CATCH_BEGIN;
  CVC5_API_SOLVER_CHECK_SORT(sort);
  //////// all checks before this line
  Node res = symbol.empty() ? d_nodeMgr->mkBoundVar(*sort.d_type)
                            : d_nodeMgr->mkBoundVar(symbol, *sort.d_type);
  (void)res.getType(true); /* kick off type checking */
  increment_vars_consts_stats(sort, true);
  return Term(this, res);
  ////////
  CVC5_API_TRY_CATCH_END;
}

/* Create datatype constructor declarations                                   */
/* -------------------------------------------------------------------------- */

DatatypeConstructorDecl Solver::mkDatatypeConstructorDecl(
    const std::string& name)
{
  NodeManagerScope scope(getNodeManager());
  CVC5_API_TRY_CATCH_BEGIN;
  //////// all checks before this line
  return DatatypeConstructorDecl(this, name);
  ////////
  CVC5_API_TRY_CATCH_END;
}

/* Create datatype declarations                                               */
/* -------------------------------------------------------------------------- */

DatatypeDecl Solver::mkDatatypeDecl(const std::string& name, bool isCoDatatype)
{
  NodeManagerScope scope(getNodeManager());
  CVC5_API_TRY_CATCH_BEGIN;
  //////// all checks before this line
  return DatatypeDecl(this, name, isCoDatatype);
  ////////
  CVC5_API_TRY_CATCH_END;
}

DatatypeDecl Solver::mkDatatypeDecl(const std::string& name,
                                    Sort param,
                                    bool isCoDatatype)
{
  NodeManagerScope scope(getNodeManager());
  CVC5_API_TRY_CATCH_BEGIN;
  CVC5_API_SOLVER_CHECK_SORT(param);
  //////// all checks before this line
  return DatatypeDecl(this, name, param, isCoDatatype);
  ////////
  CVC5_API_TRY_CATCH_END;
}

DatatypeDecl Solver::mkDatatypeDecl(const std::string& name,
                                    const std::vector<Sort>& params,
                                    bool isCoDatatype)
{
  NodeManagerScope scope(getNodeManager());
  CVC5_API_TRY_CATCH_BEGIN;
  CVC5_API_SOLVER_CHECK_SORTS(params);
  //////// all checks before this line
  return DatatypeDecl(this, name, params, isCoDatatype);
  ////////
  CVC5_API_TRY_CATCH_END;
}

/* Create terms                                                               */
/* -------------------------------------------------------------------------- */

Term Solver::mkTerm(Kind kind) const
{
  NodeManagerScope scope(getNodeManager());
  CVC5_API_TRY_CATCH_BEGIN;
  CVC5_API_KIND_CHECK(kind);
  //////// all checks before this line
  return mkTermFromKind(kind);
  ////////
  CVC5_API_TRY_CATCH_END;
}

Term Solver::mkTerm(Kind kind, const Term& child) const
{
  NodeManagerScope scope(getNodeManager());
  CVC5_API_TRY_CATCH_BEGIN;
  CVC5_API_KIND_CHECK(kind);
  CVC5_API_SOLVER_CHECK_TERM(child);
  //////// all checks before this line
  return mkTermHelper(kind, std::vector<Term>{child});
  ////////
  CVC5_API_TRY_CATCH_END;
}

Term Solver::mkTerm(Kind kind, const Term& child1, const Term& child2) const
{
  NodeManagerScope scope(getNodeManager());
  CVC5_API_TRY_CATCH_BEGIN;
  CVC5_API_KIND_CHECK(kind);
  CVC5_API_SOLVER_CHECK_TERM(child1);
  CVC5_API_SOLVER_CHECK_TERM(child2);
  //////// all checks before this line
  return mkTermHelper(kind, std::vector<Term>{child1, child2});
  ////////
  CVC5_API_TRY_CATCH_END;
}

Term Solver::mkTerm(Kind kind,
                    const Term& child1,
                    const Term& child2,
                    const Term& child3) const
{
  NodeManagerScope scope(getNodeManager());
  CVC5_API_TRY_CATCH_BEGIN;
  CVC5_API_KIND_CHECK(kind);
  CVC5_API_SOLVER_CHECK_TERM(child1);
  CVC5_API_SOLVER_CHECK_TERM(child2);
  CVC5_API_SOLVER_CHECK_TERM(child3);
  //////// all checks before this line
  // need to use internal term call to check e.g. associative construction
  return mkTermHelper(kind, std::vector<Term>{child1, child2, child3});
  ////////
  CVC5_API_TRY_CATCH_END;
}

Term Solver::mkTerm(Kind kind, const std::vector<Term>& children) const
{
  NodeManagerScope scope(getNodeManager());
  CVC5_API_TRY_CATCH_BEGIN;
  CVC5_API_KIND_CHECK(kind);
  CVC5_API_SOLVER_CHECK_TERMS(children);
  //////// all checks before this line
  return mkTermHelper(kind, children);
  ////////
  CVC5_API_TRY_CATCH_END;
}

Term Solver::mkTerm(const Op& op) const
{
  NodeManagerScope scope(getNodeManager());
  CVC5_API_TRY_CATCH_BEGIN;
  CVC5_API_SOLVER_CHECK_OP(op);
  checkMkTerm(op.d_kind, 0);
  //////// all checks before this line

  if (!op.isIndexedHelper())
  {
    return mkTermFromKind(op.d_kind);
  }

  const cvc5::Kind int_kind = extToIntKind(op.d_kind);
  Term res = Term(this, getNodeManager()->mkNode(int_kind, *op.d_node));

  (void)res.d_node->getType(true); /* kick off type checking */
  return res;
  ////////
  CVC5_API_TRY_CATCH_END;
}

Term Solver::mkTerm(const Op& op, const Term& child) const
{
  NodeManagerScope scope(getNodeManager());
  CVC5_API_TRY_CATCH_BEGIN;
  CVC5_API_SOLVER_CHECK_OP(op);
  CVC5_API_SOLVER_CHECK_TERM(child);
  //////// all checks before this line
  return mkTermHelper(op, std::vector<Term>{child});
  ////////
  CVC5_API_TRY_CATCH_END;
}

Term Solver::mkTerm(const Op& op, const Term& child1, const Term& child2) const
{
  NodeManagerScope scope(getNodeManager());
  CVC5_API_TRY_CATCH_BEGIN;
  CVC5_API_SOLVER_CHECK_OP(op);
  CVC5_API_SOLVER_CHECK_TERM(child1);
  CVC5_API_SOLVER_CHECK_TERM(child2);
  //////// all checks before this line
  return mkTermHelper(op, std::vector<Term>{child1, child2});
  ////////
  CVC5_API_TRY_CATCH_END;
}

Term Solver::mkTerm(const Op& op,
                    const Term& child1,
                    const Term& child2,
                    const Term& child3) const
{
  NodeManagerScope scope(getNodeManager());
  CVC5_API_TRY_CATCH_BEGIN;
  CVC5_API_SOLVER_CHECK_OP(op);
  CVC5_API_SOLVER_CHECK_TERM(child1);
  CVC5_API_SOLVER_CHECK_TERM(child2);
  CVC5_API_SOLVER_CHECK_TERM(child3);
  //////// all checks before this line
  return mkTermHelper(op, std::vector<Term>{child1, child2, child3});
  ////////
  CVC5_API_TRY_CATCH_END;
}

Term Solver::mkTerm(const Op& op, const std::vector<Term>& children) const
{
  NodeManagerScope scope(getNodeManager());
  CVC5_API_TRY_CATCH_BEGIN;
  CVC5_API_SOLVER_CHECK_OP(op);
  CVC5_API_SOLVER_CHECK_TERMS(children);
  //////// all checks before this line
  return mkTermHelper(op, children);
  ////////
  CVC5_API_TRY_CATCH_END;
}

Term Solver::mkTuple(const std::vector<Sort>& sorts,
                     const std::vector<Term>& terms) const
{
  NodeManagerScope scope(getNodeManager());
  CVC5_API_TRY_CATCH_BEGIN;
  CVC5_API_CHECK(sorts.size() == terms.size())
      << "Expected the same number of sorts and elements";
  CVC5_API_SOLVER_CHECK_SORTS(sorts);
  CVC5_API_SOLVER_CHECK_TERMS(terms);
  //////// all checks before this line
  std::vector<cvc5::Node> args;
  for (size_t i = 0, size = sorts.size(); i < size; i++)
  {
    args.push_back(*(ensureTermSort(terms[i], sorts[i])).d_node);
  }

  Sort s = mkTupleSortHelper(sorts);
  Datatype dt = s.getDatatype();
  NodeBuilder nb(extToIntKind(APPLY_CONSTRUCTOR));
  nb << *dt[0].getConstructorTerm().d_node;
  nb.append(args);
  Node res = nb.constructNode();
  (void)res.getType(true); /* kick off type checking */
  return Term(this, res);
  ////////
  CVC5_API_TRY_CATCH_END;
}

/* Create operators                                                           */
/* -------------------------------------------------------------------------- */

Op Solver::mkOp(Kind kind) const
{
  CVC5_API_TRY_CATCH_BEGIN;
  CVC5_API_KIND_CHECK(kind);
  CVC5_API_CHECK(s_indexed_kinds.find(kind) == s_indexed_kinds.end())
      << "Expected a kind for a non-indexed operator.";
  //////// all checks before this line
  return Op(this, kind);
  ////////
  CVC5_API_TRY_CATCH_END
}

Op Solver::mkOp(Kind kind, const std::string& arg) const
{
  CVC5_API_TRY_CATCH_BEGIN;
  CVC5_API_KIND_CHECK(kind);
  CVC5_API_KIND_CHECK_EXPECTED((kind == DT_UPDATE) || (kind == DIVISIBLE),
                               kind)
      << "DT_UPDATE or DIVISIBLE";
  //////// all checks before this line
  Op res;
  if (kind == DT_UPDATE)
  {
    res = Op(this,
             kind,
             *mkValHelper<cvc5::RecordUpdate>(cvc5::RecordUpdate(arg)).d_node);
  }
  else
  {
    /* CLN and GMP handle this case differently, CLN interprets it as 0, GMP
     * throws an std::invalid_argument exception. For consistency, we treat it
     * as invalid. */
    CVC5_API_ARG_CHECK_EXPECTED(arg != ".", arg)
        << "a string representing an integer, real or rational value.";
    res = Op(this,
             kind,
             *mkValHelper<cvc5::Divisible>(cvc5::Divisible(cvc5::Integer(arg)))
                  .d_node);
  }
  return res;
  ////////
  CVC5_API_TRY_CATCH_END;
}

Op Solver::mkOp(Kind kind, uint32_t arg) const
{
  CVC5_API_TRY_CATCH_BEGIN;
  CVC5_API_KIND_CHECK(kind);
  //////// all checks before this line
  Op res;
  switch (kind)
  {
    case DIVISIBLE:
      res = Op(this,
               kind,
               *mkValHelper<cvc5::Divisible>(cvc5::Divisible(arg)).d_node);
      break;
    case BITVECTOR_REPEAT:
      res = Op(this,
               kind,
               *mkValHelper<cvc5::BitVectorRepeat>(cvc5::BitVectorRepeat(arg))
                    .d_node);
      break;
    case BITVECTOR_ZERO_EXTEND:
      res = Op(this,
               kind,
               *mkValHelper<cvc5::BitVectorZeroExtend>(
                    cvc5::BitVectorZeroExtend(arg))
                    .d_node);
      break;
    case BITVECTOR_SIGN_EXTEND:
      res = Op(this,
               kind,
               *mkValHelper<cvc5::BitVectorSignExtend>(
                    cvc5::BitVectorSignExtend(arg))
                    .d_node);
      break;
    case BITVECTOR_ROTATE_LEFT:
      res = Op(this,
               kind,
               *mkValHelper<cvc5::BitVectorRotateLeft>(
                    cvc5::BitVectorRotateLeft(arg))
                    .d_node);
      break;
    case BITVECTOR_ROTATE_RIGHT:
      res = Op(this,
               kind,
               *mkValHelper<cvc5::BitVectorRotateRight>(
                    cvc5::BitVectorRotateRight(arg))
                    .d_node);
      break;
    case INT_TO_BITVECTOR:
      res = Op(
          this,
          kind,
          *mkValHelper<cvc5::IntToBitVector>(cvc5::IntToBitVector(arg)).d_node);
      break;
    case IAND:
      res =
          Op(this, kind, *mkValHelper<cvc5::IntAnd>(cvc5::IntAnd(arg)).d_node);
      break;
    case FLOATINGPOINT_TO_UBV:
      res = Op(
          this,
          kind,
          *mkValHelper<cvc5::FloatingPointToUBV>(cvc5::FloatingPointToUBV(arg))
               .d_node);
      break;
    case FLOATINGPOINT_TO_SBV:
      res = Op(
          this,
          kind,
          *mkValHelper<cvc5::FloatingPointToSBV>(cvc5::FloatingPointToSBV(arg))
               .d_node);
      break;
    case TUPLE_UPDATE:
      res = Op(this,
               kind,
               *mkValHelper<cvc5::TupleUpdate>(cvc5::TupleUpdate(arg)).d_node);
      break;
    case REGEXP_REPEAT:
      res =
          Op(this,
             kind,
             *mkValHelper<cvc5::RegExpRepeat>(cvc5::RegExpRepeat(arg)).d_node);
      break;
    default:
      CVC5_API_KIND_CHECK_EXPECTED(false, kind)
          << "operator kind with uint32_t argument";
  }
  Assert(!res.isNull());
  return res;
  ////////
  CVC5_API_TRY_CATCH_END;
}

Op Solver::mkOp(Kind kind, uint32_t arg1, uint32_t arg2) const
{
  CVC5_API_TRY_CATCH_BEGIN;
  CVC5_API_KIND_CHECK(kind);
  //////// all checks before this line

  Op res;
  switch (kind)
  {
    case BITVECTOR_EXTRACT:
      res = Op(this,
               kind,
               *mkValHelper<cvc5::BitVectorExtract>(
                    cvc5::BitVectorExtract(arg1, arg2))
                    .d_node);
      break;
    case FLOATINGPOINT_TO_FP_IEEE_BITVECTOR:
      res = Op(this,
               kind,
               *mkValHelper<cvc5::FloatingPointToFPIEEEBitVector>(
                    cvc5::FloatingPointToFPIEEEBitVector(arg1, arg2))
                    .d_node);
      break;
    case FLOATINGPOINT_TO_FP_FLOATINGPOINT:
      res = Op(this,
               kind,
               *mkValHelper<cvc5::FloatingPointToFPFloatingPoint>(
                    cvc5::FloatingPointToFPFloatingPoint(arg1, arg2))
                    .d_node);
      break;
    case FLOATINGPOINT_TO_FP_REAL:
      res = Op(this,
               kind,
               *mkValHelper<cvc5::FloatingPointToFPReal>(
                    cvc5::FloatingPointToFPReal(arg1, arg2))
                    .d_node);
      break;
    case FLOATINGPOINT_TO_FP_SIGNED_BITVECTOR:
      res = Op(this,
               kind,
               *mkValHelper<cvc5::FloatingPointToFPSignedBitVector>(
                    cvc5::FloatingPointToFPSignedBitVector(arg1, arg2))
                    .d_node);
      break;
    case FLOATINGPOINT_TO_FP_UNSIGNED_BITVECTOR:
      res = Op(this,
               kind,
               *mkValHelper<cvc5::FloatingPointToFPUnsignedBitVector>(
                    cvc5::FloatingPointToFPUnsignedBitVector(arg1, arg2))
                    .d_node);
      break;
    case FLOATINGPOINT_TO_FP_GENERIC:
      res = Op(this,
               kind,
               *mkValHelper<cvc5::FloatingPointToFPGeneric>(
                    cvc5::FloatingPointToFPGeneric(arg1, arg2))
                    .d_node);
      break;
    case REGEXP_LOOP:
      res = Op(
          this,
          kind,
          *mkValHelper<cvc5::RegExpLoop>(cvc5::RegExpLoop(arg1, arg2)).d_node);
      break;
    default:
      CVC5_API_KIND_CHECK_EXPECTED(false, kind)
          << "operator kind with two uint32_t arguments";
  }
  Assert(!res.isNull());
  return res;
  ////////
  CVC5_API_TRY_CATCH_END;
}

Op Solver::mkOp(Kind kind, const std::vector<uint32_t>& args) const
{
  CVC5_API_TRY_CATCH_BEGIN;
  CVC5_API_KIND_CHECK(kind);
  //////// all checks before this line

  Op res;
  switch (kind)
  {
    case TUPLE_PROJECT:
    {
      res = Op(this,
               kind,
               *mkValHelper<cvc5::TupleProjectOp>(cvc5::TupleProjectOp(args))
                    .d_node);
    }
    break;
    default:
    {
      std::string message = "operator kind with " + std::to_string(args.size())
                            + " uint32_t arguments";
      CVC5_API_KIND_CHECK_EXPECTED(false, kind) << message;
    }
  }
  Assert(!res.isNull());
  return res;
  ////////
  CVC5_API_TRY_CATCH_END;
}

/* Non-SMT-LIB commands                                                       */
/* -------------------------------------------------------------------------- */

Term Solver::simplify(const Term& term)
{
  NodeManagerScope scope(getNodeManager());
  CVC5_API_TRY_CATCH_BEGIN;
  CVC5_API_SOLVER_CHECK_TERM(term);
  //////// all checks before this line
  return Term(this, d_smtEngine->simplify(*term.d_node));
  ////////
  CVC5_API_TRY_CATCH_END;
}

Result Solver::checkEntailed(const Term& term) const
{
  NodeManagerScope scope(getNodeManager());
  CVC5_API_TRY_CATCH_BEGIN;
  CVC5_API_CHECK(!d_smtEngine->isQueryMade()
                 || d_smtEngine->getOptions()[options::incrementalSolving])
      << "Cannot make multiple queries unless incremental solving is enabled "
         "(try --incremental)";
  CVC5_API_SOLVER_CHECK_TERM(term);
  //////// all checks before this line
  cvc5::Result r = d_smtEngine->checkEntailed(*term.d_node);
  return Result(r);
  ////////
  CVC5_API_TRY_CATCH_END;
}

Result Solver::checkEntailed(const std::vector<Term>& terms) const
{
  CVC5_API_TRY_CATCH_BEGIN;
  NodeManagerScope scope(getNodeManager());
  CVC5_API_CHECK(!d_smtEngine->isQueryMade()
                 || d_smtEngine->getOptions()[options::incrementalSolving])
      << "Cannot make multiple queries unless incremental solving is enabled "
         "(try --incremental)";
  CVC5_API_SOLVER_CHECK_TERMS(terms);
  //////// all checks before this line
  return d_smtEngine->checkEntailed(Term::termVectorToNodes(terms));
  ////////
  CVC5_API_TRY_CATCH_END;
}

/* SMT-LIB commands                                                           */
/* -------------------------------------------------------------------------- */

void Solver::assertFormula(const Term& term) const
{
  CVC5_API_TRY_CATCH_BEGIN;
  CVC5_API_SOLVER_CHECK_TERM(term);
  CVC5_API_SOLVER_CHECK_TERM_WITH_SORT(term, getBooleanSort());
  //////// all checks before this line
  d_smtEngine->assertFormula(*term.d_node);
  ////////
  CVC5_API_TRY_CATCH_END;
}

Result Solver::checkSat(void) const
{
  CVC5_API_TRY_CATCH_BEGIN;
  NodeManagerScope scope(getNodeManager());
  CVC5_API_CHECK(!d_smtEngine->isQueryMade()
                 || d_smtEngine->getOptions()[options::incrementalSolving])
      << "Cannot make multiple queries unless incremental solving is enabled "
         "(try --incremental)";
  //////// all checks before this line
  cvc5::Result r = d_smtEngine->checkSat();
  return Result(r);
  ////////
  CVC5_API_TRY_CATCH_END;
}

Result Solver::checkSatAssuming(const Term& assumption) const
{
  CVC5_API_TRY_CATCH_BEGIN;
  NodeManagerScope scope(getNodeManager());
  CVC5_API_CHECK(!d_smtEngine->isQueryMade()
                 || d_smtEngine->getOptions()[options::incrementalSolving])
      << "Cannot make multiple queries unless incremental solving is enabled "
         "(try --incremental)";
  CVC5_API_SOLVER_CHECK_TERM_WITH_SORT(assumption, getBooleanSort());
  //////// all checks before this line
  cvc5::Result r = d_smtEngine->checkSat(*assumption.d_node);
  return Result(r);
  ////////
  CVC5_API_TRY_CATCH_END;
}

Result Solver::checkSatAssuming(const std::vector<Term>& assumptions) const
{
  CVC5_API_TRY_CATCH_BEGIN;
  NodeManagerScope scope(getNodeManager());
  CVC5_API_CHECK(!d_smtEngine->isQueryMade() || assumptions.size() == 0
                 || d_smtEngine->getOptions()[options::incrementalSolving])
      << "Cannot make multiple queries unless incremental solving is enabled "
         "(try --incremental)";
  CVC5_API_SOLVER_CHECK_TERMS_WITH_SORT(assumptions, getBooleanSort());
  //////// all checks before this line
  for (const Term& term : assumptions)
  {
    CVC5_API_SOLVER_CHECK_TERM(term);
  }
  std::vector<Node> eassumptions = Term::termVectorToNodes(assumptions);
  cvc5::Result r = d_smtEngine->checkSat(eassumptions);
  return Result(r);
  ////////
  CVC5_API_TRY_CATCH_END;
}

Sort Solver::declareDatatype(
    const std::string& symbol,
    const std::vector<DatatypeConstructorDecl>& ctors) const
{
  CVC5_API_TRY_CATCH_BEGIN;
  CVC5_API_ARG_CHECK_EXPECTED(ctors.size() > 0, ctors)
      << "a datatype declaration with at least one constructor";
  CVC5_API_SOLVER_CHECK_DTCTORDECLS(ctors);
  //////// all checks before this line
  DatatypeDecl dtdecl(this, symbol);
  for (size_t i = 0, size = ctors.size(); i < size; i++)
  {
    dtdecl.addConstructor(ctors[i]);
  }
  return Sort(this, getNodeManager()->mkDatatypeType(*dtdecl.d_dtype));
  ////////
  CVC5_API_TRY_CATCH_END;
}

Term Solver::declareFun(const std::string& symbol,
                        const std::vector<Sort>& sorts,
                        const Sort& sort) const
{
  CVC5_API_TRY_CATCH_BEGIN;
  CVC5_API_SOLVER_CHECK_DOMAIN_SORTS(sorts);
  CVC5_API_SOLVER_CHECK_CODOMAIN_SORT(sort);
  //////// all checks before this line

  TypeNode type = *sort.d_type;
  if (!sorts.empty())
  {
    std::vector<TypeNode> types = Sort::sortVectorToTypeNodes(sorts);
    type = getNodeManager()->mkFunctionType(types, type);
  }
  return Term(this, d_nodeMgr->mkVar(symbol, type));
  ////////
  CVC5_API_TRY_CATCH_END;
}

Sort Solver::declareSort(const std::string& symbol, uint32_t arity) const
{
  CVC5_API_TRY_CATCH_BEGIN;
  //////// all checks before this line
  if (arity == 0)
  {
    return Sort(this, getNodeManager()->mkSort(symbol));
  }
  return Sort(this, getNodeManager()->mkSortConstructor(symbol, arity));
  ////////
  CVC5_API_TRY_CATCH_END;
}

Term Solver::defineFun(const std::string& symbol,
                       const std::vector<Term>& bound_vars,
                       const Sort& sort,
                       const Term& term,
                       bool global) const
{
  CVC5_API_TRY_CATCH_BEGIN;
  CVC5_API_SOLVER_CHECK_CODOMAIN_SORT(sort);
  CVC5_API_SOLVER_CHECK_TERM(term);
  CVC5_API_CHECK(sort == term.getSort())
      << "Invalid sort of function body '" << term << "', expected '" << sort
      << "'";

  std::vector<Sort> domain_sorts;
  for (const auto& bv : bound_vars)
  {
    domain_sorts.push_back(bv.getSort());
  }
  Sort fun_sort =
      domain_sorts.empty()
          ? sort
          : Sort(this,
                 getNodeManager()->mkFunctionType(
                     Sort::sortVectorToTypeNodes(domain_sorts), *sort.d_type));
  Term fun = mkConst(fun_sort, symbol);

  CVC5_API_SOLVER_CHECK_BOUND_VARS_DEF_FUN(fun, bound_vars, domain_sorts);
  //////// all checks before this line

  d_smtEngine->defineFunction(
      *fun.d_node, Term::termVectorToNodes(bound_vars), *term.d_node, global);
  return fun;
  ////////
  CVC5_API_TRY_CATCH_END;
}

Term Solver::defineFun(const Term& fun,
                       const std::vector<Term>& bound_vars,
                       const Term& term,
                       bool global) const
{
  CVC5_API_TRY_CATCH_BEGIN;
  CVC5_API_SOLVER_CHECK_TERM(fun);
  CVC5_API_SOLVER_CHECK_TERM(term);
  if (fun.getSort().isFunction())
  {
    std::vector<Sort> domain_sorts = fun.getSort().getFunctionDomainSorts();
    CVC5_API_SOLVER_CHECK_BOUND_VARS_DEF_FUN(fun, bound_vars, domain_sorts);
    Sort codomain = fun.getSort().getFunctionCodomainSort();
    CVC5_API_CHECK(codomain == term.getSort())
        << "Invalid sort of function body '" << term << "', expected '"
        << codomain << "'";
  }
  else
  {
    CVC5_API_SOLVER_CHECK_BOUND_VARS(bound_vars);
    CVC5_API_ARG_CHECK_EXPECTED(bound_vars.size() == 0, fun)
        << "function or nullary symbol";
  }
  //////// all checks before this line
  std::vector<Node> ebound_vars = Term::termVectorToNodes(bound_vars);
  d_smtEngine->defineFunction(*fun.d_node, ebound_vars, *term.d_node, global);
  return fun;
  ////////
  CVC5_API_TRY_CATCH_END;
}

Term Solver::defineFunRec(const std::string& symbol,
                          const std::vector<Term>& bound_vars,
                          const Sort& sort,
                          const Term& term,
                          bool global) const
{
  NodeManagerScope scope(getNodeManager());
  CVC5_API_TRY_CATCH_BEGIN;

  CVC5_API_CHECK(d_smtEngine->getUserLogicInfo().isQuantified())
      << "recursive function definitions require a logic with quantifiers";
  CVC5_API_CHECK(
      d_smtEngine->getUserLogicInfo().isTheoryEnabled(theory::THEORY_UF))
      << "recursive function definitions require a logic with uninterpreted "
         "functions";

  CVC5_API_SOLVER_CHECK_TERM(term);
  CVC5_API_SOLVER_CHECK_CODOMAIN_SORT(sort);
  CVC5_API_CHECK(sort == term.getSort())
      << "Invalid sort of function body '" << term << "', expected '" << sort
      << "'";

  std::vector<Sort> domain_sorts;
  for (const auto& bv : bound_vars)
  {
    domain_sorts.push_back(bv.getSort());
  }
  Sort fun_sort =
      domain_sorts.empty()
          ? sort
          : Sort(this,
                 getNodeManager()->mkFunctionType(
                     Sort::sortVectorToTypeNodes(domain_sorts), *sort.d_type));
  Term fun = mkConst(fun_sort, symbol);

  CVC5_API_SOLVER_CHECK_BOUND_VARS_DEF_FUN(fun, bound_vars, domain_sorts);
  //////// all checks before this line

  d_smtEngine->defineFunctionRec(
      *fun.d_node, Term::termVectorToNodes(bound_vars), *term.d_node, global);

  return fun;
  ////////
  CVC5_API_TRY_CATCH_END;
}

Term Solver::defineFunRec(const Term& fun,
                          const std::vector<Term>& bound_vars,
                          const Term& term,
                          bool global) const
{
  NodeManagerScope scope(getNodeManager());
  CVC5_API_TRY_CATCH_BEGIN;

  CVC5_API_CHECK(d_smtEngine->getUserLogicInfo().isQuantified())
      << "recursive function definitions require a logic with quantifiers";
  CVC5_API_CHECK(
      d_smtEngine->getUserLogicInfo().isTheoryEnabled(theory::THEORY_UF))
      << "recursive function definitions require a logic with uninterpreted "
         "functions";

  CVC5_API_SOLVER_CHECK_TERM(fun);
  CVC5_API_SOLVER_CHECK_TERM(term);
  if (fun.getSort().isFunction())
  {
    std::vector<Sort> domain_sorts = fun.getSort().getFunctionDomainSorts();
    CVC5_API_SOLVER_CHECK_BOUND_VARS_DEF_FUN(fun, bound_vars, domain_sorts);
    Sort codomain = fun.getSort().getFunctionCodomainSort();
    CVC5_API_CHECK(codomain == term.getSort())
        << "Invalid sort of function body '" << term << "', expected '"
        << codomain << "'";
  }
  else
  {
    CVC5_API_SOLVER_CHECK_BOUND_VARS(bound_vars);
    CVC5_API_ARG_CHECK_EXPECTED(bound_vars.size() == 0, fun)
        << "function or nullary symbol";
  }
  //////// all checks before this line

  std::vector<Node> ebound_vars = Term::termVectorToNodes(bound_vars);
  d_smtEngine->defineFunctionRec(
      *fun.d_node, ebound_vars, *term.d_node, global);
  return fun;
  ////////
  CVC5_API_TRY_CATCH_END;
}

void Solver::defineFunsRec(const std::vector<Term>& funs,
                           const std::vector<std::vector<Term>>& bound_vars,
                           const std::vector<Term>& terms,
                           bool global) const
{
  NodeManagerScope scope(getNodeManager());
  CVC5_API_TRY_CATCH_BEGIN;

  CVC5_API_CHECK(d_smtEngine->getUserLogicInfo().isQuantified())
      << "recursive function definitions require a logic with quantifiers";
  CVC5_API_CHECK(
      d_smtEngine->getUserLogicInfo().isTheoryEnabled(theory::THEORY_UF))
      << "recursive function definitions require a logic with uninterpreted "
         "functions";
  CVC5_API_SOLVER_CHECK_TERMS(funs);
  CVC5_API_SOLVER_CHECK_TERMS(terms);

  size_t funs_size = funs.size();
  CVC5_API_ARG_SIZE_CHECK_EXPECTED(funs_size == bound_vars.size(), bound_vars)
      << "'" << funs_size << "'";
  CVC5_API_ARG_SIZE_CHECK_EXPECTED(funs_size == terms.size(), terms)
      << "'" << funs_size << "'";

  for (size_t j = 0; j < funs_size; ++j)
  {
    const Term& fun = funs[j];
    const std::vector<Term>& bvars = bound_vars[j];
    const Term& term = terms[j];

    CVC5_API_ARG_AT_INDEX_CHECK_EXPECTED(
        this == fun.d_solver, "function", funs, j)
        << "function associated with this solver object";
    CVC5_API_ARG_AT_INDEX_CHECK_EXPECTED(
        this == term.d_solver, "term", terms, j)
        << "term associated with this solver object";

    if (fun.getSort().isFunction())
    {
      std::vector<Sort> domain_sorts = fun.getSort().getFunctionDomainSorts();
      CVC5_API_SOLVER_CHECK_BOUND_VARS_DEF_FUN(fun, bvars, domain_sorts);
      Sort codomain = fun.getSort().getFunctionCodomainSort();
      CVC5_API_ARG_AT_INDEX_CHECK_EXPECTED(
          codomain == term.getSort(), "sort of function body", terms, j)
          << "'" << codomain << "'";
    }
    else
    {
      CVC5_API_SOLVER_CHECK_BOUND_VARS(bvars);
      CVC5_API_ARG_CHECK_EXPECTED(bvars.size() == 0, fun)
          << "function or nullary symbol";
    }
  }
  //////// all checks before this line
  std::vector<Node> efuns = Term::termVectorToNodes(funs);
  std::vector<std::vector<Node>> ebound_vars;
  for (const auto& v : bound_vars)
  {
    ebound_vars.push_back(Term::termVectorToNodes(v));
  }
  std::vector<Node> nodes = Term::termVectorToNodes(terms);
  d_smtEngine->defineFunctionsRec(efuns, ebound_vars, nodes, global);
  ////////
  CVC5_API_TRY_CATCH_END;
}

void Solver::echo(std::ostream& out, const std::string& str) const
{
  out << str;
}

std::vector<Term> Solver::getAssertions(void) const
{
  CVC5_API_TRY_CATCH_BEGIN;
  //////// all checks before this line
  std::vector<Node> assertions = d_smtEngine->getAssertions();
  /* Can not use
   *   return std::vector<Term>(assertions.begin(), assertions.end());
   * here since constructor is private */
  std::vector<Term> res;
  for (const Node& e : assertions)
  {
    res.push_back(Term(this, e));
  }
  return res;
  ////////
  CVC5_API_TRY_CATCH_END;
}

std::string Solver::getInfo(const std::string& flag) const
{
  CVC5_API_TRY_CATCH_BEGIN;
  CVC5_API_RECOVERABLE_CHECK(d_smtEngine->isValidGetInfoFlag(flag))
      << "Unrecognized flag for getInfo.";
  //////// all checks before this line
  return d_smtEngine->getInfo(flag);
  ////////
  CVC5_API_TRY_CATCH_END;
}

std::string Solver::getOption(const std::string& option) const
{
  CVC5_API_TRY_CATCH_BEGIN;
  //////// all checks before this line
  return d_smtEngine->getOption(option);
  ////////
  CVC5_API_TRY_CATCH_END;
}

std::vector<Term> Solver::getUnsatAssumptions(void) const
{
  CVC5_API_TRY_CATCH_BEGIN;
  NodeManagerScope scope(getNodeManager());
  CVC5_API_CHECK(d_smtEngine->getOptions()[options::incrementalSolving])
      << "Cannot get unsat assumptions unless incremental solving is enabled "
         "(try --incremental)";
  CVC5_API_CHECK(d_smtEngine->getOptions()[options::unsatAssumptions])
      << "Cannot get unsat assumptions unless explicitly enabled "
         "(try --produce-unsat-assumptions)";
  CVC5_API_CHECK(d_smtEngine->getSmtMode() == SmtMode::UNSAT)
      << "Cannot get unsat assumptions unless in unsat mode.";
  //////// all checks before this line

  std::vector<Node> uassumptions = d_smtEngine->getUnsatAssumptions();
  /* Can not use
   *   return std::vector<Term>(uassumptions.begin(), uassumptions.end());
   * here since constructor is private */
  std::vector<Term> res;
  for (const Node& n : uassumptions)
  {
    res.push_back(Term(this, n));
  }
  return res;
  ////////
  CVC5_API_TRY_CATCH_END;
}

std::vector<Term> Solver::getUnsatCore(void) const
{
  CVC5_API_TRY_CATCH_BEGIN;
  NodeManagerScope scope(getNodeManager());
  CVC5_API_CHECK(d_smtEngine->getOptions()[options::unsatCores])
      << "Cannot get unsat core unless explicitly enabled "
         "(try --produce-unsat-cores)";
  CVC5_API_RECOVERABLE_CHECK(d_smtEngine->getSmtMode() == SmtMode::UNSAT)
      << "Cannot get unsat core unless in unsat mode.";
  //////// all checks before this line
  UnsatCore core = d_smtEngine->getUnsatCore();
  /* Can not use
   *   return std::vector<Term>(core.begin(), core.end());
   * here since constructor is private */
  std::vector<Term> res;
  for (const Node& e : core)
  {
    res.push_back(Term(this, e));
  }
  return res;
  ////////
  CVC5_API_TRY_CATCH_END;
}

Term Solver::getValue(const Term& term) const
{
  CVC5_API_TRY_CATCH_BEGIN;
  CVC5_API_SOLVER_CHECK_TERM(term);
  //////// all checks before this line
  return getValueHelper(term);
  ////////
  CVC5_API_TRY_CATCH_END;
}

std::vector<Term> Solver::getValue(const std::vector<Term>& terms) const
{
  CVC5_API_TRY_CATCH_BEGIN;
  NodeManagerScope scope(getNodeManager());
  CVC5_API_RECOVERABLE_CHECK(d_smtEngine->getOptions()[options::produceModels])
      << "Cannot get value unless model generation is enabled "
         "(try --produce-models)";
  CVC5_API_RECOVERABLE_CHECK(d_smtEngine->isSmtModeSat())
      << "Cannot get value unless after a SAT or unknown response.";
  CVC5_API_SOLVER_CHECK_TERMS(terms);
  //////// all checks before this line

  std::vector<Term> res;
  for (size_t i = 0, n = terms.size(); i < n; ++i)
  {
    /* Can not use emplace_back here since constructor is private. */
    res.push_back(getValueHelper(terms[i]));
  }
  return res;
  ////////
  CVC5_API_TRY_CATCH_END;
}

Term Solver::getQuantifierElimination(const Term& q) const
{
  NodeManagerScope scope(getNodeManager());
  CVC5_API_TRY_CATCH_BEGIN;
  CVC5_API_SOLVER_CHECK_TERM(q);
  //////// all checks before this line
  return Term(this,
              d_smtEngine->getQuantifierElimination(q.getNode(), true, true));
  ////////
  CVC5_API_TRY_CATCH_END;
}

Term Solver::getQuantifierEliminationDisjunct(const Term& q) const
{
  NodeManagerScope scope(getNodeManager());
  CVC5_API_TRY_CATCH_BEGIN;
  CVC5_API_SOLVER_CHECK_TERM(q);
  //////// all checks before this line
  return Term(this,
              d_smtEngine->getQuantifierElimination(q.getNode(), false, true));
  ////////
  CVC5_API_TRY_CATCH_END;
}

void Solver::declareSeparationHeap(const Sort& locSort,
                                   const Sort& dataSort) const
{
  CVC5_API_TRY_CATCH_BEGIN;
  CVC5_API_SOLVER_CHECK_SORT(locSort);
  CVC5_API_SOLVER_CHECK_SORT(dataSort);
  CVC5_API_CHECK(
      d_smtEngine->getLogicInfo().isTheoryEnabled(theory::THEORY_SEP))
      << "Cannot obtain separation logic expressions if not using the "
         "separation logic theory.";
  //////// all checks before this line
  d_smtEngine->declareSepHeap(locSort.getTypeNode(), dataSort.getTypeNode());
  ////////
  CVC5_API_TRY_CATCH_END;
}

Term Solver::getSeparationHeap() const
{
  NodeManagerScope scope(getNodeManager());
  CVC5_API_TRY_CATCH_BEGIN;
  CVC5_API_CHECK(
      d_smtEngine->getLogicInfo().isTheoryEnabled(theory::THEORY_SEP))
      << "Cannot obtain separation logic expressions if not using the "
         "separation logic theory.";
  CVC5_API_CHECK(d_smtEngine->getOptions()[options::produceModels])
      << "Cannot get separation heap term unless model generation is enabled "
         "(try --produce-models)";
  CVC5_API_RECOVERABLE_CHECK(d_smtEngine->isSmtModeSat())
      << "Can only get separtion heap term after sat or unknown response.";
  //////// all checks before this line
  return Term(this, d_smtEngine->getSepHeapExpr());
  ////////
  CVC5_API_TRY_CATCH_END;
}

Term Solver::getSeparationNilTerm() const
{
  NodeManagerScope scope(getNodeManager());
  CVC5_API_TRY_CATCH_BEGIN;
  CVC5_API_CHECK(
      d_smtEngine->getLogicInfo().isTheoryEnabled(theory::THEORY_SEP))
      << "Cannot obtain separation logic expressions if not using the "
         "separation logic theory.";
  CVC5_API_CHECK(d_smtEngine->getOptions()[options::produceModels])
      << "Cannot get separation nil term unless model generation is enabled "
         "(try --produce-models)";
  CVC5_API_RECOVERABLE_CHECK(d_smtEngine->isSmtModeSat())
      << "Can only get separtion nil term after sat or unknown response.";
  //////// all checks before this line
  return Term(this, d_smtEngine->getSepNilExpr());
  ////////
  CVC5_API_TRY_CATCH_END;
}

Term Solver::declarePool(const std::string& symbol,
                         const Sort& sort,
                         const std::vector<Term>& initValue) const
{
  NodeManagerScope scope(getNodeManager());
  CVC5_API_TRY_CATCH_BEGIN;
  CVC5_API_SOLVER_CHECK_SORT(sort);
  CVC5_API_SOLVER_CHECK_TERMS(initValue);
  //////// all checks before this line
  TypeNode setType = getNodeManager()->mkSetType(*sort.d_type);
  Node pool = getNodeManager()->mkBoundVar(symbol, setType);
  std::vector<Node> initv = Term::termVectorToNodes(initValue);
  d_smtEngine->declarePool(pool, initv);
  return Term(this, pool);
  ////////
  CVC5_API_TRY_CATCH_END;
}

void Solver::pop(uint32_t nscopes) const
{
  NodeManagerScope scope(getNodeManager());
  CVC5_API_TRY_CATCH_BEGIN;
  CVC5_API_CHECK(d_smtEngine->getOptions()[options::incrementalSolving])
      << "Cannot pop when not solving incrementally (use --incremental)";
  CVC5_API_CHECK(nscopes <= d_smtEngine->getNumUserLevels())
      << "Cannot pop beyond first pushed context";
  //////// all checks before this line
  for (uint32_t n = 0; n < nscopes; ++n)
  {
    d_smtEngine->pop();
  }
  ////////
  CVC5_API_TRY_CATCH_END;
}

bool Solver::getInterpolant(const Term& conj, Term& output) const
{
  NodeManagerScope scope(getNodeManager());
  CVC5_API_TRY_CATCH_BEGIN;
  CVC5_API_SOLVER_CHECK_TERM(conj);
  //////// all checks before this line
  Node result;
  bool success = d_smtEngine->getInterpol(*conj.d_node, result);
  if (success)
  {
    output = Term(this, result);
  }
  return success;
  ////////
  CVC5_API_TRY_CATCH_END;
}

bool Solver::getInterpolant(const Term& conj,
                            Grammar& grammar,
                            Term& output) const
{
  NodeManagerScope scope(getNodeManager());
  CVC5_API_TRY_CATCH_BEGIN;
  CVC5_API_SOLVER_CHECK_TERM(conj);
  //////// all checks before this line
  Node result;
  bool success =
      d_smtEngine->getInterpol(*conj.d_node, *grammar.resolve().d_type, result);
  if (success)
  {
    output = Term(this, result);
  }
  return success;
  ////////
  CVC5_API_TRY_CATCH_END;
}

bool Solver::getAbduct(const Term& conj, Term& output) const
{
  NodeManagerScope scope(getNodeManager());
  CVC5_API_TRY_CATCH_BEGIN;
  CVC5_API_SOLVER_CHECK_TERM(conj);
  //////// all checks before this line
  Node result;
  bool success = d_smtEngine->getAbduct(*conj.d_node, result);
  if (success)
  {
    output = Term(this, result);
  }
  return success;
  ////////
  CVC5_API_TRY_CATCH_END;
}

bool Solver::getAbduct(const Term& conj, Grammar& grammar, Term& output) const
{
  NodeManagerScope scope(getNodeManager());
  CVC5_API_TRY_CATCH_BEGIN;
  CVC5_API_SOLVER_CHECK_TERM(conj);
  //////// all checks before this line
  Node result;
  bool success =
      d_smtEngine->getAbduct(*conj.d_node, *grammar.resolve().d_type, result);
  if (success)
  {
    output = Term(this, result);
  }
  return success;
  ////////
  CVC5_API_TRY_CATCH_END;
}

void Solver::blockModel() const
{
  NodeManagerScope scope(getNodeManager());
  CVC5_API_TRY_CATCH_BEGIN;
  CVC5_API_CHECK(d_smtEngine->getOptions()[options::produceModels])
      << "Cannot get value unless model generation is enabled "
         "(try --produce-models)";
  CVC5_API_RECOVERABLE_CHECK(d_smtEngine->isSmtModeSat())
      << "Can only block model after sat or unknown response.";
  //////// all checks before this line
  d_smtEngine->blockModel();
  ////////
  CVC5_API_TRY_CATCH_END;
}

void Solver::blockModelValues(const std::vector<Term>& terms) const
{
  NodeManagerScope scope(getNodeManager());
  CVC5_API_TRY_CATCH_BEGIN;
  CVC5_API_CHECK(d_smtEngine->getOptions()[options::produceModels])
      << "Cannot get value unless model generation is enabled "
         "(try --produce-models)";
  CVC5_API_RECOVERABLE_CHECK(d_smtEngine->isSmtModeSat())
      << "Can only block model values after sat or unknown response.";
  CVC5_API_ARG_SIZE_CHECK_EXPECTED(!terms.empty(), terms)
      << "a non-empty set of terms";
  CVC5_API_SOLVER_CHECK_TERMS(terms);
  //////// all checks before this line
  d_smtEngine->blockModelValues(Term::termVectorToNodes(terms));
  ////////
  CVC5_API_TRY_CATCH_END;
}

void Solver::printInstantiations(std::ostream& out) const
{
  NodeManagerScope scope(getNodeManager());
  CVC5_API_TRY_CATCH_BEGIN;
  //////// all checks before this line
  d_smtEngine->printInstantiations(out);
  ////////
  CVC5_API_TRY_CATCH_END;
}

void Solver::push(uint32_t nscopes) const
{
  NodeManagerScope scope(getNodeManager());
  CVC5_API_TRY_CATCH_BEGIN;
  CVC5_API_CHECK(d_smtEngine->getOptions()[options::incrementalSolving])
      << "Cannot push when not solving incrementally (use --incremental)";
  //////// all checks before this line
  for (uint32_t n = 0; n < nscopes; ++n)
  {
    d_smtEngine->push();
  }
  ////////
  CVC5_API_TRY_CATCH_END;
}

void Solver::resetAssertions(void) const
{
  CVC5_API_TRY_CATCH_BEGIN;
  //////// all checks before this line
  d_smtEngine->resetAssertions();
  ////////
  CVC5_API_TRY_CATCH_END;
}

void Solver::setInfo(const std::string& keyword, const std::string& value) const
{
  CVC5_API_TRY_CATCH_BEGIN;
  CVC5_API_RECOVERABLE_ARG_CHECK_EXPECTED(
      keyword == "source" || keyword == "category" || keyword == "difficulty"
          || keyword == "filename" || keyword == "license" || keyword == "name"
          || keyword == "notes" || keyword == "smt-lib-version"
          || keyword == "status",
      keyword)
      << "'source', 'category', 'difficulty', 'filename', 'license', 'name', "
         "'notes', 'smt-lib-version' or 'status'";
  CVC5_API_RECOVERABLE_ARG_CHECK_EXPECTED(
      keyword != "smt-lib-version" || value == "2" || value == "2.0"
          || value == "2.5" || value == "2.6",
      value)
      << "'2.0', '2.5', '2.6'";
  CVC5_API_ARG_CHECK_EXPECTED(keyword != "status" || value == "sat"
                                  || value == "unsat" || value == "unknown",
                              value)
      << "'sat', 'unsat' or 'unknown'";
  //////// all checks before this line
  d_smtEngine->setInfo(keyword, value);
  ////////
  CVC5_API_TRY_CATCH_END;
}

void Solver::setLogic(const std::string& logic) const
{
  CVC5_API_TRY_CATCH_BEGIN;
  CVC5_API_CHECK(!d_smtEngine->isFullyInited())
      << "Invalid call to 'setLogic', solver is already fully initialized";
  cvc5::LogicInfo logic_info(logic);
  //////// all checks before this line
  d_smtEngine->setLogic(logic_info);
  ////////
  CVC5_API_TRY_CATCH_END;
}

void Solver::setOption(const std::string& option,
                       const std::string& value) const
{
  CVC5_API_TRY_CATCH_BEGIN;
  CVC5_API_CHECK(!d_smtEngine->isFullyInited())
      << "Invalid call to 'setOption', solver is already fully initialized";
  //////// all checks before this line
  d_smtEngine->setOption(option, value);
  ////////
  CVC5_API_TRY_CATCH_END;
}

Term Solver::mkSygusVar(const Sort& sort, const std::string& symbol) const
{
  CVC5_API_TRY_CATCH_BEGIN;
  CVC5_API_SOLVER_CHECK_SORT(sort);
  //////// all checks before this line
  Node res = getNodeManager()->mkBoundVar(symbol, *sort.d_type);
  (void)res.getType(true); /* kick off type checking */

  d_smtEngine->declareSygusVar(res);

  return Term(this, res);
  ////////
  CVC5_API_TRY_CATCH_END;
}

Grammar Solver::mkSygusGrammar(const std::vector<Term>& boundVars,
                               const std::vector<Term>& ntSymbols) const
{
  CVC5_API_TRY_CATCH_BEGIN;
  CVC5_API_ARG_SIZE_CHECK_EXPECTED(!ntSymbols.empty(), ntSymbols)
      << "a non-empty vector";
  CVC5_API_SOLVER_CHECK_BOUND_VARS(boundVars);
  CVC5_API_SOLVER_CHECK_BOUND_VARS(ntSymbols);
  //////// all checks before this line
  return Grammar(this, boundVars, ntSymbols);
  ////////
  CVC5_API_TRY_CATCH_END;
}

Term Solver::synthFun(const std::string& symbol,
                      const std::vector<Term>& boundVars,
                      const Sort& sort) const
{
  CVC5_API_TRY_CATCH_BEGIN;
  CVC5_API_SOLVER_CHECK_BOUND_VARS(boundVars);
  CVC5_API_SOLVER_CHECK_SORT(sort);
  //////// all checks before this line
  return synthFunHelper(symbol, boundVars, sort);
  ////////
  CVC5_API_TRY_CATCH_END;
}

Term Solver::synthFun(const std::string& symbol,
                      const std::vector<Term>& boundVars,
                      Sort sort,
                      Grammar& grammar) const
{
  CVC5_API_TRY_CATCH_BEGIN;
  CVC5_API_SOLVER_CHECK_BOUND_VARS(boundVars);
  CVC5_API_SOLVER_CHECK_SORT(sort);
  //////// all checks before this line
  return synthFunHelper(symbol, boundVars, sort, false, &grammar);
  ////////
  CVC5_API_TRY_CATCH_END;
}

Term Solver::synthInv(const std::string& symbol,
                      const std::vector<Term>& boundVars) const
{
  CVC5_API_TRY_CATCH_BEGIN;
  CVC5_API_SOLVER_CHECK_BOUND_VARS(boundVars);
  //////// all checks before this line
  return synthFunHelper(
      symbol, boundVars, Sort(this, getNodeManager()->booleanType()), true);
  ////////
  CVC5_API_TRY_CATCH_END;
}

Term Solver::synthInv(const std::string& symbol,
                      const std::vector<Term>& boundVars,
                      Grammar& grammar) const
{
  CVC5_API_TRY_CATCH_BEGIN;
  CVC5_API_SOLVER_CHECK_BOUND_VARS(boundVars);
  //////// all checks before this line
  return synthFunHelper(symbol,
                        boundVars,
                        Sort(this, getNodeManager()->booleanType()),
                        true,
                        &grammar);
  ////////
  CVC5_API_TRY_CATCH_END;
}

void Solver::addSygusConstraint(const Term& term) const
{
  NodeManagerScope scope(getNodeManager());
  CVC5_API_TRY_CATCH_BEGIN;
  CVC5_API_SOLVER_CHECK_TERM(term);
  CVC5_API_ARG_CHECK_EXPECTED(
      term.d_node->getType() == getNodeManager()->booleanType(), term)
      << "boolean term";
  //////// all checks before this line
  d_smtEngine->assertSygusConstraint(*term.d_node);
  ////////
  CVC5_API_TRY_CATCH_END;
}

void Solver::addSygusInvConstraint(Term inv,
                                   Term pre,
                                   Term trans,
                                   Term post) const
{
  CVC5_API_TRY_CATCH_BEGIN;
  CVC5_API_SOLVER_CHECK_TERM(inv);
  CVC5_API_SOLVER_CHECK_TERM(pre);
  CVC5_API_SOLVER_CHECK_TERM(trans);
  CVC5_API_SOLVER_CHECK_TERM(post);

  CVC5_API_ARG_CHECK_EXPECTED(inv.d_node->getType().isFunction(), inv)
      << "a function";

  TypeNode invType = inv.d_node->getType();

  CVC5_API_ARG_CHECK_EXPECTED(invType.getRangeType().isBoolean(), inv)
      << "boolean range";

  CVC5_API_CHECK(pre.d_node->getType() == invType)
      << "Expected inv and pre to have the same sort";

  CVC5_API_CHECK(post.d_node->getType() == invType)
      << "Expected inv and post to have the same sort";
  //////// all checks before this line

  const std::vector<TypeNode>& invArgTypes = invType.getArgTypes();

  std::vector<TypeNode> expectedTypes;
  expectedTypes.reserve(2 * invArgTypes.size() + 1);

  for (size_t i = 0, n = invArgTypes.size(); i < 2 * n; i += 2)
  {
    expectedTypes.push_back(invArgTypes[i % n]);
    expectedTypes.push_back(invArgTypes[(i + 1) % n]);
  }

  expectedTypes.push_back(invType.getRangeType());
  TypeNode expectedTransType = getNodeManager()->mkFunctionType(expectedTypes);

  CVC5_API_CHECK(trans.d_node->getType() == expectedTransType)
      << "Expected trans's sort to be " << invType;

  d_smtEngine->assertSygusInvConstraint(
      *inv.d_node, *pre.d_node, *trans.d_node, *post.d_node);
  ////////
  CVC5_API_TRY_CATCH_END;
}

Result Solver::checkSynth() const
{
  CVC5_API_TRY_CATCH_BEGIN;
  //////// all checks before this line
  return d_smtEngine->checkSynth();
  ////////
  CVC5_API_TRY_CATCH_END;
}

Term Solver::getSynthSolution(Term term) const
{
  CVC5_API_TRY_CATCH_BEGIN;
  CVC5_API_SOLVER_CHECK_TERM(term);

  std::map<cvc5::Node, cvc5::Node> map;
  CVC5_API_CHECK(d_smtEngine->getSynthSolutions(map))
      << "The solver is not in a state immediately preceded by a "
         "successful call to checkSynth";

  std::map<cvc5::Node, cvc5::Node>::const_iterator it = map.find(*term.d_node);

  CVC5_API_CHECK(it != map.cend()) << "Synth solution not found for given term";
  //////// all checks before this line
  return Term(this, it->second);
  ////////
  CVC5_API_TRY_CATCH_END;
}

std::vector<Term> Solver::getSynthSolutions(
    const std::vector<Term>& terms) const
{
  CVC5_API_TRY_CATCH_BEGIN;
  CVC5_API_ARG_SIZE_CHECK_EXPECTED(!terms.empty(), terms) << "non-empty vector";
  CVC5_API_SOLVER_CHECK_TERMS(terms);

  std::map<cvc5::Node, cvc5::Node> map;
  CVC5_API_CHECK(d_smtEngine->getSynthSolutions(map))
      << "The solver is not in a state immediately preceded by a "
         "successful call to checkSynth";
  //////// all checks before this line

  std::vector<Term> synthSolution;
  synthSolution.reserve(terms.size());

  for (size_t i = 0, n = terms.size(); i < n; ++i)
  {
    std::map<cvc5::Node, cvc5::Node>::const_iterator it =
        map.find(*terms[i].d_node);

    CVC5_API_CHECK(it != map.cend())
        << "Synth solution not found for term at index " << i;

    synthSolution.push_back(Term(this, it->second));
  }

  return synthSolution;
  ////////
  CVC5_API_TRY_CATCH_END;
}

void Solver::printSynthSolution(std::ostream& out) const
{
  CVC5_API_TRY_CATCH_BEGIN;
  //////// all checks before this line
  d_smtEngine->printSynthSolution(out);
  ////////
  CVC5_API_TRY_CATCH_END;
}

/*
 * !!! This is only temporarily available until the parser is fully migrated to
 * the new API. !!!
 */
SmtEngine* Solver::getSmtEngine(void) const { return d_smtEngine.get(); }

/*
 * !!! This is only temporarily available until the parser is fully migrated to
 * the new API. !!!
 */
Options& Solver::getOptions(void) { return d_smtEngine->getOptions(); }

Statistics Solver::getStatistics() const
{
  return Statistics(d_smtEngine->getStatisticsRegistry());
}

}  // namespace api

}  // namespace cvc5

namespace std {

size_t hash<cvc5::api::Kind>::operator()(cvc5::api::Kind k) const
{
  return static_cast<size_t>(k);
}

size_t hash<cvc5::api::Op>::operator()(const cvc5::api::Op& t) const
{
  if (t.isIndexedHelper())
  {
    return cvc5::NodeHashFunction()(*t.d_node);
  }
  else
  {
    return std::hash<cvc5::api::Kind>()(t.d_kind);
  }
}

size_t std::hash<cvc5::api::RoundingMode>::operator()(
    cvc5::api::RoundingMode rm) const
{
  return static_cast<size_t>(rm);
}

size_t std::hash<cvc5::api::Sort>::operator()(const cvc5::api::Sort& s) const
{
  return cvc5::TypeNodeHashFunction()(*s.d_type);
}

size_t std::hash<cvc5::api::Term>::operator()(const cvc5::api::Term& t) const
{
  return cvc5::NodeHashFunction()(*t.d_node);
}

}  // namespace std<|MERGE_RESOLUTION|>--- conflicted
+++ resolved
@@ -658,13 +658,8 @@
     };
 
 /* Set of kinds for indexed operators */
-<<<<<<< HEAD
-const static std::unordered_set<Kind, KindHashFunction> s_indexed_kinds(
+const static std::unordered_set<Kind> s_indexed_kinds(
     {DT_UPDATE,
-=======
-const static std::unordered_set<Kind> s_indexed_kinds(
-    {RECORD_UPDATE,
->>>>>>> 642c8b73
      DIVISIBLE,
      IAND,
      BITVECTOR_REPEAT,
