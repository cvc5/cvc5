/******************************************************************************
 * Top contributors (to current version):
 *   Aina Niemetz, Mathias Preiner, Gereon Kremer
 *
 * This file is part of the cvc5 project.
 *
 * Copyright (c) 2009-2022 by the authors listed in the file AUTHORS
 * in the top-level source directory and their institutional affiliations.
 * All rights reserved.  See the file COPYING in the top-level source
 * directory for licensing information.
 * ****************************************************************************
 *
 * The cvc5 C++ API.
 *
 * A brief note on how to guard API functions:
 *
 * In general, we think of API guards as a fence -- they are supposed to make
 * sure that no invalid arguments get passed into internal realms of cvc5.
 * Thus we always want to catch such cases on the API level (and can then
 * assert internally that no invalid argument is passed in).
 *
 * The only special case is when we use 3rd party back-ends we have no control
 * over, and which throw (invalid_argument) exceptions anyways. In this case,
 * we do not replicate argument checks but delegate them to the back-end,
 * catch thrown exceptions, and raise a CVC5ApiException.
 *
 * Our Integer implementation, e.g., is such a special case since we support
 * two different back end implementations (GMP, CLN). Be aware that they do
 * not fully agree on what is (in)valid input, which requires extra checks for
 * consistent behavior (see Solver::mkRealOrIntegerFromStrHelper for example).
 */

#include "api/cpp/cvc5.h"

#include <cstring>
#include <sstream>

#include "api/cpp/cvc5_checks.h"
#include "base/check.h"
#include "base/configuration.h"
#include "base/modal_exception.h"
#include "expr/array_store_all.h"
#include "expr/ascription_type.h"
#include "expr/cardinality_constraint.h"
#include "expr/dtype.h"
#include "expr/dtype_cons.h"
#include "expr/dtype_selector.h"
#include "expr/emptybag.h"
#include "expr/emptyset.h"
#include "expr/kind.h"
#include "expr/metakind.h"
#include "expr/node.h"
#include "expr/node_algorithm.h"
#include "expr/node_builder.h"
#include "expr/node_manager.h"
#include "expr/node_manager_attributes.h"
#include "expr/sequence.h"
#include "expr/type_node.h"
#include "options/base_options.h"
#include "options/expr_options.h"
#include "options/main_options.h"
#include "options/option_exception.h"
#include "options/options.h"
#include "options/options_public.h"
#include "options/quantifiers_options.h"
#include "options/smt_options.h"
#include "proof/unsat_core.h"
#include "smt/env.h"
#include "smt/model.h"
#include "smt/smt_mode.h"
#include "smt/solver_engine.h"
#include "theory/datatypes/project_op.h"
#include "theory/logic_info.h"
#include "theory/theory_model.h"
#include "util/bitvector.h"
#include "util/divisible.h"
#include "util/floatingpoint.h"
#include "util/iand.h"
#include "util/random.h"
#include "util/regexp.h"
#include "util/result.h"
#include "util/roundingmode.h"
#include "util/statistics_registry.h"
#include "util/statistics_stats.h"
#include "util/statistics_value.h"
#include "util/string.h"
#include "util/synth_result.h"
#include "util/uninterpreted_sort_value.h"
#include "util/utility.h"

namespace cvc5 {

/* -------------------------------------------------------------------------- */
/* APIStatistics                                                              */
/* -------------------------------------------------------------------------- */

struct APIStatistics
{
  internal::HistogramStat<internal::TypeConstant> d_consts;
  internal::HistogramStat<internal::TypeConstant> d_vars;
  internal::HistogramStat<Kind> d_terms;
};

/* -------------------------------------------------------------------------- */
/* Kind                                                                       */
/* -------------------------------------------------------------------------- */

#define KIND_ENUM(external_name, internal_name)                  \
  {                                                              \
    external_name, std::make_pair(internal_name, #external_name) \
  }

/* Mapping from external (API) kind to internal kind. */
const static std::unordered_map<Kind, std::pair<internal::Kind, std::string>>
    s_kinds{
        KIND_ENUM(INTERNAL_KIND, internal::Kind::UNDEFINED_KIND),
        KIND_ENUM(UNDEFINED_KIND, internal::Kind::UNDEFINED_KIND),
        KIND_ENUM(NULL_TERM, internal::Kind::NULL_EXPR),
        /* Builtin ---------------------------------------------------------- */
        KIND_ENUM(UNINTERPRETED_SORT_VALUE,
                  internal::Kind::UNINTERPRETED_SORT_VALUE),
        KIND_ENUM(EQUAL, internal::Kind::EQUAL),
        KIND_ENUM(DISTINCT, internal::Kind::DISTINCT),
        KIND_ENUM(CONSTANT, internal::Kind::VARIABLE),
        KIND_ENUM(VARIABLE, internal::Kind::BOUND_VARIABLE),
        KIND_ENUM(SEXPR, internal::Kind::SEXPR),
        KIND_ENUM(LAMBDA, internal::Kind::LAMBDA),
        KIND_ENUM(WITNESS, internal::Kind::WITNESS),
        /* Boolean ---------------------------------------------------------- */
        KIND_ENUM(CONST_BOOLEAN, internal::Kind::CONST_BOOLEAN),
        KIND_ENUM(NOT, internal::Kind::NOT),
        KIND_ENUM(AND, internal::Kind::AND),
        KIND_ENUM(IMPLIES, internal::Kind::IMPLIES),
        KIND_ENUM(OR, internal::Kind::OR),
        KIND_ENUM(XOR, internal::Kind::XOR),
        KIND_ENUM(ITE, internal::Kind::ITE),
        /* UF --------------------------------------------------------------- */
        KIND_ENUM(APPLY_UF, internal::Kind::APPLY_UF),
        KIND_ENUM(CARDINALITY_CONSTRAINT,
                  internal::Kind::CARDINALITY_CONSTRAINT),
        KIND_ENUM(HO_APPLY, internal::Kind::HO_APPLY),
        /* Arithmetic ------------------------------------------------------- */
        KIND_ENUM(ADD, internal::Kind::ADD),
        KIND_ENUM(MULT, internal::Kind::MULT),
        KIND_ENUM(IAND, internal::Kind::IAND),
        KIND_ENUM(POW2, internal::Kind::POW2),
        KIND_ENUM(SUB, internal::Kind::SUB),
        KIND_ENUM(NEG, internal::Kind::NEG),
        KIND_ENUM(DIVISION, internal::Kind::DIVISION),
        KIND_ENUM(INTS_DIVISION, internal::Kind::INTS_DIVISION),
        KIND_ENUM(INTS_MODULUS, internal::Kind::INTS_MODULUS),
        KIND_ENUM(ABS, internal::Kind::ABS),
        KIND_ENUM(DIVISIBLE, internal::Kind::DIVISIBLE),
        KIND_ENUM(POW, internal::Kind::POW),
        KIND_ENUM(EXPONENTIAL, internal::Kind::EXPONENTIAL),
        KIND_ENUM(SINE, internal::Kind::SINE),
        KIND_ENUM(COSINE, internal::Kind::COSINE),
        KIND_ENUM(TANGENT, internal::Kind::TANGENT),
        KIND_ENUM(COSECANT, internal::Kind::COSECANT),
        KIND_ENUM(SECANT, internal::Kind::SECANT),
        KIND_ENUM(COTANGENT, internal::Kind::COTANGENT),
        KIND_ENUM(ARCSINE, internal::Kind::ARCSINE),
        KIND_ENUM(ARCCOSINE, internal::Kind::ARCCOSINE),
        KIND_ENUM(ARCTANGENT, internal::Kind::ARCTANGENT),
        KIND_ENUM(ARCCOSECANT, internal::Kind::ARCCOSECANT),
        KIND_ENUM(ARCSECANT, internal::Kind::ARCSECANT),
        KIND_ENUM(ARCCOTANGENT, internal::Kind::ARCCOTANGENT),
        KIND_ENUM(SQRT, internal::Kind::SQRT),
        KIND_ENUM(CONST_RATIONAL, internal::Kind::CONST_RATIONAL),
        KIND_ENUM(CONST_INTEGER, internal::Kind::CONST_INTEGER),
        KIND_ENUM(LT, internal::Kind::LT),
        KIND_ENUM(LEQ, internal::Kind::LEQ),
        KIND_ENUM(GT, internal::Kind::GT),
        KIND_ENUM(GEQ, internal::Kind::GEQ),
        KIND_ENUM(IS_INTEGER, internal::Kind::IS_INTEGER),
        KIND_ENUM(TO_INTEGER, internal::Kind::TO_INTEGER),
        KIND_ENUM(TO_REAL, internal::Kind::TO_REAL),
        KIND_ENUM(PI, internal::Kind::PI),
        /* BV --------------------------------------------------------------- */
        KIND_ENUM(CONST_BITVECTOR, internal::Kind::CONST_BITVECTOR),
        KIND_ENUM(BITVECTOR_CONCAT, internal::Kind::BITVECTOR_CONCAT),
        KIND_ENUM(BITVECTOR_AND, internal::Kind::BITVECTOR_AND),
        KIND_ENUM(BITVECTOR_OR, internal::Kind::BITVECTOR_OR),
        KIND_ENUM(BITVECTOR_XOR, internal::Kind::BITVECTOR_XOR),
        KIND_ENUM(BITVECTOR_NOT, internal::Kind::BITVECTOR_NOT),
        KIND_ENUM(BITVECTOR_NAND, internal::Kind::BITVECTOR_NAND),
        KIND_ENUM(BITVECTOR_NOR, internal::Kind::BITVECTOR_NOR),
        KIND_ENUM(BITVECTOR_XNOR, internal::Kind::BITVECTOR_XNOR),
        KIND_ENUM(BITVECTOR_COMP, internal::Kind::BITVECTOR_COMP),
        KIND_ENUM(BITVECTOR_MULT, internal::Kind::BITVECTOR_MULT),
        KIND_ENUM(BITVECTOR_ADD, internal::Kind::BITVECTOR_ADD),
        KIND_ENUM(BITVECTOR_SUB, internal::Kind::BITVECTOR_SUB),
        KIND_ENUM(BITVECTOR_NEG, internal::Kind::BITVECTOR_NEG),
        KIND_ENUM(BITVECTOR_UDIV, internal::Kind::BITVECTOR_UDIV),
        KIND_ENUM(BITVECTOR_UREM, internal::Kind::BITVECTOR_UREM),
        KIND_ENUM(BITVECTOR_SDIV, internal::Kind::BITVECTOR_SDIV),
        KIND_ENUM(BITVECTOR_SREM, internal::Kind::BITVECTOR_SREM),
        KIND_ENUM(BITVECTOR_SMOD, internal::Kind::BITVECTOR_SMOD),
        KIND_ENUM(BITVECTOR_SHL, internal::Kind::BITVECTOR_SHL),
        KIND_ENUM(BITVECTOR_LSHR, internal::Kind::BITVECTOR_LSHR),
        KIND_ENUM(BITVECTOR_ASHR, internal::Kind::BITVECTOR_ASHR),
        KIND_ENUM(BITVECTOR_ULT, internal::Kind::BITVECTOR_ULT),
        KIND_ENUM(BITVECTOR_ULE, internal::Kind::BITVECTOR_ULE),
        KIND_ENUM(BITVECTOR_UGT, internal::Kind::BITVECTOR_UGT),
        KIND_ENUM(BITVECTOR_UGE, internal::Kind::BITVECTOR_UGE),
        KIND_ENUM(BITVECTOR_SLT, internal::Kind::BITVECTOR_SLT),
        KIND_ENUM(BITVECTOR_SLE, internal::Kind::BITVECTOR_SLE),
        KIND_ENUM(BITVECTOR_SGT, internal::Kind::BITVECTOR_SGT),
        KIND_ENUM(BITVECTOR_SGE, internal::Kind::BITVECTOR_SGE),
        KIND_ENUM(BITVECTOR_ULTBV, internal::Kind::BITVECTOR_ULTBV),
        KIND_ENUM(BITVECTOR_SLTBV, internal::Kind::BITVECTOR_SLTBV),
        KIND_ENUM(BITVECTOR_ITE, internal::Kind::BITVECTOR_ITE),
        KIND_ENUM(BITVECTOR_REDOR, internal::Kind::BITVECTOR_REDOR),
        KIND_ENUM(BITVECTOR_REDAND, internal::Kind::BITVECTOR_REDAND),
        KIND_ENUM(BITVECTOR_EXTRACT, internal::Kind::BITVECTOR_EXTRACT),
        KIND_ENUM(BITVECTOR_REPEAT, internal::Kind::BITVECTOR_REPEAT),
        KIND_ENUM(BITVECTOR_ZERO_EXTEND, internal::Kind::BITVECTOR_ZERO_EXTEND),
        KIND_ENUM(BITVECTOR_SIGN_EXTEND, internal::Kind::BITVECTOR_SIGN_EXTEND),
        KIND_ENUM(BITVECTOR_ROTATE_LEFT, internal::Kind::BITVECTOR_ROTATE_LEFT),
        KIND_ENUM(BITVECTOR_ROTATE_RIGHT,
                  internal::Kind::BITVECTOR_ROTATE_RIGHT),
        KIND_ENUM(INT_TO_BITVECTOR, internal::Kind::INT_TO_BITVECTOR),
        KIND_ENUM(BITVECTOR_TO_NAT, internal::Kind::BITVECTOR_TO_NAT),
        /* FP --------------------------------------------------------------- */
        KIND_ENUM(CONST_FLOATINGPOINT, internal::Kind::CONST_FLOATINGPOINT),
        KIND_ENUM(CONST_ROUNDINGMODE, internal::Kind::CONST_ROUNDINGMODE),
        KIND_ENUM(FLOATINGPOINT_FP, internal::Kind::FLOATINGPOINT_FP),
        KIND_ENUM(FLOATINGPOINT_EQ, internal::Kind::FLOATINGPOINT_EQ),
        KIND_ENUM(FLOATINGPOINT_ABS, internal::Kind::FLOATINGPOINT_ABS),
        KIND_ENUM(FLOATINGPOINT_NEG, internal::Kind::FLOATINGPOINT_NEG),
        KIND_ENUM(FLOATINGPOINT_ADD, internal::Kind::FLOATINGPOINT_ADD),
        KIND_ENUM(FLOATINGPOINT_SUB, internal::Kind::FLOATINGPOINT_SUB),
        KIND_ENUM(FLOATINGPOINT_MULT, internal::Kind::FLOATINGPOINT_MULT),
        KIND_ENUM(FLOATINGPOINT_DIV, internal::Kind::FLOATINGPOINT_DIV),
        KIND_ENUM(FLOATINGPOINT_FMA, internal::Kind::FLOATINGPOINT_FMA),
        KIND_ENUM(FLOATINGPOINT_SQRT, internal::Kind::FLOATINGPOINT_SQRT),
        KIND_ENUM(FLOATINGPOINT_REM, internal::Kind::FLOATINGPOINT_REM),
        KIND_ENUM(FLOATINGPOINT_RTI, internal::Kind::FLOATINGPOINT_RTI),
        KIND_ENUM(FLOATINGPOINT_MIN, internal::Kind::FLOATINGPOINT_MIN),
        KIND_ENUM(FLOATINGPOINT_MAX, internal::Kind::FLOATINGPOINT_MAX),
        KIND_ENUM(FLOATINGPOINT_LEQ, internal::Kind::FLOATINGPOINT_LEQ),
        KIND_ENUM(FLOATINGPOINT_LT, internal::Kind::FLOATINGPOINT_LT),
        KIND_ENUM(FLOATINGPOINT_GEQ, internal::Kind::FLOATINGPOINT_GEQ),
        KIND_ENUM(FLOATINGPOINT_GT, internal::Kind::FLOATINGPOINT_GT),
        KIND_ENUM(FLOATINGPOINT_IS_NORMAL,
                  internal::Kind::FLOATINGPOINT_IS_NORMAL),
        KIND_ENUM(FLOATINGPOINT_IS_SUBNORMAL,
                  internal::Kind::FLOATINGPOINT_IS_SUBNORMAL),
        KIND_ENUM(FLOATINGPOINT_IS_ZERO, internal::Kind::FLOATINGPOINT_IS_ZERO),
        KIND_ENUM(FLOATINGPOINT_IS_INF, internal::Kind::FLOATINGPOINT_IS_INF),
        KIND_ENUM(FLOATINGPOINT_IS_NAN, internal::Kind::FLOATINGPOINT_IS_NAN),
        KIND_ENUM(FLOATINGPOINT_IS_NEG, internal::Kind::FLOATINGPOINT_IS_NEG),
        KIND_ENUM(FLOATINGPOINT_IS_POS, internal::Kind::FLOATINGPOINT_IS_POS),
        KIND_ENUM(FLOATINGPOINT_TO_FP_FROM_FP,
                  internal::Kind::FLOATINGPOINT_TO_FP_FROM_FP),
        KIND_ENUM(FLOATINGPOINT_TO_FP_FROM_IEEE_BV,
                  internal::Kind::FLOATINGPOINT_TO_FP_FROM_IEEE_BV),
        KIND_ENUM(FLOATINGPOINT_TO_FP_FROM_REAL,
                  internal::Kind::FLOATINGPOINT_TO_FP_FROM_REAL),
        KIND_ENUM(FLOATINGPOINT_TO_FP_FROM_SBV,
                  internal::Kind::FLOATINGPOINT_TO_FP_FROM_SBV),
        KIND_ENUM(FLOATINGPOINT_TO_FP_FROM_UBV,
                  internal::Kind::FLOATINGPOINT_TO_FP_FROM_UBV),
        KIND_ENUM(FLOATINGPOINT_TO_UBV, internal::Kind::FLOATINGPOINT_TO_UBV),
        KIND_ENUM(FLOATINGPOINT_TO_SBV, internal::Kind::FLOATINGPOINT_TO_SBV),
        KIND_ENUM(FLOATINGPOINT_TO_REAL, internal::Kind::FLOATINGPOINT_TO_REAL),
        /* Arrays ----------------------------------------------------------- */
        KIND_ENUM(SELECT, internal::Kind::SELECT),
        KIND_ENUM(STORE, internal::Kind::STORE),
        KIND_ENUM(CONST_ARRAY, internal::Kind::STORE_ALL),
        KIND_ENUM(EQ_RANGE, internal::Kind::EQ_RANGE),
        /* Datatypes -------------------------------------------------------- */
        KIND_ENUM(APPLY_SELECTOR, internal::Kind::APPLY_SELECTOR),
        KIND_ENUM(APPLY_CONSTRUCTOR, internal::Kind::APPLY_CONSTRUCTOR),
        KIND_ENUM(APPLY_TESTER, internal::Kind::APPLY_TESTER),
        KIND_ENUM(APPLY_UPDATER, internal::Kind::APPLY_UPDATER),
        KIND_ENUM(MATCH, internal::Kind::MATCH),
        KIND_ENUM(MATCH_CASE, internal::Kind::MATCH_CASE),
        KIND_ENUM(MATCH_BIND_CASE, internal::Kind::MATCH_BIND_CASE),
        KIND_ENUM(TUPLE_PROJECT, internal::Kind::TUPLE_PROJECT),
        /* Separation Logic ------------------------------------------------- */
        KIND_ENUM(SEP_NIL, internal::Kind::SEP_NIL),
        KIND_ENUM(SEP_EMP, internal::Kind::SEP_EMP),
        KIND_ENUM(SEP_PTO, internal::Kind::SEP_PTO),
        KIND_ENUM(SEP_STAR, internal::Kind::SEP_STAR),
        KIND_ENUM(SEP_WAND, internal::Kind::SEP_WAND),
        /* Sets ------------------------------------------------------------- */
        KIND_ENUM(SET_EMPTY, internal::Kind::SET_EMPTY),
        KIND_ENUM(SET_UNION, internal::Kind::SET_UNION),
        KIND_ENUM(SET_INTER, internal::Kind::SET_INTER),
        KIND_ENUM(SET_MINUS, internal::Kind::SET_MINUS),
        KIND_ENUM(SET_SUBSET, internal::Kind::SET_SUBSET),
        KIND_ENUM(SET_MEMBER, internal::Kind::SET_MEMBER),
        KIND_ENUM(SET_SINGLETON, internal::Kind::SET_SINGLETON),
        KIND_ENUM(SET_INSERT, internal::Kind::SET_INSERT),
        KIND_ENUM(SET_CARD, internal::Kind::SET_CARD),
        KIND_ENUM(SET_COMPLEMENT, internal::Kind::SET_COMPLEMENT),
        KIND_ENUM(SET_UNIVERSE, internal::Kind::SET_UNIVERSE),
        KIND_ENUM(SET_COMPREHENSION, internal::Kind::SET_COMPREHENSION),
        KIND_ENUM(SET_CHOOSE, internal::Kind::SET_CHOOSE),
        KIND_ENUM(SET_IS_SINGLETON, internal::Kind::SET_IS_SINGLETON),
        KIND_ENUM(SET_MAP, internal::Kind::SET_MAP),
        KIND_ENUM(SET_FILTER, internal::Kind::SET_FILTER),
        KIND_ENUM(SET_FOLD, internal::Kind::SET_FOLD),
        /* Relations -------------------------------------------------------- */
        KIND_ENUM(RELATION_JOIN, internal::Kind::RELATION_JOIN),
        KIND_ENUM(RELATION_PRODUCT, internal::Kind::RELATION_PRODUCT),
        KIND_ENUM(RELATION_TRANSPOSE, internal::Kind::RELATION_TRANSPOSE),
        KIND_ENUM(RELATION_TCLOSURE, internal::Kind::RELATION_TCLOSURE),
        KIND_ENUM(RELATION_JOIN_IMAGE, internal::Kind::RELATION_JOIN_IMAGE),
        KIND_ENUM(RELATION_IDEN, internal::Kind::RELATION_IDEN),
        KIND_ENUM(RELATION_GROUP, internal::Kind::RELATION_GROUP),
        KIND_ENUM(RELATION_AGGREGATE, internal::Kind::RELATION_AGGREGATE),
        KIND_ENUM(RELATION_PROJECT, internal::Kind::RELATION_PROJECT),
        /* Bags ------------------------------------------------------------- */
        KIND_ENUM(BAG_UNION_MAX, internal::Kind::BAG_UNION_MAX),
        KIND_ENUM(BAG_UNION_DISJOINT, internal::Kind::BAG_UNION_DISJOINT),
        KIND_ENUM(BAG_INTER_MIN, internal::Kind::BAG_INTER_MIN),
        KIND_ENUM(BAG_DIFFERENCE_SUBTRACT,
                  internal::Kind::BAG_DIFFERENCE_SUBTRACT),
        KIND_ENUM(BAG_DIFFERENCE_REMOVE, internal::Kind::BAG_DIFFERENCE_REMOVE),
        KIND_ENUM(BAG_SUBBAG, internal::Kind::BAG_SUBBAG),
        KIND_ENUM(BAG_COUNT, internal::Kind::BAG_COUNT),
        KIND_ENUM(BAG_MEMBER, internal::Kind::BAG_MEMBER),
        KIND_ENUM(BAG_DUPLICATE_REMOVAL, internal::Kind::BAG_DUPLICATE_REMOVAL),
        KIND_ENUM(BAG_MAKE, internal::Kind::BAG_MAKE),
        KIND_ENUM(BAG_EMPTY, internal::Kind::BAG_EMPTY),
        KIND_ENUM(BAG_CARD, internal::Kind::BAG_CARD),
        KIND_ENUM(BAG_CHOOSE, internal::Kind::BAG_CHOOSE),
        KIND_ENUM(BAG_IS_SINGLETON, internal::Kind::BAG_IS_SINGLETON),
        KIND_ENUM(BAG_FROM_SET, internal::Kind::BAG_FROM_SET),
        KIND_ENUM(BAG_TO_SET, internal::Kind::BAG_TO_SET),
        KIND_ENUM(BAG_MAP, internal::Kind::BAG_MAP),
        KIND_ENUM(BAG_FILTER, internal::Kind::BAG_FILTER),
        KIND_ENUM(BAG_FOLD, internal::Kind::BAG_FOLD),
        KIND_ENUM(BAG_PARTITION, internal::Kind::BAG_PARTITION),
        KIND_ENUM(TABLE_PRODUCT, internal::Kind::TABLE_PRODUCT),
        KIND_ENUM(TABLE_PROJECT, internal::Kind::TABLE_PROJECT),
        KIND_ENUM(TABLE_AGGREGATE, internal::Kind::TABLE_AGGREGATE),
        KIND_ENUM(TABLE_JOIN, internal::Kind::TABLE_JOIN),
        KIND_ENUM(TABLE_GROUP, internal::Kind::TABLE_GROUP),
        /* Strings ---------------------------------------------------------- */
        KIND_ENUM(STRING_CONCAT, internal::Kind::STRING_CONCAT),
        KIND_ENUM(STRING_IN_REGEXP, internal::Kind::STRING_IN_REGEXP),
        KIND_ENUM(STRING_LENGTH, internal::Kind::STRING_LENGTH),
        KIND_ENUM(STRING_SUBSTR, internal::Kind::STRING_SUBSTR),
        KIND_ENUM(STRING_UPDATE, internal::Kind::STRING_UPDATE),
        KIND_ENUM(STRING_CHARAT, internal::Kind::STRING_CHARAT),
        KIND_ENUM(STRING_CONTAINS, internal::Kind::STRING_CONTAINS),
        KIND_ENUM(STRING_INDEXOF, internal::Kind::STRING_INDEXOF),
        KIND_ENUM(STRING_INDEXOF_RE, internal::Kind::STRING_INDEXOF_RE),
        KIND_ENUM(STRING_REPLACE, internal::Kind::STRING_REPLACE),
        KIND_ENUM(STRING_REPLACE_ALL, internal::Kind::STRING_REPLACE_ALL),
        KIND_ENUM(STRING_REPLACE_RE, internal::Kind::STRING_REPLACE_RE),
        KIND_ENUM(STRING_REPLACE_RE_ALL, internal::Kind::STRING_REPLACE_RE_ALL),
        KIND_ENUM(STRING_TO_LOWER, internal::Kind::STRING_TO_LOWER),
        KIND_ENUM(STRING_TO_UPPER, internal::Kind::STRING_TO_UPPER),
        KIND_ENUM(STRING_REV, internal::Kind::STRING_REV),
        KIND_ENUM(STRING_FROM_CODE, internal::Kind::STRING_FROM_CODE),
        KIND_ENUM(STRING_TO_CODE, internal::Kind::STRING_TO_CODE),
        KIND_ENUM(STRING_LT, internal::Kind::STRING_LT),
        KIND_ENUM(STRING_LEQ, internal::Kind::STRING_LEQ),
        KIND_ENUM(STRING_PREFIX, internal::Kind::STRING_PREFIX),
        KIND_ENUM(STRING_SUFFIX, internal::Kind::STRING_SUFFIX),
        KIND_ENUM(STRING_IS_DIGIT, internal::Kind::STRING_IS_DIGIT),
        KIND_ENUM(STRING_FROM_INT, internal::Kind::STRING_ITOS),
        KIND_ENUM(STRING_TO_INT, internal::Kind::STRING_STOI),
        KIND_ENUM(CONST_STRING, internal::Kind::CONST_STRING),
        KIND_ENUM(STRING_TO_REGEXP, internal::Kind::STRING_TO_REGEXP),
        KIND_ENUM(REGEXP_CONCAT, internal::Kind::REGEXP_CONCAT),
        KIND_ENUM(REGEXP_UNION, internal::Kind::REGEXP_UNION),
        KIND_ENUM(REGEXP_INTER, internal::Kind::REGEXP_INTER),
        KIND_ENUM(REGEXP_DIFF, internal::Kind::REGEXP_DIFF),
        KIND_ENUM(REGEXP_STAR, internal::Kind::REGEXP_STAR),
        KIND_ENUM(REGEXP_PLUS, internal::Kind::REGEXP_PLUS),
        KIND_ENUM(REGEXP_OPT, internal::Kind::REGEXP_OPT),
        KIND_ENUM(REGEXP_RANGE, internal::Kind::REGEXP_RANGE),
        KIND_ENUM(REGEXP_REPEAT, internal::Kind::REGEXP_REPEAT),
        KIND_ENUM(REGEXP_LOOP, internal::Kind::REGEXP_LOOP),
        KIND_ENUM(REGEXP_NONE, internal::Kind::REGEXP_NONE),
        KIND_ENUM(REGEXP_ALL, internal::Kind::REGEXP_ALL),
        KIND_ENUM(REGEXP_ALLCHAR, internal::Kind::REGEXP_ALLCHAR),
        KIND_ENUM(REGEXP_COMPLEMENT, internal::Kind::REGEXP_COMPLEMENT),
        // maps to the same kind as the string versions
        KIND_ENUM(SEQ_CONCAT, internal::Kind::STRING_CONCAT),
        KIND_ENUM(SEQ_LENGTH, internal::Kind::STRING_LENGTH),
        KIND_ENUM(SEQ_EXTRACT, internal::Kind::STRING_SUBSTR),
        KIND_ENUM(SEQ_UPDATE, internal::Kind::STRING_UPDATE),
        KIND_ENUM(SEQ_AT, internal::Kind::STRING_CHARAT),
        KIND_ENUM(SEQ_CONTAINS, internal::Kind::STRING_CONTAINS),
        KIND_ENUM(SEQ_INDEXOF, internal::Kind::STRING_INDEXOF),
        KIND_ENUM(SEQ_REPLACE, internal::Kind::STRING_REPLACE),
        KIND_ENUM(SEQ_REPLACE_ALL, internal::Kind::STRING_REPLACE_ALL),
        KIND_ENUM(SEQ_REV, internal::Kind::STRING_REV),
        KIND_ENUM(SEQ_PREFIX, internal::Kind::STRING_PREFIX),
        KIND_ENUM(SEQ_SUFFIX, internal::Kind::STRING_SUFFIX),
        KIND_ENUM(CONST_SEQUENCE, internal::Kind::CONST_SEQUENCE),
        KIND_ENUM(SEQ_UNIT, internal::Kind::SEQ_UNIT),
        KIND_ENUM(SEQ_NTH, internal::Kind::SEQ_NTH),
        /* Quantifiers ------------------------------------------------------ */
        KIND_ENUM(FORALL, internal::Kind::FORALL),
        KIND_ENUM(EXISTS, internal::Kind::EXISTS),
        KIND_ENUM(VARIABLE_LIST, internal::Kind::BOUND_VAR_LIST),
        KIND_ENUM(INST_PATTERN, internal::Kind::INST_PATTERN),
        KIND_ENUM(INST_NO_PATTERN, internal::Kind::INST_NO_PATTERN),
        KIND_ENUM(INST_POOL, internal::Kind::INST_POOL),
        KIND_ENUM(INST_ADD_TO_POOL, internal::Kind::INST_ADD_TO_POOL),
        KIND_ENUM(SKOLEM_ADD_TO_POOL, internal::Kind::SKOLEM_ADD_TO_POOL),
        KIND_ENUM(INST_ATTRIBUTE, internal::Kind::INST_ATTRIBUTE),
        KIND_ENUM(INST_PATTERN_LIST, internal::Kind::INST_PATTERN_LIST),
        KIND_ENUM(LAST_KIND, internal::Kind::LAST_KIND),
    };

/* Mapping from internal kind to external (API) kind. */
const static std::unordered_map<internal::Kind,
                                Kind,
                                internal::kind::KindHashFunction>
    s_kinds_internal{
        {internal::Kind::UNDEFINED_KIND, UNDEFINED_KIND},
        {internal::Kind::NULL_EXPR, NULL_TERM},
        /* Builtin --------------------------------------------------------- */
        {internal::Kind::UNINTERPRETED_SORT_VALUE, UNINTERPRETED_SORT_VALUE},
        {internal::Kind::EQUAL, EQUAL},
        {internal::Kind::DISTINCT, DISTINCT},
        {internal::Kind::VARIABLE, CONSTANT},
        {internal::Kind::BOUND_VARIABLE, VARIABLE},
        {internal::Kind::SEXPR, SEXPR},
        {internal::Kind::LAMBDA, LAMBDA},
        {internal::Kind::WITNESS, WITNESS},
        /* Boolean --------------------------------------------------------- */
        {internal::Kind::CONST_BOOLEAN, CONST_BOOLEAN},
        {internal::Kind::NOT, NOT},
        {internal::Kind::AND, AND},
        {internal::Kind::IMPLIES, IMPLIES},
        {internal::Kind::OR, OR},
        {internal::Kind::XOR, XOR},
        {internal::Kind::ITE, ITE},
        /* UF -------------------------------------------------------------- */
        {internal::Kind::APPLY_UF, APPLY_UF},
        {internal::Kind::CARDINALITY_CONSTRAINT, CARDINALITY_CONSTRAINT},
        {internal::Kind::HO_APPLY, HO_APPLY},
        /* Arithmetic ------------------------------------------------------ */
        {internal::Kind::ADD, ADD},
        {internal::Kind::MULT, MULT},
        {internal::Kind::IAND, IAND},
        {internal::Kind::POW2, POW2},
        {internal::Kind::SUB, SUB},
        {internal::Kind::NEG, NEG},
        {internal::Kind::DIVISION, DIVISION},
        {internal::Kind::DIVISION_TOTAL, INTERNAL_KIND},
        {internal::Kind::INTS_DIVISION, INTS_DIVISION},
        {internal::Kind::INTS_DIVISION_TOTAL, INTERNAL_KIND},
        {internal::Kind::INTS_MODULUS, INTS_MODULUS},
        {internal::Kind::INTS_MODULUS_TOTAL, INTERNAL_KIND},
        {internal::Kind::ABS, ABS},
        {internal::Kind::DIVISIBLE, DIVISIBLE},
        {internal::Kind::POW, POW},
        {internal::Kind::EXPONENTIAL, EXPONENTIAL},
        {internal::Kind::SINE, SINE},
        {internal::Kind::COSINE, COSINE},
        {internal::Kind::TANGENT, TANGENT},
        {internal::Kind::COSECANT, COSECANT},
        {internal::Kind::SECANT, SECANT},
        {internal::Kind::COTANGENT, COTANGENT},
        {internal::Kind::ARCSINE, ARCSINE},
        {internal::Kind::ARCCOSINE, ARCCOSINE},
        {internal::Kind::ARCTANGENT, ARCTANGENT},
        {internal::Kind::ARCCOSECANT, ARCCOSECANT},
        {internal::Kind::ARCSECANT, ARCSECANT},
        {internal::Kind::ARCCOTANGENT, ARCCOTANGENT},
        {internal::Kind::SQRT, SQRT},
        {internal::Kind::DIVISIBLE_OP, DIVISIBLE},
        {internal::Kind::CONST_RATIONAL, CONST_RATIONAL},
        {internal::Kind::CONST_INTEGER, CONST_INTEGER},
        {internal::Kind::LT, LT},
        {internal::Kind::LEQ, LEQ},
        {internal::Kind::GT, GT},
        {internal::Kind::GEQ, GEQ},
        {internal::Kind::IS_INTEGER, IS_INTEGER},
        {internal::Kind::TO_INTEGER, TO_INTEGER},
        {internal::Kind::TO_REAL, TO_REAL},
        {internal::Kind::PI, PI},
        {internal::Kind::IAND_OP, IAND},
        /* BV -------------------------------------------------------------- */
        {internal::Kind::CONST_BITVECTOR, CONST_BITVECTOR},
        {internal::Kind::BITVECTOR_CONCAT, BITVECTOR_CONCAT},
        {internal::Kind::BITVECTOR_AND, BITVECTOR_AND},
        {internal::Kind::BITVECTOR_OR, BITVECTOR_OR},
        {internal::Kind::BITVECTOR_XOR, BITVECTOR_XOR},
        {internal::Kind::BITVECTOR_NOT, BITVECTOR_NOT},
        {internal::Kind::BITVECTOR_NAND, BITVECTOR_NAND},
        {internal::Kind::BITVECTOR_NOR, BITVECTOR_NOR},
        {internal::Kind::BITVECTOR_XNOR, BITVECTOR_XNOR},
        {internal::Kind::BITVECTOR_COMP, BITVECTOR_COMP},
        {internal::Kind::BITVECTOR_MULT, BITVECTOR_MULT},
        {internal::Kind::BITVECTOR_ADD, BITVECTOR_ADD},
        {internal::Kind::BITVECTOR_SUB, BITVECTOR_SUB},
        {internal::Kind::BITVECTOR_NEG, BITVECTOR_NEG},
        {internal::Kind::BITVECTOR_UDIV, BITVECTOR_UDIV},
        {internal::Kind::BITVECTOR_UREM, BITVECTOR_UREM},
        {internal::Kind::BITVECTOR_SDIV, BITVECTOR_SDIV},
        {internal::Kind::BITVECTOR_SREM, BITVECTOR_SREM},
        {internal::Kind::BITVECTOR_SMOD, BITVECTOR_SMOD},
        {internal::Kind::BITVECTOR_SHL, BITVECTOR_SHL},
        {internal::Kind::BITVECTOR_LSHR, BITVECTOR_LSHR},
        {internal::Kind::BITVECTOR_ASHR, BITVECTOR_ASHR},
        {internal::Kind::BITVECTOR_ULT, BITVECTOR_ULT},
        {internal::Kind::BITVECTOR_ULE, BITVECTOR_ULE},
        {internal::Kind::BITVECTOR_UGT, BITVECTOR_UGT},
        {internal::Kind::BITVECTOR_UGE, BITVECTOR_UGE},
        {internal::Kind::BITVECTOR_SLT, BITVECTOR_SLT},
        {internal::Kind::BITVECTOR_SLE, BITVECTOR_SLE},
        {internal::Kind::BITVECTOR_SGT, BITVECTOR_SGT},
        {internal::Kind::BITVECTOR_SGE, BITVECTOR_SGE},
        {internal::Kind::BITVECTOR_ULTBV, BITVECTOR_ULTBV},
        {internal::Kind::BITVECTOR_SLTBV, BITVECTOR_SLTBV},
        {internal::Kind::BITVECTOR_ITE, BITVECTOR_ITE},
        {internal::Kind::BITVECTOR_REDOR, BITVECTOR_REDOR},
        {internal::Kind::BITVECTOR_REDAND, BITVECTOR_REDAND},
        {internal::Kind::BITVECTOR_EXTRACT_OP, BITVECTOR_EXTRACT},
        {internal::Kind::BITVECTOR_REPEAT_OP, BITVECTOR_REPEAT},
        {internal::Kind::BITVECTOR_ZERO_EXTEND_OP, BITVECTOR_ZERO_EXTEND},
        {internal::Kind::BITVECTOR_SIGN_EXTEND_OP, BITVECTOR_SIGN_EXTEND},
        {internal::Kind::BITVECTOR_ROTATE_LEFT_OP, BITVECTOR_ROTATE_LEFT},
        {internal::Kind::BITVECTOR_ROTATE_RIGHT_OP, BITVECTOR_ROTATE_RIGHT},
        {internal::Kind::BITVECTOR_EXTRACT, BITVECTOR_EXTRACT},
        {internal::Kind::BITVECTOR_REPEAT, BITVECTOR_REPEAT},
        {internal::Kind::BITVECTOR_ZERO_EXTEND, BITVECTOR_ZERO_EXTEND},
        {internal::Kind::BITVECTOR_SIGN_EXTEND, BITVECTOR_SIGN_EXTEND},
        {internal::Kind::BITVECTOR_ROTATE_LEFT, BITVECTOR_ROTATE_LEFT},
        {internal::Kind::BITVECTOR_ROTATE_RIGHT, BITVECTOR_ROTATE_RIGHT},
        {internal::Kind::INT_TO_BITVECTOR_OP, INT_TO_BITVECTOR},
        {internal::Kind::INT_TO_BITVECTOR, INT_TO_BITVECTOR},
        {internal::Kind::BITVECTOR_TO_NAT, BITVECTOR_TO_NAT},
        /* FP -------------------------------------------------------------- */
        {internal::Kind::CONST_FLOATINGPOINT, CONST_FLOATINGPOINT},
        {internal::Kind::CONST_ROUNDINGMODE, CONST_ROUNDINGMODE},
        {internal::Kind::FLOATINGPOINT_FP, FLOATINGPOINT_FP},
        {internal::Kind::FLOATINGPOINT_EQ, FLOATINGPOINT_EQ},
        {internal::Kind::FLOATINGPOINT_ABS, FLOATINGPOINT_ABS},
        {internal::Kind::FLOATINGPOINT_NEG, FLOATINGPOINT_NEG},
        {internal::Kind::FLOATINGPOINT_ADD, FLOATINGPOINT_ADD},
        {internal::Kind::FLOATINGPOINT_SUB, FLOATINGPOINT_SUB},
        {internal::Kind::FLOATINGPOINT_MULT, FLOATINGPOINT_MULT},
        {internal::Kind::FLOATINGPOINT_DIV, FLOATINGPOINT_DIV},
        {internal::Kind::FLOATINGPOINT_FMA, FLOATINGPOINT_FMA},
        {internal::Kind::FLOATINGPOINT_SQRT, FLOATINGPOINT_SQRT},
        {internal::Kind::FLOATINGPOINT_REM, FLOATINGPOINT_REM},
        {internal::Kind::FLOATINGPOINT_RTI, FLOATINGPOINT_RTI},
        {internal::Kind::FLOATINGPOINT_MIN, FLOATINGPOINT_MIN},
        {internal::Kind::FLOATINGPOINT_MAX, FLOATINGPOINT_MAX},
        {internal::Kind::FLOATINGPOINT_LEQ, FLOATINGPOINT_LEQ},
        {internal::Kind::FLOATINGPOINT_LT, FLOATINGPOINT_LT},
        {internal::Kind::FLOATINGPOINT_GEQ, FLOATINGPOINT_GEQ},
        {internal::Kind::FLOATINGPOINT_GT, FLOATINGPOINT_GT},
        {internal::Kind::FLOATINGPOINT_IS_NORMAL, FLOATINGPOINT_IS_NORMAL},
        {internal::Kind::FLOATINGPOINT_IS_SUBNORMAL,
         FLOATINGPOINT_IS_SUBNORMAL},
        {internal::Kind::FLOATINGPOINT_IS_ZERO, FLOATINGPOINT_IS_ZERO},
        {internal::Kind::FLOATINGPOINT_IS_INF, FLOATINGPOINT_IS_INF},
        {internal::Kind::FLOATINGPOINT_IS_NAN, FLOATINGPOINT_IS_NAN},
        {internal::Kind::FLOATINGPOINT_IS_NEG, FLOATINGPOINT_IS_NEG},
        {internal::Kind::FLOATINGPOINT_IS_POS, FLOATINGPOINT_IS_POS},
        {internal::Kind::FLOATINGPOINT_TO_FP_FROM_IEEE_BV_OP,
         FLOATINGPOINT_TO_FP_FROM_IEEE_BV},
        {internal::Kind::FLOATINGPOINT_TO_FP_FROM_IEEE_BV,
         FLOATINGPOINT_TO_FP_FROM_IEEE_BV},
        {internal::Kind::FLOATINGPOINT_TO_FP_FROM_FP_OP,
         FLOATINGPOINT_TO_FP_FROM_FP},
        {internal::Kind::FLOATINGPOINT_TO_FP_FROM_FP,
         FLOATINGPOINT_TO_FP_FROM_FP},
        {internal::Kind::FLOATINGPOINT_TO_FP_FROM_REAL_OP,
         FLOATINGPOINT_TO_FP_FROM_REAL},
        {internal::Kind::FLOATINGPOINT_TO_FP_FROM_REAL,
         FLOATINGPOINT_TO_FP_FROM_REAL},
        {internal::Kind::FLOATINGPOINT_TO_FP_FROM_SBV_OP,
         FLOATINGPOINT_TO_FP_FROM_SBV},
        {internal::Kind::FLOATINGPOINT_TO_FP_FROM_SBV,
         FLOATINGPOINT_TO_FP_FROM_SBV},
        {internal::Kind::FLOATINGPOINT_TO_FP_FROM_UBV_OP,
         FLOATINGPOINT_TO_FP_FROM_UBV},
        {internal::Kind::FLOATINGPOINT_TO_FP_FROM_UBV,
         FLOATINGPOINT_TO_FP_FROM_UBV},
        {internal::Kind::FLOATINGPOINT_TO_UBV_OP, FLOATINGPOINT_TO_UBV},
        {internal::Kind::FLOATINGPOINT_TO_UBV, FLOATINGPOINT_TO_UBV},
        {internal::Kind::FLOATINGPOINT_TO_UBV_TOTAL_OP, INTERNAL_KIND},
        {internal::Kind::FLOATINGPOINT_TO_UBV_TOTAL, INTERNAL_KIND},
        {internal::Kind::FLOATINGPOINT_TO_SBV_OP, FLOATINGPOINT_TO_SBV},
        {internal::Kind::FLOATINGPOINT_TO_SBV, FLOATINGPOINT_TO_SBV},
        {internal::Kind::FLOATINGPOINT_TO_SBV_TOTAL_OP, INTERNAL_KIND},
        {internal::Kind::FLOATINGPOINT_TO_SBV_TOTAL, INTERNAL_KIND},
        {internal::Kind::FLOATINGPOINT_TO_REAL, FLOATINGPOINT_TO_REAL},
        {internal::Kind::FLOATINGPOINT_TO_REAL_TOTAL, INTERNAL_KIND},
        /* Arrays ---------------------------------------------------------- */
        {internal::Kind::SELECT, SELECT},
        {internal::Kind::STORE, STORE},
        {internal::Kind::STORE_ALL, CONST_ARRAY},
        /* Datatypes ------------------------------------------------------- */
        {internal::Kind::APPLY_SELECTOR, APPLY_SELECTOR},
        {internal::Kind::APPLY_CONSTRUCTOR, APPLY_CONSTRUCTOR},
        {internal::Kind::APPLY_TESTER, APPLY_TESTER},
        {internal::Kind::APPLY_UPDATER, APPLY_UPDATER},
        {internal::Kind::MATCH, MATCH},
        {internal::Kind::MATCH_CASE, MATCH_CASE},
        {internal::Kind::MATCH_BIND_CASE, MATCH_BIND_CASE},
        {internal::Kind::TUPLE_PROJECT, TUPLE_PROJECT},
        {internal::Kind::TUPLE_PROJECT_OP, TUPLE_PROJECT},
        /* Separation Logic ------------------------------------------------ */
        {internal::Kind::SEP_NIL, SEP_NIL},
        {internal::Kind::SEP_EMP, SEP_EMP},
        {internal::Kind::SEP_PTO, SEP_PTO},
        {internal::Kind::SEP_STAR, SEP_STAR},
        {internal::Kind::SEP_WAND, SEP_WAND},
        /* Sets ------------------------------------------------------------ */
        {internal::Kind::SET_EMPTY, SET_EMPTY},
        {internal::Kind::SET_UNION, SET_UNION},
        {internal::Kind::SET_INTER, SET_INTER},
        {internal::Kind::SET_MINUS, SET_MINUS},
        {internal::Kind::SET_SUBSET, SET_SUBSET},
        {internal::Kind::SET_MEMBER, SET_MEMBER},
        {internal::Kind::SET_SINGLETON, SET_SINGLETON},
        {internal::Kind::SET_INSERT, SET_INSERT},
        {internal::Kind::SET_CARD, SET_CARD},
        {internal::Kind::SET_COMPLEMENT, SET_COMPLEMENT},
        {internal::Kind::SET_UNIVERSE, SET_UNIVERSE},
        {internal::Kind::SET_COMPREHENSION, SET_COMPREHENSION},
        {internal::Kind::SET_CHOOSE, SET_CHOOSE},
        {internal::Kind::SET_IS_SINGLETON, SET_IS_SINGLETON},
        {internal::Kind::SET_MAP, SET_MAP},
        {internal::Kind::SET_FILTER, SET_FILTER},
        {internal::Kind::SET_FOLD, SET_FOLD},
        /* Relations ------------------------------------------------------- */
        {internal::Kind::RELATION_JOIN, RELATION_JOIN},
        {internal::Kind::RELATION_PRODUCT, RELATION_PRODUCT},
        {internal::Kind::RELATION_TRANSPOSE, RELATION_TRANSPOSE},
        {internal::Kind::RELATION_TCLOSURE, RELATION_TCLOSURE},
        {internal::Kind::RELATION_JOIN_IMAGE, RELATION_JOIN_IMAGE},
        {internal::Kind::RELATION_IDEN, RELATION_IDEN},
        {internal::Kind::RELATION_GROUP, RELATION_GROUP},
        {internal::Kind::RELATION_AGGREGATE_OP, RELATION_AGGREGATE},
        {internal::Kind::RELATION_AGGREGATE, RELATION_AGGREGATE},
        {internal::Kind::RELATION_PROJECT_OP, RELATION_PROJECT},
        {internal::Kind::RELATION_PROJECT, RELATION_PROJECT},
        /* Bags ------------------------------------------------------------ */
        {internal::Kind::BAG_UNION_MAX, BAG_UNION_MAX},
        {internal::Kind::BAG_UNION_DISJOINT, BAG_UNION_DISJOINT},
        {internal::Kind::BAG_INTER_MIN, BAG_INTER_MIN},
        {internal::Kind::BAG_DIFFERENCE_SUBTRACT, BAG_DIFFERENCE_SUBTRACT},
        {internal::Kind::BAG_DIFFERENCE_REMOVE, BAG_DIFFERENCE_REMOVE},
        {internal::Kind::BAG_SUBBAG, BAG_SUBBAG},
        {internal::Kind::BAG_COUNT, BAG_COUNT},
        {internal::Kind::BAG_MEMBER, BAG_MEMBER},
        {internal::Kind::BAG_DUPLICATE_REMOVAL, BAG_DUPLICATE_REMOVAL},
        {internal::Kind::BAG_MAKE, BAG_MAKE},
        {internal::Kind::BAG_EMPTY, BAG_EMPTY},
        {internal::Kind::BAG_CARD, BAG_CARD},
        {internal::Kind::BAG_CHOOSE, BAG_CHOOSE},
        {internal::Kind::BAG_IS_SINGLETON, BAG_IS_SINGLETON},
        {internal::Kind::BAG_FROM_SET, BAG_FROM_SET},
        {internal::Kind::BAG_TO_SET, BAG_TO_SET},
        {internal::Kind::BAG_MAP, BAG_MAP},
        {internal::Kind::BAG_FILTER, BAG_FILTER},
        {internal::Kind::BAG_FOLD, BAG_FOLD},
        {internal::Kind::BAG_PARTITION, BAG_PARTITION},
        {internal::Kind::TABLE_PRODUCT, TABLE_PRODUCT},
        {internal::Kind::TABLE_PROJECT, TABLE_PROJECT},
        {internal::Kind::TABLE_PROJECT_OP, TABLE_PROJECT},
        {internal::Kind::TABLE_AGGREGATE_OP, TABLE_AGGREGATE},
        {internal::Kind::TABLE_AGGREGATE, TABLE_AGGREGATE},
        {internal::Kind::TABLE_JOIN_OP, TABLE_JOIN},
        {internal::Kind::TABLE_JOIN, TABLE_JOIN},
        {internal::Kind::TABLE_GROUP_OP, TABLE_GROUP},
        {internal::Kind::TABLE_GROUP, TABLE_GROUP},
        /* Strings --------------------------------------------------------- */
        {internal::Kind::STRING_CONCAT, STRING_CONCAT},
        {internal::Kind::STRING_IN_REGEXP, STRING_IN_REGEXP},
        {internal::Kind::STRING_LENGTH, STRING_LENGTH},
        {internal::Kind::STRING_SUBSTR, STRING_SUBSTR},
        {internal::Kind::STRING_UPDATE, STRING_UPDATE},
        {internal::Kind::STRING_CHARAT, STRING_CHARAT},
        {internal::Kind::STRING_CONTAINS, STRING_CONTAINS},
        {internal::Kind::STRING_INDEXOF, STRING_INDEXOF},
        {internal::Kind::STRING_INDEXOF_RE, STRING_INDEXOF_RE},
        {internal::Kind::STRING_REPLACE, STRING_REPLACE},
        {internal::Kind::STRING_REPLACE_ALL, STRING_REPLACE_ALL},
        {internal::Kind::STRING_REPLACE_RE, STRING_REPLACE_RE},
        {internal::Kind::STRING_REPLACE_RE_ALL, STRING_REPLACE_RE_ALL},
        {internal::Kind::STRING_TO_LOWER, STRING_TO_LOWER},
        {internal::Kind::STRING_TO_UPPER, STRING_TO_UPPER},
        {internal::Kind::STRING_REV, STRING_REV},
        {internal::Kind::STRING_FROM_CODE, STRING_FROM_CODE},
        {internal::Kind::STRING_TO_CODE, STRING_TO_CODE},
        {internal::Kind::STRING_LT, STRING_LT},
        {internal::Kind::STRING_LEQ, STRING_LEQ},
        {internal::Kind::STRING_PREFIX, STRING_PREFIX},
        {internal::Kind::STRING_SUFFIX, STRING_SUFFIX},
        {internal::Kind::STRING_IS_DIGIT, STRING_IS_DIGIT},
        {internal::Kind::STRING_ITOS, STRING_FROM_INT},
        {internal::Kind::STRING_STOI, STRING_TO_INT},
        {internal::Kind::CONST_STRING, CONST_STRING},
        {internal::Kind::STRING_TO_REGEXP, STRING_TO_REGEXP},
        {internal::Kind::REGEXP_CONCAT, REGEXP_CONCAT},
        {internal::Kind::REGEXP_UNION, REGEXP_UNION},
        {internal::Kind::REGEXP_INTER, REGEXP_INTER},
        {internal::Kind::REGEXP_DIFF, REGEXP_DIFF},
        {internal::Kind::REGEXP_STAR, REGEXP_STAR},
        {internal::Kind::REGEXP_PLUS, REGEXP_PLUS},
        {internal::Kind::REGEXP_OPT, REGEXP_OPT},
        {internal::Kind::REGEXP_RANGE, REGEXP_RANGE},
        {internal::Kind::REGEXP_REPEAT, REGEXP_REPEAT},
        {internal::Kind::REGEXP_REPEAT_OP, REGEXP_REPEAT},
        {internal::Kind::REGEXP_LOOP, REGEXP_LOOP},
        {internal::Kind::REGEXP_LOOP_OP, REGEXP_LOOP},
        {internal::Kind::REGEXP_NONE, REGEXP_NONE},
        {internal::Kind::REGEXP_ALL, REGEXP_ALL},
        {internal::Kind::REGEXP_ALLCHAR, REGEXP_ALLCHAR},
        {internal::Kind::REGEXP_COMPLEMENT, REGEXP_COMPLEMENT},
        {internal::Kind::CONST_SEQUENCE, CONST_SEQUENCE},
        {internal::Kind::SEQ_UNIT, SEQ_UNIT},
        {internal::Kind::SEQ_NTH, SEQ_NTH},
        /* Quantifiers ----------------------------------------------------- */
        {internal::Kind::FORALL, FORALL},
        {internal::Kind::EXISTS, EXISTS},
        {internal::Kind::BOUND_VAR_LIST, VARIABLE_LIST},
        {internal::Kind::INST_PATTERN, INST_PATTERN},
        {internal::Kind::INST_NO_PATTERN, INST_NO_PATTERN},
        {internal::Kind::INST_POOL, INST_POOL},
        {internal::Kind::INST_ADD_TO_POOL, INST_ADD_TO_POOL},
        {internal::Kind::SKOLEM_ADD_TO_POOL, SKOLEM_ADD_TO_POOL},
        {internal::Kind::INST_ATTRIBUTE, INST_ATTRIBUTE},
        {internal::Kind::INST_PATTERN_LIST, INST_PATTERN_LIST},
        /* ----------------------------------------------------------------- */
        {internal::Kind::LAST_KIND, LAST_KIND},
    };

/* Set of kinds for indexed operators */
const static std::unordered_set<Kind> s_indexed_kinds(
    {DIVISIBLE,
     IAND,
     BITVECTOR_REPEAT,
     BITVECTOR_ZERO_EXTEND,
     BITVECTOR_SIGN_EXTEND,
     BITVECTOR_ROTATE_LEFT,
     BITVECTOR_ROTATE_RIGHT,
     INT_TO_BITVECTOR,
     FLOATINGPOINT_TO_UBV,
     FLOATINGPOINT_TO_SBV,
     BITVECTOR_EXTRACT,
     FLOATINGPOINT_TO_FP_FROM_IEEE_BV,
     FLOATINGPOINT_TO_FP_FROM_FP,
     FLOATINGPOINT_TO_FP_FROM_REAL,
     FLOATINGPOINT_TO_FP_FROM_SBV,
     FLOATINGPOINT_TO_FP_FROM_UBV});

/**
 * Mapping from external (API) kind to the corresponding internal operator kind.
 */
const static std::unordered_map<Kind, internal::Kind> s_op_kinds{
    {BITVECTOR_EXTRACT, internal::Kind::BITVECTOR_EXTRACT_OP},
    {BITVECTOR_REPEAT, internal::Kind::BITVECTOR_REPEAT_OP},
    {BITVECTOR_ROTATE_LEFT, internal::Kind::BITVECTOR_ROTATE_LEFT_OP},
    {BITVECTOR_ROTATE_RIGHT, internal::Kind::BITVECTOR_ROTATE_RIGHT_OP},
    {BITVECTOR_SIGN_EXTEND, internal::Kind::BITVECTOR_SIGN_EXTEND_OP},
    {BITVECTOR_ZERO_EXTEND, internal::Kind::BITVECTOR_ZERO_EXTEND_OP},
    {DIVISIBLE, internal::Kind::DIVISIBLE_OP},
    {FLOATINGPOINT_TO_SBV, internal::Kind::FLOATINGPOINT_TO_SBV_OP},
    {FLOATINGPOINT_TO_UBV, internal::Kind::FLOATINGPOINT_TO_UBV_OP},
    {FLOATINGPOINT_TO_FP_FROM_IEEE_BV,
     internal::Kind::FLOATINGPOINT_TO_FP_FROM_IEEE_BV_OP},
    {FLOATINGPOINT_TO_FP_FROM_FP,
     internal::Kind::FLOATINGPOINT_TO_FP_FROM_FP_OP},
    {FLOATINGPOINT_TO_FP_FROM_REAL,
     internal::Kind::FLOATINGPOINT_TO_FP_FROM_REAL_OP},
    {FLOATINGPOINT_TO_FP_FROM_SBV,
     internal::Kind::FLOATINGPOINT_TO_FP_FROM_SBV_OP},
    {FLOATINGPOINT_TO_FP_FROM_UBV,
     internal::Kind::FLOATINGPOINT_TO_FP_FROM_UBV_OP},
    {IAND, internal::Kind::IAND_OP},
    {INT_TO_BITVECTOR, internal::Kind::INT_TO_BITVECTOR_OP},
    {REGEXP_REPEAT, internal::Kind::REGEXP_REPEAT_OP},
    {REGEXP_LOOP, internal::Kind::REGEXP_LOOP_OP},
    {TUPLE_PROJECT, internal::Kind::TUPLE_PROJECT_OP},
    {RELATION_AGGREGATE, internal::Kind::RELATION_AGGREGATE_OP},
    {RELATION_GROUP, internal::Kind::RELATION_GROUP_OP},
    {RELATION_PROJECT, internal::Kind::RELATION_PROJECT_OP},
    {TABLE_PROJECT, internal::Kind::TABLE_PROJECT_OP},
    {TABLE_AGGREGATE, internal::Kind::TABLE_AGGREGATE_OP},
    {TABLE_JOIN, internal::Kind::TABLE_JOIN_OP},
    {TABLE_GROUP, internal::Kind::TABLE_GROUP_OP},
};

/* -------------------------------------------------------------------------- */
/* Rounding Mode for Floating Points                                          */
/* -------------------------------------------------------------------------- */

const static std::unordered_map<RoundingMode, cvc5::internal::RoundingMode>
    s_rmodes{
        {ROUND_NEAREST_TIES_TO_EVEN,
         cvc5::internal::RoundingMode::ROUND_NEAREST_TIES_TO_EVEN},
        {ROUND_TOWARD_POSITIVE,
         cvc5::internal::RoundingMode::ROUND_TOWARD_POSITIVE},
        {ROUND_TOWARD_NEGATIVE,
         cvc5::internal::RoundingMode::ROUND_TOWARD_NEGATIVE},
        {ROUND_TOWARD_ZERO, cvc5::internal::RoundingMode::ROUND_TOWARD_ZERO},
        {ROUND_NEAREST_TIES_TO_AWAY,
         cvc5::internal::RoundingMode::ROUND_NEAREST_TIES_TO_AWAY},
    };

const static std::unordered_map<cvc5::internal::RoundingMode, RoundingMode>
    s_rmodes_internal{
        {cvc5::internal::RoundingMode::ROUND_NEAREST_TIES_TO_EVEN,
         ROUND_NEAREST_TIES_TO_EVEN},
        {cvc5::internal::RoundingMode::ROUND_TOWARD_POSITIVE,
         ROUND_TOWARD_POSITIVE},
        {cvc5::internal::RoundingMode::ROUND_TOWARD_NEGATIVE,
         ROUND_TOWARD_NEGATIVE},
        {cvc5::internal::RoundingMode::ROUND_TOWARD_ZERO, ROUND_TOWARD_ZERO},
        {cvc5::internal::RoundingMode::ROUND_NEAREST_TIES_TO_AWAY,
         ROUND_NEAREST_TIES_TO_AWAY},
    };

/* -------------------------------------------------------------------------- */
/* API guard helpers                                                          */
/* -------------------------------------------------------------------------- */

namespace {

class CVC5ApiExceptionStream
{
 public:
  CVC5ApiExceptionStream() {}
  /* Note: This needs to be explicitly set to 'noexcept(false)' since it is
   * a destructor that throws an exception and in C++11 all destructors
   * default to noexcept(true) (else this triggers a call to std::terminate). */
  ~CVC5ApiExceptionStream() noexcept(false)
  {
    if (std::uncaught_exceptions() == 0)
    {
      throw CVC5ApiException(d_stream.str());
    }
  }

  std::ostream& ostream() { return d_stream; }

 private:
  std::stringstream d_stream;
};

class CVC5ApiRecoverableExceptionStream
{
 public:
  CVC5ApiRecoverableExceptionStream() {}
  /* Note: This needs to be explicitly set to 'noexcept(false)' since it is
   * a destructor that throws an exception and in C++11 all destructors
   * default to noexcept(true) (else this triggers a call to std::terminate). */
  ~CVC5ApiRecoverableExceptionStream() noexcept(false)
  {
    if (std::uncaught_exceptions() == 0)
    {
      throw CVC5ApiRecoverableException(d_stream.str());
    }
  }

  std::ostream& ostream() { return d_stream; }

 private:
  std::stringstream d_stream;
};

class CVC5ApiUnsupportedExceptionStream
{
 public:
  CVC5ApiUnsupportedExceptionStream() {}
  /* Note: This needs to be explicitly set to 'noexcept(false)' since it is
   * a destructor that throws an exception and in C++11 all destructors
   * default to noexcept(true) (else this triggers a call to std::terminate). */
  ~CVC5ApiUnsupportedExceptionStream() noexcept(false)
  {
    if (std::uncaught_exceptions() == 0)
    {
      throw CVC5ApiUnsupportedException(d_stream.str());
    }
  }

  std::ostream& ostream() { return d_stream; }

 private:
  std::stringstream d_stream;
};

#define CVC5_API_TRY_CATCH_BEGIN \
  try                            \
  {
#define CVC5_API_TRY_CATCH_END                         \
  }                                                    \
  catch (const internal::OptionException& e)           \
  {                                                    \
    throw CVC5ApiOptionException(e.getMessage());      \
  }                                                    \
  catch (const internal::RecoverableModalException& e) \
  {                                                    \
    throw CVC5ApiRecoverableException(e.getMessage()); \
  }                                                    \
  catch (const internal::Exception& e)                 \
  {                                                    \
    throw CVC5ApiException(e.getMessage());            \
  }                                                    \
  catch (const std::invalid_argument& e) { throw CVC5ApiException(e.what()); }

}  // namespace

/* -------------------------------------------------------------------------- */
/* Helpers                                                                    */
/* -------------------------------------------------------------------------- */

namespace {

/** Convert a internal::Kind (internal) to a cvc5::Kind (external).
 */
cvc5::Kind intToExtKind(internal::Kind k)
{
  auto it = s_kinds_internal.find(k);
  if (it == s_kinds_internal.end())
  {
    return INTERNAL_KIND;
  }
  return it->second;
}

/** Convert a cvc5::Kind (external) to a internal::Kind (internal).
 */
internal::Kind extToIntKind(cvc5::Kind k)
{
  auto it = s_kinds.find(k);
  if (it == s_kinds.end())
  {
    return internal::Kind::UNDEFINED_KIND;
  }
  return it->second.first;
}

/** Return true if given kind is a defined external kind. */
bool isDefinedKind(Kind k) { return k > UNDEFINED_KIND && k < LAST_KIND; }

/**
 * Return true if the internal kind is one where the API term structure
 * differs from internal structure. This happens for APPLY_* kinds.
 * The API takes a "higher-order" perspective and treats functions as well
 * as datatype constructors/selectors/testers as terms
 * but interally they are not
 */
bool isApplyKind(internal::Kind k)
{
  return (k == internal::Kind::APPLY_UF
          || k == internal::Kind::APPLY_CONSTRUCTOR
          || k == internal::Kind::APPLY_SELECTOR
          || k == internal::Kind::APPLY_TESTER
          || k == internal::Kind::APPLY_UPDATER);
}

#ifdef CVC5_ASSERTIONS
/** Return true if given kind is a defined internal kind. */
bool isDefinedIntKind(internal::Kind k)
{
  return k != internal::Kind::UNDEFINED_KIND && k != internal::Kind::LAST_KIND;
}
#endif

/** Return the minimum arity of given kind. */
uint32_t minArity(Kind k)
{
  Assert(isDefinedKind(k));
  Assert(isDefinedIntKind(extToIntKind(k)));
  uint32_t min = internal::kind::metakind::getMinArityForKind(extToIntKind(k));

  // At the API level, we treat functions/constructors/selectors/testers as
  // normal terms instead of making them part of the operator
  if (isApplyKind(extToIntKind(k)))
  {
    min++;
  }
  return min;
}

/** Return the maximum arity of given kind. */
uint32_t maxArity(Kind k)
{
  Assert(isDefinedKind(k));
  Assert(isDefinedIntKind(extToIntKind(k)));
  uint32_t max = internal::kind::metakind::getMaxArityForKind(extToIntKind(k));

  // At the API level, we treat functions/constructors/selectors/testers as
  // normal terms instead of making them part of the operator
  if (isApplyKind(extToIntKind(k))
      && max != std::numeric_limits<uint32_t>::max())  // be careful not to
                                                       // overflow
  {
    max++;
  }
  return max;
}

}  // namespace

std::string kindToString(Kind k)
{
  auto it = s_kinds.find(k);
  if (it == s_kinds.end())
  {
    return "UNDEFINED_KIND";
  }
  return it->second.second;
}

std::ostream& operator<<(std::ostream& out, Kind k)
{
  return out << kindToString(k);
}

/* -------------------------------------------------------------------------- */
/* Result                                                                     */
/* -------------------------------------------------------------------------- */

Result::Result(const internal::Result& r) : d_result(new internal::Result(r)) {}

Result::Result() : d_result(new internal::Result()) {}

bool Result::isNull() const
{
  return d_result->getStatus() == internal::Result::NONE;
}

bool Result::isSat(void) const
{
  return d_result->getStatus() == internal::Result::SAT;
}

bool Result::isUnsat(void) const
{
  return d_result->getStatus() == internal::Result::UNSAT;
}

bool Result::isUnknown(void) const
{
  return d_result->getStatus() == internal::Result::UNKNOWN;
}

bool Result::operator==(const Result& r) const
{
  return *d_result == *r.d_result;
}

bool Result::operator!=(const Result& r) const
{
  return *d_result != *r.d_result;
}

UnknownExplanation Result::getUnknownExplanation(void) const
{
  return d_result->getUnknownExplanation();
}

std::string Result::toString(void) const { return d_result->toString(); }

std::ostream& operator<<(std::ostream& out, const Result& r)
{
  out << r.toString();
  return out;
}

/* -------------------------------------------------------------------------- */
/* SynthResult */
/* -------------------------------------------------------------------------- */

SynthResult::SynthResult(const internal::SynthResult& r)
    : d_result(new internal::SynthResult(r))
{
}

SynthResult::SynthResult() : d_result(new internal::SynthResult()) {}

bool SynthResult::isNull() const
{
  return d_result->getStatus() == internal::SynthResult::NONE;
}

bool SynthResult::hasSolution(void) const
{
  return d_result->getStatus() == internal::SynthResult::SOLUTION;
}

bool SynthResult::hasNoSolution() const
{
  return d_result->getStatus() == internal::SynthResult::NO_SOLUTION;
}

bool SynthResult::isUnknown() const
{
  return d_result->getStatus() == internal::SynthResult::UNKNOWN;
}

std::string SynthResult::toString(void) const { return d_result->toString(); }

std::ostream& operator<<(std::ostream& out, const SynthResult& sr)
{
  out << sr.toString();
  return out;
}

/* -------------------------------------------------------------------------- */
/* Sort                                                                       */
/* -------------------------------------------------------------------------- */

Sort::Sort(internal::NodeManager* nm, const internal::TypeNode& t)
    : d_nm(nm), d_type(new internal::TypeNode(t))
{
}

Sort::Sort() : d_nm(nullptr), d_type(new internal::TypeNode()) {}

Sort::~Sort()
{
  if (d_nm != nullptr)
  {
    d_type.reset();
  }
}

std::vector<internal::TypeNode> Sort::sortVectorToTypeNodes(
    const std::vector<Sort>& sorts)
{
  std::vector<internal::TypeNode> typeNodes;
  for (const Sort& sort : sorts)
  {
    typeNodes.push_back(sort.getTypeNode());
  }
  return typeNodes;
}

std::vector<Sort> Sort::typeNodeVectorToSorts(
    internal::NodeManager* nm, const std::vector<internal::TypeNode>& types)
{
  std::vector<Sort> sorts;
  for (size_t i = 0, tsize = types.size(); i < tsize; i++)
  {
    sorts.push_back(Sort(nm, types[i]));
  }
  return sorts;
}

bool Sort::operator==(const Sort& s) const
{
  CVC5_API_TRY_CATCH_BEGIN;
  //////// all checks before this line
  return *d_type == *s.d_type;
  ////////
  CVC5_API_TRY_CATCH_END;
}

bool Sort::operator!=(const Sort& s) const
{
  CVC5_API_TRY_CATCH_BEGIN;
  //////// all checks before this line
  return *d_type != *s.d_type;
  ////////
  CVC5_API_TRY_CATCH_END;
}

bool Sort::operator<(const Sort& s) const
{
  CVC5_API_TRY_CATCH_BEGIN;
  //////// all checks before this line
  return *d_type < *s.d_type;
  ////////
  CVC5_API_TRY_CATCH_END;
}

bool Sort::operator>(const Sort& s) const
{
  CVC5_API_TRY_CATCH_BEGIN;
  //////// all checks before this line
  return *d_type > *s.d_type;
  ////////
  CVC5_API_TRY_CATCH_END;
}

bool Sort::operator<=(const Sort& s) const
{
  CVC5_API_TRY_CATCH_BEGIN;
  //////// all checks before this line
  return *d_type <= *s.d_type;
  ////////
  CVC5_API_TRY_CATCH_END;
}

bool Sort::operator>=(const Sort& s) const
{
  CVC5_API_TRY_CATCH_BEGIN;
  //////// all checks before this line
  return *d_type >= *s.d_type;
  ////////
  CVC5_API_TRY_CATCH_END;
}

bool Sort::hasSymbol() const
{
  CVC5_API_TRY_CATCH_BEGIN;
  CVC5_API_CHECK_NOT_NULL;
  //////// all checks before this line
  return d_type->hasAttribute(internal::expr::VarNameAttr());
  ////////
  CVC5_API_TRY_CATCH_END;
}

std::string Sort::getSymbol() const
{
  CVC5_API_TRY_CATCH_BEGIN;
  CVC5_API_CHECK_NOT_NULL;
  CVC5_API_CHECK(d_type->hasAttribute(internal::expr::VarNameAttr()))
      << "Invalid call to '" << __PRETTY_FUNCTION__
      << "', expected the sort to have a symbol.";
  //////// all checks before this line
  return d_type->getAttribute(internal::expr::VarNameAttr());
  ////////
  CVC5_API_TRY_CATCH_END;
}

bool Sort::isNull() const
{
  CVC5_API_TRY_CATCH_BEGIN;
  //////// all checks before this line
  return isNullHelper();
  ////////
  CVC5_API_TRY_CATCH_END;
}

bool Sort::isBoolean() const
{
  CVC5_API_TRY_CATCH_BEGIN;
  //////// all checks before this line
  return d_type->isBoolean();
  ////////
  CVC5_API_TRY_CATCH_END;
}

bool Sort::isInteger() const
{
  CVC5_API_TRY_CATCH_BEGIN;
  //////// all checks before this line
  return d_type->isInteger();
  ////////
  CVC5_API_TRY_CATCH_END;
}

bool Sort::isReal() const
{
  CVC5_API_TRY_CATCH_BEGIN;
  //////// all checks before this line
  // notice that we do not expose internal subtyping to the user
  return d_type->isReal() && !d_type->isInteger();
  ////////
  CVC5_API_TRY_CATCH_END;
}

bool Sort::isString() const
{
  CVC5_API_TRY_CATCH_BEGIN;
  //////// all checks before this line
  return d_type->isString();
  ////////
  CVC5_API_TRY_CATCH_END;
}

bool Sort::isRegExp() const
{
  CVC5_API_TRY_CATCH_BEGIN;
  //////// all checks before this line
  return d_type->isRegExp();
  ////////
  CVC5_API_TRY_CATCH_END;
}

bool Sort::isRoundingMode() const
{
  CVC5_API_TRY_CATCH_BEGIN;
  //////// all checks before this line
  return d_type->isRoundingMode();
  ////////
  CVC5_API_TRY_CATCH_END;
}

bool Sort::isBitVector() const
{
  CVC5_API_TRY_CATCH_BEGIN;
  //////// all checks before this line
  return d_type->isBitVector();
  ////////
  CVC5_API_TRY_CATCH_END;
}

bool Sort::isFloatingPoint() const
{
  CVC5_API_TRY_CATCH_BEGIN;
  //////// all checks before this line
  return d_type->isFloatingPoint();
  ////////
  CVC5_API_TRY_CATCH_END;
}

bool Sort::isDatatype() const
{
  CVC5_API_TRY_CATCH_BEGIN;
  //////// all checks before this line
  return d_type->isDatatype();
  ////////
  CVC5_API_TRY_CATCH_END;
}

bool Sort::isDatatypeConstructor() const
{
  CVC5_API_TRY_CATCH_BEGIN;
  //////// all checks before this line
  return d_type->isDatatypeConstructor();
  ////////
  CVC5_API_TRY_CATCH_END;
}

bool Sort::isDatatypeSelector() const
{
  CVC5_API_TRY_CATCH_BEGIN;
  //////// all checks before this line
  return d_type->isDatatypeSelector();
  ////////
  CVC5_API_TRY_CATCH_END;
}

bool Sort::isDatatypeTester() const
{
  CVC5_API_TRY_CATCH_BEGIN;
  //////// all checks before this line
  return d_type->isDatatypeTester();
  ////////
  CVC5_API_TRY_CATCH_END;
}

bool Sort::isDatatypeUpdater() const
{
  CVC5_API_TRY_CATCH_BEGIN;
  //////// all checks before this line
  return d_type->isDatatypeUpdater();
  ////////
  CVC5_API_TRY_CATCH_END;
}

bool Sort::isFunction() const
{
  CVC5_API_TRY_CATCH_BEGIN;
  //////// all checks before this line
  return d_type->isFunction();
  ////////
  CVC5_API_TRY_CATCH_END;
}

bool Sort::isPredicate() const
{
  CVC5_API_TRY_CATCH_BEGIN;
  //////// all checks before this line
  return d_type->isPredicate();
  ////////
  CVC5_API_TRY_CATCH_END;
}

bool Sort::isTuple() const
{
  CVC5_API_TRY_CATCH_BEGIN;
  //////// all checks before this line
  return d_type->isTuple();
  ////////
  CVC5_API_TRY_CATCH_END;
}

bool Sort::isRecord() const
{
  CVC5_API_TRY_CATCH_BEGIN;
  //////// all checks before this line
  return d_type->isRecord();
  ////////
  CVC5_API_TRY_CATCH_END;
}

bool Sort::isArray() const
{
  CVC5_API_TRY_CATCH_BEGIN;
  //////// all checks before this line
  return d_type->isArray();
  ////////
  CVC5_API_TRY_CATCH_END;
}

bool Sort::isSet() const
{
  CVC5_API_TRY_CATCH_BEGIN;
  //////// all checks before this line
  return d_type->isSet();
  ////////
  CVC5_API_TRY_CATCH_END;
}

bool Sort::isBag() const
{
  CVC5_API_TRY_CATCH_BEGIN;
  //////// all checks before this line
  return d_type->isBag();
  ////////
  CVC5_API_TRY_CATCH_END;
}

bool Sort::isSequence() const
{
  CVC5_API_TRY_CATCH_BEGIN;
  //////// all checks before this line
  return d_type->isSequence();
  ////////
  CVC5_API_TRY_CATCH_END;
}

bool Sort::isUninterpretedSort() const
{
  CVC5_API_TRY_CATCH_BEGIN;
  //////// all checks before this line
  return d_type->isUninterpretedSort();
  ////////
  CVC5_API_TRY_CATCH_END;
}

bool Sort::isUninterpretedSortConstructor() const
{
  CVC5_API_TRY_CATCH_BEGIN;
  //////// all checks before this line
  return d_type->isUninterpretedSortConstructor();
  ////////
  CVC5_API_TRY_CATCH_END;
}

Sort Sort::getUninterpretedSortConstructor() const
{
  CVC5_API_TRY_CATCH_BEGIN;
  CVC5_API_CHECK_NOT_NULL;
  CVC5_API_CHECK(d_type->isInstantiatedUninterpretedSort())
      << "Expected instantiated uninterpreted sort.";
  //////// all checks before this line
  return Sort(d_nm, d_type->getUninterpretedSortConstructor());
  ////////
  CVC5_API_TRY_CATCH_END;
}

Datatype Sort::getDatatype() const
{
  CVC5_API_TRY_CATCH_BEGIN;
  CVC5_API_CHECK_NOT_NULL;
  CVC5_API_CHECK(d_type->isDatatype()) << "Expected datatype sort.";
  //////// all checks before this line
  return Datatype(d_nm, d_type->getDType());
  ////////
  CVC5_API_TRY_CATCH_END;
}

bool Sort::isInstantiated() const
{
  CVC5_API_TRY_CATCH_BEGIN;
  CVC5_API_CHECK_NOT_NULL;
  //////// all checks before this line
  return d_type->isInstantiated();
  ////////
  CVC5_API_TRY_CATCH_END;
}

Sort Sort::instantiate(const std::vector<Sort>& params) const
{
  CVC5_API_TRY_CATCH_BEGIN;
  CVC5_API_CHECK_NOT_NULL;
  CVC5_API_CHECK_DOMAIN_SORTS(params);
  CVC5_API_CHECK(d_type->isParametricDatatype()
                 || d_type->isUninterpretedSortConstructor())
      << "Expected parametric datatype or sort constructor sort.";
  CVC5_API_CHECK(!d_type->isParametricDatatype()
                 || d_type->getNumChildren() == params.size() + 1)
      << "Arity mismatch for instantiated parametric datatype";
  CVC5_API_CHECK(!d_type->isUninterpretedSortConstructor()
                 || d_type->getUninterpretedSortConstructorArity()
                        == params.size())
      << "Arity mismatch for instantiated sort constructor";
  //////// all checks before this line
  std::vector<internal::TypeNode> tparams = sortVectorToTypeNodes(params);
  return Sort(d_nm, d_type->instantiate(tparams));
  ////////
  CVC5_API_TRY_CATCH_END;
}

std::vector<Sort> Sort::getInstantiatedParameters() const
{
  CVC5_API_TRY_CATCH_BEGIN;
  CVC5_API_CHECK_NOT_NULL;
  CVC5_API_CHECK(d_type->isInstantiated())
      << "Expected instantiated parametric sort";
  //////// all checks before this line
  return typeNodeVectorToSorts(d_nm, d_type->getInstantiatedParamTypes());
  ////////
  CVC5_API_TRY_CATCH_END;
}

Sort Sort::substitute(const Sort& sort, const Sort& replacement) const
{
  CVC5_API_TRY_CATCH_BEGIN;
  CVC5_API_CHECK_NOT_NULL;
  CVC5_API_CHECK_SORT(sort);
  CVC5_API_CHECK_SORT(replacement);
  //////// all checks before this line
  return Sort(
      d_nm, d_type->substitute(sort.getTypeNode(), replacement.getTypeNode()));
  ////////
  CVC5_API_TRY_CATCH_END;
}

Sort Sort::substitute(const std::vector<Sort>& sorts,
                      const std::vector<Sort>& replacements) const
{
  CVC5_API_TRY_CATCH_BEGIN;
  CVC5_API_CHECK_NOT_NULL;
  CVC5_API_CHECK_SORTS(sorts);
  CVC5_API_CHECK_SORTS(replacements);
  //////// all checks before this line

  std::vector<internal::TypeNode> tSorts = sortVectorToTypeNodes(sorts),
                                  tReplacements =
                                      sortVectorToTypeNodes(replacements);
  return Sort(d_nm,
              d_type->substitute(tSorts.begin(),
                                 tSorts.end(),
                                 tReplacements.begin(),
                                 tReplacements.end()));
  ////////
  CVC5_API_TRY_CATCH_END;
}

std::string Sort::toString() const
{
  CVC5_API_TRY_CATCH_BEGIN;
  //////// all checks before this line
  return d_type->toString();
  ////////
  CVC5_API_TRY_CATCH_END;
}

const internal::TypeNode& Sort::getTypeNode(void) const { return *d_type; }

/* Constructor sort ------------------------------------------------------- */

size_t Sort::getDatatypeConstructorArity() const
{
  CVC5_API_TRY_CATCH_BEGIN;
  CVC5_API_CHECK_NOT_NULL;
  CVC5_API_CHECK(d_type->isDatatypeConstructor())
      << "Not a constructor sort: " << (*this);
  //////// all checks before this line
  return d_type->getNumChildren() - 1;
  ////////
  CVC5_API_TRY_CATCH_END;
}

std::vector<Sort> Sort::getDatatypeConstructorDomainSorts() const
{
  CVC5_API_TRY_CATCH_BEGIN;
  CVC5_API_CHECK_NOT_NULL;
  CVC5_API_CHECK(d_type->isDatatypeConstructor())
      << "Not a constructor sort: " << (*this);
  //////// all checks before this line
  return typeNodeVectorToSorts(d_nm, d_type->getArgTypes());
  ////////
  CVC5_API_TRY_CATCH_END;
}

Sort Sort::getDatatypeConstructorCodomainSort() const
{
  CVC5_API_TRY_CATCH_BEGIN;
  CVC5_API_CHECK_NOT_NULL;
  CVC5_API_CHECK(d_type->isDatatypeConstructor())
      << "Not a constructor sort: " << (*this);
  //////// all checks before this line
  return Sort(d_nm, d_type->getDatatypeConstructorRangeType());
  ////////
  CVC5_API_TRY_CATCH_END;
}

/* Selector sort ------------------------------------------------------- */

Sort Sort::getDatatypeSelectorDomainSort() const
{
  CVC5_API_TRY_CATCH_BEGIN;
  CVC5_API_CHECK_NOT_NULL;
  CVC5_API_CHECK(d_type->isDatatypeSelector())
      << "Not a selector sort: " << (*this);
  //////// all checks before this line
  return Sort(d_nm, d_type->getDatatypeSelectorDomainType());
  ////////
  CVC5_API_TRY_CATCH_END;
}

Sort Sort::getDatatypeSelectorCodomainSort() const
{
  CVC5_API_TRY_CATCH_BEGIN;
  CVC5_API_CHECK_NOT_NULL;
  CVC5_API_CHECK(d_type->isDatatypeSelector())
      << "Not a selector sort: " << (*this);
  //////// all checks before this line
  return Sort(d_nm, d_type->getDatatypeSelectorRangeType());
  ////////
  CVC5_API_TRY_CATCH_END;
}

/* Tester sort ------------------------------------------------------- */

Sort Sort::getDatatypeTesterDomainSort() const
{
  CVC5_API_TRY_CATCH_BEGIN;
  CVC5_API_CHECK_NOT_NULL;
  CVC5_API_CHECK(d_type->isDatatypeTester())
      << "Not a tester sort: " << (*this);
  //////// all checks before this line
  return Sort(d_nm, d_type->getDatatypeTesterDomainType());
  ////////
  CVC5_API_TRY_CATCH_END;
}

Sort Sort::getDatatypeTesterCodomainSort() const
{
  CVC5_API_TRY_CATCH_BEGIN;
  CVC5_API_CHECK_NOT_NULL;
  CVC5_API_CHECK(d_type->isDatatypeTester())
      << "Not a tester sort: " << (*this);
  //////// all checks before this line
  return Sort(d_nm, d_nm->booleanType());
  ////////
  CVC5_API_TRY_CATCH_END;
}

/* Function sort ------------------------------------------------------- */

size_t Sort::getFunctionArity() const
{
  CVC5_API_TRY_CATCH_BEGIN;
  CVC5_API_CHECK_NOT_NULL;
  CVC5_API_CHECK(isFunction()) << "Not a function sort: " << (*this);
  //////// all checks before this line
  return d_type->getNumChildren() - 1;
  ////////
  CVC5_API_TRY_CATCH_END;
}

std::vector<Sort> Sort::getFunctionDomainSorts() const
{
  CVC5_API_TRY_CATCH_BEGIN;
  CVC5_API_CHECK_NOT_NULL;
  CVC5_API_CHECK(isFunction()) << "Not a function sort: " << (*this);
  //////// all checks before this line
  return typeNodeVectorToSorts(d_nm, d_type->getArgTypes());
  ////////
  CVC5_API_TRY_CATCH_END;
}

Sort Sort::getFunctionCodomainSort() const
{
  CVC5_API_TRY_CATCH_BEGIN;
  CVC5_API_CHECK_NOT_NULL;
  CVC5_API_CHECK(isFunction()) << "Not a function sort" << (*this);
  //////// all checks before this line
  return Sort(d_nm, d_type->getRangeType());
  ////////
  CVC5_API_TRY_CATCH_END;
}

/* Array sort ---------------------------------------------------------- */

Sort Sort::getArrayIndexSort() const
{
  CVC5_API_TRY_CATCH_BEGIN;
  CVC5_API_CHECK_NOT_NULL;
  CVC5_API_CHECK(isArray()) << "Not an array sort.";
  //////// all checks before this line
  return Sort(d_nm, d_type->getArrayIndexType());
  ////////
  CVC5_API_TRY_CATCH_END;
}

Sort Sort::getArrayElementSort() const
{
  CVC5_API_TRY_CATCH_BEGIN;
  CVC5_API_CHECK_NOT_NULL;
  CVC5_API_CHECK(isArray()) << "Not an array sort.";
  //////// all checks before this line
  return Sort(d_nm, d_type->getArrayConstituentType());
  ////////
  CVC5_API_TRY_CATCH_END;
}

/* Set sort ------------------------------------------------------------ */

Sort Sort::getSetElementSort() const
{
  CVC5_API_TRY_CATCH_BEGIN;
  CVC5_API_CHECK_NOT_NULL;
  CVC5_API_CHECK(isSet()) << "Not a set sort.";
  //////// all checks before this line
  return Sort(d_nm, d_type->getSetElementType());
  ////////
  CVC5_API_TRY_CATCH_END;
}

/* Bag sort ------------------------------------------------------------ */

Sort Sort::getBagElementSort() const
{
  CVC5_API_TRY_CATCH_BEGIN;
  CVC5_API_CHECK_NOT_NULL;
  CVC5_API_CHECK(isBag()) << "Not a bag sort.";
  //////// all checks before this line
  return Sort(d_nm, d_type->getBagElementType());
  ////////
  CVC5_API_TRY_CATCH_END;
}

/* Sequence sort ------------------------------------------------------- */

Sort Sort::getSequenceElementSort() const
{
  CVC5_API_TRY_CATCH_BEGIN;
  CVC5_API_CHECK_NOT_NULL;
  CVC5_API_CHECK(isSequence()) << "Not a sequence sort.";
  //////// all checks before this line
  return Sort(d_nm, d_type->getSequenceElementType());
  ////////
  CVC5_API_TRY_CATCH_END;
}

/* Sort constructor sort ----------------------------------------------- */

size_t Sort::getUninterpretedSortConstructorArity() const
{
  CVC5_API_TRY_CATCH_BEGIN;
  CVC5_API_CHECK_NOT_NULL;
  CVC5_API_CHECK(d_type->isUninterpretedSortConstructor())
      << "Not a sort constructor sort.";
  //////// all checks before this line
  return d_type->getUninterpretedSortConstructorArity();
  ////////
  CVC5_API_TRY_CATCH_END;
}

/* Bit-vector sort ----------------------------------------------------- */

uint32_t Sort::getBitVectorSize() const
{
  CVC5_API_TRY_CATCH_BEGIN;
  CVC5_API_CHECK_NOT_NULL;
  CVC5_API_CHECK(isBitVector()) << "Not a bit-vector sort.";
  //////// all checks before this line
  return d_type->getBitVectorSize();
  ////////
  CVC5_API_TRY_CATCH_END;
}

/* Floating-point sort ------------------------------------------------- */

uint32_t Sort::getFloatingPointExponentSize() const
{
  CVC5_API_TRY_CATCH_BEGIN;
  CVC5_API_CHECK_NOT_NULL;
  CVC5_API_CHECK(d_type->isFloatingPoint()) << "Not a floating-point sort.";
  //////// all checks before this line
  return d_type->getFloatingPointExponentSize();
  ////////
  CVC5_API_TRY_CATCH_END;
}

uint32_t Sort::getFloatingPointSignificandSize() const
{
  CVC5_API_TRY_CATCH_BEGIN;
  CVC5_API_CHECK_NOT_NULL;
  CVC5_API_CHECK(d_type->isFloatingPoint()) << "Not a floating-point sort.";
  //////// all checks before this line
  return d_type->getFloatingPointSignificandSize();
  ////////
  CVC5_API_TRY_CATCH_END;
}

/* Datatype sort ------------------------------------------------------- */

size_t Sort::getDatatypeArity() const
{
  CVC5_API_TRY_CATCH_BEGIN;
  CVC5_API_CHECK_NOT_NULL;
  CVC5_API_CHECK(d_type->isDatatype()) << "Not a datatype sort.";
  //////// all checks before this line
  return d_type->isParametricDatatype() ? d_type->getNumChildren() - 1 : 0;
  ////////
  CVC5_API_TRY_CATCH_END;
}

/* Tuple sort ---------------------------------------------------------- */

size_t Sort::getTupleLength() const
{
  CVC5_API_TRY_CATCH_BEGIN;
  CVC5_API_CHECK_NOT_NULL;
  CVC5_API_CHECK(isTuple()) << "Not a tuple sort.";
  //////// all checks before this line
  return d_type->getTupleLength();
  ////////
  CVC5_API_TRY_CATCH_END;
}

std::vector<Sort> Sort::getTupleSorts() const
{
  CVC5_API_TRY_CATCH_BEGIN;
  CVC5_API_CHECK_NOT_NULL;
  CVC5_API_CHECK(d_type->isTuple()) << "Not a tuple sort.";
  //////// all checks before this line
  return typeNodeVectorToSorts(d_nm, d_type->getTupleTypes());
  ////////
  CVC5_API_TRY_CATCH_END;
}

/* --------------------------------------------------------------------- */

std::ostream& operator<<(std::ostream& out, const Sort& s)
{
  out << s.toString();
  return out;
}

/* Helpers                                                                    */
/* -------------------------------------------------------------------------- */

/* Split out to avoid nested API calls (problematic with API tracing).        */
/* .......................................................................... */

bool Sort::isNullHelper() const { return d_type->isNull(); }

/* -------------------------------------------------------------------------- */
/* Op                                                                     */
/* -------------------------------------------------------------------------- */

Op::Op() : d_nm(nullptr), d_kind(NULL_TERM), d_node(new internal::Node()) {}

  Op::Op(internal::NodeManager* nm, const Kind k)
    : d_nm(nm), d_kind(k), d_node(new internal::Node())
{
}

Op::Op(internal::NodeManager* nm, const Kind k, const internal::Node& n)
    : d_nm(nm), d_kind(k), d_node(new internal::Node(n))
{
}

Op::~Op()
{
  if (d_nm != nullptr)
  {
    // Ensure that the correct node manager is in scope when the type node is
    // destroyed.
    d_node.reset();
  }
}

/* Public methods                                                             */
bool Op::operator==(const Op& t) const
{
  CVC5_API_TRY_CATCH_BEGIN;
  //////// all checks before this line
  if (d_node->isNull() && t.d_node->isNull())
  {
    return (d_kind == t.d_kind);
  }
  else if (d_node->isNull() || t.d_node->isNull())
  {
    return false;
  }
  return (d_kind == t.d_kind) && (*d_node == *t.d_node);
  ////////
  CVC5_API_TRY_CATCH_END;
}

bool Op::operator!=(const Op& t) const
{
  CVC5_API_TRY_CATCH_BEGIN;
  //////// all checks before this line
  return !(*this == t);
  ////////
  CVC5_API_TRY_CATCH_END;
}

Kind Op::getKind() const
{
  CVC5_API_CHECK(d_kind != NULL_TERM) << "Expecting a non-null Kind";
  //////// all checks before this line
  return d_kind;
}

bool Op::isNull() const
{
  CVC5_API_TRY_CATCH_BEGIN;
  //////// all checks before this line
  return isNullHelper();
  ////////
  CVC5_API_TRY_CATCH_END;
}

bool Op::isIndexed() const
{
  CVC5_API_TRY_CATCH_BEGIN;
  //////// all checks before this line
  return isIndexedHelper();
  ////////
  CVC5_API_TRY_CATCH_END;
}

size_t Op::getNumIndices() const
{
  CVC5_API_TRY_CATCH_BEGIN;
  CVC5_API_CHECK_NOT_NULL;
  //////// all checks before this line
  return getNumIndicesHelper();
  ////////
  CVC5_API_TRY_CATCH_END;
}

size_t Op::getNumIndicesHelper() const
{
  if (!isIndexedHelper())
  {
    return 0;
  }

  Kind k = intToExtKind(d_node->getKind());
  size_t size = 0;
  switch (k)
  {
    case DIVISIBLE: size = 1; break;
    case BITVECTOR_REPEAT: size = 1; break;
    case BITVECTOR_ZERO_EXTEND: size = 1; break;
    case BITVECTOR_SIGN_EXTEND: size = 1; break;
    case BITVECTOR_ROTATE_LEFT: size = 1; break;
    case BITVECTOR_ROTATE_RIGHT: size = 1; break;
    case INT_TO_BITVECTOR: size = 1; break;
    case IAND: size = 1; break;
    case FLOATINGPOINT_TO_UBV: size = 1; break;
    case FLOATINGPOINT_TO_SBV: size = 1; break;
    case REGEXP_REPEAT: size = 1; break;
    case BITVECTOR_EXTRACT: size = 2; break;
    case FLOATINGPOINT_TO_FP_FROM_IEEE_BV: size = 2; break;
    case FLOATINGPOINT_TO_FP_FROM_FP: size = 2; break;
    case FLOATINGPOINT_TO_FP_FROM_REAL: size = 2; break;
    case FLOATINGPOINT_TO_FP_FROM_SBV: size = 2; break;
    case FLOATINGPOINT_TO_FP_FROM_UBV: size = 2; break;
    case REGEXP_LOOP: size = 2; break;
    case TUPLE_PROJECT:
    case RELATION_AGGREGATE:
    case RELATION_GROUP:
    case RELATION_PROJECT:
    case TABLE_AGGREGATE:
    case TABLE_GROUP:
    case TABLE_JOIN:
    case TABLE_PROJECT:
    {
      size = d_node->getConst<internal::ProjectOp>().getIndices().size();
      break;
    }
    default: CVC5_API_CHECK(false) << "Unhandled kind " << kindToString(k);
  }
  return size;
}

Term Op::operator[](size_t index) const
{
  return getIndexHelper(index);
}

Term Op::getIndexHelper(size_t index) const
{
  CVC5_API_TRY_CATCH_BEGIN;
  CVC5_API_CHECK_NOT_NULL;
  CVC5_API_CHECK(!d_node->isNull())
      << "Expecting a non-null internal expression. This Op is not indexed.";
  CVC5_API_CHECK(index < getNumIndicesHelper()) << "index out of bound";
  Kind k = intToExtKind(d_node->getKind());
  Term t;
  switch (k)
  {
    case DIVISIBLE:
    {
      t = Solver::mkRationalValHelper(
          d_nm,
          internal::Rational(d_node->getConst<internal::Divisible>().k),
          true);
      break;
    }
    case BITVECTOR_REPEAT:
    {
      t = Solver::mkRationalValHelper(
          d_nm,
          d_node->getConst<internal::BitVectorRepeat>().d_repeatAmount,
          true);
      break;
    }
    case BITVECTOR_ZERO_EXTEND:
    {
      t = Solver::mkRationalValHelper(
          d_nm,
          d_node->getConst<internal::BitVectorZeroExtend>().d_zeroExtendAmount,
          true);
      break;
    }
    case BITVECTOR_SIGN_EXTEND:
    {
      t = Solver::mkRationalValHelper(
          d_nm,
          d_node->getConst<internal::BitVectorSignExtend>().d_signExtendAmount,
          true);
      break;
    }
    case BITVECTOR_ROTATE_LEFT:
    {
      t = Solver::mkRationalValHelper(
          d_nm,
          d_node->getConst<internal::BitVectorRotateLeft>().d_rotateLeftAmount,
          true);
      break;
    }
    case BITVECTOR_ROTATE_RIGHT:
    {
      t = Solver::mkRationalValHelper(
          d_nm,
          d_node->getConst<internal::BitVectorRotateRight>()
              .d_rotateRightAmount,
          true);
      break;
    }
    case INT_TO_BITVECTOR:
    {
      t = Solver::mkRationalValHelper(
          d_nm, d_node->getConst<internal::IntToBitVector>().d_size, true);
      break;
    }
    case IAND:
    {
      t = Solver::mkRationalValHelper(
          d_nm, d_node->getConst<internal::IntAnd>().d_size, true);
      break;
    }
    case FLOATINGPOINT_TO_UBV:
    {
      t = Solver::mkRationalValHelper(
          d_nm,
          d_node->getConst<internal::FloatingPointToUBV>().d_bv_size.d_size,
          true);
      break;
    }
    case FLOATINGPOINT_TO_SBV:
    {
      t = Solver::mkRationalValHelper(
          d_nm,
          d_node->getConst<internal::FloatingPointToSBV>().d_bv_size.d_size,
          true);
      break;
    }
    case REGEXP_REPEAT:
    {
      t = Solver::mkRationalValHelper(
          d_nm,
          d_node->getConst<internal::RegExpRepeat>().d_repeatAmount,
          true);
      break;
    }
    case BITVECTOR_EXTRACT:
    {
      internal::BitVectorExtract ext =
          d_node->getConst<internal::BitVectorExtract>();
      t = index == 0 ? Solver::mkRationalValHelper(d_nm, ext.d_high, true)
                     : Solver::mkRationalValHelper(d_nm, ext.d_low, true);
      break;
    }
    case FLOATINGPOINT_TO_FP_FROM_IEEE_BV:
    {
      internal::FloatingPointToFPIEEEBitVector ext =
          d_node->getConst<internal::FloatingPointToFPIEEEBitVector>();

      t = index == 0 ? Solver::mkRationalValHelper(
              d_nm, ext.getSize().exponentWidth(), true)
                     : Solver::mkRationalValHelper(
                         d_nm, ext.getSize().significandWidth(), true);
      break;
    }
    case FLOATINGPOINT_TO_FP_FROM_FP:
    {
      internal::FloatingPointToFPFloatingPoint ext =
          d_node->getConst<internal::FloatingPointToFPFloatingPoint>();
      t = index == 0 ? Solver::mkRationalValHelper(
              d_nm, ext.getSize().exponentWidth(), true)
                     : Solver::mkRationalValHelper(
                         d_nm, ext.getSize().significandWidth(), true);
      break;
    }
    case FLOATINGPOINT_TO_FP_FROM_REAL:
    {
      internal::FloatingPointToFPReal ext =
          d_node->getConst<internal::FloatingPointToFPReal>();

      t = index == 0 ? Solver::mkRationalValHelper(
              d_nm, ext.getSize().exponentWidth(), true)
                     : Solver::mkRationalValHelper(
                         d_nm, ext.getSize().significandWidth(), true);
      break;
    }
    case FLOATINGPOINT_TO_FP_FROM_SBV:
    {
      internal::FloatingPointToFPSignedBitVector ext =
          d_node->getConst<internal::FloatingPointToFPSignedBitVector>();
      t = index == 0 ? Solver::mkRationalValHelper(
              d_nm, ext.getSize().exponentWidth(), true)
                     : Solver::mkRationalValHelper(
                         d_nm, ext.getSize().significandWidth(), true);
      break;
    }
    case FLOATINGPOINT_TO_FP_FROM_UBV:
    {
      internal::FloatingPointToFPUnsignedBitVector ext =
          d_node->getConst<internal::FloatingPointToFPUnsignedBitVector>();
      t = index == 0 ? Solver::mkRationalValHelper(
              d_nm, ext.getSize().exponentWidth(), true)
                     : Solver::mkRationalValHelper(
                         d_nm, ext.getSize().significandWidth(), true);
      break;
    }
    case REGEXP_LOOP:
    {
      internal::RegExpLoop ext = d_node->getConst<internal::RegExpLoop>();
      t = index == 0
              ? Solver::mkRationalValHelper(d_nm, ext.d_loopMinOcc, true)
              : Solver::mkRationalValHelper(d_nm, ext.d_loopMaxOcc, true);

      break;
    }
    case TUPLE_PROJECT:
    case RELATION_AGGREGATE:
    case RELATION_GROUP:
    case RELATION_PROJECT:
    case TABLE_AGGREGATE:
    case TABLE_GROUP:
    case TABLE_JOIN:
    case TABLE_PROJECT:
    {
      const std::vector<uint32_t>& projectionIndices =
          d_node->getConst<internal::ProjectOp>().getIndices();
      t = Solver::mkRationalValHelper(d_nm, projectionIndices[index], true);
      break;
    }
    default:
    {
      CVC5_API_CHECK(false) << "Unhandled kind " << kindToString(k);
      break;
    }
  }

  //////// all checks before this line
  return t;
  ////////
  CVC5_API_TRY_CATCH_END;
}

std::string Op::toString() const
{
  CVC5_API_TRY_CATCH_BEGIN;
  //////// all checks before this line
  if (d_node->isNull())
  {
    return kindToString(d_kind);
  }
  else
  {
    CVC5_API_CHECK(!d_node->isNull())
        << "Expecting a non-null internal expression";
    if (d_nm != nullptr)
    {
      return d_node->toString();
    }
    return d_node->toString();
  }
  ////////
  CVC5_API_TRY_CATCH_END;
}

std::ostream& operator<<(std::ostream& out, const Op& t)
{
  out << t.toString();
  return out;
}

/* Helpers                                                                    */
/* -------------------------------------------------------------------------- */

/* Split out to avoid nested API calls (problematic with API tracing).        */
/* .......................................................................... */

bool Op::isNullHelper() const
{
  return (d_node->isNull() && (d_kind == NULL_TERM));
}

bool Op::isIndexedHelper() const { return !d_node->isNull(); }

/* -------------------------------------------------------------------------- */
/* Term                                                                       */
/* -------------------------------------------------------------------------- */

Term::Term() : d_nm(nullptr), d_node(new internal::Node()) {}

Term::Term(internal::NodeManager* nm, const internal::Node& n) : d_nm(nm)
{
  d_node.reset(new internal::Node(n));
}

Term::~Term()
{
  if (d_nm != nullptr)
  {
    d_node.reset();
  }
}

bool Term::operator==(const Term& t) const
{
  CVC5_API_TRY_CATCH_BEGIN;
  //////// all checks before this line
  return *d_node == *t.d_node;
  ////////
  CVC5_API_TRY_CATCH_END;
}

bool Term::operator!=(const Term& t) const
{
  CVC5_API_TRY_CATCH_BEGIN;
  //////// all checks before this line
  return *d_node != *t.d_node;
  ////////
  CVC5_API_TRY_CATCH_END;
}

bool Term::operator<(const Term& t) const
{
  CVC5_API_TRY_CATCH_BEGIN;
  //////// all checks before this line
  return *d_node < *t.d_node;
  ////////
  CVC5_API_TRY_CATCH_END;
}

bool Term::operator>(const Term& t) const
{
  CVC5_API_TRY_CATCH_BEGIN;
  //////// all checks before this line
  return *d_node > *t.d_node;
  ////////
  CVC5_API_TRY_CATCH_END;
}

bool Term::operator<=(const Term& t) const
{
  CVC5_API_TRY_CATCH_BEGIN;
  //////// all checks before this line
  return *d_node <= *t.d_node;
  ////////
  CVC5_API_TRY_CATCH_END;
}

bool Term::operator>=(const Term& t) const
{
  CVC5_API_TRY_CATCH_BEGIN;
  //////// all checks before this line
  return *d_node >= *t.d_node;
  ////////
  CVC5_API_TRY_CATCH_END;
}

size_t Term::getNumChildren() const
{
  CVC5_API_TRY_CATCH_BEGIN;
  CVC5_API_CHECK_NOT_NULL;
  //////// all checks before this line

  // special case for apply kinds
  if (isApplyKind(d_node->getKind()))
  {
    return d_node->getNumChildren() + 1;
  }
  return d_node->getNumChildren();
  ////////
  CVC5_API_TRY_CATCH_END;
}

Term Term::operator[](size_t index) const
{
  CVC5_API_TRY_CATCH_BEGIN;
  CVC5_API_CHECK_NOT_NULL;
  CVC5_API_CHECK(index < getNumChildren()) << "index out of bound";
  CVC5_API_CHECK(!isApplyKind(d_node->getKind()) || d_node->hasOperator())
      << "Expected apply kind to have operator when accessing child of Term";
  //////// all checks before this line

  // special cases for apply kinds
  if (isApplyKind(d_node->getKind()))
  {
    if (index == 0)
    {
      // return the operator
      return Term(d_nm, d_node->getOperator());
    }
    else
    {
      index -= 1;
    }
  }
  // otherwise we are looking up child at (index-1)
  return Term(d_nm, (*d_node)[index]);
  ////////
  CVC5_API_TRY_CATCH_END;
}

uint64_t Term::getId() const
{
  CVC5_API_TRY_CATCH_BEGIN;
  CVC5_API_CHECK_NOT_NULL;
  //////// all checks before this line
  return d_node->getId();
  ////////
  CVC5_API_TRY_CATCH_END;
}

Kind Term::getKind() const
{
  CVC5_API_TRY_CATCH_BEGIN;
  CVC5_API_CHECK_NOT_NULL;
  //////// all checks before this line
  return getKindHelper();
  ////////
  CVC5_API_TRY_CATCH_END;
}

Sort Term::getSort() const
{
  CVC5_API_TRY_CATCH_BEGIN;
  CVC5_API_CHECK_NOT_NULL;
  //////// all checks before this line
  return Sort(d_nm, d_node->getType());
  ////////
  CVC5_API_TRY_CATCH_END;
}

Term Term::substitute(const Term& term, const Term& replacement) const
{
  CVC5_API_TRY_CATCH_BEGIN;
  CVC5_API_CHECK_NOT_NULL;
  CVC5_API_CHECK_TERM(term);
  CVC5_API_CHECK_TERM(replacement);
  CVC5_API_CHECK(term.getSort() == replacement.getSort())
      << "Expecting terms of the same sort in substitute";
  //////// all checks before this line
  return Term(d_nm,
              d_node->substitute(internal::TNode(*term.d_node),
                                 internal::TNode(*replacement.d_node)));
  ////////
  CVC5_API_TRY_CATCH_END;
}

Term Term::substitute(const std::vector<Term>& terms,
                      const std::vector<Term>& replacements) const
{
  CVC5_API_TRY_CATCH_BEGIN;
  CVC5_API_CHECK_NOT_NULL;
  CVC5_API_CHECK(terms.size() == replacements.size())
      << "Expecting vectors of the same arity in substitute";
  CVC5_API_TERM_CHECK_TERMS_WITH_TERMS_SORT_EQUAL_TO(terms, replacements);
  //////// all checks before this line
  std::vector<internal::Node> nodes = Term::termVectorToNodes(terms);
  std::vector<internal::Node> nodeReplacements =
      Term::termVectorToNodes(replacements);
  return Term(d_nm,
              d_node->substitute(nodes.begin(),
                                 nodes.end(),
                                 nodeReplacements.begin(),
                                 nodeReplacements.end()));
  ////////
  CVC5_API_TRY_CATCH_END;
}

bool Term::hasOp() const
{
  CVC5_API_TRY_CATCH_BEGIN;
  CVC5_API_CHECK_NOT_NULL;
  //////// all checks before this line
  return d_node->hasOperator();
  ////////
  CVC5_API_TRY_CATCH_END;
}

Op Term::getOp() const
{
  CVC5_API_TRY_CATCH_BEGIN;
  CVC5_API_CHECK_NOT_NULL;
  CVC5_API_CHECK(d_node->hasOperator())
      << "Expecting Term to have an Op when calling getOp()";
  //////// all checks before this line

  // special cases for parameterized operators that are not indexed operators
  // the API level differs from the internal structure
  // indexed operators are stored in Ops
  // whereas functions and datatype operators are terms, and the Op
  // is one of the APPLY_* kinds
  if (isApplyKind(d_node->getKind()))
  {
    return Op(d_nm, intToExtKind(d_node->getKind()));
  }
  else if (d_node->getMetaKind() == internal::kind::metakind::PARAMETERIZED)
  {
    // it's an indexed operator
    // so we should return the indexed op
    internal::Node op = d_node->getOperator();
    return Op(d_nm, intToExtKind(d_node->getKind()), op);
  }
  // Notice this is the only case where getKindHelper is used, since the
  // cases above do not have special cases for intToExtKind.
  return Op(d_nm, getKindHelper());
  ////////
  CVC5_API_TRY_CATCH_END;
}

bool Term::hasSymbol() const
{
  CVC5_API_TRY_CATCH_BEGIN;
  CVC5_API_CHECK_NOT_NULL;
  //////// all checks before this line
  return d_node->hasAttribute(internal::expr::VarNameAttr());
  ////////
  CVC5_API_TRY_CATCH_END;
}

std::string Term::getSymbol() const
{
  CVC5_API_TRY_CATCH_BEGIN;
  CVC5_API_CHECK_NOT_NULL;
  CVC5_API_CHECK(d_node->hasAttribute(internal::expr::VarNameAttr()))
      << "Invalid call to '" << __PRETTY_FUNCTION__
      << "', expected the term to have a symbol.";
  //////// all checks before this line
  return d_node->getAttribute(internal::expr::VarNameAttr());
  ////////
  CVC5_API_TRY_CATCH_END;
}

bool Term::isNull() const
{
  CVC5_API_TRY_CATCH_BEGIN;
  //////// all checks before this line
  return isNullHelper();
  ////////
  CVC5_API_TRY_CATCH_END;
}

Term Term::notTerm() const
{
  CVC5_API_TRY_CATCH_BEGIN;
  CVC5_API_CHECK_NOT_NULL;
  //////// all checks before this line
  internal::Node res = d_node->notNode();
  (void)res.getType(true); /* kick off type checking */
  return Term(d_nm, res);
  ////////
  CVC5_API_TRY_CATCH_END;
}

Term Term::andTerm(const Term& t) const
{
  CVC5_API_TRY_CATCH_BEGIN;
  CVC5_API_CHECK_NOT_NULL;
  CVC5_API_CHECK_TERM(t);
  //////// all checks before this line
  internal::Node res = d_node->andNode(*t.d_node);
  (void)res.getType(true); /* kick off type checking */
  return Term(d_nm, res);
  ////////
  CVC5_API_TRY_CATCH_END;
}

Term Term::orTerm(const Term& t) const
{
  CVC5_API_TRY_CATCH_BEGIN;
  CVC5_API_CHECK_NOT_NULL;
  CVC5_API_CHECK_TERM(t);
  //////// all checks before this line
  internal::Node res = d_node->orNode(*t.d_node);
  (void)res.getType(true); /* kick off type checking */
  return Term(d_nm, res);
  ////////
  CVC5_API_TRY_CATCH_END;
}

Term Term::xorTerm(const Term& t) const
{
  CVC5_API_TRY_CATCH_BEGIN;
  CVC5_API_CHECK_NOT_NULL;
  CVC5_API_CHECK_TERM(t);
  //////// all checks before this line
  internal::Node res = d_node->xorNode(*t.d_node);
  (void)res.getType(true); /* kick off type checking */
  return Term(d_nm, res);
  ////////
  CVC5_API_TRY_CATCH_END;
}

Term Term::eqTerm(const Term& t) const
{
  CVC5_API_TRY_CATCH_BEGIN;
  CVC5_API_CHECK_NOT_NULL;
  CVC5_API_CHECK_TERM(t);
  //////// all checks before this line
  internal::Node res = d_node->eqNode(*t.d_node);
  (void)res.getType(true); /* kick off type checking */
  return Term(d_nm, res);
  ////////
  CVC5_API_TRY_CATCH_END;
}

Term Term::impTerm(const Term& t) const
{
  CVC5_API_TRY_CATCH_BEGIN;
  CVC5_API_CHECK_NOT_NULL;
  CVC5_API_CHECK_TERM(t);
  //////// all checks before this line
  internal::Node res = d_node->impNode(*t.d_node);
  (void)res.getType(true); /* kick off type checking */
  return Term(d_nm, res);
  ////////
  CVC5_API_TRY_CATCH_END;
}

Term Term::iteTerm(const Term& then_t, const Term& else_t) const
{
  CVC5_API_TRY_CATCH_BEGIN;
  CVC5_API_CHECK_NOT_NULL;
  CVC5_API_CHECK_TERM(then_t);
  CVC5_API_CHECK_TERM(else_t);
  //////// all checks before this line
  internal::Node res = d_node->iteNode(*then_t.d_node, *else_t.d_node);
  (void)res.getType(true); /* kick off type checking */
  return Term(d_nm, res);
  ////////
  CVC5_API_TRY_CATCH_END;
}

std::string Term::toString() const
{
  CVC5_API_TRY_CATCH_BEGIN;
  //////// all checks before this line
  return d_node->toString();
  ////////
  CVC5_API_TRY_CATCH_END;
}

Term::const_iterator::const_iterator()
    : d_nm(nullptr), d_origNode(nullptr), d_pos(0)
{
}

Term::const_iterator::const_iterator(internal::NodeManager* nm,
                                     const std::shared_ptr<internal::Node>& n,
                                     uint32_t p)
    : d_nm(nm), d_origNode(n), d_pos(p)
{
}

Term::const_iterator::const_iterator(const const_iterator& it)
    : d_nm(nullptr), d_origNode(nullptr)
{
  if (it.d_origNode != nullptr)
  {
    d_nm = it.d_nm;
    d_origNode = it.d_origNode;
    d_pos = it.d_pos;
  }
}

Term::const_iterator& Term::const_iterator::operator=(const const_iterator& it)
{
  d_nm = it.d_nm;
  d_origNode = it.d_origNode;
  d_pos = it.d_pos;
  return *this;
}

bool Term::const_iterator::operator==(const const_iterator& it) const
{
  if (d_origNode == nullptr || it.d_origNode == nullptr)
  {
    return false;
  }
  return (d_nm == it.d_nm && *d_origNode == *it.d_origNode)
         && (d_pos == it.d_pos);
}

bool Term::const_iterator::operator!=(const const_iterator& it) const
{
  return !(*this == it);
}

Term::const_iterator& Term::const_iterator::operator++()
{
  Assert(d_origNode != nullptr);
  ++d_pos;
  return *this;
}

Term::const_iterator Term::const_iterator::operator++(int)
{
  Assert(d_origNode != nullptr);
  const_iterator it = *this;
  ++d_pos;
  return it;
}

Term Term::const_iterator::operator*() const
{
  Assert(d_origNode != nullptr);
  // this term has an extra child (mismatch between API and internal structure)
  // the extra child will be the first child
  bool extra_child = isApplyKind(d_origNode->getKind());

  if (!d_pos && extra_child)
  {
    return Term(d_nm, d_origNode->getOperator());
  }
  else
  {
    uint32_t idx = d_pos;
    if (extra_child)
    {
      Assert(idx > 0);
      --idx;
    }
    Assert(idx >= 0);
    return Term(d_nm, (*d_origNode)[idx]);
  }
}

Term::const_iterator Term::begin() const
{
  return Term::const_iterator(d_nm, d_node, 0);
}

Term::const_iterator Term::end() const
{
  int endpos = d_node->getNumChildren();
  // special cases for APPLY_*
  // the API differs from the internal structure
  // the API takes a "higher-order" perspective and the applied
  //   function or datatype constructor/selector/tester is a Term
  // which means it needs to be one of the children, even though
  //   internally it is not
  if (isApplyKind(d_node->getKind()))
  {
    // one more child if this is a UF application (count the UF as a child)
    ++endpos;
  }
  return Term::const_iterator(d_nm, d_node, endpos);
}

const internal::Node& Term::getNode(void) const { return *d_node; }

namespace detail {
const internal::Rational& getRational(const internal::Node& node)
{
  switch (node.getKind())
  {
    case internal::Kind::CONST_INTEGER:
    case internal::Kind::CONST_RATIONAL:
      return node.getConst<internal::Rational>();
    default:
      CVC5_API_CHECK(false) << "Node is not a rational.";
      return node.getConst<internal::Rational>();
  }
}
internal::Integer getInteger(const internal::Node& node)
{
  return node.getConst<internal::Rational>().getNumerator();
}
template <typename T>
bool checkIntegerBounds(const internal::Integer& i)
{
  return i >= std::numeric_limits<T>::min()
         && i <= std::numeric_limits<T>::max();
}
bool checkReal32Bounds(const internal::Rational& r)
{
  return checkIntegerBounds<std::int32_t>(r.getNumerator())
         && checkIntegerBounds<std::uint32_t>(r.getDenominator());
}
bool checkReal64Bounds(const internal::Rational& r)
{
  return checkIntegerBounds<std::int64_t>(r.getNumerator())
         && checkIntegerBounds<std::uint64_t>(r.getDenominator());
}

bool isReal(const internal::Node& node)
{
  return node.getKind() == internal::Kind::CONST_RATIONAL
         || node.getKind() == internal::Kind::CONST_INTEGER;
}
bool isReal32(const internal::Node& node)
{
  return isReal(node) && checkReal32Bounds(getRational(node));
}
bool isReal64(const internal::Node& node)
{
  return isReal(node) && checkReal64Bounds(getRational(node));
}

bool isInteger(const internal::Node& node)
{
  return (node.getKind() == internal::Kind::CONST_RATIONAL
          || node.getKind() == internal::Kind::CONST_INTEGER)
         && node.getConst<internal::Rational>().isIntegral();
}
bool isInt32(const internal::Node& node)
{
  return isInteger(node) && checkIntegerBounds<std::int32_t>(getInteger(node));
}
bool isUInt32(const internal::Node& node)
{
  return isInteger(node) && checkIntegerBounds<std::uint32_t>(getInteger(node));
}
bool isInt64(const internal::Node& node)
{
  return isInteger(node) && checkIntegerBounds<std::int64_t>(getInteger(node));
}
bool isUInt64(const internal::Node& node)
{
  return isInteger(node) && checkIntegerBounds<std::uint64_t>(getInteger(node));
}
}  // namespace detail

int32_t Term::getRealOrIntegerValueSign() const
{
  CVC5_API_TRY_CATCH_BEGIN;
  CVC5_API_CHECK_NOT_NULL;
  //////// all checks before this line
  const internal::Rational& r = detail::getRational(*d_node);
  return static_cast<int32_t>(r.sgn());
  ////////
  CVC5_API_TRY_CATCH_END;
}

bool Term::isInt32Value() const
{
  CVC5_API_TRY_CATCH_BEGIN;
  CVC5_API_CHECK_NOT_NULL;
  //////// all checks before this line
  return detail::isInt32(*d_node);
  ////////
  CVC5_API_TRY_CATCH_END;
}

std::int32_t Term::getInt32Value() const
{
  CVC5_API_TRY_CATCH_BEGIN;
  CVC5_API_CHECK_NOT_NULL;
  CVC5_API_ARG_CHECK_EXPECTED(detail::isInt32(*d_node), *d_node)
      << "Term to be a 32-bit integer value when calling getInt32Value()";
  //////// all checks before this line
  return detail::getInteger(*d_node).getSignedInt();
  ////////
  CVC5_API_TRY_CATCH_END;
}

bool Term::isUInt32Value() const
{
  CVC5_API_TRY_CATCH_BEGIN;
  CVC5_API_CHECK_NOT_NULL;
  //////// all checks before this line
  return detail::isUInt32(*d_node);
  ////////
  CVC5_API_TRY_CATCH_END;
}
std::uint32_t Term::getUInt32Value() const
{
  CVC5_API_TRY_CATCH_BEGIN;
  CVC5_API_CHECK_NOT_NULL;
  CVC5_API_ARG_CHECK_EXPECTED(detail::isUInt32(*d_node), *d_node)
      << "Term to be a unsigned 32-bit integer value when calling "
         "getUInt32Value()";
  //////// all checks before this line
  return detail::getInteger(*d_node).getUnsignedInt();
  ////////
  CVC5_API_TRY_CATCH_END;
}

bool Term::isInt64Value() const
{
  CVC5_API_TRY_CATCH_BEGIN;
  CVC5_API_CHECK_NOT_NULL;
  //////// all checks before this line
  return detail::isInt64(*d_node);
  ////////
  CVC5_API_TRY_CATCH_END;
}
std::int64_t Term::getInt64Value() const
{
  CVC5_API_TRY_CATCH_BEGIN;
  CVC5_API_CHECK_NOT_NULL;
  CVC5_API_ARG_CHECK_EXPECTED(detail::isInt64(*d_node), *d_node)
      << "Term to be a 64-bit integer value when calling getInt64Value()";
  //////// all checks before this line
  return detail::getInteger(*d_node).getSigned64();
  ////////
  CVC5_API_TRY_CATCH_END;
}

bool Term::isUInt64Value() const
{
  CVC5_API_TRY_CATCH_BEGIN;
  CVC5_API_CHECK_NOT_NULL;
  //////// all checks before this line
  return detail::isUInt64(*d_node);
  ////////
  CVC5_API_TRY_CATCH_END;
}

std::uint64_t Term::getUInt64Value() const
{
  CVC5_API_TRY_CATCH_BEGIN;
  CVC5_API_CHECK_NOT_NULL;
  CVC5_API_ARG_CHECK_EXPECTED(detail::isUInt64(*d_node), *d_node)
      << "Term to be a unsigned 64-bit integer value when calling "
         "getUInt64Value()";
  //////// all checks before this line
  return detail::getInteger(*d_node).getUnsigned64();
  ////////
  CVC5_API_TRY_CATCH_END;
}

bool Term::isIntegerValue() const
{
  CVC5_API_TRY_CATCH_BEGIN;
  CVC5_API_CHECK_NOT_NULL;
  //////// all checks before this line
  return detail::isInteger(*d_node);
  ////////
  CVC5_API_TRY_CATCH_END;
}
std::string Term::getIntegerValue() const
{
  CVC5_API_TRY_CATCH_BEGIN;
  CVC5_API_CHECK_NOT_NULL;
  CVC5_API_ARG_CHECK_EXPECTED(detail::isInteger(*d_node), *d_node)
      << "Term to be an integer value when calling getIntegerValue()";
  //////// all checks before this line
  return detail::getInteger(*d_node).toString();
  ////////
  CVC5_API_TRY_CATCH_END;
}

bool Term::isStringValue() const
{
  CVC5_API_TRY_CATCH_BEGIN;
  CVC5_API_CHECK_NOT_NULL;
  //////// all checks before this line
  return d_node->getKind() == internal::Kind::CONST_STRING;
  ////////
  CVC5_API_TRY_CATCH_END;
}

std::wstring Term::getStringValue() const
{
  CVC5_API_TRY_CATCH_BEGIN;
  CVC5_API_CHECK_NOT_NULL;
  CVC5_API_ARG_CHECK_EXPECTED(d_node->getKind() == internal::Kind::CONST_STRING,
                              *d_node)
      << "Term to be a string value when calling getStringValue()";
  //////// all checks before this line
  return d_node->getConst<internal::String>().toWString();
  ////////
  CVC5_API_TRY_CATCH_END;
}

std::vector<internal::Node> Term::termVectorToNodes(
    const std::vector<Term>& terms)
{
  std::vector<internal::Node> res;
  for (const Term& t : terms)
  {
    res.push_back(t.getNode());
  }
  return res;
}

std::vector<Term> Term::nodeVectorToTerms(
    internal::NodeManager* nm, const std::vector<internal::Node>& nodes)
{
  std::vector<Term> res;
  for (const internal::Node& n : nodes)
  {
    res.push_back(Term(nm, n));
  }
  return res;
}

bool Term::isReal32Value() const
{
  CVC5_API_TRY_CATCH_BEGIN;
  CVC5_API_CHECK_NOT_NULL;
  //////// all checks before this line
  return detail::isReal32(*d_node);
  ////////
  CVC5_API_TRY_CATCH_END;
}
std::pair<std::int32_t, std::uint32_t> Term::getReal32Value() const
{
  CVC5_API_TRY_CATCH_BEGIN;
  CVC5_API_CHECK_NOT_NULL;
  CVC5_API_ARG_CHECK_EXPECTED(detail::isReal32(*d_node), *d_node)
      << "Term to be a 32-bit rational value when calling getReal32Value()";
  //////// all checks before this line
  const internal::Rational& r = detail::getRational(*d_node);
  return std::make_pair(r.getNumerator().getSignedInt(),
                        r.getDenominator().getUnsignedInt());
  ////////
  CVC5_API_TRY_CATCH_END;
}
bool Term::isReal64Value() const
{
  CVC5_API_TRY_CATCH_BEGIN;
  CVC5_API_CHECK_NOT_NULL;
  //////// all checks before this line
  return detail::isReal64(*d_node);
  ////////
  CVC5_API_TRY_CATCH_END;
}
std::pair<std::int64_t, std::uint64_t> Term::getReal64Value() const
{
  CVC5_API_TRY_CATCH_BEGIN;
  CVC5_API_CHECK_NOT_NULL;
  CVC5_API_ARG_CHECK_EXPECTED(detail::isReal64(*d_node), *d_node)
      << "Term to be a 64-bit rational value when calling getReal64Value()";
  //////// all checks before this line
  const internal::Rational& r = detail::getRational(*d_node);
  return std::make_pair(r.getNumerator().getSigned64(),
                        r.getDenominator().getUnsigned64());
  ////////
  CVC5_API_TRY_CATCH_END;
}
bool Term::isRealValue() const
{
  CVC5_API_TRY_CATCH_BEGIN;
  CVC5_API_CHECK_NOT_NULL;
  //////// all checks before this line
  return detail::isReal(*d_node);
  ////////
  CVC5_API_TRY_CATCH_END;
}
std::string Term::getRealValue() const
{
  CVC5_API_TRY_CATCH_BEGIN;
  CVC5_API_CHECK_NOT_NULL;
  CVC5_API_ARG_CHECK_EXPECTED(detail::isReal(*d_node), *d_node)
      << "Term to be a rational value when calling getRealValue()";
  //////// all checks before this line
  const internal::Rational& rat = detail::getRational(*d_node);
  std::string res = rat.toString();
  if (rat.isIntegral())
  {
    return res + "/1";
  }
  return res;
  ////////
  CVC5_API_TRY_CATCH_END;
}

bool Term::isConstArray() const
{
  CVC5_API_TRY_CATCH_BEGIN;
  CVC5_API_CHECK_NOT_NULL;
  //////// all checks before this line
  return d_node->getKind() == internal::Kind::STORE_ALL;
  ////////
  CVC5_API_TRY_CATCH_END;
}
Term Term::getConstArrayBase() const
{
  CVC5_API_TRY_CATCH_BEGIN;
  CVC5_API_CHECK_NOT_NULL;
  CVC5_API_ARG_CHECK_EXPECTED(d_node->getKind() == internal::Kind::STORE_ALL,
                              *d_node)
      << "Term to be a constant array when calling getConstArrayBase()";
  //////// all checks before this line
  const auto& ar = d_node->getConst<internal::ArrayStoreAll>();
  return Term(d_nm, ar.getValue());
  ////////
  CVC5_API_TRY_CATCH_END;
}

bool Term::isBooleanValue() const
{
  CVC5_API_TRY_CATCH_BEGIN;
  CVC5_API_CHECK_NOT_NULL;
  //////// all checks before this line
  return d_node->getKind() == internal::Kind::CONST_BOOLEAN;
  ////////
  CVC5_API_TRY_CATCH_END;
}
bool Term::getBooleanValue() const
{
  CVC5_API_TRY_CATCH_BEGIN;
  CVC5_API_CHECK_NOT_NULL;
  CVC5_API_ARG_CHECK_EXPECTED(
      d_node->getKind() == internal::Kind::CONST_BOOLEAN, *d_node)
      << "Term to be a Boolean value when calling getBooleanValue()";
  //////// all checks before this line
  return d_node->getConst<bool>();
  ////////
  CVC5_API_TRY_CATCH_END;
}

bool Term::isBitVectorValue() const
{
  CVC5_API_TRY_CATCH_BEGIN;
  CVC5_API_CHECK_NOT_NULL;
  //////// all checks before this line
  return d_node->getKind() == internal::Kind::CONST_BITVECTOR;
  ////////
  CVC5_API_TRY_CATCH_END;
}
std::string Term::getBitVectorValue(std::uint32_t base) const
{
  CVC5_API_TRY_CATCH_BEGIN;
  CVC5_API_CHECK_NOT_NULL;
  CVC5_API_ARG_CHECK_EXPECTED(
      d_node->getKind() == internal::Kind::CONST_BITVECTOR, *d_node)
      << "Term to be a bit-vector value when calling getBitVectorValue()";
  //////// all checks before this line
  return d_node->getConst<internal::BitVector>().toString(base);
  ////////
  CVC5_API_TRY_CATCH_END;
}

bool Term::isUninterpretedSortValue() const
{
  CVC5_API_TRY_CATCH_BEGIN;
  CVC5_API_CHECK_NOT_NULL;
  //////// all checks before this line
  return d_node->getKind() == internal::Kind::UNINTERPRETED_SORT_VALUE;
  ////////
  CVC5_API_TRY_CATCH_END;
}
std::string Term::getUninterpretedSortValue() const
{
  CVC5_API_TRY_CATCH_BEGIN;
  CVC5_API_CHECK_NOT_NULL;
  CVC5_API_ARG_CHECK_EXPECTED(
      d_node->getKind() == internal::Kind::UNINTERPRETED_SORT_VALUE, *d_node)
      << "Term to be an abstract value when calling "
         "getUninterpretedSortValue()";
  //////// all checks before this line
  std::stringstream ss;
  ss << d_node->getConst<internal::UninterpretedSortValue>();
  return ss.str();
  ////////
  CVC5_API_TRY_CATCH_END;
}

bool Term::isTupleValue() const
{
  CVC5_API_TRY_CATCH_BEGIN;
  CVC5_API_CHECK_NOT_NULL;
  //////// all checks before this line
  return d_node->getKind() == internal::Kind::APPLY_CONSTRUCTOR
         && d_node->isConst() && d_node->getType().getDType().isTuple();
  ////////
  CVC5_API_TRY_CATCH_END;
}
std::vector<Term> Term::getTupleValue() const
{
  CVC5_API_TRY_CATCH_BEGIN;
  CVC5_API_CHECK_NOT_NULL;
  CVC5_API_ARG_CHECK_EXPECTED(
      d_node->getKind() == internal::Kind::APPLY_CONSTRUCTOR
          && d_node->isConst() && d_node->getType().getDType().isTuple(),
      *d_node)
      << "Term to be a tuple value when calling getTupleValue()";
  //////// all checks before this line
  std::vector<Term> res;
  for (size_t i = 0, n = d_node->getNumChildren(); i < n; ++i)
  {
    res.emplace_back(Term(d_nm, (*d_node)[i]));
  }
  return res;
  ////////
  CVC5_API_TRY_CATCH_END;
}

bool Term::isRoundingModeValue() const
{
  CVC5_API_TRY_CATCH_BEGIN;
  CVC5_API_CHECK_NOT_NULL;
  //////// all checks before this line
  return d_node->getKind() == internal::Kind::CONST_ROUNDINGMODE;
  ////////
  CVC5_API_TRY_CATCH_END;
}
RoundingMode Term::getRoundingModeValue() const
{
  CVC5_API_TRY_CATCH_BEGIN;
  CVC5_API_CHECK_NOT_NULL;
  CVC5_API_ARG_CHECK_EXPECTED(
      d_node->getKind() == internal::Kind::CONST_ROUNDINGMODE, *d_node)
      << "Term to be a floating-point rounding mode value when calling "
         "getRoundingModeValue()";
  //////// all checks before this line
  return s_rmodes_internal.at(d_node->getConst<cvc5::internal::RoundingMode>());
  ////////
  CVC5_API_TRY_CATCH_END;
}

bool Term::isFloatingPointPosZero() const
{
  CVC5_API_TRY_CATCH_BEGIN;
  CVC5_API_CHECK_NOT_NULL;
  //////// all checks before this line
  if (d_node->getKind() == internal::Kind::CONST_FLOATINGPOINT)
  {
    const auto& fp = d_node->getConst<internal::FloatingPoint>();
    return fp.isZero() && fp.isPositive();
  }
  return false;
  ////////
  CVC5_API_TRY_CATCH_END;
}
bool Term::isFloatingPointNegZero() const
{
  CVC5_API_TRY_CATCH_BEGIN;
  CVC5_API_CHECK_NOT_NULL;
  //////// all checks before this line
  if (d_node->getKind() == internal::Kind::CONST_FLOATINGPOINT)
  {
    const auto& fp = d_node->getConst<internal::FloatingPoint>();
    return fp.isZero() && fp.isNegative();
  }
  return false;
  ////////
  CVC5_API_TRY_CATCH_END;
}
bool Term::isFloatingPointPosInf() const
{
  CVC5_API_TRY_CATCH_BEGIN;
  CVC5_API_CHECK_NOT_NULL;
  //////// all checks before this line
  if (d_node->getKind() == internal::Kind::CONST_FLOATINGPOINT)
  {
    const auto& fp = d_node->getConst<internal::FloatingPoint>();
    return fp.isInfinite() && fp.isPositive();
  }
  return false;
  ////////
  CVC5_API_TRY_CATCH_END;
}
bool Term::isFloatingPointNegInf() const
{
  CVC5_API_TRY_CATCH_BEGIN;
  CVC5_API_CHECK_NOT_NULL;
  //////// all checks before this line
  if (d_node->getKind() == internal::Kind::CONST_FLOATINGPOINT)
  {
    const auto& fp = d_node->getConst<internal::FloatingPoint>();
    return fp.isInfinite() && fp.isNegative();
  }
  return false;
  ////////
  CVC5_API_TRY_CATCH_END;
}
bool Term::isFloatingPointNaN() const
{
  CVC5_API_TRY_CATCH_BEGIN;
  CVC5_API_CHECK_NOT_NULL;
  //////// all checks before this line
  return d_node->getKind() == internal::Kind::CONST_FLOATINGPOINT
         && d_node->getConst<internal::FloatingPoint>().isNaN();
  ////////
  CVC5_API_TRY_CATCH_END;
}
bool Term::isFloatingPointValue() const
{
  CVC5_API_TRY_CATCH_BEGIN;
  CVC5_API_CHECK_NOT_NULL;
  //////// all checks before this line
  return d_node->getKind() == internal::Kind::CONST_FLOATINGPOINT;
  ////////
  CVC5_API_TRY_CATCH_END;
}
std::tuple<std::uint32_t, std::uint32_t, Term> Term::getFloatingPointValue()
    const
{
  CVC5_API_TRY_CATCH_BEGIN;
  CVC5_API_CHECK_NOT_NULL;
  CVC5_API_ARG_CHECK_EXPECTED(
      d_node->getKind() == internal::Kind::CONST_FLOATINGPOINT, *d_node)
      << "Term to be a floating-point value when calling "
         "getFloatingPointValue()";
  //////// all checks before this line
  const auto& fp = d_node->getConst<internal::FloatingPoint>();
  return std::make_tuple(fp.getSize().exponentWidth(),
                         fp.getSize().significandWidth(),
                         Solver::mkValHelper(d_nm, (fp.pack())));
  ////////
  CVC5_API_TRY_CATCH_END;
}

bool Term::isSetValue() const
{
  CVC5_API_TRY_CATCH_BEGIN;
  CVC5_API_CHECK_NOT_NULL;
  //////// all checks before this line
  return d_node->getType().isSet() && d_node->isConst();
  ////////
  CVC5_API_TRY_CATCH_END;
}

void Term::collectSet(std::set<Term>& set,
                      const internal::Node& node,
                      internal::NodeManager* nm)
{
  // We asserted that node has a set type, and node.isConst()
  // Thus, node only contains of SET_EMPTY, SET_UNION and SET_SINGLETON.
  switch (node.getKind())
  {
    case internal::Kind::SET_EMPTY: break;
    case internal::Kind::SET_SINGLETON: set.emplace(Term(nm, node[0])); break;
    case internal::Kind::SET_UNION:
    {
      for (const auto& sub : node)
      {
        collectSet(set, sub, nm);
      }
      break;
    }
    default:
      CVC5_API_ARG_CHECK_EXPECTED(false, node)
          << "Term to be a set value when calling getSetValue()";
      break;
  }
}

std::set<Term> Term::getSetValue() const
{
  CVC5_API_TRY_CATCH_BEGIN;
  CVC5_API_CHECK_NOT_NULL;
  CVC5_API_ARG_CHECK_EXPECTED(d_node->getType().isSet() && d_node->isConst(),
                              *d_node)
      << "Term to be a set value when calling getSetValue()";
  //////// all checks before this line
  std::set<Term> res;
  Term::collectSet(res, *d_node, d_nm);
  return res;
  ////////
  CVC5_API_TRY_CATCH_END;
}

bool Term::isSequenceValue() const
{
  CVC5_API_TRY_CATCH_BEGIN;
  CVC5_API_CHECK_NOT_NULL;
  //////// all checks before this line
  return d_node->getKind() == internal::Kind::CONST_SEQUENCE;
  ////////
  CVC5_API_TRY_CATCH_END;
}
std::vector<Term> Term::getSequenceValue() const
{
  CVC5_API_TRY_CATCH_BEGIN;
  CVC5_API_CHECK_NOT_NULL;
  CVC5_API_ARG_CHECK_EXPECTED(
      d_node->getKind() == internal::Kind::CONST_SEQUENCE, *d_node)
      << "Term to be a sequence value when calling getSequenceValue()";
  //////// all checks before this line
  std::vector<Term> res;
  const internal::Sequence& seq = d_node->getConst<internal::Sequence>();
  for (const auto& node: seq.getVec())
  {
    res.emplace_back(Term(d_nm, node));
  }
  return res;
  ////////
  CVC5_API_TRY_CATCH_END;
}

bool Term::isCardinalityConstraint() const
{
  CVC5_API_TRY_CATCH_BEGIN;
  CVC5_API_CHECK_NOT_NULL;
  //////// all checks before this line
  return d_node->getKind() == internal::Kind::CARDINALITY_CONSTRAINT;
  ////////
  CVC5_API_TRY_CATCH_END;
}

std::pair<Sort, uint32_t> Term::getCardinalityConstraint() const
{
  CVC5_API_TRY_CATCH_BEGIN;
  CVC5_API_CHECK_NOT_NULL;
  CVC5_API_ARG_CHECK_EXPECTED(
      d_node->getKind() == internal::Kind::CARDINALITY_CONSTRAINT, *d_node)
      << "Term to be a cardinality constraint when calling "
         "getCardinalityConstraint()";
  // this should never happen since we restrict what the user can create
  CVC5_API_ARG_CHECK_EXPECTED(
      detail::checkIntegerBounds<std::uint32_t>(
          d_node->getOperator()
              .getConst<internal::CardinalityConstraint>()
              .getUpperBound()),
      *d_node)
      << "Upper bound for cardinality constraint does not fit uint32_t";
  //////// all checks before this line
  const internal::CardinalityConstraint& cc =
      d_node->getOperator().getConst<internal::CardinalityConstraint>();
  return std::make_pair(Sort(d_nm, cc.getType()),
                        cc.getUpperBound().getUnsignedInt());
  ////////
  CVC5_API_TRY_CATCH_END;
}

std::ostream& operator<<(std::ostream& out, const Term& t)
{
  out << t.toString();
  return out;
}

std::ostream& operator<<(std::ostream& out, const std::vector<Term>& vector)
{
  internal::container_to_stream(out, vector);
  return out;
}

std::ostream& operator<<(std::ostream& out, const std::set<Term>& set)
{
  internal::container_to_stream(out, set);
  return out;
}

std::ostream& operator<<(std::ostream& out,
                         const std::unordered_set<Term>& unordered_set)
{
  internal::container_to_stream(out, unordered_set);
  return out;
}

template <typename V>
std::ostream& operator<<(std::ostream& out, const std::map<Term, V>& map)
{
  internal::container_to_stream(out, map);
  return out;
}

template <typename V>
std::ostream& operator<<(std::ostream& out,
                         const std::unordered_map<Term, V>& unordered_map)
{
  internal::container_to_stream(out, unordered_map);
  return out;
}

/* Helpers                                                                    */
/* -------------------------------------------------------------------------- */

/* Split out to avoid nested API calls (problematic with API tracing).        */
/* .......................................................................... */

bool Term::isNullHelper() const
{
  /* Split out to avoid nested API calls (problematic with API tracing). */
  return d_node->isNull();
}

Kind Term::getKindHelper() const
{
  /* Sequence kinds do not exist internally, so we must convert their internal
   * (string) versions back to sequence. All operators where this is
   * necessary are such that their first child is of sequence type, which
   * we check here. */
  if (d_node->getNumChildren() > 0 && (*d_node)[0].getType().isSequence())
  {
    switch (d_node->getKind())
    {
      case internal::Kind::STRING_CONCAT: return SEQ_CONCAT;
      case internal::Kind::STRING_LENGTH: return SEQ_LENGTH;
      case internal::Kind::STRING_SUBSTR: return SEQ_EXTRACT;
      case internal::Kind::STRING_UPDATE: return SEQ_UPDATE;
      case internal::Kind::STRING_CHARAT: return SEQ_AT;
      case internal::Kind::STRING_CONTAINS: return SEQ_CONTAINS;
      case internal::Kind::STRING_INDEXOF: return SEQ_INDEXOF;
      case internal::Kind::STRING_REPLACE: return SEQ_REPLACE;
      case internal::Kind::STRING_REPLACE_ALL: return SEQ_REPLACE_ALL;
      case internal::Kind::STRING_REV: return SEQ_REV;
      case internal::Kind::STRING_PREFIX: return SEQ_PREFIX;
      case internal::Kind::STRING_SUFFIX: return SEQ_SUFFIX;
      default:
        // fall through to conversion below
        break;
    }
  }
  // Notice that kinds like APPLY_TYPE_ASCRIPTION will be converted to
  // INTERNAL_KIND.
  return intToExtKind(d_node->getKind());
}

/* -------------------------------------------------------------------------- */
/* Datatypes                                                                  */
/* -------------------------------------------------------------------------- */

/* DatatypeConstructorDecl -------------------------------------------------- */

DatatypeConstructorDecl::DatatypeConstructorDecl()
    : d_nm(nullptr), d_ctor(nullptr)
{
}

DatatypeConstructorDecl::DatatypeConstructorDecl(internal::NodeManager* nm,
                                                 const std::string& name)
    : d_nm(nm), d_ctor(new internal::DTypeConstructor(name))
{
}
DatatypeConstructorDecl::~DatatypeConstructorDecl()
{
  if (d_ctor != nullptr)
  {
    d_ctor.reset();
  }
}

void DatatypeConstructorDecl::addSelector(const std::string& name,
                                          const Sort& sort)
{
  CVC5_API_TRY_CATCH_BEGIN;
  CVC5_API_CHECK_NOT_NULL;
  CVC5_API_CHECK_SORT(sort);
  CVC5_API_ARG_CHECK_EXPECTED(!sort.isNull(), sort)
      << "non-null codomain sort for selector";
  //////// all checks before this line
  d_ctor->addArg(name, *sort.d_type);
  ////////
  CVC5_API_TRY_CATCH_END;
}

void DatatypeConstructorDecl::addSelectorSelf(const std::string& name)
{
  CVC5_API_TRY_CATCH_BEGIN;
  CVC5_API_CHECK_NOT_NULL;
  //////// all checks before this line
  d_ctor->addArgSelf(name);
  ////////
  CVC5_API_TRY_CATCH_END;
}

void DatatypeConstructorDecl::addSelectorUnresolved(
    const std::string& name, const std::string& unresDataypeName)
{
  CVC5_API_TRY_CATCH_BEGIN;
  CVC5_API_CHECK_NOT_NULL;
  //////// all checks before this line
  // make the unresolved sort with the given name
  internal::TypeNode usort = d_nm->mkUnresolvedDatatypeSort(unresDataypeName);
  d_ctor->addArg(name, usort);
  ////////
  CVC5_API_TRY_CATCH_END;
}

bool DatatypeConstructorDecl::isNull() const
{
  CVC5_API_TRY_CATCH_BEGIN;
  //////// all checks before this line
  return isNullHelper();
  ////////
  CVC5_API_TRY_CATCH_END;
}

std::string DatatypeConstructorDecl::toString() const
{
  CVC5_API_TRY_CATCH_BEGIN;
  CVC5_API_CHECK_NOT_NULL;
  //////// all checks before this line
  std::stringstream ss;
  ss << *d_ctor;
  return ss.str();
  ////////
  CVC5_API_TRY_CATCH_END;
}

std::ostream& operator<<(std::ostream& out,
                         const DatatypeConstructorDecl& ctordecl)
{
  out << ctordecl.toString();
  return out;
}

std::ostream& operator<<(std::ostream& out,
                         const std::vector<DatatypeConstructorDecl>& vector)
{
  internal::container_to_stream(out, vector);
  return out;
}

bool DatatypeConstructorDecl::isNullHelper() const { return d_ctor == nullptr; }

bool DatatypeConstructorDecl::isResolved() const
{
  return d_ctor == nullptr || d_ctor->isResolved();
}

/* DatatypeDecl ------------------------------------------------------------- */

DatatypeDecl::DatatypeDecl() : d_nm(nullptr), d_dtype(nullptr) {}

DatatypeDecl::DatatypeDecl(internal::NodeManager* nm,
                           const std::string& name,
                           bool isCoDatatype)
    : d_nm(nm), d_dtype(new internal::DType(name, isCoDatatype))
{
}

DatatypeDecl::DatatypeDecl(internal::NodeManager* nm,
                           const std::string& name,
                           const std::vector<Sort>& params,
                           bool isCoDatatype)
    : d_nm(nm)
{
  std::vector<internal::TypeNode> tparams = Sort::sortVectorToTypeNodes(params);
  d_dtype = std::shared_ptr<internal::DType>(
      new internal::DType(name, tparams, isCoDatatype));
}

bool DatatypeDecl::isNullHelper() const { return !d_dtype; }

DatatypeDecl::~DatatypeDecl()
{
  if (d_dtype != nullptr)
  {
    d_dtype.reset();
  }
}

bool DatatypeDecl::isResolved() const
{
  return d_dtype == nullptr || d_dtype->isResolved();
}

void DatatypeDecl::addConstructor(const DatatypeConstructorDecl& ctor)
{
  CVC5_API_TRY_CATCH_BEGIN;
  CVC5_API_CHECK_NOT_NULL;
  CVC5_API_ARG_CHECK_NOT_NULL(ctor);
  CVC5_API_ARG_ASSERT_NM("datatype constructor declaration", ctor);
  //////// all checks before this line
  d_dtype->addConstructor(ctor.d_ctor);
  ////////
  CVC5_API_TRY_CATCH_END;
}

size_t DatatypeDecl::getNumConstructors() const
{
  CVC5_API_TRY_CATCH_BEGIN;
  CVC5_API_CHECK_NOT_NULL;
  //////// all checks before this line
  return d_dtype->getNumConstructors();
  ////////
  CVC5_API_TRY_CATCH_END;
}

bool DatatypeDecl::isParametric() const
{
  CVC5_API_TRY_CATCH_BEGIN;
  CVC5_API_CHECK_NOT_NULL;
  //////// all checks before this line
  return d_dtype->isParametric();
  ////////
  CVC5_API_TRY_CATCH_END;
}

std::string DatatypeDecl::toString() const
{
  CVC5_API_TRY_CATCH_BEGIN;
  CVC5_API_CHECK_NOT_NULL;
  //////// all checks before this line
  std::stringstream ss;
  ss << *d_dtype;
  return ss.str();
  ////////
  CVC5_API_TRY_CATCH_END;
}

std::string DatatypeDecl::getName() const
{
  CVC5_API_TRY_CATCH_BEGIN;
  CVC5_API_CHECK_NOT_NULL;
  //////// all checks before this line
  return d_dtype->getName();
  ////////
  CVC5_API_TRY_CATCH_END;
}

bool DatatypeDecl::isNull() const
{
  CVC5_API_TRY_CATCH_BEGIN;
  //////// all checks before this line
  return isNullHelper();
  ////////
  CVC5_API_TRY_CATCH_END;
}

std::ostream& operator<<(std::ostream& out, const DatatypeDecl& dtdecl)
{
  out << dtdecl.toString();
  return out;
}

internal::DType& DatatypeDecl::getDatatype(void) const { return *d_dtype; }

/* DatatypeSelector --------------------------------------------------------- */

DatatypeSelector::DatatypeSelector() : d_nm(nullptr), d_stor(nullptr) {}

DatatypeSelector::DatatypeSelector(internal::NodeManager* nm,
                                   const internal::DTypeSelector& stor)
    : d_nm(nm), d_stor(new internal::DTypeSelector(stor))
{
  CVC5_API_CHECK(d_stor->isResolved()) << "Expected resolved datatype selector";
}

DatatypeSelector::~DatatypeSelector()
{
  if (d_stor != nullptr)
  {
    d_stor.reset();
  }
}

std::string DatatypeSelector::getName() const
{
  CVC5_API_TRY_CATCH_BEGIN;
  CVC5_API_CHECK_NOT_NULL;
  //////// all checks before this line
  return d_stor->getName();
  ////////
  CVC5_API_TRY_CATCH_END;
}

Term DatatypeSelector::getTerm() const
{
  CVC5_API_TRY_CATCH_BEGIN;
  CVC5_API_CHECK_NOT_NULL;
  //////// all checks before this line
  return Term(d_nm, d_stor->getSelector());
  ////////
  CVC5_API_TRY_CATCH_END;
}
Term DatatypeSelector::getUpdaterTerm() const
{
  CVC5_API_TRY_CATCH_BEGIN;
  CVC5_API_CHECK_NOT_NULL;
  //////// all checks before this line
  return Term(d_nm, d_stor->getUpdater());
  ////////
  CVC5_API_TRY_CATCH_END;
}

Sort DatatypeSelector::getCodomainSort() const
{
  CVC5_API_TRY_CATCH_BEGIN;
  CVC5_API_CHECK_NOT_NULL;
  //////// all checks before this line
  return Sort(d_nm, d_stor->getRangeType());
  ////////
  CVC5_API_TRY_CATCH_END;
}

bool DatatypeSelector::isNull() const
{
  CVC5_API_TRY_CATCH_BEGIN;
  //////// all checks before this line
  return isNullHelper();
  ////////
  CVC5_API_TRY_CATCH_END;
}

std::string DatatypeSelector::toString() const
{
  CVC5_API_TRY_CATCH_BEGIN;
  CVC5_API_CHECK_NOT_NULL;
  //////// all checks before this line
  std::stringstream ss;
  ss << *d_stor;
  return ss.str();
  ////////
  CVC5_API_TRY_CATCH_END;
}

std::ostream& operator<<(std::ostream& out, const DatatypeSelector& stor)
{
  out << stor.toString();
  return out;
}

bool DatatypeSelector::isNullHelper() const { return d_stor == nullptr; }

/* DatatypeConstructor ------------------------------------------------------ */

DatatypeConstructor::DatatypeConstructor() : d_nm(nullptr), d_ctor(nullptr) {}

DatatypeConstructor::DatatypeConstructor(internal::NodeManager* nm,
                                         const internal::DTypeConstructor& ctor)
    : d_nm(nm), d_ctor(new internal::DTypeConstructor(ctor))
{
  CVC5_API_CHECK(d_ctor->isResolved())
      << "Expected resolved datatype constructor";
}

DatatypeConstructor::~DatatypeConstructor()
{
  if (d_ctor != nullptr)
  {
    d_ctor.reset();
  }
}

std::string DatatypeConstructor::getName() const
{
  CVC5_API_TRY_CATCH_BEGIN;
  CVC5_API_CHECK_NOT_NULL;
  //////// all checks before this line
  return d_ctor->getName();
  ////////
  CVC5_API_TRY_CATCH_END;
}

Term DatatypeConstructor::getTerm() const
{
  CVC5_API_TRY_CATCH_BEGIN;
  CVC5_API_CHECK_NOT_NULL;
  //////// all checks before this line
  return Term(d_nm, d_ctor->getConstructor());
  ////////
  CVC5_API_TRY_CATCH_END;
}

Term DatatypeConstructor::getInstantiatedTerm(const Sort& retSort) const
{
  CVC5_API_TRY_CATCH_BEGIN;
  CVC5_API_CHECK_NOT_NULL;
  CVC5_API_CHECK(d_ctor->isResolved())
      << "Expected resolved datatype constructor";
  CVC5_API_CHECK(retSort.isDatatype())
      << "Cannot get specialized constructor type for non-datatype type "
      << retSort;
  //////// all checks before this line
  internal::Node ret = d_ctor->getInstantiatedConstructor(*retSort.d_type);
  (void)ret.getType(true); /* kick off type checking */
  // apply type ascription to the operator
  Term sctor = Term(d_nm, ret);
  return sctor;
  ////////
  CVC5_API_TRY_CATCH_END;
}

Term DatatypeConstructor::getTesterTerm() const
{
  CVC5_API_TRY_CATCH_BEGIN;
  CVC5_API_CHECK_NOT_NULL;
  //////// all checks before this line
  return Term(d_nm, d_ctor->getTester());
  ////////
  CVC5_API_TRY_CATCH_END;
}

size_t DatatypeConstructor::getNumSelectors() const
{
  CVC5_API_TRY_CATCH_BEGIN;
  CVC5_API_CHECK_NOT_NULL;
  //////// all checks before this line
  return d_ctor->getNumArgs();
  ////////
  CVC5_API_TRY_CATCH_END;
}

DatatypeSelector DatatypeConstructor::operator[](size_t index) const
{
  CVC5_API_TRY_CATCH_BEGIN;
  CVC5_API_CHECK_NOT_NULL;
  //////// all checks before this line
  return DatatypeSelector(d_nm, (*d_ctor)[index]);
  ////////
  CVC5_API_TRY_CATCH_END;
}

DatatypeSelector DatatypeConstructor::operator[](const std::string& name) const
{
  CVC5_API_TRY_CATCH_BEGIN;
  CVC5_API_CHECK_NOT_NULL;
  //////// all checks before this line
  return getSelectorForName(name);
  ////////
  CVC5_API_TRY_CATCH_END;
}

DatatypeSelector DatatypeConstructor::getSelector(const std::string& name) const
{
  CVC5_API_TRY_CATCH_BEGIN;
  CVC5_API_CHECK_NOT_NULL;
  //////// all checks before this line
  return getSelectorForName(name);
  ////////
  CVC5_API_TRY_CATCH_END;
}

DatatypeConstructor::const_iterator DatatypeConstructor::begin() const
{
  return DatatypeConstructor::const_iterator(d_nm, *d_ctor, true);
}

DatatypeConstructor::const_iterator DatatypeConstructor::end() const
{
  return DatatypeConstructor::const_iterator(d_nm, *d_ctor, false);
}

DatatypeConstructor::const_iterator::const_iterator(
    internal::NodeManager* nm,
    const internal::DTypeConstructor& ctor,
    bool begin)
{
  d_nm = nm;
  d_int_stors = &ctor.getArgs();

  const std::vector<std::shared_ptr<internal::DTypeSelector>>& sels =
      ctor.getArgs();
  for (const std::shared_ptr<internal::DTypeSelector>& s : sels)
  {
    /* Can not use emplace_back here since constructor is private. */
    d_stors.push_back(DatatypeSelector(d_nm, *s.get()));
  }
  d_idx = begin ? 0 : sels.size();
}

DatatypeConstructor::const_iterator::const_iterator()
    : d_nm(nullptr), d_int_stors(nullptr), d_idx(0)
{
}

DatatypeConstructor::const_iterator&
DatatypeConstructor::const_iterator::operator=(
    const DatatypeConstructor::const_iterator& it)
{
  d_nm = it.d_nm;
  d_int_stors = it.d_int_stors;
  d_stors = it.d_stors;
  d_idx = it.d_idx;
  return *this;
}

const DatatypeSelector& DatatypeConstructor::const_iterator::operator*() const
{
  return d_stors[d_idx];
}

const DatatypeSelector* DatatypeConstructor::const_iterator::operator->() const
{
  return &d_stors[d_idx];
}

DatatypeConstructor::const_iterator&
DatatypeConstructor::const_iterator::operator++()
{
  ++d_idx;
  return *this;
}

DatatypeConstructor::const_iterator
DatatypeConstructor::const_iterator::operator++(int)
{
  DatatypeConstructor::const_iterator it(*this);
  ++d_idx;
  return it;
}

bool DatatypeConstructor::const_iterator::operator==(
    const DatatypeConstructor::const_iterator& other) const
{
  return d_int_stors == other.d_int_stors && d_idx == other.d_idx;
}

bool DatatypeConstructor::const_iterator::operator!=(
    const DatatypeConstructor::const_iterator& other) const
{
  return d_int_stors != other.d_int_stors || d_idx != other.d_idx;
}

bool DatatypeConstructor::isNull() const
{
  CVC5_API_TRY_CATCH_BEGIN;
  //////// all checks before this line
  return isNullHelper();
  ////////
  CVC5_API_TRY_CATCH_END;
}

std::string DatatypeConstructor::toString() const
{
  CVC5_API_TRY_CATCH_BEGIN;
  //////// all checks before this line
  std::stringstream ss;
  ss << *d_ctor;
  return ss.str();
  ////////
  CVC5_API_TRY_CATCH_END;
}

bool DatatypeConstructor::isNullHelper() const { return d_ctor == nullptr; }

DatatypeSelector DatatypeConstructor::getSelectorForName(
    const std::string& name) const
{
  bool foundSel = false;
  size_t index = 0;
  for (size_t i = 0, nsels = getNumSelectors(); i < nsels; i++)
  {
    if ((*d_ctor)[i].getName() == name)
    {
      index = i;
      foundSel = true;
      break;
    }
  }
  if (!foundSel)
  {
    std::stringstream snames;
    snames << "{ ";
    for (size_t i = 0, ncons = getNumSelectors(); i < ncons; i++)
    {
      snames << (*d_ctor)[i].getName() << " ";
    }
    snames << "} ";
    CVC5_API_CHECK(foundSel) << "No selector " << name << " for constructor "
                             << getName() << " exists among " << snames.str();
  }
  return DatatypeSelector(d_nm, (*d_ctor)[index]);
}

std::ostream& operator<<(std::ostream& out, const DatatypeConstructor& ctor)
{
  out << ctor.toString();
  return out;
}

/* Datatype ----------------------------------------------------------------- */

Datatype::Datatype(internal::NodeManager* nm, const internal::DType& dtype)
    : d_nm(nm), d_dtype(new internal::DType(dtype))
{
  CVC5_API_CHECK(d_dtype->isResolved()) << "Expected resolved datatype";
}

Datatype::Datatype() : d_nm(nullptr), d_dtype(nullptr) {}

Datatype::~Datatype()
{
  if (d_dtype != nullptr)
  {
    d_dtype.reset();
  }
}

DatatypeConstructor Datatype::operator[](size_t idx) const
{
  CVC5_API_TRY_CATCH_BEGIN;
  CVC5_API_CHECK_NOT_NULL;
  CVC5_API_CHECK(idx < getNumConstructors()) << "Index out of bounds.";
  //////// all checks before this line
  return DatatypeConstructor(d_nm, (*d_dtype)[idx]);
  ////////
  CVC5_API_TRY_CATCH_END;
}

DatatypeConstructor Datatype::operator[](const std::string& name) const
{
  CVC5_API_TRY_CATCH_BEGIN;
  CVC5_API_CHECK_NOT_NULL;
  //////// all checks before this line
  return getConstructorForName(name);
  ////////
  CVC5_API_TRY_CATCH_END;
}

DatatypeConstructor Datatype::getConstructor(const std::string& name) const
{
  CVC5_API_TRY_CATCH_BEGIN;
  CVC5_API_CHECK_NOT_NULL;
  //////// all checks before this line
  return getConstructorForName(name);
  ////////
  CVC5_API_TRY_CATCH_END;
}

DatatypeSelector Datatype::getSelector(const std::string& name) const
{
  CVC5_API_TRY_CATCH_BEGIN;
  CVC5_API_CHECK_NOT_NULL;
  //////// all checks before this line
  return getSelectorForName(name);
  ////////
  CVC5_API_TRY_CATCH_END;
}

std::string Datatype::getName() const
{
  CVC5_API_TRY_CATCH_BEGIN;
  CVC5_API_CHECK_NOT_NULL;
  //////// all checks before this line
  return d_dtype->getName();
  ////////
  CVC5_API_TRY_CATCH_END;
}

size_t Datatype::getNumConstructors() const
{
  CVC5_API_TRY_CATCH_BEGIN;
  CVC5_API_CHECK_NOT_NULL;
  //////// all checks before this line
  return d_dtype->getNumConstructors();
  ////////
  CVC5_API_TRY_CATCH_END;
}

std::vector<Sort> Datatype::getParameters() const
{
  CVC5_API_TRY_CATCH_BEGIN;
  CVC5_API_CHECK_NOT_NULL;
  CVC5_API_CHECK(isParametric()) << "Expected parametric datatype";
  //////// all checks before this line
  std::vector<internal::TypeNode> params = d_dtype->getParameters();
  return Sort::typeNodeVectorToSorts(d_nm, params);
  ////////
  CVC5_API_TRY_CATCH_END;
}

bool Datatype::isParametric() const
{
  CVC5_API_TRY_CATCH_BEGIN;
  CVC5_API_CHECK_NOT_NULL;
  //////// all checks before this line
  return d_dtype->isParametric();
  ////////
  CVC5_API_TRY_CATCH_END;
}

bool Datatype::isCodatatype() const
{
  CVC5_API_TRY_CATCH_BEGIN;
  CVC5_API_CHECK_NOT_NULL;
  //////// all checks before this line
  return d_dtype->isCodatatype();
  ////////
  CVC5_API_TRY_CATCH_END;
}

bool Datatype::isTuple() const
{
  CVC5_API_TRY_CATCH_BEGIN;
  CVC5_API_CHECK_NOT_NULL;
  //////// all checks before this line
  return d_dtype->isTuple();
  ////////
  CVC5_API_TRY_CATCH_END;
}

bool Datatype::isRecord() const
{
  CVC5_API_TRY_CATCH_BEGIN;
  CVC5_API_CHECK_NOT_NULL;
  //////// all checks before this line
  return d_dtype->isRecord();
  ////////
  CVC5_API_TRY_CATCH_END;
}

bool Datatype::isFinite() const
{
  CVC5_API_TRY_CATCH_BEGIN;
  CVC5_API_CHECK_NOT_NULL;
  CVC5_API_CHECK(!d_dtype->isParametric())
      << "Invalid call to 'isFinite()', expected non-parametric Datatype";
  //////// all checks before this line
  // we assume that finite model finding is disabled by passing false as the
  // second argument
  return isCardinalityClassFinite(d_dtype->getCardinalityClass(), false);
  ////////
  CVC5_API_TRY_CATCH_END;
}

bool Datatype::isWellFounded() const
{
  CVC5_API_TRY_CATCH_BEGIN;
  CVC5_API_CHECK_NOT_NULL;
  //////// all checks before this line
  return d_dtype->isWellFounded();
  ////////
  CVC5_API_TRY_CATCH_END;
}

bool Datatype::isNull() const
{
  CVC5_API_TRY_CATCH_BEGIN;
  //////// all checks before this line
  return isNullHelper();
  ////////
  CVC5_API_TRY_CATCH_END;
}

std::string Datatype::toString() const
{
  CVC5_API_TRY_CATCH_BEGIN;
  CVC5_API_CHECK_NOT_NULL;
  //////// all checks before this line
  return d_dtype->getName();
  ////////
  CVC5_API_TRY_CATCH_END;
}

Datatype::const_iterator Datatype::begin() const
{
  return Datatype::const_iterator(d_nm, *d_dtype, true);
}

Datatype::const_iterator Datatype::end() const
{
  return Datatype::const_iterator(d_nm, *d_dtype, false);
}

DatatypeConstructor Datatype::getConstructorForName(
    const std::string& name) const
{
  bool foundCons = false;
  size_t index = 0;
  for (size_t i = 0, ncons = getNumConstructors(); i < ncons; i++)
  {
    if ((*d_dtype)[i].getName() == name)
    {
      index = i;
      foundCons = true;
      break;
    }
  }
  if (!foundCons)
  {
    std::stringstream snames;
    snames << "{ ";
    for (size_t i = 0, ncons = getNumConstructors(); i < ncons; i++)
    {
      snames << (*d_dtype)[i].getName() << " ";
    }
    snames << "}";
    CVC5_API_CHECK(foundCons) << "No constructor " << name << " for datatype "
                              << getName() << " exists, among " << snames.str();
  }
  return DatatypeConstructor(d_nm, (*d_dtype)[index]);
}

DatatypeSelector Datatype::getSelectorForName(const std::string& name) const
{
  bool foundSel = false;
  size_t index = 0;
  size_t sindex = 0;
  for (size_t i = 0, ncons = getNumConstructors(); i < ncons; i++)
  {
    int si = (*d_dtype)[i].getSelectorIndexForName(name);
    if (si >= 0)
    {
      sindex = static_cast<size_t>(si);
      index = i;
      foundSel = true;
      break;
    }
  }
  if (!foundSel)
  {
    CVC5_API_CHECK(foundSel)
        << "No select " << name << " for datatype " << getName() << " exists";
  }
  return DatatypeSelector(d_nm, (*d_dtype)[index][sindex]);
}

Datatype::const_iterator::const_iterator(internal::NodeManager* nm,
                                         const internal::DType& dtype,
                                         bool begin)
    : d_nm(nm), d_int_ctors(&dtype.getConstructors())
{
  const std::vector<std::shared_ptr<internal::DTypeConstructor>>& cons =
      dtype.getConstructors();
  for (const std::shared_ptr<internal::DTypeConstructor>& c : cons)
  {
    /* Can not use emplace_back here since constructor is private. */
    d_ctors.push_back(DatatypeConstructor(d_nm, *c.get()));
  }
  d_idx = begin ? 0 : cons.size();
}

Datatype::const_iterator::const_iterator()
    : d_nm(nullptr), d_int_ctors(nullptr), d_idx(0)
{
}

Datatype::const_iterator& Datatype::const_iterator::operator=(
    const Datatype::const_iterator& it)
{
  d_nm = it.d_nm;
  d_int_ctors = it.d_int_ctors;
  d_ctors = it.d_ctors;
  d_idx = it.d_idx;
  return *this;
}

const DatatypeConstructor& Datatype::const_iterator::operator*() const
{
  return d_ctors[d_idx];
}

const DatatypeConstructor* Datatype::const_iterator::operator->() const
{
  return &d_ctors[d_idx];
}

Datatype::const_iterator& Datatype::const_iterator::operator++()
{
  ++d_idx;
  return *this;
}

Datatype::const_iterator Datatype::const_iterator::operator++(int)
{
  Datatype::const_iterator it(*this);
  ++d_idx;
  return it;
}

bool Datatype::const_iterator::operator==(
    const Datatype::const_iterator& other) const
{
  return d_int_ctors == other.d_int_ctors && d_idx == other.d_idx;
}

bool Datatype::const_iterator::operator!=(
    const Datatype::const_iterator& other) const
{
  return d_int_ctors != other.d_int_ctors || d_idx != other.d_idx;
}

bool Datatype::isNullHelper() const { return d_dtype == nullptr; }

std::ostream& operator<<(std::ostream& out, const Datatype& dtype)
{
  return out << dtype.toString();
}

/* -------------------------------------------------------------------------- */
/* Grammar                                                                    */
/* -------------------------------------------------------------------------- */

Grammar::Grammar()
    : d_nm(nullptr),
      d_sygusVars(),
      d_ntSyms(),
      d_ntsToTerms(0),
      d_allowConst(),
      d_allowVars(),
      d_isResolved(false)
{
}

Grammar::Grammar(internal::NodeManager* nm,
                 const std::vector<Term>& sygusVars,
                 const std::vector<Term>& ntSymbols)
    : d_nm(nm),
      d_sygusVars(sygusVars),
      d_ntSyms(ntSymbols),
      d_ntsToTerms(ntSymbols.size()),
      d_allowConst(),
      d_allowVars(),
      d_isResolved(false)
{
  for (Term ntsymbol : d_ntSyms)
  {
    d_ntsToTerms.emplace(ntsymbol, std::vector<Term>());
  }
}

void Grammar::addRule(const Term& ntSymbol, const Term& rule)
{
  CVC5_API_TRY_CATCH_BEGIN;
  CVC5_API_CHECK(!d_isResolved) << "Grammar cannot be modified after passing "
                                   "it as an argument to synthFun/synthInv";
  CVC5_API_CHECK_TERM(ntSymbol);
  CVC5_API_CHECK_TERM(rule);
  CVC5_API_ARG_CHECK_EXPECTED(
      d_ntsToTerms.find(ntSymbol) != d_ntsToTerms.cend(), ntSymbol)
      << "ntSymbol to be one of the non-terminal symbols given in the "
         "predeclaration";
  CVC5_API_CHECK(ntSymbol.d_node->getType() == rule.d_node->getType())
      << "Expected ntSymbol and rule to have the same sort";
  CVC5_API_ARG_CHECK_EXPECTED(!containsFreeVariables(rule), rule)
      << "a term whose free variables are limited to synthFun/synthInv "
         "parameters and non-terminal symbols of the grammar";
  //////// all checks before this line
  d_ntsToTerms[ntSymbol].push_back(rule);
  ////////
  CVC5_API_TRY_CATCH_END;
}

void Grammar::addRules(const Term& ntSymbol, const std::vector<Term>& rules)
{
  CVC5_API_TRY_CATCH_BEGIN;
  CVC5_API_CHECK(!d_isResolved) << "Grammar cannot be modified after passing "
                                   "it as an argument to synthFun/synthInv";
  CVC5_API_CHECK_TERM(ntSymbol);
  CVC5_API_CHECK_TERMS_WITH_SORT(rules, ntSymbol.getSort());
  CVC5_API_ARG_CHECK_EXPECTED(
      d_ntsToTerms.find(ntSymbol) != d_ntsToTerms.cend(), ntSymbol)
      << "ntSymbol to be one of the non-terminal symbols given in the "
         "predeclaration";
  for (size_t i = 0, n = rules.size(); i < n; ++i)
  {
    CVC5_API_ARG_AT_INDEX_CHECK_EXPECTED(
        !containsFreeVariables(rules[i]), rules[i], rules, i)
        << "a term whose free variables are limited to synthFun/synthInv "
           "parameters and non-terminal symbols of the grammar";
  }
  //////// all checks before this line
  d_ntsToTerms[ntSymbol].insert(
      d_ntsToTerms[ntSymbol].cend(), rules.cbegin(), rules.cend());
  ////////
  CVC5_API_TRY_CATCH_END;
}

void Grammar::addAnyConstant(const Term& ntSymbol)
{
  CVC5_API_TRY_CATCH_BEGIN;
  CVC5_API_CHECK(!d_isResolved) << "Grammar cannot be modified after passing "
                                   "it as an argument to synthFun/synthInv";
  CVC5_API_CHECK_TERM(ntSymbol);
  CVC5_API_ARG_CHECK_EXPECTED(
      d_ntsToTerms.find(ntSymbol) != d_ntsToTerms.cend(), ntSymbol)
      << "ntSymbol to be one of the non-terminal symbols given in the "
         "predeclaration";
  //////// all checks before this line
  d_allowConst.insert(ntSymbol);
  ////////
  CVC5_API_TRY_CATCH_END;
}

void Grammar::addAnyVariable(const Term& ntSymbol)
{
  CVC5_API_TRY_CATCH_BEGIN;
  CVC5_API_CHECK(!d_isResolved) << "Grammar cannot be modified after passing "
                                   "it as an argument to synthFun/synthInv";
  CVC5_API_CHECK_TERM(ntSymbol);
  CVC5_API_ARG_CHECK_EXPECTED(
      d_ntsToTerms.find(ntSymbol) != d_ntsToTerms.cend(), ntSymbol)
      << "ntSymbol to be one of the non-terminal symbols given in the "
         "predeclaration";
  //////// all checks before this line
  d_allowVars.insert(ntSymbol);
  ////////
  CVC5_API_TRY_CATCH_END;
}

/**
 * This function concatenates the outputs of calling f on each element between
 * first and last, seperated by sep.
 * @param first the beginning of the range
 * @param last the end of the range
 * @param f the function to call on each element in the range, its output must
 *          be overloaded for operator<<
 * @param sep the string to add between successive calls to f
 */
template <typename Iterator, typename Function>
std::string join(Iterator first, Iterator last, Function f, std::string sep)
{
  std::stringstream ss;
  Iterator i = first;

  if (i != last)
  {
    ss << f(*i);
    ++i;
  }

  while (i != last)
  {
    ss << sep << f(*i);
    ++i;
  }

  return ss.str();
}

std::string Grammar::toString() const
{
  CVC5_API_TRY_CATCH_BEGIN;
  //////// all checks before this line
  std::stringstream ss;
  ss << "  ("  // pre-declaration
     << join(
            d_ntSyms.cbegin(),
            d_ntSyms.cend(),
            [](const Term& t) {
              std::stringstream s;
              s << '(' << t << ' ' << t.getSort() << ')';
              return s.str();
            },
            " ")
     << ")\n  ("  // grouped rule listing
     << join(
            d_ntSyms.cbegin(),
            d_ntSyms.cend(),
            [this](const Term& t) {
              bool allowConst = d_allowConst.find(t) != d_allowConst.cend(),
                   allowVars = d_allowVars.find(t) != d_allowVars.cend();
              const std::vector<Term>& rules = d_ntsToTerms.at(t);
              std::stringstream s;
              s << '(' << t << ' ' << t.getSort() << " ("
                << (allowConst ? "(Constant " + t.getSort().toString() + ")"
                               : "")
                << (allowConst && allowVars ? " " : "")
                << (allowVars ? "(Var " + t.getSort().toString() + ")" : "")
                << ((allowConst || allowVars) && !rules.empty() ? " " : "")
                << join(
                       rules.cbegin(),
                       rules.cend(),
                       [](const Term& rule) { return rule.toString(); },
                       " ")
                << "))";
              return s.str();
            },
            "\n   ")
     << ')';

  return ss.str();
  ////////
  CVC5_API_TRY_CATCH_END;
}

Sort Grammar::resolve()
{
  CVC5_API_TRY_CATCH_BEGIN;
  //////// all checks before this line

  d_isResolved = true;

  Term bvl;

  if (!d_sygusVars.empty())
  {
    bvl = Term(d_nm,
               d_nm->mkNode(internal::kind::BOUND_VAR_LIST,
                            Term::termVectorToNodes(d_sygusVars)));
  }

  std::unordered_map<Term, Sort> ntsToUnres(d_ntSyms.size());

  for (Term ntsymbol : d_ntSyms)
  {
    // make the unresolved type, used for referencing the final version of
    // the ntsymbol's datatype
    ntsToUnres[ntsymbol] =
        Sort(d_nm, d_nm->mkUnresolvedDatatypeSort(ntsymbol.toString()));
  }

  std::vector<internal::DType> datatypes;

  datatypes.reserve(d_ntSyms.size());

  for (const Term& ntSym : d_ntSyms)
  {
    // make the datatype, which encodes terms generated by this non-terminal
    DatatypeDecl dtDecl(d_nm, ntSym.toString());

    for (const Term& consTerm : d_ntsToTerms[ntSym])
    {
      addSygusConstructorTerm(dtDecl, consTerm, ntsToUnres);
    }

    if (d_allowVars.find(ntSym) != d_allowVars.cend())
    {
      addSygusConstructorVariables(dtDecl, Sort(d_nm, ntSym.d_node->getType()));
    }

    bool aci = d_allowConst.find(ntSym) != d_allowConst.end();
    internal::TypeNode btt = ntSym.d_node->getType();
    dtDecl.d_dtype->setSygus(btt, *bvl.d_node, aci, false);

    // We can be in a case where the only rule specified was (Variable T)
    // and there are no variables of type T, in which case this is a bogus
    // grammar. This results in the error below.
    CVC5_API_CHECK(dtDecl.d_dtype->getNumConstructors() != 0)
        << "Grouped rule listing for " << *dtDecl.d_dtype
        << " produced an empty rule list";

    datatypes.push_back(*dtDecl.d_dtype);
  }

  std::vector<internal::TypeNode> datatypeTypes =
      d_nm->mkMutualDatatypeTypes(datatypes);

  // return is the first datatype
  return Sort(d_nm, datatypeTypes[0]);
  ////////
  CVC5_API_TRY_CATCH_END;
}

void Grammar::addSygusConstructorTerm(
    DatatypeDecl& dt,
    const Term& term,
    const std::unordered_map<Term, Sort>& ntsToUnres) const
{
  CVC5_API_TRY_CATCH_BEGIN;
  CVC5_API_CHECK_DTDECL(dt);
  CVC5_API_CHECK_TERM(term);
  CVC5_API_CHECK_TERMS_MAP(ntsToUnres);
  //////// all checks before this line

  // At this point, we should know that dt is well founded, and that its
  // builtin sygus operators are well-typed.
  // Now, purify each occurrence of a non-terminal symbol in term, replace by
  // free variables. These become arguments to constructors. Notice we must do
  // a tree traversal in this function, since unique paths to the same term
  // should be treated as distinct terms.
  // Notice that let expressions are forbidden in the input syntax of term, so
  // this does not lead to exponential behavior with respect to input size.
  std::vector<Term> args;
  std::vector<Sort> cargs;
  Term op = purifySygusGTerm(term, args, cargs, ntsToUnres);
  std::stringstream ssCName;
  ssCName << op.getKind();
  if (!args.empty())
  {
    Term lbvl = Term(d_nm,
                     d_nm->mkNode(internal::kind::BOUND_VAR_LIST,
                                  Term::termVectorToNodes(args)));
    // its operator is a lambda
    op = Term(d_nm,
              d_nm->mkNode(internal::kind::LAMBDA, *lbvl.d_node, *op.d_node));
  }
  std::vector<internal::TypeNode> cargst = Sort::sortVectorToTypeNodes(cargs);
  dt.d_dtype->addSygusConstructor(*op.d_node, ssCName.str(), cargst);
  ////////
  CVC5_API_TRY_CATCH_END;
}

Term Grammar::purifySygusGTerm(
    const Term& term,
    std::vector<Term>& args,
    std::vector<Sort>& cargs,
    const std::unordered_map<Term, Sort>& ntsToUnres) const
{
  CVC5_API_TRY_CATCH_BEGIN;
  CVC5_API_CHECK_TERM(term);
  CVC5_API_CHECK_TERMS(args);
  CVC5_API_CHECK_SORTS(cargs);
  CVC5_API_CHECK_TERMS_MAP(ntsToUnres);
  //////// all checks before this line

  std::unordered_map<Term, Sort>::const_iterator itn = ntsToUnres.find(term);
  if (itn != ntsToUnres.cend())
  {
    Term ret = Term(d_nm, d_nm->mkBoundVar(term.d_node->getType()));
    args.push_back(ret);
    cargs.push_back(itn->second);
    return ret;
  }
  std::vector<Term> pchildren;
  bool childChanged = false;
  for (unsigned i = 0, nchild = term.d_node->getNumChildren(); i < nchild; i++)
  {
    Term ptermc = purifySygusGTerm(
        Term(d_nm, (*term.d_node)[i]), args, cargs, ntsToUnres);
    pchildren.push_back(ptermc);
    childChanged = childChanged || *ptermc.d_node != (*term.d_node)[i];
  }
  if (!childChanged)
  {
    return term;
  }

  internal::Node nret;

  if (term.d_node->getMetaKind() == internal::kind::metakind::PARAMETERIZED)
  {
    // it's an indexed operator so we should provide the op
    internal::NodeBuilder nb(term.d_node->getKind());
    nb << term.d_node->getOperator();
    nb.append(Term::termVectorToNodes(pchildren));
    nret = nb.constructNode();
  }
  else
  {
    nret = d_nm->mkNode(term.d_node->getKind(),
                        Term::termVectorToNodes(pchildren));
  }

  return Term(d_nm, nret);
  ////////
  CVC5_API_TRY_CATCH_END;
}

void Grammar::addSygusConstructorVariables(DatatypeDecl& dt,
                                           const Sort& sort) const
{
  CVC5_API_TRY_CATCH_BEGIN;
  CVC5_API_CHECK_DTDECL(dt);
  CVC5_API_CHECK_SORT(sort);
  //////// all checks before this line

  // each variable of appropriate type becomes a sygus constructor in dt.
  for (unsigned i = 0, size = d_sygusVars.size(); i < size; i++)
  {
    Term v = d_sygusVars[i];
    if (v.d_node->getType() == *sort.d_type)
    {
      std::stringstream ss;
      ss << v;
      std::vector<internal::TypeNode> cargs;
      dt.d_dtype->addSygusConstructor(*v.d_node, ss.str(), cargs);
    }
  }
  ////////
  CVC5_API_TRY_CATCH_END;
}

bool Grammar::containsFreeVariables(const Term& rule) const
{
  // we allow the argument list and non-terminal symbols to be in scope
  std::unordered_set<internal::TNode> scope;

  for (const Term& sygusVar : d_sygusVars)
  {
    scope.emplace(*sygusVar.d_node);
  }

  for (const Term& ntsymbol : d_ntSyms)
  {
    scope.emplace(*ntsymbol.d_node);
  }

  return internal::expr::hasFreeVariablesScope(*rule.d_node, scope);
}

std::ostream& operator<<(std::ostream& out, const Grammar& grammar)
{
  return out << grammar.toString();
}

/* -------------------------------------------------------------------------- */
/* Options                                                                    */
/* -------------------------------------------------------------------------- */

DriverOptions::DriverOptions(const Solver& solver) : d_solver(solver) {}

std::istream& DriverOptions::in() const
{
  return *d_solver.d_slv->getOptions().base.in;
}
std::ostream& DriverOptions::err() const
{
  return *d_solver.d_slv->getOptions().base.err;
}
std::ostream& DriverOptions::out() const
{
  return *d_solver.d_slv->getOptions().base.out;
}

/* -------------------------------------------------------------------------- */
/* Statistics                                                                 */
/* -------------------------------------------------------------------------- */

struct Stat::StatData
{
  internal::StatExportData data;
  template <typename T>
  StatData(T&& t) : data(std::forward<T>(t))
  {
  }
  StatData() : data() {}
};

Stat::Stat() {}
Stat::~Stat() {}
Stat::Stat(const Stat& s)
    : d_internal(s.d_internal),
      d_default(s.d_default)
{
  if (s.d_data)
  {
    d_data = std::make_unique<StatData>(s.d_data->data);
  }
}
Stat& Stat::operator=(const Stat& s)
{
  d_internal = s.d_internal;
  d_default = s.d_default;
  if (s.d_data)
  {
    d_data = std::make_unique<StatData>(s.d_data->data);
  }
  return *this;
}

bool Stat::isInternal() const { return d_internal; }
bool Stat::isDefault() const { return d_default; }

bool Stat::isInt() const
{
  if (!d_data) return false;
  return std::holds_alternative<int64_t>(d_data->data);
}
int64_t Stat::getInt() const
{
  CVC5_API_TRY_CATCH_BEGIN;
  CVC5_API_RECOVERABLE_CHECK(static_cast<bool>(d_data)) << "Stat holds no value";
  CVC5_API_RECOVERABLE_CHECK(isInt()) << "Expected Stat of type int64_t.";
  return std::get<int64_t>(d_data->data);
  CVC5_API_TRY_CATCH_END;
}
bool Stat::isDouble() const
{
  if (!d_data) return false;
  return std::holds_alternative<double>(d_data->data);
}
double Stat::getDouble() const
{
  CVC5_API_TRY_CATCH_BEGIN;
  CVC5_API_RECOVERABLE_CHECK(static_cast<bool>(d_data)) << "Stat holds no value";
  CVC5_API_RECOVERABLE_CHECK(isDouble()) << "Expected Stat of type double.";
  return std::get<double>(d_data->data);
  CVC5_API_TRY_CATCH_END;
}
bool Stat::isString() const
{
  if (!d_data) return false;
  return std::holds_alternative<std::string>(d_data->data);
}
const std::string& Stat::getString() const
{
  CVC5_API_TRY_CATCH_BEGIN;
  CVC5_API_RECOVERABLE_CHECK(static_cast<bool>(d_data)) << "Stat holds no value";
  CVC5_API_RECOVERABLE_CHECK(isString())
      << "Expected Stat of type std::string.";
  return std::get<std::string>(d_data->data);
  CVC5_API_TRY_CATCH_END;
}
bool Stat::isHistogram() const
{
  if (!d_data) return false;
  return std::holds_alternative<HistogramData>(d_data->data);
}
const Stat::HistogramData& Stat::getHistogram() const
{
  CVC5_API_TRY_CATCH_BEGIN;
  CVC5_API_RECOVERABLE_CHECK(static_cast<bool>(d_data)) << "Stat holds no value";
  CVC5_API_RECOVERABLE_CHECK(isHistogram())
      << "Expected Stat of type histogram.";
  return std::get<HistogramData>(d_data->data);
  CVC5_API_TRY_CATCH_END;
}

Stat::Stat(bool internal, bool defaulted, StatData&& sd)
    : d_internal(internal),
      d_default(defaulted),
      d_data(std::make_unique<StatData>(std::move(sd)))
{
}

std::ostream& operator<<(std::ostream& os, const Stat& sv)
{
  return internal::detail::print(os, sv.d_data->data);
}

Statistics::BaseType::const_reference Statistics::iterator::operator*() const
{
  return d_it.operator*();
}
Statistics::BaseType::const_pointer Statistics::iterator::operator->() const
{
  return d_it.operator->();
}
Statistics::iterator& Statistics::iterator::operator++()
{
  do
  {
    ++d_it;
  } while (!isVisible());
  return *this;
}
Statistics::iterator Statistics::iterator::operator++(int)
{
  iterator tmp = *this;
  do
  {
    ++d_it;
  } while (!isVisible());
  return tmp;
}
Statistics::iterator& Statistics::iterator::operator--()
{
  do
  {
    --d_it;
  } while (!isVisible());
  return *this;
}
Statistics::iterator Statistics::iterator::operator--(int)
{
  iterator tmp = *this;
  do
  {
    --d_it;
  } while (!isVisible());
  return tmp;
}
bool Statistics::iterator::operator==(const Statistics::iterator& rhs) const
{
  return d_it == rhs.d_it;
}
bool Statistics::iterator::operator!=(const Statistics::iterator& rhs) const
{
  return d_it != rhs.d_it;
}
Statistics::iterator::iterator(Statistics::BaseType::const_iterator it,
                               const Statistics::BaseType& base,
                               bool internal,
                               bool defaulted)
    : d_it(it), d_base(&base), d_showInternal(internal), d_showDefault(defaulted)
{
  while (!isVisible())
  {
    ++d_it;
  }
}
bool Statistics::iterator::isVisible() const
{
  if (d_it == d_base->end()) return true;
  if (!d_showInternal && d_it->second.isInternal()) return false;
  if (!d_showDefault && d_it->second.isDefault()) return false;
  return true;
}

const Stat& Statistics::get(const std::string& name)
{
  CVC5_API_TRY_CATCH_BEGIN;
  auto it = d_stats.find(name);
  CVC5_API_RECOVERABLE_CHECK(it != d_stats.end())
      << "No stat with name \"" << name << "\" exists.";
  return it->second;
  CVC5_API_TRY_CATCH_END;
}

Statistics::iterator Statistics::begin(bool internal, bool defaulted) const
{
  return iterator(d_stats.begin(), d_stats, internal, defaulted);
}
Statistics::iterator Statistics::end() const
{
  return iterator(d_stats.end(), d_stats, false, false);
}

Statistics::Statistics(const internal::StatisticsRegistry& reg)
{
  for (const auto& svp : reg)
  {
    d_stats.emplace(svp.first,
                    Stat(svp.second->d_internal,
                         svp.second->isDefault(),
                         svp.second->getViewer()));
  }
}

std::ostream& operator<<(std::ostream& out, const Statistics& stats)
{
  for (const auto& stat : stats)
  {
    out << stat.first << " = " << stat.second << std::endl;
  }
  return out;
}

/* -------------------------------------------------------------------------- */
/* Solver                                                                     */
/* -------------------------------------------------------------------------- */

Solver::Solver(std::unique_ptr<internal::Options>&& original)
{
  d_nm = internal::NodeManager::currentNM();
  d_nm->init();
  d_originalOptions = std::move(original);
  d_slv.reset(new internal::SolverEngine(d_originalOptions.get()));
  d_slv->setSolver(this);
  d_rng.reset(new internal::Random(d_slv->getOptions().driver.seed));
  resetStatistics();
}

Solver::Solver() : Solver(std::make_unique<internal::Options>()) {}

Solver::~Solver() {}

/* Helpers and private functions                                              */
/* -------------------------------------------------------------------------- */

internal::NodeManager* Solver::getNodeManager(void) const { return d_nm; }

void Solver::increment_term_stats(Kind kind) const
{
  if constexpr (internal::configuration::isStatisticsBuild())
  {
    d_stats->d_terms << kind;
  }
}

void Solver::increment_vars_consts_stats(const Sort& sort, bool is_var) const
{
  if constexpr (internal::configuration::isStatisticsBuild())
  {
    const internal::TypeNode tn = sort.getTypeNode();
    internal::TypeConstant tc = tn.getKind() == internal::kind::TYPE_CONSTANT
                                    ? tn.getConst<internal::TypeConstant>()
                                    : internal::LAST_TYPE;
    if (is_var)
    {
      d_stats->d_vars << tc;
    }
    else
    {
      d_stats->d_consts << tc;
    }
  }
}

/* Split out to avoid nested API calls (problematic with API tracing).        */
/* .......................................................................... */

template <typename T>
Op Solver::mkOpHelper(Kind kind, const T& t) const
{
  //////// all checks before this line
  internal::Node res = d_nm->mkConst(s_op_kinds.at(kind), t);
  static_cast<void>(res.getType(true)); /* kick off type checking */
  return Op(d_nm, kind, res);
}

template <typename T>
Term Solver::mkValHelper(internal::NodeManager* nm, const T& t)
{
  //////// all checks before this line
  internal::Node res = nm->mkConst(t);
  (void)res.getType(true); /* kick off type checking */
  return Term(nm, res);
}

Term Solver::mkRationalValHelper(internal::NodeManager* nm,
                                 const internal::Rational& r,
                                 bool isInt)
{
  //////// all checks before this line
  internal::Node res = isInt ? nm->mkConstInt(r) : nm->mkConstReal(r);
  (void)res.getType(true); /* kick off type checking */
  return Term(nm, res);
}

Term Solver::mkRealOrIntegerFromStrHelper(const std::string& s,
                                          bool isInt) const
{
  //////// all checks before this line
  try
  {
    internal::Rational r = s.find('/') != std::string::npos
                               ? internal::Rational(s)
                               : internal::Rational::fromDecimal(s);
    return Solver::mkRationalValHelper(d_nm, r, isInt);
  }
  catch (const std::invalid_argument& e)
  {
    /* Catch to throw with a more meaningful error message. To be caught in
     * enclosing CVC5_API_TRY_CATCH_* block to throw CVC5ApiException. */
    std::stringstream message;
    message << "Cannot construct Real or Int from string argument '" << s << "'"
            << std::endl;
    throw std::invalid_argument(message.str());
  }
}

Term Solver::mkBVFromIntHelper(uint32_t size, uint64_t val) const
{
  CVC5_API_ARG_CHECK_EXPECTED(size > 0, size) << "a bit-width > 0";
  //////// all checks before this line
  return Solver::mkValHelper(d_nm, internal::BitVector(size, val));
}

Term Solver::mkBVFromStrHelper(uint32_t size,
                               const std::string& s,
                               uint32_t base) const
{
  CVC5_API_ARG_CHECK_EXPECTED(size > 0, size) << "a bit-width > 0";
  CVC5_API_ARG_CHECK_EXPECTED(!s.empty(), s) << "a non-empty string";
  CVC5_API_ARG_CHECK_EXPECTED(base == 2 || base == 10 || base == 16, base)
      << "base 2, 10, or 16";
  //////// all checks before this line

  internal::Integer val(s, base);

  if (val.strictlyNegative())
  {
    CVC5_API_CHECK(val >= -internal::Integer(2).pow(size - 1))
        << "Overflow in bitvector construction (specified bitvector size "
        << size << " too small to hold value " << s << ")";
  }
  else
  {
    CVC5_API_CHECK(val.modByPow2(size) == val)
        << "Overflow in bitvector construction (specified bitvector size "
        << size << " too small to hold value " << s << ")";
  }
  return Solver::mkValHelper(d_nm, internal::BitVector(size, val));
}

Term Solver::getValueHelper(const Term& term) const
{
  // Note: Term is checked in the caller to avoid double checks
  bool wasShadow = false;
  bool freeOrShadowedVar =
      internal::expr::hasFreeOrShadowedVar(term.getNode(), wasShadow);
  CVC5_API_RECOVERABLE_CHECK(!freeOrShadowedVar)
      << "Cannot get value of term containing "
      << (wasShadow ? "shadowed" : "free") << " variables";
  //////// all checks before this line
  internal::Node value = d_slv->getValue(*term.d_node);
  Term res = Term(d_nm, value);
  Assert(res.getSort() == term.getSort());
  return res;
}

Sort Solver::mkTupleSortHelper(const std::vector<Sort>& sorts) const
{
  // Note: Sorts are checked in the caller to avoid double checks
  //////// all checks before this line
  std::vector<internal::TypeNode> typeNodes =
      Sort::sortVectorToTypeNodes(sorts);
  return Sort(d_nm, d_nm->mkTupleType(typeNodes));
}

Term Solver::mkTermFromKind(Kind kind) const
{
  CVC5_API_KIND_CHECK_EXPECTED(kind == PI || kind == REGEXP_NONE
                                   || kind == REGEXP_ALL
                                   || kind == REGEXP_ALLCHAR || kind == SEP_EMP,
                               kind)
      << "PI, REGEXP_NONE, REGEXP_ALL, REGEXP_ALLCHAR or SEP_EMP";
  //////// all checks before this line
  internal::Node res;
  internal::Kind k = extToIntKind(kind);
  if (kind == REGEXP_NONE || kind == REGEXP_ALL || kind == REGEXP_ALLCHAR)
  {
    Assert(isDefinedIntKind(k));
    res = d_nm->mkNode(k, std::vector<internal::Node>());
  }
  else if (kind == SEP_EMP)
  {
    res = d_nm->mkNullaryOperator(d_nm->booleanType(), k);
  }
  else
  {
    Assert(kind == PI);
    res = d_nm->mkNullaryOperator(d_nm->realType(), k);
  }
  (void)res.getType(true); /* kick off type checking */
  increment_term_stats(kind);
  return Term(d_nm, res);
}

Term Solver::mkTermHelper(Kind kind, const std::vector<Term>& children) const
{
  // Note: Kind and children are checked in the caller to avoid double checks
  //////// all checks before this line
  if (children.size() == 0)
  {
    return mkTermFromKind(kind);
  }
  std::vector<internal::Node> echildren = Term::termVectorToNodes(children);
  internal::Kind k = extToIntKind(kind);
  internal::Node res;
  if (echildren.size() > 2)
  {
    if (kind == INTS_DIVISION || kind == XOR || kind == SUB || kind == DIVISION
        || kind == HO_APPLY || kind == REGEXP_DIFF || kind == SET_UNION
        || kind == SET_INTER || kind == SET_MINUS || kind == BAG_INTER_MIN
        || kind == BAG_UNION_MAX || kind == BAG_UNION_DISJOINT
        || kind == BAG_DIFFERENCE_REMOVE || kind == BAG_DIFFERENCE_SUBTRACT)
    {
      // left-associative, but cvc5 internally only supports 2 args
      res = d_nm->mkLeftAssociative(k, echildren);
    }
    else if (kind == IMPLIES)
    {
      // right-associative, but cvc5 internally only supports 2 args
      res = d_nm->mkRightAssociative(k, echildren);
    }
    else if (kind == EQUAL || kind == LT || kind == GT || kind == LEQ
             || kind == GEQ)
    {
      // "chainable", but cvc5 internally only supports 2 args
      res = d_nm->mkChain(k, echildren);
    }
    else if (internal::kind::isAssociative(k))
    {
      // mkAssociative has special treatment for associative operators with lots
      // of children
      res = d_nm->mkAssociative(k, echildren);
    }
    else
    {
      // default case, must check kind
      checkMkTerm(kind, children.size());
      res = d_nm->mkNode(k, echildren);
    }
  }
  else if (internal::kind::isAssociative(k))
  {
    // associative case, same as above
    checkMkTerm(kind, children.size());
    res = d_nm->mkAssociative(k, echildren);
  }
  else
  {
    // default case, same as above
    checkMkTerm(kind, children.size());
    // make the term
    res = d_nm->mkNode(k, echildren);
  }

  (void)res.getType(true); /* kick off type checking */
  increment_term_stats(kind);
  return Term(d_nm, res);
}

Term Solver::mkTermHelper(const Op& op, const std::vector<Term>& children) const
{
  if (!op.isIndexedHelper())
  {
    return mkTermHelper(op.d_kind, children);
  }

  // Note: Op and children are checked in the caller to avoid double checks
  checkMkTerm(op.d_kind, children.size());
  //////// all checks before this line

  const internal::Kind int_kind = extToIntKind(op.d_kind);
  std::vector<internal::Node> echildren = Term::termVectorToNodes(children);

  internal::NodeBuilder nb(int_kind);
  nb << *op.d_node;
  nb.append(echildren);
  internal::Node res = nb.constructNode();

  (void)res.getType(true); /* kick off type checking */
  return Term(d_nm, res);
}

Term Solver::synthFunHelper(const std::string& symbol,
                            const std::vector<Term>& boundVars,
                            const Sort& sort,
                            bool isInv,
                            Grammar* grammar) const
{
  // Note: boundVars, sort and grammar are checked in the caller to avoid
  //       double checks.
  std::vector<internal::TypeNode> varTypes;
  for (const auto& bv : boundVars)
  {
    if (grammar)
    {
      CVC5_API_CHECK(grammar->d_ntSyms[0].d_node->getType() == *sort.d_type)
          << "Invalid Start symbol for grammar, Expected Start's sort to be "
          << *sort.d_type << " but found "
          << grammar->d_ntSyms[0].d_node->getType();
    }
    varTypes.push_back(bv.d_node->getType());
  }
  //////// all checks before this line

  internal::TypeNode funType =
      varTypes.empty() ? *sort.d_type
                       : d_nm->mkFunctionType(varTypes, *sort.d_type);

  internal::Node fun = d_nm->mkBoundVar(symbol, funType);
  (void)fun.getType(true); /* kick off type checking */

  std::vector<internal::Node> bvns = Term::termVectorToNodes(boundVars);

  d_slv->declareSynthFun(
      fun,
      grammar == nullptr ? funType : *grammar->resolve().d_type,
      isInv,
      bvns);

  return Term(d_nm, fun);
}

bool Solver::isValidInteger(const std::string& s) const
{
  //////// all checks before this line
  if (s.length() == 0)
  {
    // string should not be empty
    return false;
  }

  size_t index = 0;
  if (s[index] == '-')
  {
    if (s.length() == 1)
    {
      // negative integers should contain at least one digit
      return false;
    }
    index = 1;
  }

  if (s[index] == '0' && s.length() > (index + 1))
  {
    // From SMT-Lib 2.6: A <numeral> is the digit 0 or a non-empty sequence of
    // digits not starting with 0. So integers like 001, 000 are not allowed
    return false;
  }

  // all remaining characters should be decimal digits
  for (; index < s.length(); ++index)
  {
    if (!std::isdigit(s[index]))
    {
      return false;
    }
  }

  return true;
}

void Solver::ensureWellFormedTerm(const Term& t) const
{
  // only check if option is set
  if (d_slv->getOptions().expr.wellFormedChecking)
  {
    bool wasShadow = false;
    if (internal::expr::hasFreeOrShadowedVar(*t.d_node, wasShadow))
    {
      std::stringstream se;
      se << "Cannot process term with " << (wasShadow ? "shadowed" : "free")
         << " variable";
      throw CVC5ApiException(se.str().c_str());
    }
  }
}

void Solver::ensureWellFormedTerms(const std::vector<Term>& ts) const
{
  // only check if option is set
  if (d_slv->getOptions().expr.wellFormedChecking)
  {
    for (const Term& t : ts)
    {
      ensureWellFormedTerm(t);
    }
  }
}

void Solver::resetStatistics()
{
  if constexpr (internal::configuration::isStatisticsBuild())
  {
    d_stats.reset(new APIStatistics{
        d_slv->getStatisticsRegistry()
            .registerHistogram<internal::TypeConstant>("cvc5::CONSTANT"),
        d_slv->getStatisticsRegistry()
            .registerHistogram<internal::TypeConstant>("cvc5::VARIABLE"),
        d_slv->getStatisticsRegistry().registerHistogram<Kind>("cvc5::TERM"),
    });
  }
}

void Solver::printStatisticsSafe(int fd) const
{
  d_slv->printStatisticsSafe(fd);
}

/* Helpers for mkTerm checks.                                                 */
/* .......................................................................... */

void Solver::checkMkTerm(Kind kind, uint32_t nchildren) const
{
  CVC5_API_KIND_CHECK(kind);
  Assert(isDefinedIntKind(extToIntKind(kind)));
  const internal::kind::MetaKind mk =
      internal::kind::metaKindOf(extToIntKind(kind));
  CVC5_API_KIND_CHECK_EXPECTED(mk == internal::kind::metakind::PARAMETERIZED
                                   || mk == internal::kind::metakind::OPERATOR,
                               kind)
      << "Only operator-style terms are created with mkTerm(), "
         "to create variables, constants and values see mkVar(), mkConst() "
         "and the respective theory-specific functions to create values, "
         "e.g., mkBitVector().";
  CVC5_API_KIND_CHECK_EXPECTED(
      nchildren >= minArity(kind) && nchildren <= maxArity(kind), kind)
      << "Terms with kind " << kindToString(kind) << " must have at least "
      << minArity(kind) << " children and at most " << maxArity(kind)
      << " children (the one under construction has " << nchildren << ")";
}

/* Sorts Handling                                                             */
/* -------------------------------------------------------------------------- */

Sort Solver::getNullSort(void) const
{
  CVC5_API_TRY_CATCH_BEGIN;
  //////// all checks before this line
  return Sort(d_nm, internal::TypeNode());
  ////////
  CVC5_API_TRY_CATCH_END;
}

Sort Solver::getBooleanSort(void) const
{
  CVC5_API_TRY_CATCH_BEGIN;
  //////// all checks before this line
  return Sort(d_nm, d_nm->booleanType());
  ////////
  CVC5_API_TRY_CATCH_END;
}

Sort Solver::getIntegerSort(void) const
{
  CVC5_API_TRY_CATCH_BEGIN;
  //////// all checks before this line
  return Sort(d_nm, d_nm->integerType());
  ////////
  CVC5_API_TRY_CATCH_END;
}

Sort Solver::getRealSort(void) const
{
  CVC5_API_TRY_CATCH_BEGIN;
  //////// all checks before this line
  return Sort(d_nm, d_nm->realType());
  ////////
  CVC5_API_TRY_CATCH_END;
}

Sort Solver::getRegExpSort(void) const
{
  CVC5_API_TRY_CATCH_BEGIN;
  //////// all checks before this line
  return Sort(d_nm, d_nm->regExpType());
  ////////
  CVC5_API_TRY_CATCH_END;
}

Sort Solver::getStringSort(void) const
{
  CVC5_API_TRY_CATCH_BEGIN;
  //////// all checks before this line
  return Sort(d_nm, d_nm->stringType());
  ////////
  CVC5_API_TRY_CATCH_END;
}

Sort Solver::getRoundingModeSort(void) const
{
  CVC5_API_TRY_CATCH_BEGIN;
  //////// all checks before this line
  return Sort(d_nm, d_nm->roundingModeType());
  ////////
  CVC5_API_TRY_CATCH_END;
}

/* Create sorts ------------------------------------------------------- */

Sort Solver::mkArraySort(const Sort& indexSort, const Sort& elemSort) const
{
  CVC5_API_TRY_CATCH_BEGIN;
  CVC5_API_SOLVER_CHECK_SORT(indexSort);
  CVC5_API_SOLVER_CHECK_SORT(elemSort);
  //////// all checks before this line
  return Sort(d_nm, d_nm->mkArrayType(*indexSort.d_type, *elemSort.d_type));
  ////////
  CVC5_API_TRY_CATCH_END;
}

Sort Solver::mkBitVectorSort(uint32_t size) const
{
  CVC5_API_TRY_CATCH_BEGIN;
  CVC5_API_ARG_CHECK_EXPECTED(size > 0, size) << "size > 0";
  //////// all checks before this line
  return Sort(d_nm, d_nm->mkBitVectorType(size));
  ////////
  CVC5_API_TRY_CATCH_END;
}

Sort Solver::mkFloatingPointSort(uint32_t exp, uint32_t sig) const
{
  CVC5_API_TRY_CATCH_BEGIN;
  CVC5_API_ARG_CHECK_EXPECTED(exp > 0, exp) << "exponent size > 0";
  CVC5_API_ARG_CHECK_EXPECTED(sig > 0, sig) << "significand size > 0";
  //////// all checks before this line
  return Sort(d_nm, d_nm->mkFloatingPointType(exp, sig));
  ////////
  CVC5_API_TRY_CATCH_END;
}

Sort Solver::mkDatatypeSort(const DatatypeDecl& dtypedecl) const
{
  CVC5_API_TRY_CATCH_BEGIN;
  CVC5_API_SOLVER_CHECK_DTDECL(dtypedecl);
  //////// all checks before this line
  return Sort(d_nm, d_nm->mkDatatypeType(*dtypedecl.d_dtype));
  ////////
  CVC5_API_TRY_CATCH_END;
}

std::vector<Sort> Solver::mkDatatypeSorts(
    const std::vector<DatatypeDecl>& dtypedecls) const
{
  CVC5_API_SOLVER_CHECK_DTDECLS(dtypedecls);
  CVC5_API_TRY_CATCH_BEGIN;
  //////// all checks before this line
  std::vector<internal::DType> datatypes;
  for (size_t i = 0, ndts = dtypedecls.size(); i < ndts; ++i)
  {
    datatypes.push_back(dtypedecls[i].getDatatype());
  }
  std::vector<internal::TypeNode> dtypes =
      d_nm->mkMutualDatatypeTypes(datatypes);
  std::vector<Sort> retTypes = Sort::typeNodeVectorToSorts(d_nm, dtypes);
  return retTypes;
  ////////
  CVC5_API_TRY_CATCH_END;
}

Sort Solver::mkFunctionSort(const std::vector<Sort>& sorts,
                            const Sort& codomain) const
{
  CVC5_API_TRY_CATCH_BEGIN;
  CVC5_API_ARG_SIZE_CHECK_EXPECTED(sorts.size() >= 1, sorts)
      << "at least one parameter sort for function sort";
  CVC5_API_SOLVER_CHECK_DOMAIN_SORTS(sorts);
  CVC5_API_SOLVER_CHECK_CODOMAIN_SORT(codomain);
  //////// all checks before this line
  std::vector<internal::TypeNode> argTypes = Sort::sortVectorToTypeNodes(sorts);
  return Sort(d_nm, d_nm->mkFunctionType(argTypes, *codomain.d_type));
  ////////
  CVC5_API_TRY_CATCH_END;
}

Sort Solver::mkParamSort(const std::optional<std::string>& symbol) const
{
  CVC5_API_TRY_CATCH_BEGIN;
  //////// all checks before this line
  internal::TypeNode tn = symbol ? d_nm->mkSort(*symbol) : d_nm->mkSort();
  return Sort(d_nm, tn);
  ////////
  CVC5_API_TRY_CATCH_END;
}

Sort Solver::mkPredicateSort(const std::vector<Sort>& sorts) const
{
  CVC5_API_TRY_CATCH_BEGIN;
  CVC5_API_ARG_SIZE_CHECK_EXPECTED(sorts.size() >= 1, sorts)
      << "at least one parameter sort for predicate sort";
  CVC5_API_SOLVER_CHECK_DOMAIN_SORTS(sorts);
  //////// all checks before this line
  return Sort(d_nm, d_nm->mkPredicateType(Sort::sortVectorToTypeNodes(sorts)));
  ////////
  CVC5_API_TRY_CATCH_END;
}

Sort Solver::mkRecordSort(
    const std::vector<std::pair<std::string, Sort>>& fields) const
{
  CVC5_API_TRY_CATCH_BEGIN;
  std::vector<std::pair<std::string, internal::TypeNode>> f;
  for (size_t i = 0, size = fields.size(); i < size; ++i)
  {
    const auto& p = fields[i];
    CVC5_API_ARG_AT_INDEX_CHECK_EXPECTED(!p.second.isNull(), "sort", fields, i)
        << "non-null sort";
    CVC5_API_ARG_AT_INDEX_CHECK_EXPECTED(
        d_nm == p.second.d_nm, "sort", fields, i)
        << "sort associated with the node manager of this solver object";
    f.emplace_back(p.first, *p.second.d_type);
  }
  //////// all checks before this line
  return Sort(d_nm, d_nm->mkRecordType(f));
  ////////
  CVC5_API_TRY_CATCH_END;
}

Sort Solver::mkSetSort(const Sort& elemSort) const
{
  CVC5_API_TRY_CATCH_BEGIN;
  CVC5_API_SOLVER_CHECK_SORT(elemSort);
  //////// all checks before this line
  return Sort(d_nm, d_nm->mkSetType(*elemSort.d_type));
  ////////
  CVC5_API_TRY_CATCH_END;
}

Sort Solver::mkBagSort(const Sort& elemSort) const
{
  CVC5_API_TRY_CATCH_BEGIN;
  CVC5_API_SOLVER_CHECK_SORT(elemSort);
  //////// all checks before this line
  return Sort(d_nm, d_nm->mkBagType(*elemSort.d_type));
  ////////
  CVC5_API_TRY_CATCH_END;
}

Sort Solver::mkSequenceSort(const Sort& elemSort) const
{
  CVC5_API_TRY_CATCH_BEGIN;
  CVC5_API_SOLVER_CHECK_SORT(elemSort);
  //////// all checks before this line
  return Sort(d_nm, d_nm->mkSequenceType(*elemSort.d_type));
  ////////
  CVC5_API_TRY_CATCH_END;
}

Sort Solver::mkUninterpretedSort(const std::optional<std::string>& symbol) const
{
  CVC5_API_TRY_CATCH_BEGIN;
  //////// all checks before this line
  internal::TypeNode tn = symbol ? d_nm->mkSort(*symbol) : d_nm->mkSort();
  return Sort(d_nm, tn);
  ////////
  CVC5_API_TRY_CATCH_END;
}

Sort Solver::mkUnresolvedDatatypeSort(const std::string& symbol,
                                      size_t arity) const
{
  CVC5_API_TRY_CATCH_BEGIN;
  //////// all checks before this line
  return Sort(d_nm, d_nm->mkUnresolvedDatatypeSort(symbol, arity));
  ////////
  CVC5_API_TRY_CATCH_END;
}

Sort Solver::mkUninterpretedSortConstructorSort(
    size_t arity, const std::optional<std::string>& symbol) const
{
  CVC5_API_TRY_CATCH_BEGIN;
  CVC5_API_ARG_CHECK_EXPECTED(arity > 0, arity) << "an arity > 0";
  //////// all checks before this line
  if (symbol)
  {
    return Sort(d_nm, d_nm->mkSortConstructor(*symbol, arity));
  }
  return Sort(d_nm, d_nm->mkSortConstructor("", arity));
  ////////
  CVC5_API_TRY_CATCH_END;
}

Sort Solver::mkTupleSort(const std::vector<Sort>& sorts) const
{
  CVC5_API_TRY_CATCH_BEGIN;
  CVC5_API_SOLVER_CHECK_DOMAIN_SORTS(sorts);
  //////// all checks before this line
  return mkTupleSortHelper(sorts);
  ////////
  CVC5_API_TRY_CATCH_END;
}

/* Create consts                                                              */
/* -------------------------------------------------------------------------- */

Term Solver::mkTrue(void) const
{
  CVC5_API_TRY_CATCH_BEGIN;
  //////// all checks before this line
  return Term(d_nm, d_nm->mkConst<bool>(true));
  ////////
  CVC5_API_TRY_CATCH_END;
}

Term Solver::mkFalse(void) const
{
  CVC5_API_TRY_CATCH_BEGIN;
  //////// all checks before this line
  return Term(d_nm, d_nm->mkConst<bool>(false));
  ////////
  CVC5_API_TRY_CATCH_END;
}

Term Solver::mkBoolean(bool val) const
{
  CVC5_API_TRY_CATCH_BEGIN;
  //////// all checks before this line
  return Term(d_nm, d_nm->mkConst<bool>(val));
  ////////
  CVC5_API_TRY_CATCH_END;
}

Term Solver::mkPi() const
{
  CVC5_API_TRY_CATCH_BEGIN;
  //////// all checks before this line
  internal::Node res =
      d_nm->mkNullaryOperator(d_nm->realType(), internal::kind::PI);
  (void)res.getType(true); /* kick off type checking */
  return Term(d_nm, res);
  ////////
  CVC5_API_TRY_CATCH_END;
}

Term Solver::mkInteger(const std::string& s) const
{
  CVC5_API_TRY_CATCH_BEGIN;
  CVC5_API_ARG_CHECK_EXPECTED(isValidInteger(s), s) << " an integer ";
  Term integer = mkRealOrIntegerFromStrHelper(s);
  CVC5_API_ARG_CHECK_EXPECTED(integer.getSort() == getIntegerSort(), s)
      << " a string representing an integer";
  //////// all checks before this line
  return integer;
  ////////
  CVC5_API_TRY_CATCH_END;
}

Term Solver::mkInteger(int64_t val) const
{
  CVC5_API_TRY_CATCH_BEGIN;
  //////// all checks before this line
  Term integer =
      Solver::mkRationalValHelper(d_nm, internal::Rational(val), true);
  Assert(integer.getSort() == getIntegerSort());
  return integer;
  ////////
  CVC5_API_TRY_CATCH_END;
}

Term Solver::mkReal(const std::string& s) const
{
  CVC5_API_TRY_CATCH_BEGIN;
  /* CLN and GMP handle this case differently, CLN interprets it as 0, GMP
   * throws an std::invalid_argument exception. For consistency, we treat it
   * as invalid. */
  CVC5_API_ARG_CHECK_EXPECTED(s != ".", s)
      << "a string representing a real or rational value.";
  //////// all checks before this line
  return mkRealOrIntegerFromStrHelper(s, false);
  ////////
  CVC5_API_TRY_CATCH_END;
}

Term Solver::mkReal(int64_t val) const
{
  CVC5_API_TRY_CATCH_BEGIN;
  //////// all checks before this line
  return Solver::mkRationalValHelper(d_nm, internal::Rational(val), false);
  ////////
  CVC5_API_TRY_CATCH_END;
}

Term Solver::mkReal(int64_t num, int64_t den) const
{
  CVC5_API_TRY_CATCH_BEGIN;
  //////// all checks before this line
  return Solver::mkRationalValHelper(d_nm, internal::Rational(num, den), false);
  ////////
  CVC5_API_TRY_CATCH_END;
}

Term Solver::mkRegexpAll() const
{
  CVC5_API_TRY_CATCH_BEGIN;
  //////// all checks before this line
  internal::Node res =
      d_nm->mkNode(internal::kind::REGEXP_ALL, std::vector<internal::Node>());
  (void)res.getType(true); /* kick off type checking */
  return Term(d_nm, res);
  ////////
  CVC5_API_TRY_CATCH_END;
}

Term Solver::mkRegexpNone() const
{
  CVC5_API_TRY_CATCH_BEGIN;
  //////// all checks before this line
  internal::Node res =
      d_nm->mkNode(internal::kind::REGEXP_NONE, std::vector<internal::Node>());
  (void)res.getType(true); /* kick off type checking */
  return Term(d_nm, res);
  ////////
  CVC5_API_TRY_CATCH_END;
}

Term Solver::mkRegexpAllchar() const
{
  CVC5_API_TRY_CATCH_BEGIN;
  //////// all checks before this line
  internal::Node res = d_nm->mkNode(internal::kind::REGEXP_ALLCHAR,
                                    std::vector<internal::Node>());
  (void)res.getType(true); /* kick off type checking */
  return Term(d_nm, res);
  ////////
  CVC5_API_TRY_CATCH_END;
}

Term Solver::mkEmptySet(const Sort& sort) const
{
  CVC5_API_TRY_CATCH_BEGIN;
  CVC5_API_ARG_CHECK_EXPECTED(sort.isNull() || sort.isSet(), sort)
      << "null sort or set sort";
  CVC5_API_ARG_CHECK_EXPECTED(sort.isNull() || d_nm == sort.d_nm, sort)
      << "set sort associated with the node manager of this solver object";
  //////// all checks before this line
  return Solver::mkValHelper(d_nm, internal::EmptySet(*sort.d_type));
  ////////
  CVC5_API_TRY_CATCH_END;
}

Term Solver::mkEmptyBag(const Sort& sort) const
{
  CVC5_API_TRY_CATCH_BEGIN;
  CVC5_API_ARG_CHECK_EXPECTED(sort.isNull() || sort.isBag(), sort)
      << "null sort or bag sort";
  CVC5_API_ARG_CHECK_EXPECTED(sort.isNull() || d_nm == sort.d_nm, sort)
      << "bag sort associated with the node manager of this solver object";
  //////// all checks before this line
  return Solver::mkValHelper(d_nm, internal::EmptyBag(*sort.d_type));
  ////////
  CVC5_API_TRY_CATCH_END;
}

Term Solver::mkSepEmp() const
{
  CVC5_API_TRY_CATCH_BEGIN;
  //////// all checks before this line
  internal::Node res =
      d_nm->mkNullaryOperator(d_nm->booleanType(), internal::Kind::SEP_EMP);
  (void)res.getType(true); /* kick off type checking */
  return Term(d_nm, res);
  ////////
  CVC5_API_TRY_CATCH_END;
}

Term Solver::mkSepNil(const Sort& sort) const
{
  CVC5_API_TRY_CATCH_BEGIN;
  CVC5_API_SOLVER_CHECK_SORT(sort);
  //////// all checks before this line
  internal::Node res =
      d_nm->mkNullaryOperator(*sort.d_type, internal::kind::SEP_NIL);
  (void)res.getType(true); /* kick off type checking */
  return Term(d_nm, res);
  ////////
  CVC5_API_TRY_CATCH_END;
}

Term Solver::mkString(const std::string& s, bool useEscSequences) const
{
  CVC5_API_TRY_CATCH_BEGIN;
  //////// all checks before this line
  return Solver::mkValHelper(d_nm, internal::String(s, useEscSequences));
  ////////
  CVC5_API_TRY_CATCH_END;
}

Term Solver::mkString(const std::wstring& s) const
{
  CVC5_API_TRY_CATCH_BEGIN;
  //////// all checks before this line
  return Solver::mkValHelper(d_nm, internal::String(s));
  ////////
  CVC5_API_TRY_CATCH_END;
}

Term Solver::mkEmptySequence(const Sort& sort) const
{
  CVC5_API_TRY_CATCH_BEGIN;
  CVC5_API_SOLVER_CHECK_SORT(sort);
  //////// all checks before this line
  std::vector<internal::Node> seq;
  internal::Node res = d_nm->mkConst(internal::Sequence(*sort.d_type, seq));
  return Term(d_nm, res);
  ////////
  CVC5_API_TRY_CATCH_END;
}

Term Solver::mkUniverseSet(const Sort& sort) const
{
  CVC5_API_TRY_CATCH_BEGIN;
  CVC5_API_SOLVER_CHECK_SORT(sort);
  //////// all checks before this line

  internal::Node res = getNodeManager()->mkNullaryOperator(
      *sort.d_type, internal::kind::SET_UNIVERSE);
  // TODO(#2771): Reenable?
  // (void)res->getType(true); /* kick off type checking */
  return Term(d_nm, res);
  ////////
  CVC5_API_TRY_CATCH_END;
}

Term Solver::mkBitVector(uint32_t size, uint64_t val) const
{
  CVC5_API_TRY_CATCH_BEGIN;
  //////// all checks before this line
  return mkBVFromIntHelper(size, val);
  ////////
  CVC5_API_TRY_CATCH_END;
}

Term Solver::mkBitVector(uint32_t size,
                         const std::string& s,
                         uint32_t base) const
{
  CVC5_API_TRY_CATCH_BEGIN;
  //////// all checks before this line
  return mkBVFromStrHelper(size, s, base);
  ////////
  CVC5_API_TRY_CATCH_END;
}

Term Solver::mkConstArray(const Sort& sort, const Term& val) const
{
  CVC5_API_TRY_CATCH_BEGIN;
  CVC5_API_SOLVER_CHECK_SORT(sort);
  CVC5_API_SOLVER_CHECK_TERM(val);
  CVC5_API_ARG_CHECK_EXPECTED(sort.isArray(), sort) << "an array sort";
  CVC5_API_CHECK(val.getSort() == sort.getArrayElementSort())
      << "Value does not match element sort";
  //////// all checks before this line
  internal::Node n = *val.d_node;
  Term res = mkValHelper(d_nm, internal::ArrayStoreAll(*sort.d_type, n));
  return res;
  ////////
  CVC5_API_TRY_CATCH_END;
}

Term Solver::mkFloatingPointPosInf(uint32_t exp, uint32_t sig) const
{
  CVC5_API_TRY_CATCH_BEGIN;
  //////// all checks before this line
  return Solver::mkValHelper(d_nm,
                             internal::FloatingPoint::makeInf(
                                 internal::FloatingPointSize(exp, sig), false));
  ////////
  CVC5_API_TRY_CATCH_END;
}

Term Solver::mkFloatingPointNegInf(uint32_t exp, uint32_t sig) const
{
  CVC5_API_TRY_CATCH_BEGIN;
  //////// all checks before this line
  return Solver::mkValHelper(d_nm,
                             internal::FloatingPoint::makeInf(
                                 internal::FloatingPointSize(exp, sig), true));
  ////////
  CVC5_API_TRY_CATCH_END;
}

Term Solver::mkFloatingPointNaN(uint32_t exp, uint32_t sig) const
{
  CVC5_API_TRY_CATCH_BEGIN;
  //////// all checks before this line
  return Solver::mkValHelper(
      d_nm,
      internal::FloatingPoint::makeNaN(internal::FloatingPointSize(exp, sig)));
  ////////
  CVC5_API_TRY_CATCH_END;
}

Term Solver::mkFloatingPointPosZero(uint32_t exp, uint32_t sig) const
{
  CVC5_API_TRY_CATCH_BEGIN;
  //////// all checks before this line
  return Solver::mkValHelper(d_nm,
                             internal::FloatingPoint::makeZero(
                                 internal::FloatingPointSize(exp, sig), false));
  ////////
  CVC5_API_TRY_CATCH_END;
}

Term Solver::mkFloatingPointNegZero(uint32_t exp, uint32_t sig) const
{
  CVC5_API_TRY_CATCH_BEGIN;
  //////// all checks before this line
  return Solver::mkValHelper(d_nm,
                             internal::FloatingPoint::makeZero(
                                 internal::FloatingPointSize(exp, sig), true));
  ////////
  CVC5_API_TRY_CATCH_END;
}

Term Solver::mkRoundingMode(RoundingMode rm) const
{
  CVC5_API_TRY_CATCH_BEGIN;
  //////// all checks before this line
  return Solver::mkValHelper(d_nm, s_rmodes.at(rm));
  ////////
  CVC5_API_TRY_CATCH_END;
}

Term Solver::mkFloatingPoint(uint32_t exp, uint32_t sig, Term val) const
{
  CVC5_API_TRY_CATCH_BEGIN;
  CVC5_API_SOLVER_CHECK_TERM(val);
  CVC5_API_ARG_CHECK_EXPECTED(exp > 0, exp) << "a value > 0";
  CVC5_API_ARG_CHECK_EXPECTED(sig > 0, sig) << "a value > 0";
  uint32_t bw = exp + sig;
  CVC5_API_ARG_CHECK_EXPECTED(bw == val.d_node->getType().getBitVectorSize(),
                              val)
      << "a bit-vector constant with bit-width '" << bw << "'";
  CVC5_API_ARG_CHECK_EXPECTED(
      val.d_node->getType().isBitVector() && val.d_node->isConst(), val)
      << "bit-vector constant";
  //////// all checks before this line
  return Solver::mkValHelper(
      d_nm,
      internal::FloatingPoint(
          exp, sig, val.d_node->getConst<internal::BitVector>()));
  ////////
  CVC5_API_TRY_CATCH_END;
}

Term Solver::mkCardinalityConstraint(const Sort& sort, uint32_t upperBound) const
{
  CVC5_API_TRY_CATCH_BEGIN;
  CVC5_API_SOLVER_CHECK_SORT(sort);
  CVC5_API_ARG_CHECK_EXPECTED(sort.isUninterpretedSort(), sort)
      << "an uninterpreted sort";
  CVC5_API_ARG_CHECK_EXPECTED(upperBound > 0, upperBound) << "a value > 0";
  //////// all checks before this line
  internal::Node cco =
      d_nm->mkConst(internal::CardinalityConstraint(*sort.d_type, upperBound));
  internal::Node cc = d_nm->mkNode(internal::Kind::CARDINALITY_CONSTRAINT, cco);
  return Term(d_nm, cc);
  ////////
  CVC5_API_TRY_CATCH_END;
}

/* Create constants                                                           */
/* -------------------------------------------------------------------------- */

Term Solver::mkConst(const Sort& sort,
                     const std::optional<std::string>& symbol) const
{
  CVC5_API_TRY_CATCH_BEGIN;
  CVC5_API_SOLVER_CHECK_SORT(sort);
  //////// all checks before this line
  internal::Node res =
      symbol ? d_nm->mkVar(*symbol, *sort.d_type) : d_nm->mkVar(*sort.d_type);
  (void)res.getType(true); /* kick off type checking */
  increment_vars_consts_stats(sort, false);
  return Term(d_nm, res);
  ////////
  CVC5_API_TRY_CATCH_END;
}

/* Create variables                                                           */
/* -------------------------------------------------------------------------- */

Term Solver::mkVar(const Sort& sort,
                   const std::optional<std::string>& symbol) const
{
  CVC5_API_TRY_CATCH_BEGIN;
  CVC5_API_SOLVER_CHECK_SORT(sort);
  //////// all checks before this line
  internal::Node res = symbol ? d_nm->mkBoundVar(*symbol, *sort.d_type)
                              : d_nm->mkBoundVar(*sort.d_type);
  (void)res.getType(true); /* kick off type checking */
  increment_vars_consts_stats(sort, true);
  return Term(d_nm, res);
  ////////
  CVC5_API_TRY_CATCH_END;
}

/* Create datatype constructor declarations                                   */
/* -------------------------------------------------------------------------- */

DatatypeConstructorDecl Solver::mkDatatypeConstructorDecl(
    const std::string& name)
{
  CVC5_API_TRY_CATCH_BEGIN;
  //////// all checks before this line
  return DatatypeConstructorDecl(d_nm, name);
  ////////
  CVC5_API_TRY_CATCH_END;
}

/* Create datatype declarations                                               */
/* -------------------------------------------------------------------------- */

DatatypeDecl Solver::mkDatatypeDecl(const std::string& name, bool isCoDatatype)
{
  CVC5_API_TRY_CATCH_BEGIN;
  //////// all checks before this line
  return DatatypeDecl(d_nm, name, isCoDatatype);
  ////////
  CVC5_API_TRY_CATCH_END;
}

DatatypeDecl Solver::mkDatatypeDecl(const std::string& name,
                                    const std::vector<Sort>& params,
                                    bool isCoDatatype)
{
  CVC5_API_TRY_CATCH_BEGIN;
  CVC5_API_SOLVER_CHECK_SORTS(params);
  //////// all checks before this line
  return DatatypeDecl(d_nm, name, params, isCoDatatype);
  ////////
  CVC5_API_TRY_CATCH_END;
}

/* Create terms                                                               */
/* -------------------------------------------------------------------------- */

Term Solver::mkTerm(Kind kind, const std::vector<Term>& children) const
{
  CVC5_API_TRY_CATCH_BEGIN;
  CVC5_API_KIND_CHECK(kind);
  CVC5_API_SOLVER_CHECK_TERMS(children);
  //////// all checks before this line
  return mkTermHelper(kind, children);
  ////////
  CVC5_API_TRY_CATCH_END;
}

Term Solver::mkTerm(const Op& op, const std::vector<Term>& children) const
{
  CVC5_API_TRY_CATCH_BEGIN;
  CVC5_API_SOLVER_CHECK_OP(op);
  CVC5_API_SOLVER_CHECK_TERMS(children);
  //////// all checks before this line
  return mkTermHelper(op, children);
  ////////
  CVC5_API_TRY_CATCH_END;
}

Term Solver::mkTuple(const std::vector<Sort>& sorts,
                     const std::vector<Term>& terms) const
{
  CVC5_API_TRY_CATCH_BEGIN;
  CVC5_API_CHECK(sorts.size() == terms.size())
      << "Expected the same number of sorts and elements";
  CVC5_API_SOLVER_CHECK_SORTS(sorts);
  CVC5_API_SOLVER_CHECK_TERMS(terms);
  for (size_t i = 0, size = sorts.size(); i < size; i++)
  {
    CVC5_API_CHECK(terms[i].getSort() == sorts[i])
        << "Type mismatch in mkTuple";
  }
  //////// all checks before this line
  std::vector<internal::Node> args;
  for (size_t i = 0, size = sorts.size(); i < size; i++)
  {
    args.push_back(*terms[i].d_node);
  }

  Sort s = mkTupleSortHelper(sorts);
  Datatype dt = s.getDatatype();
  internal::NodeBuilder nb(extToIntKind(APPLY_CONSTRUCTOR));
  nb << *dt[0].getTerm().d_node;
  nb.append(args);
  internal::Node res = nb.constructNode();
  (void)res.getType(true); /* kick off type checking */
  return Term(d_nm, res);
  ////////
  CVC5_API_TRY_CATCH_END;
}

/* Create operators                                                           */
/* -------------------------------------------------------------------------- */

Op Solver::mkOp(Kind kind, const std::vector<uint32_t>& args) const
{
  CVC5_API_TRY_CATCH_BEGIN;
  CVC5_API_KIND_CHECK(kind);
  //////// all checks before this line
  size_t nargs = args.size();

  Op res;
  switch (kind)
  {
    case BITVECTOR_EXTRACT:
      CVC5_API_OP_CHECK_ARITY(nargs, 2, kind);
      res = mkOpHelper(kind, internal::BitVectorExtract(args[0], args[1]));
      break;
    case BITVECTOR_REPEAT:
      CVC5_API_OP_CHECK_ARITY(nargs, 1, kind);
      res = mkOpHelper(kind, internal::BitVectorRepeat(args[0]));
      break;
    case BITVECTOR_ROTATE_LEFT:
      CVC5_API_OP_CHECK_ARITY(nargs, 1, kind);
      res = mkOpHelper(kind, internal::BitVectorRotateLeft(args[0]));
      break;
    case BITVECTOR_ROTATE_RIGHT:
      CVC5_API_OP_CHECK_ARITY(nargs, 1, kind);
      res = mkOpHelper(kind, internal::BitVectorRotateRight(args[0]));
      break;
    case BITVECTOR_SIGN_EXTEND:
      CVC5_API_OP_CHECK_ARITY(nargs, 1, kind);
      res = mkOpHelper(kind, internal::BitVectorSignExtend(args[0]));
      break;
    case BITVECTOR_ZERO_EXTEND:
      CVC5_API_OP_CHECK_ARITY(nargs, 1, kind);
      res = mkOpHelper(kind, internal::BitVectorZeroExtend(args[0]));
      break;
    case DIVISIBLE:
      CVC5_API_OP_CHECK_ARITY(nargs, 1, kind);
      res = mkOpHelper(kind, internal::Divisible(args[0]));
      break;
    case FLOATINGPOINT_TO_SBV:
      CVC5_API_OP_CHECK_ARITY(nargs, 1, kind);
      res = mkOpHelper(kind, internal::FloatingPointToSBV(args[0]));
      break;
    case FLOATINGPOINT_TO_UBV:
      CVC5_API_OP_CHECK_ARITY(nargs, 1, kind);
      res = mkOpHelper(kind, internal::FloatingPointToUBV(args[0]));
      break;
    case FLOATINGPOINT_TO_FP_FROM_IEEE_BV:
      CVC5_API_OP_CHECK_ARITY(nargs, 2, kind);
      res = mkOpHelper(
          kind, internal::FloatingPointToFPIEEEBitVector(args[0], args[1]));
      break;
    case FLOATINGPOINT_TO_FP_FROM_FP:
      CVC5_API_OP_CHECK_ARITY(nargs, 2, kind);
      res = mkOpHelper(
          kind, internal::FloatingPointToFPFloatingPoint(args[0], args[1]));
      break;
    case FLOATINGPOINT_TO_FP_FROM_REAL:
      CVC5_API_OP_CHECK_ARITY(nargs, 2, kind);
      res = mkOpHelper(kind, internal::FloatingPointToFPReal(args[0], args[1]));
      break;
    case FLOATINGPOINT_TO_FP_FROM_SBV:
      CVC5_API_OP_CHECK_ARITY(nargs, 2, kind);
      res = mkOpHelper(
          kind, internal::FloatingPointToFPSignedBitVector(args[0], args[1]));
      break;
    case FLOATINGPOINT_TO_FP_FROM_UBV:
      CVC5_API_OP_CHECK_ARITY(nargs, 2, kind);
      res = mkOpHelper(
          kind, internal::FloatingPointToFPUnsignedBitVector(args[0], args[1]));
      break;
    case IAND:
      CVC5_API_OP_CHECK_ARITY(nargs, 1, kind);
      res = mkOpHelper(kind, internal::IntAnd(args[0]));
      break;
    case INT_TO_BITVECTOR:
      CVC5_API_OP_CHECK_ARITY(nargs, 1, kind);
      res = mkOpHelper(kind, internal::IntToBitVector(args[0]));
      break;
    case REGEXP_REPEAT:
      CVC5_API_OP_CHECK_ARITY(nargs, 1, kind);
      res = mkOpHelper(kind, internal::RegExpRepeat(args[0]));
      break;
    case REGEXP_LOOP:
      CVC5_API_OP_CHECK_ARITY(nargs, 2, kind);
      res = mkOpHelper(kind, internal::RegExpLoop(args[0], args[1]));
      break;
    case TUPLE_PROJECT:
    case RELATION_AGGREGATE:
    case RELATION_GROUP:
    case RELATION_PROJECT:
    case TABLE_AGGREGATE:
    case TABLE_GROUP:
    case TABLE_JOIN:
    case TABLE_PROJECT:
    {
      res = mkOpHelper(kind, internal::ProjectOp(args));
      break;
    }
    default:
      if (nargs == 0)
      {
        CVC5_API_CHECK(s_indexed_kinds.find(kind) == s_indexed_kinds.end())
            << "Expected a kind for a non-indexed operator.";
        return Op(d_nm, kind);
      }
      else
      {
        CVC5_API_KIND_CHECK_EXPECTED(false, kind)
            << "operator kind with " << nargs << " uint32_t arguments";
      }
  }
  Assert(!res.isNull());
  return res;
  ////////
  CVC5_API_TRY_CATCH_END;
}

Op Solver::mkOp(Kind kind, const std::initializer_list<uint32_t>& args) const
{
  return mkOp(kind, std::vector<uint32_t>(args));
}

Op Solver::mkOp(Kind kind, const std::string& arg) const
{
  CVC5_API_TRY_CATCH_BEGIN;
  CVC5_API_KIND_CHECK(kind);
  CVC5_API_KIND_CHECK_EXPECTED((kind == DIVISIBLE), kind) << "DIVISIBLE";
  //////// all checks before this line
  Op res;
  /* CLN and GMP handle this case differently, CLN interprets it as 0, GMP
   * throws an std::invalid_argument exception. For consistency, we treat it
   * as invalid. */
  CVC5_API_ARG_CHECK_EXPECTED(arg != ".", arg)
      << "a string representing an integer, real or rational value.";
  res = mkOpHelper(kind, internal::Divisible(internal::Integer(arg)));
  return res;
  ////////
  CVC5_API_TRY_CATCH_END;
}

/* Non-SMT-LIB commands                                                       */
/* -------------------------------------------------------------------------- */

Term Solver::simplify(const Term& term)
{
  CVC5_API_TRY_CATCH_BEGIN;
  CVC5_API_SOLVER_CHECK_TERM(term);
  //////// all checks before this line
  Term res = Term(d_nm, d_slv->simplify(*term.d_node));
  Assert(*res.getSort().d_type == *term.getSort().d_type);
  return res;
  ////////
  CVC5_API_TRY_CATCH_END;
}

/* SMT-LIB commands                                                           */
/* -------------------------------------------------------------------------- */

void Solver::assertFormula(const Term& term) const
{
  CVC5_API_TRY_CATCH_BEGIN;
  CVC5_API_SOLVER_CHECK_TERM(term);
  CVC5_API_SOLVER_CHECK_TERM_WITH_SORT(term, getBooleanSort());
  ensureWellFormedTerm(term);
  //////// all checks before this line
  d_slv->assertFormula(*term.d_node);
  ////////
  CVC5_API_TRY_CATCH_END;
}

Result Solver::checkSat(void) const
{
  CVC5_API_TRY_CATCH_BEGIN;
  CVC5_API_CHECK(!d_slv->isQueryMade()
                 || d_slv->getOptions().base.incrementalSolving)
      << "Cannot make multiple queries unless incremental solving is enabled "
         "(try --incremental)";
  //////// all checks before this line
  return d_slv->checkSat();
  ////////
  CVC5_API_TRY_CATCH_END;
}

Result Solver::checkSatAssuming(const Term& assumption) const
{
  CVC5_API_TRY_CATCH_BEGIN;
  CVC5_API_CHECK(!d_slv->isQueryMade()
                 || d_slv->getOptions().base.incrementalSolving)
      << "Cannot make multiple queries unless incremental solving is enabled "
         "(try --incremental)";
  CVC5_API_SOLVER_CHECK_TERM_WITH_SORT(assumption, getBooleanSort());
  ensureWellFormedTerm(assumption);
  //////// all checks before this line
  return d_slv->checkSat(*assumption.d_node);
  ////////
  CVC5_API_TRY_CATCH_END;
}

Result Solver::checkSatAssuming(const std::vector<Term>& assumptions) const
{
  CVC5_API_TRY_CATCH_BEGIN;
  CVC5_API_CHECK(!d_slv->isQueryMade() || assumptions.size() == 0
                 || d_slv->getOptions().base.incrementalSolving)
      << "Cannot make multiple queries unless incremental solving is enabled "
         "(try --incremental)";
  CVC5_API_SOLVER_CHECK_TERMS_WITH_SORT(assumptions, getBooleanSort());
  ensureWellFormedTerms(assumptions);
  //////// all checks before this line
  for (const Term& term : assumptions)
  {
    CVC5_API_SOLVER_CHECK_TERM(term);
  }
  std::vector<internal::Node> eassumptions =
      Term::termVectorToNodes(assumptions);
  return d_slv->checkSat(eassumptions);
  ////////
  CVC5_API_TRY_CATCH_END;
}

Sort Solver::declareDatatype(
    const std::string& symbol,
    const std::vector<DatatypeConstructorDecl>& ctors) const
{
  CVC5_API_TRY_CATCH_BEGIN;
  CVC5_API_ARG_CHECK_EXPECTED(ctors.size() > 0, ctors)
      << "a datatype declaration with at least one constructor";
  CVC5_API_SOLVER_CHECK_DTCTORDECLS(ctors);
  for (size_t i = 0, size = ctors.size(); i < size; i++)
  {
    CVC5_API_CHECK(!ctors[i].isResolved())
        << "cannot use a constructor for multiple datatypes";
  }
  //////// all checks before this line
  DatatypeDecl dtdecl(d_nm, symbol);
  for (size_t i = 0, size = ctors.size(); i < size; i++)
  {
    dtdecl.addConstructor(ctors[i]);
  }
  return Sort(d_nm, d_nm->mkDatatypeType(*dtdecl.d_dtype));
  ////////
  CVC5_API_TRY_CATCH_END;
}

Term Solver::declareFun(const std::string& symbol,
                        const std::vector<Sort>& sorts,
                        const Sort& sort) const
{
  CVC5_API_TRY_CATCH_BEGIN;
  CVC5_API_SOLVER_CHECK_DOMAIN_SORTS(sorts);
  CVC5_API_SOLVER_CHECK_CODOMAIN_SORT(sort);
  //////// all checks before this line

  internal::TypeNode type = *sort.d_type;
  if (!sorts.empty())
  {
    std::vector<internal::TypeNode> types = Sort::sortVectorToTypeNodes(sorts);
    type = d_nm->mkFunctionType(types, type);
  }
  return Term(d_nm, d_nm->mkVar(symbol, type));
  ////////
  CVC5_API_TRY_CATCH_END;
}

Sort Solver::declareSort(const std::string& symbol, uint32_t arity) const
{
  CVC5_API_TRY_CATCH_BEGIN;
  //////// all checks before this line
  if (arity == 0)
  {
    return Sort(d_nm, d_nm->mkSort(symbol));
  }
  return Sort(d_nm, d_nm->mkSortConstructor(symbol, arity));
  ////////
  CVC5_API_TRY_CATCH_END;
}

Term Solver::defineFun(const std::string& symbol,
                       const std::vector<Term>& bound_vars,
                       const Sort& sort,
                       const Term& term,
                       bool global) const
{
  CVC5_API_TRY_CATCH_BEGIN;
  CVC5_API_SOLVER_CHECK_CODOMAIN_SORT(sort);
  CVC5_API_SOLVER_CHECK_TERM(term);
  // the sort of the body must match the return sort
  CVC5_API_CHECK(term.d_node->getType() == *sort.d_type)
      << "Invalid sort of function body '" << term << "', expected '" << sort
      << "'";

  std::vector<Sort> domain_sorts;
  for (const auto& bv : bound_vars)
  {
    domain_sorts.push_back(bv.getSort());
  }
  Sort fun_sort =
      domain_sorts.empty()
          ? sort
          : Sort(d_nm,
                 d_nm->mkFunctionType(Sort::sortVectorToTypeNodes(domain_sorts),
                                      *sort.d_type));
  Term fun = mkConst(fun_sort, symbol);

  CVC5_API_SOLVER_CHECK_BOUND_VARS_DEF_FUN(fun, bound_vars, domain_sorts);
  //////// all checks before this line

  d_slv->defineFunction(
      *fun.d_node, Term::termVectorToNodes(bound_vars), *term.d_node, global);
  return fun;
  ////////
  CVC5_API_TRY_CATCH_END;
}

Term Solver::defineFunRec(const std::string& symbol,
                          const std::vector<Term>& bound_vars,
                          const Sort& sort,
                          const Term& term,
                          bool global) const
{
  CVC5_API_TRY_CATCH_BEGIN;

  CVC5_API_CHECK(d_slv->getUserLogicInfo().isQuantified())
      << "recursive function definitions require a logic with quantifiers";
  CVC5_API_CHECK(
      d_slv->getUserLogicInfo().isTheoryEnabled(internal::theory::THEORY_UF))
      << "recursive function definitions require a logic with uninterpreted "
         "functions";

  CVC5_API_SOLVER_CHECK_TERM(term);
  CVC5_API_SOLVER_CHECK_CODOMAIN_SORT(sort);
  CVC5_API_CHECK(term.d_node->getType() == *sort.d_type)
      << "Invalid sort of function body '" << term << "', expected '" << sort
      << "'";

  std::vector<Sort> domain_sorts;
  for (const auto& bv : bound_vars)
  {
    domain_sorts.push_back(bv.getSort());
  }
  Sort fun_sort =
      domain_sorts.empty()
          ? sort
          : Sort(d_nm,
                 d_nm->mkFunctionType(Sort::sortVectorToTypeNodes(domain_sorts),
                                      *sort.d_type));
  Term fun = mkConst(fun_sort, symbol);

  CVC5_API_SOLVER_CHECK_BOUND_VARS_DEF_FUN(fun, bound_vars, domain_sorts);
  //////// all checks before this line

  d_slv->defineFunctionRec(
      *fun.d_node, Term::termVectorToNodes(bound_vars), *term.d_node, global);

  return fun;
  ////////
  CVC5_API_TRY_CATCH_END;
}

Term Solver::defineFunRec(const Term& fun,
                          const std::vector<Term>& bound_vars,
                          const Term& term,
                          bool global) const
{
  CVC5_API_TRY_CATCH_BEGIN;

  CVC5_API_CHECK(d_slv->getUserLogicInfo().isQuantified())
      << "recursive function definitions require a logic with quantifiers";
  CVC5_API_CHECK(
      d_slv->getUserLogicInfo().isTheoryEnabled(internal::theory::THEORY_UF))
      << "recursive function definitions require a logic with uninterpreted "
         "functions";

  CVC5_API_SOLVER_CHECK_TERM(fun);
  CVC5_API_SOLVER_CHECK_TERM(term);
  if (fun.getSort().isFunction())
  {
    std::vector<Sort> domain_sorts = fun.getSort().getFunctionDomainSorts();
    CVC5_API_SOLVER_CHECK_BOUND_VARS_DEF_FUN(fun, bound_vars, domain_sorts);
    Sort codomain = fun.getSort().getFunctionCodomainSort();
    CVC5_API_CHECK(*codomain.d_type == term.d_node->getType())
        << "Invalid sort of function body '" << term << "', expected '"
        << codomain << "'";
  }
  else
  {
    CVC5_API_SOLVER_CHECK_BOUND_VARS(bound_vars);
    CVC5_API_ARG_CHECK_EXPECTED(bound_vars.size() == 0, fun)
        << "function or nullary symbol";
  }
  //////// all checks before this line

  std::vector<internal::Node> ebound_vars = Term::termVectorToNodes(bound_vars);
  d_slv->defineFunctionRec(*fun.d_node, ebound_vars, *term.d_node, global);
  return fun;
  ////////
  CVC5_API_TRY_CATCH_END;
}

void Solver::defineFunsRec(const std::vector<Term>& funs,
                           const std::vector<std::vector<Term>>& bound_vars,
                           const std::vector<Term>& terms,
                           bool global) const
{
  CVC5_API_TRY_CATCH_BEGIN;

  CVC5_API_CHECK(d_slv->getUserLogicInfo().isQuantified())
      << "recursive function definitions require a logic with quantifiers";
  CVC5_API_CHECK(
      d_slv->getUserLogicInfo().isTheoryEnabled(internal::theory::THEORY_UF))
      << "recursive function definitions require a logic with uninterpreted "
         "functions";
  CVC5_API_SOLVER_CHECK_TERMS(funs);
  CVC5_API_SOLVER_CHECK_TERMS(terms);

  size_t funs_size = funs.size();
  CVC5_API_ARG_SIZE_CHECK_EXPECTED(funs_size == bound_vars.size(), bound_vars)
      << "'" << funs_size << "'";
  CVC5_API_ARG_SIZE_CHECK_EXPECTED(funs_size == terms.size(), terms)
      << "'" << funs_size << "'";

  for (size_t j = 0; j < funs_size; ++j)
  {
    const Term& fun = funs[j];
    const std::vector<Term>& bvars = bound_vars[j];
    const Term& term = terms[j];

    CVC5_API_ARG_AT_INDEX_CHECK_EXPECTED(d_nm == fun.d_nm, "function", funs, j)
        << "function associated with the node manager of this solver object";
    CVC5_API_ARG_AT_INDEX_CHECK_EXPECTED(d_nm == term.d_nm, "term", terms, j)
        << "term associated with the node manager of this solver object";

    if (fun.getSort().isFunction())
    {
      std::vector<Sort> domain_sorts = fun.getSort().getFunctionDomainSorts();
      CVC5_API_SOLVER_CHECK_BOUND_VARS_DEF_FUN(fun, bvars, domain_sorts);
      Sort codomain = fun.getSort().getFunctionCodomainSort();
      CVC5_API_ARG_AT_INDEX_CHECK_EXPECTED(
          codomain == term.getSort(), "sort of function body", terms, j)
          << "'" << codomain << "'";
    }
    else
    {
      CVC5_API_SOLVER_CHECK_BOUND_VARS(bvars);
      CVC5_API_ARG_CHECK_EXPECTED(bvars.size() == 0, fun)
          << "function or nullary symbol";
    }
  }
  //////// all checks before this line
  std::vector<internal::Node> efuns = Term::termVectorToNodes(funs);
  std::vector<std::vector<internal::Node>> ebound_vars;
  for (const auto& v : bound_vars)
  {
    ebound_vars.push_back(Term::termVectorToNodes(v));
  }
  std::vector<internal::Node> nodes = Term::termVectorToNodes(terms);
  d_slv->defineFunctionsRec(efuns, ebound_vars, nodes, global);
  ////////
  CVC5_API_TRY_CATCH_END;
}

std::vector<Term> Solver::getAssertions(void) const
{
  CVC5_API_TRY_CATCH_BEGIN;
  //////// all checks before this line
  std::vector<internal::Node> assertions = d_slv->getAssertions();
  /* Can not use
   *   return std::vector<Term>(assertions.begin(), assertions.end());
   * here since constructor is private */
  return Term::nodeVectorToTerms(d_nm, assertions);
  ////////
  CVC5_API_TRY_CATCH_END;
}

std::string Solver::getInfo(const std::string& flag) const
{
  CVC5_API_TRY_CATCH_BEGIN;
  CVC5_API_UNSUPPORTED_CHECK(d_slv->isValidGetInfoFlag(flag))
      << "Unrecognized flag: " << flag << ".";
  //////// all checks before this line
  return d_slv->getInfo(flag);
  ////////
  CVC5_API_TRY_CATCH_END;
}

std::string Solver::getOption(const std::string& option) const
{
  try
  {
    return d_slv->getOption(option);
  }
  catch (internal::OptionException& e)
  {
    throw CVC5ApiUnsupportedException(e.getMessage());
  }
}

// Supports a visitor from a list of lambdas
// Taken from https://en.cppreference.com/w/cpp/utility/variant/visit
template<class... Ts> struct overloaded : Ts... { using Ts::operator()...; };
template<class... Ts> overloaded(Ts...) -> overloaded<Ts...>;

bool OptionInfo::boolValue() const
{
  CVC5_API_TRY_CATCH_BEGIN;
  CVC5_API_RECOVERABLE_CHECK(std::holds_alternative<ValueInfo<bool>>(valueInfo))
      << name << " is not a bool option";
  //////// all checks before this line
  return std::get<ValueInfo<bool>>(valueInfo).currentValue;
  ////////
  CVC5_API_TRY_CATCH_END;
}
std::string OptionInfo::stringValue() const
{
  CVC5_API_TRY_CATCH_BEGIN;
  CVC5_API_RECOVERABLE_CHECK(
      std::holds_alternative<ValueInfo<std::string>>(valueInfo))
      << name << " is not a string option";
  //////// all checks before this line
  return std::get<ValueInfo<std::string>>(valueInfo).currentValue;
  ////////
  CVC5_API_TRY_CATCH_END;
}
int64_t OptionInfo::intValue() const
{
  CVC5_API_TRY_CATCH_BEGIN;
  CVC5_API_RECOVERABLE_CHECK(
      std::holds_alternative<NumberInfo<int64_t>>(valueInfo))
      << name << " is not an int option";
  //////// all checks before this line
  return std::get<NumberInfo<int64_t>>(valueInfo).currentValue;
  ////////
  CVC5_API_TRY_CATCH_END;
}
uint64_t OptionInfo::uintValue() const
{
  CVC5_API_TRY_CATCH_BEGIN;
  CVC5_API_RECOVERABLE_CHECK(
      std::holds_alternative<NumberInfo<uint64_t>>(valueInfo))
      << name << " is not a uint option";
  //////// all checks before this line
  return std::get<NumberInfo<uint64_t>>(valueInfo).currentValue;
  ////////
  CVC5_API_TRY_CATCH_END;
}
double OptionInfo::doubleValue() const
{
  CVC5_API_TRY_CATCH_BEGIN;
  CVC5_API_RECOVERABLE_CHECK(
      std::holds_alternative<NumberInfo<double>>(valueInfo))
      << name << " is not a double option";
  //////// all checks before this line
  return std::get<NumberInfo<double>>(valueInfo).currentValue;
  ////////
  CVC5_API_TRY_CATCH_END;
}

std::ostream& operator<<(std::ostream& os, const OptionInfo& oi)
{
  os << "OptionInfo{ " << oi.name;
  if (oi.setByUser)
  {
    os << " | set by user";
  }
  if (!oi.aliases.empty())
  {
    internal::container_to_stream(os, oi.aliases, ", ", "", ", ");
  }
  auto printNum = [&os](const std::string& type, const auto& vi) {
    os << " | " << type << " | " << vi.currentValue << " | default "
       << vi.defaultValue;
    if (vi.minimum || vi.maximum)
    {
      os << " |";
      if (vi.minimum)
      {
        os << " " << *vi.minimum << " <=";
      }
      os << " x";
      if (vi.maximum)
      {
        os << " <= " << *vi.maximum;
      }
    }
  };
  std::visit(overloaded{
                 [&os](const OptionInfo::VoidInfo& vi) { os << " | void"; },
                 [&os](const OptionInfo::ValueInfo<bool>& vi) {
                   os << std::boolalpha << " | bool | " << vi.currentValue
                      << " | default " << vi.defaultValue << std::noboolalpha;
                 },
                 [&os](const OptionInfo::ValueInfo<std::string>& vi) {
                   os << " | string | \"" << vi.currentValue
                      << "\" | default \"" << vi.defaultValue << "\"";
                 },
                 [&printNum](const OptionInfo::NumberInfo<int64_t>& vi) {
                   printNum("int64_t", vi);
                 },
                 [&printNum](const OptionInfo::NumberInfo<uint64_t>& vi) {
                   printNum("uint64_t", vi);
                 },
                 [&printNum](const OptionInfo::NumberInfo<double>& vi) {
                   printNum("double", vi);
                 },
                 [&os](const OptionInfo::ModeInfo& vi) {
                   os << " | mode | " << vi.currentValue << " | default "
                      << vi.defaultValue << " | modes: ";
                   internal::container_to_stream(os, vi.modes, "", "", ", ");
                 },
             },
             oi.valueInfo);
  os << " }";
  return os;
}

std::vector<std::string> Solver::getOptionNames() const
{
  CVC5_API_TRY_CATCH_BEGIN;
  //////// all checks before this line
  return internal::options::getNames();
  ////////
  CVC5_API_TRY_CATCH_END;
}

OptionInfo Solver::getOptionInfo(const std::string& option) const
{
  CVC5_API_TRY_CATCH_BEGIN;
  //////// all checks before this line
  auto info = internal::options::getInfo(d_slv->getOptions(), option);
  CVC5_API_CHECK(info.name != "")
      << "Querying invalid or unknown option " << option;
  return std::visit(
      overloaded{
          [&info](const internal::options::OptionInfo::VoidInfo& vi) {
            return OptionInfo{info.name,
                              info.aliases,
                              info.setByUser,
                              OptionInfo::VoidInfo{}};
          },
          [&info](const internal::options::OptionInfo::ValueInfo<bool>& vi) {
            return OptionInfo{
                info.name,
                info.aliases,
                info.setByUser,
                OptionInfo::ValueInfo<bool>{vi.defaultValue, vi.currentValue}};
          },
          [&info](
              const internal::options::OptionInfo::ValueInfo<std::string>& vi) {
            return OptionInfo{info.name,
                              info.aliases,
                              info.setByUser,
                              OptionInfo::ValueInfo<std::string>{
                                  vi.defaultValue, vi.currentValue}};
          },
          [&info](
              const internal::options::OptionInfo::NumberInfo<int64_t>& vi) {
            return OptionInfo{
                info.name,
                info.aliases,
                info.setByUser,
                OptionInfo::NumberInfo<int64_t>{
                    vi.defaultValue, vi.currentValue, vi.minimum, vi.maximum}};
          },
          [&info](
              const internal::options::OptionInfo::NumberInfo<uint64_t>& vi) {
            return OptionInfo{
                info.name,
                info.aliases,
                info.setByUser,
                OptionInfo::NumberInfo<uint64_t>{
                    vi.defaultValue, vi.currentValue, vi.minimum, vi.maximum}};
          },
          [&info](const internal::options::OptionInfo::NumberInfo<double>& vi) {
            return OptionInfo{
                info.name,
                info.aliases,
                info.setByUser,
                OptionInfo::NumberInfo<double>{
                    vi.defaultValue, vi.currentValue, vi.minimum, vi.maximum}};
          },
          [&info](const internal::options::OptionInfo::ModeInfo& vi) {
            return OptionInfo{info.name,
                              info.aliases,
                              info.setByUser,
                              OptionInfo::ModeInfo{
                                  vi.defaultValue, vi.currentValue, vi.modes}};
          },
      },
      info.valueInfo);
  ////////
  CVC5_API_TRY_CATCH_END;
}

DriverOptions Solver::getDriverOptions() const { return DriverOptions(*this); }

std::vector<Term> Solver::getUnsatAssumptions(void) const
{
  CVC5_API_TRY_CATCH_BEGIN;
  CVC5_API_CHECK(d_slv->getOptions().base.incrementalSolving)
      << "Cannot get unsat assumptions unless incremental solving is enabled "
         "(try --incremental)";
  CVC5_API_CHECK(d_slv->getOptions().smt.unsatAssumptions)
      << "Cannot get unsat assumptions unless explicitly enabled "
         "(try --produce-unsat-assumptions)";
  CVC5_API_CHECK(d_slv->getSmtMode() == internal::SmtMode::UNSAT)
      << "Cannot get unsat assumptions unless in unsat mode.";
  //////// all checks before this line

  std::vector<internal::Node> uassumptions = d_slv->getUnsatAssumptions();
  /* Can not use
   *   return std::vector<Term>(uassumptions.begin(), uassumptions.end());
   * here since constructor is private */
  std::vector<Term> res;
  for (const internal::Node& n : uassumptions)
  {
    res.push_back(Term(d_nm, n));
  }
  return res;
  ////////
  CVC5_API_TRY_CATCH_END;
}

std::vector<Term> Solver::getUnsatCore(void) const
{
  CVC5_API_TRY_CATCH_BEGIN;
  CVC5_API_CHECK(d_slv->getOptions().smt.produceUnsatCores)
      << "Cannot get unsat core unless explicitly enabled "
         "(try --produce-unsat-cores)";
  CVC5_API_RECOVERABLE_CHECK(d_slv->getSmtMode() == internal::SmtMode::UNSAT)
      << "Cannot get unsat core unless in unsat mode.";
  //////// all checks before this line
  internal::UnsatCore core = d_slv->getUnsatCore();
  /* Can not use
   *   return std::vector<Term>(core.begin(), core.end());
   * here since constructor is private */
  std::vector<Term> res;
  for (const internal::Node& e : core)
  {
    res.push_back(Term(d_nm, e));
  }
  return res;
  ////////
  CVC5_API_TRY_CATCH_END;
}

std::map<Term, Term> Solver::getDifficulty() const
{
  CVC5_API_TRY_CATCH_BEGIN;
  CVC5_API_RECOVERABLE_CHECK(d_slv->getSmtMode() == internal::SmtMode::UNSAT
                             || d_slv->getSmtMode() == internal::SmtMode::SAT
                             || d_slv->getSmtMode()
                                    == internal::SmtMode::SAT_UNKNOWN)
      << "Cannot get difficulty unless after a UNSAT, SAT or UNKNOWN response.";
  //////// all checks before this line
  std::map<Term, Term> res;
  std::map<internal::Node, internal::Node> dmap;
  d_slv->getDifficultyMap(dmap);
  for (const std::pair<const internal::Node, internal::Node>& d : dmap)
  {
    res[Term(d_nm, d.first)] = Term(d_nm, d.second);
  }
  return res;
  ////////
  CVC5_API_TRY_CATCH_END;
}

std::string Solver::getProof(void) const
{
  CVC5_API_TRY_CATCH_BEGIN;
  CVC5_API_CHECK(d_slv->getOptions().smt.produceProofs)
      << "Cannot get proof unless proofs are enabled (try --produce-proofs)";
  CVC5_API_RECOVERABLE_CHECK(d_slv->getSmtMode() == internal::SmtMode::UNSAT)
      << "Cannot get proof unless in unsat mode.";
  return d_slv->getProof();
  CVC5_API_TRY_CATCH_END;
}

std::vector<Term> Solver::getLearnedLiterals(modes::LearnedLitType t) const
{
  CVC5_API_TRY_CATCH_BEGIN;
  CVC5_API_CHECK(d_slv->getOptions().smt.produceLearnedLiterals)
      << "Cannot get learned literals unless enabled (try "
         "--produce-learned-literals)";
  CVC5_API_RECOVERABLE_CHECK(d_slv->getSmtMode() == internal::SmtMode::UNSAT
                             || d_slv->getSmtMode() == internal::SmtMode::SAT
                             || d_slv->getSmtMode()
                                    == internal::SmtMode::SAT_UNKNOWN)
      << "Cannot get learned literals unless after a UNSAT, SAT or UNKNOWN "
         "response.";
  //////// all checks before this line
<<<<<<< HEAD
  std::vector<internal::Node> lits = d_slv->getLearnedLiterals();
  return Term::nodeVectorToTerms(d_nm, lits);
=======
  std::vector<internal::Node> lits = d_slv->getLearnedLiterals(t);
  return Term::nodeVectorToTerms(this, lits);
>>>>>>> 1d62c72f
  ////////
  CVC5_API_TRY_CATCH_END;
}

Term Solver::getValue(const Term& term) const
{
  CVC5_API_TRY_CATCH_BEGIN;
  CVC5_API_RECOVERABLE_CHECK(d_slv->getOptions().smt.produceModels)
      << "Cannot get value unless model generation is enabled "
         "(try --produce-models)";
  CVC5_API_RECOVERABLE_CHECK(d_slv->isSmtModeSat())
      << "Cannot get value unless after a SAT or UNKNOWN response.";
  CVC5_API_SOLVER_CHECK_TERM(term);
  CVC5_API_RECOVERABLE_CHECK(term.getSort().getTypeNode().isFirstClass())
      << "Cannot get value of a term that is not first class.";
  CVC5_API_RECOVERABLE_CHECK(!term.getSort().isDatatype()
                             || term.getSort().getDatatype().isWellFounded())
      << "Cannot get value of a term of non-well-founded datatype sort.";
  ensureWellFormedTerm(term);
  //////// all checks before this line
  return getValueHelper(term);
  ////////
  CVC5_API_TRY_CATCH_END;
}

std::vector<Term> Solver::getValue(const std::vector<Term>& terms) const
{
  CVC5_API_TRY_CATCH_BEGIN;
  CVC5_API_RECOVERABLE_CHECK(d_slv->getOptions().smt.produceModels)
      << "Cannot get value unless model generation is enabled "
         "(try --produce-models)";
  CVC5_API_RECOVERABLE_CHECK(d_slv->isSmtModeSat())
      << "Cannot get value unless after a SAT or UNKNOWN response.";
  for (const Term& t : terms)
  {
    CVC5_API_RECOVERABLE_CHECK(t.getSort().getTypeNode().isFirstClass())
        << "Cannot get value of a term that is not first class.";
    CVC5_API_RECOVERABLE_CHECK(!t.getSort().isDatatype()
                               || t.getSort().getDatatype().isWellFounded())
        << "Cannot get value of a term of non-well-founded datatype sort.";
  }
  CVC5_API_SOLVER_CHECK_TERMS(terms);
  ensureWellFormedTerms(terms);
  //////// all checks before this line

  std::vector<Term> res;
  for (size_t i = 0, n = terms.size(); i < n; ++i)
  {
    /* Can not use emplace_back here since constructor is private. */
    res.push_back(getValueHelper(terms[i]));
  }
  return res;
  ////////
  CVC5_API_TRY_CATCH_END;
}

std::vector<Term> Solver::getModelDomainElements(const Sort& s) const
{
  CVC5_API_TRY_CATCH_BEGIN;
  CVC5_API_RECOVERABLE_CHECK(d_slv->getOptions().smt.produceModels)
      << "Cannot get domain elements unless model generation is enabled "
         "(try --produce-models)";
  CVC5_API_RECOVERABLE_CHECK(d_slv->isSmtModeSat())
      << "Cannot get domain elements unless after a SAT or UNKNOWN response.";
  CVC5_API_SOLVER_CHECK_SORT(s);
  CVC5_API_RECOVERABLE_CHECK(s.isUninterpretedSort())
      << "Expecting an uninterpreted sort as argument to "
         "getModelDomainElements.";
  //////// all checks before this line
  std::vector<Term> res;
  std::vector<internal::Node> elements =
      d_slv->getModelDomainElements(s.getTypeNode());
  for (const internal::Node& n : elements)
  {
    res.push_back(Term(d_nm, n));
  }
  return res;
  ////////
  CVC5_API_TRY_CATCH_END;
}

bool Solver::isModelCoreSymbol(const Term& v) const
{
  CVC5_API_TRY_CATCH_BEGIN;
  CVC5_API_RECOVERABLE_CHECK(d_slv->getOptions().smt.produceModels)
      << "Cannot check if model core symbol unless model generation is enabled "
         "(try --produce-models)";
  CVC5_API_RECOVERABLE_CHECK(d_slv->isSmtModeSat())
      << "Cannot check if model core symbol unless after a SAT or UNKNOWN "
         "response.";
  CVC5_API_SOLVER_CHECK_TERM(v);
  CVC5_API_RECOVERABLE_CHECK(v.getKind() == CONSTANT)
      << "Expecting a free constant as argument to isModelCoreSymbol.";
  //////// all checks before this line
  return d_slv->isModelCoreSymbol(v.getNode());
  ////////
  CVC5_API_TRY_CATCH_END;
}

std::string Solver::getModel(const std::vector<Sort>& sorts,
                             const std::vector<Term>& vars) const
{
  CVC5_API_TRY_CATCH_BEGIN;
  CVC5_API_RECOVERABLE_CHECK(d_slv->getOptions().smt.produceModels)
      << "Cannot get model unless model generation is enabled "
         "(try --produce-models)";
  CVC5_API_RECOVERABLE_CHECK(d_slv->isSmtModeSat())
      << "Cannot get model unless after a SAT or UNKNOWN response.";
  CVC5_API_SOLVER_CHECK_SORTS(sorts);
  for (const Sort& s : sorts)
  {
    CVC5_API_RECOVERABLE_CHECK(s.isUninterpretedSort())
        << "Expecting an uninterpreted sort as argument to "
           "getModel.";
  }
  CVC5_API_SOLVER_CHECK_TERMS(vars);
  for (const Term& v : vars)
  {
    CVC5_API_RECOVERABLE_CHECK(v.getKind() == CONSTANT)
        << "Expecting a free constant as argument to getModel.";
  }
  //////// all checks before this line
  return d_slv->getModel(Sort::sortVectorToTypeNodes(sorts),
                         Term::termVectorToNodes(vars));
  ////////
  CVC5_API_TRY_CATCH_END;
}

Term Solver::getQuantifierElimination(const Term& q) const
{
  CVC5_API_TRY_CATCH_BEGIN;
  CVC5_API_SOLVER_CHECK_TERM(q);
  //////// all checks before this line
  return Term(d_nm, d_slv->getQuantifierElimination(q.getNode(), true));
  ////////
  CVC5_API_TRY_CATCH_END;
}

Term Solver::getQuantifierEliminationDisjunct(const Term& q) const
{
  CVC5_API_TRY_CATCH_BEGIN;
  CVC5_API_SOLVER_CHECK_TERM(q);
  //////// all checks before this line
  return Term(d_nm, d_slv->getQuantifierElimination(q.getNode(), false));
  ////////
  CVC5_API_TRY_CATCH_END;
}

void Solver::declareSepHeap(const Sort& locSort, const Sort& dataSort) const
{
  CVC5_API_TRY_CATCH_BEGIN;
  CVC5_API_SOLVER_CHECK_SORT(locSort);
  CVC5_API_SOLVER_CHECK_SORT(dataSort);
  CVC5_API_CHECK(
      d_slv->getLogicInfo().isTheoryEnabled(internal::theory::THEORY_SEP))
      << "Cannot obtain separation logic expressions if not using the "
         "separation logic theory.";
  //////// all checks before this line
  d_slv->declareSepHeap(locSort.getTypeNode(), dataSort.getTypeNode());
  ////////
  CVC5_API_TRY_CATCH_END;
}

Term Solver::getValueSepHeap() const
{
  CVC5_API_TRY_CATCH_BEGIN;
  CVC5_API_CHECK(
      d_slv->getLogicInfo().isTheoryEnabled(internal::theory::THEORY_SEP))
      << "Cannot obtain separation logic expressions if not using the "
         "separation logic theory.";
  CVC5_API_CHECK(d_slv->getOptions().smt.produceModels)
      << "Cannot get separation heap term unless model generation is enabled "
         "(try --produce-models)";
  CVC5_API_RECOVERABLE_CHECK(d_slv->isSmtModeSat())
      << "Can only get separtion heap term after SAT or UNKNOWN response.";
  //////// all checks before this line
  return Term(d_nm, d_slv->getSepHeapExpr());
  ////////
  CVC5_API_TRY_CATCH_END;
}

Term Solver::getValueSepNil() const
{
  CVC5_API_TRY_CATCH_BEGIN;
  CVC5_API_CHECK(
      d_slv->getLogicInfo().isTheoryEnabled(internal::theory::THEORY_SEP))
      << "Cannot obtain separation logic expressions if not using the "
         "separation logic theory.";
  CVC5_API_CHECK(d_slv->getOptions().smt.produceModels)
      << "Cannot get separation nil term unless model generation is enabled "
         "(try --produce-models)";
  CVC5_API_RECOVERABLE_CHECK(d_slv->isSmtModeSat())
      << "Can only get separtion nil term after SAT or UNKNOWN response.";
  //////// all checks before this line
  return Term(d_nm, d_slv->getSepNilExpr());
  ////////
  CVC5_API_TRY_CATCH_END;
}

Term Solver::declarePool(const std::string& symbol,
                         const Sort& sort,
                         const std::vector<Term>& initValue) const
{
  CVC5_API_TRY_CATCH_BEGIN;
  CVC5_API_SOLVER_CHECK_SORT(sort);
  CVC5_API_SOLVER_CHECK_TERMS(initValue);
  //////// all checks before this line
  internal::TypeNode setType = d_nm->mkSetType(*sort.d_type);
  internal::Node pool = d_nm->mkBoundVar(symbol, setType);
  std::vector<internal::Node> initv = Term::termVectorToNodes(initValue);
  d_slv->declarePool(pool, initv);
  return Term(d_nm, pool);
  ////////
  CVC5_API_TRY_CATCH_END;
}

Term Solver::declareOracleFun(
    const std::string& symbol,
    const std::vector<Sort>& sorts,
    const Sort& sort,
    std::function<Term(const std::vector<Term>&)> fn) const
{
  CVC5_API_TRY_CATCH_BEGIN;
  CVC5_API_SOLVER_CHECK_DOMAIN_SORTS(sorts);
  CVC5_API_SOLVER_CHECK_CODOMAIN_SORT(sort);
  CVC5_API_CHECK(d_slv->getOptions().quantifiers.oracles)
      << "Cannot call declareOracleFun unless oracles is enabled (use "
         "--oracles)";
  //////// all checks before this line
  internal::TypeNode type = *sort.d_type;
  if (!sorts.empty())
  {
    std::vector<internal::TypeNode> types = Sort::sortVectorToTypeNodes(sorts);
    type = d_nm->mkFunctionType(types, type);
  }
  internal::Node fun = d_nm->mkVar(symbol, type);
  // Wrap the terms-to-term function so that it is nodes-to-nodes. Note we
  // make the method return a vector of size one to conform to the interface
  // at the SolverEngine level.
  d_slv->declareOracleFun(
      fun, [&, fn](const std::vector<internal::Node> nodes) {
        std::vector<Term> terms = Term::nodeVectorToTerms(d_nm, nodes);
        Term output = fn(terms);
        return Term::termVectorToNodes({output});
      });
  return Term(d_nm, fun);
  ////////
  CVC5_API_TRY_CATCH_END;
}

void Solver::pop(uint32_t nscopes) const
{
  CVC5_API_TRY_CATCH_BEGIN;
  CVC5_API_CHECK(d_slv->getOptions().base.incrementalSolving)
      << "Cannot pop when not solving incrementally (use --incremental)";
  CVC5_API_CHECK(nscopes <= d_slv->getNumUserLevels())
      << "Cannot pop beyond first pushed context";
  //////// all checks before this line
  for (uint32_t n = 0; n < nscopes; ++n)
  {
    d_slv->pop();
  }
  ////////
  CVC5_API_TRY_CATCH_END;
}

Term Solver::getInterpolant(const Term& conj) const
{
  CVC5_API_TRY_CATCH_BEGIN;
  CVC5_API_SOLVER_CHECK_TERM(conj);
  CVC5_API_CHECK(d_slv->getOptions().smt.produceInterpolants)
      << "Cannot get interpolant unless interpolants are enabled (try "
         "--produce-interpolants)";
  //////// all checks before this line
  internal::TypeNode nullType;
  internal::Node result = d_slv->getInterpolant(*conj.d_node, nullType);
  return Term(d_nm, result);
  ////////
  CVC5_API_TRY_CATCH_END;
}

Term Solver::getInterpolant(const Term& conj, Grammar& grammar) const
{
  CVC5_API_TRY_CATCH_BEGIN;
  CVC5_API_SOLVER_CHECK_TERM(conj);
  CVC5_API_CHECK(d_slv->getOptions().smt.produceInterpolants)
      << "Cannot get interpolant unless interpolants are enabled (try "
         "--produce-interpolants)";
  //////// all checks before this line
  internal::Node result =
      d_slv->getInterpolant(*conj.d_node, *grammar.resolve().d_type);
  return Term(d_nm, result);
  ////////
  CVC5_API_TRY_CATCH_END;
}

Term Solver::getInterpolantNext() const
{
  CVC5_API_TRY_CATCH_BEGIN;
  CVC5_API_CHECK(d_slv->getOptions().smt.produceInterpolants)
      << "Cannot get interpolant unless interpolants are enabled (try "
         "--produce-interpolants)";
  CVC5_API_CHECK(d_slv->getOptions().base.incrementalSolving)
      << "Cannot get next interpolant when not solving incrementally (try "
         "--incremental)";
  //////// all checks before this line
  internal::Node result = d_slv->getInterpolantNext();
  return Term(d_nm, result);
  ////////
  CVC5_API_TRY_CATCH_END;
}

Term Solver::getAbduct(const Term& conj) const
{
  CVC5_API_TRY_CATCH_BEGIN;
  CVC5_API_SOLVER_CHECK_TERM(conj);
  CVC5_API_CHECK(d_slv->getOptions().smt.produceAbducts)
      << "Cannot get abduct unless abducts are enabled (try --produce-abducts)";
  //////// all checks before this line
  internal::TypeNode nullType;
  internal::Node result = d_slv->getAbduct(*conj.d_node, nullType);
  return Term(d_nm, result);
  ////////
  CVC5_API_TRY_CATCH_END;
}

Term Solver::getAbduct(const Term& conj, Grammar& grammar) const
{
  CVC5_API_TRY_CATCH_BEGIN;
  CVC5_API_SOLVER_CHECK_TERM(conj);
  CVC5_API_CHECK(d_slv->getOptions().smt.produceAbducts)
      << "Cannot get abduct unless abducts are enabled (try --produce-abducts)";
  //////// all checks before this line
  internal::Node result =
      d_slv->getAbduct(*conj.d_node, *grammar.resolve().d_type);
  return Term(d_nm, result);
  ////////
  CVC5_API_TRY_CATCH_END;
}

Term Solver::getAbductNext() const
{
  CVC5_API_TRY_CATCH_BEGIN;
  CVC5_API_CHECK(d_slv->getOptions().smt.produceAbducts)
      << "Cannot get next abduct unless abducts are enabled (try "
         "--produce-abducts)";
  CVC5_API_CHECK(d_slv->getOptions().base.incrementalSolving)
      << "Cannot get next abduct when not solving incrementally (try "
         "--incremental)";
  //////// all checks before this line
  internal::Node result = d_slv->getAbductNext();
  return Term(d_nm, result);
  ////////
  CVC5_API_TRY_CATCH_END;
}

void Solver::blockModel(modes::BlockModelsMode mode) const
{
  CVC5_API_TRY_CATCH_BEGIN;
  CVC5_API_CHECK(d_slv->getOptions().smt.produceModels)
      << "Cannot get value unless model generation is enabled "
         "(try --produce-models)";
  CVC5_API_RECOVERABLE_CHECK(d_slv->isSmtModeSat())
      << "Can only block model after SAT or UNKNOWN response.";
  //////// all checks before this line
  d_slv->blockModel(mode);
  ////////
  CVC5_API_TRY_CATCH_END;
}

void Solver::blockModelValues(const std::vector<Term>& terms) const
{
  CVC5_API_TRY_CATCH_BEGIN;
  CVC5_API_CHECK(d_slv->getOptions().smt.produceModels)
      << "Cannot get value unless model generation is enabled "
         "(try --produce-models)";
  CVC5_API_RECOVERABLE_CHECK(d_slv->isSmtModeSat())
      << "Can only block model values after SAT or UNKNOWN response.";
  CVC5_API_ARG_SIZE_CHECK_EXPECTED(!terms.empty(), terms)
      << "a non-empty set of terms";
  CVC5_API_SOLVER_CHECK_TERMS(terms);
  ensureWellFormedTerms(terms);
  //////// all checks before this line
  d_slv->blockModelValues(Term::termVectorToNodes(terms));
  ////////
  CVC5_API_TRY_CATCH_END;
}

std::string Solver::getInstantiations() const
{
  CVC5_API_TRY_CATCH_BEGIN;
  CVC5_API_RECOVERABLE_CHECK(d_slv->getSmtMode() == internal::SmtMode::UNSAT
                             || d_slv->getSmtMode() == internal::SmtMode::SAT
                             || d_slv->getSmtMode()
                                    == internal::SmtMode::SAT_UNKNOWN)
      << "Cannot get instantiations unless after a UNSAT, SAT or UNKNOWN "
         "response.";
  //////// all checks before this line
  std::stringstream ss;
  d_slv->printInstantiations(ss);
  return ss.str();
  ////////
  CVC5_API_TRY_CATCH_END;
}

void Solver::push(uint32_t nscopes) const
{
  CVC5_API_TRY_CATCH_BEGIN;
  CVC5_API_CHECK(d_slv->getOptions().base.incrementalSolving)
      << "Cannot push when not solving incrementally (use --incremental)";
  //////// all checks before this line
  for (uint32_t n = 0; n < nscopes; ++n)
  {
    d_slv->push();
  }
  ////////
  CVC5_API_TRY_CATCH_END;
}

void Solver::resetAssertions(void) const
{
  CVC5_API_TRY_CATCH_BEGIN;
  //////// all checks before this line
  d_slv->resetAssertions();
  ////////
  CVC5_API_TRY_CATCH_END;
}

void Solver::setInfo(const std::string& keyword, const std::string& value) const
{
  CVC5_API_TRY_CATCH_BEGIN;
  CVC5_API_UNSUPPORTED_CHECK(
      keyword == "source" || keyword == "category" || keyword == "difficulty"
      || keyword == "filename" || keyword == "license" || keyword == "name"
      || keyword == "notes" || keyword == "smt-lib-version"
      || keyword == "status")
      << "Unrecognized keyword: " << keyword
      << ", expected 'source', 'category', 'difficulty', "
         "'filename', 'license', 'name', "
         "'notes', 'smt-lib-version' or 'status'";
  CVC5_API_RECOVERABLE_ARG_CHECK_EXPECTED(
      keyword != "smt-lib-version" || value == "2" || value == "2.0"
          || value == "2.5" || value == "2.6",
      value)
      << "'2.0', '2.5', '2.6'";
  CVC5_API_ARG_CHECK_EXPECTED(keyword != "status" || value == "sat"
                                  || value == "unsat" || value == "unknown",
                              value)
      << "'sat', 'unsat' or 'unknown'";
  //////// all checks before this line
  if (keyword == "filename")
  {
    // only the Solver object has non-const access to the original options
    d_originalOptions->writeDriver().filename = value;
  }
  d_slv->setInfo(keyword, value);
  ////////
  CVC5_API_TRY_CATCH_END;
}

void Solver::setLogic(const std::string& logic) const
{
  CVC5_API_TRY_CATCH_BEGIN;
  CVC5_API_CHECK(!d_slv->isFullyInited())
      << "Invalid call to 'setLogic', solver is already fully initialized";
  internal::LogicInfo logic_info(logic);
  //////// all checks before this line
  d_slv->setLogic(logic_info);
  ////////
  CVC5_API_TRY_CATCH_END;
}

void Solver::setOption(const std::string& option,
                       const std::string& value) const
{
  CVC5_API_TRY_CATCH_BEGIN;
  std::vector<std::string> options = internal::options::getNames();
  CVC5_API_UNSUPPORTED_CHECK(
      option.find("command-verbosity") != std::string::npos
      || std::find(options.cbegin(), options.cend(), option) != options.cend())
      << "Unrecognized option: " << option << '.';
  // this list includes options that are prescribed to be changable in any
  // context based on the SMT-LIB standard, as well as options (e.g. tlimit-per)
  // that have no impact on solver initialization or imply other options.
  static constexpr auto mutableOpts = {"diagnostic-output-channel",
                                       "print-success",
                                       "regular-output-channel",
                                       "reproducible-resource-limit",
                                       "verbosity",
                                       "tlimit-per"};
  if (std::find(mutableOpts.begin(), mutableOpts.end(), option)
      == mutableOpts.end())
  {
    CVC5_API_CHECK(!d_slv->isFullyInited())
        << "Invalid call to 'setOption' for option '" << option
        << "', solver is already fully initialized";
  }
  //////// all checks before this line
  d_slv->setOption(option, value);
  ////////
  CVC5_API_TRY_CATCH_END;
}

Term Solver::declareSygusVar(const std::string& symbol, const Sort& sort) const
{
  CVC5_API_TRY_CATCH_BEGIN;
  CVC5_API_SOLVER_CHECK_SORT(sort);
  CVC5_API_CHECK(d_slv->getOptions().quantifiers.sygus)
      << "Cannot call declareSygusVar unless sygus is enabled (use --sygus)";
  //////// all checks before this line
  internal::Node res = d_nm->mkBoundVar(symbol, *sort.d_type);
  (void)res.getType(true); /* kick off type checking */

  d_slv->declareSygusVar(res);

  return Term(d_nm, res);
  ////////
  CVC5_API_TRY_CATCH_END;
}

Grammar Solver::mkGrammar(const std::vector<Term>& boundVars,
                          const std::vector<Term>& ntSymbols) const
{
  CVC5_API_TRY_CATCH_BEGIN;
  CVC5_API_ARG_SIZE_CHECK_EXPECTED(!ntSymbols.empty(), ntSymbols)
      << "a non-empty vector";
  CVC5_API_SOLVER_CHECK_BOUND_VARS(boundVars);
  CVC5_API_SOLVER_CHECK_BOUND_VARS(ntSymbols);
  //////// all checks before this line
  return Grammar(d_nm, boundVars, ntSymbols);
  ////////
  CVC5_API_TRY_CATCH_END;
}

Term Solver::synthFun(const std::string& symbol,
                      const std::vector<Term>& boundVars,
                      const Sort& sort) const
{
  CVC5_API_TRY_CATCH_BEGIN;
  CVC5_API_SOLVER_CHECK_BOUND_VARS(boundVars);
  CVC5_API_SOLVER_CHECK_SORT(sort);
  CVC5_API_CHECK(d_slv->getOptions().quantifiers.sygus)
      << "Cannot call synthFun unless sygus is enabled (use --sygus)";
  //////// all checks before this line
  return synthFunHelper(symbol, boundVars, sort);
  ////////
  CVC5_API_TRY_CATCH_END;
}

Term Solver::synthFun(const std::string& symbol,
                      const std::vector<Term>& boundVars,
                      Sort sort,
                      Grammar& grammar) const
{
  CVC5_API_TRY_CATCH_BEGIN;
  CVC5_API_SOLVER_CHECK_BOUND_VARS(boundVars);
  CVC5_API_SOLVER_CHECK_SORT(sort);
  CVC5_API_CHECK(d_slv->getOptions().quantifiers.sygus)
      << "Cannot call synthFun unless sygus is enabled (use --sygus)";
  //////// all checks before this line
  return synthFunHelper(symbol, boundVars, sort, false, &grammar);
  ////////
  CVC5_API_TRY_CATCH_END;
}

Term Solver::synthInv(const std::string& symbol,
                      const std::vector<Term>& boundVars) const
{
  CVC5_API_TRY_CATCH_BEGIN;
  CVC5_API_SOLVER_CHECK_BOUND_VARS(boundVars);
  CVC5_API_CHECK(d_slv->getOptions().quantifiers.sygus)
      << "Cannot call synthInv unless sygus is enabled (use --sygus)";
  //////// all checks before this line
  return synthFunHelper(
      symbol, boundVars, Sort(d_nm, d_nm->booleanType()), true);
  ////////
  CVC5_API_TRY_CATCH_END;
}

Term Solver::synthInv(const std::string& symbol,
                      const std::vector<Term>& boundVars,
                      Grammar& grammar) const
{
  CVC5_API_TRY_CATCH_BEGIN;
  CVC5_API_SOLVER_CHECK_BOUND_VARS(boundVars);
  CVC5_API_CHECK(d_slv->getOptions().quantifiers.sygus)
      << "Cannot call synthInv unless sygus is enabled (use --sygus)";
  //////// all checks before this line
  return synthFunHelper(
      symbol, boundVars, Sort(d_nm, d_nm->booleanType()), true, &grammar);
  ////////
  CVC5_API_TRY_CATCH_END;
}

void Solver::addSygusConstraint(const Term& term) const
{
  CVC5_API_TRY_CATCH_BEGIN;
  CVC5_API_SOLVER_CHECK_TERM(term);
  CVC5_API_ARG_CHECK_EXPECTED(term.d_node->getType() == d_nm->booleanType(),
                              term)
      << "boolean term";
  CVC5_API_CHECK(d_slv->getOptions().quantifiers.sygus)
      << "Cannot addSygusConstraint unless sygus is enabled (use --sygus)";
  //////// all checks before this line
  d_slv->assertSygusConstraint(*term.d_node, false);
  ////////
  CVC5_API_TRY_CATCH_END;
}

void Solver::addSygusAssume(const Term& term) const
{
  CVC5_API_TRY_CATCH_BEGIN;
  CVC5_API_SOLVER_CHECK_TERM(term);
  CVC5_API_ARG_CHECK_EXPECTED(term.d_node->getType() == d_nm->booleanType(),
                              term)
      << "boolean term";
  CVC5_API_CHECK(d_slv->getOptions().quantifiers.sygus)
      << "Cannot addSygusAssume unless sygus is enabled (use --sygus)";
  //////// all checks before this line
  d_slv->assertSygusConstraint(*term.d_node, true);
  ////////
  CVC5_API_TRY_CATCH_END;
}

void Solver::addSygusInvConstraint(Term inv,
                                   Term pre,
                                   Term trans,
                                   Term post) const
{
  CVC5_API_TRY_CATCH_BEGIN;
  CVC5_API_SOLVER_CHECK_TERM(inv);
  CVC5_API_SOLVER_CHECK_TERM(pre);
  CVC5_API_SOLVER_CHECK_TERM(trans);
  CVC5_API_SOLVER_CHECK_TERM(post);

  CVC5_API_ARG_CHECK_EXPECTED(inv.d_node->getType().isFunction(), inv)
      << "a function";

  internal::TypeNode invType = inv.d_node->getType();

  CVC5_API_ARG_CHECK_EXPECTED(invType.getRangeType().isBoolean(), inv)
      << "boolean range";

  CVC5_API_CHECK(pre.d_node->getType() == invType)
      << "Expected inv and pre to have the same sort";

  CVC5_API_CHECK(post.d_node->getType() == invType)
      << "Expected inv and post to have the same sort";
  CVC5_API_CHECK(d_slv->getOptions().quantifiers.sygus)
      << "Cannot addSygusInvConstraint unless sygus is enabled (use --sygus)";
  //////// all checks before this line

  const std::vector<internal::TypeNode>& invArgTypes = invType.getArgTypes();

  std::vector<internal::TypeNode> expectedTypes;
  expectedTypes.reserve(2 * invArgTypes.size() + 1);

  for (size_t i = 0, n = invArgTypes.size(); i < 2 * n; i += 2)
  {
    expectedTypes.push_back(invArgTypes[i % n]);
    expectedTypes.push_back(invArgTypes[(i + 1) % n]);
  }

  expectedTypes.push_back(invType.getRangeType());
  internal::TypeNode expectedTransType = d_nm->mkFunctionType(expectedTypes);

  CVC5_API_CHECK(trans.d_node->getType() == expectedTransType)
      << "Expected trans's sort to be " << invType;

  d_slv->assertSygusInvConstraint(
      *inv.d_node, *pre.d_node, *trans.d_node, *post.d_node);
  ////////
  CVC5_API_TRY_CATCH_END;
}

SynthResult Solver::checkSynth() const
{
  CVC5_API_TRY_CATCH_BEGIN;
  CVC5_API_CHECK(d_slv->getOptions().quantifiers.sygus)
      << "Cannot checkSynth unless sygus is enabled (use --sygus)";
  //////// all checks before this line
  return d_slv->checkSynth();
  ////////
  CVC5_API_TRY_CATCH_END;
}

SynthResult Solver::checkSynthNext() const
{
  CVC5_API_TRY_CATCH_BEGIN;
  CVC5_API_CHECK(d_slv->getOptions().quantifiers.sygus)
      << "Cannot checkSynthNext unless sygus is enabled (use --sygus)";
  CVC5_API_CHECK(d_slv->getOptions().base.incrementalSolving)
      << "Cannot checkSynthNext when not solving incrementally (use "
         "--incremental)";
  //////// all checks before this line
  return d_slv->checkSynth(true);
  ////////
  CVC5_API_TRY_CATCH_END;
}

Term Solver::getSynthSolution(Term term) const
{
  CVC5_API_TRY_CATCH_BEGIN;
  CVC5_API_SOLVER_CHECK_TERM(term);

  std::map<internal::Node, internal::Node> map;
  CVC5_API_CHECK(d_slv->getSynthSolutions(map))
      << "The solver is not in a state immediately preceded by a "
         "successful call to checkSynth";

  std::map<internal::Node, internal::Node>::const_iterator it =
      map.find(*term.d_node);

  CVC5_API_CHECK(it != map.cend()) << "Synth solution not found for given term";
  //////// all checks before this line
  return Term(d_nm, it->second);
  ////////
  CVC5_API_TRY_CATCH_END;
}

std::vector<Term> Solver::getSynthSolutions(
    const std::vector<Term>& terms) const
{
  CVC5_API_TRY_CATCH_BEGIN;
  CVC5_API_ARG_SIZE_CHECK_EXPECTED(!terms.empty(), terms) << "non-empty vector";
  CVC5_API_SOLVER_CHECK_TERMS(terms);

  std::map<internal::Node, internal::Node> map;
  CVC5_API_CHECK(d_slv->getSynthSolutions(map))
      << "The solver is not in a state immediately preceded by a "
         "successful call to checkSynth";
  //////// all checks before this line

  std::vector<Term> synthSolution;
  synthSolution.reserve(terms.size());

  for (size_t i = 0, n = terms.size(); i < n; ++i)
  {
    std::map<internal::Node, internal::Node>::const_iterator it =
        map.find(*terms[i].d_node);

    CVC5_API_CHECK(it != map.cend())
        << "Synth solution not found for term at index " << i;

    synthSolution.push_back(Term(d_nm, it->second));
  }

  return synthSolution;
  ////////
  CVC5_API_TRY_CATCH_END;
}

Statistics Solver::getStatistics() const
{
  return Statistics(d_slv->getStatisticsRegistry());
}

bool Solver::isOutputOn(const std::string& tag) const
{
  // `isOutputOn(tag)` may raise an `OptionException`, which we do not want to
  // forward as such. We thus do not use the standard exception handling macros
  // here but roll our own.
  try
  {
    return d_slv->getEnv().isOutputOn(tag);
  }
  catch (const internal::Exception& e)
  {
    throw CVC5ApiException("Invalid output tag " + tag);
  }
}

std::ostream& Solver::getOutput(const std::string& tag) const
{
  // `output(tag)` may raise an `OptionException`, which we do not want to
  // forward as such. We thus do not use the standard exception handling macros
  // here but roll our own.
  try
  {
    return d_slv->getEnv().output(tag);
  }
  catch (const internal::Exception& e)
  {
    throw CVC5ApiException("Invalid output tag " + tag);
  }
}

}  // namespace cvc5

namespace std {

size_t hash<cvc5::Kind>::operator()(cvc5::Kind k) const
{
  return static_cast<size_t>(k);
}

size_t hash<cvc5::Op>::operator()(const cvc5::Op& t) const
{
  if (t.isIndexedHelper())
  {
    return std::hash<cvc5::internal::Node>()(*t.d_node);
  }
  else
  {
    return std::hash<cvc5::Kind>()(t.d_kind);
  }
}

size_t std::hash<cvc5::Sort>::operator()(const cvc5::Sort& s) const
{
  return std::hash<cvc5::internal::TypeNode>()(*s.d_type);
}

size_t std::hash<cvc5::Term>::operator()(const cvc5::Term& t) const
{
  return std::hash<cvc5::internal::Node>()(*t.d_node);
}

}  // namespace std<|MERGE_RESOLUTION|>--- conflicted
+++ resolved
@@ -6893,13 +6893,8 @@
       << "Cannot get learned literals unless after a UNSAT, SAT or UNKNOWN "
          "response.";
   //////// all checks before this line
-<<<<<<< HEAD
-  std::vector<internal::Node> lits = d_slv->getLearnedLiterals();
+  std::vector<internal::Node> lits = d_slv->getLearnedLiterals(t);
   return Term::nodeVectorToTerms(d_nm, lits);
-=======
-  std::vector<internal::Node> lits = d_slv->getLearnedLiterals(t);
-  return Term::nodeVectorToTerms(this, lits);
->>>>>>> 1d62c72f
   ////////
   CVC5_API_TRY_CATCH_END;
 }
