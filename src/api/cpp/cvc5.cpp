--- conflicted
+++ resolved
@@ -2645,13 +2645,7 @@
 
 bool isInteger(const internal::Node& node)
 {
-<<<<<<< HEAD
   return node.getKind() == internal::Kind::CONST_INTEGER;
-=======
-  return (node.getKind() == internal::Kind::CONST_RATIONAL
-          || node.getKind() == internal::Kind::CONST_INTEGER)
-         && node.getConst<internal::Rational>().isIntegral();
->>>>>>> 6e5505c9
 }
 bool isInt32(const internal::Node& node)
 {
