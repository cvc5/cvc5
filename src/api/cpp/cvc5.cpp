/******************************************************************************
 * Top contributors (to current version):
 *   Aina Niemetz, Andrew Reynolds, Gereon Kremer
 *
 * This file is part of the cvc5 project.
 *
 * Copyright (c) 2009-2024 by the authors listed in the file AUTHORS
 * in the top-level source directory and their institutional affiliations.
 * All rights reserved.  See the file COPYING in the top-level source
 * directory for licensing information.
 * ****************************************************************************
 *
 * The cvc5 C++ API.
 *
 * A brief note on how to guard API functions:
 *
 * In general, we think of API guards as a fence -- they are supposed to make
 * sure that no invalid arguments get passed into internal realms of cvc5.
 * Thus we always want to catch such cases on the API level (and can then
 * assert internally that no invalid argument is passed in).
 *
 * The only special case is when we use 3rd party back-ends we have no control
 * over, and which throw (invalid_argument) exceptions anyways. In this case,
 * we do not replicate argument checks but delegate them to the back-end,
 * catch thrown exceptions, and raise a CVC5ApiException.
 *
 * Our Integer implementation, e.g., is such a special case since we support
 * two different back end implementations (GMP, CLN). Be aware that they do
 * not fully agree on what is (in)valid input, which requires extra checks for
 * consistent behavior (see Solver::mkRealOrIntegerFromStrHelper for example).
 */

#include <cvc5/cvc5.h>

#include <cstring>
#include <sstream>

#include "api/cpp/cvc5_checks.h"
#include "base/check.h"
#include "base/configuration.h"
#include "expr/array_store_all.h"
#include "expr/ascription_type.h"
#include "expr/cardinality_constraint.h"
#include "expr/dtype.h"
#include "expr/dtype_cons.h"
#include "expr/dtype_selector.h"
#include "expr/emptybag.h"
#include "expr/emptyset.h"
#include "expr/kind.h"
#include "expr/metakind.h"
#include "expr/node.h"
#include "expr/node_algorithm.h"
#include "expr/node_builder.h"
#include "expr/node_manager.h"
#include "expr/plugin.h"
#include "expr/sequence.h"
#include "expr/skolem_manager.h"
#include "expr/sygus_grammar.h"
#include "expr/type_node.h"
#include "options/base_options.h"
#include "options/expr_options.h"
#include "options/main_options.h"
#include "options/options.h"
#include "options/options_public.h"
#include "options/quantifiers_options.h"
#include "options/smt_options.h"
#include "proof/proof_node.h"
#include "proof/unsat_core.h"
#include "smt/env.h"
#include "smt/model.h"
#include "smt/smt_mode.h"
#include "smt/solver_engine.h"
#include "theory/arith/nl/poly_conversion.h"
#include "theory/datatypes/project_op.h"
#include "theory/logic_info.h"
#include "theory/theory_model.h"
#include "util/bitvector.h"
#include "util/divisible.h"
#include "util/finite_field_value.h"
#include "util/floatingpoint.h"
#include "util/iand.h"
#include "util/random.h"
#include "util/regexp.h"
#include "util/result.h"
#include "util/roundingmode.h"
#include "util/statistics_registry.h"
#include "util/statistics_stats.h"
#include "util/statistics_value.h"
#include "util/string.h"
#include "util/synth_result.h"
#include "util/uninterpreted_sort_value.h"
#include "util/utility.h"

namespace cvc5 {

/* -------------------------------------------------------------------------- */
/* APIStatistics                                                              */
/* -------------------------------------------------------------------------- */

struct APIStatistics
{
  internal::HistogramStat<internal::TypeConstant> d_consts;
  internal::HistogramStat<internal::TypeConstant> d_vars;
  internal::HistogramStat<Kind> d_terms;
};

/* -------------------------------------------------------------------------- */
/* Kind                                                                       */
/* -------------------------------------------------------------------------- */

#define KIND_ENUM(external_name, internal_name)                              \
  {                                                                          \
    external_name,                                                           \
        std::make_pair(internal_name, std::string(#external_name).substr(6)) \
  }

/* Mapping from external (API) kind to internal kind. */
const static std::unordered_map<Kind, std::pair<internal::Kind, std::string>>
    s_kinds{
        KIND_ENUM(Kind::INTERNAL_KIND, internal::Kind::UNDEFINED_KIND),
        KIND_ENUM(Kind::UNDEFINED_KIND, internal::Kind::UNDEFINED_KIND),
        KIND_ENUM(Kind::NULL_TERM, internal::Kind::NULL_EXPR),
        /* Builtin ---------------------------------------------------------- */
        KIND_ENUM(Kind::UNINTERPRETED_SORT_VALUE,
                  internal::Kind::UNINTERPRETED_SORT_VALUE),
        KIND_ENUM(Kind::EQUAL, internal::Kind::EQUAL),
        KIND_ENUM(Kind::DISTINCT, internal::Kind::DISTINCT),
        KIND_ENUM(Kind::CONSTANT, internal::Kind::VARIABLE),
        KIND_ENUM(Kind::VARIABLE, internal::Kind::BOUND_VARIABLE),
        KIND_ENUM(Kind::SKOLEM, internal::Kind::SKOLEM),
        KIND_ENUM(Kind::SEXPR, internal::Kind::SEXPR),
        KIND_ENUM(Kind::LAMBDA, internal::Kind::LAMBDA),
        KIND_ENUM(Kind::WITNESS, internal::Kind::WITNESS),
        /* Boolean ---------------------------------------------------------- */
        KIND_ENUM(Kind::CONST_BOOLEAN, internal::Kind::CONST_BOOLEAN),
        KIND_ENUM(Kind::NOT, internal::Kind::NOT),
        KIND_ENUM(Kind::AND, internal::Kind::AND),
        KIND_ENUM(Kind::IMPLIES, internal::Kind::IMPLIES),
        KIND_ENUM(Kind::OR, internal::Kind::OR),
        KIND_ENUM(Kind::XOR, internal::Kind::XOR),
        KIND_ENUM(Kind::ITE, internal::Kind::ITE),
        /* UF --------------------------------------------------------------- */
        KIND_ENUM(Kind::APPLY_UF, internal::Kind::APPLY_UF),
        KIND_ENUM(Kind::CARDINALITY_CONSTRAINT,
                  internal::Kind::CARDINALITY_CONSTRAINT),
        KIND_ENUM(Kind::HO_APPLY, internal::Kind::HO_APPLY),
        /* Arithmetic ------------------------------------------------------- */
        KIND_ENUM(Kind::ADD, internal::Kind::ADD),
        KIND_ENUM(Kind::MULT, internal::Kind::MULT),
        KIND_ENUM(Kind::IAND, internal::Kind::IAND),
        KIND_ENUM(Kind::POW2, internal::Kind::POW2),
        KIND_ENUM(Kind::SUB, internal::Kind::SUB),
        KIND_ENUM(Kind::NEG, internal::Kind::NEG),
        KIND_ENUM(Kind::DIVISION, internal::Kind::DIVISION),
        KIND_ENUM(Kind::DIVISION_TOTAL, internal::Kind::DIVISION_TOTAL),
        KIND_ENUM(Kind::INTS_DIVISION, internal::Kind::INTS_DIVISION),
        KIND_ENUM(Kind::INTS_DIVISION_TOTAL,
                  internal::Kind::INTS_DIVISION_TOTAL),
        KIND_ENUM(Kind::INTS_MODULUS, internal::Kind::INTS_MODULUS),
        KIND_ENUM(Kind::INTS_MODULUS_TOTAL, internal::Kind::INTS_MODULUS_TOTAL),
        KIND_ENUM(Kind::ABS, internal::Kind::ABS),
        KIND_ENUM(Kind::DIVISIBLE, internal::Kind::DIVISIBLE),
        KIND_ENUM(Kind::POW, internal::Kind::POW),
        KIND_ENUM(Kind::EXPONENTIAL, internal::Kind::EXPONENTIAL),
        KIND_ENUM(Kind::SINE, internal::Kind::SINE),
        KIND_ENUM(Kind::COSINE, internal::Kind::COSINE),
        KIND_ENUM(Kind::TANGENT, internal::Kind::TANGENT),
        KIND_ENUM(Kind::COSECANT, internal::Kind::COSECANT),
        KIND_ENUM(Kind::SECANT, internal::Kind::SECANT),
        KIND_ENUM(Kind::COTANGENT, internal::Kind::COTANGENT),
        KIND_ENUM(Kind::ARCSINE, internal::Kind::ARCSINE),
        KIND_ENUM(Kind::ARCCOSINE, internal::Kind::ARCCOSINE),
        KIND_ENUM(Kind::ARCTANGENT, internal::Kind::ARCTANGENT),
        KIND_ENUM(Kind::ARCCOSECANT, internal::Kind::ARCCOSECANT),
        KIND_ENUM(Kind::ARCSECANT, internal::Kind::ARCSECANT),
        KIND_ENUM(Kind::ARCCOTANGENT, internal::Kind::ARCCOTANGENT),
        KIND_ENUM(Kind::SQRT, internal::Kind::SQRT),
        KIND_ENUM(Kind::CONST_RATIONAL, internal::Kind::CONST_RATIONAL),
        KIND_ENUM(Kind::CONST_INTEGER, internal::Kind::CONST_INTEGER),
        KIND_ENUM(Kind::LT, internal::Kind::LT),
        KIND_ENUM(Kind::LEQ, internal::Kind::LEQ),
        KIND_ENUM(Kind::GT, internal::Kind::GT),
        KIND_ENUM(Kind::GEQ, internal::Kind::GEQ),
        KIND_ENUM(Kind::IS_INTEGER, internal::Kind::IS_INTEGER),
        KIND_ENUM(Kind::TO_INTEGER, internal::Kind::TO_INTEGER),
        KIND_ENUM(Kind::TO_REAL, internal::Kind::TO_REAL),
        KIND_ENUM(Kind::PI, internal::Kind::PI),
        /* BV --------------------------------------------------------------- */
        KIND_ENUM(Kind::CONST_BITVECTOR, internal::Kind::CONST_BITVECTOR),
        KIND_ENUM(Kind::BITVECTOR_CONCAT, internal::Kind::BITVECTOR_CONCAT),
        KIND_ENUM(Kind::BITVECTOR_AND, internal::Kind::BITVECTOR_AND),
        KIND_ENUM(Kind::BITVECTOR_OR, internal::Kind::BITVECTOR_OR),
        KIND_ENUM(Kind::BITVECTOR_XOR, internal::Kind::BITVECTOR_XOR),
        KIND_ENUM(Kind::BITVECTOR_NOT, internal::Kind::BITVECTOR_NOT),
        KIND_ENUM(Kind::BITVECTOR_NAND, internal::Kind::BITVECTOR_NAND),
        KIND_ENUM(Kind::BITVECTOR_NOR, internal::Kind::BITVECTOR_NOR),
        KIND_ENUM(Kind::BITVECTOR_XNOR, internal::Kind::BITVECTOR_XNOR),
        KIND_ENUM(Kind::BITVECTOR_COMP, internal::Kind::BITVECTOR_COMP),
        KIND_ENUM(Kind::BITVECTOR_MULT, internal::Kind::BITVECTOR_MULT),
        KIND_ENUM(Kind::BITVECTOR_ADD, internal::Kind::BITVECTOR_ADD),
        KIND_ENUM(Kind::BITVECTOR_SUB, internal::Kind::BITVECTOR_SUB),
        KIND_ENUM(Kind::BITVECTOR_NEG, internal::Kind::BITVECTOR_NEG),
        KIND_ENUM(Kind::BITVECTOR_UDIV, internal::Kind::BITVECTOR_UDIV),
        KIND_ENUM(Kind::BITVECTOR_UREM, internal::Kind::BITVECTOR_UREM),
        KIND_ENUM(Kind::BITVECTOR_SDIV, internal::Kind::BITVECTOR_SDIV),
        KIND_ENUM(Kind::BITVECTOR_SREM, internal::Kind::BITVECTOR_SREM),
        KIND_ENUM(Kind::BITVECTOR_SMOD, internal::Kind::BITVECTOR_SMOD),
        KIND_ENUM(Kind::BITVECTOR_SHL, internal::Kind::BITVECTOR_SHL),
        KIND_ENUM(Kind::BITVECTOR_LSHR, internal::Kind::BITVECTOR_LSHR),
        KIND_ENUM(Kind::BITVECTOR_ASHR, internal::Kind::BITVECTOR_ASHR),
        KIND_ENUM(Kind::BITVECTOR_ULT, internal::Kind::BITVECTOR_ULT),
        KIND_ENUM(Kind::BITVECTOR_ULE, internal::Kind::BITVECTOR_ULE),
        KIND_ENUM(Kind::BITVECTOR_UGT, internal::Kind::BITVECTOR_UGT),
        KIND_ENUM(Kind::BITVECTOR_UGE, internal::Kind::BITVECTOR_UGE),
        KIND_ENUM(Kind::BITVECTOR_SLT, internal::Kind::BITVECTOR_SLT),
        KIND_ENUM(Kind::BITVECTOR_SLE, internal::Kind::BITVECTOR_SLE),
        KIND_ENUM(Kind::BITVECTOR_SGT, internal::Kind::BITVECTOR_SGT),
        KIND_ENUM(Kind::BITVECTOR_SGE, internal::Kind::BITVECTOR_SGE),
        KIND_ENUM(Kind::BITVECTOR_ULTBV, internal::Kind::BITVECTOR_ULTBV),
        KIND_ENUM(Kind::BITVECTOR_SLTBV, internal::Kind::BITVECTOR_SLTBV),
        KIND_ENUM(Kind::BITVECTOR_NEGO, internal::Kind::BITVECTOR_NEGO),
        KIND_ENUM(Kind::BITVECTOR_UADDO, internal::Kind::BITVECTOR_UADDO),
        KIND_ENUM(Kind::BITVECTOR_SADDO, internal::Kind::BITVECTOR_SADDO),
        KIND_ENUM(Kind::BITVECTOR_UMULO, internal::Kind::BITVECTOR_UMULO),
        KIND_ENUM(Kind::BITVECTOR_SMULO, internal::Kind::BITVECTOR_SMULO),
        KIND_ENUM(Kind::BITVECTOR_USUBO, internal::Kind::BITVECTOR_USUBO),
        KIND_ENUM(Kind::BITVECTOR_SSUBO, internal::Kind::BITVECTOR_SSUBO),
        KIND_ENUM(Kind::BITVECTOR_SDIVO, internal::Kind::BITVECTOR_SDIVO),
        KIND_ENUM(Kind::BITVECTOR_ITE, internal::Kind::BITVECTOR_ITE),
        KIND_ENUM(Kind::BITVECTOR_REDOR, internal::Kind::BITVECTOR_REDOR),
        KIND_ENUM(Kind::BITVECTOR_REDAND, internal::Kind::BITVECTOR_REDAND),
        KIND_ENUM(Kind::BITVECTOR_EXTRACT, internal::Kind::BITVECTOR_EXTRACT),
        KIND_ENUM(Kind::BITVECTOR_REPEAT, internal::Kind::BITVECTOR_REPEAT),
        KIND_ENUM(Kind::BITVECTOR_ZERO_EXTEND,
                  internal::Kind::BITVECTOR_ZERO_EXTEND),
        KIND_ENUM(Kind::BITVECTOR_SIGN_EXTEND,
                  internal::Kind::BITVECTOR_SIGN_EXTEND),
        KIND_ENUM(Kind::BITVECTOR_ROTATE_LEFT,
                  internal::Kind::BITVECTOR_ROTATE_LEFT),
        KIND_ENUM(Kind::BITVECTOR_ROTATE_RIGHT,
                  internal::Kind::BITVECTOR_ROTATE_RIGHT),
        KIND_ENUM(Kind::INT_TO_BITVECTOR, internal::Kind::INT_TO_BITVECTOR),
        KIND_ENUM(Kind::BITVECTOR_TO_NAT, internal::Kind::BITVECTOR_TO_NAT),
        /* Finite Fields --------------------------------------------------- */
        KIND_ENUM(Kind::CONST_FINITE_FIELD, internal::Kind::CONST_FINITE_FIELD),
        KIND_ENUM(Kind::FINITE_FIELD_BITSUM,
                  internal::Kind::FINITE_FIELD_BITSUM),
        KIND_ENUM(Kind::FINITE_FIELD_MULT, internal::Kind::FINITE_FIELD_MULT),
        KIND_ENUM(Kind::FINITE_FIELD_ADD, internal::Kind::FINITE_FIELD_ADD),
        KIND_ENUM(Kind::FINITE_FIELD_NEG, internal::Kind::FINITE_FIELD_NEG),
        /* FP --------------------------------------------------------------- */
        KIND_ENUM(Kind::CONST_FLOATINGPOINT,
                  internal::Kind::CONST_FLOATINGPOINT),
        KIND_ENUM(Kind::CONST_ROUNDINGMODE, internal::Kind::CONST_ROUNDINGMODE),
        KIND_ENUM(Kind::FLOATINGPOINT_FP, internal::Kind::FLOATINGPOINT_FP),
        KIND_ENUM(Kind::FLOATINGPOINT_EQ, internal::Kind::FLOATINGPOINT_EQ),
        KIND_ENUM(Kind::FLOATINGPOINT_ABS, internal::Kind::FLOATINGPOINT_ABS),
        KIND_ENUM(Kind::FLOATINGPOINT_NEG, internal::Kind::FLOATINGPOINT_NEG),
        KIND_ENUM(Kind::FLOATINGPOINT_ADD, internal::Kind::FLOATINGPOINT_ADD),
        KIND_ENUM(Kind::FLOATINGPOINT_SUB, internal::Kind::FLOATINGPOINT_SUB),
        KIND_ENUM(Kind::FLOATINGPOINT_MULT, internal::Kind::FLOATINGPOINT_MULT),
        KIND_ENUM(Kind::FLOATINGPOINT_DIV, internal::Kind::FLOATINGPOINT_DIV),
        KIND_ENUM(Kind::FLOATINGPOINT_FMA, internal::Kind::FLOATINGPOINT_FMA),
        KIND_ENUM(Kind::FLOATINGPOINT_SQRT, internal::Kind::FLOATINGPOINT_SQRT),
        KIND_ENUM(Kind::FLOATINGPOINT_REM, internal::Kind::FLOATINGPOINT_REM),
        KIND_ENUM(Kind::FLOATINGPOINT_RTI, internal::Kind::FLOATINGPOINT_RTI),
        KIND_ENUM(Kind::FLOATINGPOINT_MIN, internal::Kind::FLOATINGPOINT_MIN),
        KIND_ENUM(Kind::FLOATINGPOINT_MAX, internal::Kind::FLOATINGPOINT_MAX),
        KIND_ENUM(Kind::FLOATINGPOINT_LEQ, internal::Kind::FLOATINGPOINT_LEQ),
        KIND_ENUM(Kind::FLOATINGPOINT_LT, internal::Kind::FLOATINGPOINT_LT),
        KIND_ENUM(Kind::FLOATINGPOINT_GEQ, internal::Kind::FLOATINGPOINT_GEQ),
        KIND_ENUM(Kind::FLOATINGPOINT_GT, internal::Kind::FLOATINGPOINT_GT),
        KIND_ENUM(Kind::FLOATINGPOINT_IS_NORMAL,
                  internal::Kind::FLOATINGPOINT_IS_NORMAL),
        KIND_ENUM(Kind::FLOATINGPOINT_IS_SUBNORMAL,
                  internal::Kind::FLOATINGPOINT_IS_SUBNORMAL),
        KIND_ENUM(Kind::FLOATINGPOINT_IS_ZERO,
                  internal::Kind::FLOATINGPOINT_IS_ZERO),
        KIND_ENUM(Kind::FLOATINGPOINT_IS_INF,
                  internal::Kind::FLOATINGPOINT_IS_INF),
        KIND_ENUM(Kind::FLOATINGPOINT_IS_NAN,
                  internal::Kind::FLOATINGPOINT_IS_NAN),
        KIND_ENUM(Kind::FLOATINGPOINT_IS_NEG,
                  internal::Kind::FLOATINGPOINT_IS_NEG),
        KIND_ENUM(Kind::FLOATINGPOINT_IS_POS,
                  internal::Kind::FLOATINGPOINT_IS_POS),
        KIND_ENUM(Kind::FLOATINGPOINT_TO_FP_FROM_FP,
                  internal::Kind::FLOATINGPOINT_TO_FP_FROM_FP),
        KIND_ENUM(Kind::FLOATINGPOINT_TO_FP_FROM_IEEE_BV,
                  internal::Kind::FLOATINGPOINT_TO_FP_FROM_IEEE_BV),
        KIND_ENUM(Kind::FLOATINGPOINT_TO_FP_FROM_REAL,
                  internal::Kind::FLOATINGPOINT_TO_FP_FROM_REAL),
        KIND_ENUM(Kind::FLOATINGPOINT_TO_FP_FROM_SBV,
                  internal::Kind::FLOATINGPOINT_TO_FP_FROM_SBV),
        KIND_ENUM(Kind::FLOATINGPOINT_TO_FP_FROM_UBV,
                  internal::Kind::FLOATINGPOINT_TO_FP_FROM_UBV),
        KIND_ENUM(Kind::FLOATINGPOINT_TO_UBV,
                  internal::Kind::FLOATINGPOINT_TO_UBV),
        KIND_ENUM(Kind::FLOATINGPOINT_TO_SBV,
                  internal::Kind::FLOATINGPOINT_TO_SBV),
        KIND_ENUM(Kind::FLOATINGPOINT_TO_REAL,
                  internal::Kind::FLOATINGPOINT_TO_REAL),
        /* Arrays ----------------------------------------------------------- */
        KIND_ENUM(Kind::SELECT, internal::Kind::SELECT),
        KIND_ENUM(Kind::STORE, internal::Kind::STORE),
        KIND_ENUM(Kind::CONST_ARRAY, internal::Kind::STORE_ALL),
        KIND_ENUM(Kind::EQ_RANGE, internal::Kind::EQ_RANGE),
        /* Datatypes -------------------------------------------------------- */
        KIND_ENUM(Kind::APPLY_SELECTOR, internal::Kind::APPLY_SELECTOR),
        KIND_ENUM(Kind::APPLY_CONSTRUCTOR, internal::Kind::APPLY_CONSTRUCTOR),
        KIND_ENUM(Kind::APPLY_TESTER, internal::Kind::APPLY_TESTER),
        KIND_ENUM(Kind::APPLY_UPDATER, internal::Kind::APPLY_UPDATER),
        KIND_ENUM(Kind::MATCH, internal::Kind::MATCH),
        KIND_ENUM(Kind::MATCH_CASE, internal::Kind::MATCH_CASE),
        KIND_ENUM(Kind::MATCH_BIND_CASE, internal::Kind::MATCH_BIND_CASE),
        KIND_ENUM(Kind::TUPLE_PROJECT, internal::Kind::TUPLE_PROJECT),
        KIND_ENUM(Kind::NULLABLE_LIFT, internal::Kind::NULLABLE_LIFT),
        /* Separation Logic ------------------------------------------------- */
        KIND_ENUM(Kind::SEP_NIL, internal::Kind::SEP_NIL),
        KIND_ENUM(Kind::SEP_EMP, internal::Kind::SEP_EMP),
        KIND_ENUM(Kind::SEP_PTO, internal::Kind::SEP_PTO),
        KIND_ENUM(Kind::SEP_STAR, internal::Kind::SEP_STAR),
        KIND_ENUM(Kind::SEP_WAND, internal::Kind::SEP_WAND),
        /* Sets ------------------------------------------------------------- */
        KIND_ENUM(Kind::SET_EMPTY, internal::Kind::SET_EMPTY),
        KIND_ENUM(Kind::SET_UNION, internal::Kind::SET_UNION),
        KIND_ENUM(Kind::SET_INTER, internal::Kind::SET_INTER),
        KIND_ENUM(Kind::SET_MINUS, internal::Kind::SET_MINUS),
        KIND_ENUM(Kind::SET_SUBSET, internal::Kind::SET_SUBSET),
        KIND_ENUM(Kind::SET_MEMBER, internal::Kind::SET_MEMBER),
        KIND_ENUM(Kind::SET_SINGLETON, internal::Kind::SET_SINGLETON),
        KIND_ENUM(Kind::SET_INSERT, internal::Kind::SET_INSERT),
        KIND_ENUM(Kind::SET_CARD, internal::Kind::SET_CARD),
        KIND_ENUM(Kind::SET_COMPLEMENT, internal::Kind::SET_COMPLEMENT),
        KIND_ENUM(Kind::SET_UNIVERSE, internal::Kind::SET_UNIVERSE),
        KIND_ENUM(Kind::SET_COMPREHENSION, internal::Kind::SET_COMPREHENSION),
        KIND_ENUM(Kind::SET_CHOOSE, internal::Kind::SET_CHOOSE),
        KIND_ENUM(Kind::SET_IS_EMPTY, internal::Kind::SET_IS_EMPTY),
        KIND_ENUM(Kind::SET_IS_SINGLETON, internal::Kind::SET_IS_SINGLETON),
        KIND_ENUM(Kind::SET_MAP, internal::Kind::SET_MAP),
        KIND_ENUM(Kind::SET_FILTER, internal::Kind::SET_FILTER),
        KIND_ENUM(Kind::SET_FOLD, internal::Kind::SET_FOLD),
        /* Relations -------------------------------------------------------- */
        KIND_ENUM(Kind::RELATION_JOIN, internal::Kind::RELATION_JOIN),
        KIND_ENUM(Kind::RELATION_TABLE_JOIN,
                  internal::Kind::RELATION_TABLE_JOIN),
        KIND_ENUM(Kind::RELATION_PRODUCT, internal::Kind::RELATION_PRODUCT),
        KIND_ENUM(Kind::RELATION_TRANSPOSE, internal::Kind::RELATION_TRANSPOSE),
        KIND_ENUM(Kind::RELATION_TCLOSURE, internal::Kind::RELATION_TCLOSURE),
        KIND_ENUM(Kind::RELATION_JOIN_IMAGE,
                  internal::Kind::RELATION_JOIN_IMAGE),
        KIND_ENUM(Kind::RELATION_IDEN, internal::Kind::RELATION_IDEN),
        KIND_ENUM(Kind::RELATION_GROUP, internal::Kind::RELATION_GROUP),
        KIND_ENUM(Kind::RELATION_AGGREGATE, internal::Kind::RELATION_AGGREGATE),
        KIND_ENUM(Kind::RELATION_PROJECT, internal::Kind::RELATION_PROJECT),
        /* Bags ------------------------------------------------------------- */
        KIND_ENUM(Kind::BAG_UNION_MAX, internal::Kind::BAG_UNION_MAX),
        KIND_ENUM(Kind::BAG_UNION_DISJOINT, internal::Kind::BAG_UNION_DISJOINT),
        KIND_ENUM(Kind::BAG_INTER_MIN, internal::Kind::BAG_INTER_MIN),
        KIND_ENUM(Kind::BAG_DIFFERENCE_SUBTRACT,
                  internal::Kind::BAG_DIFFERENCE_SUBTRACT),
        KIND_ENUM(Kind::BAG_DIFFERENCE_REMOVE,
                  internal::Kind::BAG_DIFFERENCE_REMOVE),
        KIND_ENUM(Kind::BAG_SUBBAG, internal::Kind::BAG_SUBBAG),
        KIND_ENUM(Kind::BAG_COUNT, internal::Kind::BAG_COUNT),
        KIND_ENUM(Kind::BAG_MEMBER, internal::Kind::BAG_MEMBER),
        KIND_ENUM(Kind::BAG_SETOF, internal::Kind::BAG_SETOF),
        KIND_ENUM(Kind::BAG_MAKE, internal::Kind::BAG_MAKE),
        KIND_ENUM(Kind::BAG_EMPTY, internal::Kind::BAG_EMPTY),
        KIND_ENUM(Kind::BAG_CARD, internal::Kind::BAG_CARD),
        KIND_ENUM(Kind::BAG_CHOOSE, internal::Kind::BAG_CHOOSE),
        KIND_ENUM(Kind::BAG_MAP, internal::Kind::BAG_MAP),
        KIND_ENUM(Kind::BAG_FILTER, internal::Kind::BAG_FILTER),
        KIND_ENUM(Kind::BAG_FOLD, internal::Kind::BAG_FOLD),
        KIND_ENUM(Kind::BAG_PARTITION, internal::Kind::BAG_PARTITION),
        KIND_ENUM(Kind::TABLE_PRODUCT, internal::Kind::TABLE_PRODUCT),
        KIND_ENUM(Kind::TABLE_PROJECT, internal::Kind::TABLE_PROJECT),
        KIND_ENUM(Kind::TABLE_AGGREGATE, internal::Kind::TABLE_AGGREGATE),
        KIND_ENUM(Kind::TABLE_JOIN, internal::Kind::TABLE_JOIN),
        KIND_ENUM(Kind::TABLE_GROUP, internal::Kind::TABLE_GROUP),
        /* Strings ---------------------------------------------------------- */
        KIND_ENUM(Kind::STRING_CONCAT, internal::Kind::STRING_CONCAT),
        KIND_ENUM(Kind::STRING_IN_REGEXP, internal::Kind::STRING_IN_REGEXP),
        KIND_ENUM(Kind::STRING_LENGTH, internal::Kind::STRING_LENGTH),
        KIND_ENUM(Kind::STRING_SUBSTR, internal::Kind::STRING_SUBSTR),
        KIND_ENUM(Kind::STRING_UPDATE, internal::Kind::STRING_UPDATE),
        KIND_ENUM(Kind::STRING_CHARAT, internal::Kind::STRING_CHARAT),
        KIND_ENUM(Kind::STRING_CONTAINS, internal::Kind::STRING_CONTAINS),
        KIND_ENUM(Kind::STRING_INDEXOF, internal::Kind::STRING_INDEXOF),
        KIND_ENUM(Kind::STRING_INDEXOF_RE, internal::Kind::STRING_INDEXOF_RE),
        KIND_ENUM(Kind::STRING_REPLACE, internal::Kind::STRING_REPLACE),
        KIND_ENUM(Kind::STRING_REPLACE_ALL, internal::Kind::STRING_REPLACE_ALL),
        KIND_ENUM(Kind::STRING_REPLACE_RE, internal::Kind::STRING_REPLACE_RE),
        KIND_ENUM(Kind::STRING_REPLACE_RE_ALL,
                  internal::Kind::STRING_REPLACE_RE_ALL),
        KIND_ENUM(Kind::STRING_TO_LOWER, internal::Kind::STRING_TO_LOWER),
        KIND_ENUM(Kind::STRING_TO_UPPER, internal::Kind::STRING_TO_UPPER),
        KIND_ENUM(Kind::STRING_REV, internal::Kind::STRING_REV),
        KIND_ENUM(Kind::STRING_FROM_CODE, internal::Kind::STRING_FROM_CODE),
        KIND_ENUM(Kind::STRING_TO_CODE, internal::Kind::STRING_TO_CODE),
        KIND_ENUM(Kind::STRING_LT, internal::Kind::STRING_LT),
        KIND_ENUM(Kind::STRING_LEQ, internal::Kind::STRING_LEQ),
        KIND_ENUM(Kind::STRING_PREFIX, internal::Kind::STRING_PREFIX),
        KIND_ENUM(Kind::STRING_SUFFIX, internal::Kind::STRING_SUFFIX),
        KIND_ENUM(Kind::STRING_IS_DIGIT, internal::Kind::STRING_IS_DIGIT),
        KIND_ENUM(Kind::STRING_FROM_INT, internal::Kind::STRING_ITOS),
        KIND_ENUM(Kind::STRING_TO_INT, internal::Kind::STRING_STOI),
        KIND_ENUM(Kind::CONST_STRING, internal::Kind::CONST_STRING),
        KIND_ENUM(Kind::STRING_TO_REGEXP, internal::Kind::STRING_TO_REGEXP),
        KIND_ENUM(Kind::REGEXP_CONCAT, internal::Kind::REGEXP_CONCAT),
        KIND_ENUM(Kind::REGEXP_UNION, internal::Kind::REGEXP_UNION),
        KIND_ENUM(Kind::REGEXP_INTER, internal::Kind::REGEXP_INTER),
        KIND_ENUM(Kind::REGEXP_DIFF, internal::Kind::REGEXP_DIFF),
        KIND_ENUM(Kind::REGEXP_STAR, internal::Kind::REGEXP_STAR),
        KIND_ENUM(Kind::REGEXP_PLUS, internal::Kind::REGEXP_PLUS),
        KIND_ENUM(Kind::REGEXP_OPT, internal::Kind::REGEXP_OPT),
        KIND_ENUM(Kind::REGEXP_RANGE, internal::Kind::REGEXP_RANGE),
        KIND_ENUM(Kind::REGEXP_REPEAT, internal::Kind::REGEXP_REPEAT),
        KIND_ENUM(Kind::REGEXP_LOOP, internal::Kind::REGEXP_LOOP),
        KIND_ENUM(Kind::REGEXP_NONE, internal::Kind::REGEXP_NONE),
        KIND_ENUM(Kind::REGEXP_ALL, internal::Kind::REGEXP_ALL),
        KIND_ENUM(Kind::REGEXP_ALLCHAR, internal::Kind::REGEXP_ALLCHAR),
        KIND_ENUM(Kind::REGEXP_COMPLEMENT, internal::Kind::REGEXP_COMPLEMENT),
        // maps to the same kind as the string versions
        KIND_ENUM(Kind::SEQ_CONCAT, internal::Kind::STRING_CONCAT),
        KIND_ENUM(Kind::SEQ_LENGTH, internal::Kind::STRING_LENGTH),
        KIND_ENUM(Kind::SEQ_EXTRACT, internal::Kind::STRING_SUBSTR),
        KIND_ENUM(Kind::SEQ_UPDATE, internal::Kind::STRING_UPDATE),
        KIND_ENUM(Kind::SEQ_AT, internal::Kind::STRING_CHARAT),
        KIND_ENUM(Kind::SEQ_CONTAINS, internal::Kind::STRING_CONTAINS),
        KIND_ENUM(Kind::SEQ_INDEXOF, internal::Kind::STRING_INDEXOF),
        KIND_ENUM(Kind::SEQ_REPLACE, internal::Kind::STRING_REPLACE),
        KIND_ENUM(Kind::SEQ_REPLACE_ALL, internal::Kind::STRING_REPLACE_ALL),
        KIND_ENUM(Kind::SEQ_REV, internal::Kind::STRING_REV),
        KIND_ENUM(Kind::SEQ_PREFIX, internal::Kind::STRING_PREFIX),
        KIND_ENUM(Kind::SEQ_SUFFIX, internal::Kind::STRING_SUFFIX),
        KIND_ENUM(Kind::CONST_SEQUENCE, internal::Kind::CONST_SEQUENCE),
        KIND_ENUM(Kind::SEQ_UNIT, internal::Kind::SEQ_UNIT),
        KIND_ENUM(Kind::SEQ_NTH, internal::Kind::SEQ_NTH),
        /* Quantifiers ------------------------------------------------------ */
        KIND_ENUM(Kind::FORALL, internal::Kind::FORALL),
        KIND_ENUM(Kind::EXISTS, internal::Kind::EXISTS),
        KIND_ENUM(Kind::VARIABLE_LIST, internal::Kind::BOUND_VAR_LIST),
        KIND_ENUM(Kind::INST_PATTERN, internal::Kind::INST_PATTERN),
        KIND_ENUM(Kind::INST_NO_PATTERN, internal::Kind::INST_NO_PATTERN),
        KIND_ENUM(Kind::INST_POOL, internal::Kind::INST_POOL),
        KIND_ENUM(Kind::INST_ADD_TO_POOL, internal::Kind::INST_ADD_TO_POOL),
        KIND_ENUM(Kind::SKOLEM_ADD_TO_POOL, internal::Kind::SKOLEM_ADD_TO_POOL),
        KIND_ENUM(Kind::INST_ATTRIBUTE, internal::Kind::INST_ATTRIBUTE),
        KIND_ENUM(Kind::INST_PATTERN_LIST, internal::Kind::INST_PATTERN_LIST),
        KIND_ENUM(Kind::LAST_KIND, internal::Kind::LAST_KIND),
    };

/* -------------------------------------------------------------------------- */
/* SortKind                                                                   */
/* -------------------------------------------------------------------------- */

#define SORT_KIND_ENUM(external_name, internal_name)                          \
  {                                                                           \
    external_name,                                                            \
        std::make_pair(internal_name, std::string(#external_name).substr(10)) \
  }

/* Mapping from external (API) kind to internal kind. */
const static std::unordered_map<SortKind,
                                std::pair<internal::Kind, std::string>>
    s_sort_kinds{
        SORT_KIND_ENUM(SortKind::INTERNAL_SORT_KIND,
                       internal::Kind::UNDEFINED_KIND),
        SORT_KIND_ENUM(SortKind::UNDEFINED_SORT_KIND,
                       internal::Kind::UNDEFINED_KIND),
        SORT_KIND_ENUM(SortKind::NULL_SORT, internal::Kind::NULL_EXPR),
        /* Sorts ------------------------------------------------------------ */
        // Note that many entries in this map (e.g. for type constants) are
        // given only for completeness and are not used since we don't
        // construct sorts based on SortKind.
        SORT_KIND_ENUM(SortKind::ABSTRACT_SORT, internal::Kind::ABSTRACT_TYPE),
        SORT_KIND_ENUM(SortKind::ARRAY_SORT, internal::Kind::ARRAY_TYPE),
        SORT_KIND_ENUM(SortKind::BAG_SORT, internal::Kind::BAG_TYPE),
        SORT_KIND_ENUM(SortKind::BITVECTOR_SORT,
                       internal::Kind::BITVECTOR_TYPE),
        SORT_KIND_ENUM(SortKind::BOOLEAN_SORT, internal::Kind::TYPE_CONSTANT),
        SORT_KIND_ENUM(SortKind::DATATYPE_SORT, internal::Kind::DATATYPE_TYPE),
        SORT_KIND_ENUM(SortKind::FINITE_FIELD_SORT,
                       internal::Kind::FINITE_FIELD_TYPE),
        SORT_KIND_ENUM(SortKind::FLOATINGPOINT_SORT,
                       internal::Kind::FLOATINGPOINT_TYPE),
        SORT_KIND_ENUM(SortKind::FUNCTION_SORT, internal::Kind::FUNCTION_TYPE),
        SORT_KIND_ENUM(SortKind::INTEGER_SORT, internal::Kind::TYPE_CONSTANT),
        SORT_KIND_ENUM(SortKind::REAL_SORT, internal::Kind::TYPE_CONSTANT),
        SORT_KIND_ENUM(SortKind::REGLAN_SORT, internal::Kind::TYPE_CONSTANT),
        SORT_KIND_ENUM(SortKind::ROUNDINGMODE_SORT,
                       internal::Kind::TYPE_CONSTANT),
        SORT_KIND_ENUM(SortKind::SEQUENCE_SORT, internal::Kind::SEQUENCE_TYPE),
        SORT_KIND_ENUM(SortKind::SET_SORT, internal::Kind::SET_TYPE),
        SORT_KIND_ENUM(SortKind::STRING_SORT, internal::Kind::TYPE_CONSTANT),
        SORT_KIND_ENUM(SortKind::TUPLE_SORT, internal::Kind::TUPLE_TYPE),
        SORT_KIND_ENUM(SortKind::NULLABLE_SORT, internal::Kind::NULLABLE_TYPE),
        SORT_KIND_ENUM(SortKind::UNINTERPRETED_SORT, internal::Kind::SORT_TYPE),
        SORT_KIND_ENUM(SortKind::LAST_SORT_KIND, internal::Kind::LAST_KIND),
    };

/* Mapping from internal kind to external (API) kind. */
const static std::unordered_map<internal::Kind,
                                Kind,
                                internal::kind::KindHashFunction>
    s_kinds_internal{
        {internal::Kind::UNDEFINED_KIND, Kind::UNDEFINED_KIND},
        {internal::Kind::NULL_EXPR, Kind::NULL_TERM},
        /* Builtin --------------------------------------------------------- */
        {internal::Kind::UNINTERPRETED_SORT_VALUE,
         Kind::UNINTERPRETED_SORT_VALUE},
        {internal::Kind::EQUAL, Kind::EQUAL},
        {internal::Kind::DISTINCT, Kind::DISTINCT},
        {internal::Kind::VARIABLE, Kind::CONSTANT},
        {internal::Kind::SKOLEM, Kind::SKOLEM},
        {internal::Kind::BOUND_VARIABLE, Kind::VARIABLE},
        {internal::Kind::SEXPR, Kind::SEXPR},
        {internal::Kind::LAMBDA, Kind::LAMBDA},
        {internal::Kind::WITNESS, Kind::WITNESS},
        /* Boolean --------------------------------------------------------- */
        {internal::Kind::CONST_BOOLEAN, Kind::CONST_BOOLEAN},
        {internal::Kind::NOT, Kind::NOT},
        {internal::Kind::AND, Kind::AND},
        {internal::Kind::IMPLIES, Kind::IMPLIES},
        {internal::Kind::OR, Kind::OR},
        {internal::Kind::XOR, Kind::XOR},
        {internal::Kind::ITE, Kind::ITE},
        /* UF -------------------------------------------------------------- */
        {internal::Kind::APPLY_UF, Kind::APPLY_UF},
        {internal::Kind::CARDINALITY_CONSTRAINT, Kind::CARDINALITY_CONSTRAINT},
        {internal::Kind::HO_APPLY, Kind::HO_APPLY},
        /* Arithmetic ------------------------------------------------------ */
        {internal::Kind::ADD, Kind::ADD},
        {internal::Kind::MULT, Kind::MULT},
        {internal::Kind::NONLINEAR_MULT, Kind::MULT},
        {internal::Kind::IAND, Kind::IAND},
        {internal::Kind::POW2, Kind::POW2},
        {internal::Kind::SUB, Kind::SUB},
        {internal::Kind::NEG, Kind::NEG},
        {internal::Kind::DIVISION, Kind::DIVISION},
        {internal::Kind::DIVISION_TOTAL, Kind::DIVISION_TOTAL},
        {internal::Kind::INTS_DIVISION, Kind::INTS_DIVISION},
        {internal::Kind::INTS_DIVISION_TOTAL, Kind::INTS_DIVISION_TOTAL},
        {internal::Kind::INTS_MODULUS, Kind::INTS_MODULUS},
        {internal::Kind::INTS_MODULUS_TOTAL, Kind::INTS_MODULUS_TOTAL},
        {internal::Kind::ABS, Kind::ABS},
        {internal::Kind::DIVISIBLE, Kind::DIVISIBLE},
        {internal::Kind::POW, Kind::POW},
        {internal::Kind::EXPONENTIAL, Kind::EXPONENTIAL},
        {internal::Kind::SINE, Kind::SINE},
        {internal::Kind::COSINE, Kind::COSINE},
        {internal::Kind::TANGENT, Kind::TANGENT},
        {internal::Kind::COSECANT, Kind::COSECANT},
        {internal::Kind::SECANT, Kind::SECANT},
        {internal::Kind::COTANGENT, Kind::COTANGENT},
        {internal::Kind::ARCSINE, Kind::ARCSINE},
        {internal::Kind::ARCCOSINE, Kind::ARCCOSINE},
        {internal::Kind::ARCTANGENT, Kind::ARCTANGENT},
        {internal::Kind::ARCCOSECANT, Kind::ARCCOSECANT},
        {internal::Kind::ARCSECANT, Kind::ARCSECANT},
        {internal::Kind::ARCCOTANGENT, Kind::ARCCOTANGENT},
        {internal::Kind::SQRT, Kind::SQRT},
        {internal::Kind::DIVISIBLE_OP, Kind::DIVISIBLE},
        {internal::Kind::CONST_RATIONAL, Kind::CONST_RATIONAL},
        {internal::Kind::CONST_INTEGER, Kind::CONST_INTEGER},
        {internal::Kind::LT, Kind::LT},
        {internal::Kind::LEQ, Kind::LEQ},
        {internal::Kind::GT, Kind::GT},
        {internal::Kind::GEQ, Kind::GEQ},
        {internal::Kind::IS_INTEGER, Kind::IS_INTEGER},
        {internal::Kind::TO_INTEGER, Kind::TO_INTEGER},
        {internal::Kind::TO_REAL, Kind::TO_REAL},
        {internal::Kind::PI, Kind::PI},
        {internal::Kind::IAND_OP, Kind::IAND},
        /* BV -------------------------------------------------------------- */
        {internal::Kind::CONST_BITVECTOR, Kind::CONST_BITVECTOR},
        {internal::Kind::BITVECTOR_CONCAT, Kind::BITVECTOR_CONCAT},
        {internal::Kind::BITVECTOR_AND, Kind::BITVECTOR_AND},
        {internal::Kind::BITVECTOR_OR, Kind::BITVECTOR_OR},
        {internal::Kind::BITVECTOR_XOR, Kind::BITVECTOR_XOR},
        {internal::Kind::BITVECTOR_NOT, Kind::BITVECTOR_NOT},
        {internal::Kind::BITVECTOR_NAND, Kind::BITVECTOR_NAND},
        {internal::Kind::BITVECTOR_NOR, Kind::BITVECTOR_NOR},
        {internal::Kind::BITVECTOR_XNOR, Kind::BITVECTOR_XNOR},
        {internal::Kind::BITVECTOR_COMP, Kind::BITVECTOR_COMP},
        {internal::Kind::BITVECTOR_MULT, Kind::BITVECTOR_MULT},
        {internal::Kind::BITVECTOR_ADD, Kind::BITVECTOR_ADD},
        {internal::Kind::BITVECTOR_SUB, Kind::BITVECTOR_SUB},
        {internal::Kind::BITVECTOR_NEG, Kind::BITVECTOR_NEG},
        {internal::Kind::BITVECTOR_UDIV, Kind::BITVECTOR_UDIV},
        {internal::Kind::BITVECTOR_UREM, Kind::BITVECTOR_UREM},
        {internal::Kind::BITVECTOR_SDIV, Kind::BITVECTOR_SDIV},
        {internal::Kind::BITVECTOR_SREM, Kind::BITVECTOR_SREM},
        {internal::Kind::BITVECTOR_SMOD, Kind::BITVECTOR_SMOD},
        {internal::Kind::BITVECTOR_SHL, Kind::BITVECTOR_SHL},
        {internal::Kind::BITVECTOR_LSHR, Kind::BITVECTOR_LSHR},
        {internal::Kind::BITVECTOR_ASHR, Kind::BITVECTOR_ASHR},
        {internal::Kind::BITVECTOR_ULT, Kind::BITVECTOR_ULT},
        {internal::Kind::BITVECTOR_ULE, Kind::BITVECTOR_ULE},
        {internal::Kind::BITVECTOR_UGT, Kind::BITVECTOR_UGT},
        {internal::Kind::BITVECTOR_UGE, Kind::BITVECTOR_UGE},
        {internal::Kind::BITVECTOR_SLT, Kind::BITVECTOR_SLT},
        {internal::Kind::BITVECTOR_SLE, Kind::BITVECTOR_SLE},
        {internal::Kind::BITVECTOR_SGT, Kind::BITVECTOR_SGT},
        {internal::Kind::BITVECTOR_SGE, Kind::BITVECTOR_SGE},
        {internal::Kind::BITVECTOR_ULTBV, Kind::BITVECTOR_ULTBV},
        {internal::Kind::BITVECTOR_SLTBV, Kind::BITVECTOR_SLTBV},
        {internal::Kind::BITVECTOR_UADDO, Kind::BITVECTOR_UADDO},
        {internal::Kind::BITVECTOR_SADDO, Kind::BITVECTOR_SADDO},
        {internal::Kind::BITVECTOR_UMULO, Kind::BITVECTOR_UMULO},
        {internal::Kind::BITVECTOR_SMULO, Kind::BITVECTOR_SMULO},
        {internal::Kind::BITVECTOR_USUBO, Kind::BITVECTOR_USUBO},
        {internal::Kind::BITVECTOR_SSUBO, Kind::BITVECTOR_SSUBO},
        {internal::Kind::BITVECTOR_SDIVO, Kind::BITVECTOR_SDIVO},
        {internal::Kind::BITVECTOR_ITE, Kind::BITVECTOR_ITE},
        {internal::Kind::BITVECTOR_REDOR, Kind::BITVECTOR_REDOR},
        {internal::Kind::BITVECTOR_REDAND, Kind::BITVECTOR_REDAND},
        {internal::Kind::BITVECTOR_EXTRACT_OP, Kind::BITVECTOR_EXTRACT},
        {internal::Kind::BITVECTOR_REPEAT_OP, Kind::BITVECTOR_REPEAT},
        {internal::Kind::BITVECTOR_ZERO_EXTEND_OP, Kind::BITVECTOR_ZERO_EXTEND},
        {internal::Kind::BITVECTOR_SIGN_EXTEND_OP, Kind::BITVECTOR_SIGN_EXTEND},
        {internal::Kind::BITVECTOR_ROTATE_LEFT_OP, Kind::BITVECTOR_ROTATE_LEFT},
        {internal::Kind::BITVECTOR_ROTATE_RIGHT_OP,
         Kind::BITVECTOR_ROTATE_RIGHT},
        {internal::Kind::BITVECTOR_EXTRACT, Kind::BITVECTOR_EXTRACT},
        {internal::Kind::BITVECTOR_REPEAT, Kind::BITVECTOR_REPEAT},
        {internal::Kind::BITVECTOR_ZERO_EXTEND, Kind::BITVECTOR_ZERO_EXTEND},
        {internal::Kind::BITVECTOR_SIGN_EXTEND, Kind::BITVECTOR_SIGN_EXTEND},
        {internal::Kind::BITVECTOR_ROTATE_LEFT, Kind::BITVECTOR_ROTATE_LEFT},
        {internal::Kind::BITVECTOR_ROTATE_RIGHT, Kind::BITVECTOR_ROTATE_RIGHT},
        {internal::Kind::INT_TO_BITVECTOR_OP, Kind::INT_TO_BITVECTOR},
        {internal::Kind::INT_TO_BITVECTOR, Kind::INT_TO_BITVECTOR},
        {internal::Kind::BITVECTOR_TO_NAT, Kind::BITVECTOR_TO_NAT},
        /* Finite Fields --------------------------------------------------- */
        {internal::Kind::CONST_FINITE_FIELD, Kind::CONST_FINITE_FIELD},
        {internal::Kind::FINITE_FIELD_BITSUM, Kind::FINITE_FIELD_BITSUM},
        {internal::Kind::FINITE_FIELD_MULT, Kind::FINITE_FIELD_MULT},
        {internal::Kind::FINITE_FIELD_ADD, Kind::FINITE_FIELD_ADD},
        {internal::Kind::FINITE_FIELD_NEG, Kind::FINITE_FIELD_NEG},
        /* FP -------------------------------------------------------------- */
        {internal::Kind::CONST_FLOATINGPOINT, Kind::CONST_FLOATINGPOINT},
        {internal::Kind::CONST_ROUNDINGMODE, Kind::CONST_ROUNDINGMODE},
        {internal::Kind::FLOATINGPOINT_FP, Kind::FLOATINGPOINT_FP},
        {internal::Kind::FLOATINGPOINT_EQ, Kind::FLOATINGPOINT_EQ},
        {internal::Kind::FLOATINGPOINT_ABS, Kind::FLOATINGPOINT_ABS},
        {internal::Kind::FLOATINGPOINT_NEG, Kind::FLOATINGPOINT_NEG},
        {internal::Kind::FLOATINGPOINT_ADD, Kind::FLOATINGPOINT_ADD},
        {internal::Kind::FLOATINGPOINT_SUB, Kind::FLOATINGPOINT_SUB},
        {internal::Kind::FLOATINGPOINT_MULT, Kind::FLOATINGPOINT_MULT},
        {internal::Kind::FLOATINGPOINT_DIV, Kind::FLOATINGPOINT_DIV},
        {internal::Kind::FLOATINGPOINT_FMA, Kind::FLOATINGPOINT_FMA},
        {internal::Kind::FLOATINGPOINT_SQRT, Kind::FLOATINGPOINT_SQRT},
        {internal::Kind::FLOATINGPOINT_REM, Kind::FLOATINGPOINT_REM},
        {internal::Kind::FLOATINGPOINT_RTI, Kind::FLOATINGPOINT_RTI},
        {internal::Kind::FLOATINGPOINT_MIN, Kind::FLOATINGPOINT_MIN},
        {internal::Kind::FLOATINGPOINT_MAX, Kind::FLOATINGPOINT_MAX},
        {internal::Kind::FLOATINGPOINT_LEQ, Kind::FLOATINGPOINT_LEQ},
        {internal::Kind::FLOATINGPOINT_LT, Kind::FLOATINGPOINT_LT},
        {internal::Kind::FLOATINGPOINT_GEQ, Kind::FLOATINGPOINT_GEQ},
        {internal::Kind::FLOATINGPOINT_GT, Kind::FLOATINGPOINT_GT},
        {internal::Kind::FLOATINGPOINT_IS_NORMAL,
         Kind::FLOATINGPOINT_IS_NORMAL},
        {internal::Kind::FLOATINGPOINT_IS_SUBNORMAL,
         Kind::FLOATINGPOINT_IS_SUBNORMAL},
        {internal::Kind::FLOATINGPOINT_IS_ZERO, Kind::FLOATINGPOINT_IS_ZERO},
        {internal::Kind::FLOATINGPOINT_IS_INF, Kind::FLOATINGPOINT_IS_INF},
        {internal::Kind::FLOATINGPOINT_IS_NAN, Kind::FLOATINGPOINT_IS_NAN},
        {internal::Kind::FLOATINGPOINT_IS_NEG, Kind::FLOATINGPOINT_IS_NEG},
        {internal::Kind::FLOATINGPOINT_IS_POS, Kind::FLOATINGPOINT_IS_POS},
        {internal::Kind::FLOATINGPOINT_TO_FP_FROM_IEEE_BV_OP,
         Kind::FLOATINGPOINT_TO_FP_FROM_IEEE_BV},
        {internal::Kind::FLOATINGPOINT_TO_FP_FROM_IEEE_BV,
         Kind::FLOATINGPOINT_TO_FP_FROM_IEEE_BV},
        {internal::Kind::FLOATINGPOINT_TO_FP_FROM_FP_OP,
         Kind::FLOATINGPOINT_TO_FP_FROM_FP},
        {internal::Kind::FLOATINGPOINT_TO_FP_FROM_FP,
         Kind::FLOATINGPOINT_TO_FP_FROM_FP},
        {internal::Kind::FLOATINGPOINT_TO_FP_FROM_REAL_OP,
         Kind::FLOATINGPOINT_TO_FP_FROM_REAL},
        {internal::Kind::FLOATINGPOINT_TO_FP_FROM_REAL,
         Kind::FLOATINGPOINT_TO_FP_FROM_REAL},
        {internal::Kind::FLOATINGPOINT_TO_FP_FROM_SBV_OP,
         Kind::FLOATINGPOINT_TO_FP_FROM_SBV},
        {internal::Kind::FLOATINGPOINT_TO_FP_FROM_SBV,
         Kind::FLOATINGPOINT_TO_FP_FROM_SBV},
        {internal::Kind::FLOATINGPOINT_TO_FP_FROM_UBV_OP,
         Kind::FLOATINGPOINT_TO_FP_FROM_UBV},
        {internal::Kind::FLOATINGPOINT_TO_FP_FROM_UBV,
         Kind::FLOATINGPOINT_TO_FP_FROM_UBV},
        {internal::Kind::FLOATINGPOINT_TO_UBV_OP, Kind::FLOATINGPOINT_TO_UBV},
        {internal::Kind::FLOATINGPOINT_TO_UBV, Kind::FLOATINGPOINT_TO_UBV},
        {internal::Kind::FLOATINGPOINT_TO_UBV_TOTAL_OP, Kind::INTERNAL_KIND},
        {internal::Kind::FLOATINGPOINT_TO_UBV_TOTAL, Kind::INTERNAL_KIND},
        {internal::Kind::FLOATINGPOINT_TO_SBV_OP, Kind::FLOATINGPOINT_TO_SBV},
        {internal::Kind::FLOATINGPOINT_TO_SBV, Kind::FLOATINGPOINT_TO_SBV},
        {internal::Kind::FLOATINGPOINT_TO_SBV_TOTAL_OP, Kind::INTERNAL_KIND},
        {internal::Kind::FLOATINGPOINT_TO_SBV_TOTAL, Kind::INTERNAL_KIND},
        {internal::Kind::FLOATINGPOINT_TO_REAL, Kind::FLOATINGPOINT_TO_REAL},
        {internal::Kind::FLOATINGPOINT_TO_REAL_TOTAL, Kind::INTERNAL_KIND},
        /* Arrays ---------------------------------------------------------- */
        {internal::Kind::SELECT, Kind::SELECT},
        {internal::Kind::STORE, Kind::STORE},
        {internal::Kind::STORE_ALL, Kind::CONST_ARRAY},
        /* Datatypes ------------------------------------------------------- */
        {internal::Kind::APPLY_SELECTOR, Kind::APPLY_SELECTOR},
        {internal::Kind::APPLY_CONSTRUCTOR, Kind::APPLY_CONSTRUCTOR},
        {internal::Kind::APPLY_TESTER, Kind::APPLY_TESTER},
        {internal::Kind::APPLY_UPDATER, Kind::APPLY_UPDATER},
        {internal::Kind::MATCH, Kind::MATCH},
        {internal::Kind::MATCH_CASE, Kind::MATCH_CASE},
        {internal::Kind::MATCH_BIND_CASE, Kind::MATCH_BIND_CASE},
        {internal::Kind::TUPLE_PROJECT, Kind::TUPLE_PROJECT},
        {internal::Kind::TUPLE_PROJECT_OP, Kind::TUPLE_PROJECT},
        {internal::Kind::NULLABLE_LIFT, Kind::NULLABLE_LIFT},
        /* Separation Logic ------------------------------------------------ */
        {internal::Kind::SEP_NIL, Kind::SEP_NIL},
        {internal::Kind::SEP_EMP, Kind::SEP_EMP},
        {internal::Kind::SEP_PTO, Kind::SEP_PTO},
        {internal::Kind::SEP_STAR, Kind::SEP_STAR},
        {internal::Kind::SEP_WAND, Kind::SEP_WAND},
        /* Sets ------------------------------------------------------------ */
        {internal::Kind::SET_EMPTY, Kind::SET_EMPTY},
        {internal::Kind::SET_UNION, Kind::SET_UNION},
        {internal::Kind::SET_INTER, Kind::SET_INTER},
        {internal::Kind::SET_MINUS, Kind::SET_MINUS},
        {internal::Kind::SET_SUBSET, Kind::SET_SUBSET},
        {internal::Kind::SET_MEMBER, Kind::SET_MEMBER},
        {internal::Kind::SET_SINGLETON, Kind::SET_SINGLETON},
        {internal::Kind::SET_INSERT, Kind::SET_INSERT},
        {internal::Kind::SET_CARD, Kind::SET_CARD},
        {internal::Kind::SET_COMPLEMENT, Kind::SET_COMPLEMENT},
        {internal::Kind::SET_UNIVERSE, Kind::SET_UNIVERSE},
        {internal::Kind::SET_COMPREHENSION, Kind::SET_COMPREHENSION},
        {internal::Kind::SET_CHOOSE, Kind::SET_CHOOSE},
        {internal::Kind::SET_IS_EMPTY, Kind::SET_IS_EMPTY},
        {internal::Kind::SET_IS_SINGLETON, Kind::SET_IS_SINGLETON},
        {internal::Kind::SET_MAP, Kind::SET_MAP},
        {internal::Kind::SET_FILTER, Kind::SET_FILTER},
        {internal::Kind::SET_FOLD, Kind::SET_FOLD},
        /* Relations ------------------------------------------------------- */
        {internal::Kind::RELATION_JOIN, Kind::RELATION_JOIN},
        {internal::Kind::RELATION_TABLE_JOIN, Kind::RELATION_TABLE_JOIN},
        {internal::Kind::RELATION_TABLE_JOIN_OP, Kind::RELATION_TABLE_JOIN},
        {internal::Kind::RELATION_PRODUCT, Kind::RELATION_PRODUCT},
        {internal::Kind::RELATION_TRANSPOSE, Kind::RELATION_TRANSPOSE},
        {internal::Kind::RELATION_TCLOSURE, Kind::RELATION_TCLOSURE},
        {internal::Kind::RELATION_JOIN_IMAGE, Kind::RELATION_JOIN_IMAGE},
        {internal::Kind::RELATION_IDEN, Kind::RELATION_IDEN},
        {internal::Kind::RELATION_GROUP, Kind::RELATION_GROUP},
        {internal::Kind::RELATION_AGGREGATE_OP, Kind::RELATION_AGGREGATE},
        {internal::Kind::RELATION_AGGREGATE, Kind::RELATION_AGGREGATE},
        {internal::Kind::RELATION_PROJECT_OP, Kind::RELATION_PROJECT},
        {internal::Kind::RELATION_PROJECT, Kind::RELATION_PROJECT},
        /* Bags ------------------------------------------------------------ */
        {internal::Kind::BAG_UNION_MAX, Kind::BAG_UNION_MAX},
        {internal::Kind::BAG_UNION_DISJOINT, Kind::BAG_UNION_DISJOINT},
        {internal::Kind::BAG_INTER_MIN, Kind::BAG_INTER_MIN},
        {internal::Kind::BAG_DIFFERENCE_SUBTRACT,
         Kind::BAG_DIFFERENCE_SUBTRACT},
        {internal::Kind::BAG_DIFFERENCE_REMOVE, Kind::BAG_DIFFERENCE_REMOVE},
        {internal::Kind::BAG_SUBBAG, Kind::BAG_SUBBAG},
        {internal::Kind::BAG_COUNT, Kind::BAG_COUNT},
        {internal::Kind::BAG_MEMBER, Kind::BAG_MEMBER},
        {internal::Kind::BAG_SETOF, Kind::BAG_SETOF},
        {internal::Kind::BAG_MAKE, Kind::BAG_MAKE},
        {internal::Kind::BAG_EMPTY, Kind::BAG_EMPTY},
        {internal::Kind::BAG_CARD, Kind::BAG_CARD},
        {internal::Kind::BAG_CHOOSE, Kind::BAG_CHOOSE},
        {internal::Kind::BAG_MAP, Kind::BAG_MAP},
        {internal::Kind::BAG_FILTER, Kind::BAG_FILTER},
        {internal::Kind::BAG_FOLD, Kind::BAG_FOLD},
        {internal::Kind::BAG_PARTITION, Kind::BAG_PARTITION},
        {internal::Kind::TABLE_PRODUCT, Kind::TABLE_PRODUCT},
        {internal::Kind::TABLE_PROJECT, Kind::TABLE_PROJECT},
        {internal::Kind::TABLE_PROJECT_OP, Kind::TABLE_PROJECT},
        {internal::Kind::TABLE_AGGREGATE_OP, Kind::TABLE_AGGREGATE},
        {internal::Kind::TABLE_AGGREGATE, Kind::TABLE_AGGREGATE},
        {internal::Kind::TABLE_JOIN_OP, Kind::TABLE_JOIN},
        {internal::Kind::TABLE_JOIN, Kind::TABLE_JOIN},
        {internal::Kind::TABLE_GROUP_OP, Kind::TABLE_GROUP},
        {internal::Kind::TABLE_GROUP, Kind::TABLE_GROUP},
        /* Strings --------------------------------------------------------- */
        {internal::Kind::STRING_CONCAT, Kind::STRING_CONCAT},
        {internal::Kind::STRING_IN_REGEXP, Kind::STRING_IN_REGEXP},
        {internal::Kind::STRING_LENGTH, Kind::STRING_LENGTH},
        {internal::Kind::STRING_SUBSTR, Kind::STRING_SUBSTR},
        {internal::Kind::STRING_UPDATE, Kind::STRING_UPDATE},
        {internal::Kind::STRING_CHARAT, Kind::STRING_CHARAT},
        {internal::Kind::STRING_CONTAINS, Kind::STRING_CONTAINS},
        {internal::Kind::STRING_INDEXOF, Kind::STRING_INDEXOF},
        {internal::Kind::STRING_INDEXOF_RE, Kind::STRING_INDEXOF_RE},
        {internal::Kind::STRING_REPLACE, Kind::STRING_REPLACE},
        {internal::Kind::STRING_REPLACE_ALL, Kind::STRING_REPLACE_ALL},
        {internal::Kind::STRING_REPLACE_RE, Kind::STRING_REPLACE_RE},
        {internal::Kind::STRING_REPLACE_RE_ALL, Kind::STRING_REPLACE_RE_ALL},
        {internal::Kind::STRING_TO_LOWER, Kind::STRING_TO_LOWER},
        {internal::Kind::STRING_TO_UPPER, Kind::STRING_TO_UPPER},
        {internal::Kind::STRING_REV, Kind::STRING_REV},
        {internal::Kind::STRING_FROM_CODE, Kind::STRING_FROM_CODE},
        {internal::Kind::STRING_TO_CODE, Kind::STRING_TO_CODE},
        {internal::Kind::STRING_LT, Kind::STRING_LT},
        {internal::Kind::STRING_LEQ, Kind::STRING_LEQ},
        {internal::Kind::STRING_PREFIX, Kind::STRING_PREFIX},
        {internal::Kind::STRING_SUFFIX, Kind::STRING_SUFFIX},
        {internal::Kind::STRING_IS_DIGIT, Kind::STRING_IS_DIGIT},
        {internal::Kind::STRING_ITOS, Kind::STRING_FROM_INT},
        {internal::Kind::STRING_STOI, Kind::STRING_TO_INT},
        {internal::Kind::CONST_STRING, Kind::CONST_STRING},
        {internal::Kind::STRING_TO_REGEXP, Kind::STRING_TO_REGEXP},
        {internal::Kind::REGEXP_CONCAT, Kind::REGEXP_CONCAT},
        {internal::Kind::REGEXP_UNION, Kind::REGEXP_UNION},
        {internal::Kind::REGEXP_INTER, Kind::REGEXP_INTER},
        {internal::Kind::REGEXP_DIFF, Kind::REGEXP_DIFF},
        {internal::Kind::REGEXP_STAR, Kind::REGEXP_STAR},
        {internal::Kind::REGEXP_PLUS, Kind::REGEXP_PLUS},
        {internal::Kind::REGEXP_OPT, Kind::REGEXP_OPT},
        {internal::Kind::REGEXP_RANGE, Kind::REGEXP_RANGE},
        {internal::Kind::REGEXP_REPEAT, Kind::REGEXP_REPEAT},
        {internal::Kind::REGEXP_REPEAT_OP, Kind::REGEXP_REPEAT},
        {internal::Kind::REGEXP_LOOP, Kind::REGEXP_LOOP},
        {internal::Kind::REGEXP_LOOP_OP, Kind::REGEXP_LOOP},
        {internal::Kind::REGEXP_NONE, Kind::REGEXP_NONE},
        {internal::Kind::REGEXP_ALL, Kind::REGEXP_ALL},
        {internal::Kind::REGEXP_ALLCHAR, Kind::REGEXP_ALLCHAR},
        {internal::Kind::REGEXP_COMPLEMENT, Kind::REGEXP_COMPLEMENT},
        {internal::Kind::CONST_SEQUENCE, Kind::CONST_SEQUENCE},
        {internal::Kind::SEQ_UNIT, Kind::SEQ_UNIT},
        {internal::Kind::SEQ_NTH, Kind::SEQ_NTH},
        /* Quantifiers ----------------------------------------------------- */
        {internal::Kind::FORALL, Kind::FORALL},
        {internal::Kind::EXISTS, Kind::EXISTS},
        {internal::Kind::BOUND_VAR_LIST, Kind::VARIABLE_LIST},
        {internal::Kind::INST_PATTERN, Kind::INST_PATTERN},
        {internal::Kind::INST_NO_PATTERN, Kind::INST_NO_PATTERN},
        {internal::Kind::INST_POOL, Kind::INST_POOL},
        {internal::Kind::INST_ADD_TO_POOL, Kind::INST_ADD_TO_POOL},
        {internal::Kind::SKOLEM_ADD_TO_POOL, Kind::SKOLEM_ADD_TO_POOL},
        {internal::Kind::INST_ATTRIBUTE, Kind::INST_ATTRIBUTE},
        {internal::Kind::INST_PATTERN_LIST, Kind::INST_PATTERN_LIST},
        /* ----------------------------------------------------------------- */
        {internal::Kind::LAST_KIND, Kind::LAST_KIND},
    };

/* Mapping from internal kind to external (API) sort kind. */
const static std::
    unordered_map<internal::Kind, SortKind, internal::kind::KindHashFunction>
        s_sort_kinds_internal{
            {internal::Kind::UNDEFINED_KIND, SortKind::UNDEFINED_SORT_KIND},
            {internal::Kind::NULL_EXPR, SortKind::NULL_SORT},
            {internal::Kind::ABSTRACT_TYPE, SortKind::ABSTRACT_SORT},
            {internal::Kind::ARRAY_TYPE, SortKind::ARRAY_SORT},
            {internal::Kind::BAG_TYPE, SortKind::BAG_SORT},
            {internal::Kind::BITVECTOR_TYPE, SortKind::BITVECTOR_SORT},
            {internal::Kind::DATATYPE_TYPE, SortKind::DATATYPE_SORT},
            {internal::Kind::FINITE_FIELD_TYPE, SortKind::FINITE_FIELD_SORT},
            {internal::Kind::FLOATINGPOINT_TYPE, SortKind::FLOATINGPOINT_SORT},
            {internal::Kind::FUNCTION_TYPE, SortKind::FUNCTION_SORT},
            {internal::Kind::SEQUENCE_TYPE, SortKind::SEQUENCE_SORT},
            {internal::Kind::SET_TYPE, SortKind::SET_SORT},
            {internal::Kind::TUPLE_TYPE, SortKind::TUPLE_SORT},
            {internal::Kind::NULLABLE_TYPE, SortKind::NULLABLE_SORT},
        };

/* Set of kinds for indexed operators */
const static std::unordered_set<Kind> s_indexed_kinds(
    {Kind::DIVISIBLE,
     Kind::IAND,
     Kind::BITVECTOR_REPEAT,
     Kind::BITVECTOR_ZERO_EXTEND,
     Kind::BITVECTOR_SIGN_EXTEND,
     Kind::BITVECTOR_ROTATE_LEFT,
     Kind::BITVECTOR_ROTATE_RIGHT,
     Kind::INT_TO_BITVECTOR,
     Kind::FLOATINGPOINT_TO_UBV,
     Kind::FLOATINGPOINT_TO_SBV,
     Kind::BITVECTOR_EXTRACT,
     Kind::FLOATINGPOINT_TO_FP_FROM_IEEE_BV,
     Kind::FLOATINGPOINT_TO_FP_FROM_FP,
     Kind::FLOATINGPOINT_TO_FP_FROM_REAL,
     Kind::FLOATINGPOINT_TO_FP_FROM_SBV,
     Kind::FLOATINGPOINT_TO_FP_FROM_UBV});

/**
 * Mapping from external (API) kind to the corresponding internal operator kind.
 */
const static std::unordered_map<Kind, internal::Kind> s_op_kinds{
    {Kind::BITVECTOR_EXTRACT, internal::Kind::BITVECTOR_EXTRACT_OP},
    {Kind::BITVECTOR_REPEAT, internal::Kind::BITVECTOR_REPEAT_OP},
    {Kind::BITVECTOR_ROTATE_LEFT, internal::Kind::BITVECTOR_ROTATE_LEFT_OP},
    {Kind::BITVECTOR_ROTATE_RIGHT, internal::Kind::BITVECTOR_ROTATE_RIGHT_OP},
    {Kind::BITVECTOR_SIGN_EXTEND, internal::Kind::BITVECTOR_SIGN_EXTEND_OP},
    {Kind::BITVECTOR_ZERO_EXTEND, internal::Kind::BITVECTOR_ZERO_EXTEND_OP},
    {Kind::DIVISIBLE, internal::Kind::DIVISIBLE_OP},
    {Kind::FLOATINGPOINT_TO_SBV, internal::Kind::FLOATINGPOINT_TO_SBV_OP},
    {Kind::FLOATINGPOINT_TO_UBV, internal::Kind::FLOATINGPOINT_TO_UBV_OP},
    {Kind::FLOATINGPOINT_TO_FP_FROM_IEEE_BV,
     internal::Kind::FLOATINGPOINT_TO_FP_FROM_IEEE_BV_OP},
    {Kind::FLOATINGPOINT_TO_FP_FROM_FP,
     internal::Kind::FLOATINGPOINT_TO_FP_FROM_FP_OP},
    {Kind::FLOATINGPOINT_TO_FP_FROM_REAL,
     internal::Kind::FLOATINGPOINT_TO_FP_FROM_REAL_OP},
    {Kind::FLOATINGPOINT_TO_FP_FROM_SBV,
     internal::Kind::FLOATINGPOINT_TO_FP_FROM_SBV_OP},
    {Kind::FLOATINGPOINT_TO_FP_FROM_UBV,
     internal::Kind::FLOATINGPOINT_TO_FP_FROM_UBV_OP},
    {Kind::IAND, internal::Kind::IAND_OP},
    {Kind::INT_TO_BITVECTOR, internal::Kind::INT_TO_BITVECTOR_OP},
    {Kind::REGEXP_REPEAT, internal::Kind::REGEXP_REPEAT_OP},
    {Kind::REGEXP_LOOP, internal::Kind::REGEXP_LOOP_OP},
    {Kind::TUPLE_PROJECT, internal::Kind::TUPLE_PROJECT_OP},
    {Kind::RELATION_AGGREGATE, internal::Kind::RELATION_AGGREGATE_OP},
    {Kind::RELATION_GROUP, internal::Kind::RELATION_GROUP_OP},
    {Kind::RELATION_PROJECT, internal::Kind::RELATION_PROJECT_OP},
    {Kind::RELATION_TABLE_JOIN, internal::Kind::RELATION_TABLE_JOIN_OP},
    {Kind::TABLE_PROJECT, internal::Kind::TABLE_PROJECT_OP},
    {Kind::TABLE_AGGREGATE, internal::Kind::TABLE_AGGREGATE_OP},
    {Kind::TABLE_JOIN, internal::Kind::TABLE_JOIN_OP},
    {Kind::TABLE_GROUP, internal::Kind::TABLE_GROUP_OP},
};

/* -------------------------------------------------------------------------- */
/* Rounding Mode for Floating Points                                          */
/* -------------------------------------------------------------------------- */

const static std::unordered_map<RoundingMode, cvc5::internal::RoundingMode>
    s_rmodes{
        {RoundingMode::ROUND_NEAREST_TIES_TO_EVEN,
         cvc5::internal::RoundingMode::ROUND_NEAREST_TIES_TO_EVEN},
        {RoundingMode::ROUND_TOWARD_POSITIVE,
         cvc5::internal::RoundingMode::ROUND_TOWARD_POSITIVE},
        {RoundingMode::ROUND_TOWARD_NEGATIVE,
         cvc5::internal::RoundingMode::ROUND_TOWARD_NEGATIVE},
        {RoundingMode::ROUND_TOWARD_ZERO,
         cvc5::internal::RoundingMode::ROUND_TOWARD_ZERO},
        {RoundingMode::ROUND_NEAREST_TIES_TO_AWAY,
         cvc5::internal::RoundingMode::ROUND_NEAREST_TIES_TO_AWAY},
    };

const static std::unordered_map<cvc5::internal::RoundingMode, RoundingMode>
    s_rmodes_internal{
        {cvc5::internal::RoundingMode::ROUND_NEAREST_TIES_TO_EVEN,
         RoundingMode::ROUND_NEAREST_TIES_TO_EVEN},
        {cvc5::internal::RoundingMode::ROUND_TOWARD_POSITIVE,
         RoundingMode::ROUND_TOWARD_POSITIVE},
        {cvc5::internal::RoundingMode::ROUND_TOWARD_NEGATIVE,
         RoundingMode::ROUND_TOWARD_NEGATIVE},
        {cvc5::internal::RoundingMode::ROUND_TOWARD_ZERO,
         RoundingMode::ROUND_TOWARD_ZERO},
        {cvc5::internal::RoundingMode::ROUND_NEAREST_TIES_TO_AWAY,
         RoundingMode::ROUND_NEAREST_TIES_TO_AWAY},
    };

/* -------------------------------------------------------------------------- */
/* Helpers                                                                    */
/* -------------------------------------------------------------------------- */

namespace {

/** Convert a internal::Kind (internal) to a cvc5::Kind (external).
 */
cvc5::Kind intToExtKind(internal::Kind k)
{
  auto it = s_kinds_internal.find(k);
  if (it == s_kinds_internal.end())
  {
    return Kind::INTERNAL_KIND;
  }
  return it->second;
}
/** Convert a internal::Kind (internal) to a cvc5::Kind (external).
 */
SortKind intToExtSortKind(internal::Kind k)
{
  auto it = s_sort_kinds_internal.find(k);
  if (it == s_sort_kinds_internal.end())
  {
    return SortKind::INTERNAL_SORT_KIND;
  }
  return it->second;
}

/** Convert a cvc5::Kind (external) to a internal::Kind (internal).
 */
internal::Kind extToIntKind(cvc5::Kind k)
{
  auto it = s_kinds.find(k);
  if (it == s_kinds.end())
  {
    return internal::Kind::UNDEFINED_KIND;
  }
  return it->second.first;
}

/** Convert a cvc5::SortKind (external) to a internal::Kind (internal).
 */
internal::Kind extToIntSortKind(SortKind k)
{
  auto it = s_sort_kinds.find(k);
  if (it == s_sort_kinds.end())
  {
    return internal::Kind::UNDEFINED_KIND;
  }
  return it->second.first;
}

/** Return true if given kind is a defined external kind. */
bool isDefinedKind(Kind k)
{
  return k > Kind::UNDEFINED_KIND && k < Kind::LAST_KIND;
}

/**
 * Return true if the internal kind is one where the API term structure
 * differs from internal structure. This happens for APPLY_* kinds.
 * The API takes a "higher-order" perspective and treats functions as well
 * as datatype constructors/selectors/testers as terms
 * but interally they are not
 */
bool isApplyKind(internal::Kind k)
{
  return (k == internal::Kind::APPLY_UF
          || k == internal::Kind::APPLY_CONSTRUCTOR
          || k == internal::Kind::APPLY_SELECTOR
          || k == internal::Kind::APPLY_TESTER
          || k == internal::Kind::APPLY_UPDATER);
}

#ifdef CVC5_ASSERTIONS
/** Return true if given kind is a defined internal kind. */
bool isDefinedIntKind(internal::Kind k)
{
  return k != internal::Kind::UNDEFINED_KIND && k != internal::Kind::LAST_KIND;
}
#endif

/** Return the minimum arity of given kind. */
uint32_t minArity(Kind k)
{
  Assert(isDefinedKind(k));
  Assert(isDefinedIntKind(extToIntKind(k)));
  uint32_t min = internal::kind::metakind::getMinArityForKind(extToIntKind(k));

  // At the API level, we treat functions/constructors/selectors/testers as
  // normal terms instead of making them part of the operator
  if (isApplyKind(extToIntKind(k)))
  {
    min++;
  }
  return min;
}

/** Return the maximum arity of given kind. */
uint32_t maxArity(Kind k)
{
  Assert(isDefinedKind(k));
  Assert(isDefinedIntKind(extToIntKind(k)));
  uint32_t max = internal::kind::metakind::getMaxArityForKind(extToIntKind(k));

  // At the API level, we treat functions/constructors/selectors/testers as
  // normal terms instead of making them part of the operator
  if (isApplyKind(extToIntKind(k))
      && max != std::numeric_limits<uint32_t>::max())  // be careful not to
                                                       // overflow
  {
    max++;
  }
  return max;
}

}  // namespace

/**
 * Class that acts as a converter from an external to an internal plugin.
 */
class PluginInternal : public internal::Plugin
{
 public:
  PluginInternal(internal::NodeManager* nm,
                 cvc5::TermManager& tm,
                 cvc5::Plugin& e)
      : internal::Plugin(nm), d_tm(tm), d_external(e)
  {
  }
  /** Check method */
  std::vector<internal::Node> check() override
  {
    std::vector<Term> lemsExt = d_external.check();
    return Term::termVectorToNodes(lemsExt);
  }
  /** Notify SAT clause method */
  void notifySatClause(const internal::Node& n) override
  {
    Term t = Term(&d_tm, n);
    return d_external.notifySatClause(t);
  }
  /** Notify theory lemma method */
  void notifyTheoryLemma(const internal::Node& n) override
  {
    Term t = Term(&d_tm, n);
    return d_external.notifyTheoryLemma(t);
  }
  /** Get name */
  std::string getName() override { return d_external.getName(); }

 private:
  /** Reference to the term manager */
  cvc5::TermManager& d_tm;
  /** Reference to the external (user-provided) plugin */
  cvc5::Plugin& d_external;
};

std::string kindToString(Kind k)
{
  auto it = s_kinds.find(k);
  if (it == s_kinds.end())
  {
    return "Kind::UNDEFINED_KIND";
  }
  return it->second.second;
}

std::ostream& operator<<(std::ostream& out, Kind k)
{
  return out << std::to_string(k);
}

std::string sortKindToString(SortKind k)
{
  auto it = s_sort_kinds.find(k);
  if (it == s_sort_kinds.end())
  {
    return "Kind::UNDEFINED_SORT_KIND";
  }
  return it->second.second;
}

std::ostream& operator<<(std::ostream& out, SortKind k)
{
  return out << std::to_string(k);
}

/* -------------------------------------------------------------------------- */
/* Result                                                                     */
/* -------------------------------------------------------------------------- */

Result::Result(const internal::Result& r) : d_result(new internal::Result(r)) {}

Result::Result() : d_result(new internal::Result()) {}

bool Result::isNull() const
{
  return d_result->getStatus() == internal::Result::NONE;
}

bool Result::isSat(void) const
{
  return d_result->getStatus() == internal::Result::SAT;
}

bool Result::isUnsat(void) const
{
  return d_result->getStatus() == internal::Result::UNSAT;
}

bool Result::isUnknown(void) const
{
  return d_result->getStatus() == internal::Result::UNKNOWN;
}

bool Result::operator==(const Result& r) const
{
  return *d_result == *r.d_result;
}

bool Result::operator!=(const Result& r) const
{
  return *d_result != *r.d_result;
}

UnknownExplanation Result::getUnknownExplanation(void) const
{
  return d_result->getUnknownExplanation();
}

std::string Result::toString(void) const { return d_result->toString(); }

std::ostream& operator<<(std::ostream& out, const Result& r)
{
  out << r.toString();
  return out;
}

/* -------------------------------------------------------------------------- */
/* SynthResult */
/* -------------------------------------------------------------------------- */

SynthResult::SynthResult(const internal::SynthResult& r)
    : d_result(new internal::SynthResult(r))
{
}

SynthResult::SynthResult() : d_result(new internal::SynthResult()) {}

bool SynthResult::isNull() const
{
  return d_result->getStatus() == internal::SynthResult::NONE;
}

bool SynthResult::hasSolution(void) const
{
  return d_result->getStatus() == internal::SynthResult::SOLUTION;
}

bool SynthResult::hasNoSolution() const
{
  return d_result->getStatus() == internal::SynthResult::NO_SOLUTION;
}

bool SynthResult::isUnknown() const
{
  return d_result->getStatus() == internal::SynthResult::UNKNOWN;
}

std::string SynthResult::toString(void) const { return d_result->toString(); }

std::ostream& operator<<(std::ostream& out, const SynthResult& sr)
{
  out << sr.toString();
  return out;
}

/* -------------------------------------------------------------------------- */
/* Sort                                                                       */
/* -------------------------------------------------------------------------- */

Sort::Sort(TermManager* tm, const internal::TypeNode& t)
    : d_tm(tm), d_type(new internal::TypeNode(t))
{
}

Sort::Sort() : d_tm(nullptr), d_type(new internal::TypeNode()) {}

Sort::~Sort()
{
  Assert(isNull() || d_tm != nullptr);
  d_type.reset();
}

std::vector<internal::TypeNode> Sort::sortVectorToTypeNodes(
    const std::vector<Sort>& sorts)
{
  std::vector<internal::TypeNode> typeNodes;
  for (const Sort& sort : sorts)
  {
    typeNodes.push_back(sort.getTypeNode());
  }
  return typeNodes;
}

std::vector<Sort> Sort::typeNodeVectorToSorts(
    TermManager* tm, const std::vector<internal::TypeNode>& types)
{
  std::vector<Sort> sorts;
  for (size_t i = 0, tsize = types.size(); i < tsize; i++)
  {
    sorts.push_back(Sort(tm, types[i]));
  }
  return sorts;
}

bool Sort::operator==(const Sort& s) const
{
  CVC5_API_TRY_CATCH_BEGIN;
  //////// all checks before this line
  return *d_type == *s.d_type;
  ////////
  CVC5_API_TRY_CATCH_END;
}

bool Sort::operator!=(const Sort& s) const
{
  CVC5_API_TRY_CATCH_BEGIN;
  //////// all checks before this line
  return *d_type != *s.d_type;
  ////////
  CVC5_API_TRY_CATCH_END;
}

bool Sort::operator<(const Sort& s) const
{
  CVC5_API_TRY_CATCH_BEGIN;
  //////// all checks before this line
  return *d_type < *s.d_type;
  ////////
  CVC5_API_TRY_CATCH_END;
}

bool Sort::operator>(const Sort& s) const
{
  CVC5_API_TRY_CATCH_BEGIN;
  //////// all checks before this line
  return *d_type > *s.d_type;
  ////////
  CVC5_API_TRY_CATCH_END;
}

bool Sort::operator<=(const Sort& s) const
{
  CVC5_API_TRY_CATCH_BEGIN;
  //////// all checks before this line
  return *d_type <= *s.d_type;
  ////////
  CVC5_API_TRY_CATCH_END;
}

bool Sort::operator>=(const Sort& s) const
{
  CVC5_API_TRY_CATCH_BEGIN;
  //////// all checks before this line
  return *d_type >= *s.d_type;
  ////////
  CVC5_API_TRY_CATCH_END;
}

SortKind Sort::getKind() const
{
  CVC5_API_TRY_CATCH_BEGIN;
  CVC5_API_CHECK_NOT_NULL;
  //////// all checks before this line
  internal::Kind tk = d_type->getKind();
  // Base types are type constants, which have to be special cased to return
  // the appropriate kind.
  if (tk == internal::Kind::TYPE_CONSTANT)
  {
    switch (d_type->getConst<internal::TypeConstant>())
    {
      case internal::BOOLEAN_TYPE: return SortKind::BOOLEAN_SORT; break;
      case internal::REAL_TYPE: return SortKind::REAL_SORT; break;
      case internal::INTEGER_TYPE: return SortKind::INTEGER_SORT; break;
      case internal::STRING_TYPE: return SortKind::STRING_SORT; break;
      case internal::REGEXP_TYPE: return SortKind::REGLAN_SORT; break;
      case internal::ROUNDINGMODE_TYPE:
        return SortKind::ROUNDINGMODE_SORT;
        break;
      default: return SortKind::INTERNAL_SORT_KIND; break;
    }
  }
  // otherwise we rely on the mapping
  return intToExtSortKind(tk);
  ////////
  CVC5_API_TRY_CATCH_END;
}

bool Sort::hasSymbol() const
{
  CVC5_API_TRY_CATCH_BEGIN;
  CVC5_API_CHECK_NOT_NULL;
  //////// all checks before this line
  return d_type->hasName();
  ////////
  CVC5_API_TRY_CATCH_END;
}

std::string Sort::getSymbol() const
{
  CVC5_API_TRY_CATCH_BEGIN;
  CVC5_API_CHECK_NOT_NULL;
  CVC5_API_CHECK(d_type->hasName())
      << "Invalid call to '" << __PRETTY_FUNCTION__
      << "', expected the sort to have a symbol.";
  //////// all checks before this line
  return d_type->getName();
  ////////
  CVC5_API_TRY_CATCH_END;
}

bool Sort::isNull() const
{
  CVC5_API_TRY_CATCH_BEGIN;
  //////// all checks before this line
  return isNullHelper();
  ////////
  CVC5_API_TRY_CATCH_END;
}

bool Sort::isBoolean() const
{
  CVC5_API_TRY_CATCH_BEGIN;
  //////// all checks before this line
  return d_type->isBoolean();
  ////////
  CVC5_API_TRY_CATCH_END;
}

bool Sort::isInteger() const
{
  CVC5_API_TRY_CATCH_BEGIN;
  //////// all checks before this line
  return d_type->isInteger();
  ////////
  CVC5_API_TRY_CATCH_END;
}

bool Sort::isReal() const
{
  CVC5_API_TRY_CATCH_BEGIN;
  //////// all checks before this line
  // notice that we do not expose internal subtyping to the user
  return d_type->isReal() && !d_type->isInteger();
  ////////
  CVC5_API_TRY_CATCH_END;
}

bool Sort::isString() const
{
  CVC5_API_TRY_CATCH_BEGIN;
  //////// all checks before this line
  return d_type->isString();
  ////////
  CVC5_API_TRY_CATCH_END;
}

bool Sort::isRegExp() const
{
  CVC5_API_TRY_CATCH_BEGIN;
  //////// all checks before this line
  return d_type->isRegExp();
  ////////
  CVC5_API_TRY_CATCH_END;
}

bool Sort::isRoundingMode() const
{
  CVC5_API_TRY_CATCH_BEGIN;
  //////// all checks before this line
  return d_type->isRoundingMode();
  ////////
  CVC5_API_TRY_CATCH_END;
}

bool Sort::isBitVector() const
{
  CVC5_API_TRY_CATCH_BEGIN;
  //////// all checks before this line
  return d_type->isBitVector();
  ////////
  CVC5_API_TRY_CATCH_END;
}

bool Sort::isFloatingPoint() const
{
  CVC5_API_TRY_CATCH_BEGIN;
  //////// all checks before this line
  return d_type->isFloatingPoint();
  ////////
  CVC5_API_TRY_CATCH_END;
}

bool Sort::isDatatype() const
{
  CVC5_API_TRY_CATCH_BEGIN;
  //////// all checks before this line
  return d_type->isDatatype();
  ////////
  CVC5_API_TRY_CATCH_END;
}

bool Sort::isDatatypeConstructor() const
{
  CVC5_API_TRY_CATCH_BEGIN;
  //////// all checks before this line
  return d_type->isDatatypeConstructor();
  ////////
  CVC5_API_TRY_CATCH_END;
}

bool Sort::isDatatypeSelector() const
{
  CVC5_API_TRY_CATCH_BEGIN;
  //////// all checks before this line
  return d_type->isDatatypeSelector();
  ////////
  CVC5_API_TRY_CATCH_END;
}

bool Sort::isDatatypeTester() const
{
  CVC5_API_TRY_CATCH_BEGIN;
  //////// all checks before this line
  return d_type->isDatatypeTester();
  ////////
  CVC5_API_TRY_CATCH_END;
}

bool Sort::isDatatypeUpdater() const
{
  CVC5_API_TRY_CATCH_BEGIN;
  //////// all checks before this line
  return d_type->isDatatypeUpdater();
  ////////
  CVC5_API_TRY_CATCH_END;
}

bool Sort::isFunction() const
{
  CVC5_API_TRY_CATCH_BEGIN;
  //////// all checks before this line
  return d_type->isFunction();
  ////////
  CVC5_API_TRY_CATCH_END;
}

bool Sort::isPredicate() const
{
  CVC5_API_TRY_CATCH_BEGIN;
  //////// all checks before this line
  return d_type->isPredicate();
  ////////
  CVC5_API_TRY_CATCH_END;
}

bool Sort::isTuple() const
{
  CVC5_API_TRY_CATCH_BEGIN;
  //////// all checks before this line
  return d_type->isTuple();
  ////////
  CVC5_API_TRY_CATCH_END;
}

bool Sort::isNullable() const
{
  CVC5_API_TRY_CATCH_BEGIN;
  //////// all checks before this line
  return d_type->isNullable();
  ////////
  CVC5_API_TRY_CATCH_END;
}

bool Sort::isRecord() const
{
  CVC5_API_TRY_CATCH_BEGIN;
  //////// all checks before this line
  return d_type->isRecord();
  ////////
  CVC5_API_TRY_CATCH_END;
}

bool Sort::isArray() const
{
  CVC5_API_TRY_CATCH_BEGIN;
  //////// all checks before this line
  return d_type->isArray();
  ////////
  CVC5_API_TRY_CATCH_END;
}

bool Sort::isFiniteField() const
{
  CVC5_API_TRY_CATCH_BEGIN;
  //////// all checks before this line
  return d_type->isFiniteField();
  ////////
  CVC5_API_TRY_CATCH_END;
}

bool Sort::isSet() const
{
  CVC5_API_TRY_CATCH_BEGIN;
  //////// all checks before this line
  return d_type->isSet();
  ////////
  CVC5_API_TRY_CATCH_END;
}

bool Sort::isBag() const
{
  CVC5_API_TRY_CATCH_BEGIN;
  //////// all checks before this line
  return d_type->isBag();
  ////////
  CVC5_API_TRY_CATCH_END;
}

bool Sort::isSequence() const
{
  CVC5_API_TRY_CATCH_BEGIN;
  //////// all checks before this line
  return d_type->isSequence();
  ////////
  CVC5_API_TRY_CATCH_END;
}

bool Sort::isAbstract() const
{
  CVC5_API_TRY_CATCH_BEGIN;
  //////// all checks before this line
  return d_type->isAbstract();
  ////////
  CVC5_API_TRY_CATCH_END;
}

bool Sort::isUninterpretedSort() const
{
  CVC5_API_TRY_CATCH_BEGIN;
  //////// all checks before this line
  return d_type->isUninterpretedSort();
  ////////
  CVC5_API_TRY_CATCH_END;
}

bool Sort::isUninterpretedSortConstructor() const
{
  CVC5_API_TRY_CATCH_BEGIN;
  //////// all checks before this line
  return d_type->isUninterpretedSortConstructor();
  ////////
  CVC5_API_TRY_CATCH_END;
}

Sort Sort::getUninterpretedSortConstructor() const
{
  CVC5_API_TRY_CATCH_BEGIN;
  CVC5_API_CHECK_NOT_NULL;
  CVC5_API_CHECK(d_type->isInstantiatedUninterpretedSort())
      << "expected instantiated uninterpreted sort.";
  //////// all checks before this line
  return Sort(d_tm, d_type->getUninterpretedSortConstructor());
  ////////
  CVC5_API_TRY_CATCH_END;
}

Datatype Sort::getDatatype() const
{
  CVC5_API_TRY_CATCH_BEGIN;
  CVC5_API_CHECK_NOT_NULL;
  CVC5_API_CHECK(d_type->isDatatype()) << "expected datatype sort.";
  //////// all checks before this line
  return Datatype(d_tm, d_type->getDType());
  ////////
  CVC5_API_TRY_CATCH_END;
}

bool Sort::isInstantiated() const
{
  CVC5_API_TRY_CATCH_BEGIN;
  CVC5_API_CHECK_NOT_NULL;
  //////// all checks before this line
  return d_type->isInstantiated();
  ////////
  CVC5_API_TRY_CATCH_END;
}

Sort Sort::instantiate(const std::vector<Sort>& params) const
{
  CVC5_API_TRY_CATCH_BEGIN;
  CVC5_API_CHECK_NOT_NULL;
  CVC5_API_CHECK_DOMAIN_SORTS(params);
  CVC5_API_CHECK(d_type->isParametricDatatype()
                 || d_type->isUninterpretedSortConstructor())
      << "expected parametric datatype or sort constructor sort.";
  CVC5_API_CHECK(!d_type->isParametricDatatype()
                 || d_type->getNumChildren() == params.size() + 1)
      << "Arity mismatch for instantiated parametric datatype";
  CVC5_API_CHECK(!d_type->isUninterpretedSortConstructor()
                 || d_type->getUninterpretedSortConstructorArity()
                        == params.size())
      << "Arity mismatch for instantiated sort constructor";
  //////// all checks before this line
  std::vector<internal::TypeNode> tparams = sortVectorToTypeNodes(params);
  return Sort(d_tm, d_type->instantiate(tparams));
  ////////
  CVC5_API_TRY_CATCH_END;
}

std::vector<Sort> Sort::getInstantiatedParameters() const
{
  CVC5_API_TRY_CATCH_BEGIN;
  CVC5_API_CHECK_NOT_NULL;
  CVC5_API_CHECK(d_type->isInstantiated())
      << "expected instantiated parametric sort";
  //////// all checks before this line
  return typeNodeVectorToSorts(d_tm, d_type->getInstantiatedParamTypes());
  ////////
  CVC5_API_TRY_CATCH_END;
}

Sort Sort::substitute(const Sort& sort, const Sort& replacement) const
{
  CVC5_API_TRY_CATCH_BEGIN;
  CVC5_API_CHECK_NOT_NULL;
  CVC5_API_CHECK_SORT(sort);
  CVC5_API_CHECK_SORT(replacement);
  //////// all checks before this line
  return Sort(
      d_tm, d_type->substitute(sort.getTypeNode(), replacement.getTypeNode()));
  ////////
  CVC5_API_TRY_CATCH_END;
}

Sort Sort::substitute(const std::vector<Sort>& sorts,
                      const std::vector<Sort>& replacements) const
{
  CVC5_API_TRY_CATCH_BEGIN;
  CVC5_API_CHECK_NOT_NULL;
  CVC5_API_CHECK_SORTS(sorts);
  CVC5_API_CHECK_SORTS(replacements);
  //////// all checks before this line

  std::vector<internal::TypeNode> tSorts = sortVectorToTypeNodes(sorts),
                                  tReplacements =
                                      sortVectorToTypeNodes(replacements);
  return Sort(d_tm,
              d_type->substitute(tSorts.begin(),
                                 tSorts.end(),
                                 tReplacements.begin(),
                                 tReplacements.end()));
  ////////
  CVC5_API_TRY_CATCH_END;
}

std::string Sort::toString() const
{
  CVC5_API_TRY_CATCH_BEGIN;
  //////// all checks before this line
  return d_type->toString();
  ////////
  CVC5_API_TRY_CATCH_END;
}

const internal::TypeNode& Sort::getTypeNode(void) const { return *d_type; }

/* Constructor sort ------------------------------------------------------- */

size_t Sort::getDatatypeConstructorArity() const
{
  CVC5_API_TRY_CATCH_BEGIN;
  CVC5_API_CHECK_NOT_NULL;
  CVC5_API_CHECK(d_type->isDatatypeConstructor())
      << "not a constructor sort: " << (*this);
  //////// all checks before this line
  return d_type->getNumChildren() - 1;
  ////////
  CVC5_API_TRY_CATCH_END;
}

std::vector<Sort> Sort::getDatatypeConstructorDomainSorts() const
{
  CVC5_API_TRY_CATCH_BEGIN;
  CVC5_API_CHECK_NOT_NULL;
  CVC5_API_CHECK(d_type->isDatatypeConstructor())
      << "not a constructor sort: " << (*this);
  //////// all checks before this line
  return typeNodeVectorToSorts(d_tm, d_type->getArgTypes());
  ////////
  CVC5_API_TRY_CATCH_END;
}

Sort Sort::getDatatypeConstructorCodomainSort() const
{
  CVC5_API_TRY_CATCH_BEGIN;
  CVC5_API_CHECK_NOT_NULL;
  CVC5_API_CHECK(d_type->isDatatypeConstructor())
      << "not a constructor sort: " << (*this);
  //////// all checks before this line
  return Sort(d_tm, d_type->getDatatypeConstructorRangeType());
  ////////
  CVC5_API_TRY_CATCH_END;
}

/* Selector sort ------------------------------------------------------- */

Sort Sort::getDatatypeSelectorDomainSort() const
{
  CVC5_API_TRY_CATCH_BEGIN;
  CVC5_API_CHECK_NOT_NULL;
  CVC5_API_CHECK(d_type->isDatatypeSelector())
      << "not a selector sort: " << (*this);
  //////// all checks before this line
  return Sort(d_tm, d_type->getDatatypeSelectorDomainType());
  ////////
  CVC5_API_TRY_CATCH_END;
}

Sort Sort::getDatatypeSelectorCodomainSort() const
{
  CVC5_API_TRY_CATCH_BEGIN;
  CVC5_API_CHECK_NOT_NULL;
  CVC5_API_CHECK(d_type->isDatatypeSelector())
      << "not a selector sort: " << (*this);
  //////// all checks before this line
  return Sort(d_tm, d_type->getDatatypeSelectorRangeType());
  ////////
  CVC5_API_TRY_CATCH_END;
}

/* Tester sort ------------------------------------------------------- */

Sort Sort::getDatatypeTesterDomainSort() const
{
  CVC5_API_TRY_CATCH_BEGIN;
  CVC5_API_CHECK_NOT_NULL;
  CVC5_API_CHECK(d_type->isDatatypeTester())
      << "not a tester sort: " << (*this);
  //////// all checks before this line
  return Sort(d_tm, d_type->getDatatypeTesterDomainType());
  ////////
  CVC5_API_TRY_CATCH_END;
}

Sort Sort::getDatatypeTesterCodomainSort() const
{
  CVC5_API_TRY_CATCH_BEGIN;
  CVC5_API_CHECK_NOT_NULL;
  CVC5_API_CHECK(d_type->isDatatypeTester())
      << "not a tester sort: " << (*this);
  //////// all checks before this line
  return Sort(d_tm, d_tm->d_nm->booleanType());
  ////////
  CVC5_API_TRY_CATCH_END;
}

/* Function sort ------------------------------------------------------- */

size_t Sort::getFunctionArity() const
{
  CVC5_API_TRY_CATCH_BEGIN;
  CVC5_API_CHECK_NOT_NULL;
  CVC5_API_CHECK(isFunction()) << "not a function sort: " << (*this);
  //////// all checks before this line
  return d_type->getNumChildren() - 1;
  ////////
  CVC5_API_TRY_CATCH_END;
}

std::vector<Sort> Sort::getFunctionDomainSorts() const
{
  CVC5_API_TRY_CATCH_BEGIN;
  CVC5_API_CHECK_NOT_NULL;
  CVC5_API_CHECK(isFunction()) << "not a function sort: " << (*this);
  //////// all checks before this line
  return typeNodeVectorToSorts(d_tm, d_type->getArgTypes());
  ////////
  CVC5_API_TRY_CATCH_END;
}

Sort Sort::getFunctionCodomainSort() const
{
  CVC5_API_TRY_CATCH_BEGIN;
  CVC5_API_CHECK_NOT_NULL;
  CVC5_API_CHECK(isFunction()) << "not a function sort" << (*this);
  //////// all checks before this line
  return Sort(d_tm, d_type->getRangeType());
  ////////
  CVC5_API_TRY_CATCH_END;
}

/* Array sort ---------------------------------------------------------- */

Sort Sort::getArrayIndexSort() const
{
  CVC5_API_TRY_CATCH_BEGIN;
  CVC5_API_CHECK_NOT_NULL;
  CVC5_API_CHECK(isArray()) << "not an array sort.";
  //////// all checks before this line
  return Sort(d_tm, d_type->getArrayIndexType());
  ////////
  CVC5_API_TRY_CATCH_END;
}

Sort Sort::getArrayElementSort() const
{
  CVC5_API_TRY_CATCH_BEGIN;
  CVC5_API_CHECK_NOT_NULL;
  CVC5_API_CHECK(isArray()) << "not an array sort.";
  //////// all checks before this line
  return Sort(d_tm, d_type->getArrayConstituentType());
  ////////
  CVC5_API_TRY_CATCH_END;
}

/* Set sort ------------------------------------------------------------ */

Sort Sort::getSetElementSort() const
{
  CVC5_API_TRY_CATCH_BEGIN;
  CVC5_API_CHECK_NOT_NULL;
  CVC5_API_CHECK(isSet()) << "not a set sort.";
  //////// all checks before this line
  return Sort(d_tm, d_type->getSetElementType());
  ////////
  CVC5_API_TRY_CATCH_END;
}

/* Bag sort ------------------------------------------------------------ */

Sort Sort::getBagElementSort() const
{
  CVC5_API_TRY_CATCH_BEGIN;
  CVC5_API_CHECK_NOT_NULL;
  CVC5_API_CHECK(isBag()) << "not a bag sort.";
  //////// all checks before this line
  return Sort(d_tm, d_type->getBagElementType());
  ////////
  CVC5_API_TRY_CATCH_END;
}

/* Sequence sort ------------------------------------------------------- */

Sort Sort::getSequenceElementSort() const
{
  CVC5_API_TRY_CATCH_BEGIN;
  CVC5_API_CHECK_NOT_NULL;
  CVC5_API_CHECK(isSequence()) << "not a sequence sort.";
  //////// all checks before this line
  return Sort(d_tm, d_type->getSequenceElementType());
  ////////
  CVC5_API_TRY_CATCH_END;
}

/* Abstract sort ------------------------------------------------------- */

SortKind Sort::getAbstractedKind() const
{
  CVC5_API_TRY_CATCH_BEGIN;
  CVC5_API_CHECK_NOT_NULL;
  CVC5_API_CHECK(isAbstract()) << "not an abstract sort.";
  //////// all checks before this line
  return intToExtSortKind(d_type->getAbstractedKind());
  ////////
  CVC5_API_TRY_CATCH_END;
}

/* Sort constructor sort ----------------------------------------------- */

size_t Sort::getUninterpretedSortConstructorArity() const
{
  CVC5_API_TRY_CATCH_BEGIN;
  CVC5_API_CHECK_NOT_NULL;
  CVC5_API_CHECK(d_type->isUninterpretedSortConstructor())
      << "not a sort constructor sort.";
  //////// all checks before this line
  return d_type->getUninterpretedSortConstructorArity();
  ////////
  CVC5_API_TRY_CATCH_END;
}

/* Bit-vector sort ----------------------------------------------------- */

uint32_t Sort::getBitVectorSize() const
{
  CVC5_API_TRY_CATCH_BEGIN;
  CVC5_API_CHECK_NOT_NULL;
  CVC5_API_CHECK(isBitVector()) << "not a bit-vector sort.";
  //////// all checks before this line
  return d_type->getBitVectorSize();
  ////////
  CVC5_API_TRY_CATCH_END;
}

/* Finite field sort --------------------------------------------------- */

std::string Sort::getFiniteFieldSize() const
{
  CVC5_API_TRY_CATCH_BEGIN;
  CVC5_API_CHECK_NOT_NULL;
  CVC5_API_CHECK(isFiniteField()) << "not a finite field sort.";
  //////// all checks before this line
  return d_type->getFfSize().toString();
  ////////
  CVC5_API_TRY_CATCH_END;
}

/* Floating-point sort ------------------------------------------------- */

uint32_t Sort::getFloatingPointExponentSize() const
{
  CVC5_API_TRY_CATCH_BEGIN;
  CVC5_API_CHECK_NOT_NULL;
  CVC5_API_CHECK(d_type->isFloatingPoint()) << "not a floating-point sort.";
  //////// all checks before this line
  return d_type->getFloatingPointExponentSize();
  ////////
  CVC5_API_TRY_CATCH_END;
}

uint32_t Sort::getFloatingPointSignificandSize() const
{
  CVC5_API_TRY_CATCH_BEGIN;
  CVC5_API_CHECK_NOT_NULL;
  CVC5_API_CHECK(d_type->isFloatingPoint()) << "not a floating-point sort.";
  //////// all checks before this line
  return d_type->getFloatingPointSignificandSize();
  ////////
  CVC5_API_TRY_CATCH_END;
}

/* Datatype sort ------------------------------------------------------- */

size_t Sort::getDatatypeArity() const
{
  CVC5_API_TRY_CATCH_BEGIN;
  CVC5_API_CHECK_NOT_NULL;
  CVC5_API_CHECK(d_type->isDatatype()) << "not a datatype sort.";
  //////// all checks before this line
  return d_type->isParametricDatatype() ? d_type->getNumChildren() - 1 : 0;
  ////////
  CVC5_API_TRY_CATCH_END;
}

/* Tuple sort ---------------------------------------------------------- */

size_t Sort::getTupleLength() const
{
  CVC5_API_TRY_CATCH_BEGIN;
  CVC5_API_CHECK_NOT_NULL;
  CVC5_API_CHECK(isTuple()) << "not a tuple sort.";
  //////// all checks before this line
  return d_type->getTupleLength();
  ////////
  CVC5_API_TRY_CATCH_END;
}

std::vector<Sort> Sort::getTupleSorts() const
{
  CVC5_API_TRY_CATCH_BEGIN;
  CVC5_API_CHECK_NOT_NULL;
  CVC5_API_CHECK(d_type->isTuple()) << "not a tuple sort.";
  //////// all checks before this line
  return typeNodeVectorToSorts(d_tm, d_type->getTupleTypes());
  ////////
  CVC5_API_TRY_CATCH_END;
}

Sort Sort::getNullableElementSort() const
{
  CVC5_API_TRY_CATCH_BEGIN;
  CVC5_API_CHECK_NOT_NULL;
  CVC5_API_CHECK(isNullable()) << "not a nullable sort.";
  //////// all checks before this line
  return Sort(d_tm, d_type->getNullableElementType());
  ////////
  CVC5_API_TRY_CATCH_END;
}

/* --------------------------------------------------------------------- */

std::ostream& operator<<(std::ostream& out, const Sort& s)
{
  out << s.toString();
  return out;
}

/* Helpers                                                                    */
/* -------------------------------------------------------------------------- */

/* Split out to avoid nested API calls (problematic with API tracing).        */
/* .......................................................................... */

bool Sort::isNullHelper() const { return d_type->isNull(); }

/* -------------------------------------------------------------------------- */
/* Op                                                                     */
/* -------------------------------------------------------------------------- */

Op::Op() : d_tm(nullptr), d_kind(Kind::NULL_TERM), d_node(new internal::Node())
{
}

Op::Op(TermManager* tm, const Kind k)
    : d_tm(tm), d_kind(k), d_node(new internal::Node())
{
}

Op::Op(TermManager* tm, const Kind k, const internal::Node& n)
    : d_tm(tm), d_kind(k), d_node(new internal::Node(n))
{
}

Op::~Op()
{
  Assert(isNull() || d_tm != nullptr);
  d_node.reset();
}

/* Public methods                                                             */
bool Op::operator==(const Op& t) const
{
  CVC5_API_TRY_CATCH_BEGIN;
  //////// all checks before this line
  if (d_node->isNull() && t.d_node->isNull())
  {
    return (d_kind == t.d_kind);
  }
  else if (d_node->isNull() || t.d_node->isNull())
  {
    return false;
  }
  return (d_kind == t.d_kind) && (*d_node == *t.d_node);
  ////////
  CVC5_API_TRY_CATCH_END;
}

bool Op::operator!=(const Op& t) const
{
  CVC5_API_TRY_CATCH_BEGIN;
  //////// all checks before this line
  return !(*this == t);
  ////////
  CVC5_API_TRY_CATCH_END;
}

Kind Op::getKind() const
{
  CVC5_API_CHECK(d_kind != Kind::NULL_TERM) << "expecting a non-null Kind";
  //////// all checks before this line
  return d_kind;
}

bool Op::isNull() const
{
  CVC5_API_TRY_CATCH_BEGIN;
  //////// all checks before this line
  return isNullHelper();
  ////////
  CVC5_API_TRY_CATCH_END;
}

bool Op::isIndexed() const
{
  CVC5_API_TRY_CATCH_BEGIN;
  //////// all checks before this line
  return isIndexedHelper();
  ////////
  CVC5_API_TRY_CATCH_END;
}

size_t Op::getNumIndices() const
{
  CVC5_API_TRY_CATCH_BEGIN;
  CVC5_API_CHECK_NOT_NULL;
  //////// all checks before this line
  return getNumIndicesHelper();
  ////////
  CVC5_API_TRY_CATCH_END;
}

size_t Op::getNumIndicesHelper() const
{
  if (!isIndexedHelper())
  {
    return 0;
  }

  Kind k = intToExtKind(d_node->getKind());
  size_t size = 0;
  switch (k)
  {
    case Kind::DIVISIBLE: size = 1; break;
    case Kind::BITVECTOR_REPEAT: size = 1; break;
    case Kind::BITVECTOR_ZERO_EXTEND: size = 1; break;
    case Kind::BITVECTOR_SIGN_EXTEND: size = 1; break;
    case Kind::BITVECTOR_ROTATE_LEFT: size = 1; break;
    case Kind::BITVECTOR_ROTATE_RIGHT: size = 1; break;
    case Kind::INT_TO_BITVECTOR: size = 1; break;
    case Kind::IAND: size = 1; break;
    case Kind::FLOATINGPOINT_TO_UBV: size = 1; break;
    case Kind::FLOATINGPOINT_TO_SBV: size = 1; break;
    case Kind::REGEXP_REPEAT: size = 1; break;
    case Kind::BITVECTOR_EXTRACT: size = 2; break;
    case Kind::FLOATINGPOINT_TO_FP_FROM_IEEE_BV: size = 2; break;
    case Kind::FLOATINGPOINT_TO_FP_FROM_FP: size = 2; break;
    case Kind::FLOATINGPOINT_TO_FP_FROM_REAL: size = 2; break;
    case Kind::FLOATINGPOINT_TO_FP_FROM_SBV: size = 2; break;
    case Kind::FLOATINGPOINT_TO_FP_FROM_UBV: size = 2; break;
    case Kind::REGEXP_LOOP: size = 2; break;
    case Kind::TUPLE_PROJECT:
    case Kind::RELATION_AGGREGATE:
    case Kind::RELATION_GROUP:
    case Kind::RELATION_PROJECT:
    case Kind::RELATION_TABLE_JOIN:
    case Kind::TABLE_AGGREGATE:
    case Kind::TABLE_GROUP:
    case Kind::TABLE_JOIN:
    case Kind::TABLE_PROJECT:
    {
      size = d_node->getConst<internal::ProjectOp>().getIndices().size();
      break;
    }
    default: CVC5_API_CHECK(false) << "Unhandled kind " << k;
  }
  return size;
}

Term Op::operator[](size_t index) { return getIndexHelper(index); }

Term Op::getIndexHelper(size_t index)
{
  CVC5_API_TRY_CATCH_BEGIN;
  CVC5_API_CHECK_NOT_NULL;
  CVC5_API_CHECK(!d_node->isNull())
      << "expecting a non-null internal expression. This Op is not indexed.";
  CVC5_API_CHECK(index < getNumIndicesHelper()) << "index out of bound";
  Kind k = intToExtKind(d_node->getKind());
  Term t;
  switch (k)
  {
    case Kind::DIVISIBLE:
    {
      t = d_tm->mkRationalValHelper(
          internal::Rational(d_node->getConst<internal::Divisible>().k), true);
      break;
    }
    case Kind::BITVECTOR_REPEAT:
    {
      t = d_tm->mkRationalValHelper(
          d_node->getConst<internal::BitVectorRepeat>().d_repeatAmount, true);
      break;
    }
    case Kind::BITVECTOR_ZERO_EXTEND:
    {
      t = d_tm->mkRationalValHelper(
          d_node->getConst<internal::BitVectorZeroExtend>().d_zeroExtendAmount,
          true);
      break;
    }
    case Kind::BITVECTOR_SIGN_EXTEND:
    {
      t = d_tm->mkRationalValHelper(
          d_node->getConst<internal::BitVectorSignExtend>().d_signExtendAmount,
          true);
      break;
    }
    case Kind::BITVECTOR_ROTATE_LEFT:
    {
      t = d_tm->mkRationalValHelper(
          d_node->getConst<internal::BitVectorRotateLeft>().d_rotateLeftAmount,
          true);
      break;
    }
    case Kind::BITVECTOR_ROTATE_RIGHT:
    {
      t = d_tm->mkRationalValHelper(
          d_node->getConst<internal::BitVectorRotateRight>()
              .d_rotateRightAmount,
          true);
      break;
    }
    case Kind::INT_TO_BITVECTOR:
    {
      t = d_tm->mkRationalValHelper(
          d_node->getConst<internal::IntToBitVector>().d_size, true);
      break;
    }
    case Kind::IAND:
    {
      t = d_tm->mkRationalValHelper(d_node->getConst<internal::IntAnd>().d_size,
                                    true);
      break;
    }
    case Kind::FLOATINGPOINT_TO_UBV:
    {
      t = d_tm->mkRationalValHelper(
          d_node->getConst<internal::FloatingPointToUBV>().d_bv_size.d_size,
          true);
      break;
    }
    case Kind::FLOATINGPOINT_TO_SBV:
    {
      t = d_tm->mkRationalValHelper(
          d_node->getConst<internal::FloatingPointToSBV>().d_bv_size.d_size,
          true);
      break;
    }
    case Kind::REGEXP_REPEAT:
    {
      t = d_tm->mkRationalValHelper(
          d_node->getConst<internal::RegExpRepeat>().d_repeatAmount, true);
      break;
    }
    case Kind::BITVECTOR_EXTRACT:
    {
      internal::BitVectorExtract ext =
          d_node->getConst<internal::BitVectorExtract>();
      t = index == 0 ? d_tm->mkRationalValHelper(ext.d_high, true)
                     : d_tm->mkRationalValHelper(ext.d_low, true);
      break;
    }
    case Kind::FLOATINGPOINT_TO_FP_FROM_IEEE_BV:
    {
      internal::FloatingPointToFPIEEEBitVector ext =
          d_node->getConst<internal::FloatingPointToFPIEEEBitVector>();

      t = index == 0
              ? d_tm->mkRationalValHelper(ext.getSize().exponentWidth(), true)
              : d_tm->mkRationalValHelper(ext.getSize().significandWidth(),
                                          true);
      break;
    }
    case Kind::FLOATINGPOINT_TO_FP_FROM_FP:
    {
      internal::FloatingPointToFPFloatingPoint ext =
          d_node->getConst<internal::FloatingPointToFPFloatingPoint>();
      t = index == 0
              ? d_tm->mkRationalValHelper(ext.getSize().exponentWidth(), true)
              : d_tm->mkRationalValHelper(ext.getSize().significandWidth(),
                                          true);
      break;
    }
    case Kind::FLOATINGPOINT_TO_FP_FROM_REAL:
    {
      internal::FloatingPointToFPReal ext =
          d_node->getConst<internal::FloatingPointToFPReal>();

      t = index == 0
              ? d_tm->mkRationalValHelper(ext.getSize().exponentWidth(), true)
              : d_tm->mkRationalValHelper(ext.getSize().significandWidth(),
                                          true);
      break;
    }
    case Kind::FLOATINGPOINT_TO_FP_FROM_SBV:
    {
      internal::FloatingPointToFPSignedBitVector ext =
          d_node->getConst<internal::FloatingPointToFPSignedBitVector>();
      t = index == 0
              ? d_tm->mkRationalValHelper(ext.getSize().exponentWidth(), true)
              : d_tm->mkRationalValHelper(ext.getSize().significandWidth(),
                                          true);
      break;
    }
    case Kind::FLOATINGPOINT_TO_FP_FROM_UBV:
    {
      internal::FloatingPointToFPUnsignedBitVector ext =
          d_node->getConst<internal::FloatingPointToFPUnsignedBitVector>();
      t = index == 0
              ? d_tm->mkRationalValHelper(ext.getSize().exponentWidth(), true)
              : d_tm->mkRationalValHelper(ext.getSize().significandWidth(),
                                          true);
      break;
    }
    case Kind::REGEXP_LOOP:
    {
      internal::RegExpLoop ext = d_node->getConst<internal::RegExpLoop>();
      t = index == 0 ? d_tm->mkRationalValHelper(ext.d_loopMinOcc, true)
                     : d_tm->mkRationalValHelper(ext.d_loopMaxOcc, true);

      break;
    }
    case Kind::TUPLE_PROJECT:
    case Kind::RELATION_AGGREGATE:
    case Kind::RELATION_GROUP:
    case Kind::RELATION_PROJECT:
    case Kind::RELATION_TABLE_JOIN:
    case Kind::TABLE_AGGREGATE:
    case Kind::TABLE_GROUP:
    case Kind::TABLE_JOIN:
    case Kind::TABLE_PROJECT:
    {
      const std::vector<uint32_t>& projectionIndices =
          d_node->getConst<internal::ProjectOp>().getIndices();
      t = d_tm->mkRationalValHelper(projectionIndices[index], true);
      break;
    }
    default:
    {
      CVC5_API_CHECK(false) << "Unhandled kind " << k;
      break;
    }
  }

  //////// all checks before this line
  return t;
  ////////
  CVC5_API_TRY_CATCH_END;
}

std::string Op::toString() const
{
  CVC5_API_TRY_CATCH_BEGIN;
  //////// all checks before this line
  if (d_node->isNull())
  {
    return std::to_string(d_kind);
  }
  else
  {
    CVC5_API_CHECK(!d_node->isNull())
        << "expecting a non-null internal expression";
    Assert(isNull() || d_tm != nullptr);
    return d_node->toString();
  }
  ////////
  CVC5_API_TRY_CATCH_END;
}

std::ostream& operator<<(std::ostream& out, const Op& t)
{
  out << t.toString();
  return out;
}

/* Helpers                                                                    */
/* -------------------------------------------------------------------------- */

/* Split out to avoid nested API calls (problematic with API tracing).        */
/* .......................................................................... */

bool Op::isNullHelper() const
{
  return (d_node->isNull() && (d_kind == Kind::NULL_TERM));
}

bool Op::isIndexedHelper() const { return !d_node->isNull(); }

/* -------------------------------------------------------------------------- */
/* Term                                                                       */
/* -------------------------------------------------------------------------- */

Term::Term() : d_tm(nullptr), d_node(new internal::Node()) {}

Term::Term(TermManager* tm, const internal::Node& n) : d_tm(tm)
{
  d_node.reset(new internal::Node(n));
}

Term::~Term()
{
  Assert(isNull() || d_tm != nullptr);
  d_node.reset();
}

bool Term::operator==(const Term& t) const
{
  CVC5_API_TRY_CATCH_BEGIN;
  //////// all checks before this line
  return *d_node == *t.d_node;
  ////////
  CVC5_API_TRY_CATCH_END;
}

bool Term::operator!=(const Term& t) const
{
  CVC5_API_TRY_CATCH_BEGIN;
  //////// all checks before this line
  return *d_node != *t.d_node;
  ////////
  CVC5_API_TRY_CATCH_END;
}

bool Term::operator<(const Term& t) const
{
  CVC5_API_TRY_CATCH_BEGIN;
  //////// all checks before this line
  return *d_node < *t.d_node;
  ////////
  CVC5_API_TRY_CATCH_END;
}

bool Term::operator>(const Term& t) const
{
  CVC5_API_TRY_CATCH_BEGIN;
  //////// all checks before this line
  return *d_node > *t.d_node;
  ////////
  CVC5_API_TRY_CATCH_END;
}

bool Term::operator<=(const Term& t) const
{
  CVC5_API_TRY_CATCH_BEGIN;
  //////// all checks before this line
  return *d_node <= *t.d_node;
  ////////
  CVC5_API_TRY_CATCH_END;
}

bool Term::operator>=(const Term& t) const
{
  CVC5_API_TRY_CATCH_BEGIN;
  //////// all checks before this line
  return *d_node >= *t.d_node;
  ////////
  CVC5_API_TRY_CATCH_END;
}

size_t Term::getNumChildren() const
{
  CVC5_API_TRY_CATCH_BEGIN;
  CVC5_API_CHECK_NOT_NULL;
  //////// all checks before this line

  // special case for apply kinds
  if (isApplyKind(d_node->getKind()))
  {
    return d_node->getNumChildren() + 1;
  }
  return d_node->getNumChildren();
  ////////
  CVC5_API_TRY_CATCH_END;
}

Term Term::operator[](size_t index) const
{
  CVC5_API_TRY_CATCH_BEGIN;
  CVC5_API_CHECK_NOT_NULL;
  CVC5_API_CHECK(index < getNumChildren()) << "index out of bound";
  CVC5_API_CHECK(!isApplyKind(d_node->getKind()) || d_node->hasOperator())
      << "expected apply kind to have operator when accessing child of Term";
  //////// all checks before this line

  // special cases for apply kinds
  if (isApplyKind(d_node->getKind()))
  {
    if (index == 0)
    {
      // return the operator
      return Term(d_tm, d_node->getOperator());
    }
    else
    {
      index -= 1;
    }
  }
  // otherwise we are looking up child at (index-1)
  return Term(d_tm, (*d_node)[index]);
  ////////
  CVC5_API_TRY_CATCH_END;
}

uint64_t Term::getId() const
{
  CVC5_API_TRY_CATCH_BEGIN;
  CVC5_API_CHECK_NOT_NULL;
  //////// all checks before this line
  return d_node->getId();
  ////////
  CVC5_API_TRY_CATCH_END;
}

Kind Term::getKind() const
{
  CVC5_API_TRY_CATCH_BEGIN;
  CVC5_API_CHECK_NOT_NULL;
  //////// all checks before this line
  return getKindHelper();
  ////////
  CVC5_API_TRY_CATCH_END;
}

Sort Term::getSort() const
{
  CVC5_API_TRY_CATCH_BEGIN;
  CVC5_API_CHECK_NOT_NULL;
  //////// all checks before this line
  return Sort(d_tm, d_node->getType());
  ////////
  CVC5_API_TRY_CATCH_END;
}

Term Term::substitute(const Term& term, const Term& replacement) const
{
  CVC5_API_TRY_CATCH_BEGIN;
  CVC5_API_CHECK_NOT_NULL;
  CVC5_API_CHECK_TERM(term);
  CVC5_API_CHECK_TERM(replacement);
  CVC5_API_CHECK(term.getSort() == replacement.getSort())
      << "expecting terms of the same sort in substitute";
  //////// all checks before this line
  return Term(d_tm,
              d_node->substitute(internal::TNode(*term.d_node),
                                 internal::TNode(*replacement.d_node)));
  ////////
  CVC5_API_TRY_CATCH_END;
}

Term Term::substitute(const std::vector<Term>& terms,
                      const std::vector<Term>& replacements) const
{
  CVC5_API_TRY_CATCH_BEGIN;
  CVC5_API_CHECK_NOT_NULL;
  CVC5_API_CHECK(terms.size() == replacements.size())
      << "expecting vectors of the same arity in substitute";
  CVC5_API_TERM_CHECK_TERMS_WITH_TERMS_SORT_EQUAL_TO(terms, replacements);
  //////// all checks before this line
  std::vector<internal::Node> nodes = Term::termVectorToNodes(terms);
  std::vector<internal::Node> nodeReplacements =
      Term::termVectorToNodes(replacements);
  return Term(d_tm,
              d_node->substitute(nodes.begin(),
                                 nodes.end(),
                                 nodeReplacements.begin(),
                                 nodeReplacements.end()));
  ////////
  CVC5_API_TRY_CATCH_END;
}

bool Term::hasOp() const
{
  CVC5_API_TRY_CATCH_BEGIN;
  CVC5_API_CHECK_NOT_NULL;
  //////// all checks before this line
  return d_node->hasOperator();
  ////////
  CVC5_API_TRY_CATCH_END;
}

Op Term::getOp() const
{
  CVC5_API_TRY_CATCH_BEGIN;
  CVC5_API_CHECK_NOT_NULL;
  CVC5_API_CHECK(d_node->hasOperator())
      << "expecting Term to have an Op when calling getOp()";
  //////// all checks before this line

  // special cases for parameterized operators that are not indexed operators
  // the API level differs from the internal structure
  // indexed operators are stored in Ops
  // whereas functions and datatype operators are terms, and the Op
  // is one of the APPLY_* kinds
  if (isApplyKind(d_node->getKind()))
  {
    return Op(d_tm, intToExtKind(d_node->getKind()));
  }
  else if (d_node->getMetaKind() == internal::kind::metakind::PARAMETERIZED)
  {
    // it's an indexed operator
    // so we should return the indexed op
    internal::Node op = d_node->getOperator();
    return Op(d_tm, intToExtKind(d_node->getKind()), op);
  }
  // Notice this is the only case where getKindHelper is used, since the
  // cases above do not have special cases for intToExtKind.
  return Op(d_tm, getKindHelper());
  ////////
  CVC5_API_TRY_CATCH_END;
}

bool Term::hasSymbol() const
{
  CVC5_API_TRY_CATCH_BEGIN;
  CVC5_API_CHECK_NOT_NULL;
  //////// all checks before this line
  return d_node->hasName();
  ////////
  CVC5_API_TRY_CATCH_END;
}

std::string Term::getSymbol() const
{
  CVC5_API_TRY_CATCH_BEGIN;
  CVC5_API_CHECK_NOT_NULL;
  CVC5_API_CHECK(d_node->hasName())
      << "Invalid call to '" << __PRETTY_FUNCTION__
      << "', expected the term to have a symbol.";
  //////// all checks before this line
  return d_node->getName();
  ////////
  CVC5_API_TRY_CATCH_END;
}

bool Term::isNull() const
{
  CVC5_API_TRY_CATCH_BEGIN;
  //////// all checks before this line
  return isNullHelper();
  ////////
  CVC5_API_TRY_CATCH_END;
}

Term Term::notTerm() const
{
  CVC5_API_TRY_CATCH_BEGIN;
  CVC5_API_CHECK_NOT_NULL;
  //////// all checks before this line
  internal::Node res = d_node->notNode();
  (void)res.getType(true); /* kick off type checking */
  return Term(d_tm, res);
  ////////
  CVC5_API_TRY_CATCH_END;
}

Term Term::andTerm(const Term& t) const
{
  CVC5_API_TRY_CATCH_BEGIN;
  CVC5_API_CHECK_NOT_NULL;
  CVC5_API_CHECK_TERM(t);
  //////// all checks before this line
  internal::Node res = d_node->andNode(*t.d_node);
  (void)res.getType(true); /* kick off type checking */
  return Term(d_tm, res);
  ////////
  CVC5_API_TRY_CATCH_END;
}

Term Term::orTerm(const Term& t) const
{
  CVC5_API_TRY_CATCH_BEGIN;
  CVC5_API_CHECK_NOT_NULL;
  CVC5_API_CHECK_TERM(t);
  //////// all checks before this line
  internal::Node res = d_node->orNode(*t.d_node);
  (void)res.getType(true); /* kick off type checking */
  return Term(d_tm, res);
  ////////
  CVC5_API_TRY_CATCH_END;
}

Term Term::xorTerm(const Term& t) const
{
  CVC5_API_TRY_CATCH_BEGIN;
  CVC5_API_CHECK_NOT_NULL;
  CVC5_API_CHECK_TERM(t);
  //////// all checks before this line
  internal::Node res = d_node->xorNode(*t.d_node);
  (void)res.getType(true); /* kick off type checking */
  return Term(d_tm, res);
  ////////
  CVC5_API_TRY_CATCH_END;
}

Term Term::eqTerm(const Term& t) const
{
  CVC5_API_TRY_CATCH_BEGIN;
  CVC5_API_CHECK_NOT_NULL;
  CVC5_API_CHECK_TERM(t);
  //////// all checks before this line
  internal::Node res = d_node->eqNode(*t.d_node);
  (void)res.getType(true); /* kick off type checking */
  return Term(d_tm, res);
  ////////
  CVC5_API_TRY_CATCH_END;
}

Term Term::impTerm(const Term& t) const
{
  CVC5_API_TRY_CATCH_BEGIN;
  CVC5_API_CHECK_NOT_NULL;
  CVC5_API_CHECK_TERM(t);
  //////// all checks before this line
  internal::Node res = d_node->impNode(*t.d_node);
  (void)res.getType(true); /* kick off type checking */
  return Term(d_tm, res);
  ////////
  CVC5_API_TRY_CATCH_END;
}

Term Term::iteTerm(const Term& then_t, const Term& else_t) const
{
  CVC5_API_TRY_CATCH_BEGIN;
  CVC5_API_CHECK_NOT_NULL;
  CVC5_API_CHECK_TERM(then_t);
  CVC5_API_CHECK_TERM(else_t);
  //////// all checks before this line
  internal::Node res = d_node->iteNode(*then_t.d_node, *else_t.d_node);
  (void)res.getType(true); /* kick off type checking */
  return Term(d_tm, res);
  ////////
  CVC5_API_TRY_CATCH_END;
}

std::string Term::toString() const
{
  CVC5_API_TRY_CATCH_BEGIN;
  //////// all checks before this line
  return d_node->toString();
  ////////
  CVC5_API_TRY_CATCH_END;
}

Term::const_iterator::const_iterator()
    : d_tm(nullptr), d_origNode(nullptr), d_pos(0)
{
}

Term::const_iterator::const_iterator(TermManager* tm,
                                     const std::shared_ptr<internal::Node>& n,
                                     uint32_t p)
    : d_tm(tm), d_origNode(n), d_pos(p)
{
}

Term::const_iterator::const_iterator(const const_iterator& it)
    : d_tm(nullptr), d_origNode(nullptr)
{
  if (it.d_origNode != nullptr)
  {
    d_tm = it.d_tm;
    d_origNode = it.d_origNode;
    d_pos = it.d_pos;
  }
}

Term::const_iterator& Term::const_iterator::operator=(const const_iterator& it)
{
  d_tm = it.d_tm;
  d_origNode = it.d_origNode;
  d_pos = it.d_pos;
  return *this;
}

bool Term::const_iterator::operator==(const const_iterator& it) const
{
  if (d_origNode == nullptr || it.d_origNode == nullptr)
  {
    return false;
  }
  return (d_tm == it.d_tm && *d_origNode == *it.d_origNode)
         && (d_pos == it.d_pos);
}

bool Term::const_iterator::operator!=(const const_iterator& it) const
{
  return !(*this == it);
}

Term::const_iterator& Term::const_iterator::operator++()
{
  Assert(d_origNode != nullptr);
  ++d_pos;
  return *this;
}

Term::const_iterator Term::const_iterator::operator++(int)
{
  Assert(d_origNode != nullptr);
  const_iterator it = *this;
  ++d_pos;
  return it;
}

Term Term::const_iterator::operator*() const
{
  Assert(d_origNode != nullptr);
  // this term has an extra child (mismatch between API and internal structure)
  // the extra child will be the first child
  bool extra_child = isApplyKind(d_origNode->getKind());

  if (!d_pos && extra_child)
  {
    return Term(d_tm, d_origNode->getOperator());
  }
  else
  {
    uint32_t idx = d_pos;
    if (extra_child)
    {
      Assert(idx > 0);
      --idx;
    }
    Assert(idx >= 0);
    return Term(d_tm, (*d_origNode)[idx]);
  }
}

Term::const_iterator Term::begin() const
{
  return Term::const_iterator(d_tm, d_node, 0);
}

Term::const_iterator Term::end() const
{
  int endpos = d_node->getNumChildren();
  // special cases for APPLY_*
  // the API differs from the internal structure
  // the API takes a "higher-order" perspective and the applied
  //   function or datatype constructor/selector/tester is a Term
  // which means it needs to be one of the children, even though
  //   internally it is not
  if (isApplyKind(d_node->getKind()))
  {
    // one more child if this is a UF application (count the UF as a child)
    ++endpos;
  }
  return Term::const_iterator(d_tm, d_node, endpos);
}

const internal::Node& Term::getNode(void) const { return *d_node; }

namespace detail {
const internal::Rational& getRational(const internal::Node& node)
{
  switch (node.getKind())
  {
    case internal::Kind::CONST_INTEGER:
    case internal::Kind::CONST_RATIONAL:
      return node.getConst<internal::Rational>();
    default:
      CVC5_API_CHECK(false) << "Node is not a rational.";
      return node.getConst<internal::Rational>();
  }
}
internal::Integer getInteger(const internal::Node& node)
{
  return node.getConst<internal::Rational>().getNumerator();
}
template <typename T>
bool checkIntegerBounds(const internal::Integer& i)
{
  return i >= std::numeric_limits<T>::min()
         && i <= std::numeric_limits<T>::max();
}
bool checkReal32Bounds(const internal::Rational& r)
{
  return checkIntegerBounds<std::int32_t>(r.getNumerator())
         && checkIntegerBounds<std::uint32_t>(r.getDenominator());
}
bool checkReal64Bounds(const internal::Rational& r)
{
  return checkIntegerBounds<std::int64_t>(r.getNumerator())
         && checkIntegerBounds<std::uint64_t>(r.getDenominator());
}

bool isReal(const internal::Node& node)
{
  return node.getKind() == internal::Kind::CONST_RATIONAL
         || node.getKind() == internal::Kind::CONST_INTEGER;
}
bool isReal32(const internal::Node& node)
{
  return isReal(node) && checkReal32Bounds(getRational(node));
}
bool isReal64(const internal::Node& node)
{
  return isReal(node) && checkReal64Bounds(getRational(node));
}

bool isInteger(const internal::Node& node)
{
  return (node.getKind() == internal::Kind::CONST_RATIONAL
          || node.getKind() == internal::Kind::CONST_INTEGER)
         && node.getConst<internal::Rational>().isIntegral();
}
bool isInt32(const internal::Node& node)
{
  return isInteger(node) && checkIntegerBounds<std::int32_t>(getInteger(node));
}
bool isUInt32(const internal::Node& node)
{
  return isInteger(node) && checkIntegerBounds<std::uint32_t>(getInteger(node));
}
bool isInt64(const internal::Node& node)
{
  return isInteger(node) && checkIntegerBounds<std::int64_t>(getInteger(node));
}
bool isUInt64(const internal::Node& node)
{
  return isInteger(node) && checkIntegerBounds<std::uint64_t>(getInteger(node));
}
}  // namespace detail

int32_t Term::getRealOrIntegerValueSign() const
{
  CVC5_API_TRY_CATCH_BEGIN;
  CVC5_API_CHECK_NOT_NULL;
  //////// all checks before this line
  const internal::Rational& r = detail::getRational(*d_node);
  return static_cast<int32_t>(r.sgn());
  ////////
  CVC5_API_TRY_CATCH_END;
}

bool Term::isInt32Value() const
{
  CVC5_API_TRY_CATCH_BEGIN;
  CVC5_API_CHECK_NOT_NULL;
  //////// all checks before this line
  return detail::isInt32(*d_node);
  ////////
  CVC5_API_TRY_CATCH_END;
}

std::int32_t Term::getInt32Value() const
{
  CVC5_API_TRY_CATCH_BEGIN;
  CVC5_API_CHECK_NOT_NULL;
  CVC5_API_ARG_CHECK_EXPECTED(detail::isInt32(*d_node), *d_node)
      << "Term to be a 32-bit integer value when calling getInt32Value()";
  //////// all checks before this line
  return detail::getInteger(*d_node).getSignedInt();
  ////////
  CVC5_API_TRY_CATCH_END;
}

bool Term::isUInt32Value() const
{
  CVC5_API_TRY_CATCH_BEGIN;
  CVC5_API_CHECK_NOT_NULL;
  //////// all checks before this line
  return detail::isUInt32(*d_node);
  ////////
  CVC5_API_TRY_CATCH_END;
}
std::uint32_t Term::getUInt32Value() const
{
  CVC5_API_TRY_CATCH_BEGIN;
  CVC5_API_CHECK_NOT_NULL;
  CVC5_API_ARG_CHECK_EXPECTED(detail::isUInt32(*d_node), *d_node)
      << "Term to be a unsigned 32-bit integer value when calling "
         "getUInt32Value()";
  //////// all checks before this line
  return detail::getInteger(*d_node).getUnsignedInt();
  ////////
  CVC5_API_TRY_CATCH_END;
}

bool Term::isInt64Value() const
{
  CVC5_API_TRY_CATCH_BEGIN;
  CVC5_API_CHECK_NOT_NULL;
  //////// all checks before this line
  return detail::isInt64(*d_node);
  ////////
  CVC5_API_TRY_CATCH_END;
}
std::int64_t Term::getInt64Value() const
{
  CVC5_API_TRY_CATCH_BEGIN;
  CVC5_API_CHECK_NOT_NULL;
  CVC5_API_ARG_CHECK_EXPECTED(detail::isInt64(*d_node), *d_node)
      << "Term to be a 64-bit integer value when calling getInt64Value()";
  //////// all checks before this line
  return detail::getInteger(*d_node).getSigned64();
  ////////
  CVC5_API_TRY_CATCH_END;
}

bool Term::isUInt64Value() const
{
  CVC5_API_TRY_CATCH_BEGIN;
  CVC5_API_CHECK_NOT_NULL;
  //////// all checks before this line
  return detail::isUInt64(*d_node);
  ////////
  CVC5_API_TRY_CATCH_END;
}

std::uint64_t Term::getUInt64Value() const
{
  CVC5_API_TRY_CATCH_BEGIN;
  CVC5_API_CHECK_NOT_NULL;
  CVC5_API_ARG_CHECK_EXPECTED(detail::isUInt64(*d_node), *d_node)
      << "Term to be a unsigned 64-bit integer value when calling "
         "getUInt64Value()";
  //////// all checks before this line
  return detail::getInteger(*d_node).getUnsigned64();
  ////////
  CVC5_API_TRY_CATCH_END;
}

bool Term::isIntegerValue() const
{
  CVC5_API_TRY_CATCH_BEGIN;
  CVC5_API_CHECK_NOT_NULL;
  //////// all checks before this line
  return detail::isInteger(*d_node);
  ////////
  CVC5_API_TRY_CATCH_END;
}
std::string Term::getIntegerValue() const
{
  CVC5_API_TRY_CATCH_BEGIN;
  CVC5_API_CHECK_NOT_NULL;
  CVC5_API_ARG_CHECK_EXPECTED(detail::isInteger(*d_node), *d_node)
      << "Term to be an integer value when calling getIntegerValue()";
  //////// all checks before this line
  return detail::getInteger(*d_node).toString();
  ////////
  CVC5_API_TRY_CATCH_END;
}

bool Term::isStringValue() const
{
  CVC5_API_TRY_CATCH_BEGIN;
  CVC5_API_CHECK_NOT_NULL;
  //////// all checks before this line
  return d_node->getKind() == internal::Kind::CONST_STRING;
  ////////
  CVC5_API_TRY_CATCH_END;
}

std::wstring Term::getStringValue() const
{
  CVC5_API_TRY_CATCH_BEGIN;
  CVC5_API_CHECK_NOT_NULL;
  CVC5_API_ARG_CHECK_EXPECTED(d_node->getKind() == internal::Kind::CONST_STRING,
                              *d_node)
      << "Term to be a string value when calling getStringValue()";
  //////// all checks before this line
  return d_node->getConst<internal::String>().toWString();
  ////////
  CVC5_API_TRY_CATCH_END;
}

std::vector<internal::Node> Term::termVectorToNodes(
    const std::vector<Term>& terms)
{
  std::vector<internal::Node> res;
  for (const Term& t : terms)
  {
    res.push_back(t.getNode());
  }
  return res;
}

std::vector<Term> Term::nodeVectorToTerms(
    TermManager* tm, const std::vector<internal::Node>& nodes)
{
  std::vector<Term> res;
  for (const internal::Node& n : nodes)
  {
    res.push_back(Term(tm, n));
  }
  return res;
}

bool Term::isReal32Value() const
{
  CVC5_API_TRY_CATCH_BEGIN;
  CVC5_API_CHECK_NOT_NULL;
  //////// all checks before this line
  return detail::isReal32(*d_node);
  ////////
  CVC5_API_TRY_CATCH_END;
}
std::pair<std::int32_t, std::uint32_t> Term::getReal32Value() const
{
  CVC5_API_TRY_CATCH_BEGIN;
  CVC5_API_CHECK_NOT_NULL;
  CVC5_API_ARG_CHECK_EXPECTED(detail::isReal32(*d_node), *d_node)
      << "Term to be a 32-bit rational value when calling getReal32Value()";
  //////// all checks before this line
  const internal::Rational& r = detail::getRational(*d_node);
  return std::make_pair(r.getNumerator().getSignedInt(),
                        r.getDenominator().getUnsignedInt());
  ////////
  CVC5_API_TRY_CATCH_END;
}
bool Term::isReal64Value() const
{
  CVC5_API_TRY_CATCH_BEGIN;
  CVC5_API_CHECK_NOT_NULL;
  //////// all checks before this line
  return detail::isReal64(*d_node);
  ////////
  CVC5_API_TRY_CATCH_END;
}
std::pair<std::int64_t, std::uint64_t> Term::getReal64Value() const
{
  CVC5_API_TRY_CATCH_BEGIN;
  CVC5_API_CHECK_NOT_NULL;
  CVC5_API_ARG_CHECK_EXPECTED(detail::isReal64(*d_node), *d_node)
      << "Term to be a 64-bit rational value when calling getReal64Value()";
  //////// all checks before this line
  const internal::Rational& r = detail::getRational(*d_node);
  return std::make_pair(r.getNumerator().getSigned64(),
                        r.getDenominator().getUnsigned64());
  ////////
  CVC5_API_TRY_CATCH_END;
}
bool Term::isRealValue() const
{
  CVC5_API_TRY_CATCH_BEGIN;
  CVC5_API_CHECK_NOT_NULL;
  //////// all checks before this line
  return detail::isReal(*d_node);
  ////////
  CVC5_API_TRY_CATCH_END;
}
std::string Term::getRealValue() const
{
  CVC5_API_TRY_CATCH_BEGIN;
  CVC5_API_CHECK_NOT_NULL;
  CVC5_API_ARG_CHECK_EXPECTED(detail::isReal(*d_node), *d_node)
      << "Term to be a rational value when calling getRealValue()";
  //////// all checks before this line
  const internal::Rational& rat = detail::getRational(*d_node);
  std::string res = rat.toString();
  if (rat.isIntegral())
  {
    return res + "/1";
  }
  return res;
  ////////
  CVC5_API_TRY_CATCH_END;
}

bool Term::isConstArray() const
{
  CVC5_API_TRY_CATCH_BEGIN;
  CVC5_API_CHECK_NOT_NULL;
  //////// all checks before this line
  return d_node->getKind() == internal::Kind::STORE_ALL;
  ////////
  CVC5_API_TRY_CATCH_END;
}
Term Term::getConstArrayBase() const
{
  CVC5_API_TRY_CATCH_BEGIN;
  CVC5_API_CHECK_NOT_NULL;
  CVC5_API_ARG_CHECK_EXPECTED(d_node->getKind() == internal::Kind::STORE_ALL,
                              *d_node)
      << "Term to be a constant array when calling getConstArrayBase()";
  //////// all checks before this line
  const auto& ar = d_node->getConst<internal::ArrayStoreAll>();
  return Term(d_tm, ar.getValue());
  ////////
  CVC5_API_TRY_CATCH_END;
}

bool Term::isBooleanValue() const
{
  CVC5_API_TRY_CATCH_BEGIN;
  CVC5_API_CHECK_NOT_NULL;
  //////// all checks before this line
  return d_node->getKind() == internal::Kind::CONST_BOOLEAN;
  ////////
  CVC5_API_TRY_CATCH_END;
}
bool Term::getBooleanValue() const
{
  CVC5_API_TRY_CATCH_BEGIN;
  CVC5_API_CHECK_NOT_NULL;
  CVC5_API_ARG_CHECK_EXPECTED(
      d_node->getKind() == internal::Kind::CONST_BOOLEAN, *d_node)
      << "Term to be a Boolean value when calling getBooleanValue()";
  //////// all checks before this line
  return d_node->getConst<bool>();
  ////////
  CVC5_API_TRY_CATCH_END;
}

bool Term::isBitVectorValue() const
{
  CVC5_API_TRY_CATCH_BEGIN;
  CVC5_API_CHECK_NOT_NULL;
  //////// all checks before this line
  return d_node->getKind() == internal::Kind::CONST_BITVECTOR;
  ////////
  CVC5_API_TRY_CATCH_END;
}
std::string Term::getBitVectorValue(std::uint32_t base) const
{
  CVC5_API_TRY_CATCH_BEGIN;
  CVC5_API_CHECK_NOT_NULL;
  CVC5_API_ARG_CHECK_EXPECTED(
      d_node->getKind() == internal::Kind::CONST_BITVECTOR, *d_node)
      << "Term to be a bit-vector value when calling getBitVectorValue()";
  //////// all checks before this line
  return d_node->getConst<internal::BitVector>().toString(base);
  ////////
  CVC5_API_TRY_CATCH_END;
}

bool Term::isFiniteFieldValue() const
{
  CVC5_API_TRY_CATCH_BEGIN;
  CVC5_API_CHECK_NOT_NULL;
  //////// all checks before this line
  return d_node->getKind() == internal::Kind::CONST_FINITE_FIELD;
  ////////
  CVC5_API_TRY_CATCH_END;
}
std::string Term::getFiniteFieldValue() const
{
  CVC5_API_TRY_CATCH_BEGIN;
  CVC5_API_CHECK_NOT_NULL;
  CVC5_API_ARG_CHECK_EXPECTED(
      d_node->getKind() == internal::Kind::CONST_FINITE_FIELD, *d_node)
      << "Term to be a finite field value when calling getFiniteFieldValue()";
  //////// all checks before this line
  return d_node->getConst<internal::FiniteFieldValue>().toSignedInteger().toString();
  ////////
  CVC5_API_TRY_CATCH_END;
}

bool Term::isUninterpretedSortValue() const
{
  CVC5_API_TRY_CATCH_BEGIN;
  CVC5_API_CHECK_NOT_NULL;
  //////// all checks before this line
  return d_node->getKind() == internal::Kind::UNINTERPRETED_SORT_VALUE;
  ////////
  CVC5_API_TRY_CATCH_END;
}
std::string Term::getUninterpretedSortValue() const
{
  CVC5_API_TRY_CATCH_BEGIN;
  CVC5_API_CHECK_NOT_NULL;
  CVC5_API_ARG_CHECK_EXPECTED(
      d_node->getKind() == internal::Kind::UNINTERPRETED_SORT_VALUE, *d_node)
      << "Term to be an abstract value when calling "
         "getUninterpretedSortValue()";
  //////// all checks before this line
  std::stringstream ss;
  ss << d_node->getConst<internal::UninterpretedSortValue>();
  return ss.str();
  ////////
  CVC5_API_TRY_CATCH_END;
}

bool Term::isTupleValue() const
{
  CVC5_API_TRY_CATCH_BEGIN;
  CVC5_API_CHECK_NOT_NULL;
  //////// all checks before this line
  return d_node->getKind() == internal::Kind::APPLY_CONSTRUCTOR
         && d_node->isConst() && d_node->getType().getDType().isTuple();
  ////////
  CVC5_API_TRY_CATCH_END;
}
std::vector<Term> Term::getTupleValue() const
{
  CVC5_API_TRY_CATCH_BEGIN;
  CVC5_API_CHECK_NOT_NULL;
  CVC5_API_ARG_CHECK_EXPECTED(
      d_node->getKind() == internal::Kind::APPLY_CONSTRUCTOR
          && d_node->isConst() && d_node->getType().getDType().isTuple(),
      *d_node)
      << "Term to be a tuple value when calling getTupleValue()";
  //////// all checks before this line
  std::vector<Term> res;
  for (size_t i = 0, n = d_node->getNumChildren(); i < n; ++i)
  {
    res.emplace_back(Term(d_tm, (*d_node)[i]));
  }
  return res;
  ////////
  CVC5_API_TRY_CATCH_END;
}

bool Term::isRoundingModeValue() const
{
  CVC5_API_TRY_CATCH_BEGIN;
  CVC5_API_CHECK_NOT_NULL;
  //////// all checks before this line
  return d_node->getKind() == internal::Kind::CONST_ROUNDINGMODE;
  ////////
  CVC5_API_TRY_CATCH_END;
}
RoundingMode Term::getRoundingModeValue() const
{
  CVC5_API_TRY_CATCH_BEGIN;
  CVC5_API_CHECK_NOT_NULL;
  CVC5_API_ARG_CHECK_EXPECTED(
      d_node->getKind() == internal::Kind::CONST_ROUNDINGMODE, *d_node)
      << "Term to be a floating-point rounding mode value when calling "
         "getRoundingModeValue()";
  //////// all checks before this line
  return s_rmodes_internal.at(d_node->getConst<cvc5::internal::RoundingMode>());
  ////////
  CVC5_API_TRY_CATCH_END;
}

bool Term::isFloatingPointPosZero() const
{
  CVC5_API_TRY_CATCH_BEGIN;
  CVC5_API_CHECK_NOT_NULL;
  //////// all checks before this line
  if (d_node->getKind() == internal::Kind::CONST_FLOATINGPOINT)
  {
    const auto& fp = d_node->getConst<internal::FloatingPoint>();
    return fp.isZero() && fp.isPositive();
  }
  return false;
  ////////
  CVC5_API_TRY_CATCH_END;
}
bool Term::isFloatingPointNegZero() const
{
  CVC5_API_TRY_CATCH_BEGIN;
  CVC5_API_CHECK_NOT_NULL;
  //////// all checks before this line
  if (d_node->getKind() == internal::Kind::CONST_FLOATINGPOINT)
  {
    const auto& fp = d_node->getConst<internal::FloatingPoint>();
    return fp.isZero() && fp.isNegative();
  }
  return false;
  ////////
  CVC5_API_TRY_CATCH_END;
}
bool Term::isFloatingPointPosInf() const
{
  CVC5_API_TRY_CATCH_BEGIN;
  CVC5_API_CHECK_NOT_NULL;
  //////// all checks before this line
  if (d_node->getKind() == internal::Kind::CONST_FLOATINGPOINT)
  {
    const auto& fp = d_node->getConst<internal::FloatingPoint>();
    return fp.isInfinite() && fp.isPositive();
  }
  return false;
  ////////
  CVC5_API_TRY_CATCH_END;
}
bool Term::isFloatingPointNegInf() const
{
  CVC5_API_TRY_CATCH_BEGIN;
  CVC5_API_CHECK_NOT_NULL;
  //////// all checks before this line
  if (d_node->getKind() == internal::Kind::CONST_FLOATINGPOINT)
  {
    const auto& fp = d_node->getConst<internal::FloatingPoint>();
    return fp.isInfinite() && fp.isNegative();
  }
  return false;
  ////////
  CVC5_API_TRY_CATCH_END;
}
bool Term::isFloatingPointNaN() const
{
  CVC5_API_TRY_CATCH_BEGIN;
  CVC5_API_CHECK_NOT_NULL;
  //////// all checks before this line
  return d_node->getKind() == internal::Kind::CONST_FLOATINGPOINT
         && d_node->getConst<internal::FloatingPoint>().isNaN();
  ////////
  CVC5_API_TRY_CATCH_END;
}
bool Term::isFloatingPointValue() const
{
  CVC5_API_TRY_CATCH_BEGIN;
  CVC5_API_CHECK_NOT_NULL;
  //////// all checks before this line
  return d_node->getKind() == internal::Kind::CONST_FLOATINGPOINT;
  ////////
  CVC5_API_TRY_CATCH_END;
}
std::tuple<std::uint32_t, std::uint32_t, Term> Term::getFloatingPointValue()
    const
{
  CVC5_API_TRY_CATCH_BEGIN;
  CVC5_API_CHECK_NOT_NULL;
  CVC5_API_ARG_CHECK_EXPECTED(
      d_node->getKind() == internal::Kind::CONST_FLOATINGPOINT, *d_node)
      << "Term to be a floating-point value when calling "
         "getFloatingPointValue()";
  //////// all checks before this line
  const auto& fp = d_node->getConst<internal::FloatingPoint>();
  return std::make_tuple(fp.getSize().exponentWidth(),
                         fp.getSize().significandWidth(),
                         d_tm->mkValHelper((fp.pack())));
  ////////
  CVC5_API_TRY_CATCH_END;
}

bool Term::isSetValue() const
{
  CVC5_API_TRY_CATCH_BEGIN;
  CVC5_API_CHECK_NOT_NULL;
  //////// all checks before this line
  return d_node->getType().isSet() && d_node->isConst();
  ////////
  CVC5_API_TRY_CATCH_END;
}

void Term::collectSet(std::set<Term>& set,
                      const internal::Node& node,
                      TermManager* tm)
{
  // We asserted that node has a set type, and node.isConst()
  // Thus, node only contains of SET_EMPTY, SET_UNION and SET_SINGLETON.
  switch (node.getKind())
  {
    case internal::Kind::SET_EMPTY: break;
    case internal::Kind::SET_SINGLETON: set.emplace(Term(tm, node[0])); break;
    case internal::Kind::SET_UNION:
    {
      for (const auto& sub : node)
      {
        collectSet(set, sub, tm);
      }
      break;
    }
    default:
      CVC5_API_ARG_CHECK_EXPECTED(false, node)
          << "Term to be a set value when calling getSetValue()";
      break;
  }
}

std::set<Term> Term::getSetValue() const
{
  CVC5_API_TRY_CATCH_BEGIN;
  CVC5_API_CHECK_NOT_NULL;
  CVC5_API_ARG_CHECK_EXPECTED(d_node->getType().isSet() && d_node->isConst(),
                              *d_node)
      << "Term to be a set value when calling getSetValue()";
  //////// all checks before this line
  std::set<Term> res;
  Term::collectSet(res, *d_node, d_tm);
  return res;
  ////////
  CVC5_API_TRY_CATCH_END;
}

bool Term::isSequenceValue() const
{
  CVC5_API_TRY_CATCH_BEGIN;
  CVC5_API_CHECK_NOT_NULL;
  //////// all checks before this line
  return d_node->getKind() == internal::Kind::CONST_SEQUENCE;
  ////////
  CVC5_API_TRY_CATCH_END;
}
std::vector<Term> Term::getSequenceValue() const
{
  CVC5_API_TRY_CATCH_BEGIN;
  CVC5_API_CHECK_NOT_NULL;
  CVC5_API_ARG_CHECK_EXPECTED(
      d_node->getKind() == internal::Kind::CONST_SEQUENCE, *d_node)
      << "Term to be a sequence value when calling getSequenceValue()";
  //////// all checks before this line
  std::vector<Term> res;
  const internal::Sequence& seq = d_node->getConst<internal::Sequence>();
  for (const auto& node: seq.getVec())
  {
    res.emplace_back(Term(d_tm, node));
  }
  return res;
  ////////
  CVC5_API_TRY_CATCH_END;
}

bool Term::isCardinalityConstraint() const
{
  CVC5_API_TRY_CATCH_BEGIN;
  CVC5_API_CHECK_NOT_NULL;
  //////// all checks before this line
  return d_node->getKind() == internal::Kind::CARDINALITY_CONSTRAINT;
  ////////
  CVC5_API_TRY_CATCH_END;
}

std::pair<Sort, uint32_t> Term::getCardinalityConstraint() const
{
  CVC5_API_TRY_CATCH_BEGIN;
  CVC5_API_CHECK_NOT_NULL;
  CVC5_API_ARG_CHECK_EXPECTED(
      d_node->getKind() == internal::Kind::CARDINALITY_CONSTRAINT, *d_node)
      << "Term to be a cardinality constraint when calling "
         "getCardinalityConstraint()";
  // this should never happen since we restrict what the user can create
  CVC5_API_ARG_CHECK_EXPECTED(
      detail::checkIntegerBounds<std::uint32_t>(
          d_node->getOperator()
              .getConst<internal::CardinalityConstraint>()
              .getUpperBound()),
      *d_node)
      << "Upper bound for cardinality constraint does not fit uint32_t";
  //////// all checks before this line
  const internal::CardinalityConstraint& cc =
      d_node->getOperator().getConst<internal::CardinalityConstraint>();
  return std::make_pair(Sort(d_tm, cc.getType()),
                        cc.getUpperBound().getUnsignedInt());
  ////////
  CVC5_API_TRY_CATCH_END;
}

bool Term::isRealAlgebraicNumber() const
{
  CVC5_API_TRY_CATCH_BEGIN;
  CVC5_API_CHECK_NOT_NULL;
  //////// all checks before this line
  return d_node->getKind() == internal::Kind::REAL_ALGEBRAIC_NUMBER;
  ////////
  CVC5_API_TRY_CATCH_END;
}

Term Term::getRealAlgebraicNumberDefiningPolynomial(const Term& v) const
{
  CVC5_API_TRY_CATCH_BEGIN;
  CVC5_API_CHECK_NOT_NULL;
  CVC5_API_ARG_CHECK_EXPECTED(
      d_node->getKind() == internal::Kind::REAL_ALGEBRAIC_NUMBER, *d_node)
      << "Term to be a real algebraic number when calling "
         "getRealAlgebraicNumberDefiningPolynomial()";
  CVC5_API_ARG_CHECK_EXPECTED(v.getKind() == Kind::VARIABLE, v)
      << "expected a variable as argument when calling "
         "getRealAlgebraicNumberDefiningPolynomial()";
#ifndef CVC5_POLY_IMP
  throw CVC5ApiException(
      "expected libpoly enabled build when calling "
      "getRealAlgebraicNumberDefiningPolynomial");
#endif
  //////// all checks before this line
#ifdef CVC5_POLY_IMP
  const internal::RealAlgebraicNumber& ran =
      d_node->getOperator().getConst<internal::RealAlgebraicNumber>();
  return Term(d_tm,
              internal::PolyConverter::ran_to_defining_polynomial(
                  ran, *v.d_node.get()));
#else
  return Term();
#endif
  ////////
  CVC5_API_TRY_CATCH_END;
}

Term Term::getRealAlgebraicNumberLowerBound() const
{
  CVC5_API_TRY_CATCH_BEGIN;
  CVC5_API_CHECK_NOT_NULL;
  CVC5_API_ARG_CHECK_EXPECTED(
      d_node->getKind() == internal::Kind::REAL_ALGEBRAIC_NUMBER, *d_node)
      << "Term to be a real algebraic number when calling "
         "getRealAlgebraicNumberDefiningPolynomial()";
#ifndef CVC5_POLY_IMP
  throw CVC5ApiException(
      "expected libpoly enabled build when calling "
      "getRealAlgebraicNumberLowerBound");
#endif
  //////// all checks before this line
#ifdef CVC5_POLY_IMP
  const internal::RealAlgebraicNumber& ran =
      d_node->getOperator().getConst<internal::RealAlgebraicNumber>();
  return Term(d_tm, internal::PolyConverter::ran_to_lower(ran));
#else
  return Term();
#endif
  ////////
  CVC5_API_TRY_CATCH_END;
}

Term Term::getRealAlgebraicNumberUpperBound() const
{
  CVC5_API_TRY_CATCH_BEGIN;
  CVC5_API_CHECK_NOT_NULL;
  CVC5_API_ARG_CHECK_EXPECTED(
      d_node->getKind() == internal::Kind::REAL_ALGEBRAIC_NUMBER, *d_node)
      << "Term to be a real algebraic number when calling "
         "getRealAlgebraicNumberDefiningPolynomial()";
#ifndef CVC5_POLY_IMP
  throw CVC5ApiException(
      "expected libpoly enabled build when calling "
      "getRealAlgebraicNumberUpperBound");
#endif
  //////// all checks before this line
#ifdef CVC5_POLY_IMP
  const internal::RealAlgebraicNumber& ran =
      d_node->getOperator().getConst<internal::RealAlgebraicNumber>();
  return Term(d_tm, internal::PolyConverter::ran_to_upper(ran));
#else
  return Term();
#endif
  ////////
  CVC5_API_TRY_CATCH_END;
}

bool Term::isSkolem() const
{
  CVC5_API_TRY_CATCH_BEGIN;
  CVC5_API_CHECK_NOT_NULL;
  //////// all checks before this line
  return d_node->getKind() == internal::Kind::SKOLEM;
  ////////
  CVC5_API_TRY_CATCH_END;
}

SkolemId Term::getSkolemId() const
{
  CVC5_API_TRY_CATCH_BEGIN;
  CVC5_API_CHECK_NOT_NULL;
  internal::SkolemManager* skm = d_tm->d_nm->getSkolemManager();
  CVC5_API_ARG_CHECK_EXPECTED(skm->isSkolemFunction(*d_node), *d_node)
      << "Term to be a skolem when calling getSkolemId";
  //////// all checks before this line
  return skm->getId(*d_node);
  ////////
  CVC5_API_TRY_CATCH_END;
}

std::vector<Term> Term::getSkolemIndices() const
{
  CVC5_API_TRY_CATCH_BEGIN;
  CVC5_API_CHECK_NOT_NULL;
  internal::SkolemManager* skm = d_tm->d_nm->getSkolemManager();
  CVC5_API_ARG_CHECK_EXPECTED(skm->isSkolemFunction(*d_node), *d_node)
      << "Term to be a skolem when calling getSkolemIndices";
  //////// all checks before this line
  internal::Node cacheVal;
  SkolemId id;
  skm->isSkolemFunction(*d_node, id, cacheVal);
  std::vector<Term> args;
  if (!cacheVal.isNull())
  {
    if (cacheVal.getKind() == internal::Kind::SEXPR)
    {
      for (const internal::Node& nc : cacheVal)
      {
        args.push_back(Term(d_tm, nc));
      }
    }
    else
    {
      args.push_back(Term(d_tm, cacheVal));
    }
  }
  return args;
  ////////
  CVC5_API_TRY_CATCH_END;
}

std::ostream& operator<<(std::ostream& out, const Term& t)
{
  // Note that this ignores the options::ioutils properties of `out`.
  out << t.toString();
  return out;
}

std::ostream& operator<<(std::ostream& out, const std::vector<Term>& vector)
{
  internal::container_to_stream(out, vector);
  return out;
}

std::ostream& operator<<(std::ostream& out, const std::set<Term>& set)
{
  internal::container_to_stream(out, set);
  return out;
}

std::ostream& operator<<(std::ostream& out,
                         const std::unordered_set<Term>& unordered_set)
{
  internal::container_to_stream(out, unordered_set);
  return out;
}

template <typename V>
std::ostream& operator<<(std::ostream& out, const std::map<Term, V>& map)
{
  internal::container_to_stream(out, map);
  return out;
}

template <typename V>
std::ostream& operator<<(std::ostream& out,
                         const std::unordered_map<Term, V>& unordered_map)
{
  internal::container_to_stream(out, unordered_map);
  return out;
}

/* Helpers                                                                    */
/* -------------------------------------------------------------------------- */

/* Split out to avoid nested API calls (problematic with API tracing).        */
/* .......................................................................... */

bool Term::isNullHelper() const
{
  /* Split out to avoid nested API calls (problematic with API tracing). */
  return d_node->isNull();
}

Kind Term::getKindHelper() const
{
  /* Sequence kinds do not exist internally, so we must convert their internal
   * (string) versions back to sequence. All operators where this is
   * necessary are such that their first child is of sequence type, which
   * we check here. */
  if (d_node->getNumChildren() > 0 && (*d_node)[0].getType().isSequence())
  {
    switch (d_node->getKind())
    {
      case internal::Kind::STRING_CONCAT: return Kind::SEQ_CONCAT;
      case internal::Kind::STRING_LENGTH: return Kind::SEQ_LENGTH;
      case internal::Kind::STRING_SUBSTR: return Kind::SEQ_EXTRACT;
      case internal::Kind::STRING_UPDATE: return Kind::SEQ_UPDATE;
      case internal::Kind::STRING_CHARAT: return Kind::SEQ_AT;
      case internal::Kind::STRING_CONTAINS: return Kind::SEQ_CONTAINS;
      case internal::Kind::STRING_INDEXOF: return Kind::SEQ_INDEXOF;
      case internal::Kind::STRING_REPLACE: return Kind::SEQ_REPLACE;
      case internal::Kind::STRING_REPLACE_ALL: return Kind::SEQ_REPLACE_ALL;
      case internal::Kind::STRING_REV: return Kind::SEQ_REV;
      case internal::Kind::STRING_PREFIX: return Kind::SEQ_PREFIX;
      case internal::Kind::STRING_SUFFIX: return Kind::SEQ_SUFFIX;
      default:
        // fall through to conversion below
        break;
    }
  }
  // Notice that kinds like APPLY_TYPE_ASCRIPTION will be converted to
  // INTERNAL_KIND.
  return intToExtKind(d_node->getKind());
}

/* -------------------------------------------------------------------------- */
/* Datatypes                                                                  */
/* -------------------------------------------------------------------------- */

/* DatatypeConstructorDecl -------------------------------------------------- */

DatatypeConstructorDecl::DatatypeConstructorDecl()
    : d_tm(nullptr), d_ctor(nullptr)
{
}

DatatypeConstructorDecl::DatatypeConstructorDecl(TermManager* tm,
                                                 const std::string& name)
    : d_tm(tm), d_ctor(new internal::DTypeConstructor(name))
{
}
DatatypeConstructorDecl::~DatatypeConstructorDecl()
{
  if (d_ctor != nullptr)
  {
    d_ctor.reset();
  }
}

bool DatatypeConstructorDecl::operator==(
    const DatatypeConstructorDecl& decl) const
{
  CVC5_API_TRY_CATCH_BEGIN;
  CVC5_API_CHECK_NOT_NULL;
  //////// all checks before this line
  return d_ctor == decl.d_ctor;
  ////////
  CVC5_API_TRY_CATCH_END;
}

void DatatypeConstructorDecl::addSelector(const std::string& name,
                                          const Sort& sort)
{
  CVC5_API_TRY_CATCH_BEGIN;
  CVC5_API_CHECK_NOT_NULL;
  CVC5_API_CHECK_SORT(sort);
  CVC5_API_ARG_CHECK_EXPECTED(!sort.isNull(), sort)
      << "non-null codomain sort for selector";
  //////// all checks before this line
  d_ctor->addArg(name, *sort.d_type);
  ////////
  CVC5_API_TRY_CATCH_END;
}

void DatatypeConstructorDecl::addSelectorSelf(const std::string& name)
{
  CVC5_API_TRY_CATCH_BEGIN;
  CVC5_API_CHECK_NOT_NULL;
  //////// all checks before this line
  d_ctor->addArgSelf(name);
  ////////
  CVC5_API_TRY_CATCH_END;
}

void DatatypeConstructorDecl::addSelectorUnresolved(
    const std::string& name, const std::string& unresDataypeName)
{
  CVC5_API_TRY_CATCH_BEGIN;
  CVC5_API_CHECK_NOT_NULL;
  //////// all checks before this line
  // make the unresolved sort with the given name
  internal::TypeNode usort =
      d_tm->d_nm->mkUnresolvedDatatypeSort(unresDataypeName);
  d_ctor->addArg(name, usort);
  ////////
  CVC5_API_TRY_CATCH_END;
}

bool DatatypeConstructorDecl::isNull() const
{
  CVC5_API_TRY_CATCH_BEGIN;
  //////// all checks before this line
  return isNullHelper();
  ////////
  CVC5_API_TRY_CATCH_END;
}

std::string DatatypeConstructorDecl::toString() const
{
  CVC5_API_TRY_CATCH_BEGIN;
  CVC5_API_CHECK_NOT_NULL;
  //////// all checks before this line
  std::stringstream ss;
  ss << *d_ctor;
  return ss.str();
  ////////
  CVC5_API_TRY_CATCH_END;
}

std::ostream& operator<<(std::ostream& out,
                         const DatatypeConstructorDecl& ctordecl)
{
  out << ctordecl.toString();
  return out;
}

std::ostream& operator<<(std::ostream& out,
                         const std::vector<DatatypeConstructorDecl>& vector)
{
  internal::container_to_stream(out, vector);
  return out;
}

bool DatatypeConstructorDecl::isNullHelper() const { return d_ctor == nullptr; }

bool DatatypeConstructorDecl::isResolved() const
{
  return d_ctor == nullptr || d_ctor->isResolved();
}

/* DatatypeDecl ------------------------------------------------------------- */

DatatypeDecl::DatatypeDecl() : d_tm(nullptr), d_dtype(nullptr) {}

DatatypeDecl::DatatypeDecl(TermManager* tm,
                           const std::string& name,
                           bool isCoDatatype)
    : d_tm(tm), d_dtype(new internal::DType(name, isCoDatatype))
{
}

DatatypeDecl::DatatypeDecl(TermManager* tm,
                           const std::string& name,
                           const std::vector<Sort>& params,
                           bool isCoDatatype)
    : d_tm(tm)
{
  std::vector<internal::TypeNode> tparams = Sort::sortVectorToTypeNodes(params);
  d_dtype = std::shared_ptr<internal::DType>(
      new internal::DType(name, tparams, isCoDatatype));
}

bool DatatypeDecl::operator==(const DatatypeDecl& decl) const
{
  CVC5_API_TRY_CATCH_BEGIN;
  CVC5_API_CHECK_NOT_NULL;
  //////// all checks before this line
  return d_dtype == decl.d_dtype;
  ////////
  CVC5_API_TRY_CATCH_END;
}

bool DatatypeDecl::isNullHelper() const { return !d_dtype; }

DatatypeDecl::~DatatypeDecl()
{
  if (d_dtype != nullptr)
  {
    d_dtype.reset();
  }
}

bool DatatypeDecl::isResolved() const
{
  if (d_dtype == nullptr)
  {
    return true;
  }
  // We are resolved if a constructor is resolved. Note that since
  // internal::DType objects are copied in Solver::mkDatatypeSorts, the
  // constructors of d_dtype are passed to NodeManager but not d_type itself.
  // Thus, we must check whether our constructors are resolved.
  // This is a workaround; a clearer implementation would avoid the
  // copying of DType in Solver::mkDatatypeSorts.
  const std::vector<std::shared_ptr<internal::DTypeConstructor>>& cons =
      d_dtype->getConstructors();
  for (const std::shared_ptr<internal::DTypeConstructor>& c : cons)
  {
    if (c->isResolved())
    {
      return true;
    }
  }
  Assert(!d_dtype->isResolved());
  return false;
}

void DatatypeDecl::addConstructor(const DatatypeConstructorDecl& ctor)
{
  CVC5_API_TRY_CATCH_BEGIN;
  CVC5_API_CHECK_NOT_NULL;
  CVC5_API_ARG_CHECK_NOT_NULL(ctor);
  CVC5_API_ARG_CHECK_TM("datatype constructor declaration", ctor);
  //////// all checks before this line
  d_dtype->addConstructor(ctor.d_ctor);
  ////////
  CVC5_API_TRY_CATCH_END;
}

size_t DatatypeDecl::getNumConstructors() const
{
  CVC5_API_TRY_CATCH_BEGIN;
  CVC5_API_CHECK_NOT_NULL;
  //////// all checks before this line
  return d_dtype->getNumConstructors();
  ////////
  CVC5_API_TRY_CATCH_END;
}

bool DatatypeDecl::isParametric() const
{
  CVC5_API_TRY_CATCH_BEGIN;
  CVC5_API_CHECK_NOT_NULL;
  //////// all checks before this line
  return d_dtype->isParametric();
  ////////
  CVC5_API_TRY_CATCH_END;
}

std::string DatatypeDecl::toString() const
{
  CVC5_API_TRY_CATCH_BEGIN;
  CVC5_API_CHECK_NOT_NULL;
  //////// all checks before this line
  std::stringstream ss;
  ss << *d_dtype;
  return ss.str();
  ////////
  CVC5_API_TRY_CATCH_END;
}

std::string DatatypeDecl::getName() const
{
  CVC5_API_TRY_CATCH_BEGIN;
  CVC5_API_CHECK_NOT_NULL;
  //////// all checks before this line
  return d_dtype->getName();
  ////////
  CVC5_API_TRY_CATCH_END;
}

bool DatatypeDecl::isNull() const
{
  CVC5_API_TRY_CATCH_BEGIN;
  //////// all checks before this line
  return isNullHelper();
  ////////
  CVC5_API_TRY_CATCH_END;
}

std::ostream& operator<<(std::ostream& out, const DatatypeDecl& dtdecl)
{
  out << dtdecl.toString();
  return out;
}

internal::DType& DatatypeDecl::getDatatype(void) const { return *d_dtype; }

/* DatatypeSelector --------------------------------------------------------- */

DatatypeSelector::DatatypeSelector() : d_tm(nullptr), d_stor(nullptr) {}

DatatypeSelector::DatatypeSelector(TermManager* tm,
                                   const internal::DTypeSelector& stor)
    : d_tm(tm), d_stor(new internal::DTypeSelector(stor))
{
  CVC5_API_CHECK(d_stor->isResolved()) << "expected resolved datatype selector";
}

DatatypeSelector::~DatatypeSelector()
{
  if (d_stor != nullptr)
  {
    d_stor.reset();
  }
}

bool DatatypeSelector::operator==(const DatatypeSelector& sel) const
{
  CVC5_API_TRY_CATCH_BEGIN;
  CVC5_API_CHECK_NOT_NULL;
  //////// all checks before this line
  return d_stor == sel.d_stor;
  ////////
  CVC5_API_TRY_CATCH_END;
}

std::string DatatypeSelector::getName() const
{
  CVC5_API_TRY_CATCH_BEGIN;
  CVC5_API_CHECK_NOT_NULL;
  //////// all checks before this line
  return d_stor->getName();
  ////////
  CVC5_API_TRY_CATCH_END;
}

Term DatatypeSelector::getTerm() const
{
  CVC5_API_TRY_CATCH_BEGIN;
  CVC5_API_CHECK_NOT_NULL;
  //////// all checks before this line
  return Term(d_tm, d_stor->getSelector());
  ////////
  CVC5_API_TRY_CATCH_END;
}
Term DatatypeSelector::getUpdaterTerm() const
{
  CVC5_API_TRY_CATCH_BEGIN;
  CVC5_API_CHECK_NOT_NULL;
  //////// all checks before this line
  return Term(d_tm, d_stor->getUpdater());
  ////////
  CVC5_API_TRY_CATCH_END;
}

Sort DatatypeSelector::getCodomainSort() const
{
  CVC5_API_TRY_CATCH_BEGIN;
  CVC5_API_CHECK_NOT_NULL;
  //////// all checks before this line
  return Sort(d_tm, d_stor->getRangeType());
  ////////
  CVC5_API_TRY_CATCH_END;
}

bool DatatypeSelector::isNull() const
{
  CVC5_API_TRY_CATCH_BEGIN;
  //////// all checks before this line
  return isNullHelper();
  ////////
  CVC5_API_TRY_CATCH_END;
}

std::string DatatypeSelector::toString() const
{
  CVC5_API_TRY_CATCH_BEGIN;
  CVC5_API_CHECK_NOT_NULL;
  //////// all checks before this line
  std::stringstream ss;
  ss << *d_stor;
  return ss.str();
  ////////
  CVC5_API_TRY_CATCH_END;
}

std::ostream& operator<<(std::ostream& out, const DatatypeSelector& stor)
{
  out << stor.toString();
  return out;
}

bool DatatypeSelector::isNullHelper() const { return d_stor == nullptr; }

/* DatatypeConstructor ------------------------------------------------------ */

DatatypeConstructor::DatatypeConstructor() : d_tm(nullptr), d_ctor(nullptr) {}

DatatypeConstructor::DatatypeConstructor(TermManager* tm,
                                         const internal::DTypeConstructor& ctor)
    : d_tm(tm), d_ctor(new internal::DTypeConstructor(ctor))
{
  CVC5_API_CHECK(d_ctor->isResolved())
      << "expected resolved datatype constructor";
}

DatatypeConstructor::~DatatypeConstructor()
{
  if (d_ctor != nullptr)
  {
    d_ctor.reset();
  }
}

bool DatatypeConstructor::operator==(const DatatypeConstructor& cons) const
{
  CVC5_API_TRY_CATCH_BEGIN;
  CVC5_API_CHECK_NOT_NULL;
  //////// all checks before this line
  return d_ctor == cons.d_ctor;
  ////////
  CVC5_API_TRY_CATCH_END;
}

std::string DatatypeConstructor::getName() const
{
  CVC5_API_TRY_CATCH_BEGIN;
  CVC5_API_CHECK_NOT_NULL;
  //////// all checks before this line
  return d_ctor->getName();
  ////////
  CVC5_API_TRY_CATCH_END;
}

Term DatatypeConstructor::getTerm() const
{
  CVC5_API_TRY_CATCH_BEGIN;
  CVC5_API_CHECK_NOT_NULL;
  //////// all checks before this line
  return Term(d_tm, d_ctor->getConstructor());
  ////////
  CVC5_API_TRY_CATCH_END;
}

Term DatatypeConstructor::getInstantiatedTerm(const Sort& retSort) const
{
  CVC5_API_TRY_CATCH_BEGIN;
  CVC5_API_CHECK_NOT_NULL;
  CVC5_API_CHECK(d_ctor->isResolved())
      << "expected resolved datatype constructor";
  CVC5_API_CHECK(retSort.isDatatype())
      << "Cannot get specialized constructor type for non-datatype type "
      << retSort;
  //////// all checks before this line
  internal::Node ret = d_ctor->getInstantiatedConstructor(*retSort.d_type);
  (void)ret.getType(true); /* kick off type checking */
  // apply type ascription to the operator
  Term sctor = Term(d_tm, ret);
  return sctor;
  ////////
  CVC5_API_TRY_CATCH_END;
}

Term DatatypeConstructor::getTesterTerm() const
{
  CVC5_API_TRY_CATCH_BEGIN;
  CVC5_API_CHECK_NOT_NULL;
  //////// all checks before this line
  return Term(d_tm, d_ctor->getTester());
  ////////
  CVC5_API_TRY_CATCH_END;
}

size_t DatatypeConstructor::getNumSelectors() const
{
  CVC5_API_TRY_CATCH_BEGIN;
  CVC5_API_CHECK_NOT_NULL;
  //////// all checks before this line
  return d_ctor->getNumArgs();
  ////////
  CVC5_API_TRY_CATCH_END;
}

DatatypeSelector DatatypeConstructor::operator[](size_t index) const
{
  CVC5_API_TRY_CATCH_BEGIN;
  CVC5_API_CHECK_NOT_NULL;
  CVC5_API_CHECK(index < d_ctor->getNumArgs()) << "index out of bounds";
  //////// all checks before this line
  return DatatypeSelector(d_tm, (*d_ctor)[index]);
  ////////
  CVC5_API_TRY_CATCH_END;
}

DatatypeSelector DatatypeConstructor::operator[](const std::string& name) const
{
  CVC5_API_TRY_CATCH_BEGIN;
  CVC5_API_CHECK_NOT_NULL;
  //////// all checks before this line
  return getSelectorForName(name);
  ////////
  CVC5_API_TRY_CATCH_END;
}

DatatypeSelector DatatypeConstructor::getSelector(const std::string& name) const
{
  CVC5_API_TRY_CATCH_BEGIN;
  CVC5_API_CHECK_NOT_NULL;
  //////// all checks before this line
  return getSelectorForName(name);
  ////////
  CVC5_API_TRY_CATCH_END;
}

DatatypeConstructor::const_iterator DatatypeConstructor::begin() const
{
  return DatatypeConstructor::const_iterator(d_tm, *d_ctor, true);
}

DatatypeConstructor::const_iterator DatatypeConstructor::end() const
{
  return DatatypeConstructor::const_iterator(d_tm, *d_ctor, false);
}

DatatypeConstructor::const_iterator::const_iterator(
    TermManager* tm, const internal::DTypeConstructor& ctor, bool begin)
{
  d_tm = tm;
  d_int_stors = &ctor.getArgs();

  const std::vector<std::shared_ptr<internal::DTypeSelector>>& sels =
      ctor.getArgs();
  for (const std::shared_ptr<internal::DTypeSelector>& s : sels)
  {
    /* Can not use emplace_back here since constructor is private. */
    d_stors.push_back(DatatypeSelector(d_tm, *s.get()));
  }
  d_idx = begin ? 0 : sels.size();
}

DatatypeConstructor::const_iterator::const_iterator()
    : d_tm(nullptr), d_int_stors(nullptr), d_idx(0)
{
}

DatatypeConstructor::const_iterator&
DatatypeConstructor::const_iterator::operator=(
    const DatatypeConstructor::const_iterator& it)
{
  d_tm = it.d_tm;
  d_int_stors = it.d_int_stors;
  d_stors = it.d_stors;
  d_idx = it.d_idx;
  return *this;
}

const DatatypeSelector& DatatypeConstructor::const_iterator::operator*() const
{
  return d_stors[d_idx];
}

const DatatypeSelector* DatatypeConstructor::const_iterator::operator->() const
{
  return &d_stors[d_idx];
}

DatatypeConstructor::const_iterator&
DatatypeConstructor::const_iterator::operator++()
{
  ++d_idx;
  return *this;
}

DatatypeConstructor::const_iterator
DatatypeConstructor::const_iterator::operator++(int)
{
  DatatypeConstructor::const_iterator it(*this);
  ++d_idx;
  return it;
}

bool DatatypeConstructor::const_iterator::operator==(
    const DatatypeConstructor::const_iterator& other) const
{
  return d_int_stors == other.d_int_stors && d_idx == other.d_idx;
}

bool DatatypeConstructor::const_iterator::operator!=(
    const DatatypeConstructor::const_iterator& other) const
{
  return d_int_stors != other.d_int_stors || d_idx != other.d_idx;
}

bool DatatypeConstructor::isNull() const
{
  CVC5_API_TRY_CATCH_BEGIN;
  //////// all checks before this line
  return isNullHelper();
  ////////
  CVC5_API_TRY_CATCH_END;
}

std::string DatatypeConstructor::toString() const
{
  CVC5_API_TRY_CATCH_BEGIN;
  //////// all checks before this line
  std::stringstream ss;
  ss << *d_ctor;
  return ss.str();
  ////////
  CVC5_API_TRY_CATCH_END;
}

bool DatatypeConstructor::isNullHelper() const { return d_ctor == nullptr; }

DatatypeSelector DatatypeConstructor::getSelectorForName(
    const std::string& name) const
{
  bool foundSel = false;
  size_t index = 0;
  for (size_t i = 0, nsels = getNumSelectors(); i < nsels; i++)
  {
    if ((*d_ctor)[i].getName() == name)
    {
      index = i;
      foundSel = true;
      break;
    }
  }
  if (!foundSel)
  {
    std::stringstream snames;
    snames << "{ ";
    for (size_t i = 0, ncons = getNumSelectors(); i < ncons; i++)
    {
      snames << (*d_ctor)[i].getName() << " ";
    }
    snames << "} ";
    CVC5_API_CHECK(foundSel) << "No selector " << name << " for constructor "
                             << getName() << " exists among " << snames.str();
  }
  return DatatypeSelector(d_tm, (*d_ctor)[index]);
}

std::ostream& operator<<(std::ostream& out, const DatatypeConstructor& ctor)
{
  out << ctor.toString();
  return out;
}

/* Datatype ----------------------------------------------------------------- */

Datatype::Datatype(TermManager* tm, const internal::DType& dtype)
    : d_tm(tm), d_dtype(new internal::DType(dtype))
{
  CVC5_API_CHECK(d_dtype->isResolved()) << "expected resolved datatype";
}

Datatype::Datatype() : d_tm(nullptr), d_dtype(nullptr) {}

Datatype::~Datatype()
{
  if (d_dtype != nullptr)
  {
    d_dtype.reset();
  }
}

bool Datatype::operator==(const Datatype& dt) const
{
  CVC5_API_TRY_CATCH_BEGIN;
  CVC5_API_CHECK_NOT_NULL;
  //////// all checks before this line
  return d_dtype == dt.d_dtype;
  ////////
  CVC5_API_TRY_CATCH_END;
}

DatatypeConstructor Datatype::operator[](size_t idx) const
{
  CVC5_API_TRY_CATCH_BEGIN;
  CVC5_API_CHECK_NOT_NULL;
  CVC5_API_CHECK(idx < getNumConstructors()) << "index out of bounds.";
  //////// all checks before this line
  return DatatypeConstructor(d_tm, (*d_dtype)[idx]);
  ////////
  CVC5_API_TRY_CATCH_END;
}

DatatypeConstructor Datatype::operator[](const std::string& name) const
{
  CVC5_API_TRY_CATCH_BEGIN;
  CVC5_API_CHECK_NOT_NULL;
  //////// all checks before this line
  return getConstructorForName(name);
  ////////
  CVC5_API_TRY_CATCH_END;
}

DatatypeConstructor Datatype::getConstructor(const std::string& name) const
{
  CVC5_API_TRY_CATCH_BEGIN;
  CVC5_API_CHECK_NOT_NULL;
  //////// all checks before this line
  return getConstructorForName(name);
  ////////
  CVC5_API_TRY_CATCH_END;
}

DatatypeSelector Datatype::getSelector(const std::string& name) const
{
  CVC5_API_TRY_CATCH_BEGIN;
  CVC5_API_CHECK_NOT_NULL;
  //////// all checks before this line
  return getSelectorForName(name);
  ////////
  CVC5_API_TRY_CATCH_END;
}

std::string Datatype::getName() const
{
  CVC5_API_TRY_CATCH_BEGIN;
  CVC5_API_CHECK_NOT_NULL;
  //////// all checks before this line
  return d_dtype->getName();
  ////////
  CVC5_API_TRY_CATCH_END;
}

size_t Datatype::getNumConstructors() const
{
  CVC5_API_TRY_CATCH_BEGIN;
  CVC5_API_CHECK_NOT_NULL;
  //////// all checks before this line
  return d_dtype->getNumConstructors();
  ////////
  CVC5_API_TRY_CATCH_END;
}

std::vector<Sort> Datatype::getParameters() const
{
  CVC5_API_TRY_CATCH_BEGIN;
  CVC5_API_CHECK_NOT_NULL;
  CVC5_API_CHECK(isParametric()) << "expected parametric datatype";
  //////// all checks before this line
  std::vector<internal::TypeNode> params = d_dtype->getParameters();
  return Sort::typeNodeVectorToSorts(d_tm, params);
  ////////
  CVC5_API_TRY_CATCH_END;
}

bool Datatype::isParametric() const
{
  CVC5_API_TRY_CATCH_BEGIN;
  CVC5_API_CHECK_NOT_NULL;
  //////// all checks before this line
  return d_dtype->isParametric();
  ////////
  CVC5_API_TRY_CATCH_END;
}

bool Datatype::isCodatatype() const
{
  CVC5_API_TRY_CATCH_BEGIN;
  CVC5_API_CHECK_NOT_NULL;
  //////// all checks before this line
  return d_dtype->isCodatatype();
  ////////
  CVC5_API_TRY_CATCH_END;
}

bool Datatype::isTuple() const
{
  CVC5_API_TRY_CATCH_BEGIN;
  CVC5_API_CHECK_NOT_NULL;
  //////// all checks before this line
  return d_dtype->isTuple();
  ////////
  CVC5_API_TRY_CATCH_END;
}

bool Datatype::isRecord() const
{
  CVC5_API_TRY_CATCH_BEGIN;
  CVC5_API_CHECK_NOT_NULL;
  //////// all checks before this line
  return d_dtype->isRecord();
  ////////
  CVC5_API_TRY_CATCH_END;
}

bool Datatype::isFinite() const
{
  CVC5_API_TRY_CATCH_BEGIN;
  CVC5_API_CHECK_NOT_NULL;
  CVC5_API_CHECK(!d_dtype->isParametric())
      << "Invalid call to 'isFinite()', expected non-parametric Datatype";
  //////// all checks before this line
  // we assume that finite model finding is disabled by passing false as the
  // second argument
  return isCardinalityClassFinite(d_dtype->getCardinalityClass(), false);
  ////////
  CVC5_API_TRY_CATCH_END;
}

bool Datatype::isWellFounded() const
{
  CVC5_API_TRY_CATCH_BEGIN;
  CVC5_API_CHECK_NOT_NULL;
  //////// all checks before this line
  return d_dtype->isWellFounded();
  ////////
  CVC5_API_TRY_CATCH_END;
}

bool Datatype::isNull() const
{
  CVC5_API_TRY_CATCH_BEGIN;
  //////// all checks before this line
  return isNullHelper();
  ////////
  CVC5_API_TRY_CATCH_END;
}

std::string Datatype::toString() const
{
  CVC5_API_TRY_CATCH_BEGIN;
  CVC5_API_CHECK_NOT_NULL;
  //////// all checks before this line
  return d_dtype->getName();
  ////////
  CVC5_API_TRY_CATCH_END;
}

Datatype::const_iterator Datatype::begin() const
{
  return Datatype::const_iterator(d_tm, *d_dtype, true);
}

Datatype::const_iterator Datatype::end() const
{
  return Datatype::const_iterator(d_tm, *d_dtype, false);
}

DatatypeConstructor Datatype::getConstructorForName(
    const std::string& name) const
{
  bool foundCons = false;
  size_t index = 0;
  for (size_t i = 0, ncons = getNumConstructors(); i < ncons; i++)
  {
    if ((*d_dtype)[i].getName() == name)
    {
      index = i;
      foundCons = true;
      break;
    }
  }
  if (!foundCons)
  {
    std::stringstream snames;
    snames << "{ ";
    for (size_t i = 0, ncons = getNumConstructors(); i < ncons; i++)
    {
      snames << (*d_dtype)[i].getName() << " ";
    }
    snames << "}";
    CVC5_API_CHECK(foundCons) << "No constructor " << name << " for datatype "
                              << getName() << " exists, among " << snames.str();
  }
  return DatatypeConstructor(d_tm, (*d_dtype)[index]);
}

DatatypeSelector Datatype::getSelectorForName(const std::string& name) const
{
  bool foundSel = false;
  size_t index = 0;
  size_t sindex = 0;
  for (size_t i = 0, ncons = getNumConstructors(); i < ncons; i++)
  {
    int si = (*d_dtype)[i].getSelectorIndexForName(name);
    if (si >= 0)
    {
      sindex = static_cast<size_t>(si);
      index = i;
      foundSel = true;
      break;
    }
  }
  if (!foundSel)
  {
    CVC5_API_CHECK(foundSel)
        << "No select " << name << " for datatype " << getName() << " exists";
  }
  return DatatypeSelector(d_tm, (*d_dtype)[index][sindex]);
}

Datatype::const_iterator::const_iterator(TermManager* tm,
                                         const internal::DType& dtype,
                                         bool begin)
    : d_tm(tm), d_int_ctors(&dtype.getConstructors())
{
  const std::vector<std::shared_ptr<internal::DTypeConstructor>>& cons =
      dtype.getConstructors();
  for (const std::shared_ptr<internal::DTypeConstructor>& c : cons)
  {
    /* Can not use emplace_back here since constructor is private. */
    d_ctors.push_back(DatatypeConstructor(d_tm, *c.get()));
  }
  d_idx = begin ? 0 : cons.size();
}

Datatype::const_iterator::const_iterator()
    : d_tm(nullptr), d_int_ctors(nullptr), d_idx(0)
{
}

Datatype::const_iterator& Datatype::const_iterator::operator=(
    const Datatype::const_iterator& it)
{
  d_tm = it.d_tm;
  d_int_ctors = it.d_int_ctors;
  d_ctors = it.d_ctors;
  d_idx = it.d_idx;
  return *this;
}

const DatatypeConstructor& Datatype::const_iterator::operator*() const
{
  return d_ctors[d_idx];
}

const DatatypeConstructor* Datatype::const_iterator::operator->() const
{
  return &d_ctors[d_idx];
}

Datatype::const_iterator& Datatype::const_iterator::operator++()
{
  ++d_idx;
  return *this;
}

Datatype::const_iterator Datatype::const_iterator::operator++(int)
{
  Datatype::const_iterator it(*this);
  ++d_idx;
  return it;
}

bool Datatype::const_iterator::operator==(
    const Datatype::const_iterator& other) const
{
  return d_int_ctors == other.d_int_ctors && d_idx == other.d_idx;
}

bool Datatype::const_iterator::operator!=(
    const Datatype::const_iterator& other) const
{
  return d_int_ctors != other.d_int_ctors || d_idx != other.d_idx;
}

bool Datatype::isNullHelper() const { return d_dtype == nullptr; }

std::ostream& operator<<(std::ostream& out, const Datatype& dtype)
{
  return out << dtype.toString();
}

/* -------------------------------------------------------------------------- */
/* Grammar                                                                    */
/* -------------------------------------------------------------------------- */

Grammar::Grammar() : d_tm(nullptr) {}

Grammar::Grammar(TermManager* tm,
                 const std::vector<Term>& sygusVars,
                 const std::vector<Term>& ntSymbols)
    : d_tm(tm),
      d_sg(std::make_shared<internal::SygusGrammar>(
          Term::termVectorToNodes(sygusVars),
          Term::termVectorToNodes(ntSymbols)))
{
}

Grammar::~Grammar() { d_sg.reset(); }

bool contains(const std::vector<internal::Node>& ns, const internal::Node& n)
{
  return std::find(ns.cbegin(), ns.cend(), n) != ns.cend();
}

void Grammar::addRule(const Term& ntSymbol, const Term& rule)
{
  CVC5_API_TRY_CATCH_BEGIN;
  CVC5_API_CHECK(!d_sg->isResolved())
      << "Grammar cannot be modified after passing "
         "it as an argument to synthFun";
  CVC5_API_CHECK_TERM(ntSymbol);
  CVC5_API_CHECK_TERM(rule);
  CVC5_API_ARG_CHECK_EXPECTED(contains(d_sg->getNtSyms(), *ntSymbol.d_node),
                              ntSymbol)
      << "ntSymbol to be one of the non-terminal symbols given in the "
         "predeclaration";
  CVC5_API_CHECK(
      ntSymbol.d_node->getType().isInstanceOf(rule.d_node->getType()))
      << "expected ntSymbol and rule to have the same sort";
  //////// all checks before this line
  d_sg->addRule(*ntSymbol.d_node, *rule.d_node);
  ////////
  CVC5_API_TRY_CATCH_END;
}

void Grammar::addRules(const Term& ntSymbol, const std::vector<Term>& rules)
{
  CVC5_API_TRY_CATCH_BEGIN;
  CVC5_API_CHECK(!d_sg->isResolved())
      << "Grammar cannot be modified after passing "
         "it as an argument to synthFun";
  CVC5_API_CHECK_TERM(ntSymbol);
  CVC5_API_CHECK_TERMS_WITH_SORT(rules, ntSymbol.getSort());
  CVC5_API_ARG_CHECK_EXPECTED(contains(d_sg->getNtSyms(), *ntSymbol.d_node),
                              ntSymbol)
      << "ntSymbol to be one of the non-terminal symbols given in the "
         "predeclaration";
  //////// all checks before this line
  d_sg->addRules(*ntSymbol.d_node, Term::termVectorToNodes(rules));
  ////////
  CVC5_API_TRY_CATCH_END;
}

void Grammar::addAnyConstant(const Term& ntSymbol)
{
  CVC5_API_TRY_CATCH_BEGIN;
  CVC5_API_CHECK(!d_sg->isResolved())
      << "Grammar cannot be modified after passing "
         "it as an argument to synthFun";
  CVC5_API_CHECK_TERM(ntSymbol);
  CVC5_API_ARG_CHECK_EXPECTED(contains(d_sg->getNtSyms(), *ntSymbol.d_node),
                              ntSymbol)
      << "ntSymbol to be one of the non-terminal symbols given in the "
         "predeclaration";
  //////// all checks before this line
  d_sg->addAnyConstant(*ntSymbol.d_node, ntSymbol.d_node->getType());
  ////////
  CVC5_API_TRY_CATCH_END;
}

void Grammar::addAnyVariable(const Term& ntSymbol)
{
  CVC5_API_TRY_CATCH_BEGIN;
  CVC5_API_CHECK(!d_sg->isResolved())
      << "Grammar cannot be modified after passing "
         "it as an argument to synthFun";
  CVC5_API_CHECK_TERM(ntSymbol);
  CVC5_API_ARG_CHECK_EXPECTED(contains(d_sg->getNtSyms(), *ntSymbol.d_node),
                              ntSymbol)
      << "ntSymbol to be one of the non-terminal symbols given in the "
         "predeclaration";
  //////// all checks before this line
  d_sg->addAnyVariable(*ntSymbol.d_node);
  ////////
  CVC5_API_TRY_CATCH_END;
}

std::string Grammar::toString() const
{
  CVC5_API_TRY_CATCH_BEGIN;
  //////// all checks before this line
  return d_sg == nullptr ? "" : d_sg->toString();
  ////////
  CVC5_API_TRY_CATCH_END;
}

Sort Grammar::resolve()
{
  CVC5_API_TRY_CATCH_BEGIN;
  //////// all checks before this line
  return Sort(d_tm, d_sg->resolve());
  ////////
  CVC5_API_TRY_CATCH_END;
}

std::ostream& operator<<(std::ostream& out, const Grammar& grammar)
{
  return out << grammar.toString();
}

/* -------------------------------------------------------------------------- */
/* Options                                                                    */
/* -------------------------------------------------------------------------- */

DriverOptions::DriverOptions(const Solver& solver) : d_solver(solver) {}

std::istream& DriverOptions::in() const
{
  return *d_solver.d_slv->getOptions().base.in;
}
std::ostream& DriverOptions::err() const
{
  return *d_solver.d_slv->getOptions().base.err;
}
std::ostream& DriverOptions::out() const
{
  return *d_solver.d_slv->getOptions().base.out;
}

/* -------------------------------------------------------------------------- */
/* Statistics                                                                 */
/* -------------------------------------------------------------------------- */

struct Stat::StatData
{
  internal::StatExportData data;
  template <typename T>
  StatData(T&& t) : data(std::forward<T>(t))
  {
  }
  StatData() : data() {}
};

Stat::Stat() {}
Stat::~Stat() {}
Stat::Stat(const Stat& s)
    : d_internal(s.d_internal),
      d_default(s.d_default)
{
  if (s.d_data)
  {
    d_data = std::make_unique<StatData>(s.d_data->data);
  }
}
Stat& Stat::operator=(const Stat& s)
{
  d_internal = s.d_internal;
  d_default = s.d_default;
  if (s.d_data)
  {
    d_data = std::make_unique<StatData>(s.d_data->data);
  }
  return *this;
}

bool Stat::isInternal() const { return d_internal; }
bool Stat::isDefault() const { return d_default; }

bool Stat::isInt() const
{
  if (!d_data) return false;
  return std::holds_alternative<int64_t>(d_data->data);
}
int64_t Stat::getInt() const
{
  CVC5_API_TRY_CATCH_BEGIN;
  CVC5_API_RECOVERABLE_CHECK(static_cast<bool>(d_data)) << "Stat holds no value";
  CVC5_API_RECOVERABLE_CHECK(isInt()) << "expected Stat of type int64_t.";
  return std::get<int64_t>(d_data->data);
  CVC5_API_TRY_CATCH_END;
}
bool Stat::isDouble() const
{
  if (!d_data) return false;
  return std::holds_alternative<double>(d_data->data);
}
double Stat::getDouble() const
{
  CVC5_API_TRY_CATCH_BEGIN;
  CVC5_API_RECOVERABLE_CHECK(static_cast<bool>(d_data)) << "Stat holds no value";
  CVC5_API_RECOVERABLE_CHECK(isDouble()) << "expected Stat of type double.";
  return std::get<double>(d_data->data);
  CVC5_API_TRY_CATCH_END;
}
bool Stat::isString() const
{
  if (!d_data) return false;
  return std::holds_alternative<std::string>(d_data->data);
}
const std::string& Stat::getString() const
{
  CVC5_API_TRY_CATCH_BEGIN;
  CVC5_API_RECOVERABLE_CHECK(static_cast<bool>(d_data)) << "Stat holds no value";
  CVC5_API_RECOVERABLE_CHECK(isString())
      << "expected Stat of type std::string.";
  return std::get<std::string>(d_data->data);
  CVC5_API_TRY_CATCH_END;
}
bool Stat::isHistogram() const
{
  if (!d_data) return false;
  return std::holds_alternative<HistogramData>(d_data->data);
}
const Stat::HistogramData& Stat::getHistogram() const
{
  CVC5_API_TRY_CATCH_BEGIN;
  CVC5_API_RECOVERABLE_CHECK(static_cast<bool>(d_data)) << "Stat holds no value";
  CVC5_API_RECOVERABLE_CHECK(isHistogram())
      << "expected Stat of type histogram.";
  return std::get<HistogramData>(d_data->data);
  CVC5_API_TRY_CATCH_END;
}

Stat::Stat(bool internal, bool defaulted, StatData&& sd)
    : d_internal(internal),
      d_default(defaulted),
      d_data(std::make_unique<StatData>(std::move(sd)))
{
}

std::ostream& operator<<(std::ostream& os, const Stat& sv)
{
  return internal::detail::print(os, sv.d_data->data);
}

Statistics::BaseType::const_reference Statistics::iterator::operator*() const
{
  return d_it.operator*();
}
Statistics::BaseType::const_pointer Statistics::iterator::operator->() const
{
  return d_it.operator->();
}
Statistics::iterator& Statistics::iterator::operator++()
{
  do
  {
    ++d_it;
  } while (!isVisible());
  return *this;
}
Statistics::iterator Statistics::iterator::operator++(int)
{
  iterator tmp = *this;
  do
  {
    ++d_it;
  } while (!isVisible());
  return tmp;
}
Statistics::iterator& Statistics::iterator::operator--()
{
  do
  {
    --d_it;
  } while (!isVisible());
  return *this;
}
Statistics::iterator Statistics::iterator::operator--(int)
{
  iterator tmp = *this;
  do
  {
    --d_it;
  } while (!isVisible());
  return tmp;
}
bool Statistics::iterator::operator==(const Statistics::iterator& rhs) const
{
  return d_it == rhs.d_it;
}
bool Statistics::iterator::operator!=(const Statistics::iterator& rhs) const
{
  return d_it != rhs.d_it;
}
Statistics::iterator::iterator(Statistics::BaseType::const_iterator it,
                               const Statistics::BaseType& base,
                               bool internal,
                               bool defaulted)
    : d_it(it), d_base(&base), d_showInternal(internal), d_showDefault(defaulted)
{
  while (!isVisible())
  {
    ++d_it;
  }
}
bool Statistics::iterator::isVisible() const
{
  if (d_it == d_base->end()) return true;
  if (!d_showInternal && d_it->second.isInternal()) return false;
  if (!d_showDefault && d_it->second.isDefault()) return false;
  return true;
}

const Stat& Statistics::get(const std::string& name)
{
  CVC5_API_TRY_CATCH_BEGIN;
  auto it = d_stats.find(name);
  CVC5_API_RECOVERABLE_CHECK(it != d_stats.end())
      << "No stat with name \"" << name << "\" exists.";
  return it->second;
  CVC5_API_TRY_CATCH_END;
}

Statistics::iterator Statistics::begin(bool internal, bool defaulted) const
{
  return iterator(d_stats.begin(), d_stats, internal, defaulted);
}
Statistics::iterator Statistics::end() const
{
  return iterator(d_stats.end(), d_stats, false, false);
}

Statistics::Statistics(const internal::StatisticsRegistry& reg)
{
  for (const auto& svp : reg)
  {
    d_stats.emplace(svp.first,
                    Stat(svp.second->d_internal,
                         svp.second->isDefault(),
                         svp.second->getViewer()));
  }
}

std::ostream& operator<<(std::ostream& out, const Statistics& stats)
{
  for (const auto& stat : stats)
  {
    out << stat.first << " = " << stat.second << std::endl;
  }
  return out;
}

/*--------------------------------------------------------------------------- */
/* Proof                                                                      */
/* -------------------------------------------------------------------------- */

Proof::Proof() : d_tm(nullptr) {}

Proof::Proof(TermManager* tm, const std::shared_ptr<internal::ProofNode> p)
    : d_proofNode(p), d_tm(tm)
{
}

Proof::~Proof() {}

ProofRule Proof::getRule() const
{
  CVC5_API_TRY_CATCH_BEGIN;
  //////// all checks before this line
  if (d_proofNode != nullptr)
  {
    return d_proofNode->getRule();
  }
  return ProofRule::UNKNOWN;
  ////////
  CVC5_API_TRY_CATCH_END;
}

ProofRewriteRule Proof::getRewriteRule() const
{
  CVC5_API_TRY_CATCH_BEGIN;
<<<<<<< HEAD
  CVC5_API_CHECK(d_proofNode->getRule() == ProofRule::DSL_REWRITE
                 || d_proofNode->getRule() == ProofRule::THEORY_REWRITE)
      << "Expected `getRule()` to return `DSL_REWRITE` or `THEORY_REWRITE`, "
         "got `"
      << d_proofNode->getRule() << "` instead.";
=======
  CVC5_API_CHECK(this->getProofNode()->getRule() == ProofRule::DSL_REWRITE
                 || this->getProofNode()->getRule()
                        == ProofRule::THEORY_REWRITE)
      << "expected `getRule()` to return `DSL_REWRITE` or `THEORY_REWRITE`, "
         "got "
      << this->getProofNode()->getRule() << " instead.";
>>>>>>> a640d391
  //////// all checks before this line
  if (d_proofNode != nullptr)
  {
    return static_cast<ProofRewriteRule>(
        detail::getInteger(d_proofNode->getArguments()[0]).getUnsignedInt());
  }
  return ProofRewriteRule::NONE;
  ////////
  CVC5_API_TRY_CATCH_END;
}

Term Proof::getResult() const
{
  CVC5_API_TRY_CATCH_BEGIN;
  //////// all checks before this line
  if (d_proofNode != nullptr)
  {
    return Term(d_tm, d_proofNode->getResult());
  }
  return Term();
  ////////
  CVC5_API_TRY_CATCH_END;
}

const std::vector<Proof> Proof::getChildren() const
{
  CVC5_API_TRY_CATCH_BEGIN;
  //////// all checks before this line
  if (d_proofNode != nullptr)
  {
    std::vector<Proof> children;
    std::vector<std::shared_ptr<internal::ProofNode>> nodeChildren =
        d_proofNode->getChildren();
    for (size_t i = 0, psize = nodeChildren.size(); i < psize; i++)
    {
      children.push_back(Proof(d_tm, nodeChildren[i]));
    }
    return children;
  }
  return std::vector<Proof>();
  ////////
  CVC5_API_TRY_CATCH_END;
}

const std::vector<Term> Proof::getArguments() const
{
  CVC5_API_TRY_CATCH_BEGIN;
  //////// all checks before this line
  if (d_proofNode != nullptr)
  {
    std::vector<Term> args;
    const std::vector<internal::Node> nodeArgs = d_proofNode->getArguments();
    for (size_t i = 0, asize = nodeArgs.size(); i < asize; i++)
    {
      args.push_back(Term(d_tm, nodeArgs[i]));
    }
    return args;
  }
  return std::vector<Term>();
  ////////
  CVC5_API_TRY_CATCH_END;
}

bool Proof::operator==(const Proof& p) const
{
  CVC5_API_TRY_CATCH_BEGIN;
  //////// all checks before this line
  return d_proofNode == p.d_proofNode;
  ////////
  CVC5_API_TRY_CATCH_END;
}

bool Proof::operator!=(const Proof& p) const
{
  CVC5_API_TRY_CATCH_BEGIN;
  //////// all checks before this line
  return d_proofNode != p.d_proofNode;
  ////////
  CVC5_API_TRY_CATCH_END;
}

/* -------------------------------------------------------------------------- */
/* Plugin                                                                     */
/* -------------------------------------------------------------------------- */

Plugin::Plugin(TermManager& tm)
    : d_pExtToInt(new PluginInternal(tm.d_nm, tm, *this))
{
}
Plugin::~Plugin() {}

std::vector<Term> Plugin::check()
{
  std::vector<Term> ret;
  return ret;
}
void Plugin::notifySatClause(const Term& cl) {}
void Plugin::notifyTheoryLemma(const Term& lem) {}

/* -------------------------------------------------------------------------- */
/* TermManager                                                                */
/* -------------------------------------------------------------------------- */

TermManager::TermManager()
{
  d_nm = internal::NodeManager::currentNM();

  if constexpr (internal::configuration::isStatisticsBuild())
  {
    d_statsReg.reset(new internal::StatisticsRegistry());
    resetStatistics();
  }
}

TermManager::~TermManager() {}

Statistics TermManager::getStatistics() const
{
  return Statistics(*d_statsReg);
}

void TermManager::printStatisticsSafe(int fd) const
{
  d_statsReg->printSafe(fd);
}

/* Helpers and private functions                                              */
/* -------------------------------------------------------------------------- */

void TermManager::increment_term_stats(Kind kind) const
{
  if constexpr (internal::configuration::isStatisticsBuild())
  {
    d_stats->d_terms << kind;
  }
}

void TermManager::increment_vars_consts_stats(const internal::TypeNode& type,
                                              bool is_var) const
{
  if constexpr (internal::configuration::isStatisticsBuild())
  {
    internal::TypeConstant tc = type.getKind() == internal::Kind::TYPE_CONSTANT
                                    ? type.getConst<internal::TypeConstant>()
                                    : internal::LAST_TYPE;
    if (is_var)
    {
      d_stats->d_vars << tc;
    }
    else
    {
      d_stats->d_consts << tc;
    }
  }
}

void TermManager::resetStatistics()
{
  d_stats.reset(new APIStatistics{
      d_statsReg->registerHistogram<internal::TypeConstant>("cvc5::CONSTANT"),
      d_statsReg->registerHistogram<internal::TypeConstant>("cvc5::VARIABLE"),
      d_statsReg->registerHistogram<Kind>("cvc5::TERM"),
  });
}

TermManager* TermManager::currentTM()
{
  thread_local static TermManager tm;
  return &tm;
}

void TermManager::checkMkTerm(Kind kind, uint32_t nchildren) const
{
  CVC5_API_KIND_CHECK(kind);
  Assert(isDefinedIntKind(extToIntKind(kind)));
  const internal::kind::MetaKind mk =
      internal::kind::metaKindOf(extToIntKind(kind));
  CVC5_API_KIND_CHECK_EXPECTED(mk == internal::kind::metakind::PARAMETERIZED
                                   || mk == internal::kind::metakind::OPERATOR,
                               kind)
      << "Only operator-style terms are created with mkTerm(), "
         "to create variables, constants and values see mkVar(), mkConst() "
         "and the respective theory-specific functions to create values, "
         "e.g., mkBitVector().";
  CVC5_API_KIND_CHECK_EXPECTED(
      nchildren >= minArity(kind) && nchildren <= maxArity(kind), kind)
      << "Terms with kind " << std::to_string(kind) << " must have at least "
      << minArity(kind) << " children and at most " << maxArity(kind)
      << " children (the one under construction has " << nchildren << ")";
}

bool TermManager::isValidInteger(const std::string& s) const
{
  //////// all checks before this line
  if (s.length() == 0)
  {
    // string should not be empty
    return false;
  }

  size_t index = 0;
  if (s[index] == '-')
  {
    if (s.length() == 1)
    {
      // negative integers should contain at least one digit
      return false;
    }
    index = 1;
  }

  if (s[index] == '0' && s.length() > (index + 1))
  {
    // From SMT-Lib 2.6: A <numeral> is the digit 0 or a non-empty sequence of
    // digits not starting with 0. So integers like 001, 000 are not allowed
    return false;
  }

  // all remaining characters should be decimal digits
  for (; index < s.length(); ++index)
  {
    if (!std::isdigit(s[index]))
    {
      return false;
    }
  }

  return true;
}

// This helpers are split out to avoid nested API calls (problematic with API
// tracing).

internal::Node TermManager::mkVarHelper(
    const internal::TypeNode& type, const std::optional<std::string>& symbol)
{
  internal::Node res =
      symbol ? d_nm->mkBoundVar(*symbol, type) : d_nm->mkBoundVar(type);
  (void)res.getType(true); /* kick off type checking */
  increment_vars_consts_stats(type, true);
  return res;
}

internal::Node TermManager::mkConstHelper(
    const internal::TypeNode& type,
    const std::optional<std::string>& symbol,
    bool fresh)
{
  Assert(fresh || symbol);
  internal::Node res =
      symbol ? d_nm->mkVar(*symbol, type, fresh) : d_nm->mkVar(type);
  (void)res.getType(true); /* kick off type checking */
  increment_vars_consts_stats(type, false);
  return res;
}

template <typename T>
Op TermManager::mkOpHelper(Kind kind, const T& t)
{
  //////// all checks before this line
  internal::Node res = d_nm->mkConst(s_op_kinds.at(kind), t);
  static_cast<void>(res.getType(true)); /* kick off type checking */
  return Op(this, kind, res);
}

template <typename T>
Term TermManager::mkValHelper(const T& t)
{
  //////// all checks before this line
  internal::Node res = d_nm->mkConst(t);
  (void)res.getType(true); /* kick off type checking */
  return Term(this, res);
}

Term TermManager::mkRationalValHelper(const internal::Rational& r, bool isInt)
{
  //////// all checks before this line
  internal::Node res = isInt ? d_nm->mkConstInt(r) : d_nm->mkConstReal(r);
  (void)res.getType(true); /* kick off type checking */
  return Term(this, res);
}

Term TermManager::mkRealOrIntegerFromStrHelper(const std::string& s, bool isInt)
{
  //////// all checks before this line
  try
  {
    internal::Rational r;
    size_t spos = s.find('/');
    if (spos != std::string::npos)
    {
      // Ensure the denominator contains a non-zero digit. We catch this here to
      // avoid a floating point exception in GMP. This exception will be caught
      // and given the standard error message below.
      if (s.find_first_not_of('0', spos + 1) == std::string::npos)
      {
        throw std::invalid_argument("Zero denominator encountered");
      }
      r = internal::Rational(s);
    }
    else
    {
      r = internal::Rational::fromDecimal(s);
    }
    return TermManager::mkRationalValHelper(r, isInt);
  }
  catch (const std::invalid_argument& e)
  {
    /* Catch to throw with a more meaningful error message. To be caught in
     * enclosing CVC5_API_TRY_CATCH_* block to throw CVC5ApiException. */
    std::stringstream message;
    message << "Cannot construct Real or Int from string argument '" << s
            << "'";
    throw std::invalid_argument(message.str());
  }
}

Term TermManager::mkBVFromIntHelper(uint32_t size, uint64_t val)
{
  CVC5_API_ARG_CHECK_EXPECTED(size > 0, size) << "a bit-width > 0";
  //////// all checks before this line
  return mkValHelper(internal::BitVector(size, val));
}

Term TermManager::mkBVFromStrHelper(uint32_t size,
                                    const std::string& s,
                                    uint32_t base)
{
  CVC5_API_ARG_CHECK_EXPECTED(size > 0, size) << "a bit-width > 0";
  CVC5_API_ARG_CHECK_EXPECTED(!s.empty(), s) << "a non-empty string";
  CVC5_API_ARG_CHECK_EXPECTED(base == 2 || base == 10 || base == 16, base)
      << "base 2, 10, or 16";
  //////// all checks before this line

  internal::Integer val(s, base);

  if (val.strictlyNegative())
  {
    CVC5_API_CHECK(val >= -internal::Integer(2).pow(size - 1))
        << "Overflow in bitvector construction (specified bitvector size "
        << size << " too small to hold value " << s << ")";
  }
  else
  {
    CVC5_API_CHECK(val.modByPow2(size) == val)
        << "Overflow in bitvector construction (specified bitvector size "
        << size << " too small to hold value " << s << ")";
  }
  return mkValHelper(internal::BitVector(size, val));
}

Sort TermManager::mkTupleSortHelper(const std::vector<Sort>& sorts)
{
  // Note: Sorts are checked in the caller to avoid double checks
  //////// all checks before this line
  std::vector<internal::TypeNode> typeNodes =
      Sort::sortVectorToTypeNodes(sorts);
  return Sort(this, d_nm->mkTupleType(typeNodes));
}

Term TermManager::mkTermFromKind(Kind kind)
{
  CVC5_API_KIND_CHECK_EXPECTED(
      kind == Kind::PI || kind == Kind::REGEXP_NONE || kind == Kind::REGEXP_ALL
          || kind == Kind::REGEXP_ALLCHAR || kind == Kind::SEP_EMP,
      kind)
      << "PI, REGEXP_NONE, REGEXP_ALL, REGEXP_ALLCHAR or SEP_EMP";
  //////// all checks before this line
  internal::Node res;
  internal::Kind k = extToIntKind(kind);
  if (kind == Kind::REGEXP_NONE || kind == Kind::REGEXP_ALL
      || kind == Kind::REGEXP_ALLCHAR)
  {
    Assert(isDefinedIntKind(k));
    res = d_nm->mkNode(k, std::vector<internal::Node>());
  }
  else if (kind == Kind::SEP_EMP)
  {
    res = d_nm->mkNullaryOperator(d_nm->booleanType(), k);
  }
  else
  {
    Assert(kind == Kind::PI);
    res = d_nm->mkNullaryOperator(d_nm->realType(), k);
  }
  (void)res.getType(true); /* kick off type checking */
  return Term(this, res);
}

Term TermManager::mkTermHelper(Kind kind, const std::vector<Term>& children)
{
  // Note: Kind and children are checked in the caller to avoid double checks
  //////// all checks before this line
  if (children.size() == 0)
  {
    return mkTermFromKind(kind);
  }
  std::vector<internal::Node> echildren = Term::termVectorToNodes(children);
  internal::Kind k = extToIntKind(kind);
  internal::Node res;
  if (echildren.size() > 2)
  {
    if (kind == Kind::INTS_DIVISION || kind == Kind::XOR || kind == Kind::SUB
        || kind == Kind::DIVISION || kind == Kind::HO_APPLY
        || kind == Kind::REGEXP_DIFF || kind == Kind::SET_UNION
        || kind == Kind::SET_INTER || kind == Kind::SET_MINUS
        || kind == Kind::BAG_INTER_MIN || kind == Kind::BAG_UNION_MAX
        || kind == Kind::BAG_UNION_DISJOINT
        || kind == Kind::BAG_DIFFERENCE_REMOVE
        || kind == Kind::BAG_DIFFERENCE_SUBTRACT)
    {
      // left-associative, but cvc5 internally only supports 2 args
      res = d_nm->mkLeftAssociative(k, echildren);
    }
    else if (kind == Kind::IMPLIES)
    {
      // right-associative, but cvc5 internally only supports 2 args
      res = d_nm->mkRightAssociative(k, echildren);
    }
    else if (kind == Kind::EQUAL || kind == Kind::LT || kind == Kind::GT
             || kind == Kind::LEQ || kind == Kind::GEQ)
    {
      // "chainable", but cvc5 internally only supports 2 args
      res = d_nm->mkChain(k, echildren);
    }
    else if (internal::kind::isAssociative(k))
    {
      // mkAssociative has special treatment for associative operators with lots
      // of children
      res = d_nm->mkAssociative(k, echildren);
    }
    else
    {
      // default case, must check kind
      checkMkTerm(kind, children.size());
      res = d_nm->mkNode(k, echildren);
    }
  }
  else if (internal::kind::isAssociative(k))
  {
    // associative case, same as above
    checkMkTerm(kind, children.size());
    res = d_nm->mkAssociative(k, echildren);
  }
  else
  {
    // default case, same as above
    checkMkTerm(kind, children.size());
    // make the term
    res = d_nm->mkNode(k, echildren);
  }

  (void)res.getType(true); /* kick off type checking */
  return Term(this, res);
}

Term TermManager::mkTermHelper(const Op& op, const std::vector<Term>& children)
{
  if (!op.isIndexedHelper())
  {
    return mkTermHelper(op.d_kind, children);
  }

  // Note: Op and children are checked in the caller to avoid double checks
  checkMkTerm(op.d_kind, children.size());
  //////// all checks before this line

  const internal::Kind int_kind = extToIntKind(op.d_kind);
  std::vector<internal::Node> echildren = Term::termVectorToNodes(children);

  internal::NodeBuilder nb(int_kind);
  nb << *op.d_node;
  nb.append(echildren);
  internal::Node res = nb.constructNode();

  (void)res.getType(true); /* kick off type checking */
  return Term(this, res);
}

/* Sorts -------------------------------------------------------------------- */

Sort TermManager::getBooleanSort(void)
{
  CVC5_API_TRY_CATCH_BEGIN;
  //////// all checks before this line
  return Sort(this, d_nm->booleanType());
  ////////
  CVC5_API_TRY_CATCH_END;
}

Sort TermManager::getIntegerSort(void)
{
  CVC5_API_TRY_CATCH_BEGIN;
  //////// all checks before this line
  return Sort(this, d_nm->integerType());
  ////////
  CVC5_API_TRY_CATCH_END;
}

Sort TermManager::getRealSort(void)
{
  CVC5_API_TRY_CATCH_BEGIN;
  //////// all checks before this line
  return Sort(this, d_nm->realType());
  ////////
  CVC5_API_TRY_CATCH_END;
}

Sort TermManager::getRegExpSort(void)
{
  CVC5_API_TRY_CATCH_BEGIN;
  //////// all checks before this line
  return Sort(this, d_nm->regExpType());
  ////////
  CVC5_API_TRY_CATCH_END;
}

Sort TermManager::getStringSort(void)
{
  CVC5_API_TRY_CATCH_BEGIN;
  //////// all checks before this line
  return Sort(this, d_nm->stringType());
  ////////
  CVC5_API_TRY_CATCH_END;
}

Sort TermManager::getRoundingModeSort(void)
{
  CVC5_API_TRY_CATCH_BEGIN;
  //////// all checks before this line
  return Sort(this, d_nm->roundingModeType());
  ////////
  CVC5_API_TRY_CATCH_END;
}

Sort TermManager::mkArraySort(const Sort& indexSort, const Sort& elemSort)
{
  CVC5_API_TRY_CATCH_BEGIN;
  CVC5_API_TM_CHECK_SORT(indexSort);
  CVC5_API_TM_CHECK_SORT(elemSort);
  //////// all checks before this line
  return Sort(this, d_nm->mkArrayType(*indexSort.d_type, *elemSort.d_type));
  ////////
  CVC5_API_TRY_CATCH_END;
}

Sort TermManager::mkBitVectorSort(uint32_t size)
{
  CVC5_API_TRY_CATCH_BEGIN;
  CVC5_API_ARG_CHECK_EXPECTED(size > 0, size) << "size > 0";
  //////// all checks before this line
  return Sort(this, d_nm->mkBitVectorType(size));
  ////////
  CVC5_API_TRY_CATCH_END;
}

Sort TermManager::mkFiniteFieldSort(const std::string& modulus, uint32_t base)
{
  CVC5_API_TRY_CATCH_BEGIN;
  //////// all checks before this line
  internal::Integer m(modulus, base);
  CVC5_API_ARG_CHECK_EXPECTED(m.isProbablePrime(), modulus) << "modulus is prime";
  return Sort(this, d_nm->mkFiniteFieldType(m));
  ////////
  CVC5_API_TRY_CATCH_END;
}

Sort TermManager::mkFloatingPointSort(uint32_t exp, uint32_t sig)
{
  CVC5_API_TRY_CATCH_BEGIN;
  CVC5_API_ARG_CHECK_EXPECTED(exp > 1, exp) << "exponent size > 1";
  CVC5_API_ARG_CHECK_EXPECTED(sig > 1, sig) << "significand size > 1";
  //////// all checks before this line
  return Sort(this, d_nm->mkFloatingPointType(exp, sig));
  ////////
  CVC5_API_TRY_CATCH_END;
}

Sort TermManager::mkDatatypeSort(const DatatypeDecl& dtypedecl)
{
  CVC5_API_TRY_CATCH_BEGIN;
  CVC5_API_TM_CHECK_DTDECL(dtypedecl);
  //////// all checks before this line
  Sort res = Sort(this, d_nm->mkDatatypeType(*dtypedecl.d_dtype));
  const Datatype& dt = res.getDatatype();
  CVC5_API_CHECK(dt.d_dtype->isCodatatype() || dt.d_dtype->isWellFounded())
      << "Datatype sort " << dt.d_dtype->getName() + " is not well-founded";
  return res;
  ////////
  CVC5_API_TRY_CATCH_END;
}

std::vector<Sort> TermManager::mkDatatypeSorts(
    const std::vector<DatatypeDecl>& dtypedecls)
{
  CVC5_API_TM_CHECK_DTDECLS(dtypedecls);
  CVC5_API_TRY_CATCH_BEGIN;
  //////// all checks before this line
  std::vector<internal::DType> datatypes;
  for (size_t i = 0, ndts = dtypedecls.size(); i < ndts; ++i)
  {
    datatypes.push_back(dtypedecls[i].getDatatype());
  }
  std::vector<internal::TypeNode> dtypes =
      d_nm->mkMutualDatatypeTypes(datatypes);
  std::vector<Sort> res = Sort::typeNodeVectorToSorts(this, dtypes);
  for (size_t i = 0, ndts = datatypes.size(); i < ndts; ++i)
  {
    const Datatype& dt = res[i].getDatatype();
    CVC5_API_CHECK(dt.d_dtype->isCodatatype() || dt.d_dtype->isWellFounded())
        << "Datatype sort " << dt.d_dtype->getName() + " is not well-founded";
  }
  return res;
  ////////
  CVC5_API_TRY_CATCH_END;
}

Sort TermManager::mkFunctionSort(const std::vector<Sort>& sorts,
                                 const Sort& codomain)
{
  CVC5_API_TRY_CATCH_BEGIN;
  CVC5_API_ARG_SIZE_CHECK_EXPECTED(sorts.size() >= 1, sorts)
      << "at least one parameter sort for function sort";
  CVC5_API_TM_CHECK_DOMAIN_SORTS(sorts);
  CVC5_API_TM_CHECK_CODOMAIN_SORT(codomain);
  //////// all checks before this line
  std::vector<internal::TypeNode> argTypes = Sort::sortVectorToTypeNodes(sorts);
  return Sort(this, d_nm->mkFunctionType(argTypes, *codomain.d_type));
  ////////
  CVC5_API_TRY_CATCH_END;
}

Sort TermManager::mkParamSort(const std::optional<std::string>& symbol)
{
  CVC5_API_TRY_CATCH_BEGIN;
  //////// all checks before this line
  internal::TypeNode tn = symbol ? d_nm->mkSort(*symbol) : d_nm->mkSort();
  return Sort(this, tn);
  ////////
  CVC5_API_TRY_CATCH_END;
}

Sort TermManager::mkPredicateSort(const std::vector<Sort>& sorts)
{
  CVC5_API_TRY_CATCH_BEGIN;
  CVC5_API_ARG_SIZE_CHECK_EXPECTED(sorts.size() >= 1, sorts)
      << "at least one parameter sort for predicate sort";
  CVC5_API_TM_CHECK_DOMAIN_SORTS(sorts);
  //////// all checks before this line
  return Sort(this, d_nm->mkPredicateType(Sort::sortVectorToTypeNodes(sorts)));
  ////////
  CVC5_API_TRY_CATCH_END;
}

Sort TermManager::mkRecordSort(
    const std::vector<std::pair<std::string, Sort>>& fields)
{
  CVC5_API_TRY_CATCH_BEGIN;
  std::vector<std::pair<std::string, internal::TypeNode>> f;
  for (size_t i = 0, size = fields.size(); i < size; ++i)
  {
    const auto& p = fields[i];
    CVC5_API_TM_CHECK_SORT_AT_INDEX(p.second, fields, i);
    f.emplace_back(p.first, *p.second.d_type);
  }
  //////// all checks before this line
  return Sort(this, d_nm->mkRecordType(f));
  ////////
  CVC5_API_TRY_CATCH_END;
}

Sort TermManager::mkSetSort(const Sort& elemSort)
{
  CVC5_API_TRY_CATCH_BEGIN;
  CVC5_API_TM_CHECK_SORT(elemSort);
  //////// all checks before this line
  return Sort(this, d_nm->mkSetType(*elemSort.d_type));
  ////////
  CVC5_API_TRY_CATCH_END;
}

Sort TermManager::mkBagSort(const Sort& elemSort)
{
  CVC5_API_TRY_CATCH_BEGIN;
  CVC5_API_TM_CHECK_SORT(elemSort);
  //////// all checks before this line
  return Sort(this, d_nm->mkBagType(*elemSort.d_type));
  ////////
  CVC5_API_TRY_CATCH_END;
}

Sort TermManager::mkSequenceSort(const Sort& elemSort)
{
  CVC5_API_TRY_CATCH_BEGIN;
  CVC5_API_TM_CHECK_SORT(elemSort);
  //////// all checks before this line
  return Sort(this, d_nm->mkSequenceType(*elemSort.d_type));
  ////////
  CVC5_API_TRY_CATCH_END;
}

Sort TermManager::mkAbstractSort(SortKind k)
{
  CVC5_API_TRY_CATCH_BEGIN;
  internal::Kind ik = extToIntSortKind(k);
  CVC5_API_CHECK(d_nm->isSortKindAbstractable(ik))
      << "Cannot construct abstract type for kind " << k;
  //////// all checks before this line
  return Sort(this, d_nm->mkAbstractType(ik));
  ////////
  CVC5_API_TRY_CATCH_END;
}

Sort TermManager::mkUninterpretedSort(const std::optional<std::string>& symbol)
{
  CVC5_API_TRY_CATCH_BEGIN;
  //////// all checks before this line
  internal::TypeNode tn = symbol ? d_nm->mkSort(*symbol) : d_nm->mkSort();
  return Sort(this, tn);
  ////////
  CVC5_API_TRY_CATCH_END;
}

Sort TermManager::mkUnresolvedDatatypeSort(const std::string& symbol,
                                           size_t arity)
{
  CVC5_API_TRY_CATCH_BEGIN;
  //////// all checks before this line
  return Sort(this, d_nm->mkUnresolvedDatatypeSort(symbol, arity));
  ////////
  CVC5_API_TRY_CATCH_END;
}

Sort TermManager::mkUninterpretedSortConstructorSort(
    size_t arity, const std::optional<std::string>& symbol)
{
  CVC5_API_TRY_CATCH_BEGIN;
  CVC5_API_ARG_CHECK_EXPECTED(arity > 0, arity) << "an arity > 0";
  //////// all checks before this line
  if (symbol)
  {
    return Sort(this, d_nm->mkSortConstructor(*symbol, arity));
  }
  return Sort(this, d_nm->mkSortConstructor("", arity));
  ////////
  CVC5_API_TRY_CATCH_END;
}

Sort TermManager::mkTupleSort(const std::vector<Sort>& sorts)
{
  CVC5_API_TRY_CATCH_BEGIN;
  CVC5_API_TM_CHECK_DOMAIN_SORTS(sorts);
  //////// all checks before this line
  return mkTupleSortHelper(sorts);
  ////////
  CVC5_API_TRY_CATCH_END;
}

Sort TermManager::mkNullableSort(const Sort& sort)
{
  CVC5_API_TRY_CATCH_BEGIN;
  CVC5_API_TM_CHECK_DOMAIN_SORT(sort);
  //////// all checks before this line
  return Sort(this, d_nm->mkNullableType(sort.getTypeNode()));
  ////////
  CVC5_API_TRY_CATCH_END;
}

/* Terms -------------------------------------------------------------------- */

Term TermManager::mkTerm(Kind kind, const std::vector<Term>& children)
{
  CVC5_API_TRY_CATCH_BEGIN;
  CVC5_API_KIND_CHECK(kind);
  CVC5_API_TM_CHECK_TERMS(children);
  //////// all checks before this line
  Term res = mkTermHelper(kind, children);
  increment_term_stats(kind);
  return res;
  ////////
  CVC5_API_TRY_CATCH_END;
}

Term TermManager::mkTerm(const Op& op, const std::vector<Term>& children)
{
  CVC5_API_TRY_CATCH_BEGIN;
  CVC5_API_TM_CHECK_OP(op);
  CVC5_API_TM_CHECK_TERMS(children);
  //////// all checks before this line
  Term res = mkTermHelper(op, children);
  increment_term_stats(op.getKind());
  return res;
  ////////
  CVC5_API_TRY_CATCH_END;
}

/* Operators ---------------------------------------------------------------- */

Op TermManager::mkOp(Kind kind, const std::vector<uint32_t>& args)
{
  CVC5_API_TRY_CATCH_BEGIN;
  CVC5_API_KIND_CHECK(kind);
  //////// all checks before this line
  size_t nargs = args.size();

  Op res;
  switch (kind)
  {
    case Kind::BITVECTOR_EXTRACT:
      CVC5_API_OP_CHECK_ARITY(nargs, 2, kind);
      res = mkOpHelper(kind, internal::BitVectorExtract(args[0], args[1]));
      break;
    case Kind::BITVECTOR_REPEAT:
      CVC5_API_OP_CHECK_ARITY(nargs, 1, kind);
      res = mkOpHelper(kind, internal::BitVectorRepeat(args[0]));
      break;
    case Kind::BITVECTOR_ROTATE_LEFT:
      CVC5_API_OP_CHECK_ARITY(nargs, 1, kind);
      res = mkOpHelper(kind, internal::BitVectorRotateLeft(args[0]));
      break;
    case Kind::BITVECTOR_ROTATE_RIGHT:
      CVC5_API_OP_CHECK_ARITY(nargs, 1, kind);
      res = mkOpHelper(kind, internal::BitVectorRotateRight(args[0]));
      break;
    case Kind::BITVECTOR_SIGN_EXTEND:
      CVC5_API_OP_CHECK_ARITY(nargs, 1, kind);
      res = mkOpHelper(kind, internal::BitVectorSignExtend(args[0]));
      break;
    case Kind::BITVECTOR_ZERO_EXTEND:
      CVC5_API_OP_CHECK_ARITY(nargs, 1, kind);
      res = mkOpHelper(kind, internal::BitVectorZeroExtend(args[0]));
      break;
    case Kind::DIVISIBLE:
      CVC5_API_OP_CHECK_ARITY(nargs, 1, kind);
      CVC5_API_CHECK_OP_INDEX(args[0] != 0, args, 0) << "a value != 0";
      res = mkOpHelper(kind, internal::Divisible(args[0]));
      break;
    case Kind::FLOATINGPOINT_TO_SBV:
      CVC5_API_OP_CHECK_ARITY(nargs, 1, kind);
      res = mkOpHelper(kind, internal::FloatingPointToSBV(args[0]));
      break;
    case Kind::FLOATINGPOINT_TO_UBV:
      CVC5_API_OP_CHECK_ARITY(nargs, 1, kind);
      res = mkOpHelper(kind, internal::FloatingPointToUBV(args[0]));
      break;
    case Kind::FLOATINGPOINT_TO_FP_FROM_IEEE_BV:
      CVC5_API_OP_CHECK_ARITY(nargs, 2, kind);
      CVC5_API_CHECK_OP_INDEX(args[0] > 1, args, 0) << "a value > 1";
      CVC5_API_CHECK_OP_INDEX(args[1] > 1, args, 1) << "a value > 1";
      res = mkOpHelper(
          kind, internal::FloatingPointToFPIEEEBitVector(args[0], args[1]));
      break;
    case Kind::FLOATINGPOINT_TO_FP_FROM_FP:
      CVC5_API_OP_CHECK_ARITY(nargs, 2, kind);
      CVC5_API_CHECK_OP_INDEX(args[0] > 1, args, 0) << "a value > 1";
      CVC5_API_CHECK_OP_INDEX(args[1] > 1, args, 1) << "a value > 1";
      res = mkOpHelper(
          kind, internal::FloatingPointToFPFloatingPoint(args[0], args[1]));
      break;
    case Kind::FLOATINGPOINT_TO_FP_FROM_REAL:
      CVC5_API_OP_CHECK_ARITY(nargs, 2, kind);
      CVC5_API_CHECK_OP_INDEX(args[0] > 1, args, 0) << "a value > 1";
      CVC5_API_CHECK_OP_INDEX(args[1] > 1, args, 1) << "a value > 1";
      res = mkOpHelper(kind, internal::FloatingPointToFPReal(args[0], args[1]));
      break;
    case Kind::FLOATINGPOINT_TO_FP_FROM_SBV:
      CVC5_API_OP_CHECK_ARITY(nargs, 2, kind);
      CVC5_API_CHECK_OP_INDEX(args[0] > 1, args, 0) << "a value > 1";
      CVC5_API_CHECK_OP_INDEX(args[1] > 1, args, 1) << "a value > 1";
      res = mkOpHelper(
          kind, internal::FloatingPointToFPSignedBitVector(args[0], args[1]));
      break;
    case Kind::FLOATINGPOINT_TO_FP_FROM_UBV:
      CVC5_API_OP_CHECK_ARITY(nargs, 2, kind);
      CVC5_API_CHECK_OP_INDEX(args[0] > 1, args, 0) << "a value > 1";
      CVC5_API_CHECK_OP_INDEX(args[1] > 1, args, 1) << "a value > 1";
      res = mkOpHelper(
          kind, internal::FloatingPointToFPUnsignedBitVector(args[0], args[1]));
      break;
    case Kind::IAND:
      CVC5_API_OP_CHECK_ARITY(nargs, 1, kind);
      res = mkOpHelper(kind, internal::IntAnd(args[0]));
      break;
    case Kind::INT_TO_BITVECTOR:
      CVC5_API_OP_CHECK_ARITY(nargs, 1, kind);
      res = mkOpHelper(kind, internal::IntToBitVector(args[0]));
      break;
    case Kind::REGEXP_REPEAT:
      CVC5_API_OP_CHECK_ARITY(nargs, 1, kind);
      res = mkOpHelper(kind, internal::RegExpRepeat(args[0]));
      break;
    case Kind::REGEXP_LOOP:
      CVC5_API_OP_CHECK_ARITY(nargs, 2, kind);
      res = mkOpHelper(kind, internal::RegExpLoop(args[0], args[1]));
      break;
    case Kind::TUPLE_PROJECT:
    case Kind::RELATION_AGGREGATE:
    case Kind::RELATION_GROUP:
    case Kind::RELATION_PROJECT:
    case Kind::RELATION_TABLE_JOIN:
    case Kind::TABLE_AGGREGATE:
    case Kind::TABLE_GROUP:
    case Kind::TABLE_JOIN:
    case Kind::TABLE_PROJECT:
    {
      res = mkOpHelper(kind, internal::ProjectOp(args));
      break;
    }
    default:
      if (nargs == 0)
      {
        CVC5_API_CHECK(s_indexed_kinds.find(kind) == s_indexed_kinds.end())
            << "expected a kind for a non-indexed operator.";
        return Op(this, kind);
      }
      else
      {
        CVC5_API_KIND_CHECK_EXPECTED(false, kind)
            << "operator kind with " << nargs << " uint32_t arguments";
      }
  }
  Assert(!res.isNull());
  return res;
  ////////
  CVC5_API_TRY_CATCH_END;
}

Op TermManager::mkOp(Kind kind, const std::initializer_list<uint32_t>& args)
{
  return mkOp(kind, std::vector<uint32_t>(args));
}

Op TermManager::mkOp(Kind kind, const std::string& arg)
{
  CVC5_API_TRY_CATCH_BEGIN;
  CVC5_API_KIND_CHECK(kind);
  CVC5_API_KIND_CHECK_EXPECTED((kind == Kind::DIVISIBLE), kind) << "DIVISIBLE";
  //////// all checks before this line
  Op res;
  /* CLN and GMP handle this case differently, CLN interprets it as 0, GMP
   * throws an std::invalid_argument exception. For consistency, we treat it
   * as invalid. */
  CVC5_API_ARG_CHECK_EXPECTED(arg != ".", arg)
      << "a string representing an integer, real or rational value.";
  res = mkOpHelper(kind, internal::Divisible(internal::Integer(arg)));
  return res;
  ////////
  CVC5_API_TRY_CATCH_END;
}

/* Constants, Values and Special Terms -------------------------------------- */

Term TermManager::mkTrue(void)
{
  CVC5_API_TRY_CATCH_BEGIN;
  //////// all checks before this line
  return Term(this, d_nm->mkConst<bool>(true));
  ////////
  CVC5_API_TRY_CATCH_END;
}

Term TermManager::mkFalse(void)
{
  CVC5_API_TRY_CATCH_BEGIN;
  //////// all checks before this line
  return Term(this, d_nm->mkConst<bool>(false));
  ////////
  CVC5_API_TRY_CATCH_END;
}

Term TermManager::mkBoolean(bool val)
{
  CVC5_API_TRY_CATCH_BEGIN;
  //////// all checks before this line
  return Term(this, d_nm->mkConst<bool>(val));
  ////////
  CVC5_API_TRY_CATCH_END;
}

Term TermManager::mkPi()
{
  CVC5_API_TRY_CATCH_BEGIN;
  //////// all checks before this line
  internal::Node res =
      d_nm->mkNullaryOperator(d_nm->realType(), internal::Kind::PI);
  (void)res.getType(true); /* kick off type checking */
  return Term(this, res);
  ////////
  CVC5_API_TRY_CATCH_END;
}

Term TermManager::mkInteger(const std::string& s)
{
  CVC5_API_TRY_CATCH_BEGIN;
  CVC5_API_ARG_CHECK_EXPECTED(isValidInteger(s), s) << " an integer ";
  Term res = mkRealOrIntegerFromStrHelper(s);
  CVC5_API_ARG_CHECK_EXPECTED(res.getSort() == getIntegerSort(), s)
      << " a string representing an integer";
  //////// all checks before this line
  return res;
  ////////
  CVC5_API_TRY_CATCH_END;
}

Term TermManager::mkInteger(int64_t val)
{
  CVC5_API_TRY_CATCH_BEGIN;
  //////// all checks before this line
  Term res = TermManager::mkRationalValHelper(internal::Rational(val), true);
  Assert(res.getSort() == getIntegerSort());
  return res;
  ////////
  CVC5_API_TRY_CATCH_END;
}

Term TermManager::mkReal(const std::string& s)
{
  CVC5_API_TRY_CATCH_BEGIN;
  /* CLN and GMP handle this case differently, CLN interprets it as 0, GMP
   * throws an std::invalid_argument exception. For consistency, we treat it
   * as invalid. */
  CVC5_API_ARG_CHECK_EXPECTED(s != ".", s)
      << "a string representing a real or rational value.";
  //////// all checks before this line
  return mkRealOrIntegerFromStrHelper(s, false);
  ////////
  CVC5_API_TRY_CATCH_END;
}

Term TermManager::mkReal(int64_t val)
{
  CVC5_API_TRY_CATCH_BEGIN;
  //////// all checks before this line
  return TermManager::mkRationalValHelper(internal::Rational(val), false);
  ////////
  CVC5_API_TRY_CATCH_END;
}

Term TermManager::mkReal(int64_t num, int64_t den)
{
  CVC5_API_TRY_CATCH_BEGIN;
  //////// all checks before this line
  return TermManager::mkRationalValHelper(internal::Rational(num, den), false);
  ////////
  CVC5_API_TRY_CATCH_END;
}

Term TermManager::mkRegexpAll()
{
  CVC5_API_TRY_CATCH_BEGIN;
  //////// all checks before this line
  internal::Node res =
      d_nm->mkNode(internal::Kind::REGEXP_ALL, std::vector<internal::Node>());
  (void)res.getType(true); /* kick off type checking */
  return Term(this, res);
  ////////
  CVC5_API_TRY_CATCH_END;
}

Term TermManager::mkRegexpNone()
{
  CVC5_API_TRY_CATCH_BEGIN;
  //////// all checks before this line
  internal::Node res =
      d_nm->mkNode(internal::Kind::REGEXP_NONE, std::vector<internal::Node>());
  (void)res.getType(true); /* kick off type checking */
  return Term(this, res);
  ////////
  CVC5_API_TRY_CATCH_END;
}

Term TermManager::mkRegexpAllchar()
{
  CVC5_API_TRY_CATCH_BEGIN;
  //////// all checks before this line
  internal::Node res = d_nm->mkNode(internal::Kind::REGEXP_ALLCHAR,
                                    std::vector<internal::Node>());
  (void)res.getType(true); /* kick off type checking */
  return Term(this, res);
  ////////
  CVC5_API_TRY_CATCH_END;
}

Term TermManager::mkEmptySet(const Sort& sort)
{
  CVC5_API_TRY_CATCH_BEGIN;
  CVC5_API_TM_CHECK_SORT(sort);
  CVC5_API_ARG_CHECK_EXPECTED(sort.isSet(), sort) << "null sort or set sort";
  //////// all checks before this line
  return mkValHelper(internal::EmptySet(*sort.d_type));
  ////////
  CVC5_API_TRY_CATCH_END;
}

Term TermManager::mkEmptyBag(const Sort& sort)
{
  CVC5_API_TRY_CATCH_BEGIN;
  CVC5_API_TM_CHECK_SORT(sort);
  CVC5_API_ARG_CHECK_EXPECTED(sort.isBag(), sort) << "null sort or bag sort";
  //////// all checks before this line
  return mkValHelper(internal::EmptyBag(*sort.d_type));
  ////////
  CVC5_API_TRY_CATCH_END;
}

Term TermManager::mkSepEmp()
{
  CVC5_API_TRY_CATCH_BEGIN;
  //////// all checks before this line
  internal::Node res =
      d_nm->mkNullaryOperator(d_nm->booleanType(), internal::Kind::SEP_EMP);
  (void)res.getType(true); /* kick off type checking */
  return Term(this, res);
  ////////
  CVC5_API_TRY_CATCH_END;
}

Term TermManager::mkSepNil(const Sort& sort)
{
  CVC5_API_TRY_CATCH_BEGIN;
  CVC5_API_TM_CHECK_SORT(sort);
  //////// all checks before this line
  internal::Node res =
      d_nm->mkNullaryOperator(*sort.d_type, internal::Kind::SEP_NIL);
  (void)res.getType(true); /* kick off type checking */
  return Term(this, res);
  ////////
  CVC5_API_TRY_CATCH_END;
}

Term TermManager::mkString(const std::string& s, bool useEscSequences)
{
  CVC5_API_TRY_CATCH_BEGIN;
  //////// all checks before this line
  return mkValHelper(internal::String(s, useEscSequences));
  ////////
  CVC5_API_TRY_CATCH_END;
}

Term TermManager::mkString(const std::wstring& s)
{
  CVC5_API_TRY_CATCH_BEGIN;
  //////// all checks before this line
  return mkValHelper(internal::String(s));
  ////////
  CVC5_API_TRY_CATCH_END;
}

Term TermManager::mkEmptySequence(const Sort& sort)
{
  CVC5_API_TRY_CATCH_BEGIN;
  CVC5_API_TM_CHECK_SORT(sort);
  //////// all checks before this line
  std::vector<internal::Node> seq;
  internal::Node res = d_nm->mkConst(internal::Sequence(*sort.d_type, seq));
  return Term(this, res);
  ////////
  CVC5_API_TRY_CATCH_END;
}

Term TermManager::mkUniverseSet(const Sort& sort)
{
  CVC5_API_TRY_CATCH_BEGIN;
  CVC5_API_TM_CHECK_SORT(sort);
  //////// all checks before this line
  internal::Node res =
      d_nm->mkNullaryOperator(*sort.d_type, internal::Kind::SET_UNIVERSE);
  // TODO(#2771): Reenable?
  // (void)res->getType(true); /* kick off type checking */
  return Term(this, res);
  ////////
  CVC5_API_TRY_CATCH_END;
}

Term TermManager::mkBitVector(uint32_t size, uint64_t val)
{
  CVC5_API_TRY_CATCH_BEGIN;
  //////// all checks before this line
  return mkBVFromIntHelper(size, val);
  ////////
  CVC5_API_TRY_CATCH_END;
}

Term TermManager::mkBitVector(uint32_t size,
                              const std::string& s,
                              uint32_t base)
{
  CVC5_API_TRY_CATCH_BEGIN;
  //////// all checks before this line
  return mkBVFromStrHelper(size, s, base);
  ////////
  CVC5_API_TRY_CATCH_END;
}

Term TermManager::mkFiniteFieldElem(const std::string& value,
                                    const Sort& sort,
                                    uint32_t base)
{
  CVC5_API_TRY_CATCH_BEGIN;
  CVC5_API_TM_CHECK_SORT(sort);
  CVC5_API_ARG_CHECK_EXPECTED(sort.isFiniteField(), sort)
      << "a finite field sort";
  //////// all checks before this line
  internal::Integer v(value, base);
  internal::FiniteFieldValue f(v, sort.d_type->getFfSize());

  return mkValHelper<internal::FiniteFieldValue>(f);
  ////////
  CVC5_API_TRY_CATCH_END;
}

Term TermManager::mkConstArray(const Sort& sort, const Term& val)
{
  CVC5_API_TRY_CATCH_BEGIN;
  CVC5_API_TM_CHECK_SORT(sort);
  CVC5_API_TM_CHECK_TERM(val);
  CVC5_API_ARG_CHECK_EXPECTED(sort.isArray(), sort) << "an array sort";
  CVC5_API_CHECK(val.getSort() == sort.getArrayElementSort())
      << "Value does not match element sort";
  internal::Node n = *val.d_node;
  CVC5_API_ARG_CHECK_EXPECTED(n.isConst(), val) << "a value";
  //////// all checks before this line
  Term res = mkValHelper(internal::ArrayStoreAll(*sort.d_type, n));
  return res;
  ////////
  CVC5_API_TRY_CATCH_END;
}

Term TermManager::mkFloatingPointPosInf(uint32_t exp, uint32_t sig)
{
  CVC5_API_TRY_CATCH_BEGIN;
  CVC5_API_ARG_CHECK_EXPECTED(exp > 1, exp) << "exponent size > 1";
  CVC5_API_ARG_CHECK_EXPECTED(sig > 1, sig) << "significand size > 1";
  //////// all checks before this line
  return mkValHelper(internal::FloatingPoint::makeInf(
      internal::FloatingPointSize(exp, sig), false));
  ////////
  CVC5_API_TRY_CATCH_END;
}

Term TermManager::mkFloatingPointNegInf(uint32_t exp, uint32_t sig)
{
  CVC5_API_TRY_CATCH_BEGIN;
  CVC5_API_ARG_CHECK_EXPECTED(exp > 1, exp) << "exponent size > 1";
  CVC5_API_ARG_CHECK_EXPECTED(sig > 1, sig) << "significand size > 1";
  //////// all checks before this line
  return mkValHelper(internal::FloatingPoint::makeInf(
      internal::FloatingPointSize(exp, sig), true));
  ////////
  CVC5_API_TRY_CATCH_END;
}

Term TermManager::mkFloatingPointNaN(uint32_t exp, uint32_t sig)
{
  CVC5_API_TRY_CATCH_BEGIN;
  CVC5_API_ARG_CHECK_EXPECTED(exp > 1, exp) << "exponent size > 1";
  CVC5_API_ARG_CHECK_EXPECTED(sig > 1, sig) << "significand size > 1";
  //////// all checks before this line
  return mkValHelper(
      internal::FloatingPoint::makeNaN(internal::FloatingPointSize(exp, sig)));
  ////////
  CVC5_API_TRY_CATCH_END;
}

Term TermManager::mkFloatingPointPosZero(uint32_t exp, uint32_t sig)
{
  CVC5_API_TRY_CATCH_BEGIN;
  CVC5_API_ARG_CHECK_EXPECTED(exp > 1, exp) << "exponent size > 1";
  CVC5_API_ARG_CHECK_EXPECTED(sig > 1, sig) << "significand size > 1";
  //////// all checks before this line
  return mkValHelper(internal::FloatingPoint::makeZero(
      internal::FloatingPointSize(exp, sig), false));
  ////////
  CVC5_API_TRY_CATCH_END;
}

Term TermManager::mkFloatingPointNegZero(uint32_t exp, uint32_t sig)
{
  CVC5_API_TRY_CATCH_BEGIN;
  CVC5_API_ARG_CHECK_EXPECTED(exp > 1, exp) << "exponent size > 1";
  CVC5_API_ARG_CHECK_EXPECTED(sig > 1, sig) << "significand size > 1";
  //////// all checks before this line
  return mkValHelper(internal::FloatingPoint::makeZero(
      internal::FloatingPointSize(exp, sig), true));
  ////////
  CVC5_API_TRY_CATCH_END;
}

Term TermManager::mkRoundingMode(RoundingMode rm)
{
  CVC5_API_TRY_CATCH_BEGIN;
  //////// all checks before this line
  return mkValHelper(s_rmodes.at(rm));
  ////////
  CVC5_API_TRY_CATCH_END;
}

Term TermManager::mkFloatingPoint(uint32_t exp, uint32_t sig, const Term& val)
{
  CVC5_API_TRY_CATCH_BEGIN;
  CVC5_API_TM_CHECK_TERM(val);
  CVC5_API_ARG_CHECK_EXPECTED(exp > 1, exp) << "exponent size > 1";
  CVC5_API_ARG_CHECK_EXPECTED(sig > 1, sig) << "significand size > 1";
  uint32_t bw = exp + sig;
  CVC5_API_ARG_CHECK_EXPECTED(bw == val.d_node->getType().getBitVectorSize(),
                              val)
      << "a bit-vector value with bit-width '" << bw << "'";
  CVC5_API_ARG_CHECK_EXPECTED(
      val.d_node->getType().isBitVector() && val.d_node->isConst(), val)
      << "bit-vector value";
  //////// all checks before this line
  return mkValHelper(internal::FloatingPoint(
      exp, sig, val.d_node->getConst<internal::BitVector>()));
  ////////
  CVC5_API_TRY_CATCH_END;
}

Term TermManager::mkFloatingPoint(const Term& sign,
                                  const Term& exp,
                                  const Term& sig)
{
  CVC5_API_TRY_CATCH_BEGIN;
  CVC5_API_TM_CHECK_TERM(sign);
  CVC5_API_TM_CHECK_TERM(exp);
  CVC5_API_TM_CHECK_TERM(sig);
  CVC5_API_ARG_CHECK_EXPECTED(
      sign.d_node->getType().isBitVector() && sign.d_node->isConst(), sign)
      << "bit-vector value";
  CVC5_API_ARG_CHECK_EXPECTED(
      exp.d_node->getType().isBitVector() && exp.d_node->isConst(), exp)
      << "bit-vector value";
  CVC5_API_ARG_CHECK_EXPECTED(
      sig.d_node->getType().isBitVector() && sig.d_node->isConst(), sig)
      << "bit-vector value";
  CVC5_API_ARG_CHECK_EXPECTED(sign.d_node->getType().getBitVectorSize() == 1,
                              sign)
      << "a bit-vector value of size 1";
  CVC5_API_ARG_CHECK_EXPECTED(exp.d_node->getType().getBitVectorSize() > 1, exp)
      << "a bit-vector value of size > 1";
  //////// all checks before this line
  uint32_t esize = exp.d_node->getType().getBitVectorSize();
  uint32_t ssize = sig.d_node->getType().getBitVectorSize() + 1;
  return mkValHelper(internal::FloatingPoint(
      esize,
      ssize,
      sign.d_node->getConst<internal::BitVector>().concat(
          exp.d_node->getConst<internal::BitVector>().concat(
              sig.d_node->getConst<internal::BitVector>()))));
  ////////
  CVC5_API_TRY_CATCH_END;
}

Term TermManager::mkCardinalityConstraint(const Sort& sort, uint32_t upperBound)
{
  CVC5_API_TRY_CATCH_BEGIN;
  CVC5_API_TM_CHECK_SORT(sort);
  CVC5_API_ARG_CHECK_EXPECTED(sort.isUninterpretedSort(), sort)
      << "an uninterpreted sort";
  CVC5_API_ARG_CHECK_EXPECTED(upperBound > 0, upperBound) << "a value > 0";
  //////// all checks before this line
  internal::Node cco =
      d_nm->mkConst(internal::CardinalityConstraint(*sort.d_type, upperBound));
  internal::Node res =
      d_nm->mkNode(internal::Kind::CARDINALITY_CONSTRAINT, cco);
  return Term(this, res);
  ////////
  CVC5_API_TRY_CATCH_END;
}

Term TermManager::mkNullableLift(Kind kind, const std::vector<Term>& args)
{
  CVC5_API_TRY_CATCH_BEGIN;
  //////// all checks before this line
  std::vector<internal::Node> vars;
  for (const Term& t : args)
  {
    internal::TypeNode type = t.d_node->getType();
    internal::TypeNode elementType = type[0];
    internal::Node var = mkVarHelper(elementType);
    vars.push_back(var);
  }
  internal::Node varList = d_nm->mkNode(internal::Kind::BOUND_VAR_LIST, vars);
  internal::Kind internalKind = extToIntKind(kind);
  internal::Node body = d_nm->mkNode(internalKind, vars);
  internal::Node lambda = d_nm->mkNode(internal::Kind::LAMBDA, varList, body);
  std::vector<internal::Node> nodes;
  nodes.push_back(lambda);
  auto argNodes = Term::termVectorToNodes(args);
  nodes.insert(nodes.end(), argNodes.begin(), argNodes.end());

  return Term(this, d_nm->mkNode(internal::Kind::NULLABLE_LIFT, nodes));
  ////////
  CVC5_API_TRY_CATCH_END;
}

/* Constants and Variables -------------------------------------------------- */

Term TermManager::mkConst(const Sort& sort,
                          const std::optional<std::string>& symbol)
{
  CVC5_API_TRY_CATCH_BEGIN;
  CVC5_API_TM_CHECK_SORT(sort);
  //////// all checks before this line
  return Term(this, mkConstHelper(*sort.d_type, symbol));
  ////////
  CVC5_API_TRY_CATCH_END;
}

Term TermManager::mkVar(const Sort& sort,
                        const std::optional<std::string>& symbol)
{
  CVC5_API_TRY_CATCH_BEGIN;
  CVC5_API_TM_CHECK_SORT(sort);
  //////// all checks before this line
  return Term(this, mkVarHelper(*sort.d_type, symbol));
  ////////
  CVC5_API_TRY_CATCH_END;
}

Term TermManager::mkTuple(const std::vector<Term>& terms)
{
  CVC5_API_TRY_CATCH_BEGIN;
  CVC5_API_TM_CHECK_TERMS(terms);
  //////// all checks before this line
  std::vector<internal::Node> args;
  std::vector<internal::TypeNode> typeNodes;
  for (size_t i = 0, size = terms.size(); i < size; i++)
  {
    internal::Node n = *terms[i].d_node;
    args.push_back(n);
    typeNodes.push_back(n.getType());
  }
  internal::TypeNode tn = d_nm->mkTupleType(typeNodes);
  const internal::DType& dt = tn.getDType();
  internal::NodeBuilder nb(extToIntKind(Kind::APPLY_CONSTRUCTOR));
  nb << dt[0].getConstructor();
  nb.append(args);
  internal::Node res = nb.constructNode();
  (void)res.getType(true); /* kick off type checking */
  return Term(this, res);
  ////////
  CVC5_API_TRY_CATCH_END;
}

Term TermManager::mkNullableSome(const Term& term)
{
  CVC5_API_TRY_CATCH_BEGIN;
  CVC5_API_TM_CHECK_TERM(term);
  //////// all checks before this line
  internal::Node arg = *term.d_node;
  internal::TypeNode typeNode = arg.getType();
  internal::TypeNode tn = d_nm->mkNullableType(typeNode);
  const internal::DType& dt = tn.getDType();
  internal::NodeBuilder nb(extToIntKind(Kind::APPLY_CONSTRUCTOR));
  nb << dt[1].getConstructor();
  nb.append(arg);
  internal::Node res = nb.constructNode();
  (void)res.getType(true); /* kick off type checking */
  return Term(this, res);
  ////////
  CVC5_API_TRY_CATCH_END;
}

Term TermManager::mkNullableNull(const Sort& sort)
{
  CVC5_API_TRY_CATCH_BEGIN;
  CVC5_API_TM_CHECK_SORT(sort);
  CVC5_API_ARG_CHECK_EXPECTED(sort.isNullable(), sort) << "nullable sort";
  //////// all checks before this line
  internal::TypeNode tn = sort.getTypeNode();
  const internal::DType& dt = tn.getDType();
  internal::NodeBuilder nb(extToIntKind(Kind::APPLY_CONSTRUCTOR));
  nb << dt[0].getConstructor();
  internal::Node res = nb.constructNode();
  (void)res.getType(true); /* kick off type checking */
  return Term(this, res);
  ////////
  CVC5_API_TRY_CATCH_END;
}

Term TermManager::mkNullableVal(const Term& term)
{
  CVC5_API_TRY_CATCH_BEGIN;
  CVC5_API_TM_CHECK_TERM(term);
  //////// all checks before this line
  internal::Node arg = (*term.d_node);
  internal::TypeNode tn = arg.getType();
  const internal::DType& dt = tn.getDType();
  internal::Node sel = dt[1][0].getSelector();
  internal::Node applySel =
      d_nm->mkNode(internal::Kind::APPLY_SELECTOR, sel, arg);
  (void)applySel.getType(true); /* kick off type checking */
  return Term(this, applySel);
  ////////
  CVC5_API_TRY_CATCH_END;
}

Term TermManager::mkNullableIsNull(const Term& term)
{
  CVC5_API_TRY_CATCH_BEGIN;
  CVC5_API_TM_CHECK_TERM(term);
  //////// all checks before this line
  internal::Node arg = (*term.d_node);
  internal::TypeNode tn = arg.getType();
  const internal::DType& dt = tn.getDType();
  internal::Node tester = dt[0].getTester();
  internal::Node applyTester =
      d_nm->mkNode(internal::Kind::APPLY_TESTER, tester, arg);
  (void)applyTester.getType(true); /* kick off type checking */
  return Term(this, applyTester);
  ////////
  CVC5_API_TRY_CATCH_END;
}

Term TermManager::mkNullableIsSome(const Term& term)
{
  CVC5_API_TRY_CATCH_BEGIN;
  CVC5_API_TM_CHECK_TERM(term);
  //////// all checks before this line
  internal::Node arg = (*term.d_node);
  internal::TypeNode tn = arg.getType();
  const internal::DType& dt = tn.getDType();
  internal::Node tester = dt[1].getTester();
  internal::Node applyTester =
      d_nm->mkNode(internal::Kind::APPLY_TESTER, tester, arg);
  (void)applyTester.getType(true); /* kick off type checking */
  return Term(this, applyTester);
  ////////
  CVC5_API_TRY_CATCH_END;
}

/* Datatype Constructor Declaration ----------------------------------------- */

DatatypeConstructorDecl TermManager::mkDatatypeConstructorDecl(
    const std::string& name)
{
  CVC5_API_TRY_CATCH_BEGIN;
  //////// all checks before this line
  return DatatypeConstructorDecl(this, name);
  ////////
  CVC5_API_TRY_CATCH_END;
}

/* Datatype Declaration ----------------------------------------------------- */

DatatypeDecl TermManager::mkDatatypeDecl(const std::string& name,
                                         bool isCoDatatype)
{
  CVC5_API_TRY_CATCH_BEGIN;
  //////// all checks before this line
  return DatatypeDecl(this, name, isCoDatatype);
  ////////
  CVC5_API_TRY_CATCH_END;
}

DatatypeDecl TermManager::mkDatatypeDecl(const std::string& name,
                                         const std::vector<Sort>& params,
                                         bool isCoDatatype)
{
  CVC5_API_TRY_CATCH_BEGIN;
  CVC5_API_TM_CHECK_SORTS(params);
  //////// all checks before this line
  return DatatypeDecl(this, name, params, isCoDatatype);
  ////////
  CVC5_API_TRY_CATCH_END;
}

/* -------------------------------------------------------------------------- */
/* Solver                                                                     */
/* -------------------------------------------------------------------------- */

Solver::Solver(TermManager& tm, std::unique_ptr<internal::Options>&& original)
    : d_tm(tm)
{
  d_originalOptions = std::move(original);
  d_slv.reset(new internal::SolverEngine(d_originalOptions.get()));
  d_slv->setSolver(this);
  d_rng.reset(new internal::Random(d_slv->getOptions().driver.seed));
}

Solver::Solver(TermManager& tm)
    : Solver(tm, std::make_unique<internal::Options>())
{
}

Solver::Solver()
    : Solver(*TermManager::currentTM(), std::make_unique<internal::Options>())
{
}

Solver::~Solver() {}

/* Helpers and private functions                                              */
/* -------------------------------------------------------------------------- */

Term Solver::synthFunHelper(const std::string& symbol,
                            const std::vector<Term>& boundVars,
                            const Sort& sort,
                            bool isInv,
                            Grammar* grammar) const
{
  // Note: boundVars, sort and grammar are checked in the caller to avoid
  //       double checks.
  std::vector<internal::TypeNode> varTypes;
  for (const auto& bv : boundVars)
  {
    if (grammar)
    {
      CVC5_API_CHECK(grammar->d_sg->getNtSyms()[0].getType() == *sort.d_type)
          << "Invalid Start symbol for grammar, expected Start's sort to be "
          << *sort.d_type << " but found "
          << grammar->d_sg->getNtSyms()[0].getType();
    }
    varTypes.push_back(bv.d_node->getType());
  }
  if (grammar)
  {
    for (const auto& sym : grammar->d_sg->getNtSyms())
    {
      CVC5_API_CHECK(!grammar->d_sg->getRulesFor(sym).empty())
          << "Invalid grammar, must have at least one rule for each "
             "non-terminal symbol";
    }
  }
  //////// all checks before this line

  internal::TypeNode funType =
      varTypes.empty() ? *sort.d_type
                       : d_tm.d_nm->mkFunctionType(varTypes, *sort.d_type);

  internal::Node fun = d_tm.mkVarHelper(funType, symbol);

  std::vector<internal::Node> bvns = Term::termVectorToNodes(boundVars);

  d_slv->declareSynthFun(
      fun,
      grammar == nullptr ? funType : *grammar->resolve().d_type,
      isInv,
      bvns);

  return Term(&d_tm, fun);
}

void Solver::ensureWellFormedTerm(const Term& t) const
{
  // only check if option is set
  if (d_slv->getOptions().expr.wellFormedChecking)
  {
    bool wasShadow = false;
    if (internal::expr::hasFreeOrShadowedVar(*t.d_node, wasShadow))
    {
      std::stringstream se;
      se << "Cannot process term " << *t.d_node << " with ";
      if (wasShadow)
      {
        se << "shadowed variables " << std::endl;
      }
      else
      {
        std::unordered_set<internal::Node> fvs;
        internal::expr::getFreeVariables(*t.d_node, fvs);
        se << "free variables: " << fvs << std::endl;
      }
      throw CVC5ApiException(se.str().c_str());
    }
  }
}

void Solver::ensureWellFormedTerms(const std::vector<Term>& ts) const
{
  // only check if option is set
  if (d_slv->getOptions().expr.wellFormedChecking)
  {
    for (const Term& t : ts)
    {
      ensureWellFormedTerm(t);
    }
  }
}

void Solver::printStatisticsSafe(int fd) const
{
  d_slv->printStatisticsSafe(fd);
}

/* Deprecated Functions                                                       */
/* -------------------------------------------------------------------------- */

Sort Solver::getBooleanSort(void) const { return d_tm.getBooleanSort(); }

Sort Solver::getIntegerSort(void) const { return d_tm.getIntegerSort(); }

Sort Solver::getRealSort(void) const { return d_tm.getRealSort(); }

Sort Solver::getRegExpSort(void) const { return d_tm.getRegExpSort(); }

Sort Solver::getStringSort(void) const { return d_tm.getStringSort(); }

Sort Solver::getRoundingModeSort(void) const
{
  return d_tm.getRoundingModeSort();
}

Sort Solver::mkArraySort(const Sort& indexSort, const Sort& elemSort) const
{
  return d_tm.mkArraySort(indexSort, elemSort);
}

Sort Solver::mkBitVectorSort(uint32_t size) const
{
  return d_tm.mkBitVectorSort(size);
}

Sort Solver::mkFiniteFieldSort(const std::string& modulus, uint32_t base) const
{
  return d_tm.mkFiniteFieldSort(modulus, base);
}

Sort Solver::mkFloatingPointSort(uint32_t exp, uint32_t sig) const
{
  return d_tm.mkFloatingPointSort(exp, sig);
}

Sort Solver::mkDatatypeSort(const DatatypeDecl& dtypedecl) const
{
  return d_tm.mkDatatypeSort(dtypedecl);
}

std::vector<Sort> Solver::mkDatatypeSorts(
    const std::vector<DatatypeDecl>& dtypedecls) const
{
  return d_tm.mkDatatypeSorts(dtypedecls);
}

Sort Solver::mkFunctionSort(const std::vector<Sort>& sorts,
                            const Sort& codomain) const
{
  return d_tm.mkFunctionSort(sorts, codomain);
}

Sort Solver::mkParamSort(const std::optional<std::string>& symbol) const
{
  return d_tm.mkParamSort(symbol);
}

Sort Solver::mkPredicateSort(const std::vector<Sort>& sorts) const
{
  return d_tm.mkPredicateSort(sorts);
}

Sort Solver::mkRecordSort(
    const std::vector<std::pair<std::string, Sort>>& fields) const
{
  return d_tm.mkRecordSort(fields);
}

Sort Solver::mkSetSort(const Sort& elemSort) const
{
  return d_tm.mkSetSort(elemSort);
}

Sort Solver::mkBagSort(const Sort& elemSort) const
{
  return d_tm.mkBagSort(elemSort);
}

Sort Solver::mkSequenceSort(const Sort& elemSort) const
{
  return d_tm.mkSequenceSort(elemSort);
}

Sort Solver::mkAbstractSort(SortKind k) const { return d_tm.mkAbstractSort(k); }

Sort Solver::mkUninterpretedSort(const std::optional<std::string>& symbol) const
{
  return d_tm.mkUninterpretedSort(symbol);
}

Sort Solver::mkUnresolvedDatatypeSort(const std::string& symbol,
                                      size_t arity) const
{
  return d_tm.mkUnresolvedDatatypeSort(symbol, arity);
}

Sort Solver::mkUninterpretedSortConstructorSort(
    size_t arity, const std::optional<std::string>& symbol) const
{
  return d_tm.mkUninterpretedSortConstructorSort(arity, symbol);
}

Sort Solver::mkTupleSort(const std::vector<Sort>& sorts) const
{
  return d_tm.mkTupleSort(sorts);
}

Sort Solver::mkNullableSort(const Sort& sort) const
{
  return d_tm.mkNullableSort(sort);
}

Term Solver::mkTrue(void) const { return d_tm.mkTrue(); }

Term Solver::mkFalse(void) const { return d_tm.mkFalse(); }

Term Solver::mkBoolean(bool val) const { return d_tm.mkBoolean(val); }

Term Solver::mkPi() const { return d_tm.mkPi(); }

Term Solver::mkInteger(const std::string& s) const { return d_tm.mkInteger(s); }

Term Solver::mkInteger(int64_t val) const { return d_tm.mkInteger(val); }

Term Solver::mkReal(const std::string& s) const { return d_tm.mkReal(s); }

Term Solver::mkReal(int64_t val) const { return d_tm.mkReal(val); }

Term Solver::mkReal(int64_t num, int64_t den) const
{
  return d_tm.mkReal(num, den);
}

Term Solver::mkRegexpAll() const { return d_tm.mkRegexpAll(); }

Term Solver::mkRegexpNone() const { return d_tm.mkRegexpNone(); }

Term Solver::mkRegexpAllchar() const { return d_tm.mkRegexpAllchar(); }

Term Solver::mkEmptySet(const Sort& sort) const
{
  return d_tm.mkEmptySet(sort);
}

Term Solver::mkEmptyBag(const Sort& sort) const
{
  return d_tm.mkEmptyBag(sort);
}

Term Solver::mkSepEmp() const { return d_tm.mkSepEmp(); }

Term Solver::mkSepNil(const Sort& sort) const { return d_tm.mkSepNil(sort); }

Term Solver::mkString(const std::string& s, bool useEscSequences) const
{
  return d_tm.mkString(s, useEscSequences);
}

Term Solver::mkString(const std::wstring& s) const { return d_tm.mkString(s); }

Term Solver::mkEmptySequence(const Sort& sort) const
{
  return d_tm.mkEmptySequence(sort);
}

Term Solver::mkUniverseSet(const Sort& sort) const
{
  return d_tm.mkUniverseSet(sort);
}

Term Solver::mkBitVector(uint32_t size, uint64_t val) const
{
  return d_tm.mkBitVector(size, val);
}

Term Solver::mkBitVector(uint32_t size,
                         const std::string& s,
                         uint32_t base) const
{
  return d_tm.mkBitVector(size, s, base);
}

Term Solver::mkFiniteFieldElem(const std::string& value,
                               const Sort& sort,
                               uint32_t base) const
{
  return d_tm.mkFiniteFieldElem(value, sort, base);
}

Term Solver::mkConstArray(const Sort& sort, const Term& val) const
{
  return d_tm.mkConstArray(sort, val);
}

Term Solver::mkFloatingPointPosInf(uint32_t exp, uint32_t sig) const
{
  return d_tm.mkFloatingPointPosInf(exp, sig);
}

Term Solver::mkFloatingPointNegInf(uint32_t exp, uint32_t sig) const
{
  return d_tm.mkFloatingPointNegInf(exp, sig);
}

Term Solver::mkFloatingPointNaN(uint32_t exp, uint32_t sig) const
{
  return d_tm.mkFloatingPointNaN(exp, sig);
}

Term Solver::mkFloatingPointPosZero(uint32_t exp, uint32_t sig) const
{
  return d_tm.mkFloatingPointPosZero(exp, sig);
}

Term Solver::mkFloatingPointNegZero(uint32_t exp, uint32_t sig) const
{
  return d_tm.mkFloatingPointNegZero(exp, sig);
}

Term Solver::mkRoundingMode(RoundingMode rm) const
{
  return d_tm.mkRoundingMode(rm);
}

Term Solver::mkFloatingPoint(uint32_t exp, uint32_t sig, const Term& val) const
{
  return d_tm.mkFloatingPoint(exp, sig, val);
}

Term Solver::mkFloatingPoint(const Term& sign,
                             const Term& exp,
                             const Term& sig) const
{
  return d_tm.mkFloatingPoint(sign, exp, sig);
}

Term Solver::mkCardinalityConstraint(const Sort& sort,
                                     uint32_t upperBound) const
{
  return d_tm.mkCardinalityConstraint(sort, upperBound);
}

Term Solver::mkNullableLift(Kind kind, const std::vector<Term>& args) const
{
  return d_tm.mkNullableLift(kind, args);
}

Term Solver::mkConst(const Sort& sort,
                     const std::optional<std::string>& symbol) const
{
  return d_tm.mkConst(sort, symbol);
}

Term Solver::mkVar(const Sort& sort,
                   const std::optional<std::string>& symbol) const
{
  return d_tm.mkVar(sort, symbol);
}

DatatypeConstructorDecl Solver::mkDatatypeConstructorDecl(
    const std::string& name)
{
  return d_tm.mkDatatypeConstructorDecl(name);
}

DatatypeDecl Solver::mkDatatypeDecl(const std::string& name, bool isCoDatatype)
{
  return d_tm.mkDatatypeDecl(name, isCoDatatype);
}

DatatypeDecl Solver::mkDatatypeDecl(const std::string& name,
                                    const std::vector<Sort>& params,
                                    bool isCoDatatype)
{
  return d_tm.mkDatatypeDecl(name, params, isCoDatatype);
}

Term Solver::mkTerm(Kind kind, const std::vector<Term>& children) const
{
  return d_tm.mkTerm(kind, children);
}

Term Solver::mkTerm(const Op& op, const std::vector<Term>& children) const
{
  return d_tm.mkTerm(op, children);
}

Term Solver::mkTuple(const std::vector<Term>& terms) const
{
  return d_tm.mkTuple(terms);
}

Term Solver::mkNullableSome(const Term& term) const
{
  return d_tm.mkNullableSome(term);
}

Term Solver::mkNullableNull(const Sort& sort) const
{
  return d_tm.mkNullableNull(sort);
}

Term Solver::mkNullableVal(const Term& term) const
{
  return d_tm.mkNullableVal(term);
}

Term Solver::mkNullableIsNull(const Term& term) const
{
  return d_tm.mkNullableIsNull(term);
}

Term Solver::mkNullableIsSome(const Term& term) const
{
  return d_tm.mkNullableIsSome(term);
}

Op Solver::mkOp(Kind kind, const std::vector<uint32_t>& args) const
{
  return d_tm.mkOp(kind, args);
}

Op Solver::mkOp(Kind kind, const std::initializer_list<uint32_t>& args) const
{
  return d_tm.mkOp(kind, args);
}

Op Solver::mkOp(Kind kind, const std::string& arg) const
{
  return d_tm.mkOp(kind, arg);
}

/* Non-SMT-LIB commands                                                       */
/* -------------------------------------------------------------------------- */

Term Solver::simplify(const Term& term, bool applySubs)
{
  CVC5_API_TRY_CATCH_BEGIN;
  CVC5_API_SOLVER_CHECK_TERM(term);
  //////// all checks before this line
  Term res = Term(&d_tm, d_slv->simplify(*term.d_node, applySubs));
  Assert(*res.getSort().d_type == *term.getSort().d_type);
  return res;
  ////////
  CVC5_API_TRY_CATCH_END;
}

/* SMT-LIB commands                                                           */
/* -------------------------------------------------------------------------- */

void Solver::assertFormula(const Term& term) const
{
  CVC5_API_TRY_CATCH_BEGIN;
  CVC5_API_SOLVER_CHECK_TERM(term);
  CVC5_API_SOLVER_CHECK_TERM_WITH_SORT(term, getBooleanSort());
  ensureWellFormedTerm(term);
  //////// all checks before this line
  d_slv->assertFormula(*term.d_node);
  ////////
  CVC5_API_TRY_CATCH_END;
}

Result Solver::checkSat(void) const
{
  CVC5_API_TRY_CATCH_BEGIN;
  CVC5_API_CHECK(!d_slv->isQueryMade()
                 || d_slv->getOptions().base.incrementalSolving)
      << "Cannot make multiple queries unless incremental solving is enabled "
         "(try --"
      << internal::options::base::longName::incrementalSolving << ")";
  //////// all checks before this line
  return d_slv->checkSat();
  ////////
  CVC5_API_TRY_CATCH_END;
}

Result Solver::checkSatAssuming(const Term& assumption) const
{
  CVC5_API_TRY_CATCH_BEGIN;
  CVC5_API_CHECK(!d_slv->isQueryMade()
                 || d_slv->getOptions().base.incrementalSolving)
      << "Cannot make multiple queries unless incremental solving is enabled "
         "(try --"
      << internal::options::base::longName::incrementalSolving << ")";
  CVC5_API_SOLVER_CHECK_TERM_WITH_SORT(assumption, getBooleanSort());
  ensureWellFormedTerm(assumption);
  //////// all checks before this line
  return d_slv->checkSat(*assumption.d_node);
  ////////
  CVC5_API_TRY_CATCH_END;
}

Result Solver::checkSatAssuming(const std::vector<Term>& assumptions) const
{
  CVC5_API_TRY_CATCH_BEGIN;
  CVC5_API_CHECK(!d_slv->isQueryMade() || assumptions.size() == 0
                 || d_slv->getOptions().base.incrementalSolving)
      << "Cannot make multiple queries unless incremental solving is enabled "
         "(try --"
      << internal::options::base::longName::incrementalSolving << ")";
  CVC5_API_SOLVER_CHECK_TERMS_WITH_SORT(assumptions, getBooleanSort());
  ensureWellFormedTerms(assumptions);
  //////// all checks before this line
  for (const Term& term : assumptions)
  {
    CVC5_API_SOLVER_CHECK_TERM(term);
  }
  std::vector<internal::Node> eassumptions =
      Term::termVectorToNodes(assumptions);
  return d_slv->checkSat(eassumptions);
  ////////
  CVC5_API_TRY_CATCH_END;
}

Sort Solver::declareDatatype(
    const std::string& symbol,
    const std::vector<DatatypeConstructorDecl>& ctors) const
{
  CVC5_API_TRY_CATCH_BEGIN;
  CVC5_API_ARG_CHECK_EXPECTED(ctors.size() > 0, ctors)
      << "a datatype declaration with at least one constructor";
  CVC5_API_SOLVER_CHECK_DTCTORDECLS(ctors);
  for (size_t i = 0, size = ctors.size(); i < size; i++)
  {
    CVC5_API_CHECK(!ctors[i].isResolved())
        << "cannot use a constructor for multiple datatypes";
  }
  //////// all checks before this line
  DatatypeDecl dtdecl(&d_tm, symbol);
  for (size_t i = 0, size = ctors.size(); i < size; i++)
  {
    dtdecl.addConstructor(ctors[i]);
  }
  return Sort(&d_tm, d_tm.d_nm->mkDatatypeType(*dtdecl.d_dtype));
  ////////
  CVC5_API_TRY_CATCH_END;
}

Term Solver::declareFun(const std::string& symbol,
                        const std::vector<Sort>& sorts,
                        const Sort& sort,
                        bool fresh) const
{
  CVC5_API_TRY_CATCH_BEGIN;
  CVC5_API_SOLVER_CHECK_DOMAIN_SORTS(sorts);
  CVC5_API_SOLVER_CHECK_CODOMAIN_SORT(sort);
  //////// all checks before this line

  internal::TypeNode type = *sort.d_type;
  if (!sorts.empty())
  {
    std::vector<internal::TypeNode> types = Sort::sortVectorToTypeNodes(sorts);
    type = d_tm.d_nm->mkFunctionType(types, type);
  }
  internal::Node res = d_tm.mkConstHelper(type, symbol, fresh);
  // notify the solver engine of the declaration
  d_slv->declareConst(res);
  return Term(&d_tm, res);
  ////////
  CVC5_API_TRY_CATCH_END;
}

Sort Solver::declareSort(const std::string& symbol,
                         uint32_t arity,
                         bool fresh) const
{
  CVC5_API_TRY_CATCH_BEGIN;
  //////// all checks before this line
  internal::TypeNode type = d_tm.d_nm->mkSortConstructor(symbol, arity, fresh);
  // notify the solver engine of the declaration
  d_slv->declareSort(type);
  return Sort(&d_tm, type);
  ////////
  CVC5_API_TRY_CATCH_END;
}

Term Solver::defineFun(const std::string& symbol,
                       const std::vector<Term>& bound_vars,
                       const Sort& sort,
                       const Term& term,
                       bool global) const
{
  CVC5_API_TRY_CATCH_BEGIN;
  CVC5_API_SOLVER_CHECK_CODOMAIN_SORT(sort);
  CVC5_API_SOLVER_CHECK_TERM(term);
  // the sort of the body must match the return sort
  CVC5_API_CHECK(term.d_node->getType() == *sort.d_type)
      << "Invalid sort of function body '" << term << "', expected '" << sort
      << "', found '" << term.getSort() << "'";

  std::vector<Sort> domain_sorts;
  for (const auto& bv : bound_vars)
  {
    domain_sorts.push_back(bv.getSort());
  }
  Sort fun_sort =
      domain_sorts.empty()
          ? sort
          : Sort(&d_tm,
                 d_tm.d_nm->mkFunctionType(
                     Sort::sortVectorToTypeNodes(domain_sorts), *sort.d_type));
  Term fun = d_tm.mkConst(fun_sort, symbol);

  CVC5_API_SOLVER_CHECK_BOUND_VARS_DEF_FUN(fun, bound_vars, domain_sorts);
  //////// all checks before this line

  d_slv->defineFunction(
      *fun.d_node, Term::termVectorToNodes(bound_vars), *term.d_node, global);
  return fun;
  ////////
  CVC5_API_TRY_CATCH_END;
}

Term Solver::defineFunRec(const std::string& symbol,
                          const std::vector<Term>& bound_vars,
                          const Sort& sort,
                          const Term& term,
                          bool global) const
{
  CVC5_API_TRY_CATCH_BEGIN;

  CVC5_API_CHECK(d_slv->getUserLogicInfo().isQuantified())
      << "recursive function definitions require a logic with quantifiers";
  CVC5_API_CHECK(
      d_slv->getUserLogicInfo().isTheoryEnabled(internal::theory::THEORY_UF))
      << "recursive function definitions require a logic with uninterpreted "
         "functions";

  CVC5_API_SOLVER_CHECK_TERM(term);
  CVC5_API_SOLVER_CHECK_CODOMAIN_SORT(sort);
  CVC5_API_CHECK(term.d_node->getType() == *sort.d_type)
      << "Invalid sort of function body '" << term << "', expected '" << sort
      << "'";

  std::vector<Sort> domain_sorts;
  for (const auto& bv : bound_vars)
  {
    domain_sorts.push_back(bv.getSort());
  }
  Sort fun_sort =
      domain_sorts.empty()
          ? sort
          : Sort(&d_tm,
                 d_tm.d_nm->mkFunctionType(
                     Sort::sortVectorToTypeNodes(domain_sorts), *sort.d_type));
  Term fun = d_tm.mkConst(fun_sort, symbol);

  CVC5_API_SOLVER_CHECK_BOUND_VARS_DEF_FUN(fun, bound_vars, domain_sorts);
  //////// all checks before this line

  d_slv->defineFunctionRec(
      *fun.d_node, Term::termVectorToNodes(bound_vars), *term.d_node, global);

  return fun;
  ////////
  CVC5_API_TRY_CATCH_END;
}

Term Solver::defineFunRec(const Term& fun,
                          const std::vector<Term>& bound_vars,
                          const Term& term,
                          bool global) const
{
  CVC5_API_TRY_CATCH_BEGIN;

  CVC5_API_CHECK(d_slv->getUserLogicInfo().isQuantified())
      << "recursive function definitions require a logic with quantifiers";
  CVC5_API_CHECK(
      d_slv->getUserLogicInfo().isTheoryEnabled(internal::theory::THEORY_UF))
      << "recursive function definitions require a logic with uninterpreted "
         "functions";

  CVC5_API_SOLVER_CHECK_TERM(fun);
  CVC5_API_SOLVER_CHECK_TERM(term);
  if (fun.getSort().isFunction())
  {
    std::vector<Sort> domain_sorts = fun.getSort().getFunctionDomainSorts();
    CVC5_API_SOLVER_CHECK_BOUND_VARS_DEF_FUN(fun, bound_vars, domain_sorts);
    Sort codomain = fun.getSort().getFunctionCodomainSort();
    CVC5_API_CHECK(*codomain.d_type == term.d_node->getType())
        << "Invalid sort of function body '" << term << "', expected '"
        << codomain << "'";
  }
  else
  {
    CVC5_API_SOLVER_CHECK_BOUND_VARS(bound_vars);
    CVC5_API_ARG_CHECK_EXPECTED(bound_vars.size() == 0, fun)
        << "function or nullary symbol";
  }
  //////// all checks before this line

  std::vector<internal::Node> ebound_vars = Term::termVectorToNodes(bound_vars);
  d_slv->defineFunctionRec(*fun.d_node, ebound_vars, *term.d_node, global);
  return fun;
  ////////
  CVC5_API_TRY_CATCH_END;
}

void Solver::defineFunsRec(const std::vector<Term>& funs,
                           const std::vector<std::vector<Term>>& bound_vars,
                           const std::vector<Term>& terms,
                           bool global) const
{
  CVC5_API_TRY_CATCH_BEGIN;

  CVC5_API_CHECK(d_slv->getUserLogicInfo().isQuantified())
      << "recursive function definitions require a logic with quantifiers";
  CVC5_API_CHECK(
      d_slv->getUserLogicInfo().isTheoryEnabled(internal::theory::THEORY_UF))
      << "recursive function definitions require a logic with uninterpreted "
         "functions";
  CVC5_API_SOLVER_CHECK_TERMS(funs);
  CVC5_API_SOLVER_CHECK_TERMS(terms);

  size_t funs_size = funs.size();
  CVC5_API_ARG_SIZE_CHECK_EXPECTED(funs_size == bound_vars.size(), bound_vars)
      << "'" << funs_size << "'";
  CVC5_API_ARG_SIZE_CHECK_EXPECTED(funs_size == terms.size(), terms)
      << "'" << funs_size << "'";

  for (size_t j = 0; j < funs_size; ++j)
  {
    const Term& fun = funs[j];
    const std::vector<Term>& bvars = bound_vars[j];
    const Term& term = terms[j];

    CVC5_API_ARG_AT_INDEX_CHECK_EXPECTED(
        d_tm.d_nm == fun.d_tm->d_nm, "function", funs, j)
        << "function associated with the node manager of this solver object";
    CVC5_API_ARG_AT_INDEX_CHECK_EXPECTED(
        d_tm.d_nm == term.d_tm->d_nm, "term", terms, j)
        << "term associated with the node manager of this solver object";

    if (fun.getSort().isFunction())
    {
      std::vector<Sort> domain_sorts = fun.getSort().getFunctionDomainSorts();
      CVC5_API_SOLVER_CHECK_BOUND_VARS_DEF_FUN(fun, bvars, domain_sorts);
      Sort codomain = fun.getSort().getFunctionCodomainSort();
      CVC5_API_ARG_AT_INDEX_CHECK_EXPECTED(
          codomain == term.getSort(), "sort of function body", terms, j)
          << "'" << codomain << "'";
    }
    else
    {
      CVC5_API_SOLVER_CHECK_BOUND_VARS(bvars);
      CVC5_API_ARG_CHECK_EXPECTED(bvars.size() == 0, fun)
          << "function or nullary symbol";
    }
  }
  //////// all checks before this line
  std::vector<internal::Node> efuns = Term::termVectorToNodes(funs);
  std::vector<std::vector<internal::Node>> ebound_vars;
  for (const auto& v : bound_vars)
  {
    ebound_vars.push_back(Term::termVectorToNodes(v));
  }
  std::vector<internal::Node> nodes = Term::termVectorToNodes(terms);
  d_slv->defineFunctionsRec(efuns, ebound_vars, nodes, global);
  ////////
  CVC5_API_TRY_CATCH_END;
}

std::vector<Term> Solver::getAssertions(void) const
{
  CVC5_API_TRY_CATCH_BEGIN;
  //////// all checks before this line
  std::vector<internal::Node> assertions = d_slv->getAssertions();
  /* Can not use
   *   return std::vector<Term>(assertions.begin(), assertions.end());
   * here since constructor is private */
  return Term::nodeVectorToTerms(&d_tm, assertions);
  ////////
  CVC5_API_TRY_CATCH_END;
}

std::string Solver::getInfo(const std::string& flag) const
{
  CVC5_API_TRY_CATCH_BEGIN;
  CVC5_API_UNSUPPORTED_CHECK(d_slv->isValidGetInfoFlag(flag))
      << "Unrecognized flag: " << flag << ".";
  //////// all checks before this line
  return d_slv->getInfo(flag);
  ////////
  CVC5_API_TRY_CATCH_END;
}

std::string Solver::getOption(const std::string& option) const
{
  try
  {
    return d_slv->getOption(option);
  }
  catch (internal::OptionException& e)
  {
    throw CVC5ApiUnsupportedException(e.getMessage());
  }
}

// Supports a visitor from a list of lambdas
// Taken from https://en.cppreference.com/w/cpp/utility/variant/visit
template<class... Ts> struct overloaded : Ts... { using Ts::operator()...; };
template<class... Ts> overloaded(Ts...) -> overloaded<Ts...>;

bool OptionInfo::boolValue() const
{
  CVC5_API_TRY_CATCH_BEGIN;
  CVC5_API_RECOVERABLE_CHECK(std::holds_alternative<ValueInfo<bool>>(valueInfo))
      << name << " is not a bool option";
  //////// all checks before this line
  return std::get<ValueInfo<bool>>(valueInfo).currentValue;
  ////////
  CVC5_API_TRY_CATCH_END;
}
std::string OptionInfo::stringValue() const
{
  CVC5_API_TRY_CATCH_BEGIN;
  CVC5_API_RECOVERABLE_CHECK(
      std::holds_alternative<ValueInfo<std::string>>(valueInfo))
      << name << " is not a string option";
  //////// all checks before this line
  return std::get<ValueInfo<std::string>>(valueInfo).currentValue;
  ////////
  CVC5_API_TRY_CATCH_END;
}
int64_t OptionInfo::intValue() const
{
  CVC5_API_TRY_CATCH_BEGIN;
  CVC5_API_RECOVERABLE_CHECK(
      std::holds_alternative<NumberInfo<int64_t>>(valueInfo))
      << name << " is not an int option";
  //////// all checks before this line
  return std::get<NumberInfo<int64_t>>(valueInfo).currentValue;
  ////////
  CVC5_API_TRY_CATCH_END;
}
uint64_t OptionInfo::uintValue() const
{
  CVC5_API_TRY_CATCH_BEGIN;
  CVC5_API_RECOVERABLE_CHECK(
      std::holds_alternative<NumberInfo<uint64_t>>(valueInfo))
      << name << " is not a uint option";
  //////// all checks before this line
  return std::get<NumberInfo<uint64_t>>(valueInfo).currentValue;
  ////////
  CVC5_API_TRY_CATCH_END;
}
double OptionInfo::doubleValue() const
{
  CVC5_API_TRY_CATCH_BEGIN;
  CVC5_API_RECOVERABLE_CHECK(
      std::holds_alternative<NumberInfo<double>>(valueInfo))
      << name << " is not a double option";
  //////// all checks before this line
  return std::get<NumberInfo<double>>(valueInfo).currentValue;
  ////////
  CVC5_API_TRY_CATCH_END;
}

std::ostream& operator<<(std::ostream& os, const OptionInfo& oi)
{
  os << "OptionInfo{ " << oi.name;
  if (oi.setByUser)
  {
    os << " | set by user";
  }
  if (!oi.aliases.empty())
  {
    internal::container_to_stream(os, oi.aliases, ", ", "", ", ");
  }
  auto printNum = [&os](const std::string& type, const auto& vi) {
    os << " | " << type << " | " << vi.currentValue << " | default "
       << vi.defaultValue;
    if (vi.minimum || vi.maximum)
    {
      os << " |";
      if (vi.minimum)
      {
        os << " " << *vi.minimum << " <=";
      }
      os << " x";
      if (vi.maximum)
      {
        os << " <= " << *vi.maximum;
      }
    }
  };
  std::visit(overloaded{
                 [&os](const OptionInfo::VoidInfo& vi) { os << " | void"; },
                 [&os](const OptionInfo::ValueInfo<bool>& vi) {
                   os << std::boolalpha << " | bool | " << vi.currentValue
                      << " | default " << vi.defaultValue << std::noboolalpha;
                 },
                 [&os](const OptionInfo::ValueInfo<std::string>& vi) {
                   os << " | string | \"" << vi.currentValue
                      << "\" | default \"" << vi.defaultValue << "\"";
                 },
                 [&printNum](const OptionInfo::NumberInfo<int64_t>& vi) {
                   printNum("int64_t", vi);
                 },
                 [&printNum](const OptionInfo::NumberInfo<uint64_t>& vi) {
                   printNum("uint64_t", vi);
                 },
                 [&printNum](const OptionInfo::NumberInfo<double>& vi) {
                   printNum("double", vi);
                 },
                 [&os](const OptionInfo::ModeInfo& vi) {
                   os << " | mode | " << vi.currentValue << " | default "
                      << vi.defaultValue << " | modes: ";
                   internal::container_to_stream(os, vi.modes, "", "", ", ");
                 },
             },
             oi.valueInfo);
  os << " }";
  return os;
}

std::vector<std::string> Solver::getOptionNames() const
{
  CVC5_API_TRY_CATCH_BEGIN;
  //////// all checks before this line
  return internal::options::getNames();
  ////////
  CVC5_API_TRY_CATCH_END;
}

OptionInfo Solver::getOptionInfo(const std::string& option) const
{
  CVC5_API_TRY_CATCH_BEGIN;
  //////// all checks before this line
  auto info = internal::options::getInfo(d_slv->getOptions(), option);
  CVC5_API_CHECK(info.name != "")
      << "Querying invalid or unknown option " << option;
  return std::visit(
      overloaded{
          [&info](const internal::options::OptionInfo::VoidInfo& vi) {
            return OptionInfo{
                info.name,
                info.aliases,
                info.setByUser,
                info.category
                    == internal::options::OptionInfo::Category::EXPERT,
                info.category
                    == internal::options::OptionInfo::Category::REGULAR,
                OptionInfo::VoidInfo{}};
          },
          [&info](const internal::options::OptionInfo::ValueInfo<bool>& vi) {
            return OptionInfo{
                info.name,
                info.aliases,
                info.setByUser,
                info.category
                    == internal::options::OptionInfo::Category::EXPERT,
                info.category
                    == internal::options::OptionInfo::Category::REGULAR,
                OptionInfo::ValueInfo<bool>{vi.defaultValue, vi.currentValue}};
          },
          [&info](
              const internal::options::OptionInfo::ValueInfo<std::string>& vi) {
            return OptionInfo{
                info.name,
                info.aliases,
                info.setByUser,
                info.category
                    == internal::options::OptionInfo::Category::EXPERT,
                info.category
                    == internal::options::OptionInfo::Category::REGULAR,
                OptionInfo::ValueInfo<std::string>{vi.defaultValue,
                                                   vi.currentValue}};
          },
          [&info](
              const internal::options::OptionInfo::NumberInfo<int64_t>& vi) {
            return OptionInfo{
                info.name,
                info.aliases,
                info.setByUser,
                info.category
                    == internal::options::OptionInfo::Category::EXPERT,
                info.category
                    == internal::options::OptionInfo::Category::REGULAR,
                OptionInfo::NumberInfo<int64_t>{
                    vi.defaultValue, vi.currentValue, vi.minimum, vi.maximum}};
          },
          [&info](
              const internal::options::OptionInfo::NumberInfo<uint64_t>& vi) {
            return OptionInfo{
                info.name,
                info.aliases,
                info.setByUser,
                info.category
                    == internal::options::OptionInfo::Category::EXPERT,
                info.category
                    == internal::options::OptionInfo::Category::REGULAR,
                OptionInfo::NumberInfo<uint64_t>{
                    vi.defaultValue, vi.currentValue, vi.minimum, vi.maximum}};
          },
          [&info](const internal::options::OptionInfo::NumberInfo<double>& vi) {
            return OptionInfo{
                info.name,
                info.aliases,
                info.setByUser,
                info.category
                    == internal::options::OptionInfo::Category::EXPERT,
                info.category
                    == internal::options::OptionInfo::Category::REGULAR,
                OptionInfo::NumberInfo<double>{
                    vi.defaultValue, vi.currentValue, vi.minimum, vi.maximum}};
          },
          [&info](const internal::options::OptionInfo::ModeInfo& vi) {
            return OptionInfo{
                info.name,
                info.aliases,
                info.setByUser,
                info.category
                    == internal::options::OptionInfo::Category::EXPERT,
                info.category
                    == internal::options::OptionInfo::Category::REGULAR,
                OptionInfo::ModeInfo{
                    vi.defaultValue, vi.currentValue, vi.modes}};
          },
      },
      info.valueInfo);
  ////////
  CVC5_API_TRY_CATCH_END;
}

DriverOptions Solver::getDriverOptions() const { return DriverOptions(*this); }

std::vector<Term> Solver::getUnsatAssumptions(void) const
{
  CVC5_API_TRY_CATCH_BEGIN;
  CVC5_API_CHECK(d_slv->getOptions().smt.unsatAssumptions)
      << "Cannot get unsat assumptions unless explicitly enabled "
         "(try --"
      << internal::options::smt::longName::unsatAssumptions << ")";
  CVC5_API_CHECK(d_slv->getSmtMode() == internal::SmtMode::UNSAT)
      << "Cannot get unsat assumptions unless in unsat mode.";
  //////// all checks before this line

  std::vector<internal::Node> uassumptions = d_slv->getUnsatAssumptions();
  /* Cannot use
   *   return std::vector<Term>(uassumptions.begin(), uassumptions.end());
   * here since constructor is private */
  std::vector<Term> res;
  for (const internal::Node& n : uassumptions)
  {
    res.push_back(Term(&d_tm, n));
  }
  return res;
  ////////
  CVC5_API_TRY_CATCH_END;
}

std::vector<Term> Solver::getUnsatCore(void) const
{
  CVC5_API_TRY_CATCH_BEGIN;
  CVC5_API_CHECK(d_slv->getOptions().smt.produceUnsatCores)
      << "Cannot get unsat core unless explicitly enabled "
         "(try --"
      << internal::options::smt::longName::produceUnsatCores << ")";
  CVC5_API_RECOVERABLE_CHECK(d_slv->getSmtMode() == internal::SmtMode::UNSAT)
      << "Cannot get unsat core unless in unsat mode.";
  //////// all checks before this line
  internal::UnsatCore core = d_slv->getUnsatCore();
  /* Can not use
   *   return std::vector<Term>(core.begin(), core.end());
   * here since constructor is private */
  std::vector<Term> res;
  for (const internal::Node& e : core)
  {
    res.push_back(Term(&d_tm, e));
  }
  return res;
  ////////
  CVC5_API_TRY_CATCH_END;
}

std::vector<Term> Solver::getUnsatCoreLemmas(void) const
{
  CVC5_API_TRY_CATCH_BEGIN;
  CVC5_API_CHECK(d_slv->getOptions().smt.produceUnsatCores)
      << "Cannot get unsat core lemmas unless explicitly enabled "
         "(try --"
      << internal::options::smt::longName::produceUnsatCores << ")";
  CVC5_API_CHECK(d_slv->getOptions().smt.unsatCoresMode
                 == internal::options::UnsatCoresMode::SAT_PROOF)
      << "Cannot get unsat core lemmas unless SAT proofs are enabled";
  CVC5_API_RECOVERABLE_CHECK(d_slv->getSmtMode() == internal::SmtMode::UNSAT)
      << "Cannot get unsat core unless in unsat mode.";
  //////// all checks before this line
  std::vector<internal::Node> lemmas = d_slv->getUnsatCoreLemmas();
  /* Can not use
   *   return std::vector<Term>(assertions.begin(), assertions.end());
   * here since constructor is private */
  return Term::nodeVectorToTerms(&d_tm, lemmas);
  ////////
  CVC5_API_TRY_CATCH_END;
}

std::map<Term, Term> Solver::getDifficulty() const
{
  CVC5_API_TRY_CATCH_BEGIN;
  CVC5_API_RECOVERABLE_CHECK(d_slv->getSmtMode() == internal::SmtMode::UNSAT
                             || d_slv->getSmtMode() == internal::SmtMode::SAT
                             || d_slv->getSmtMode()
                                    == internal::SmtMode::SAT_UNKNOWN)
      << "Cannot get difficulty unless after a UNSAT, SAT or UNKNOWN response.";
  //////// all checks before this line
  std::map<Term, Term> res;
  std::map<internal::Node, internal::Node> dmap;
  d_slv->getDifficultyMap(dmap);
  for (const std::pair<const internal::Node, internal::Node>& d : dmap)
  {
    res[Term(&d_tm, d.first)] = Term(&d_tm, d.second);
  }
  return res;
  ////////
  CVC5_API_TRY_CATCH_END;
}

std::pair<Result, std::vector<Term>> Solver::getTimeoutCore() const
{
  CVC5_API_TRY_CATCH_BEGIN;
  CVC5_API_CHECK(d_slv->getOptions().smt.produceUnsatCores)
      << "Cannot get timeout core unless unsat cores are enabled "
         "(try --"
      << internal::options::smt::longName::produceUnsatCores << ")";
  //////// all checks before this line
  return getTimeoutCoreHelper({});
  ////////
  CVC5_API_TRY_CATCH_END;
}

std::pair<Result, std::vector<Term>> Solver::getTimeoutCoreAssuming(
    const std::vector<Term>& assumptions) const
{
  CVC5_API_TRY_CATCH_BEGIN;
  CVC5_API_CHECK(!assumptions.empty())
      << "Cannot get timeout core assuming an empty set of assumptions";
  CVC5_API_CHECK(d_slv->getOptions().smt.produceUnsatCores)
      << "Cannot get timeout core unless unsat cores are enabled "
         "(try --"
      << internal::options::smt::longName::produceUnsatCores << ")";
  //////// all checks before this line
  return getTimeoutCoreHelper(assumptions);
  ////////
  CVC5_API_TRY_CATCH_END;
}

std::pair<Result, std::vector<Term>> Solver::getTimeoutCoreHelper(
    const std::vector<Term>& assumptions) const
{
  std::vector<Term> res;
  std::pair<internal::Result, std::vector<internal::Node>> resi =
      d_slv->getTimeoutCore(Term::termVectorToNodes(assumptions));
  for (internal::Node& c : resi.second)
  {
    res.push_back(Term(&d_tm, c));
  }
  return std::pair<Result, std::vector<Term>>(Result(resi.first), res);
}

std::vector<Proof> Solver::getProof(modes::ProofComponent c) const
{
  CVC5_API_TRY_CATCH_BEGIN;
  CVC5_API_CHECK(d_slv->getOptions().smt.produceProofs)
      << "Cannot get proof unless proofs are enabled (try --"
      << internal::options::smt::longName::produceProofs << ")";
  CVC5_API_RECOVERABLE_CHECK(d_slv->getSmtMode() == internal::SmtMode::UNSAT)
      << "Cannot get proof unless in unsat mode.";
  //////// all checks before this line
  std::vector<std::shared_ptr<internal::ProofNode>> proof_nodes =
      d_slv->getProof(c);
  std::vector<Proof> proofs;
  for (auto& p : proof_nodes)
  {
    proofs.push_back(Proof(&d_tm, p));
  }
  return proofs;
  ////////
  CVC5_API_TRY_CATCH_END;
}

std::string Solver::proofToString(
    Proof proof,
    modes::ProofFormat format,
    const std::map<cvc5::Term, std::string>& assertionNames) const
{
  CVC5_API_TRY_CATCH_BEGIN;
  //////// all checks before this line
  std::ostringstream ss;
  // convert the map's domain to use nodes rather than terms
  std::map<internal::Node, std::string> nodeAssertionNames;
  for (const auto& p : assertionNames)
  {
    nodeAssertionNames[p.first.getNode()] = p.second;
  }
  this->d_slv->printProof(ss, proof.d_proofNode, format, nodeAssertionNames);
  return ss.str();
  ////////
  CVC5_API_TRY_CATCH_END;
}

std::vector<Term> Solver::getLearnedLiterals(modes::LearnedLitType t) const
{
  CVC5_API_TRY_CATCH_BEGIN;
  CVC5_API_CHECK(d_slv->getOptions().smt.produceLearnedLiterals)
      << "Cannot get learned literals unless enabled (try "
         "--"
      << internal::options::smt::longName::produceLearnedLiterals << ")";
  CVC5_API_RECOVERABLE_CHECK(d_slv->getSmtMode() == internal::SmtMode::UNSAT
                             || d_slv->getSmtMode() == internal::SmtMode::SAT
                             || d_slv->getSmtMode()
                                    == internal::SmtMode::SAT_UNKNOWN)
      << "Cannot get learned literals unless after a UNSAT, SAT or UNKNOWN "
         "response.";
  //////// all checks before this line
  std::vector<internal::Node> lits = d_slv->getLearnedLiterals(t);
  return Term::nodeVectorToTerms(&d_tm, lits);
  ////////
  CVC5_API_TRY_CATCH_END;
}

Term Solver::getValueHelper(const Term& term) const
{
  // Note: Term is checked in the caller to avoid double checks
  bool wasShadow = false;
  bool freeOrShadowedVar =
      internal::expr::hasFreeOrShadowedVar(term.getNode(), wasShadow);
  CVC5_API_RECOVERABLE_CHECK(!freeOrShadowedVar)
      << "Cannot get value of term containing "
      << (wasShadow ? "shadowed" : "free") << " variables";
  //////// all checks before this line
  internal::Node value = d_slv->getValue(*term.d_node);
  Term res = Term(&d_tm, value);
  Assert(res.getSort() == term.getSort());
  return res;
}

Term Solver::getValue(const Term& term) const
{
  CVC5_API_TRY_CATCH_BEGIN;
  CVC5_API_RECOVERABLE_CHECK(d_slv->getOptions().smt.produceModels)
      << "Cannot get value unless model generation is enabled "
         "(try --"
      << internal::options::smt::longName::produceModels << ")";
  CVC5_API_RECOVERABLE_CHECK(d_slv->isSmtModeSat())
      << "Cannot get value unless after a SAT or UNKNOWN response.";
  CVC5_API_SOLVER_CHECK_TERM(term);
  CVC5_API_RECOVERABLE_CHECK(term.getSort().getTypeNode().isFirstClass())
      << "Cannot get value of a term that is not first class.";
  CVC5_API_RECOVERABLE_CHECK(!term.getSort().isDatatype()
                             || term.getSort().getDatatype().isWellFounded())
      << "Cannot get value of a term of non-well-founded datatype sort.";
  ensureWellFormedTerm(term);
  //////// all checks before this line
  return getValueHelper(term);
  ////////
  CVC5_API_TRY_CATCH_END;
}

std::vector<Term> Solver::getValue(const std::vector<Term>& terms) const
{
  CVC5_API_TRY_CATCH_BEGIN;
  CVC5_API_RECOVERABLE_CHECK(d_slv->getOptions().smt.produceModels)
      << "Cannot get value unless model generation is enabled "
         "(try --"
      << internal::options::smt::longName::produceModels << ")";
  CVC5_API_RECOVERABLE_CHECK(d_slv->isSmtModeSat())
      << "Cannot get value unless after a SAT or UNKNOWN response.";
  for (const Term& t : terms)
  {
    CVC5_API_RECOVERABLE_CHECK(t.getSort().getTypeNode().isFirstClass())
        << "Cannot get value of a term that is not first class.";
    CVC5_API_RECOVERABLE_CHECK(!t.getSort().isDatatype()
                               || t.getSort().getDatatype().isWellFounded())
        << "Cannot get value of a term of non-well-founded datatype sort.";
  }
  CVC5_API_SOLVER_CHECK_TERMS(terms);
  ensureWellFormedTerms(terms);
  //////// all checks before this line

  std::vector<Term> res;
  for (size_t i = 0, n = terms.size(); i < n; ++i)
  {
    /* Can not use emplace_back here since constructor is private. */
    res.push_back(getValueHelper(terms[i]));
  }
  return res;
  ////////
  CVC5_API_TRY_CATCH_END;
}

std::vector<Term> Solver::getModelDomainElements(const Sort& s) const
{
  CVC5_API_TRY_CATCH_BEGIN;
  CVC5_API_RECOVERABLE_CHECK(d_slv->getOptions().smt.produceModels)
      << "Cannot get domain elements unless model generation is enabled "
         "(try --"
      << internal::options::smt::longName::produceModels << ")";
  CVC5_API_RECOVERABLE_CHECK(d_slv->isSmtModeSat())
      << "Cannot get domain elements unless after a SAT or UNKNOWN response.";
  CVC5_API_SOLVER_CHECK_SORT(s);
  CVC5_API_RECOVERABLE_CHECK(s.isUninterpretedSort())
      << "expecting an uninterpreted sort as argument to "
         "getModelDomainElements.";
  //////// all checks before this line
  std::vector<Term> res;
  std::vector<internal::Node> elements =
      d_slv->getModelDomainElements(s.getTypeNode());
  for (const internal::Node& n : elements)
  {
    res.push_back(Term(&d_tm, n));
  }
  return res;
  ////////
  CVC5_API_TRY_CATCH_END;
}

bool Solver::isModelCoreSymbol(const Term& v) const
{
  CVC5_API_TRY_CATCH_BEGIN;
  CVC5_API_RECOVERABLE_CHECK(d_slv->getOptions().smt.produceModels)
      << "Cannot check if model core symbol unless model generation is enabled "
         "(try --"
      << internal::options::smt::longName::produceModels << ")";
  CVC5_API_RECOVERABLE_CHECK(d_slv->isSmtModeSat())
      << "Cannot check if model core symbol unless after a SAT or UNKNOWN "
         "response.";
  CVC5_API_SOLVER_CHECK_TERM(v);
  CVC5_API_RECOVERABLE_CHECK(v.getKind() == Kind::CONSTANT)
      << "expecting a free constant as argument to isModelCoreSymbol.";
  //////// all checks before this line
  return d_slv->isModelCoreSymbol(v.getNode());
  ////////
  CVC5_API_TRY_CATCH_END;
}

std::string Solver::getModel(const std::vector<Sort>& sorts,
                             const std::vector<Term>& vars) const
{
  CVC5_API_TRY_CATCH_BEGIN;
  CVC5_API_RECOVERABLE_CHECK(d_slv->getOptions().smt.produceModels)
      << "Cannot get model unless model generation is enabled "
         "(try --"
      << internal::options::smt::longName::produceModels << ")";
  CVC5_API_RECOVERABLE_CHECK(d_slv->isSmtModeSat())
      << "Cannot get model unless after a SAT or UNKNOWN response.";
  CVC5_API_SOLVER_CHECK_SORTS(sorts);
  for (const Sort& s : sorts)
  {
    CVC5_API_RECOVERABLE_CHECK(s.isUninterpretedSort())
        << "expecting an uninterpreted sort as argument to "
           "getModel.";
  }
  CVC5_API_SOLVER_CHECK_TERMS(vars);
  for (const Term& v : vars)
  {
    CVC5_API_RECOVERABLE_CHECK(v.getKind() == Kind::CONSTANT)
        << "expecting a free constant as argument to getModel.";
  }
  //////// all checks before this line
  return d_slv->getModel(Sort::sortVectorToTypeNodes(sorts),
                         Term::termVectorToNodes(vars));
  ////////
  CVC5_API_TRY_CATCH_END;
}

Term Solver::getQuantifierElimination(const Term& q) const
{
  CVC5_API_TRY_CATCH_BEGIN;
  CVC5_API_SOLVER_CHECK_TERM(q);
  //////// all checks before this line
  return Term(&d_tm, d_slv->getQuantifierElimination(q.getNode(), true));
  ////////
  CVC5_API_TRY_CATCH_END;
}

Term Solver::getQuantifierEliminationDisjunct(const Term& q) const
{
  CVC5_API_TRY_CATCH_BEGIN;
  CVC5_API_SOLVER_CHECK_TERM(q);
  //////// all checks before this line
  return Term(&d_tm, d_slv->getQuantifierElimination(q.getNode(), false));
  ////////
  CVC5_API_TRY_CATCH_END;
}

void Solver::declareSepHeap(const Sort& locSort, const Sort& dataSort) const
{
  CVC5_API_TRY_CATCH_BEGIN;
  CVC5_API_SOLVER_CHECK_SORT(locSort);
  CVC5_API_SOLVER_CHECK_SORT(dataSort);
  CVC5_API_CHECK(d_slv->isLogicSet())
      << "Cannot call 'declareSepHeap()' if logic is not set";
  CVC5_API_CHECK(
      d_slv->getLogicInfo().isTheoryEnabled(internal::theory::THEORY_SEP))
      << "Cannot obtain separation logic expressions if not using the "
         "separation logic theory.";
  //////// all checks before this line
  d_slv->declareSepHeap(locSort.getTypeNode(), dataSort.getTypeNode());
  ////////
  CVC5_API_TRY_CATCH_END;
}

Term Solver::getValueSepHeap() const
{
  CVC5_API_TRY_CATCH_BEGIN;
  CVC5_API_CHECK(
      d_slv->getLogicInfo().isTheoryEnabled(internal::theory::THEORY_SEP))
      << "Cannot obtain separation logic expressions if not using the "
         "separation logic theory.";
  CVC5_API_CHECK(d_slv->getOptions().smt.produceModels)
      << "Cannot get separation heap term unless model generation is enabled "
         "(try --"
      << internal::options::smt::longName::produceModels << ")";
  CVC5_API_RECOVERABLE_CHECK(d_slv->isSmtModeSat())
      << "Can only get separtion heap term after SAT or UNKNOWN response.";
  //////// all checks before this line
  return Term(&d_tm, d_slv->getSepHeapExpr());
  ////////
  CVC5_API_TRY_CATCH_END;
}

Term Solver::getValueSepNil() const
{
  CVC5_API_TRY_CATCH_BEGIN;
  CVC5_API_CHECK(
      d_slv->getLogicInfo().isTheoryEnabled(internal::theory::THEORY_SEP))
      << "Cannot obtain separation logic expressions if not using the "
         "separation logic theory.";
  CVC5_API_CHECK(d_slv->getOptions().smt.produceModels)
      << "Cannot get separation nil term unless model generation is enabled "
         "(try --"
      << internal::options::smt::longName::produceModels << ")";
  CVC5_API_RECOVERABLE_CHECK(d_slv->isSmtModeSat())
      << "Can only get separtion nil term after SAT or UNKNOWN response.";
  //////// all checks before this line
  return Term(&d_tm, d_slv->getSepNilExpr());
  ////////
  CVC5_API_TRY_CATCH_END;
}

Term Solver::declarePool(const std::string& symbol,
                         const Sort& sort,
                         const std::vector<Term>& initValue) const
{
  CVC5_API_TRY_CATCH_BEGIN;
  CVC5_API_SOLVER_CHECK_SORT(sort);
  CVC5_API_SOLVER_CHECK_TERMS(initValue);
  //////// all checks before this line
  internal::TypeNode setType = d_tm.d_nm->mkSetType(*sort.d_type);
  internal::Node pool = d_tm.mkVarHelper(setType, symbol);
  std::vector<internal::Node> initv = Term::termVectorToNodes(initValue);
  d_slv->declarePool(pool, initv);
  d_tm.increment_vars_consts_stats(setType, true);
  return Term(&d_tm, pool);
  ////////
  CVC5_API_TRY_CATCH_END;
}

Term Solver::declareOracleFun(
    const std::string& symbol,
    const std::vector<Sort>& sorts,
    const Sort& sort,
    std::function<Term(const std::vector<Term>&)> fn) const
{
  CVC5_API_TRY_CATCH_BEGIN;
  CVC5_API_SOLVER_CHECK_DOMAIN_SORTS(sorts);
  CVC5_API_SOLVER_CHECK_CODOMAIN_SORT(sort);
  CVC5_API_CHECK(d_slv->getOptions().quantifiers.oracles)
      << "Cannot call declareOracleFun unless oracles is enabled (use "
         "--"
      << internal::options::quantifiers::longName::oracles << ")";
  //////// all checks before this line
  internal::TypeNode type = *sort.d_type;
  if (!sorts.empty())
  {
    std::vector<internal::TypeNode> types = Sort::sortVectorToTypeNodes(sorts);
    type = d_tm.d_nm->mkFunctionType(types, type);
  }
  internal::Node fun = d_tm.mkConstHelper(type, symbol);
  // Wrap the terms-to-term function so that it is nodes-to-nodes. Note we
  // make the method return a vector of size one to conform to the interface
  // at the SolverEngine level.
  d_slv->declareOracleFun(
      fun, [&, fn](const std::vector<internal::Node> nodes) {
        std::vector<Term> terms = Term::nodeVectorToTerms(&d_tm, nodes);
        Term output = fn(terms);
        return Term::termVectorToNodes({output});
      });
  return Term(&d_tm, fun);
  ////////
  CVC5_API_TRY_CATCH_END;
}

void Solver::addPlugin(Plugin& p)
{
  CVC5_API_TRY_CATCH_BEGIN;
  d_slv->addPlugin(p.d_pExtToInt.get());
  CVC5_API_TRY_CATCH_END;
}

void Solver::pop(uint32_t nscopes) const
{
  CVC5_API_TRY_CATCH_BEGIN;
  CVC5_API_CHECK(d_slv->getOptions().base.incrementalSolving)
      << "Cannot pop when not solving incrementally (use --"
      << internal::options::base::longName::incrementalSolving << ")";
  CVC5_API_CHECK(nscopes <= d_slv->getNumUserLevels())
      << "Cannot pop beyond first pushed context";
  //////// all checks before this line
  for (uint32_t n = 0; n < nscopes; ++n)
  {
    d_slv->pop();
  }
  ////////
  CVC5_API_TRY_CATCH_END;
}

Term Solver::getInterpolant(const Term& conj) const
{
  CVC5_API_TRY_CATCH_BEGIN;
  CVC5_API_SOLVER_CHECK_TERM(conj);
  CVC5_API_CHECK(d_slv->getOptions().smt.produceInterpolants)
      << "Cannot get interpolant unless interpolants are enabled (try "
         "--"
      << internal::options::smt::longName::produceInterpolants << ")";
  //////// all checks before this line
  internal::TypeNode nullType;
  internal::Node result = d_slv->getInterpolant(*conj.d_node, nullType);
  return Term(&d_tm, result);
  ////////
  CVC5_API_TRY_CATCH_END;
}

Term Solver::getInterpolant(const Term& conj, Grammar& grammar) const
{
  CVC5_API_TRY_CATCH_BEGIN;
  CVC5_API_SOLVER_CHECK_TERM(conj);
  CVC5_API_CHECK(d_slv->getOptions().smt.produceInterpolants)
      << "Cannot get interpolant unless interpolants are enabled (try "
         "--"
      << internal::options::smt::longName::produceInterpolants << ")";
  for (const auto& sym : grammar.d_sg->getNtSyms())
  {
    CVC5_API_CHECK(!grammar.d_sg->getRulesFor(sym).empty())
        << "Invalid grammar, must have at least one rule for each "
           "non-terminal symbol";
  }
  //////// all checks before this line
  internal::Node result =
      d_slv->getInterpolant(*conj.d_node, *grammar.resolve().d_type);
  return Term(&d_tm, result);
  ////////
  CVC5_API_TRY_CATCH_END;
}

Term Solver::getInterpolantNext() const
{
  CVC5_API_TRY_CATCH_BEGIN;
  CVC5_API_CHECK(d_slv->getOptions().smt.produceInterpolants)
      << "Cannot get interpolant unless interpolants are enabled (try "
         "--"
      << internal::options::smt::longName::produceInterpolants << ")";
  CVC5_API_CHECK(d_slv->getOptions().base.incrementalSolving)
      << "Cannot get next interpolant when not solving incrementally (try "
         "--"
      << internal::options::base::longName::incrementalSolving << ")";
  //////// all checks before this line
  internal::Node result = d_slv->getInterpolantNext();
  return Term(&d_tm, result);
  ////////
  CVC5_API_TRY_CATCH_END;
}

Term Solver::getAbduct(const Term& conj) const
{
  CVC5_API_TRY_CATCH_BEGIN;
  CVC5_API_SOLVER_CHECK_TERM(conj);
  CVC5_API_CHECK(d_slv->getOptions().smt.produceAbducts)
      << "Cannot get abduct unless abducts are enabled (try --"
      << internal::options::smt::longName::produceAbducts << ")";
  //////// all checks before this line
  internal::TypeNode nullType;
  internal::Node result = d_slv->getAbduct(*conj.d_node, nullType);
  return Term(&d_tm, result);
  ////////
  CVC5_API_TRY_CATCH_END;
}

Term Solver::getAbduct(const Term& conj, Grammar& grammar) const
{
  CVC5_API_TRY_CATCH_BEGIN;
  CVC5_API_SOLVER_CHECK_TERM(conj);
  CVC5_API_CHECK(d_slv->getOptions().smt.produceAbducts)
      << "Cannot get abduct unless abducts are enabled (try --"
      << internal::options::smt::longName::produceAbducts << ")";
  for (const auto& sym : grammar.d_sg->getNtSyms())
  {
    CVC5_API_CHECK(!grammar.d_sg->getRulesFor(sym).empty())
        << "Invalid grammar, must have at least one rule for each "
           "non-terminal symbol";
  }
  //////// all checks before this line
  internal::Node result =
      d_slv->getAbduct(*conj.d_node, *grammar.resolve().d_type);
  return Term(&d_tm, result);
  ////////
  CVC5_API_TRY_CATCH_END;
}

Term Solver::getAbductNext() const
{
  CVC5_API_TRY_CATCH_BEGIN;
  CVC5_API_CHECK(d_slv->getOptions().smt.produceAbducts)
      << "Cannot get next abduct unless abducts are enabled (try "
         "--"
      << internal::options::smt::longName::produceAbducts << ")";
  CVC5_API_CHECK(d_slv->getOptions().base.incrementalSolving)
      << "Cannot get next abduct when not solving incrementally (try "
         "--"
      << internal::options::base::longName::incrementalSolving << ")";
  //////// all checks before this line
  internal::Node result = d_slv->getAbductNext();
  return Term(&d_tm, result);
  ////////
  CVC5_API_TRY_CATCH_END;
}

void Solver::blockModel(modes::BlockModelsMode mode) const
{
  CVC5_API_TRY_CATCH_BEGIN;
  CVC5_API_CHECK(d_slv->getOptions().smt.produceModels)
      << "Cannot get value unless model generation is enabled "
         "(try --"
      << internal::options::smt::longName::produceModels << ")";
  CVC5_API_RECOVERABLE_CHECK(d_slv->isSmtModeSat())
      << "Can only block model after SAT or UNKNOWN response.";
  //////// all checks before this line
  d_slv->blockModel(mode);
  ////////
  CVC5_API_TRY_CATCH_END;
}

void Solver::blockModelValues(const std::vector<Term>& terms) const
{
  CVC5_API_TRY_CATCH_BEGIN;
  CVC5_API_CHECK(d_slv->getOptions().smt.produceModels)
      << "Cannot get value unless model generation is enabled "
         "(try --"
      << internal::options::smt::longName::produceModels << ")";
  CVC5_API_RECOVERABLE_CHECK(d_slv->isSmtModeSat())
      << "Can only block model values after SAT or UNKNOWN response.";
  CVC5_API_ARG_SIZE_CHECK_EXPECTED(!terms.empty(), terms)
      << "a non-empty set of terms";
  CVC5_API_SOLVER_CHECK_TERMS(terms);
  ensureWellFormedTerms(terms);
  //////// all checks before this line
  d_slv->blockModelValues(Term::termVectorToNodes(terms));
  ////////
  CVC5_API_TRY_CATCH_END;
}

std::string Solver::getInstantiations() const
{
  CVC5_API_TRY_CATCH_BEGIN;
  CVC5_API_RECOVERABLE_CHECK(d_slv->getSmtMode() == internal::SmtMode::UNSAT
                             || d_slv->getSmtMode() == internal::SmtMode::SAT
                             || d_slv->getSmtMode()
                                    == internal::SmtMode::SAT_UNKNOWN)
      << "Cannot get instantiations unless after a UNSAT, SAT or UNKNOWN "
         "response.";
  //////// all checks before this line
  std::stringstream ss;
  d_slv->printInstantiations(ss);
  return ss.str();
  ////////
  CVC5_API_TRY_CATCH_END;
}

void Solver::push(uint32_t nscopes) const
{
  CVC5_API_TRY_CATCH_BEGIN;
  CVC5_API_CHECK(d_slv->getOptions().base.incrementalSolving)
      << "Cannot push when not solving incrementally (use --"
      << internal::options::base::longName::incrementalSolving << ")";
  //////// all checks before this line
  for (uint32_t n = 0; n < nscopes; ++n)
  {
    d_slv->push();
  }
  ////////
  CVC5_API_TRY_CATCH_END;
}

void Solver::resetAssertions(void) const
{
  CVC5_API_TRY_CATCH_BEGIN;
  //////// all checks before this line
  d_slv->resetAssertions();
  ////////
  CVC5_API_TRY_CATCH_END;
}

void Solver::setInfo(const std::string& keyword, const std::string& value) const
{
  CVC5_API_TRY_CATCH_BEGIN;
  CVC5_API_UNSUPPORTED_CHECK(
      keyword == "source" || keyword == "category" || keyword == "difficulty"
      || keyword == "filename" || keyword == "license" || keyword == "name"
      || keyword == "notes" || keyword == "smt-lib-version"
      || keyword == "status")
      << "Unrecognized keyword: " << keyword
      << ", expected 'source', 'category', 'difficulty', "
         "'filename', 'license', 'name', "
         "'notes', 'smt-lib-version' or 'status'";
  CVC5_API_RECOVERABLE_ARG_CHECK_EXPECTED(
      keyword != "smt-lib-version" || value == "2" || value == "2.0"
          || value == "2.5" || value == "2.6",
      value)
      << "'2.0', '2.5', '2.6'";
  CVC5_API_ARG_CHECK_EXPECTED(keyword != "status" || value == "sat"
                                  || value == "unsat" || value == "unknown",
                              value)
      << "'sat', 'unsat' or 'unknown'";
  //////// all checks before this line
  if (keyword == "filename")
  {
    // only the Solver object has non-const access to the original options
    d_originalOptions->write_driver().filename = value;
  }
  d_slv->setInfo(keyword, value);
  ////////
  CVC5_API_TRY_CATCH_END;
}

void Solver::setLogic(const std::string& logic) const
{
  CVC5_API_TRY_CATCH_BEGIN;
  CVC5_API_CHECK(!d_slv->isLogicSet())
      << "Invalid call to 'setLogic', logic is already set";
  CVC5_API_CHECK(!d_slv->isFullyInited())
      << "Invalid call to 'setLogic', solver is already fully initialized";
  //////// all checks before this line
  internal::LogicInfo linfo(logic);
  d_slv->setLogic(linfo);
  ////////
  CVC5_API_TRY_CATCH_END;
}

bool Solver::isLogicSet() const
{
  CVC5_API_TRY_CATCH_BEGIN;
  //////// all checks before this line
  return d_slv->isLogicSet();
  ////////
  CVC5_API_TRY_CATCH_END;
}

std::string Solver::getLogic() const
{
  CVC5_API_TRY_CATCH_BEGIN;
  CVC5_API_CHECK(d_slv->isLogicSet())
      << "Invalid call to 'getLogic', logic has not yet been set";
  //////// all checks before this line
  return d_slv->getUserLogicInfo().getLogicString();
  ////////
  CVC5_API_TRY_CATCH_END;
}

void Solver::setOption(const std::string& option,
                       const std::string& value) const
{
  CVC5_API_TRY_CATCH_BEGIN;
  std::vector<std::string> options = internal::options::getNames();
  CVC5_API_UNSUPPORTED_CHECK(
      option.find("command-verbosity") != std::string::npos
      || std::find(options.cbegin(), options.cend(), option) != options.cend())
      << "Unrecognized option: " << option << '.';
  // this list includes options that are prescribed to be changable in any
  // context based on the SMT-LIB standard, as well as options (e.g. tlimit-per)
  // that have no impact on solver initialization or imply other options.
  static constexpr auto mutableOpts = {"diagnostic-output-channel",
                                       "print-success",
                                       "regular-output-channel",
                                       "reproducible-resource-limit",
                                       "verbosity",
                                       "tlimit-per"};
  if (std::find(mutableOpts.begin(), mutableOpts.end(), option)
      == mutableOpts.end())
  {
    CVC5_API_CHECK(!d_slv->isFullyInited())
        << "Invalid call to 'setOption' for option '" << option
        << "', solver is already fully initialized";
  }
  //////// all checks before this line
  // mark that the option originated from the user here
  d_slv->setOption(option, value, true);
  ////////
  CVC5_API_TRY_CATCH_END;
}

Term Solver::declareSygusVar(const std::string& symbol, const Sort& sort) const
{
  CVC5_API_TRY_CATCH_BEGIN;
  CVC5_API_SOLVER_CHECK_SORT(sort);
  CVC5_API_CHECK(d_slv->getOptions().quantifiers.sygus)
      << "Cannot call declareSygusVar unless sygus is enabled (use --"
      << internal::options::quantifiers::longName::sygus << ")";
  //////// all checks before this line
  internal::Node res = d_tm.mkVarHelper(*sort.d_type, symbol);
  d_slv->declareSygusVar(res);
  return Term(&d_tm, res);
  ////////
  CVC5_API_TRY_CATCH_END;
}

Grammar Solver::mkGrammar(const std::vector<Term>& boundVars,
                          const std::vector<Term>& ntSymbols) const
{
  CVC5_API_TRY_CATCH_BEGIN;
  CVC5_API_ARG_SIZE_CHECK_EXPECTED(!ntSymbols.empty(), ntSymbols)
      << "a non-empty vector";
  CVC5_API_SOLVER_CHECK_BOUND_VARS(boundVars);
  CVC5_API_SOLVER_CHECK_BOUND_VARS(ntSymbols);
  //////// all checks before this line
  return Grammar(&d_tm, boundVars, ntSymbols);
  ////////
  CVC5_API_TRY_CATCH_END;
}

Term Solver::synthFun(const std::string& symbol,
                      const std::vector<Term>& boundVars,
                      const Sort& sort) const
{
  CVC5_API_TRY_CATCH_BEGIN;
  CVC5_API_SOLVER_CHECK_BOUND_VARS(boundVars);
  CVC5_API_SOLVER_CHECK_SORT(sort);
  CVC5_API_CHECK(d_slv->getOptions().quantifiers.sygus)
      << "Cannot call synthFun unless sygus is enabled (use --"
      << internal::options::quantifiers::longName::sygus << ")";
  //////// all checks before this line
  return synthFunHelper(symbol, boundVars, sort);
  ////////
  CVC5_API_TRY_CATCH_END;
}

Term Solver::synthFun(const std::string& symbol,
                      const std::vector<Term>& boundVars,
                      Sort sort,
                      Grammar& grammar) const
{
  CVC5_API_TRY_CATCH_BEGIN;
  CVC5_API_SOLVER_CHECK_BOUND_VARS(boundVars);
  CVC5_API_SOLVER_CHECK_SORT(sort);
  CVC5_API_CHECK(d_slv->getOptions().quantifiers.sygus)
      << "Cannot call synthFun unless sygus is enabled (use --"
      << internal::options::quantifiers::longName::sygus << ")";
  //////// all checks before this line
  return synthFunHelper(symbol, boundVars, sort, false, &grammar);
  ////////
  CVC5_API_TRY_CATCH_END;
}

void Solver::addSygusConstraint(const Term& term) const
{
  CVC5_API_TRY_CATCH_BEGIN;
  CVC5_API_SOLVER_CHECK_TERM(term);
  CVC5_API_ARG_CHECK_EXPECTED(
      term.d_node->getType() == d_tm.d_nm->booleanType(), term)
      << "boolean term";
  CVC5_API_CHECK(d_slv->getOptions().quantifiers.sygus)
      << "Cannot addSygusConstraint unless sygus is enabled (use --"
      << internal::options::quantifiers::longName::sygus << ")";
  //////// all checks before this line
  d_slv->assertSygusConstraint(*term.d_node, false);
  ////////
  CVC5_API_TRY_CATCH_END;
}

std::vector<Term> Solver::getSygusConstraints() const
{
  CVC5_API_TRY_CATCH_BEGIN;
  //////// all checks before this line
  std::vector<internal::Node> constraints = d_slv->getSygusConstraints();
  return Term::nodeVectorToTerms(&d_tm, constraints);
  ////////
  CVC5_API_TRY_CATCH_END;
}

void Solver::addSygusAssume(const Term& term) const
{
  CVC5_API_TRY_CATCH_BEGIN;
  CVC5_API_SOLVER_CHECK_TERM(term);
  CVC5_API_ARG_CHECK_EXPECTED(
      term.d_node->getType() == d_tm.d_nm->booleanType(), term)
      << "boolean term";
  CVC5_API_CHECK(d_slv->getOptions().quantifiers.sygus)
      << "Cannot addSygusAssume unless sygus is enabled (use --"
      << internal::options::quantifiers::longName::sygus << ")";
  //////// all checks before this line
  d_slv->assertSygusConstraint(*term.d_node, true);
  ////////
  CVC5_API_TRY_CATCH_END;
}

std::vector<Term> Solver::getSygusAssumptions() const
{
  CVC5_API_TRY_CATCH_BEGIN;
  //////// all checks before this line
  std::vector<internal::Node> assumptions = d_slv->getSygusAssumptions();
  return Term::nodeVectorToTerms(&d_tm, assumptions);
  ////////
  CVC5_API_TRY_CATCH_END;
}

void Solver::addSygusInvConstraint(const Term& inv,
                                   const Term& pre,
                                   const Term& trans,
                                   const Term& post) const
{
  CVC5_API_TRY_CATCH_BEGIN;
  CVC5_API_SOLVER_CHECK_TERM(inv);
  CVC5_API_SOLVER_CHECK_TERM(pre);
  CVC5_API_SOLVER_CHECK_TERM(trans);
  CVC5_API_SOLVER_CHECK_TERM(post);

  CVC5_API_ARG_CHECK_EXPECTED(inv.d_node->getType().isFunction(), inv)
      << "a function";

  internal::TypeNode invType = inv.d_node->getType();

  CVC5_API_ARG_CHECK_EXPECTED(invType.getRangeType().isBoolean(), inv)
      << "boolean range";

  CVC5_API_CHECK(pre.d_node->getType() == invType)
      << "expected inv and pre to have the same sort";

  CVC5_API_CHECK(post.d_node->getType() == invType)
      << "expected inv and post to have the same sort";
  CVC5_API_CHECK(d_slv->getOptions().quantifiers.sygus)
      << "Cannot addSygusInvConstraint unless sygus is enabled (use --"
      << internal::options::quantifiers::longName::sygus << ")";
  //////// all checks before this line

  const std::vector<internal::TypeNode>& invArgTypes = invType.getArgTypes();

  std::vector<internal::TypeNode> expectedTypes;
  expectedTypes.reserve(2 * invArgTypes.size() + 1);

  for (size_t i = 0, n = invArgTypes.size(); i < 2 * n; i += 2)
  {
    expectedTypes.push_back(invArgTypes[i % n]);
    expectedTypes.push_back(invArgTypes[(i + 1) % n]);
  }

  expectedTypes.push_back(invType.getRangeType());
  internal::TypeNode expectedTransType =
      d_tm.d_nm->mkFunctionType(expectedTypes);

  CVC5_API_CHECK(trans.d_node->getType() == expectedTransType)
      << "expected trans's sort to be " << invType;

  d_slv->assertSygusInvConstraint(
      *inv.d_node, *pre.d_node, *trans.d_node, *post.d_node);
  ////////
  CVC5_API_TRY_CATCH_END;
}

SynthResult Solver::checkSynth() const
{
  CVC5_API_TRY_CATCH_BEGIN;
  CVC5_API_CHECK(d_slv->getOptions().quantifiers.sygus)
      << "Cannot checkSynth unless sygus is enabled (use --"
      << internal::options::quantifiers::longName::sygus << ")";
  CVC5_API_CHECK(!d_slv->isQueryMade()
                 || d_slv->getOptions().base.incrementalSolving)
      << "Cannot make multiple checkSynth calls unless incremental solving is "
         "enabled (try --"
      << internal::options::base::longName::incrementalSolving << ")";
  //////// all checks before this line
  return d_slv->checkSynth();
  ////////
  CVC5_API_TRY_CATCH_END;
}

SynthResult Solver::checkSynthNext() const
{
  CVC5_API_TRY_CATCH_BEGIN;
  CVC5_API_CHECK(d_slv->getOptions().quantifiers.sygus)
      << "Cannot checkSynthNext unless sygus is enabled (use --"
      << internal::options::quantifiers::longName::sygus << ")";
  CVC5_API_CHECK(d_slv->getOptions().base.incrementalSolving)
      << "Cannot checkSynthNext when not solving incrementally (use "
         "--"
      << internal::options::base::longName::incrementalSolving << ")";
  //////// all checks before this line
  return d_slv->checkSynth(true);
  ////////
  CVC5_API_TRY_CATCH_END;
}

Term Solver::getSynthSolution(const Term& term) const
{
  CVC5_API_TRY_CATCH_BEGIN;
  CVC5_API_SOLVER_CHECK_TERM(term);

  std::map<internal::Node, internal::Node> map;
  CVC5_API_CHECK(d_slv->getSynthSolutions(map))
      << "The solver is not in a state immediately preceded by a "
         "successful call to checkSynth";

  std::map<internal::Node, internal::Node>::const_iterator it =
      map.find(*term.d_node);

  CVC5_API_CHECK(it != map.cend()) << "Synth solution not found for given term";
  //////// all checks before this line
  return Term(&d_tm, it->second);
  ////////
  CVC5_API_TRY_CATCH_END;
}

std::vector<Term> Solver::getSynthSolutions(
    const std::vector<Term>& terms) const
{
  CVC5_API_TRY_CATCH_BEGIN;
  CVC5_API_ARG_SIZE_CHECK_EXPECTED(!terms.empty(), terms) << "non-empty vector";
  CVC5_API_SOLVER_CHECK_TERMS(terms);

  std::map<internal::Node, internal::Node> map;
  CVC5_API_CHECK(d_slv->getSynthSolutions(map))
      << "The solver is not in a state immediately preceded by a "
         "successful call to checkSynth";
  //////// all checks before this line

  std::vector<Term> synthSolution;
  synthSolution.reserve(terms.size());

  for (size_t i = 0, n = terms.size(); i < n; ++i)
  {
    std::map<internal::Node, internal::Node>::const_iterator it =
        map.find(*terms[i].d_node);

    CVC5_API_CHECK(it != map.cend())
        << "Synth solution not found for term at index " << i;

    synthSolution.push_back(Term(&d_tm, it->second));
  }

  return synthSolution;
  ////////
  CVC5_API_TRY_CATCH_END;
}

Term Solver::findSynth(modes::FindSynthTarget fst) const
{
  CVC5_API_TRY_CATCH_BEGIN;
  //////// all checks before this line
  return Term(&d_tm, d_slv->findSynth(fst, internal::TypeNode::null()));
  ////////
  CVC5_API_TRY_CATCH_END;
}

Term Solver::findSynth(modes::FindSynthTarget fst, Grammar& grammar) const
{
  CVC5_API_TRY_CATCH_BEGIN;
  for (const auto& sym : grammar.d_sg->getNtSyms())
  {
    CVC5_API_CHECK(!grammar.d_sg->getRulesFor(sym).empty())
        << "Invalid grammar, must have at least one rule for each "
           "non-terminal symbol";
  }
  //////// all checks before this line
  return Term(&d_tm, d_slv->findSynth(fst, *grammar.resolve().d_type));
  ////////
  CVC5_API_TRY_CATCH_END;
}

Term Solver::findSynthNext() const
{
  CVC5_API_TRY_CATCH_BEGIN;
  //////// all checks before this line
  return Term(&d_tm, d_slv->findSynthNext());
  ////////
  CVC5_API_TRY_CATCH_END;
}

Statistics Solver::getStatistics() const
{
  return Statistics(d_slv->getStatisticsRegistry());
}

bool Solver::isOutputOn(const std::string& tag) const
{
  // `isOutputOn(tag)` may raise an `OptionException`, which we do not want to
  // forward as such. We thus do not use the standard exception handling macros
  // here but roll our own.
  try
  {
    return d_slv->getEnv().isOutputOn(tag);
  }
  catch (const internal::Exception& e)
  {
    throw CVC5ApiException("Invalid output tag " + tag);
  }
}

std::ostream& Solver::getOutput(const std::string& tag) const
{
  // `output(tag)` may raise an `OptionException`, which we do not want to
  // forward as such. We thus do not use the standard exception handling macros
  // here but roll our own.
  try
  {
    return d_slv->getEnv().output(tag);
  }
  catch (const internal::Exception& e)
  {
    throw CVC5ApiException("Invalid output tag " + tag);
  }
}

std::string Solver::getVersion() const
{
  CVC5_API_TRY_CATCH_BEGIN;
  return internal::Configuration::getVersionString();
  CVC5_API_TRY_CATCH_END;
}

TermManager& Solver::getTermManager() const { return d_tm; }

}  // namespace cvc5

namespace std {

size_t hash<cvc5::Kind>::operator()(cvc5::Kind k) const
{
  return static_cast<size_t>(k);
}

std::string to_string(cvc5::Kind k)
{
  auto it = cvc5::s_kinds.find(k);
  if (it == cvc5::s_kinds.end())
  {
    return "UNDEFINED_KIND";
  }
  return it->second.second;
}

size_t hash<cvc5::SortKind>::operator()(cvc5::SortKind k) const
{
  return static_cast<size_t>(k);
}

std::string to_string(cvc5::SortKind k)
{
  auto it = cvc5::s_sort_kinds.find(k);
  if (it == cvc5::s_sort_kinds.end())
  {
    return "UNDEFINED_SORT_KIND";
  }
  return it->second.second;
}

size_t hash<cvc5::Op>::operator()(const cvc5::Op& t) const
{
  if (t.isIndexedHelper())
  {
    return std::hash<cvc5::internal::Node>()(*t.d_node);
  }
  else
  {
    return std::hash<cvc5::Kind>()(t.d_kind);
  }
}

size_t std::hash<cvc5::Sort>::operator()(const cvc5::Sort& s) const
{
  return std::hash<cvc5::internal::TypeNode>()(*s.d_type);
}

size_t std::hash<cvc5::Term>::operator()(const cvc5::Term& t) const
{
  return std::hash<cvc5::internal::Node>()(*t.d_node);
}

size_t std::hash<cvc5::DatatypeConstructorDecl>::operator()(
    const cvc5::DatatypeConstructorDecl& decl) const
{
  return std::hash<cvc5::internal::DTypeConstructor>()(*decl.d_ctor);
}

size_t std::hash<cvc5::DatatypeDecl>::operator()(
    const cvc5::DatatypeDecl& decl) const
{
  return std::hash<cvc5::internal::DType>()(*decl.d_dtype);
}

size_t std::hash<cvc5::DatatypeSelector>::operator()(
    const cvc5::DatatypeSelector& sel) const
{
  return std::hash<cvc5::internal::DTypeSelector>()(*sel.d_stor);
}

size_t std::hash<cvc5::DatatypeConstructor>::operator()(
    const cvc5::DatatypeConstructor& cons) const
{
  return std::hash<cvc5::internal::DTypeConstructor>()(*cons.d_ctor);
}

size_t hash<cvc5::Datatype>::operator()(const cvc5::Datatype& dt) const
{
  return std::hash<cvc5::internal::DType>()(*dt.d_dtype);
}

size_t std::hash<cvc5::Proof>::operator()(const cvc5::Proof& p) const
{
  return cvc5::internal::ProofNodeHashFunction()(p.d_proofNode);
}

}  // namespace std<|MERGE_RESOLUTION|>--- conflicted
+++ resolved
@@ -5093,20 +5093,12 @@
 ProofRewriteRule Proof::getRewriteRule() const
 {
   CVC5_API_TRY_CATCH_BEGIN;
-<<<<<<< HEAD
-  CVC5_API_CHECK(d_proofNode->getRule() == ProofRule::DSL_REWRITE
-                 || d_proofNode->getRule() == ProofRule::THEORY_REWRITE)
-      << "Expected `getRule()` to return `DSL_REWRITE` or `THEORY_REWRITE`, "
-         "got `"
-      << d_proofNode->getRule() << "` instead.";
-=======
-  CVC5_API_CHECK(this->getProofNode()->getRule() == ProofRule::DSL_REWRITE
-                 || this->getProofNode()->getRule()
+  CVC5_API_CHECK(d_proofNode()->getRule() == ProofRule::DSL_REWRITE
+                 || d_proofNode()->getRule()
                         == ProofRule::THEORY_REWRITE)
       << "expected `getRule()` to return `DSL_REWRITE` or `THEORY_REWRITE`, "
          "got "
-      << this->getProofNode()->getRule() << " instead.";
->>>>>>> a640d391
+      << d_proofNode()->getRule() << " instead.";
   //////// all checks before this line
   if (d_proofNode != nullptr)
   {
