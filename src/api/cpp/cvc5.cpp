/******************************************************************************
 * Top contributors (to current version):
 *   Aina Niemetz, Mathias Preiner, Gereon Kremer
 *
 * This file is part of the cvc5 project.
 *
 * Copyright (c) 2009-2022 by the authors listed in the file AUTHORS
 * in the top-level source directory and their institutional affiliations.
 * All rights reserved.  See the file COPYING in the top-level source
 * directory for licensing information.
 * ****************************************************************************
 *
 * The cvc5 C++ API.
 *
 * A brief note on how to guard API functions:
 *
 * In general, we think of API guards as a fence -- they are supposed to make
 * sure that no invalid arguments get passed into internal realms of cvc5.
 * Thus we always want to catch such cases on the API level (and can then
 * assert internally that no invalid argument is passed in).
 *
 * The only special case is when we use 3rd party back-ends we have no control
 * over, and which throw (invalid_argument) exceptions anyways. In this case,
 * we do not replicate argument checks but delegate them to the back-end,
 * catch thrown exceptions, and raise a CVC5ApiException.
 *
 * Our Integer implementation, e.g., is such a special case since we support
 * two different back end implementations (GMP, CLN). Be aware that they do
 * not fully agree on what is (in)valid input, which requires extra checks for
 * consistent behavior (see Solver::mkRealOrIntegerFromStrHelper for example).
 */

#include "api/cpp/cvc5.h"

#include <cstring>
#include <sstream>

#include "api/cpp/cvc5_checks.h"
#include "base/check.h"
#include "base/configuration.h"
#include "base/modal_exception.h"
#include "expr/array_store_all.h"
#include "expr/ascription_type.h"
#include "expr/cardinality_constraint.h"
#include "expr/dtype.h"
#include "expr/dtype_cons.h"
#include "expr/dtype_selector.h"
#include "expr/emptybag.h"
#include "expr/emptyset.h"
#include "expr/kind.h"
#include "expr/metakind.h"
#include "expr/node.h"
#include "expr/node_algorithm.h"
#include "expr/node_builder.h"
#include "expr/node_manager.h"
#include "expr/node_manager_attributes.h"
#include "expr/sequence.h"
#include "expr/type_node.h"
#include "options/base_options.h"
#include "options/expr_options.h"
#include "options/main_options.h"
#include "options/option_exception.h"
#include "options/options.h"
#include "options/options_public.h"
#include "options/smt_options.h"
#include "options/quantifiers_options.h"
#include "proof/unsat_core.h"
#include "smt/env.h"
#include "smt/model.h"
#include "smt/smt_mode.h"
#include "smt/solver_engine.h"
#include "theory/bags/table_project_op.h"
#include "theory/datatypes/tuple_project_op.h"
#include "theory/logic_info.h"
#include "theory/theory_model.h"
#include "util/bitvector.h"
#include "util/divisible.h"
#include "util/floatingpoint.h"
#include "util/iand.h"
#include "util/random.h"
#include "util/regexp.h"
#include "util/result.h"
#include "util/roundingmode.h"
#include "util/statistics_registry.h"
#include "util/statistics_stats.h"
#include "util/statistics_value.h"
#include "util/string.h"
#include "util/synth_result.h"
#include "util/uninterpreted_sort_value.h"
#include "util/utility.h"

namespace cvc5 {

/* -------------------------------------------------------------------------- */
/* APIStatistics                                                              */
/* -------------------------------------------------------------------------- */

struct APIStatistics
{
  internal::HistogramStat<internal::TypeConstant> d_consts;
  internal::HistogramStat<internal::TypeConstant> d_vars;
  internal::HistogramStat<Kind> d_terms;
};

/* -------------------------------------------------------------------------- */
/* Kind                                                                       */
/* -------------------------------------------------------------------------- */

#define KIND_ENUM(external_name, internal_name)                  \
  {                                                              \
    external_name, std::make_pair(internal_name, #external_name) \
  }

/* Mapping from external (API) kind to internal kind. */
const static std::unordered_map<Kind, std::pair<internal::Kind, std::string>>
    s_kinds{
        KIND_ENUM(INTERNAL_KIND, internal::Kind::UNDEFINED_KIND),
        KIND_ENUM(UNDEFINED_KIND, internal::Kind::UNDEFINED_KIND),
        KIND_ENUM(NULL_TERM, internal::Kind::NULL_EXPR),
        /* Builtin ---------------------------------------------------------- */
        KIND_ENUM(UNINTERPRETED_SORT_VALUE,
                  internal::Kind::UNINTERPRETED_SORT_VALUE),
        KIND_ENUM(EQUAL, internal::Kind::EQUAL),
        KIND_ENUM(DISTINCT, internal::Kind::DISTINCT),
        KIND_ENUM(CONSTANT, internal::Kind::VARIABLE),
        KIND_ENUM(VARIABLE, internal::Kind::BOUND_VARIABLE),
        KIND_ENUM(SEXPR, internal::Kind::SEXPR),
        KIND_ENUM(LAMBDA, internal::Kind::LAMBDA),
        KIND_ENUM(WITNESS, internal::Kind::WITNESS),
        /* Boolean ---------------------------------------------------------- */
        KIND_ENUM(CONST_BOOLEAN, internal::Kind::CONST_BOOLEAN),
        KIND_ENUM(NOT, internal::Kind::NOT),
        KIND_ENUM(AND, internal::Kind::AND),
        KIND_ENUM(IMPLIES, internal::Kind::IMPLIES),
        KIND_ENUM(OR, internal::Kind::OR),
        KIND_ENUM(XOR, internal::Kind::XOR),
        KIND_ENUM(ITE, internal::Kind::ITE),
        /* UF --------------------------------------------------------------- */
        KIND_ENUM(APPLY_UF, internal::Kind::APPLY_UF),
        KIND_ENUM(CARDINALITY_CONSTRAINT,
                  internal::Kind::CARDINALITY_CONSTRAINT),
        KIND_ENUM(HO_APPLY, internal::Kind::HO_APPLY),
        /* Arithmetic ------------------------------------------------------- */
        KIND_ENUM(ADD, internal::Kind::ADD),
        KIND_ENUM(MULT, internal::Kind::MULT),
        KIND_ENUM(IAND, internal::Kind::IAND),
        KIND_ENUM(POW2, internal::Kind::POW2),
        KIND_ENUM(SUB, internal::Kind::SUB),
        KIND_ENUM(NEG, internal::Kind::NEG),
        KIND_ENUM(DIVISION, internal::Kind::DIVISION),
        KIND_ENUM(INTS_DIVISION, internal::Kind::INTS_DIVISION),
        KIND_ENUM(INTS_MODULUS, internal::Kind::INTS_MODULUS),
        KIND_ENUM(ABS, internal::Kind::ABS),
        KIND_ENUM(DIVISIBLE, internal::Kind::DIVISIBLE),
        KIND_ENUM(POW, internal::Kind::POW),
        KIND_ENUM(EXPONENTIAL, internal::Kind::EXPONENTIAL),
        KIND_ENUM(SINE, internal::Kind::SINE),
        KIND_ENUM(COSINE, internal::Kind::COSINE),
        KIND_ENUM(TANGENT, internal::Kind::TANGENT),
        KIND_ENUM(COSECANT, internal::Kind::COSECANT),
        KIND_ENUM(SECANT, internal::Kind::SECANT),
        KIND_ENUM(COTANGENT, internal::Kind::COTANGENT),
        KIND_ENUM(ARCSINE, internal::Kind::ARCSINE),
        KIND_ENUM(ARCCOSINE, internal::Kind::ARCCOSINE),
        KIND_ENUM(ARCTANGENT, internal::Kind::ARCTANGENT),
        KIND_ENUM(ARCCOSECANT, internal::Kind::ARCCOSECANT),
        KIND_ENUM(ARCSECANT, internal::Kind::ARCSECANT),
        KIND_ENUM(ARCCOTANGENT, internal::Kind::ARCCOTANGENT),
        KIND_ENUM(SQRT, internal::Kind::SQRT),
        KIND_ENUM(CONST_RATIONAL, internal::Kind::CONST_RATIONAL),
        KIND_ENUM(CONST_INTEGER, internal::Kind::CONST_INTEGER),
        KIND_ENUM(LT, internal::Kind::LT),
        KIND_ENUM(LEQ, internal::Kind::LEQ),
        KIND_ENUM(GT, internal::Kind::GT),
        KIND_ENUM(GEQ, internal::Kind::GEQ),
        KIND_ENUM(IS_INTEGER, internal::Kind::IS_INTEGER),
        KIND_ENUM(TO_INTEGER, internal::Kind::TO_INTEGER),
        KIND_ENUM(TO_REAL, internal::Kind::TO_REAL),
        KIND_ENUM(PI, internal::Kind::PI),
        /* BV --------------------------------------------------------------- */
        KIND_ENUM(CONST_BITVECTOR, internal::Kind::CONST_BITVECTOR),
        KIND_ENUM(BITVECTOR_CONCAT, internal::Kind::BITVECTOR_CONCAT),
        KIND_ENUM(BITVECTOR_AND, internal::Kind::BITVECTOR_AND),
        KIND_ENUM(BITVECTOR_OR, internal::Kind::BITVECTOR_OR),
        KIND_ENUM(BITVECTOR_XOR, internal::Kind::BITVECTOR_XOR),
        KIND_ENUM(BITVECTOR_NOT, internal::Kind::BITVECTOR_NOT),
        KIND_ENUM(BITVECTOR_NAND, internal::Kind::BITVECTOR_NAND),
        KIND_ENUM(BITVECTOR_NOR, internal::Kind::BITVECTOR_NOR),
        KIND_ENUM(BITVECTOR_XNOR, internal::Kind::BITVECTOR_XNOR),
        KIND_ENUM(BITVECTOR_COMP, internal::Kind::BITVECTOR_COMP),
        KIND_ENUM(BITVECTOR_MULT, internal::Kind::BITVECTOR_MULT),
        KIND_ENUM(BITVECTOR_ADD, internal::Kind::BITVECTOR_ADD),
        KIND_ENUM(BITVECTOR_SUB, internal::Kind::BITVECTOR_SUB),
        KIND_ENUM(BITVECTOR_NEG, internal::Kind::BITVECTOR_NEG),
        KIND_ENUM(BITVECTOR_UDIV, internal::Kind::BITVECTOR_UDIV),
        KIND_ENUM(BITVECTOR_UREM, internal::Kind::BITVECTOR_UREM),
        KIND_ENUM(BITVECTOR_SDIV, internal::Kind::BITVECTOR_SDIV),
        KIND_ENUM(BITVECTOR_SREM, internal::Kind::BITVECTOR_SREM),
        KIND_ENUM(BITVECTOR_SMOD, internal::Kind::BITVECTOR_SMOD),
        KIND_ENUM(BITVECTOR_SHL, internal::Kind::BITVECTOR_SHL),
        KIND_ENUM(BITVECTOR_LSHR, internal::Kind::BITVECTOR_LSHR),
        KIND_ENUM(BITVECTOR_ASHR, internal::Kind::BITVECTOR_ASHR),
        KIND_ENUM(BITVECTOR_ULT, internal::Kind::BITVECTOR_ULT),
        KIND_ENUM(BITVECTOR_ULE, internal::Kind::BITVECTOR_ULE),
        KIND_ENUM(BITVECTOR_UGT, internal::Kind::BITVECTOR_UGT),
        KIND_ENUM(BITVECTOR_UGE, internal::Kind::BITVECTOR_UGE),
        KIND_ENUM(BITVECTOR_SLT, internal::Kind::BITVECTOR_SLT),
        KIND_ENUM(BITVECTOR_SLE, internal::Kind::BITVECTOR_SLE),
        KIND_ENUM(BITVECTOR_SGT, internal::Kind::BITVECTOR_SGT),
        KIND_ENUM(BITVECTOR_SGE, internal::Kind::BITVECTOR_SGE),
        KIND_ENUM(BITVECTOR_ULTBV, internal::Kind::BITVECTOR_ULTBV),
        KIND_ENUM(BITVECTOR_SLTBV, internal::Kind::BITVECTOR_SLTBV),
        KIND_ENUM(BITVECTOR_ITE, internal::Kind::BITVECTOR_ITE),
        KIND_ENUM(BITVECTOR_REDOR, internal::Kind::BITVECTOR_REDOR),
        KIND_ENUM(BITVECTOR_REDAND, internal::Kind::BITVECTOR_REDAND),
        KIND_ENUM(BITVECTOR_EXTRACT, internal::Kind::BITVECTOR_EXTRACT),
        KIND_ENUM(BITVECTOR_REPEAT, internal::Kind::BITVECTOR_REPEAT),
        KIND_ENUM(BITVECTOR_ZERO_EXTEND, internal::Kind::BITVECTOR_ZERO_EXTEND),
        KIND_ENUM(BITVECTOR_SIGN_EXTEND, internal::Kind::BITVECTOR_SIGN_EXTEND),
        KIND_ENUM(BITVECTOR_ROTATE_LEFT, internal::Kind::BITVECTOR_ROTATE_LEFT),
        KIND_ENUM(BITVECTOR_ROTATE_RIGHT,
                  internal::Kind::BITVECTOR_ROTATE_RIGHT),
        KIND_ENUM(INT_TO_BITVECTOR, internal::Kind::INT_TO_BITVECTOR),
        KIND_ENUM(BITVECTOR_TO_NAT, internal::Kind::BITVECTOR_TO_NAT),
        /* FP --------------------------------------------------------------- */
        KIND_ENUM(CONST_FLOATINGPOINT, internal::Kind::CONST_FLOATINGPOINT),
        KIND_ENUM(CONST_ROUNDINGMODE, internal::Kind::CONST_ROUNDINGMODE),
        KIND_ENUM(FLOATINGPOINT_FP, internal::Kind::FLOATINGPOINT_FP),
        KIND_ENUM(FLOATINGPOINT_EQ, internal::Kind::FLOATINGPOINT_EQ),
        KIND_ENUM(FLOATINGPOINT_ABS, internal::Kind::FLOATINGPOINT_ABS),
        KIND_ENUM(FLOATINGPOINT_NEG, internal::Kind::FLOATINGPOINT_NEG),
        KIND_ENUM(FLOATINGPOINT_ADD, internal::Kind::FLOATINGPOINT_ADD),
        KIND_ENUM(FLOATINGPOINT_SUB, internal::Kind::FLOATINGPOINT_SUB),
        KIND_ENUM(FLOATINGPOINT_MULT, internal::Kind::FLOATINGPOINT_MULT),
        KIND_ENUM(FLOATINGPOINT_DIV, internal::Kind::FLOATINGPOINT_DIV),
        KIND_ENUM(FLOATINGPOINT_FMA, internal::Kind::FLOATINGPOINT_FMA),
        KIND_ENUM(FLOATINGPOINT_SQRT, internal::Kind::FLOATINGPOINT_SQRT),
        KIND_ENUM(FLOATINGPOINT_REM, internal::Kind::FLOATINGPOINT_REM),
        KIND_ENUM(FLOATINGPOINT_RTI, internal::Kind::FLOATINGPOINT_RTI),
        KIND_ENUM(FLOATINGPOINT_MIN, internal::Kind::FLOATINGPOINT_MIN),
        KIND_ENUM(FLOATINGPOINT_MAX, internal::Kind::FLOATINGPOINT_MAX),
        KIND_ENUM(FLOATINGPOINT_LEQ, internal::Kind::FLOATINGPOINT_LEQ),
        KIND_ENUM(FLOATINGPOINT_LT, internal::Kind::FLOATINGPOINT_LT),
        KIND_ENUM(FLOATINGPOINT_GEQ, internal::Kind::FLOATINGPOINT_GEQ),
        KIND_ENUM(FLOATINGPOINT_GT, internal::Kind::FLOATINGPOINT_GT),
        KIND_ENUM(FLOATINGPOINT_IS_NORMAL,
                  internal::Kind::FLOATINGPOINT_IS_NORMAL),
        KIND_ENUM(FLOATINGPOINT_IS_SUBNORMAL,
                  internal::Kind::FLOATINGPOINT_IS_SUBNORMAL),
        KIND_ENUM(FLOATINGPOINT_IS_ZERO, internal::Kind::FLOATINGPOINT_IS_ZERO),
        KIND_ENUM(FLOATINGPOINT_IS_INF, internal::Kind::FLOATINGPOINT_IS_INF),
        KIND_ENUM(FLOATINGPOINT_IS_NAN, internal::Kind::FLOATINGPOINT_IS_NAN),
        KIND_ENUM(FLOATINGPOINT_IS_NEG, internal::Kind::FLOATINGPOINT_IS_NEG),
        KIND_ENUM(FLOATINGPOINT_IS_POS, internal::Kind::FLOATINGPOINT_IS_POS),
        KIND_ENUM(FLOATINGPOINT_TO_FP_FROM_FP,
                  internal::Kind::FLOATINGPOINT_TO_FP_FROM_FP),
        KIND_ENUM(FLOATINGPOINT_TO_FP_FROM_IEEE_BV,
                  internal::Kind::FLOATINGPOINT_TO_FP_FROM_IEEE_BV),
        KIND_ENUM(FLOATINGPOINT_TO_FP_FROM_REAL,
                  internal::Kind::FLOATINGPOINT_TO_FP_FROM_REAL),
        KIND_ENUM(FLOATINGPOINT_TO_FP_FROM_SBV,
                  internal::Kind::FLOATINGPOINT_TO_FP_FROM_SBV),
        KIND_ENUM(FLOATINGPOINT_TO_FP_FROM_UBV,
                  internal::Kind::FLOATINGPOINT_TO_FP_FROM_UBV),
        KIND_ENUM(FLOATINGPOINT_TO_UBV, internal::Kind::FLOATINGPOINT_TO_UBV),
        KIND_ENUM(FLOATINGPOINT_TO_SBV, internal::Kind::FLOATINGPOINT_TO_SBV),
        KIND_ENUM(FLOATINGPOINT_TO_REAL, internal::Kind::FLOATINGPOINT_TO_REAL),
        /* Arrays ----------------------------------------------------------- */
        KIND_ENUM(SELECT, internal::Kind::SELECT),
        KIND_ENUM(STORE, internal::Kind::STORE),
        KIND_ENUM(CONST_ARRAY, internal::Kind::STORE_ALL),
        KIND_ENUM(EQ_RANGE, internal::Kind::EQ_RANGE),
        /* Datatypes -------------------------------------------------------- */
        KIND_ENUM(APPLY_SELECTOR, internal::Kind::APPLY_SELECTOR),
        KIND_ENUM(APPLY_CONSTRUCTOR, internal::Kind::APPLY_CONSTRUCTOR),
        KIND_ENUM(APPLY_TESTER, internal::Kind::APPLY_TESTER),
        KIND_ENUM(APPLY_UPDATER, internal::Kind::APPLY_UPDATER),
        KIND_ENUM(MATCH, internal::Kind::MATCH),
        KIND_ENUM(MATCH_CASE, internal::Kind::MATCH_CASE),
        KIND_ENUM(MATCH_BIND_CASE, internal::Kind::MATCH_BIND_CASE),
        KIND_ENUM(TUPLE_PROJECT, internal::Kind::TUPLE_PROJECT),
        /* Separation Logic ------------------------------------------------- */
        KIND_ENUM(SEP_NIL, internal::Kind::SEP_NIL),
        KIND_ENUM(SEP_EMP, internal::Kind::SEP_EMP),
        KIND_ENUM(SEP_PTO, internal::Kind::SEP_PTO),
        KIND_ENUM(SEP_STAR, internal::Kind::SEP_STAR),
        KIND_ENUM(SEP_WAND, internal::Kind::SEP_WAND),
        /* Sets ------------------------------------------------------------- */
        KIND_ENUM(SET_EMPTY, internal::Kind::SET_EMPTY),
        KIND_ENUM(SET_UNION, internal::Kind::SET_UNION),
        KIND_ENUM(SET_INTER, internal::Kind::SET_INTER),
        KIND_ENUM(SET_MINUS, internal::Kind::SET_MINUS),
        KIND_ENUM(SET_SUBSET, internal::Kind::SET_SUBSET),
        KIND_ENUM(SET_MEMBER, internal::Kind::SET_MEMBER),
        KIND_ENUM(SET_SINGLETON, internal::Kind::SET_SINGLETON),
        KIND_ENUM(SET_INSERT, internal::Kind::SET_INSERT),
        KIND_ENUM(SET_CARD, internal::Kind::SET_CARD),
        KIND_ENUM(SET_COMPLEMENT, internal::Kind::SET_COMPLEMENT),
        KIND_ENUM(SET_UNIVERSE, internal::Kind::SET_UNIVERSE),
        KIND_ENUM(SET_COMPREHENSION, internal::Kind::SET_COMPREHENSION),
        KIND_ENUM(SET_CHOOSE, internal::Kind::SET_CHOOSE),
        KIND_ENUM(SET_IS_SINGLETON, internal::Kind::SET_IS_SINGLETON),
        KIND_ENUM(SET_MAP, internal::Kind::SET_MAP),
        /* Relations -------------------------------------------------------- */
        KIND_ENUM(RELATION_JOIN, internal::Kind::RELATION_JOIN),
        KIND_ENUM(RELATION_PRODUCT, internal::Kind::RELATION_PRODUCT),
        KIND_ENUM(RELATION_TRANSPOSE, internal::Kind::RELATION_TRANSPOSE),
        KIND_ENUM(RELATION_TCLOSURE, internal::Kind::RELATION_TCLOSURE),
        KIND_ENUM(RELATION_JOIN_IMAGE, internal::Kind::RELATION_JOIN_IMAGE),
        KIND_ENUM(RELATION_IDEN, internal::Kind::RELATION_IDEN),
        /* Bags ------------------------------------------------------------- */
        KIND_ENUM(BAG_UNION_MAX, internal::Kind::BAG_UNION_MAX),
        KIND_ENUM(BAG_UNION_DISJOINT, internal::Kind::BAG_UNION_DISJOINT),
        KIND_ENUM(BAG_INTER_MIN, internal::Kind::BAG_INTER_MIN),
        KIND_ENUM(BAG_DIFFERENCE_SUBTRACT,
                  internal::Kind::BAG_DIFFERENCE_SUBTRACT),
        KIND_ENUM(BAG_DIFFERENCE_REMOVE, internal::Kind::BAG_DIFFERENCE_REMOVE),
        KIND_ENUM(BAG_SUBBAG, internal::Kind::BAG_SUBBAG),
        KIND_ENUM(BAG_COUNT, internal::Kind::BAG_COUNT),
        KIND_ENUM(BAG_MEMBER, internal::Kind::BAG_MEMBER),
        KIND_ENUM(BAG_DUPLICATE_REMOVAL, internal::Kind::BAG_DUPLICATE_REMOVAL),
        KIND_ENUM(BAG_MAKE, internal::Kind::BAG_MAKE),
        KIND_ENUM(BAG_EMPTY, internal::Kind::BAG_EMPTY),
        KIND_ENUM(BAG_CARD, internal::Kind::BAG_CARD),
        KIND_ENUM(BAG_CHOOSE, internal::Kind::BAG_CHOOSE),
        KIND_ENUM(BAG_IS_SINGLETON, internal::Kind::BAG_IS_SINGLETON),
        KIND_ENUM(BAG_FROM_SET, internal::Kind::BAG_FROM_SET),
        KIND_ENUM(BAG_TO_SET, internal::Kind::BAG_TO_SET),
        KIND_ENUM(BAG_MAP, internal::Kind::BAG_MAP),
        KIND_ENUM(BAG_FILTER, internal::Kind::BAG_FILTER),
        KIND_ENUM(BAG_FOLD, internal::Kind::BAG_FOLD),
        KIND_ENUM(BAG_PARTITION, internal::Kind::BAG_PARTITION),
        KIND_ENUM(TABLE_PRODUCT, internal::Kind::TABLE_PRODUCT),
        KIND_ENUM(TABLE_PROJECT, internal::Kind::TABLE_PROJECT),
        KIND_ENUM(TABLE_AGGREGATE, internal::Kind::TABLE_AGGREGATE),
        KIND_ENUM(TABLE_JOIN, internal::Kind::TABLE_JOIN),
        /* Strings ---------------------------------------------------------- */
        KIND_ENUM(STRING_CONCAT, internal::Kind::STRING_CONCAT),
        KIND_ENUM(STRING_IN_REGEXP, internal::Kind::STRING_IN_REGEXP),
        KIND_ENUM(STRING_LENGTH, internal::Kind::STRING_LENGTH),
        KIND_ENUM(STRING_SUBSTR, internal::Kind::STRING_SUBSTR),
        KIND_ENUM(STRING_UPDATE, internal::Kind::STRING_UPDATE),
        KIND_ENUM(STRING_CHARAT, internal::Kind::STRING_CHARAT),
        KIND_ENUM(STRING_CONTAINS, internal::Kind::STRING_CONTAINS),
        KIND_ENUM(STRING_INDEXOF, internal::Kind::STRING_INDEXOF),
        KIND_ENUM(STRING_INDEXOF_RE, internal::Kind::STRING_INDEXOF_RE),
        KIND_ENUM(STRING_REPLACE, internal::Kind::STRING_REPLACE),
        KIND_ENUM(STRING_REPLACE_ALL, internal::Kind::STRING_REPLACE_ALL),
        KIND_ENUM(STRING_REPLACE_RE, internal::Kind::STRING_REPLACE_RE),
        KIND_ENUM(STRING_REPLACE_RE_ALL, internal::Kind::STRING_REPLACE_RE_ALL),
        KIND_ENUM(STRING_TO_LOWER, internal::Kind::STRING_TO_LOWER),
        KIND_ENUM(STRING_TO_UPPER, internal::Kind::STRING_TO_UPPER),
        KIND_ENUM(STRING_REV, internal::Kind::STRING_REV),
        KIND_ENUM(STRING_FROM_CODE, internal::Kind::STRING_FROM_CODE),
        KIND_ENUM(STRING_TO_CODE, internal::Kind::STRING_TO_CODE),
        KIND_ENUM(STRING_LT, internal::Kind::STRING_LT),
        KIND_ENUM(STRING_LEQ, internal::Kind::STRING_LEQ),
        KIND_ENUM(STRING_PREFIX, internal::Kind::STRING_PREFIX),
        KIND_ENUM(STRING_SUFFIX, internal::Kind::STRING_SUFFIX),
        KIND_ENUM(STRING_IS_DIGIT, internal::Kind::STRING_IS_DIGIT),
        KIND_ENUM(STRING_FROM_INT, internal::Kind::STRING_ITOS),
        KIND_ENUM(STRING_TO_INT, internal::Kind::STRING_STOI),
        KIND_ENUM(CONST_STRING, internal::Kind::CONST_STRING),
        KIND_ENUM(STRING_TO_REGEXP, internal::Kind::STRING_TO_REGEXP),
        KIND_ENUM(REGEXP_CONCAT, internal::Kind::REGEXP_CONCAT),
        KIND_ENUM(REGEXP_UNION, internal::Kind::REGEXP_UNION),
        KIND_ENUM(REGEXP_INTER, internal::Kind::REGEXP_INTER),
        KIND_ENUM(REGEXP_DIFF, internal::Kind::REGEXP_DIFF),
        KIND_ENUM(REGEXP_STAR, internal::Kind::REGEXP_STAR),
        KIND_ENUM(REGEXP_PLUS, internal::Kind::REGEXP_PLUS),
        KIND_ENUM(REGEXP_OPT, internal::Kind::REGEXP_OPT),
        KIND_ENUM(REGEXP_RANGE, internal::Kind::REGEXP_RANGE),
        KIND_ENUM(REGEXP_REPEAT, internal::Kind::REGEXP_REPEAT),
        KIND_ENUM(REGEXP_LOOP, internal::Kind::REGEXP_LOOP),
        KIND_ENUM(REGEXP_NONE, internal::Kind::REGEXP_NONE),
        KIND_ENUM(REGEXP_ALL, internal::Kind::REGEXP_ALL),
        KIND_ENUM(REGEXP_ALLCHAR, internal::Kind::REGEXP_ALLCHAR),
        KIND_ENUM(REGEXP_COMPLEMENT, internal::Kind::REGEXP_COMPLEMENT),
        // maps to the same kind as the string versions
        KIND_ENUM(SEQ_CONCAT, internal::Kind::STRING_CONCAT),
        KIND_ENUM(SEQ_LENGTH, internal::Kind::STRING_LENGTH),
        KIND_ENUM(SEQ_EXTRACT, internal::Kind::STRING_SUBSTR),
        KIND_ENUM(SEQ_UPDATE, internal::Kind::STRING_UPDATE),
        KIND_ENUM(SEQ_AT, internal::Kind::STRING_CHARAT),
        KIND_ENUM(SEQ_CONTAINS, internal::Kind::STRING_CONTAINS),
        KIND_ENUM(SEQ_INDEXOF, internal::Kind::STRING_INDEXOF),
        KIND_ENUM(SEQ_REPLACE, internal::Kind::STRING_REPLACE),
        KIND_ENUM(SEQ_REPLACE_ALL, internal::Kind::STRING_REPLACE_ALL),
        KIND_ENUM(SEQ_REV, internal::Kind::STRING_REV),
        KIND_ENUM(SEQ_PREFIX, internal::Kind::STRING_PREFIX),
        KIND_ENUM(SEQ_SUFFIX, internal::Kind::STRING_SUFFIX),
        KIND_ENUM(CONST_SEQUENCE, internal::Kind::CONST_SEQUENCE),
        KIND_ENUM(SEQ_UNIT, internal::Kind::SEQ_UNIT),
        KIND_ENUM(SEQ_NTH, internal::Kind::SEQ_NTH),
        /* Quantifiers ------------------------------------------------------ */
        KIND_ENUM(FORALL, internal::Kind::FORALL),
        KIND_ENUM(EXISTS, internal::Kind::EXISTS),
        KIND_ENUM(VARIABLE_LIST, internal::Kind::BOUND_VAR_LIST),
        KIND_ENUM(INST_PATTERN, internal::Kind::INST_PATTERN),
        KIND_ENUM(INST_NO_PATTERN, internal::Kind::INST_NO_PATTERN),
        KIND_ENUM(INST_POOL, internal::Kind::INST_POOL),
        KIND_ENUM(INST_ADD_TO_POOL, internal::Kind::INST_ADD_TO_POOL),
        KIND_ENUM(SKOLEM_ADD_TO_POOL, internal::Kind::SKOLEM_ADD_TO_POOL),
        KIND_ENUM(INST_ATTRIBUTE, internal::Kind::INST_ATTRIBUTE),
        KIND_ENUM(INST_PATTERN_LIST, internal::Kind::INST_PATTERN_LIST),
        KIND_ENUM(LAST_KIND, internal::Kind::LAST_KIND),
    };

/* Mapping from internal kind to external (API) kind. */
const static std::unordered_map<internal::Kind,
                                Kind,
                                internal::kind::KindHashFunction>
    s_kinds_internal{
        {internal::Kind::UNDEFINED_KIND, UNDEFINED_KIND},
        {internal::Kind::NULL_EXPR, NULL_TERM},
        /* Builtin --------------------------------------------------------- */
        {internal::Kind::UNINTERPRETED_SORT_VALUE, UNINTERPRETED_SORT_VALUE},
        {internal::Kind::EQUAL, EQUAL},
        {internal::Kind::DISTINCT, DISTINCT},
        {internal::Kind::VARIABLE, CONSTANT},
        {internal::Kind::BOUND_VARIABLE, VARIABLE},
        {internal::Kind::SEXPR, SEXPR},
        {internal::Kind::LAMBDA, LAMBDA},
        {internal::Kind::WITNESS, WITNESS},
        /* Boolean --------------------------------------------------------- */
        {internal::Kind::CONST_BOOLEAN, CONST_BOOLEAN},
        {internal::Kind::NOT, NOT},
        {internal::Kind::AND, AND},
        {internal::Kind::IMPLIES, IMPLIES},
        {internal::Kind::OR, OR},
        {internal::Kind::XOR, XOR},
        {internal::Kind::ITE, ITE},
        /* UF -------------------------------------------------------------- */
        {internal::Kind::APPLY_UF, APPLY_UF},
        {internal::Kind::CARDINALITY_CONSTRAINT, CARDINALITY_CONSTRAINT},
        {internal::Kind::HO_APPLY, HO_APPLY},
        /* Arithmetic ------------------------------------------------------ */
        {internal::Kind::ADD, ADD},
        {internal::Kind::MULT, MULT},
        {internal::Kind::IAND, IAND},
        {internal::Kind::POW2, POW2},
        {internal::Kind::SUB, SUB},
        {internal::Kind::NEG, NEG},
        {internal::Kind::DIVISION, DIVISION},
        {internal::Kind::DIVISION_TOTAL, INTERNAL_KIND},
        {internal::Kind::INTS_DIVISION, INTS_DIVISION},
        {internal::Kind::INTS_DIVISION_TOTAL, INTERNAL_KIND},
        {internal::Kind::INTS_MODULUS, INTS_MODULUS},
        {internal::Kind::INTS_MODULUS_TOTAL, INTERNAL_KIND},
        {internal::Kind::ABS, ABS},
        {internal::Kind::DIVISIBLE, DIVISIBLE},
        {internal::Kind::POW, POW},
        {internal::Kind::EXPONENTIAL, EXPONENTIAL},
        {internal::Kind::SINE, SINE},
        {internal::Kind::COSINE, COSINE},
        {internal::Kind::TANGENT, TANGENT},
        {internal::Kind::COSECANT, COSECANT},
        {internal::Kind::SECANT, SECANT},
        {internal::Kind::COTANGENT, COTANGENT},
        {internal::Kind::ARCSINE, ARCSINE},
        {internal::Kind::ARCCOSINE, ARCCOSINE},
        {internal::Kind::ARCTANGENT, ARCTANGENT},
        {internal::Kind::ARCCOSECANT, ARCCOSECANT},
        {internal::Kind::ARCSECANT, ARCSECANT},
        {internal::Kind::ARCCOTANGENT, ARCCOTANGENT},
        {internal::Kind::SQRT, SQRT},
        {internal::Kind::DIVISIBLE_OP, DIVISIBLE},
        {internal::Kind::CONST_RATIONAL, CONST_RATIONAL},
        {internal::Kind::CONST_INTEGER, CONST_INTEGER},
        {internal::Kind::LT, LT},
        {internal::Kind::LEQ, LEQ},
        {internal::Kind::GT, GT},
        {internal::Kind::GEQ, GEQ},
        {internal::Kind::IS_INTEGER, IS_INTEGER},
        {internal::Kind::TO_INTEGER, TO_INTEGER},
        {internal::Kind::TO_REAL, TO_REAL},
        {internal::Kind::PI, PI},
        {internal::Kind::IAND_OP, IAND},
        /* BV -------------------------------------------------------------- */
        {internal::Kind::CONST_BITVECTOR, CONST_BITVECTOR},
        {internal::Kind::BITVECTOR_CONCAT, BITVECTOR_CONCAT},
        {internal::Kind::BITVECTOR_AND, BITVECTOR_AND},
        {internal::Kind::BITVECTOR_OR, BITVECTOR_OR},
        {internal::Kind::BITVECTOR_XOR, BITVECTOR_XOR},
        {internal::Kind::BITVECTOR_NOT, BITVECTOR_NOT},
        {internal::Kind::BITVECTOR_NAND, BITVECTOR_NAND},
        {internal::Kind::BITVECTOR_NOR, BITVECTOR_NOR},
        {internal::Kind::BITVECTOR_XNOR, BITVECTOR_XNOR},
        {internal::Kind::BITVECTOR_COMP, BITVECTOR_COMP},
        {internal::Kind::BITVECTOR_MULT, BITVECTOR_MULT},
        {internal::Kind::BITVECTOR_ADD, BITVECTOR_ADD},
        {internal::Kind::BITVECTOR_SUB, BITVECTOR_SUB},
        {internal::Kind::BITVECTOR_NEG, BITVECTOR_NEG},
        {internal::Kind::BITVECTOR_UDIV, BITVECTOR_UDIV},
        {internal::Kind::BITVECTOR_UREM, BITVECTOR_UREM},
        {internal::Kind::BITVECTOR_SDIV, BITVECTOR_SDIV},
        {internal::Kind::BITVECTOR_SREM, BITVECTOR_SREM},
        {internal::Kind::BITVECTOR_SMOD, BITVECTOR_SMOD},
        {internal::Kind::BITVECTOR_SHL, BITVECTOR_SHL},
        {internal::Kind::BITVECTOR_LSHR, BITVECTOR_LSHR},
        {internal::Kind::BITVECTOR_ASHR, BITVECTOR_ASHR},
        {internal::Kind::BITVECTOR_ULT, BITVECTOR_ULT},
        {internal::Kind::BITVECTOR_ULE, BITVECTOR_ULE},
        {internal::Kind::BITVECTOR_UGT, BITVECTOR_UGT},
        {internal::Kind::BITVECTOR_UGE, BITVECTOR_UGE},
        {internal::Kind::BITVECTOR_SLT, BITVECTOR_SLT},
        {internal::Kind::BITVECTOR_SLE, BITVECTOR_SLE},
        {internal::Kind::BITVECTOR_SGT, BITVECTOR_SGT},
        {internal::Kind::BITVECTOR_SGE, BITVECTOR_SGE},
        {internal::Kind::BITVECTOR_ULTBV, BITVECTOR_ULTBV},
        {internal::Kind::BITVECTOR_SLTBV, BITVECTOR_SLTBV},
        {internal::Kind::BITVECTOR_ITE, BITVECTOR_ITE},
        {internal::Kind::BITVECTOR_REDOR, BITVECTOR_REDOR},
        {internal::Kind::BITVECTOR_REDAND, BITVECTOR_REDAND},
        {internal::Kind::BITVECTOR_EXTRACT_OP, BITVECTOR_EXTRACT},
        {internal::Kind::BITVECTOR_REPEAT_OP, BITVECTOR_REPEAT},
        {internal::Kind::BITVECTOR_ZERO_EXTEND_OP, BITVECTOR_ZERO_EXTEND},
        {internal::Kind::BITVECTOR_SIGN_EXTEND_OP, BITVECTOR_SIGN_EXTEND},
        {internal::Kind::BITVECTOR_ROTATE_LEFT_OP, BITVECTOR_ROTATE_LEFT},
        {internal::Kind::BITVECTOR_ROTATE_RIGHT_OP, BITVECTOR_ROTATE_RIGHT},
        {internal::Kind::BITVECTOR_EXTRACT, BITVECTOR_EXTRACT},
        {internal::Kind::BITVECTOR_REPEAT, BITVECTOR_REPEAT},
        {internal::Kind::BITVECTOR_ZERO_EXTEND, BITVECTOR_ZERO_EXTEND},
        {internal::Kind::BITVECTOR_SIGN_EXTEND, BITVECTOR_SIGN_EXTEND},
        {internal::Kind::BITVECTOR_ROTATE_LEFT, BITVECTOR_ROTATE_LEFT},
        {internal::Kind::BITVECTOR_ROTATE_RIGHT, BITVECTOR_ROTATE_RIGHT},
        {internal::Kind::INT_TO_BITVECTOR_OP, INT_TO_BITVECTOR},
        {internal::Kind::INT_TO_BITVECTOR, INT_TO_BITVECTOR},
        {internal::Kind::BITVECTOR_TO_NAT, BITVECTOR_TO_NAT},
        /* FP -------------------------------------------------------------- */
        {internal::Kind::CONST_FLOATINGPOINT, CONST_FLOATINGPOINT},
        {internal::Kind::CONST_ROUNDINGMODE, CONST_ROUNDINGMODE},
        {internal::Kind::FLOATINGPOINT_FP, FLOATINGPOINT_FP},
        {internal::Kind::FLOATINGPOINT_EQ, FLOATINGPOINT_EQ},
        {internal::Kind::FLOATINGPOINT_ABS, FLOATINGPOINT_ABS},
        {internal::Kind::FLOATINGPOINT_NEG, FLOATINGPOINT_NEG},
        {internal::Kind::FLOATINGPOINT_ADD, FLOATINGPOINT_ADD},
        {internal::Kind::FLOATINGPOINT_SUB, FLOATINGPOINT_SUB},
        {internal::Kind::FLOATINGPOINT_MULT, FLOATINGPOINT_MULT},
        {internal::Kind::FLOATINGPOINT_DIV, FLOATINGPOINT_DIV},
        {internal::Kind::FLOATINGPOINT_FMA, FLOATINGPOINT_FMA},
        {internal::Kind::FLOATINGPOINT_SQRT, FLOATINGPOINT_SQRT},
        {internal::Kind::FLOATINGPOINT_REM, FLOATINGPOINT_REM},
        {internal::Kind::FLOATINGPOINT_RTI, FLOATINGPOINT_RTI},
        {internal::Kind::FLOATINGPOINT_MIN, FLOATINGPOINT_MIN},
        {internal::Kind::FLOATINGPOINT_MAX, FLOATINGPOINT_MAX},
        {internal::Kind::FLOATINGPOINT_LEQ, FLOATINGPOINT_LEQ},
        {internal::Kind::FLOATINGPOINT_LT, FLOATINGPOINT_LT},
        {internal::Kind::FLOATINGPOINT_GEQ, FLOATINGPOINT_GEQ},
        {internal::Kind::FLOATINGPOINT_GT, FLOATINGPOINT_GT},
        {internal::Kind::FLOATINGPOINT_IS_NORMAL, FLOATINGPOINT_IS_NORMAL},
        {internal::Kind::FLOATINGPOINT_IS_SUBNORMAL,
         FLOATINGPOINT_IS_SUBNORMAL},
        {internal::Kind::FLOATINGPOINT_IS_ZERO, FLOATINGPOINT_IS_ZERO},
        {internal::Kind::FLOATINGPOINT_IS_INF, FLOATINGPOINT_IS_INF},
        {internal::Kind::FLOATINGPOINT_IS_NAN, FLOATINGPOINT_IS_NAN},
        {internal::Kind::FLOATINGPOINT_IS_NEG, FLOATINGPOINT_IS_NEG},
        {internal::Kind::FLOATINGPOINT_IS_POS, FLOATINGPOINT_IS_POS},
        {internal::Kind::FLOATINGPOINT_TO_FP_FROM_IEEE_BV_OP,
         FLOATINGPOINT_TO_FP_FROM_IEEE_BV},
        {internal::Kind::FLOATINGPOINT_TO_FP_FROM_IEEE_BV,
         FLOATINGPOINT_TO_FP_FROM_IEEE_BV},
        {internal::Kind::FLOATINGPOINT_TO_FP_FROM_FP_OP,
         FLOATINGPOINT_TO_FP_FROM_FP},
        {internal::Kind::FLOATINGPOINT_TO_FP_FROM_FP,
         FLOATINGPOINT_TO_FP_FROM_FP},
        {internal::Kind::FLOATINGPOINT_TO_FP_FROM_REAL_OP,
         FLOATINGPOINT_TO_FP_FROM_REAL},
        {internal::Kind::FLOATINGPOINT_TO_FP_FROM_REAL,
         FLOATINGPOINT_TO_FP_FROM_REAL},
        {internal::Kind::FLOATINGPOINT_TO_FP_FROM_SBV_OP,
         FLOATINGPOINT_TO_FP_FROM_SBV},
        {internal::Kind::FLOATINGPOINT_TO_FP_FROM_SBV,
         FLOATINGPOINT_TO_FP_FROM_SBV},
        {internal::Kind::FLOATINGPOINT_TO_FP_FROM_UBV_OP,
         FLOATINGPOINT_TO_FP_FROM_UBV},
        {internal::Kind::FLOATINGPOINT_TO_FP_FROM_UBV,
         FLOATINGPOINT_TO_FP_FROM_UBV},
        {internal::Kind::FLOATINGPOINT_TO_UBV_OP, FLOATINGPOINT_TO_UBV},
        {internal::Kind::FLOATINGPOINT_TO_UBV, FLOATINGPOINT_TO_UBV},
        {internal::Kind::FLOATINGPOINT_TO_UBV_TOTAL_OP, INTERNAL_KIND},
        {internal::Kind::FLOATINGPOINT_TO_UBV_TOTAL, INTERNAL_KIND},
        {internal::Kind::FLOATINGPOINT_TO_SBV_OP, FLOATINGPOINT_TO_SBV},
        {internal::Kind::FLOATINGPOINT_TO_SBV, FLOATINGPOINT_TO_SBV},
        {internal::Kind::FLOATINGPOINT_TO_SBV_TOTAL_OP, INTERNAL_KIND},
        {internal::Kind::FLOATINGPOINT_TO_SBV_TOTAL, INTERNAL_KIND},
        {internal::Kind::FLOATINGPOINT_TO_REAL, FLOATINGPOINT_TO_REAL},
        {internal::Kind::FLOATINGPOINT_TO_REAL_TOTAL, INTERNAL_KIND},
        /* Arrays ---------------------------------------------------------- */
        {internal::Kind::SELECT, SELECT},
        {internal::Kind::STORE, STORE},
        {internal::Kind::STORE_ALL, CONST_ARRAY},
        /* Datatypes ------------------------------------------------------- */
        {internal::Kind::APPLY_SELECTOR, APPLY_SELECTOR},
        {internal::Kind::APPLY_CONSTRUCTOR, APPLY_CONSTRUCTOR},
        {internal::Kind::APPLY_TESTER, APPLY_TESTER},
        {internal::Kind::APPLY_UPDATER, APPLY_UPDATER},
        {internal::Kind::MATCH, MATCH},
        {internal::Kind::MATCH_CASE, MATCH_CASE},
        {internal::Kind::MATCH_BIND_CASE, MATCH_BIND_CASE},
        {internal::Kind::TUPLE_PROJECT, TUPLE_PROJECT},
        {internal::Kind::TUPLE_PROJECT_OP, TUPLE_PROJECT},
        /* Separation Logic ------------------------------------------------ */
        {internal::Kind::SEP_NIL, SEP_NIL},
        {internal::Kind::SEP_EMP, SEP_EMP},
        {internal::Kind::SEP_PTO, SEP_PTO},
        {internal::Kind::SEP_STAR, SEP_STAR},
        {internal::Kind::SEP_WAND, SEP_WAND},
        /* Sets ------------------------------------------------------------ */
        {internal::Kind::SET_EMPTY, SET_EMPTY},
        {internal::Kind::SET_UNION, SET_UNION},
        {internal::Kind::SET_INTER, SET_INTER},
        {internal::Kind::SET_MINUS, SET_MINUS},
        {internal::Kind::SET_SUBSET, SET_SUBSET},
        {internal::Kind::SET_MEMBER, SET_MEMBER},
        {internal::Kind::SET_SINGLETON, SET_SINGLETON},
        {internal::Kind::SET_INSERT, SET_INSERT},
        {internal::Kind::SET_CARD, SET_CARD},
        {internal::Kind::SET_COMPLEMENT, SET_COMPLEMENT},
        {internal::Kind::SET_UNIVERSE, SET_UNIVERSE},
        {internal::Kind::SET_COMPREHENSION, SET_COMPREHENSION},
        {internal::Kind::SET_CHOOSE, SET_CHOOSE},
        {internal::Kind::SET_IS_SINGLETON, SET_IS_SINGLETON},
        {internal::Kind::SET_MAP, SET_MAP},
        /* Relations ------------------------------------------------------- */
        {internal::Kind::RELATION_JOIN, RELATION_JOIN},
        {internal::Kind::RELATION_PRODUCT, RELATION_PRODUCT},
        {internal::Kind::RELATION_TRANSPOSE, RELATION_TRANSPOSE},
        {internal::Kind::RELATION_TCLOSURE, RELATION_TCLOSURE},
        {internal::Kind::RELATION_JOIN_IMAGE, RELATION_JOIN_IMAGE},
        {internal::Kind::RELATION_IDEN, RELATION_IDEN},
        /* Bags ------------------------------------------------------------ */
        {internal::Kind::BAG_UNION_MAX, BAG_UNION_MAX},
        {internal::Kind::BAG_UNION_DISJOINT, BAG_UNION_DISJOINT},
        {internal::Kind::BAG_INTER_MIN, BAG_INTER_MIN},
        {internal::Kind::BAG_DIFFERENCE_SUBTRACT, BAG_DIFFERENCE_SUBTRACT},
        {internal::Kind::BAG_DIFFERENCE_REMOVE, BAG_DIFFERENCE_REMOVE},
        {internal::Kind::BAG_SUBBAG, BAG_SUBBAG},
        {internal::Kind::BAG_COUNT, BAG_COUNT},
        {internal::Kind::BAG_MEMBER, BAG_MEMBER},
        {internal::Kind::BAG_DUPLICATE_REMOVAL, BAG_DUPLICATE_REMOVAL},
        {internal::Kind::BAG_MAKE, BAG_MAKE},
        {internal::Kind::BAG_EMPTY, BAG_EMPTY},
        {internal::Kind::BAG_CARD, BAG_CARD},
        {internal::Kind::BAG_CHOOSE, BAG_CHOOSE},
        {internal::Kind::BAG_IS_SINGLETON, BAG_IS_SINGLETON},
        {internal::Kind::BAG_FROM_SET, BAG_FROM_SET},
        {internal::Kind::BAG_TO_SET, BAG_TO_SET},
        {internal::Kind::BAG_MAP, BAG_MAP},
        {internal::Kind::BAG_FILTER, BAG_FILTER},
        {internal::Kind::BAG_FOLD, BAG_FOLD},
        {internal::Kind::BAG_PARTITION, BAG_PARTITION},
        {internal::Kind::TABLE_PRODUCT, TABLE_PRODUCT},
        {internal::Kind::TABLE_PROJECT, TABLE_PROJECT},
        {internal::Kind::TABLE_PROJECT_OP, TABLE_PROJECT},
        {internal::Kind::TABLE_AGGREGATE_OP, TABLE_AGGREGATE},
        {internal::Kind::TABLE_AGGREGATE, TABLE_AGGREGATE},
        {internal::Kind::TABLE_JOIN_OP, TABLE_JOIN},
        {internal::Kind::TABLE_JOIN, TABLE_JOIN},
        /* Strings --------------------------------------------------------- */
        {internal::Kind::STRING_CONCAT, STRING_CONCAT},
        {internal::Kind::STRING_IN_REGEXP, STRING_IN_REGEXP},
        {internal::Kind::STRING_LENGTH, STRING_LENGTH},
        {internal::Kind::STRING_SUBSTR, STRING_SUBSTR},
        {internal::Kind::STRING_UPDATE, STRING_UPDATE},
        {internal::Kind::STRING_CHARAT, STRING_CHARAT},
        {internal::Kind::STRING_CONTAINS, STRING_CONTAINS},
        {internal::Kind::STRING_INDEXOF, STRING_INDEXOF},
        {internal::Kind::STRING_INDEXOF_RE, STRING_INDEXOF_RE},
        {internal::Kind::STRING_REPLACE, STRING_REPLACE},
        {internal::Kind::STRING_REPLACE_ALL, STRING_REPLACE_ALL},
        {internal::Kind::STRING_REPLACE_RE, STRING_REPLACE_RE},
        {internal::Kind::STRING_REPLACE_RE_ALL, STRING_REPLACE_RE_ALL},
        {internal::Kind::STRING_TO_LOWER, STRING_TO_LOWER},
        {internal::Kind::STRING_TO_UPPER, STRING_TO_UPPER},
        {internal::Kind::STRING_REV, STRING_REV},
        {internal::Kind::STRING_FROM_CODE, STRING_FROM_CODE},
        {internal::Kind::STRING_TO_CODE, STRING_TO_CODE},
        {internal::Kind::STRING_LT, STRING_LT},
        {internal::Kind::STRING_LEQ, STRING_LEQ},
        {internal::Kind::STRING_PREFIX, STRING_PREFIX},
        {internal::Kind::STRING_SUFFIX, STRING_SUFFIX},
        {internal::Kind::STRING_IS_DIGIT, STRING_IS_DIGIT},
        {internal::Kind::STRING_ITOS, STRING_FROM_INT},
        {internal::Kind::STRING_STOI, STRING_TO_INT},
        {internal::Kind::CONST_STRING, CONST_STRING},
        {internal::Kind::STRING_TO_REGEXP, STRING_TO_REGEXP},
        {internal::Kind::REGEXP_CONCAT, REGEXP_CONCAT},
        {internal::Kind::REGEXP_UNION, REGEXP_UNION},
        {internal::Kind::REGEXP_INTER, REGEXP_INTER},
        {internal::Kind::REGEXP_DIFF, REGEXP_DIFF},
        {internal::Kind::REGEXP_STAR, REGEXP_STAR},
        {internal::Kind::REGEXP_PLUS, REGEXP_PLUS},
        {internal::Kind::REGEXP_OPT, REGEXP_OPT},
        {internal::Kind::REGEXP_RANGE, REGEXP_RANGE},
        {internal::Kind::REGEXP_REPEAT, REGEXP_REPEAT},
        {internal::Kind::REGEXP_REPEAT_OP, REGEXP_REPEAT},
        {internal::Kind::REGEXP_LOOP, REGEXP_LOOP},
        {internal::Kind::REGEXP_LOOP_OP, REGEXP_LOOP},
        {internal::Kind::REGEXP_NONE, REGEXP_NONE},
        {internal::Kind::REGEXP_ALL, REGEXP_ALL},
        {internal::Kind::REGEXP_ALLCHAR, REGEXP_ALLCHAR},
        {internal::Kind::REGEXP_COMPLEMENT, REGEXP_COMPLEMENT},
        {internal::Kind::CONST_SEQUENCE, CONST_SEQUENCE},
        {internal::Kind::SEQ_UNIT, SEQ_UNIT},
        {internal::Kind::SEQ_NTH, SEQ_NTH},
        /* Quantifiers ----------------------------------------------------- */
        {internal::Kind::FORALL, FORALL},
        {internal::Kind::EXISTS, EXISTS},
        {internal::Kind::BOUND_VAR_LIST, VARIABLE_LIST},
        {internal::Kind::INST_PATTERN, INST_PATTERN},
        {internal::Kind::INST_NO_PATTERN, INST_NO_PATTERN},
        {internal::Kind::INST_POOL, INST_POOL},
        {internal::Kind::INST_ADD_TO_POOL, INST_ADD_TO_POOL},
        {internal::Kind::SKOLEM_ADD_TO_POOL, SKOLEM_ADD_TO_POOL},
        {internal::Kind::INST_ATTRIBUTE, INST_ATTRIBUTE},
        {internal::Kind::INST_PATTERN_LIST, INST_PATTERN_LIST},
        /* ----------------------------------------------------------------- */
        {internal::Kind::LAST_KIND, LAST_KIND},
    };

/* Set of kinds for indexed operators */
const static std::unordered_set<Kind> s_indexed_kinds(
    {DIVISIBLE,
     IAND,
     BITVECTOR_REPEAT,
     BITVECTOR_ZERO_EXTEND,
     BITVECTOR_SIGN_EXTEND,
     BITVECTOR_ROTATE_LEFT,
     BITVECTOR_ROTATE_RIGHT,
     INT_TO_BITVECTOR,
     FLOATINGPOINT_TO_UBV,
     FLOATINGPOINT_TO_SBV,
     BITVECTOR_EXTRACT,
     FLOATINGPOINT_TO_FP_FROM_IEEE_BV,
     FLOATINGPOINT_TO_FP_FROM_FP,
     FLOATINGPOINT_TO_FP_FROM_REAL,
     FLOATINGPOINT_TO_FP_FROM_SBV,
     FLOATINGPOINT_TO_FP_FROM_UBV});

/* -------------------------------------------------------------------------- */
/* Rounding Mode for Floating Points                                          */
/* -------------------------------------------------------------------------- */

const static std::unordered_map<RoundingMode, cvc5::internal::RoundingMode>
    s_rmodes{
        {ROUND_NEAREST_TIES_TO_EVEN,
         cvc5::internal::RoundingMode::ROUND_NEAREST_TIES_TO_EVEN},
        {ROUND_TOWARD_POSITIVE,
         cvc5::internal::RoundingMode::ROUND_TOWARD_POSITIVE},
        {ROUND_TOWARD_NEGATIVE,
         cvc5::internal::RoundingMode::ROUND_TOWARD_NEGATIVE},
        {ROUND_TOWARD_ZERO, cvc5::internal::RoundingMode::ROUND_TOWARD_ZERO},
        {ROUND_NEAREST_TIES_TO_AWAY,
         cvc5::internal::RoundingMode::ROUND_NEAREST_TIES_TO_AWAY},
    };

const static std::unordered_map<cvc5::internal::RoundingMode, RoundingMode>
    s_rmodes_internal{
        {cvc5::internal::RoundingMode::ROUND_NEAREST_TIES_TO_EVEN,
         ROUND_NEAREST_TIES_TO_EVEN},
        {cvc5::internal::RoundingMode::ROUND_TOWARD_POSITIVE,
         ROUND_TOWARD_POSITIVE},
        {cvc5::internal::RoundingMode::ROUND_TOWARD_NEGATIVE,
         ROUND_TOWARD_NEGATIVE},
        {cvc5::internal::RoundingMode::ROUND_TOWARD_ZERO, ROUND_TOWARD_ZERO},
        {cvc5::internal::RoundingMode::ROUND_NEAREST_TIES_TO_AWAY,
         ROUND_NEAREST_TIES_TO_AWAY},
    };

namespace {

/** Convert a internal::Kind (internal) to a cvc5::Kind (external).
 */
cvc5::Kind intToExtKind(internal::Kind k)
{
  auto it = s_kinds_internal.find(k);
  if (it == s_kinds_internal.end())
  {
    return INTERNAL_KIND;
  }
  return it->second;
}

/** Convert a cvc5::Kind (external) to a internal::Kind (internal).
 */
internal::Kind extToIntKind(cvc5::Kind k)
{
  auto it = s_kinds.find(k);
  if (it == s_kinds.end())
  {
    return internal::Kind::UNDEFINED_KIND;
  }
  return it->second.first;
}

/** Return true if given kind is a defined external kind. */
bool isDefinedKind(Kind k) { return k > UNDEFINED_KIND && k < LAST_KIND; }

/**
 * Return true if the internal kind is one where the API term structure
 * differs from internal structure. This happens for APPLY_* kinds.
 * The API takes a "higher-order" perspective and treats functions as well
 * as datatype constructors/selectors/testers as terms
 * but interally they are not
 */
bool isApplyKind(internal::Kind k)
{
  return (k == internal::Kind::APPLY_UF
          || k == internal::Kind::APPLY_CONSTRUCTOR
          || k == internal::Kind::APPLY_SELECTOR
          || k == internal::Kind::APPLY_TESTER
          || k == internal::Kind::APPLY_UPDATER);
}

#ifdef CVC5_ASSERTIONS
/** Return true if given kind is a defined internal kind. */
bool isDefinedIntKind(internal::Kind k)
{
  return k != internal::Kind::UNDEFINED_KIND && k != internal::Kind::LAST_KIND;
}
#endif

/** Return the minimum arity of given kind. */
uint32_t minArity(Kind k)
{
  Assert(isDefinedKind(k));
  Assert(isDefinedIntKind(extToIntKind(k)));
  uint32_t min = internal::kind::metakind::getMinArityForKind(extToIntKind(k));

  // At the API level, we treat functions/constructors/selectors/testers as
  // normal terms instead of making them part of the operator
  if (isApplyKind(extToIntKind(k)))
  {
    min++;
  }
  return min;
}

/** Return the maximum arity of given kind. */
uint32_t maxArity(Kind k)
{
  Assert(isDefinedKind(k));
  Assert(isDefinedIntKind(extToIntKind(k)));
  uint32_t max = internal::kind::metakind::getMaxArityForKind(extToIntKind(k));

  // At the API level, we treat functions/constructors/selectors/testers as
  // normal terms instead of making them part of the operator
  if (isApplyKind(extToIntKind(k))
      && max != std::numeric_limits<uint32_t>::max())  // be careful not to
                                                       // overflow
  {
    max++;
  }
  return max;
}

}  // namespace

std::string kindToString(Kind k)
{
  auto it = s_kinds.find(k);
  if (it == s_kinds.end())
  {
    return "UNDEFINED_KIND";
  }
  return it->second.second;
}

std::ostream& operator<<(std::ostream& out, Kind k)
{
  return out << kindToString(k);
}

/* -------------------------------------------------------------------------- */
/* API guard helpers                                                          */
/* -------------------------------------------------------------------------- */

namespace {

class CVC5ApiExceptionStream
{
 public:
  CVC5ApiExceptionStream() {}
  /* Note: This needs to be explicitly set to 'noexcept(false)' since it is
   * a destructor that throws an exception and in C++11 all destructors
   * default to noexcept(true) (else this triggers a call to std::terminate). */
  ~CVC5ApiExceptionStream() noexcept(false)
  {
    if (std::uncaught_exceptions() == 0)
    {
      throw CVC5ApiException(d_stream.str());
    }
  }

  std::ostream& ostream() { return d_stream; }

 private:
  std::stringstream d_stream;
};

class CVC5ApiRecoverableExceptionStream
{
 public:
  CVC5ApiRecoverableExceptionStream() {}
  /* Note: This needs to be explicitly set to 'noexcept(false)' since it is
   * a destructor that throws an exception and in C++11 all destructors
   * default to noexcept(true) (else this triggers a call to std::terminate). */
  ~CVC5ApiRecoverableExceptionStream() noexcept(false)
  {
    if (std::uncaught_exceptions() == 0)
    {
      throw CVC5ApiRecoverableException(d_stream.str());
    }
  }

  std::ostream& ostream() { return d_stream; }

 private:
  std::stringstream d_stream;
};

class CVC5ApiUnsupportedExceptionStream
{
 public:
  CVC5ApiUnsupportedExceptionStream() {}
  /* Note: This needs to be explicitly set to 'noexcept(false)' since it is
   * a destructor that throws an exception and in C++11 all destructors
   * default to noexcept(true) (else this triggers a call to std::terminate). */
  ~CVC5ApiUnsupportedExceptionStream() noexcept(false)
  {
    if (std::uncaught_exceptions() == 0)
    {
      throw CVC5ApiUnsupportedException(d_stream.str());
    }
  }

  std::ostream& ostream() { return d_stream; }

 private:
  std::stringstream d_stream;
};

#define CVC5_API_TRY_CATCH_BEGIN \
  try                            \
  {
#define CVC5_API_TRY_CATCH_END                         \
  }                                                    \
  catch (const internal::OptionException& e)           \
  {                                                    \
    throw CVC5ApiOptionException(e.getMessage());      \
  }                                                    \
  catch (const internal::RecoverableModalException& e) \
  {                                                    \
    throw CVC5ApiRecoverableException(e.getMessage()); \
  }                                                    \
  catch (const internal::Exception& e)                 \
  {                                                    \
    throw CVC5ApiException(e.getMessage());            \
  }                                                    \
  catch (const std::invalid_argument& e) { throw CVC5ApiException(e.what()); }

}  // namespace

/* -------------------------------------------------------------------------- */
/* Result                                                                     */
/* -------------------------------------------------------------------------- */

Result::Result(const internal::Result& r) : d_result(new internal::Result(r)) {}

Result::Result() : d_result(new internal::Result()) {}

bool Result::isNull() const
{
  return d_result->getStatus() == internal::Result::NONE;
}

bool Result::isSat(void) const
{
  return d_result->getStatus() == internal::Result::SAT;
}

bool Result::isUnsat(void) const
{
  return d_result->getStatus() == internal::Result::UNSAT;
}

bool Result::isUnknown(void) const
{
  return d_result->getStatus() == internal::Result::UNKNOWN;
}

bool Result::operator==(const Result& r) const
{
  return *d_result == *r.d_result;
}

bool Result::operator!=(const Result& r) const
{
  return *d_result != *r.d_result;
}

UnknownExplanation Result::getUnknownExplanation(void) const
{
  return d_result->getUnknownExplanation();
}

std::string Result::toString(void) const { return d_result->toString(); }

std::ostream& operator<<(std::ostream& out, const Result& r)
{
  out << r.toString();
  return out;
}

/* -------------------------------------------------------------------------- */
/* SynthResult */
/* -------------------------------------------------------------------------- */

SynthResult::SynthResult(const internal::SynthResult& r)
    : d_result(new internal::SynthResult(r))
{
}

SynthResult::SynthResult() : d_result(new internal::SynthResult()) {}

bool SynthResult::isNull() const
{
  return d_result->getStatus() == internal::SynthResult::NONE;
}

bool SynthResult::hasSolution(void) const
{
  return d_result->getStatus() == internal::SynthResult::SOLUTION;
}

bool SynthResult::hasNoSolution() const
{
  return d_result->getStatus() == internal::SynthResult::NO_SOLUTION;
}

bool SynthResult::isUnknown() const
{
  return d_result->getStatus() == internal::SynthResult::UNKNOWN;
}

std::string SynthResult::toString(void) const { return d_result->toString(); }

std::ostream& operator<<(std::ostream& out, const SynthResult& sr)
{
  out << sr.toString();
  return out;
}

/* -------------------------------------------------------------------------- */
/* Sort                                                                       */
/* -------------------------------------------------------------------------- */

Sort::Sort(const Solver* slv, const internal::TypeNode& t)
    : d_solver(slv), d_type(new internal::TypeNode(t))
{
}

Sort::Sort() : d_solver(nullptr), d_type(new internal::TypeNode()) {}

Sort::~Sort()
{
  if (d_solver != nullptr)
  {
    d_type.reset();
  }
}

std::vector<internal::TypeNode> Sort::sortVectorToTypeNodes(
    const std::vector<Sort>& sorts)
{
  std::vector<internal::TypeNode> typeNodes;
  for (const Sort& sort : sorts)
  {
    typeNodes.push_back(sort.getTypeNode());
  }
  return typeNodes;
}

std::vector<Sort> Sort::typeNodeVectorToSorts(
    const Solver* slv, const std::vector<internal::TypeNode>& types)
{
  std::vector<Sort> sorts;
  for (size_t i = 0, tsize = types.size(); i < tsize; i++)
  {
    sorts.push_back(Sort(slv, types[i]));
  }
  return sorts;
}

bool Sort::operator==(const Sort& s) const
{
  CVC5_API_TRY_CATCH_BEGIN;
  //////// all checks before this line
  return *d_type == *s.d_type;
  ////////
  CVC5_API_TRY_CATCH_END;
}

bool Sort::operator!=(const Sort& s) const
{
  CVC5_API_TRY_CATCH_BEGIN;
  //////// all checks before this line
  return *d_type != *s.d_type;
  ////////
  CVC5_API_TRY_CATCH_END;
}

bool Sort::operator<(const Sort& s) const
{
  CVC5_API_TRY_CATCH_BEGIN;
  //////// all checks before this line
  return *d_type < *s.d_type;
  ////////
  CVC5_API_TRY_CATCH_END;
}

bool Sort::operator>(const Sort& s) const
{
  CVC5_API_TRY_CATCH_BEGIN;
  //////// all checks before this line
  return *d_type > *s.d_type;
  ////////
  CVC5_API_TRY_CATCH_END;
}

bool Sort::operator<=(const Sort& s) const
{
  CVC5_API_TRY_CATCH_BEGIN;
  //////// all checks before this line
  return *d_type <= *s.d_type;
  ////////
  CVC5_API_TRY_CATCH_END;
}

bool Sort::operator>=(const Sort& s) const
{
  CVC5_API_TRY_CATCH_BEGIN;
  //////// all checks before this line
  return *d_type >= *s.d_type;
  ////////
  CVC5_API_TRY_CATCH_END;
}

bool Sort::hasSymbol() const
{
  CVC5_API_TRY_CATCH_BEGIN;
  CVC5_API_CHECK_NOT_NULL;
  //////// all checks before this line
  return d_type->hasAttribute(internal::expr::VarNameAttr());
  ////////
  CVC5_API_TRY_CATCH_END;
}

std::string Sort::getSymbol() const
{
  CVC5_API_TRY_CATCH_BEGIN;
  CVC5_API_CHECK_NOT_NULL;
  CVC5_API_CHECK(d_type->hasAttribute(internal::expr::VarNameAttr()))
      << "Invalid call to '" << __PRETTY_FUNCTION__
      << "', expected the sort to have a symbol.";
  //////// all checks before this line
  return d_type->getAttribute(internal::expr::VarNameAttr());
  ////////
  CVC5_API_TRY_CATCH_END;
}

bool Sort::isNull() const
{
  CVC5_API_TRY_CATCH_BEGIN;
  //////// all checks before this line
  return isNullHelper();
  ////////
  CVC5_API_TRY_CATCH_END;
}

bool Sort::isBoolean() const
{
  CVC5_API_TRY_CATCH_BEGIN;
  //////// all checks before this line
  return d_type->isBoolean();
  ////////
  CVC5_API_TRY_CATCH_END;
}

bool Sort::isInteger() const
{
  CVC5_API_TRY_CATCH_BEGIN;
  //////// all checks before this line
  return d_type->isInteger();
  ////////
  CVC5_API_TRY_CATCH_END;
}

bool Sort::isReal() const
{
  CVC5_API_TRY_CATCH_BEGIN;
  //////// all checks before this line
  // notice that we do not expose internal subtyping to the user
  return d_type->isReal() && !d_type->isInteger();
  ////////
  CVC5_API_TRY_CATCH_END;
}

bool Sort::isString() const
{
  CVC5_API_TRY_CATCH_BEGIN;
  //////// all checks before this line
  return d_type->isString();
  ////////
  CVC5_API_TRY_CATCH_END;
}

bool Sort::isRegExp() const
{
  CVC5_API_TRY_CATCH_BEGIN;
  //////// all checks before this line
  return d_type->isRegExp();
  ////////
  CVC5_API_TRY_CATCH_END;
}

bool Sort::isRoundingMode() const
{
  CVC5_API_TRY_CATCH_BEGIN;
  //////// all checks before this line
  return d_type->isRoundingMode();
  ////////
  CVC5_API_TRY_CATCH_END;
}

bool Sort::isBitVector() const
{
  CVC5_API_TRY_CATCH_BEGIN;
  //////// all checks before this line
  return d_type->isBitVector();
  ////////
  CVC5_API_TRY_CATCH_END;
}

bool Sort::isFloatingPoint() const
{
  CVC5_API_TRY_CATCH_BEGIN;
  //////// all checks before this line
  return d_type->isFloatingPoint();
  ////////
  CVC5_API_TRY_CATCH_END;
}

bool Sort::isDatatype() const
{
  CVC5_API_TRY_CATCH_BEGIN;
  //////// all checks before this line
  return d_type->isDatatype();
  ////////
  CVC5_API_TRY_CATCH_END;
}

bool Sort::isDatatypeConstructor() const
{
  CVC5_API_TRY_CATCH_BEGIN;
  //////// all checks before this line
  return d_type->isDatatypeConstructor();
  ////////
  CVC5_API_TRY_CATCH_END;
}

bool Sort::isDatatypeSelector() const
{
  CVC5_API_TRY_CATCH_BEGIN;
  //////// all checks before this line
  return d_type->isDatatypeSelector();
  ////////
  CVC5_API_TRY_CATCH_END;
}

bool Sort::isDatatypeTester() const
{
  CVC5_API_TRY_CATCH_BEGIN;
  //////// all checks before this line
  return d_type->isDatatypeTester();
  ////////
  CVC5_API_TRY_CATCH_END;
}

bool Sort::isDatatypeUpdater() const
{
  CVC5_API_TRY_CATCH_BEGIN;
  //////// all checks before this line
  return d_type->isDatatypeUpdater();
  ////////
  CVC5_API_TRY_CATCH_END;
}

bool Sort::isFunction() const
{
  CVC5_API_TRY_CATCH_BEGIN;
  //////// all checks before this line
  return d_type->isFunction();
  ////////
  CVC5_API_TRY_CATCH_END;
}

bool Sort::isPredicate() const
{
  CVC5_API_TRY_CATCH_BEGIN;
  //////// all checks before this line
  return d_type->isPredicate();
  ////////
  CVC5_API_TRY_CATCH_END;
}

bool Sort::isTuple() const
{
  CVC5_API_TRY_CATCH_BEGIN;
  //////// all checks before this line
  return d_type->isTuple();
  ////////
  CVC5_API_TRY_CATCH_END;
}

bool Sort::isRecord() const
{
  CVC5_API_TRY_CATCH_BEGIN;
  //////// all checks before this line
  return d_type->isRecord();
  ////////
  CVC5_API_TRY_CATCH_END;
}

bool Sort::isArray() const
{
  CVC5_API_TRY_CATCH_BEGIN;
  //////// all checks before this line
  return d_type->isArray();
  ////////
  CVC5_API_TRY_CATCH_END;
}

bool Sort::isSet() const
{
  CVC5_API_TRY_CATCH_BEGIN;
  //////// all checks before this line
  return d_type->isSet();
  ////////
  CVC5_API_TRY_CATCH_END;
}

bool Sort::isBag() const
{
  CVC5_API_TRY_CATCH_BEGIN;
  //////// all checks before this line
  return d_type->isBag();
  ////////
  CVC5_API_TRY_CATCH_END;
}

bool Sort::isSequence() const
{
  CVC5_API_TRY_CATCH_BEGIN;
  //////// all checks before this line
  return d_type->isSequence();
  ////////
  CVC5_API_TRY_CATCH_END;
}

bool Sort::isUninterpretedSort() const
{
  CVC5_API_TRY_CATCH_BEGIN;
  //////// all checks before this line
  return d_type->isUninterpretedSort();
  ////////
  CVC5_API_TRY_CATCH_END;
}

bool Sort::isUninterpretedSortConstructor() const
{
  CVC5_API_TRY_CATCH_BEGIN;
  //////// all checks before this line
  return d_type->isUninterpretedSortConstructor();
  ////////
  CVC5_API_TRY_CATCH_END;
}

Sort Sort::getUninterpretedSortConstructor() const
{
  CVC5_API_TRY_CATCH_BEGIN;
  CVC5_API_CHECK_NOT_NULL;
  CVC5_API_CHECK(d_type->isInstantiatedUninterpretedSort())
      << "Expected instantiated uninterpreted sort.";
  //////// all checks before this line
  return Sort(d_solver, d_type->getUninterpretedSortConstructor());
  ////////
  CVC5_API_TRY_CATCH_END;
}

Datatype Sort::getDatatype() const
{
  CVC5_API_TRY_CATCH_BEGIN;
  CVC5_API_CHECK_NOT_NULL;
  CVC5_API_CHECK(d_type->isDatatype()) << "Expected datatype sort.";
  //////// all checks before this line
  return Datatype(d_solver, d_type->getDType());
  ////////
  CVC5_API_TRY_CATCH_END;
}

bool Sort::isInstantiated() const
{
  CVC5_API_TRY_CATCH_BEGIN;
  CVC5_API_CHECK_NOT_NULL;
  //////// all checks before this line
  return d_type->isInstantiated();
  ////////
  CVC5_API_TRY_CATCH_END;
}

Sort Sort::instantiate(const std::vector<Sort>& params) const
{
  CVC5_API_TRY_CATCH_BEGIN;
  CVC5_API_CHECK_NOT_NULL;
  CVC5_API_CHECK_DOMAIN_SORTS(params);
  CVC5_API_CHECK(d_type->isParametricDatatype()
                 || d_type->isUninterpretedSortConstructor())
      << "Expected parametric datatype or sort constructor sort.";
  CVC5_API_CHECK(!d_type->isParametricDatatype()
                 || d_type->getNumChildren() == params.size() + 1)
      << "Arity mismatch for instantiated parametric datatype";
  CVC5_API_CHECK(!d_type->isUninterpretedSortConstructor()
                 || d_type->getUninterpretedSortConstructorArity()
                        == params.size())
      << "Arity mismatch for instantiated sort constructor";
  //////// all checks before this line
  std::vector<internal::TypeNode> tparams = sortVectorToTypeNodes(params);
  return Sort(d_solver, d_type->instantiate(tparams));
  ////////
  CVC5_API_TRY_CATCH_END;
}

std::vector<Sort> Sort::getInstantiatedParameters() const
{
  CVC5_API_TRY_CATCH_BEGIN;
  CVC5_API_CHECK_NOT_NULL;
  CVC5_API_CHECK(d_type->isInstantiated())
      << "Expected instantiated parametric sort";
  //////// all checks before this line
  return typeNodeVectorToSorts(d_solver, d_type->getInstantiatedParamTypes());
  ////////
  CVC5_API_TRY_CATCH_END;
}

Sort Sort::substitute(const Sort& sort, const Sort& replacement) const
{
  CVC5_API_TRY_CATCH_BEGIN;
  CVC5_API_CHECK_NOT_NULL;
  CVC5_API_CHECK_SORT(sort);
  CVC5_API_CHECK_SORT(replacement);
  //////// all checks before this line
  return Sort(
      d_solver,
      d_type->substitute(sort.getTypeNode(), replacement.getTypeNode()));
  ////////
  CVC5_API_TRY_CATCH_END;
}

Sort Sort::substitute(const std::vector<Sort>& sorts,
                      const std::vector<Sort>& replacements) const
{
  CVC5_API_TRY_CATCH_BEGIN;
  CVC5_API_CHECK_NOT_NULL;
  CVC5_API_CHECK_SORTS(sorts);
  CVC5_API_CHECK_SORTS(replacements);
  //////// all checks before this line

  std::vector<internal::TypeNode> tSorts = sortVectorToTypeNodes(sorts),
                                  tReplacements =
                                      sortVectorToTypeNodes(replacements);
  return Sort(d_solver,
              d_type->substitute(tSorts.begin(),
                                 tSorts.end(),
                                 tReplacements.begin(),
                                 tReplacements.end()));
  ////////
  CVC5_API_TRY_CATCH_END;
}

std::string Sort::toString() const
{
  CVC5_API_TRY_CATCH_BEGIN;
  //////// all checks before this line
  return d_type->toString();
  ////////
  CVC5_API_TRY_CATCH_END;
}

const internal::TypeNode& Sort::getTypeNode(void) const { return *d_type; }

/* Constructor sort ------------------------------------------------------- */

size_t Sort::getDatatypeConstructorArity() const
{
  CVC5_API_TRY_CATCH_BEGIN;
  CVC5_API_CHECK_NOT_NULL;
  CVC5_API_CHECK(d_type->isDatatypeConstructor())
      << "Not a constructor sort: " << (*this);
  //////// all checks before this line
  return d_type->getNumChildren() - 1;
  ////////
  CVC5_API_TRY_CATCH_END;
}

std::vector<Sort> Sort::getDatatypeConstructorDomainSorts() const
{
  CVC5_API_TRY_CATCH_BEGIN;
  CVC5_API_CHECK_NOT_NULL;
  CVC5_API_CHECK(d_type->isDatatypeConstructor())
      << "Not a constructor sort: " << (*this);
  //////// all checks before this line
  return typeNodeVectorToSorts(d_solver, d_type->getArgTypes());
  ////////
  CVC5_API_TRY_CATCH_END;
}

Sort Sort::getDatatypeConstructorCodomainSort() const
{
  CVC5_API_TRY_CATCH_BEGIN;
  CVC5_API_CHECK_NOT_NULL;
  CVC5_API_CHECK(d_type->isDatatypeConstructor())
      << "Not a constructor sort: " << (*this);
  //////// all checks before this line
  return Sort(d_solver, d_type->getDatatypeConstructorRangeType());
  ////////
  CVC5_API_TRY_CATCH_END;
}

/* Selector sort ------------------------------------------------------- */

Sort Sort::getDatatypeSelectorDomainSort() const
{
  CVC5_API_TRY_CATCH_BEGIN;
  CVC5_API_CHECK_NOT_NULL;
  CVC5_API_CHECK(d_type->isDatatypeSelector())
      << "Not a selector sort: " << (*this);
  //////// all checks before this line
  return Sort(d_solver, d_type->getDatatypeSelectorDomainType());
  ////////
  CVC5_API_TRY_CATCH_END;
}

Sort Sort::getDatatypeSelectorCodomainSort() const
{
  CVC5_API_TRY_CATCH_BEGIN;
  CVC5_API_CHECK_NOT_NULL;
  CVC5_API_CHECK(d_type->isDatatypeSelector())
      << "Not a selector sort: " << (*this);
  //////// all checks before this line
  return Sort(d_solver, d_type->getDatatypeSelectorRangeType());
  ////////
  CVC5_API_TRY_CATCH_END;
}

/* Tester sort ------------------------------------------------------- */

Sort Sort::getDatatypeTesterDomainSort() const
{
  CVC5_API_TRY_CATCH_BEGIN;
  CVC5_API_CHECK_NOT_NULL;
  CVC5_API_CHECK(d_type->isDatatypeTester())
      << "Not a tester sort: " << (*this);
  //////// all checks before this line
  return Sort(d_solver, d_type->getDatatypeTesterDomainType());
  ////////
  CVC5_API_TRY_CATCH_END;
}

Sort Sort::getDatatypeTesterCodomainSort() const
{
  CVC5_API_TRY_CATCH_BEGIN;
  CVC5_API_CHECK_NOT_NULL;
  CVC5_API_CHECK(d_type->isDatatypeTester())
      << "Not a tester sort: " << (*this);
  //////// all checks before this line
  return d_solver->getBooleanSort();
  ////////
  CVC5_API_TRY_CATCH_END;
}

/* Function sort ------------------------------------------------------- */

size_t Sort::getFunctionArity() const
{
  CVC5_API_TRY_CATCH_BEGIN;
  CVC5_API_CHECK_NOT_NULL;
  CVC5_API_CHECK(isFunction()) << "Not a function sort: " << (*this);
  //////// all checks before this line
  return d_type->getNumChildren() - 1;
  ////////
  CVC5_API_TRY_CATCH_END;
}

std::vector<Sort> Sort::getFunctionDomainSorts() const
{
  CVC5_API_TRY_CATCH_BEGIN;
  CVC5_API_CHECK_NOT_NULL;
  CVC5_API_CHECK(isFunction()) << "Not a function sort: " << (*this);
  //////// all checks before this line
  return typeNodeVectorToSorts(d_solver, d_type->getArgTypes());
  ////////
  CVC5_API_TRY_CATCH_END;
}

Sort Sort::getFunctionCodomainSort() const
{
  CVC5_API_TRY_CATCH_BEGIN;
  CVC5_API_CHECK_NOT_NULL;
  CVC5_API_CHECK(isFunction()) << "Not a function sort" << (*this);
  //////// all checks before this line
  return Sort(d_solver, d_type->getRangeType());
  ////////
  CVC5_API_TRY_CATCH_END;
}

/* Array sort ---------------------------------------------------------- */

Sort Sort::getArrayIndexSort() const
{
  CVC5_API_TRY_CATCH_BEGIN;
  CVC5_API_CHECK_NOT_NULL;
  CVC5_API_CHECK(isArray()) << "Not an array sort.";
  //////// all checks before this line
  return Sort(d_solver, d_type->getArrayIndexType());
  ////////
  CVC5_API_TRY_CATCH_END;
}

Sort Sort::getArrayElementSort() const
{
  CVC5_API_TRY_CATCH_BEGIN;
  CVC5_API_CHECK_NOT_NULL;
  CVC5_API_CHECK(isArray()) << "Not an array sort.";
  //////// all checks before this line
  return Sort(d_solver, d_type->getArrayConstituentType());
  ////////
  CVC5_API_TRY_CATCH_END;
}

/* Set sort ------------------------------------------------------------ */

Sort Sort::getSetElementSort() const
{
  CVC5_API_TRY_CATCH_BEGIN;
  CVC5_API_CHECK_NOT_NULL;
  CVC5_API_CHECK(isSet()) << "Not a set sort.";
  //////// all checks before this line
  return Sort(d_solver, d_type->getSetElementType());
  ////////
  CVC5_API_TRY_CATCH_END;
}

/* Bag sort ------------------------------------------------------------ */

Sort Sort::getBagElementSort() const
{
  CVC5_API_TRY_CATCH_BEGIN;
  CVC5_API_CHECK_NOT_NULL;
  CVC5_API_CHECK(isBag()) << "Not a bag sort.";
  //////// all checks before this line
  return Sort(d_solver, d_type->getBagElementType());
  ////////
  CVC5_API_TRY_CATCH_END;
}

/* Sequence sort ------------------------------------------------------- */

Sort Sort::getSequenceElementSort() const
{
  CVC5_API_TRY_CATCH_BEGIN;
  CVC5_API_CHECK_NOT_NULL;
  CVC5_API_CHECK(isSequence()) << "Not a sequence sort.";
  //////// all checks before this line
  return Sort(d_solver, d_type->getSequenceElementType());
  ////////
  CVC5_API_TRY_CATCH_END;
}

/* Sort constructor sort ----------------------------------------------- */

size_t Sort::getUninterpretedSortConstructorArity() const
{
  CVC5_API_TRY_CATCH_BEGIN;
  CVC5_API_CHECK_NOT_NULL;
  CVC5_API_CHECK(d_type->isUninterpretedSortConstructor())
      << "Not a sort constructor sort.";
  //////// all checks before this line
  return d_type->getUninterpretedSortConstructorArity();
  ////////
  CVC5_API_TRY_CATCH_END;
}

/* Bit-vector sort ----------------------------------------------------- */

uint32_t Sort::getBitVectorSize() const
{
  CVC5_API_TRY_CATCH_BEGIN;
  CVC5_API_CHECK_NOT_NULL;
  CVC5_API_CHECK(isBitVector()) << "Not a bit-vector sort.";
  //////// all checks before this line
  return d_type->getBitVectorSize();
  ////////
  CVC5_API_TRY_CATCH_END;
}

/* Floating-point sort ------------------------------------------------- */

uint32_t Sort::getFloatingPointExponentSize() const
{
  CVC5_API_TRY_CATCH_BEGIN;
  CVC5_API_CHECK_NOT_NULL;
  CVC5_API_CHECK(d_type->isFloatingPoint()) << "Not a floating-point sort.";
  //////// all checks before this line
  return d_type->getFloatingPointExponentSize();
  ////////
  CVC5_API_TRY_CATCH_END;
}

uint32_t Sort::getFloatingPointSignificandSize() const
{
  CVC5_API_TRY_CATCH_BEGIN;
  CVC5_API_CHECK_NOT_NULL;
  CVC5_API_CHECK(d_type->isFloatingPoint()) << "Not a floating-point sort.";
  //////// all checks before this line
  return d_type->getFloatingPointSignificandSize();
  ////////
  CVC5_API_TRY_CATCH_END;
}

/* Datatype sort ------------------------------------------------------- */

size_t Sort::getDatatypeArity() const
{
  CVC5_API_TRY_CATCH_BEGIN;
  CVC5_API_CHECK_NOT_NULL;
  CVC5_API_CHECK(d_type->isDatatype()) << "Not a datatype sort.";
  //////// all checks before this line
  return d_type->isParametricDatatype() ? d_type->getNumChildren() - 1 : 0;
  ////////
  CVC5_API_TRY_CATCH_END;
}

/* Tuple sort ---------------------------------------------------------- */

size_t Sort::getTupleLength() const
{
  CVC5_API_TRY_CATCH_BEGIN;
  CVC5_API_CHECK_NOT_NULL;
  CVC5_API_CHECK(isTuple()) << "Not a tuple sort.";
  //////// all checks before this line
  return d_type->getTupleLength();
  ////////
  CVC5_API_TRY_CATCH_END;
}

std::vector<Sort> Sort::getTupleSorts() const
{
  CVC5_API_TRY_CATCH_BEGIN;
  CVC5_API_CHECK_NOT_NULL;
  CVC5_API_CHECK(d_type->isTuple()) << "Not a tuple sort.";
  //////// all checks before this line
  return typeNodeVectorToSorts(d_solver, d_type->getTupleTypes());
  ////////
  CVC5_API_TRY_CATCH_END;
}

/* --------------------------------------------------------------------- */

std::ostream& operator<<(std::ostream& out, const Sort& s)
{
  out << s.toString();
  return out;
}

/* Helpers                                                                    */
/* -------------------------------------------------------------------------- */

/* Split out to avoid nested API calls (problematic with API tracing).        */
/* .......................................................................... */

bool Sort::isNullHelper() const { return d_type->isNull(); }

/* -------------------------------------------------------------------------- */
/* Op                                                                     */
/* -------------------------------------------------------------------------- */

Op::Op() : d_solver(nullptr), d_kind(NULL_TERM), d_node(new internal::Node()) {}

Op::Op(const Solver* slv, const Kind k)
    : d_solver(slv), d_kind(k), d_node(new internal::Node())
{
}

Op::Op(const Solver* slv, const Kind k, const internal::Node& n)
    : d_solver(slv), d_kind(k), d_node(new internal::Node(n))
{
}

Op::~Op()
{
  if (d_solver != nullptr)
  {
    // Ensure that the correct node manager is in scope when the type node is
    // destroyed.
    d_node.reset();
  }
}

/* Public methods                                                             */
bool Op::operator==(const Op& t) const
{
  CVC5_API_TRY_CATCH_BEGIN;
  //////// all checks before this line
  if (d_node->isNull() && t.d_node->isNull())
  {
    return (d_kind == t.d_kind);
  }
  else if (d_node->isNull() || t.d_node->isNull())
  {
    return false;
  }
  return (d_kind == t.d_kind) && (*d_node == *t.d_node);
  ////////
  CVC5_API_TRY_CATCH_END;
}

bool Op::operator!=(const Op& t) const
{
  CVC5_API_TRY_CATCH_BEGIN;
  //////// all checks before this line
  return !(*this == t);
  ////////
  CVC5_API_TRY_CATCH_END;
}

Kind Op::getKind() const
{
  CVC5_API_CHECK(d_kind != NULL_TERM) << "Expecting a non-null Kind";
  //////// all checks before this line
  return d_kind;
}

bool Op::isNull() const
{
  CVC5_API_TRY_CATCH_BEGIN;
  //////// all checks before this line
  return isNullHelper();
  ////////
  CVC5_API_TRY_CATCH_END;
}

bool Op::isIndexed() const
{
  CVC5_API_TRY_CATCH_BEGIN;
  //////// all checks before this line
  return isIndexedHelper();
  ////////
  CVC5_API_TRY_CATCH_END;
}

size_t Op::getNumIndices() const
{
  CVC5_API_TRY_CATCH_BEGIN;
  CVC5_API_CHECK_NOT_NULL;
  //////// all checks before this line
  return getNumIndicesHelper();
  ////////
  CVC5_API_TRY_CATCH_END;
}

size_t Op::getNumIndicesHelper() const
{
  if (!isIndexedHelper())
  {
    return 0;
  }

  Kind k = intToExtKind(d_node->getKind());
  size_t size = 0;
  switch (k)
  {
    case DIVISIBLE: size = 1; break;
    case BITVECTOR_REPEAT: size = 1; break;
    case BITVECTOR_ZERO_EXTEND: size = 1; break;
    case BITVECTOR_SIGN_EXTEND: size = 1; break;
    case BITVECTOR_ROTATE_LEFT: size = 1; break;
    case BITVECTOR_ROTATE_RIGHT: size = 1; break;
    case INT_TO_BITVECTOR: size = 1; break;
    case IAND: size = 1; break;
    case FLOATINGPOINT_TO_UBV: size = 1; break;
    case FLOATINGPOINT_TO_SBV: size = 1; break;
    case REGEXP_REPEAT: size = 1; break;
    case BITVECTOR_EXTRACT: size = 2; break;
    case FLOATINGPOINT_TO_FP_FROM_IEEE_BV: size = 2; break;
    case FLOATINGPOINT_TO_FP_FROM_FP: size = 2; break;
    case FLOATINGPOINT_TO_FP_FROM_REAL: size = 2; break;
    case FLOATINGPOINT_TO_FP_FROM_SBV: size = 2; break;
    case FLOATINGPOINT_TO_FP_FROM_UBV: size = 2; break;
    case REGEXP_LOOP: size = 2; break;
    case TUPLE_PROJECT:
      size = d_node->getConst<internal::TupleProjectOp>().getIndices().size();
      break;
    case TABLE_PROJECT:
      size = d_node->getConst<internal::TableProjectOp>().getIndices().size();
      break;
    default: CVC5_API_CHECK(false) << "Unhandled kind " << kindToString(k);
  }
  return size;
}

Term Op::operator[](size_t index) const
{
  return getIndexHelper(index);
}

Term Op::getIndexHelper(size_t index) const
{
  CVC5_API_TRY_CATCH_BEGIN;
  CVC5_API_CHECK_NOT_NULL;
  CVC5_API_CHECK(!d_node->isNull())
      << "Expecting a non-null internal expression. This Op is not indexed.";
  CVC5_API_CHECK(index < getNumIndicesHelper()) << "index out of bound";
  Kind k = intToExtKind(d_node->getKind());
  Term t;
  switch (k)
  {
    case DIVISIBLE:
    {
      t = d_solver->mkRationalValHelper(
          internal::Rational(d_node->getConst<internal::Divisible>().k));
      break;
    }
    case BITVECTOR_REPEAT:
    {
      t = d_solver->mkRationalValHelper(
          d_node->getConst<internal::BitVectorRepeat>().d_repeatAmount);
      break;
    }
    case BITVECTOR_ZERO_EXTEND:
    {
      t = d_solver->mkRationalValHelper(
          d_node->getConst<internal::BitVectorZeroExtend>().d_zeroExtendAmount);
      break;
    }
    case BITVECTOR_SIGN_EXTEND:
    {
      t = d_solver->mkRationalValHelper(
          d_node->getConst<internal::BitVectorSignExtend>().d_signExtendAmount);
      break;
    }
    case BITVECTOR_ROTATE_LEFT:
    {
      t = d_solver->mkRationalValHelper(
          d_node->getConst<internal::BitVectorRotateLeft>().d_rotateLeftAmount);
      break;
    }
    case BITVECTOR_ROTATE_RIGHT:
    {
      t = d_solver->mkRationalValHelper(
          d_node->getConst<internal::BitVectorRotateRight>()
              .d_rotateRightAmount);
      break;
    }
    case INT_TO_BITVECTOR:
    {
      t = d_solver->mkRationalValHelper(
          d_node->getConst<internal::IntToBitVector>().d_size);
      break;
    }
    case IAND:
    {
      t = d_solver->mkRationalValHelper(
          d_node->getConst<internal::IntAnd>().d_size);
      break;
    }
    case FLOATINGPOINT_TO_UBV:
    {
      t = d_solver->mkRationalValHelper(
          d_node->getConst<internal::FloatingPointToUBV>().d_bv_size.d_size);
      break;
    }
    case FLOATINGPOINT_TO_SBV:
    {
      t = d_solver->mkRationalValHelper(
          d_node->getConst<internal::FloatingPointToSBV>().d_bv_size.d_size);
      break;
    }
    case REGEXP_REPEAT:
    {
      t = d_solver->mkRationalValHelper(
          d_node->getConst<internal::RegExpRepeat>().d_repeatAmount);
      break;
    }
    case BITVECTOR_EXTRACT:
    {
      internal::BitVectorExtract ext =
          d_node->getConst<internal::BitVectorExtract>();
      t = index == 0 ? d_solver->mkRationalValHelper(ext.d_high)
                     : d_solver->mkRationalValHelper(ext.d_low);
      break;
    }
    case FLOATINGPOINT_TO_FP_FROM_IEEE_BV:
    {
      internal::FloatingPointToFPIEEEBitVector ext =
          d_node->getConst<internal::FloatingPointToFPIEEEBitVector>();

      t = index == 0
              ? d_solver->mkRationalValHelper(ext.getSize().exponentWidth())
              : d_solver->mkRationalValHelper(ext.getSize().significandWidth());
      break;
    }
    case FLOATINGPOINT_TO_FP_FROM_FP:
    {
      internal::FloatingPointToFPFloatingPoint ext =
          d_node->getConst<internal::FloatingPointToFPFloatingPoint>();
      t = index == 0
              ? d_solver->mkRationalValHelper(ext.getSize().exponentWidth())
              : d_solver->mkRationalValHelper(ext.getSize().significandWidth());
      break;
    }
    case FLOATINGPOINT_TO_FP_FROM_REAL:
    {
      internal::FloatingPointToFPReal ext =
          d_node->getConst<internal::FloatingPointToFPReal>();

      t = index == 0
              ? d_solver->mkRationalValHelper(ext.getSize().exponentWidth())
              : d_solver->mkRationalValHelper(ext.getSize().significandWidth());
      break;
    }
    case FLOATINGPOINT_TO_FP_FROM_SBV:
    {
      internal::FloatingPointToFPSignedBitVector ext =
          d_node->getConst<internal::FloatingPointToFPSignedBitVector>();
      t = index == 0
              ? d_solver->mkRationalValHelper(ext.getSize().exponentWidth())
              : d_solver->mkRationalValHelper(ext.getSize().significandWidth());
      break;
    }
    case FLOATINGPOINT_TO_FP_FROM_UBV:
    {
      internal::FloatingPointToFPUnsignedBitVector ext =
          d_node->getConst<internal::FloatingPointToFPUnsignedBitVector>();
      t = index == 0
              ? d_solver->mkRationalValHelper(ext.getSize().exponentWidth())
              : d_solver->mkRationalValHelper(ext.getSize().significandWidth());
      break;
    }
    case REGEXP_LOOP:
    {
      internal::RegExpLoop ext = d_node->getConst<internal::RegExpLoop>();
      t = index == 0 ? d_solver->mkRationalValHelper(ext.d_loopMinOcc)
                     : d_solver->mkRationalValHelper(ext.d_loopMaxOcc);

      break;
    }

    case TUPLE_PROJECT:
    {
      const std::vector<uint32_t>& projectionIndices =
          d_node->getConst<internal::TupleProjectOp>().getIndices();
      t = d_solver->mkRationalValHelper(projectionIndices[index]);
      break;
    }
    default:
    {
      CVC5_API_CHECK(false) << "Unhandled kind " << kindToString(k);
      break;
    }
  }

  //////// all checks before this line
  return t;
  ////////
  CVC5_API_TRY_CATCH_END;
}

std::string Op::toString() const
{
  CVC5_API_TRY_CATCH_BEGIN;
  //////// all checks before this line
  if (d_node->isNull())
  {
    return kindToString(d_kind);
  }
  else
  {
    CVC5_API_CHECK(!d_node->isNull())
        << "Expecting a non-null internal expression";
    if (d_solver != nullptr)
    {
      return d_node->toString();
    }
    return d_node->toString();
  }
  ////////
  CVC5_API_TRY_CATCH_END;
}

std::ostream& operator<<(std::ostream& out, const Op& t)
{
  out << t.toString();
  return out;
}

/* Helpers                                                                    */
/* -------------------------------------------------------------------------- */

/* Split out to avoid nested API calls (problematic with API tracing).        */
/* .......................................................................... */

bool Op::isNullHelper() const
{
  return (d_node->isNull() && (d_kind == NULL_TERM));
}

bool Op::isIndexedHelper() const { return !d_node->isNull(); }

/* -------------------------------------------------------------------------- */
/* Term                                                                       */
/* -------------------------------------------------------------------------- */

Term::Term() : d_solver(nullptr), d_node(new internal::Node()) {}

Term::Term(const Solver* slv, const internal::Node& n) : d_solver(slv)
{
  d_node.reset(new internal::Node(n));
}

Term::~Term()
{
  if (d_solver != nullptr)
  {
    d_node.reset();
  }
}

bool Term::operator==(const Term& t) const
{
  CVC5_API_TRY_CATCH_BEGIN;
  //////// all checks before this line
  return *d_node == *t.d_node;
  ////////
  CVC5_API_TRY_CATCH_END;
}

bool Term::operator!=(const Term& t) const
{
  CVC5_API_TRY_CATCH_BEGIN;
  //////// all checks before this line
  return *d_node != *t.d_node;
  ////////
  CVC5_API_TRY_CATCH_END;
}

bool Term::operator<(const Term& t) const
{
  CVC5_API_TRY_CATCH_BEGIN;
  //////// all checks before this line
  return *d_node < *t.d_node;
  ////////
  CVC5_API_TRY_CATCH_END;
}

bool Term::operator>(const Term& t) const
{
  CVC5_API_TRY_CATCH_BEGIN;
  //////// all checks before this line
  return *d_node > *t.d_node;
  ////////
  CVC5_API_TRY_CATCH_END;
}

bool Term::operator<=(const Term& t) const
{
  CVC5_API_TRY_CATCH_BEGIN;
  //////// all checks before this line
  return *d_node <= *t.d_node;
  ////////
  CVC5_API_TRY_CATCH_END;
}

bool Term::operator>=(const Term& t) const
{
  CVC5_API_TRY_CATCH_BEGIN;
  //////// all checks before this line
  return *d_node >= *t.d_node;
  ////////
  CVC5_API_TRY_CATCH_END;
}

size_t Term::getNumChildren() const
{
  CVC5_API_TRY_CATCH_BEGIN;
  CVC5_API_CHECK_NOT_NULL;
  //////// all checks before this line

  // special case for apply kinds
  if (isApplyKind(d_node->getKind()))
  {
    return d_node->getNumChildren() + 1;
  }
  return d_node->getNumChildren();
  ////////
  CVC5_API_TRY_CATCH_END;
}

Term Term::operator[](size_t index) const
{
  CVC5_API_TRY_CATCH_BEGIN;
  CVC5_API_CHECK_NOT_NULL;
  CVC5_API_CHECK(index < getNumChildren()) << "index out of bound";
  CVC5_API_CHECK(!isApplyKind(d_node->getKind()) || d_node->hasOperator())
      << "Expected apply kind to have operator when accessing child of Term";
  //////// all checks before this line

  // special cases for apply kinds
  if (isApplyKind(d_node->getKind()))
  {
    if (index == 0)
    {
      // return the operator
      return Term(d_solver, d_node->getOperator());
    }
    else
    {
      index -= 1;
    }
  }
  // otherwise we are looking up child at (index-1)
  return Term(d_solver, (*d_node)[index]);
  ////////
  CVC5_API_TRY_CATCH_END;
}

uint64_t Term::getId() const
{
  CVC5_API_TRY_CATCH_BEGIN;
  CVC5_API_CHECK_NOT_NULL;
  //////// all checks before this line
  return d_node->getId();
  ////////
  CVC5_API_TRY_CATCH_END;
}

Kind Term::getKind() const
{
  CVC5_API_TRY_CATCH_BEGIN;
  CVC5_API_CHECK_NOT_NULL;
  //////// all checks before this line
  return getKindHelper();
  ////////
  CVC5_API_TRY_CATCH_END;
}

Sort Term::getSort() const
{
  CVC5_API_TRY_CATCH_BEGIN;
  CVC5_API_CHECK_NOT_NULL;
  //////// all checks before this line
  return Sort(d_solver, d_node->getType());
  ////////
  CVC5_API_TRY_CATCH_END;
}

Term Term::substitute(const Term& term, const Term& replacement) const
{
  CVC5_API_TRY_CATCH_BEGIN;
  CVC5_API_CHECK_NOT_NULL;
  CVC5_API_CHECK_TERM(term);
  CVC5_API_CHECK_TERM(replacement);
  CVC5_API_CHECK(term.getSort() == replacement.getSort())
      << "Expecting terms of the same sort in substitute";
  //////// all checks before this line
  return Term(d_solver,
              d_node->substitute(internal::TNode(*term.d_node),
                                 internal::TNode(*replacement.d_node)));
  ////////
  CVC5_API_TRY_CATCH_END;
}

Term Term::substitute(const std::vector<Term>& terms,
                      const std::vector<Term>& replacements) const
{
  CVC5_API_TRY_CATCH_BEGIN;
  CVC5_API_CHECK_NOT_NULL;
  CVC5_API_CHECK(terms.size() == replacements.size())
      << "Expecting vectors of the same arity in substitute";
  CVC5_API_TERM_CHECK_TERMS_WITH_TERMS_SORT_EQUAL_TO(terms, replacements);
  //////// all checks before this line
  std::vector<internal::Node> nodes = Term::termVectorToNodes(terms);
  std::vector<internal::Node> nodeReplacements =
      Term::termVectorToNodes(replacements);
  return Term(d_solver,
              d_node->substitute(nodes.begin(),
                                 nodes.end(),
                                 nodeReplacements.begin(),
                                 nodeReplacements.end()));
  ////////
  CVC5_API_TRY_CATCH_END;
}

bool Term::hasOp() const
{
  CVC5_API_TRY_CATCH_BEGIN;
  CVC5_API_CHECK_NOT_NULL;
  //////// all checks before this line
  return d_node->hasOperator();
  ////////
  CVC5_API_TRY_CATCH_END;
}

Op Term::getOp() const
{
  CVC5_API_TRY_CATCH_BEGIN;
  CVC5_API_CHECK_NOT_NULL;
  CVC5_API_CHECK(d_node->hasOperator())
      << "Expecting Term to have an Op when calling getOp()";
  //////// all checks before this line

  // special cases for parameterized operators that are not indexed operators
  // the API level differs from the internal structure
  // indexed operators are stored in Ops
  // whereas functions and datatype operators are terms, and the Op
  // is one of the APPLY_* kinds
  if (isApplyKind(d_node->getKind()))
  {
    return Op(d_solver, intToExtKind(d_node->getKind()));
  }
  else if (d_node->getMetaKind() == internal::kind::metakind::PARAMETERIZED)
  {
    // it's an indexed operator
    // so we should return the indexed op
    internal::Node op = d_node->getOperator();
    return Op(d_solver, intToExtKind(d_node->getKind()), op);
  }
  // Notice this is the only case where getKindHelper is used, since the
  // cases above do not have special cases for intToExtKind.
  return Op(d_solver, getKindHelper());
  ////////
  CVC5_API_TRY_CATCH_END;
}

bool Term::hasSymbol() const
{
  CVC5_API_TRY_CATCH_BEGIN;
  CVC5_API_CHECK_NOT_NULL;
  //////// all checks before this line
  return d_node->hasAttribute(internal::expr::VarNameAttr());
  ////////
  CVC5_API_TRY_CATCH_END;
}

std::string Term::getSymbol() const
{
  CVC5_API_TRY_CATCH_BEGIN;
  CVC5_API_CHECK_NOT_NULL;
  CVC5_API_CHECK(d_node->hasAttribute(internal::expr::VarNameAttr()))
      << "Invalid call to '" << __PRETTY_FUNCTION__
      << "', expected the term to have a symbol.";
  //////// all checks before this line
  return d_node->getAttribute(internal::expr::VarNameAttr());
  ////////
  CVC5_API_TRY_CATCH_END;
}

bool Term::isNull() const
{
  CVC5_API_TRY_CATCH_BEGIN;
  //////// all checks before this line
  return isNullHelper();
  ////////
  CVC5_API_TRY_CATCH_END;
}

Term Term::notTerm() const
{
  CVC5_API_TRY_CATCH_BEGIN;
  CVC5_API_CHECK_NOT_NULL;
  //////// all checks before this line
  internal::Node res = d_node->notNode();
  (void)res.getType(true); /* kick off type checking */
  return Term(d_solver, res);
  ////////
  CVC5_API_TRY_CATCH_END;
}

Term Term::andTerm(const Term& t) const
{
  CVC5_API_TRY_CATCH_BEGIN;
  CVC5_API_CHECK_NOT_NULL;
  CVC5_API_CHECK_TERM(t);
  //////// all checks before this line
  internal::Node res = d_node->andNode(*t.d_node);
  (void)res.getType(true); /* kick off type checking */
  return Term(d_solver, res);
  ////////
  CVC5_API_TRY_CATCH_END;
}

Term Term::orTerm(const Term& t) const
{
  CVC5_API_TRY_CATCH_BEGIN;
  CVC5_API_CHECK_NOT_NULL;
  CVC5_API_CHECK_TERM(t);
  //////// all checks before this line
  internal::Node res = d_node->orNode(*t.d_node);
  (void)res.getType(true); /* kick off type checking */
  return Term(d_solver, res);
  ////////
  CVC5_API_TRY_CATCH_END;
}

Term Term::xorTerm(const Term& t) const
{
  CVC5_API_TRY_CATCH_BEGIN;
  CVC5_API_CHECK_NOT_NULL;
  CVC5_API_CHECK_TERM(t);
  //////// all checks before this line
  internal::Node res = d_node->xorNode(*t.d_node);
  (void)res.getType(true); /* kick off type checking */
  return Term(d_solver, res);
  ////////
  CVC5_API_TRY_CATCH_END;
}

Term Term::eqTerm(const Term& t) const
{
  CVC5_API_TRY_CATCH_BEGIN;
  CVC5_API_CHECK_NOT_NULL;
  CVC5_API_CHECK_TERM(t);
  //////// all checks before this line
  internal::Node res = d_node->eqNode(*t.d_node);
  (void)res.getType(true); /* kick off type checking */
  return Term(d_solver, res);
  ////////
  CVC5_API_TRY_CATCH_END;
}

Term Term::impTerm(const Term& t) const
{
  CVC5_API_TRY_CATCH_BEGIN;
  CVC5_API_CHECK_NOT_NULL;
  CVC5_API_CHECK_TERM(t);
  //////// all checks before this line
  internal::Node res = d_node->impNode(*t.d_node);
  (void)res.getType(true); /* kick off type checking */
  return Term(d_solver, res);
  ////////
  CVC5_API_TRY_CATCH_END;
}

Term Term::iteTerm(const Term& then_t, const Term& else_t) const
{
  CVC5_API_TRY_CATCH_BEGIN;
  CVC5_API_CHECK_NOT_NULL;
  CVC5_API_CHECK_TERM(then_t);
  CVC5_API_CHECK_TERM(else_t);
  //////// all checks before this line
  internal::Node res = d_node->iteNode(*then_t.d_node, *else_t.d_node);
  (void)res.getType(true); /* kick off type checking */
  return Term(d_solver, res);
  ////////
  CVC5_API_TRY_CATCH_END;
}

std::string Term::toString() const
{
  CVC5_API_TRY_CATCH_BEGIN;
  //////// all checks before this line
  return d_node->toString();
  ////////
  CVC5_API_TRY_CATCH_END;
}

Term::const_iterator::const_iterator()
    : d_solver(nullptr), d_origNode(nullptr), d_pos(0)
{
}

Term::const_iterator::const_iterator(const Solver* slv,
                                     const std::shared_ptr<internal::Node>& n,
                                     uint32_t p)
    : d_solver(slv), d_origNode(n), d_pos(p)
{
}

Term::const_iterator::const_iterator(const const_iterator& it)
    : d_solver(nullptr), d_origNode(nullptr)
{
  if (it.d_origNode != nullptr)
  {
    d_solver = it.d_solver;
    d_origNode = it.d_origNode;
    d_pos = it.d_pos;
  }
}

Term::const_iterator& Term::const_iterator::operator=(const const_iterator& it)
{
  d_solver = it.d_solver;
  d_origNode = it.d_origNode;
  d_pos = it.d_pos;
  return *this;
}

bool Term::const_iterator::operator==(const const_iterator& it) const
{
  if (d_origNode == nullptr || it.d_origNode == nullptr)
  {
    return false;
  }
  return (d_solver == it.d_solver && *d_origNode == *it.d_origNode)
         && (d_pos == it.d_pos);
}

bool Term::const_iterator::operator!=(const const_iterator& it) const
{
  return !(*this == it);
}

Term::const_iterator& Term::const_iterator::operator++()
{
  Assert(d_origNode != nullptr);
  ++d_pos;
  return *this;
}

Term::const_iterator Term::const_iterator::operator++(int)
{
  Assert(d_origNode != nullptr);
  const_iterator it = *this;
  ++d_pos;
  return it;
}

Term Term::const_iterator::operator*() const
{
  Assert(d_origNode != nullptr);
  // this term has an extra child (mismatch between API and internal structure)
  // the extra child will be the first child
  bool extra_child = isApplyKind(d_origNode->getKind());

  if (!d_pos && extra_child)
  {
    return Term(d_solver, d_origNode->getOperator());
  }
  else
  {
    uint32_t idx = d_pos;
    if (extra_child)
    {
      Assert(idx > 0);
      --idx;
    }
    Assert(idx >= 0);
    return Term(d_solver, (*d_origNode)[idx]);
  }
}

Term::const_iterator Term::begin() const
{
  return Term::const_iterator(d_solver, d_node, 0);
}

Term::const_iterator Term::end() const
{
  int endpos = d_node->getNumChildren();
  // special cases for APPLY_*
  // the API differs from the internal structure
  // the API takes a "higher-order" perspective and the applied
  //   function or datatype constructor/selector/tester is a Term
  // which means it needs to be one of the children, even though
  //   internally it is not
  if (isApplyKind(d_node->getKind()))
  {
    // one more child if this is a UF application (count the UF as a child)
    ++endpos;
  }
  return Term::const_iterator(d_solver, d_node, endpos);
}

const internal::Node& Term::getNode(void) const { return *d_node; }

namespace detail {
const internal::Rational& getRational(const internal::Node& node)
{
  switch (node.getKind())
  {
    case internal::Kind::CONST_INTEGER:
    case internal::Kind::CONST_RATIONAL:
      return node.getConst<internal::Rational>();
    default:
      CVC5_API_CHECK(false) << "Node is not a rational.";
      return node.getConst<internal::Rational>();
  }
}
internal::Integer getInteger(const internal::Node& node)
{
  return node.getConst<internal::Rational>().getNumerator();
}
template <typename T>
bool checkIntegerBounds(const internal::Integer& i)
{
  return i >= std::numeric_limits<T>::min()
         && i <= std::numeric_limits<T>::max();
}
bool checkReal32Bounds(const internal::Rational& r)
{
  return checkIntegerBounds<std::int32_t>(r.getNumerator())
         && checkIntegerBounds<std::uint32_t>(r.getDenominator());
}
bool checkReal64Bounds(const internal::Rational& r)
{
  return checkIntegerBounds<std::int64_t>(r.getNumerator())
         && checkIntegerBounds<std::uint64_t>(r.getDenominator());
}

bool isReal(const internal::Node& node)
{
  return node.getKind() == internal::Kind::CONST_RATIONAL
         || node.getKind() == internal::Kind::CONST_INTEGER;
}
bool isReal32(const internal::Node& node)
{
  return isReal(node) && checkReal32Bounds(getRational(node));
}
bool isReal64(const internal::Node& node)
{
  return isReal(node) && checkReal64Bounds(getRational(node));
}

bool isInteger(const internal::Node& node)
{
  return (node.getKind() == internal::Kind::CONST_RATIONAL
          || node.getKind() == internal::Kind::CONST_INTEGER)
         && node.getConst<internal::Rational>().isIntegral();
}
bool isInt32(const internal::Node& node)
{
  return isInteger(node) && checkIntegerBounds<std::int32_t>(getInteger(node));
}
bool isUInt32(const internal::Node& node)
{
  return isInteger(node) && checkIntegerBounds<std::uint32_t>(getInteger(node));
}
bool isInt64(const internal::Node& node)
{
  return isInteger(node) && checkIntegerBounds<std::int64_t>(getInteger(node));
}
bool isUInt64(const internal::Node& node)
{
  return isInteger(node) && checkIntegerBounds<std::uint64_t>(getInteger(node));
}
}  // namespace detail

int32_t Term::getRealOrIntegerValueSign() const
{
  CVC5_API_TRY_CATCH_BEGIN;
  CVC5_API_CHECK_NOT_NULL;
  //////// all checks before this line
  const internal::Rational& r = detail::getRational(*d_node);
  return static_cast<int32_t>(r.sgn());
  ////////
  CVC5_API_TRY_CATCH_END;
}

bool Term::isInt32Value() const
{
  CVC5_API_TRY_CATCH_BEGIN;
  CVC5_API_CHECK_NOT_NULL;
  //////// all checks before this line
  return detail::isInt32(*d_node);
  ////////
  CVC5_API_TRY_CATCH_END;
}

std::int32_t Term::getInt32Value() const
{
  CVC5_API_TRY_CATCH_BEGIN;
  CVC5_API_CHECK_NOT_NULL;
  CVC5_API_ARG_CHECK_EXPECTED(detail::isInt32(*d_node), *d_node)
      << "Term to be a 32-bit integer value when calling getInt32Value()";
  //////// all checks before this line
  return detail::getInteger(*d_node).getSignedInt();
  ////////
  CVC5_API_TRY_CATCH_END;
}

bool Term::isUInt32Value() const
{
  CVC5_API_TRY_CATCH_BEGIN;
  CVC5_API_CHECK_NOT_NULL;
  //////// all checks before this line
  return detail::isUInt32(*d_node);
  ////////
  CVC5_API_TRY_CATCH_END;
}
std::uint32_t Term::getUInt32Value() const
{
  CVC5_API_TRY_CATCH_BEGIN;
  CVC5_API_CHECK_NOT_NULL;
  CVC5_API_ARG_CHECK_EXPECTED(detail::isUInt32(*d_node), *d_node)
      << "Term to be a unsigned 32-bit integer value when calling "
         "getUInt32Value()";
  //////// all checks before this line
  return detail::getInteger(*d_node).getUnsignedInt();
  ////////
  CVC5_API_TRY_CATCH_END;
}

bool Term::isInt64Value() const
{
  CVC5_API_TRY_CATCH_BEGIN;
  CVC5_API_CHECK_NOT_NULL;
  //////// all checks before this line
  return detail::isInt64(*d_node);
  ////////
  CVC5_API_TRY_CATCH_END;
}
std::int64_t Term::getInt64Value() const
{
  CVC5_API_TRY_CATCH_BEGIN;
  CVC5_API_CHECK_NOT_NULL;
  CVC5_API_ARG_CHECK_EXPECTED(detail::isInt64(*d_node), *d_node)
      << "Term to be a 64-bit integer value when calling getInt64Value()";
  //////// all checks before this line
  return detail::getInteger(*d_node).getSigned64();
  ////////
  CVC5_API_TRY_CATCH_END;
}

bool Term::isUInt64Value() const
{
  CVC5_API_TRY_CATCH_BEGIN;
  CVC5_API_CHECK_NOT_NULL;
  //////// all checks before this line
  return detail::isUInt64(*d_node);
  ////////
  CVC5_API_TRY_CATCH_END;
}

std::uint64_t Term::getUInt64Value() const
{
  CVC5_API_TRY_CATCH_BEGIN;
  CVC5_API_CHECK_NOT_NULL;
  CVC5_API_ARG_CHECK_EXPECTED(detail::isUInt64(*d_node), *d_node)
      << "Term to be a unsigned 64-bit integer value when calling "
         "getUInt64Value()";
  //////// all checks before this line
  return detail::getInteger(*d_node).getUnsigned64();
  ////////
  CVC5_API_TRY_CATCH_END;
}

bool Term::isIntegerValue() const
{
  CVC5_API_TRY_CATCH_BEGIN;
  CVC5_API_CHECK_NOT_NULL;
  //////// all checks before this line
  return detail::isInteger(*d_node);
  ////////
  CVC5_API_TRY_CATCH_END;
}
std::string Term::getIntegerValue() const
{
  CVC5_API_TRY_CATCH_BEGIN;
  CVC5_API_CHECK_NOT_NULL;
  CVC5_API_ARG_CHECK_EXPECTED(detail::isInteger(*d_node), *d_node)
      << "Term to be an integer value when calling getIntegerValue()";
  //////// all checks before this line
  return detail::getInteger(*d_node).toString();
  ////////
  CVC5_API_TRY_CATCH_END;
}

bool Term::isStringValue() const
{
  CVC5_API_TRY_CATCH_BEGIN;
  CVC5_API_CHECK_NOT_NULL;
  //////// all checks before this line
  return d_node->getKind() == internal::Kind::CONST_STRING;
  ////////
  CVC5_API_TRY_CATCH_END;
}

std::wstring Term::getStringValue() const
{
  CVC5_API_TRY_CATCH_BEGIN;
  CVC5_API_CHECK_NOT_NULL;
  CVC5_API_ARG_CHECK_EXPECTED(d_node->getKind() == internal::Kind::CONST_STRING,
                              *d_node)
      << "Term to be a string value when calling getStringValue()";
  //////// all checks before this line
  return d_node->getConst<internal::String>().toWString();
  ////////
  CVC5_API_TRY_CATCH_END;
}

std::vector<internal::Node> Term::termVectorToNodes(
    const std::vector<Term>& terms)
{
  std::vector<internal::Node> res;
  for (const Term& t : terms)
  {
    res.push_back(t.getNode());
  }
  return res;
}

std::vector<Term> Term::nodeVectorToTerms(
    const Solver* slv, const std::vector<internal::Node>& nodes)
{
  std::vector<Term> res;
  for (const internal::Node& n : nodes)
  {
    res.push_back(Term(slv, n));
  }
  return res;
}

bool Term::isReal32Value() const
{
  CVC5_API_TRY_CATCH_BEGIN;
  CVC5_API_CHECK_NOT_NULL;
  //////// all checks before this line
  return detail::isReal32(*d_node);
  ////////
  CVC5_API_TRY_CATCH_END;
}
std::pair<std::int32_t, std::uint32_t> Term::getReal32Value() const
{
  CVC5_API_TRY_CATCH_BEGIN;
  CVC5_API_CHECK_NOT_NULL;
  CVC5_API_ARG_CHECK_EXPECTED(detail::isReal32(*d_node), *d_node)
      << "Term to be a 32-bit rational value when calling getReal32Value()";
  //////// all checks before this line
  const internal::Rational& r = detail::getRational(*d_node);
  return std::make_pair(r.getNumerator().getSignedInt(),
                        r.getDenominator().getUnsignedInt());
  ////////
  CVC5_API_TRY_CATCH_END;
}
bool Term::isReal64Value() const
{
  CVC5_API_TRY_CATCH_BEGIN;
  CVC5_API_CHECK_NOT_NULL;
  //////// all checks before this line
  return detail::isReal64(*d_node);
  ////////
  CVC5_API_TRY_CATCH_END;
}
std::pair<std::int64_t, std::uint64_t> Term::getReal64Value() const
{
  CVC5_API_TRY_CATCH_BEGIN;
  CVC5_API_CHECK_NOT_NULL;
  CVC5_API_ARG_CHECK_EXPECTED(detail::isReal64(*d_node), *d_node)
      << "Term to be a 64-bit rational value when calling getReal64Value()";
  //////// all checks before this line
  const internal::Rational& r = detail::getRational(*d_node);
  return std::make_pair(r.getNumerator().getSigned64(),
                        r.getDenominator().getUnsigned64());
  ////////
  CVC5_API_TRY_CATCH_END;
}
bool Term::isRealValue() const
{
  CVC5_API_TRY_CATCH_BEGIN;
  CVC5_API_CHECK_NOT_NULL;
  //////// all checks before this line
  return detail::isReal(*d_node);
  ////////
  CVC5_API_TRY_CATCH_END;
}
std::string Term::getRealValue() const
{
  CVC5_API_TRY_CATCH_BEGIN;
  CVC5_API_CHECK_NOT_NULL;
  CVC5_API_ARG_CHECK_EXPECTED(detail::isReal(*d_node), *d_node)
      << "Term to be a rational value when calling getRealValue()";
  //////// all checks before this line
  const internal::Rational& rat = detail::getRational(*d_node);
  std::string res = rat.toString();
  if (rat.isIntegral())
  {
    return res + "/1";
  }
  return res;
  ////////
  CVC5_API_TRY_CATCH_END;
}

bool Term::isConstArray() const
{
  CVC5_API_TRY_CATCH_BEGIN;
  CVC5_API_CHECK_NOT_NULL;
  //////// all checks before this line
  return d_node->getKind() == internal::Kind::STORE_ALL;
  ////////
  CVC5_API_TRY_CATCH_END;
}
Term Term::getConstArrayBase() const
{
  CVC5_API_TRY_CATCH_BEGIN;
  CVC5_API_CHECK_NOT_NULL;
  CVC5_API_ARG_CHECK_EXPECTED(d_node->getKind() == internal::Kind::STORE_ALL,
                              *d_node)
      << "Term to be a constant array when calling getConstArrayBase()";
  //////// all checks before this line
  const auto& ar = d_node->getConst<internal::ArrayStoreAll>();
  return Term(d_solver, ar.getValue());
  ////////
  CVC5_API_TRY_CATCH_END;
}

bool Term::isBooleanValue() const
{
  CVC5_API_TRY_CATCH_BEGIN;
  CVC5_API_CHECK_NOT_NULL;
  //////// all checks before this line
  return d_node->getKind() == internal::Kind::CONST_BOOLEAN;
  ////////
  CVC5_API_TRY_CATCH_END;
}
bool Term::getBooleanValue() const
{
  CVC5_API_TRY_CATCH_BEGIN;
  CVC5_API_CHECK_NOT_NULL;
  CVC5_API_ARG_CHECK_EXPECTED(
      d_node->getKind() == internal::Kind::CONST_BOOLEAN, *d_node)
      << "Term to be a Boolean value when calling getBooleanValue()";
  //////// all checks before this line
  return d_node->getConst<bool>();
  ////////
  CVC5_API_TRY_CATCH_END;
}

bool Term::isBitVectorValue() const
{
  CVC5_API_TRY_CATCH_BEGIN;
  CVC5_API_CHECK_NOT_NULL;
  //////// all checks before this line
  return d_node->getKind() == internal::Kind::CONST_BITVECTOR;
  ////////
  CVC5_API_TRY_CATCH_END;
}
std::string Term::getBitVectorValue(std::uint32_t base) const
{
  CVC5_API_TRY_CATCH_BEGIN;
  CVC5_API_CHECK_NOT_NULL;
  CVC5_API_ARG_CHECK_EXPECTED(
      d_node->getKind() == internal::Kind::CONST_BITVECTOR, *d_node)
      << "Term to be a bit-vector value when calling getBitVectorValue()";
  //////// all checks before this line
  return d_node->getConst<internal::BitVector>().toString(base);
  ////////
  CVC5_API_TRY_CATCH_END;
}

bool Term::isUninterpretedSortValue() const
{
  CVC5_API_TRY_CATCH_BEGIN;
  CVC5_API_CHECK_NOT_NULL;
  //////// all checks before this line
  return d_node->getKind() == internal::Kind::UNINTERPRETED_SORT_VALUE;
  ////////
  CVC5_API_TRY_CATCH_END;
}
std::string Term::getUninterpretedSortValue() const
{
  CVC5_API_TRY_CATCH_BEGIN;
  CVC5_API_CHECK_NOT_NULL;
  CVC5_API_ARG_CHECK_EXPECTED(
      d_node->getKind() == internal::Kind::UNINTERPRETED_SORT_VALUE, *d_node)
      << "Term to be an abstract value when calling "
         "getUninterpretedSortValue()";
  //////// all checks before this line
  std::stringstream ss;
  ss << d_node->getConst<internal::UninterpretedSortValue>();
  return ss.str();
  ////////
  CVC5_API_TRY_CATCH_END;
}

bool Term::isTupleValue() const
{
  CVC5_API_TRY_CATCH_BEGIN;
  CVC5_API_CHECK_NOT_NULL;
  //////// all checks before this line
  return d_node->getKind() == internal::Kind::APPLY_CONSTRUCTOR
         && d_node->isConst() && d_node->getType().getDType().isTuple();
  ////////
  CVC5_API_TRY_CATCH_END;
}
std::vector<Term> Term::getTupleValue() const
{
  CVC5_API_TRY_CATCH_BEGIN;
  CVC5_API_CHECK_NOT_NULL;
  CVC5_API_ARG_CHECK_EXPECTED(
      d_node->getKind() == internal::Kind::APPLY_CONSTRUCTOR
          && d_node->isConst() && d_node->getType().getDType().isTuple(),
      *d_node)
      << "Term to be a tuple value when calling getTupleValue()";
  //////// all checks before this line
  std::vector<Term> res;
  for (size_t i = 0, n = d_node->getNumChildren(); i < n; ++i)
  {
    res.emplace_back(Term(d_solver, (*d_node)[i]));
  }
  return res;
  ////////
  CVC5_API_TRY_CATCH_END;
}

bool Term::isRoundingModeValue() const
{
  CVC5_API_TRY_CATCH_BEGIN;
  CVC5_API_CHECK_NOT_NULL;
  //////// all checks before this line
  return d_node->getKind() == internal::Kind::CONST_ROUNDINGMODE;
  ////////
  CVC5_API_TRY_CATCH_END;
}
RoundingMode Term::getRoundingModeValue() const
{
  CVC5_API_TRY_CATCH_BEGIN;
  CVC5_API_CHECK_NOT_NULL;
  CVC5_API_ARG_CHECK_EXPECTED(
      d_node->getKind() == internal::Kind::CONST_ROUNDINGMODE, *d_node)
      << "Term to be a floating-point rounding mode value when calling "
         "getRoundingModeValue()";
  //////// all checks before this line
  return s_rmodes_internal.at(d_node->getConst<cvc5::internal::RoundingMode>());
  ////////
  CVC5_API_TRY_CATCH_END;
}

bool Term::isFloatingPointPosZero() const
{
  CVC5_API_TRY_CATCH_BEGIN;
  CVC5_API_CHECK_NOT_NULL;
  //////// all checks before this line
  if (d_node->getKind() == internal::Kind::CONST_FLOATINGPOINT)
  {
    const auto& fp = d_node->getConst<internal::FloatingPoint>();
    return fp.isZero() && fp.isPositive();
  }
  return false;
  ////////
  CVC5_API_TRY_CATCH_END;
}
bool Term::isFloatingPointNegZero() const
{
  CVC5_API_TRY_CATCH_BEGIN;
  CVC5_API_CHECK_NOT_NULL;
  //////// all checks before this line
  if (d_node->getKind() == internal::Kind::CONST_FLOATINGPOINT)
  {
    const auto& fp = d_node->getConst<internal::FloatingPoint>();
    return fp.isZero() && fp.isNegative();
  }
  return false;
  ////////
  CVC5_API_TRY_CATCH_END;
}
bool Term::isFloatingPointPosInf() const
{
  CVC5_API_TRY_CATCH_BEGIN;
  CVC5_API_CHECK_NOT_NULL;
  //////// all checks before this line
  if (d_node->getKind() == internal::Kind::CONST_FLOATINGPOINT)
  {
    const auto& fp = d_node->getConst<internal::FloatingPoint>();
    return fp.isInfinite() && fp.isPositive();
  }
  return false;
  ////////
  CVC5_API_TRY_CATCH_END;
}
bool Term::isFloatingPointNegInf() const
{
  CVC5_API_TRY_CATCH_BEGIN;
  CVC5_API_CHECK_NOT_NULL;
  //////// all checks before this line
  if (d_node->getKind() == internal::Kind::CONST_FLOATINGPOINT)
  {
    const auto& fp = d_node->getConst<internal::FloatingPoint>();
    return fp.isInfinite() && fp.isNegative();
  }
  return false;
  ////////
  CVC5_API_TRY_CATCH_END;
}
bool Term::isFloatingPointNaN() const
{
  CVC5_API_TRY_CATCH_BEGIN;
  CVC5_API_CHECK_NOT_NULL;
  //////// all checks before this line
  return d_node->getKind() == internal::Kind::CONST_FLOATINGPOINT
         && d_node->getConst<internal::FloatingPoint>().isNaN();
  ////////
  CVC5_API_TRY_CATCH_END;
}
bool Term::isFloatingPointValue() const
{
  CVC5_API_TRY_CATCH_BEGIN;
  CVC5_API_CHECK_NOT_NULL;
  //////// all checks before this line
  return d_node->getKind() == internal::Kind::CONST_FLOATINGPOINT;
  ////////
  CVC5_API_TRY_CATCH_END;
}
std::tuple<std::uint32_t, std::uint32_t, Term> Term::getFloatingPointValue()
    const
{
  CVC5_API_TRY_CATCH_BEGIN;
  CVC5_API_CHECK_NOT_NULL;
  CVC5_API_ARG_CHECK_EXPECTED(
      d_node->getKind() == internal::Kind::CONST_FLOATINGPOINT, *d_node)
      << "Term to be a floating-point value when calling "
         "getFloatingPointValue()";
  //////// all checks before this line
  const auto& fp = d_node->getConst<internal::FloatingPoint>();
  return std::make_tuple(fp.getSize().exponentWidth(),
                         fp.getSize().significandWidth(),
                         d_solver->mkValHelper(fp.pack()));
  ////////
  CVC5_API_TRY_CATCH_END;
}

bool Term::isSetValue() const
{
  CVC5_API_TRY_CATCH_BEGIN;
  CVC5_API_CHECK_NOT_NULL;
  //////// all checks before this line
  return d_node->getType().isSet() && d_node->isConst();
  ////////
  CVC5_API_TRY_CATCH_END;
}

void Term::collectSet(std::set<Term>& set,
                      const internal::Node& node,
                      const Solver* slv)
{
  // We asserted that node has a set type, and node.isConst()
  // Thus, node only contains of SET_EMPTY, SET_UNION and SET_SINGLETON.
  switch (node.getKind())
  {
    case internal::Kind::SET_EMPTY: break;
    case internal::Kind::SET_SINGLETON: set.emplace(Term(slv, node[0])); break;
    case internal::Kind::SET_UNION:
    {
      for (const auto& sub : node)
      {
        collectSet(set, sub, slv);
      }
      break;
    }
    default:
      CVC5_API_ARG_CHECK_EXPECTED(false, node)
          << "Term to be a set value when calling getSetValue()";
      break;
  }
}

std::set<Term> Term::getSetValue() const
{
  CVC5_API_TRY_CATCH_BEGIN;
  CVC5_API_CHECK_NOT_NULL;
  CVC5_API_ARG_CHECK_EXPECTED(d_node->getType().isSet() && d_node->isConst(),
                              *d_node)
      << "Term to be a set value when calling getSetValue()";
  //////// all checks before this line
  std::set<Term> res;
  Term::collectSet(res, *d_node, d_solver);
  return res;
  ////////
  CVC5_API_TRY_CATCH_END;
}

bool Term::isSequenceValue() const
{
  CVC5_API_TRY_CATCH_BEGIN;
  CVC5_API_CHECK_NOT_NULL;
  //////// all checks before this line
  return d_node->getKind() == internal::Kind::CONST_SEQUENCE;
  ////////
  CVC5_API_TRY_CATCH_END;
}
std::vector<Term> Term::getSequenceValue() const
{
  CVC5_API_TRY_CATCH_BEGIN;
  CVC5_API_CHECK_NOT_NULL;
  CVC5_API_ARG_CHECK_EXPECTED(
      d_node->getKind() == internal::Kind::CONST_SEQUENCE, *d_node)
      << "Term to be a sequence value when calling getSequenceValue()";
  //////// all checks before this line
  std::vector<Term> res;
  const internal::Sequence& seq = d_node->getConst<internal::Sequence>();
  for (const auto& node: seq.getVec())
  {
    res.emplace_back(Term(d_solver, node));
  }
  return res;
  ////////
  CVC5_API_TRY_CATCH_END;
}

bool Term::isCardinalityConstraint() const
{
  CVC5_API_TRY_CATCH_BEGIN;
  CVC5_API_CHECK_NOT_NULL;
  //////// all checks before this line
  return d_node->getKind() == internal::Kind::CARDINALITY_CONSTRAINT;
  ////////
  CVC5_API_TRY_CATCH_END;
}

std::pair<Sort, uint32_t> Term::getCardinalityConstraint() const
{
  CVC5_API_TRY_CATCH_BEGIN;
  CVC5_API_CHECK_NOT_NULL;
  CVC5_API_ARG_CHECK_EXPECTED(
      d_node->getKind() == internal::Kind::CARDINALITY_CONSTRAINT, *d_node)
      << "Term to be a cardinality constraint when calling "
         "getCardinalityConstraint()";
  // this should never happen since we restrict what the user can create
  CVC5_API_ARG_CHECK_EXPECTED(
      detail::checkIntegerBounds<std::uint32_t>(
          d_node->getOperator()
              .getConst<internal::CardinalityConstraint>()
              .getUpperBound()),
      *d_node)
      << "Upper bound for cardinality constraint does not fit uint32_t";
  //////// all checks before this line
  const internal::CardinalityConstraint& cc =
      d_node->getOperator().getConst<internal::CardinalityConstraint>();
  return std::make_pair(Sort(d_solver, cc.getType()),
                        cc.getUpperBound().getUnsignedInt());
  ////////
  CVC5_API_TRY_CATCH_END;
}

std::ostream& operator<<(std::ostream& out, const Term& t)
{
  out << t.toString();
  return out;
}

std::ostream& operator<<(std::ostream& out, const std::vector<Term>& vector)
{
  internal::container_to_stream(out, vector);
  return out;
}

std::ostream& operator<<(std::ostream& out, const std::set<Term>& set)
{
  internal::container_to_stream(out, set);
  return out;
}

std::ostream& operator<<(std::ostream& out,
                         const std::unordered_set<Term>& unordered_set)
{
  internal::container_to_stream(out, unordered_set);
  return out;
}

template <typename V>
std::ostream& operator<<(std::ostream& out, const std::map<Term, V>& map)
{
  internal::container_to_stream(out, map);
  return out;
}

template <typename V>
std::ostream& operator<<(std::ostream& out,
                         const std::unordered_map<Term, V>& unordered_map)
{
  internal::container_to_stream(out, unordered_map);
  return out;
}

/* Helpers                                                                    */
/* -------------------------------------------------------------------------- */

/* Split out to avoid nested API calls (problematic with API tracing).        */
/* .......................................................................... */

bool Term::isNullHelper() const
{
  /* Split out to avoid nested API calls (problematic with API tracing). */
  return d_node->isNull();
}

Kind Term::getKindHelper() const
{
  /* Sequence kinds do not exist internally, so we must convert their internal
   * (string) versions back to sequence. All operators where this is
   * necessary are such that their first child is of sequence type, which
   * we check here. */
  if (d_node->getNumChildren() > 0 && (*d_node)[0].getType().isSequence())
  {
    switch (d_node->getKind())
    {
      case internal::Kind::STRING_CONCAT: return SEQ_CONCAT;
      case internal::Kind::STRING_LENGTH: return SEQ_LENGTH;
      case internal::Kind::STRING_SUBSTR: return SEQ_EXTRACT;
      case internal::Kind::STRING_UPDATE: return SEQ_UPDATE;
      case internal::Kind::STRING_CHARAT: return SEQ_AT;
      case internal::Kind::STRING_CONTAINS: return SEQ_CONTAINS;
      case internal::Kind::STRING_INDEXOF: return SEQ_INDEXOF;
      case internal::Kind::STRING_REPLACE: return SEQ_REPLACE;
      case internal::Kind::STRING_REPLACE_ALL: return SEQ_REPLACE_ALL;
      case internal::Kind::STRING_REV: return SEQ_REV;
      case internal::Kind::STRING_PREFIX: return SEQ_PREFIX;
      case internal::Kind::STRING_SUFFIX: return SEQ_SUFFIX;
      default:
        // fall through to conversion below
        break;
    }
  }
  // Notice that kinds like APPLY_TYPE_ASCRIPTION will be converted to
  // INTERNAL_KIND.
  return intToExtKind(d_node->getKind());
}

/* -------------------------------------------------------------------------- */
/* Datatypes                                                                  */
/* -------------------------------------------------------------------------- */

/* DatatypeConstructorDecl -------------------------------------------------- */

DatatypeConstructorDecl::DatatypeConstructorDecl()
    : d_solver(nullptr), d_ctor(nullptr)
{
}

DatatypeConstructorDecl::DatatypeConstructorDecl(const Solver* slv,
                                                 const std::string& name)
    : d_solver(slv), d_ctor(new internal::DTypeConstructor(name))
{
}
DatatypeConstructorDecl::~DatatypeConstructorDecl()
{
  if (d_ctor != nullptr)
  {
    d_ctor.reset();
  }
}

void DatatypeConstructorDecl::addSelector(const std::string& name,
                                          const Sort& sort)
{
  CVC5_API_TRY_CATCH_BEGIN;
  CVC5_API_CHECK_NOT_NULL;
  CVC5_API_CHECK_SORT(sort);
  CVC5_API_ARG_CHECK_EXPECTED(!sort.isNull(), sort)
      << "non-null codomain sort for selector";
  //////// all checks before this line
  d_ctor->addArg(name, *sort.d_type);
  ////////
  CVC5_API_TRY_CATCH_END;
}

void DatatypeConstructorDecl::addSelectorSelf(const std::string& name)
{
  CVC5_API_TRY_CATCH_BEGIN;
  CVC5_API_CHECK_NOT_NULL;
  //////// all checks before this line
  d_ctor->addArgSelf(name);
  ////////
  CVC5_API_TRY_CATCH_END;
}

void DatatypeConstructorDecl::addSelectorUnresolved(
    const std::string& name, const std::string& unresDataypeName)
{
  CVC5_API_TRY_CATCH_BEGIN;
  CVC5_API_CHECK_NOT_NULL;
  //////// all checks before this line
  // make the unresolved sort with the given name
  internal::TypeNode usort =
      d_solver->getNodeManager()->mkUnresolvedDatatypeSort(unresDataypeName);
  d_ctor->addArg(name, usort);
  ////////
  CVC5_API_TRY_CATCH_END;
}

bool DatatypeConstructorDecl::isNull() const
{
  CVC5_API_TRY_CATCH_BEGIN;
  //////// all checks before this line
  return isNullHelper();
  ////////
  CVC5_API_TRY_CATCH_END;
}

std::string DatatypeConstructorDecl::toString() const
{
  CVC5_API_TRY_CATCH_BEGIN;
  CVC5_API_CHECK_NOT_NULL;
  //////// all checks before this line
  std::stringstream ss;
  ss << *d_ctor;
  return ss.str();
  ////////
  CVC5_API_TRY_CATCH_END;
}

std::ostream& operator<<(std::ostream& out,
                         const DatatypeConstructorDecl& ctordecl)
{
  out << ctordecl.toString();
  return out;
}

std::ostream& operator<<(std::ostream& out,
                         const std::vector<DatatypeConstructorDecl>& vector)
{
  internal::container_to_stream(out, vector);
  return out;
}

bool DatatypeConstructorDecl::isNullHelper() const { return d_ctor == nullptr; }

bool DatatypeConstructorDecl::isResolved() const
{
  return d_ctor == nullptr || d_ctor->isResolved();
}

/* DatatypeDecl ------------------------------------------------------------- */

DatatypeDecl::DatatypeDecl() : d_solver(nullptr), d_dtype(nullptr) {}

DatatypeDecl::DatatypeDecl(const Solver* slv,
                           const std::string& name,
                           bool isCoDatatype)
    : d_solver(slv), d_dtype(new internal::DType(name, isCoDatatype))
{
}

DatatypeDecl::DatatypeDecl(const Solver* slv,
                           const std::string& name,
                           const std::vector<Sort>& params,
                           bool isCoDatatype)
    : d_solver(slv)
{
  std::vector<internal::TypeNode> tparams = Sort::sortVectorToTypeNodes(params);
  d_dtype = std::shared_ptr<internal::DType>(
      new internal::DType(name, tparams, isCoDatatype));
}

bool DatatypeDecl::isNullHelper() const { return !d_dtype; }

DatatypeDecl::~DatatypeDecl()
{
  if (d_dtype != nullptr)
  {
    d_dtype.reset();
  }
}

void DatatypeDecl::addConstructor(const DatatypeConstructorDecl& ctor)
{
  CVC5_API_TRY_CATCH_BEGIN;
  CVC5_API_CHECK_NOT_NULL;
  CVC5_API_ARG_CHECK_NOT_NULL(ctor);
  CVC5_API_ARG_CHECK_SOLVER("datatype constructor declaration", ctor);
  //////// all checks before this line
  d_dtype->addConstructor(ctor.d_ctor);
  ////////
  CVC5_API_TRY_CATCH_END;
}

size_t DatatypeDecl::getNumConstructors() const
{
  CVC5_API_TRY_CATCH_BEGIN;
  CVC5_API_CHECK_NOT_NULL;
  //////// all checks before this line
  return d_dtype->getNumConstructors();
  ////////
  CVC5_API_TRY_CATCH_END;
}

bool DatatypeDecl::isParametric() const
{
  CVC5_API_TRY_CATCH_BEGIN;
  CVC5_API_CHECK_NOT_NULL;
  //////// all checks before this line
  return d_dtype->isParametric();
  ////////
  CVC5_API_TRY_CATCH_END;
}

std::string DatatypeDecl::toString() const
{
  CVC5_API_TRY_CATCH_BEGIN;
  CVC5_API_CHECK_NOT_NULL;
  //////// all checks before this line
  std::stringstream ss;
  ss << *d_dtype;
  return ss.str();
  ////////
  CVC5_API_TRY_CATCH_END;
}

std::string DatatypeDecl::getName() const
{
  CVC5_API_TRY_CATCH_BEGIN;
  CVC5_API_CHECK_NOT_NULL;
  //////// all checks before this line
  return d_dtype->getName();
  ////////
  CVC5_API_TRY_CATCH_END;
}

bool DatatypeDecl::isNull() const
{
  CVC5_API_TRY_CATCH_BEGIN;
  //////// all checks before this line
  return isNullHelper();
  ////////
  CVC5_API_TRY_CATCH_END;
}

std::ostream& operator<<(std::ostream& out, const DatatypeDecl& dtdecl)
{
  out << dtdecl.toString();
  return out;
}

internal::DType& DatatypeDecl::getDatatype(void) const { return *d_dtype; }

/* DatatypeSelector --------------------------------------------------------- */

DatatypeSelector::DatatypeSelector() : d_solver(nullptr), d_stor(nullptr) {}

DatatypeSelector::DatatypeSelector(const Solver* slv,
                                   const internal::DTypeSelector& stor)
    : d_solver(slv), d_stor(new internal::DTypeSelector(stor))
{
  CVC5_API_CHECK(d_stor->isResolved()) << "Expected resolved datatype selector";
}

DatatypeSelector::~DatatypeSelector()
{
  if (d_stor != nullptr)
  {
    d_stor.reset();
  }
}

std::string DatatypeSelector::getName() const
{
  CVC5_API_TRY_CATCH_BEGIN;
  CVC5_API_CHECK_NOT_NULL;
  //////// all checks before this line
  return d_stor->getName();
  ////////
  CVC5_API_TRY_CATCH_END;
}

Term DatatypeSelector::getTerm() const
{
  CVC5_API_TRY_CATCH_BEGIN;
  CVC5_API_CHECK_NOT_NULL;
  //////// all checks before this line
  return Term(d_solver, d_stor->getSelector());
  ////////
  CVC5_API_TRY_CATCH_END;
}
Term DatatypeSelector::getUpdaterTerm() const
{
  CVC5_API_TRY_CATCH_BEGIN;
  CVC5_API_CHECK_NOT_NULL;
  //////// all checks before this line
  return Term(d_solver, d_stor->getUpdater());
  ////////
  CVC5_API_TRY_CATCH_END;
}

Sort DatatypeSelector::getCodomainSort() const
{
  CVC5_API_TRY_CATCH_BEGIN;
  CVC5_API_CHECK_NOT_NULL;
  //////// all checks before this line
  return Sort(d_solver, d_stor->getRangeType());
  ////////
  CVC5_API_TRY_CATCH_END;
}

bool DatatypeSelector::isNull() const
{
  CVC5_API_TRY_CATCH_BEGIN;
  //////// all checks before this line
  return isNullHelper();
  ////////
  CVC5_API_TRY_CATCH_END;
}

std::string DatatypeSelector::toString() const
{
  CVC5_API_TRY_CATCH_BEGIN;
  CVC5_API_CHECK_NOT_NULL;
  //////// all checks before this line
  std::stringstream ss;
  ss << *d_stor;
  return ss.str();
  ////////
  CVC5_API_TRY_CATCH_END;
}

std::ostream& operator<<(std::ostream& out, const DatatypeSelector& stor)
{
  out << stor.toString();
  return out;
}

bool DatatypeSelector::isNullHelper() const { return d_stor == nullptr; }

/* DatatypeConstructor ------------------------------------------------------ */

DatatypeConstructor::DatatypeConstructor() : d_solver(nullptr), d_ctor(nullptr)
{
}

DatatypeConstructor::DatatypeConstructor(const Solver* slv,
                                         const internal::DTypeConstructor& ctor)
    : d_solver(slv), d_ctor(new internal::DTypeConstructor(ctor))
{
  CVC5_API_CHECK(d_ctor->isResolved())
      << "Expected resolved datatype constructor";
}

DatatypeConstructor::~DatatypeConstructor()
{
  if (d_ctor != nullptr)
  {
    d_ctor.reset();
  }
}

std::string DatatypeConstructor::getName() const
{
  CVC5_API_TRY_CATCH_BEGIN;
  CVC5_API_CHECK_NOT_NULL;
  //////// all checks before this line
  return d_ctor->getName();
  ////////
  CVC5_API_TRY_CATCH_END;
}

Term DatatypeConstructor::getTerm() const
{
  CVC5_API_TRY_CATCH_BEGIN;
  CVC5_API_CHECK_NOT_NULL;
  //////// all checks before this line
  return Term(d_solver, d_ctor->getConstructor());
  ////////
  CVC5_API_TRY_CATCH_END;
}

Term DatatypeConstructor::getInstantiatedTerm(const Sort& retSort) const
{
  CVC5_API_TRY_CATCH_BEGIN;
  CVC5_API_CHECK_NOT_NULL;
  CVC5_API_CHECK(d_ctor->isResolved())
      << "Expected resolved datatype constructor";
  CVC5_API_CHECK(retSort.isDatatype())
      << "Cannot get specialized constructor type for non-datatype type "
      << retSort;
  //////// all checks before this line
  internal::Node ret = d_ctor->getInstantiatedConstructor(*retSort.d_type);
  (void)ret.getType(true); /* kick off type checking */
  // apply type ascription to the operator
  Term sctor = Term(d_solver, ret);
  return sctor;
  ////////
  CVC5_API_TRY_CATCH_END;
}

Term DatatypeConstructor::getTesterTerm() const
{
  CVC5_API_TRY_CATCH_BEGIN;
  CVC5_API_CHECK_NOT_NULL;
  //////// all checks before this line
  return Term(d_solver, d_ctor->getTester());
  ////////
  CVC5_API_TRY_CATCH_END;
}

size_t DatatypeConstructor::getNumSelectors() const
{
  CVC5_API_TRY_CATCH_BEGIN;
  CVC5_API_CHECK_NOT_NULL;
  //////// all checks before this line
  return d_ctor->getNumArgs();
  ////////
  CVC5_API_TRY_CATCH_END;
}

DatatypeSelector DatatypeConstructor::operator[](size_t index) const
{
  CVC5_API_TRY_CATCH_BEGIN;
  CVC5_API_CHECK_NOT_NULL;
  //////// all checks before this line
  return DatatypeSelector(d_solver, (*d_ctor)[index]);
  ////////
  CVC5_API_TRY_CATCH_END;
}

DatatypeSelector DatatypeConstructor::operator[](const std::string& name) const
{
  CVC5_API_TRY_CATCH_BEGIN;
  CVC5_API_CHECK_NOT_NULL;
  //////// all checks before this line
  return getSelectorForName(name);
  ////////
  CVC5_API_TRY_CATCH_END;
}

DatatypeSelector DatatypeConstructor::getSelector(const std::string& name) const
{
  CVC5_API_TRY_CATCH_BEGIN;
  CVC5_API_CHECK_NOT_NULL;
  //////// all checks before this line
  return getSelectorForName(name);
  ////////
  CVC5_API_TRY_CATCH_END;
}

DatatypeConstructor::const_iterator DatatypeConstructor::begin() const
{
  return DatatypeConstructor::const_iterator(d_solver, *d_ctor, true);
}

DatatypeConstructor::const_iterator DatatypeConstructor::end() const
{
  return DatatypeConstructor::const_iterator(d_solver, *d_ctor, false);
}

DatatypeConstructor::const_iterator::const_iterator(
    const Solver* slv, const internal::DTypeConstructor& ctor, bool begin)
{
  d_solver = slv;
  d_int_stors = &ctor.getArgs();

  const std::vector<std::shared_ptr<internal::DTypeSelector>>& sels =
      ctor.getArgs();
  for (const std::shared_ptr<internal::DTypeSelector>& s : sels)
  {
    /* Can not use emplace_back here since constructor is private. */
    d_stors.push_back(DatatypeSelector(d_solver, *s.get()));
  }
  d_idx = begin ? 0 : sels.size();
}

DatatypeConstructor::const_iterator::const_iterator()
    : d_solver(nullptr), d_int_stors(nullptr), d_idx(0)
{
}

DatatypeConstructor::const_iterator&
DatatypeConstructor::const_iterator::operator=(
    const DatatypeConstructor::const_iterator& it)
{
  d_solver = it.d_solver;
  d_int_stors = it.d_int_stors;
  d_stors = it.d_stors;
  d_idx = it.d_idx;
  return *this;
}

const DatatypeSelector& DatatypeConstructor::const_iterator::operator*() const
{
  return d_stors[d_idx];
}

const DatatypeSelector* DatatypeConstructor::const_iterator::operator->() const
{
  return &d_stors[d_idx];
}

DatatypeConstructor::const_iterator&
DatatypeConstructor::const_iterator::operator++()
{
  ++d_idx;
  return *this;
}

DatatypeConstructor::const_iterator
DatatypeConstructor::const_iterator::operator++(int)
{
  DatatypeConstructor::const_iterator it(*this);
  ++d_idx;
  return it;
}

bool DatatypeConstructor::const_iterator::operator==(
    const DatatypeConstructor::const_iterator& other) const
{
  return d_int_stors == other.d_int_stors && d_idx == other.d_idx;
}

bool DatatypeConstructor::const_iterator::operator!=(
    const DatatypeConstructor::const_iterator& other) const
{
  return d_int_stors != other.d_int_stors || d_idx != other.d_idx;
}

bool DatatypeConstructor::isNull() const
{
  CVC5_API_TRY_CATCH_BEGIN;
  //////// all checks before this line
  return isNullHelper();
  ////////
  CVC5_API_TRY_CATCH_END;
}

std::string DatatypeConstructor::toString() const
{
  CVC5_API_TRY_CATCH_BEGIN;
  //////// all checks before this line
  std::stringstream ss;
  ss << *d_ctor;
  return ss.str();
  ////////
  CVC5_API_TRY_CATCH_END;
}

bool DatatypeConstructor::isNullHelper() const { return d_ctor == nullptr; }

DatatypeSelector DatatypeConstructor::getSelectorForName(
    const std::string& name) const
{
  bool foundSel = false;
  size_t index = 0;
  for (size_t i = 0, nsels = getNumSelectors(); i < nsels; i++)
  {
    if ((*d_ctor)[i].getName() == name)
    {
      index = i;
      foundSel = true;
      break;
    }
  }
  if (!foundSel)
  {
    std::stringstream snames;
    snames << "{ ";
    for (size_t i = 0, ncons = getNumSelectors(); i < ncons; i++)
    {
      snames << (*d_ctor)[i].getName() << " ";
    }
    snames << "} ";
    CVC5_API_CHECK(foundSel) << "No selector " << name << " for constructor "
                             << getName() << " exists among " << snames.str();
  }
  return DatatypeSelector(d_solver, (*d_ctor)[index]);
}

std::ostream& operator<<(std::ostream& out, const DatatypeConstructor& ctor)
{
  out << ctor.toString();
  return out;
}

/* Datatype ----------------------------------------------------------------- */

Datatype::Datatype(const Solver* slv, const internal::DType& dtype)
    : d_solver(slv), d_dtype(new internal::DType(dtype))
{
  CVC5_API_CHECK(d_dtype->isResolved()) << "Expected resolved datatype";
}

Datatype::Datatype() : d_solver(nullptr), d_dtype(nullptr) {}

Datatype::~Datatype()
{
  if (d_dtype != nullptr)
  {
    d_dtype.reset();
  }
}

DatatypeConstructor Datatype::operator[](size_t idx) const
{
  CVC5_API_TRY_CATCH_BEGIN;
  CVC5_API_CHECK_NOT_NULL;
  CVC5_API_CHECK(idx < getNumConstructors()) << "Index out of bounds.";
  //////// all checks before this line
  return DatatypeConstructor(d_solver, (*d_dtype)[idx]);
  ////////
  CVC5_API_TRY_CATCH_END;
}

DatatypeConstructor Datatype::operator[](const std::string& name) const
{
  CVC5_API_TRY_CATCH_BEGIN;
  CVC5_API_CHECK_NOT_NULL;
  //////// all checks before this line
  return getConstructorForName(name);
  ////////
  CVC5_API_TRY_CATCH_END;
}

DatatypeConstructor Datatype::getConstructor(const std::string& name) const
{
  CVC5_API_TRY_CATCH_BEGIN;
  CVC5_API_CHECK_NOT_NULL;
  //////// all checks before this line
  return getConstructorForName(name);
  ////////
  CVC5_API_TRY_CATCH_END;
}

DatatypeSelector Datatype::getSelector(const std::string& name) const
{
  CVC5_API_TRY_CATCH_BEGIN;
  CVC5_API_CHECK_NOT_NULL;
  //////// all checks before this line
  return getSelectorForName(name);
  ////////
  CVC5_API_TRY_CATCH_END;
}

std::string Datatype::getName() const
{
  CVC5_API_TRY_CATCH_BEGIN;
  CVC5_API_CHECK_NOT_NULL;
  //////// all checks before this line
  return d_dtype->getName();
  ////////
  CVC5_API_TRY_CATCH_END;
}

size_t Datatype::getNumConstructors() const
{
  CVC5_API_TRY_CATCH_BEGIN;
  CVC5_API_CHECK_NOT_NULL;
  //////// all checks before this line
  return d_dtype->getNumConstructors();
  ////////
  CVC5_API_TRY_CATCH_END;
}

std::vector<Sort> Datatype::getParameters() const
{
  CVC5_API_TRY_CATCH_BEGIN;
  CVC5_API_CHECK_NOT_NULL;
  CVC5_API_CHECK(isParametric()) << "Expected parametric datatype";
  //////// all checks before this line
  std::vector<internal::TypeNode> params = d_dtype->getParameters();
  return Sort::typeNodeVectorToSorts(d_solver, params);
  ////////
  CVC5_API_TRY_CATCH_END;
}

bool Datatype::isParametric() const
{
  CVC5_API_TRY_CATCH_BEGIN;
  CVC5_API_CHECK_NOT_NULL;
  //////// all checks before this line
  return d_dtype->isParametric();
  ////////
  CVC5_API_TRY_CATCH_END;
}

bool Datatype::isCodatatype() const
{
  CVC5_API_TRY_CATCH_BEGIN;
  CVC5_API_CHECK_NOT_NULL;
  //////// all checks before this line
  return d_dtype->isCodatatype();
  ////////
  CVC5_API_TRY_CATCH_END;
}

bool Datatype::isTuple() const
{
  CVC5_API_TRY_CATCH_BEGIN;
  CVC5_API_CHECK_NOT_NULL;
  //////// all checks before this line
  return d_dtype->isTuple();
  ////////
  CVC5_API_TRY_CATCH_END;
}

bool Datatype::isRecord() const
{
  CVC5_API_TRY_CATCH_BEGIN;
  CVC5_API_CHECK_NOT_NULL;
  //////// all checks before this line
  return d_dtype->isRecord();
  ////////
  CVC5_API_TRY_CATCH_END;
}

bool Datatype::isFinite() const
{
  CVC5_API_TRY_CATCH_BEGIN;
  CVC5_API_CHECK_NOT_NULL;
  CVC5_API_CHECK(!d_dtype->isParametric())
      << "Invalid call to 'isFinite()', expected non-parametric Datatype";
  //////// all checks before this line
  // we assume that finite model finding is disabled by passing false as the
  // second argument
  return isCardinalityClassFinite(d_dtype->getCardinalityClass(), false);
  ////////
  CVC5_API_TRY_CATCH_END;
}

bool Datatype::isWellFounded() const
{
  CVC5_API_TRY_CATCH_BEGIN;
  CVC5_API_CHECK_NOT_NULL;
  //////// all checks before this line
  return d_dtype->isWellFounded();
  ////////
  CVC5_API_TRY_CATCH_END;
}

bool Datatype::isNull() const
{
  CVC5_API_TRY_CATCH_BEGIN;
  //////// all checks before this line
  return isNullHelper();
  ////////
  CVC5_API_TRY_CATCH_END;
}

std::string Datatype::toString() const
{
  CVC5_API_TRY_CATCH_BEGIN;
  CVC5_API_CHECK_NOT_NULL;
  //////// all checks before this line
  return d_dtype->getName();
  ////////
  CVC5_API_TRY_CATCH_END;
}

Datatype::const_iterator Datatype::begin() const
{
  return Datatype::const_iterator(d_solver, *d_dtype, true);
}

Datatype::const_iterator Datatype::end() const
{
  return Datatype::const_iterator(d_solver, *d_dtype, false);
}

DatatypeConstructor Datatype::getConstructorForName(
    const std::string& name) const
{
  bool foundCons = false;
  size_t index = 0;
  for (size_t i = 0, ncons = getNumConstructors(); i < ncons; i++)
  {
    if ((*d_dtype)[i].getName() == name)
    {
      index = i;
      foundCons = true;
      break;
    }
  }
  if (!foundCons)
  {
    std::stringstream snames;
    snames << "{ ";
    for (size_t i = 0, ncons = getNumConstructors(); i < ncons; i++)
    {
      snames << (*d_dtype)[i].getName() << " ";
    }
    snames << "}";
    CVC5_API_CHECK(foundCons) << "No constructor " << name << " for datatype "
                              << getName() << " exists, among " << snames.str();
  }
  return DatatypeConstructor(d_solver, (*d_dtype)[index]);
}

DatatypeSelector Datatype::getSelectorForName(const std::string& name) const
{
  bool foundSel = false;
  size_t index = 0;
  size_t sindex = 0;
  for (size_t i = 0, ncons = getNumConstructors(); i < ncons; i++)
  {
    int si = (*d_dtype)[i].getSelectorIndexForName(name);
    if (si >= 0)
    {
      sindex = static_cast<size_t>(si);
      index = i;
      foundSel = true;
      break;
    }
  }
  if (!foundSel)
  {
    CVC5_API_CHECK(foundSel)
        << "No select " << name << " for datatype " << getName() << " exists";
  }
  return DatatypeSelector(d_solver, (*d_dtype)[index][sindex]);
}

Datatype::const_iterator::const_iterator(const Solver* slv,
                                         const internal::DType& dtype,
                                         bool begin)
    : d_solver(slv), d_int_ctors(&dtype.getConstructors())
{
  const std::vector<std::shared_ptr<internal::DTypeConstructor>>& cons =
      dtype.getConstructors();
  for (const std::shared_ptr<internal::DTypeConstructor>& c : cons)
  {
    /* Can not use emplace_back here since constructor is private. */
    d_ctors.push_back(DatatypeConstructor(d_solver, *c.get()));
  }
  d_idx = begin ? 0 : cons.size();
}

Datatype::const_iterator::const_iterator()
    : d_solver(nullptr), d_int_ctors(nullptr), d_idx(0)
{
}

Datatype::const_iterator& Datatype::const_iterator::operator=(
    const Datatype::const_iterator& it)
{
  d_solver = it.d_solver;
  d_int_ctors = it.d_int_ctors;
  d_ctors = it.d_ctors;
  d_idx = it.d_idx;
  return *this;
}

const DatatypeConstructor& Datatype::const_iterator::operator*() const
{
  return d_ctors[d_idx];
}

const DatatypeConstructor* Datatype::const_iterator::operator->() const
{
  return &d_ctors[d_idx];
}

Datatype::const_iterator& Datatype::const_iterator::operator++()
{
  ++d_idx;
  return *this;
}

Datatype::const_iterator Datatype::const_iterator::operator++(int)
{
  Datatype::const_iterator it(*this);
  ++d_idx;
  return it;
}

bool Datatype::const_iterator::operator==(
    const Datatype::const_iterator& other) const
{
  return d_int_ctors == other.d_int_ctors && d_idx == other.d_idx;
}

bool Datatype::const_iterator::operator!=(
    const Datatype::const_iterator& other) const
{
  return d_int_ctors != other.d_int_ctors || d_idx != other.d_idx;
}

bool Datatype::isNullHelper() const { return d_dtype == nullptr; }

std::ostream& operator<<(std::ostream& out, const Datatype& dtype)
{
  return out << dtype.toString();
}

/* -------------------------------------------------------------------------- */
/* Grammar                                                                    */
/* -------------------------------------------------------------------------- */

Grammar::Grammar()
    : d_solver(nullptr),
      d_sygusVars(),
      d_ntSyms(),
      d_ntsToTerms(0),
      d_allowConst(),
      d_allowVars(),
      d_isResolved(false)
{
}

Grammar::Grammar(const Solver* slv,
                 const std::vector<Term>& sygusVars,
                 const std::vector<Term>& ntSymbols)
    : d_solver(slv),
      d_sygusVars(sygusVars),
      d_ntSyms(ntSymbols),
      d_ntsToTerms(ntSymbols.size()),
      d_allowConst(),
      d_allowVars(),
      d_isResolved(false)
{
  for (Term ntsymbol : d_ntSyms)
  {
    d_ntsToTerms.emplace(ntsymbol, std::vector<Term>());
  }
}

void Grammar::addRule(const Term& ntSymbol, const Term& rule)
{
  CVC5_API_TRY_CATCH_BEGIN;
  CVC5_API_CHECK(!d_isResolved) << "Grammar cannot be modified after passing "
                                   "it as an argument to synthFun/synthInv";
  CVC5_API_CHECK_TERM(ntSymbol);
  CVC5_API_CHECK_TERM(rule);
  CVC5_API_ARG_CHECK_EXPECTED(
      d_ntsToTerms.find(ntSymbol) != d_ntsToTerms.cend(), ntSymbol)
      << "ntSymbol to be one of the non-terminal symbols given in the "
         "predeclaration";
  CVC5_API_CHECK(ntSymbol.d_node->getType() == rule.d_node->getType())
      << "Expected ntSymbol and rule to have the same sort";
  CVC5_API_ARG_CHECK_EXPECTED(!containsFreeVariables(rule), rule)
      << "a term whose free variables are limited to synthFun/synthInv "
         "parameters and non-terminal symbols of the grammar";
  //////// all checks before this line
  d_ntsToTerms[ntSymbol].push_back(rule);
  ////////
  CVC5_API_TRY_CATCH_END;
}

void Grammar::addRules(const Term& ntSymbol, const std::vector<Term>& rules)
{
  CVC5_API_TRY_CATCH_BEGIN;
  CVC5_API_CHECK(!d_isResolved) << "Grammar cannot be modified after passing "
                                   "it as an argument to synthFun/synthInv";
  CVC5_API_CHECK_TERM(ntSymbol);
  CVC5_API_CHECK_TERMS_WITH_SORT(rules, ntSymbol.getSort());
  CVC5_API_ARG_CHECK_EXPECTED(
      d_ntsToTerms.find(ntSymbol) != d_ntsToTerms.cend(), ntSymbol)
      << "ntSymbol to be one of the non-terminal symbols given in the "
         "predeclaration";
  for (size_t i = 0, n = rules.size(); i < n; ++i)
  {
    CVC5_API_ARG_AT_INDEX_CHECK_EXPECTED(
        !containsFreeVariables(rules[i]), rules[i], rules, i)
        << "a term whose free variables are limited to synthFun/synthInv "
           "parameters and non-terminal symbols of the grammar";
  }
  //////// all checks before this line
  d_ntsToTerms[ntSymbol].insert(
      d_ntsToTerms[ntSymbol].cend(), rules.cbegin(), rules.cend());
  ////////
  CVC5_API_TRY_CATCH_END;
}

void Grammar::addAnyConstant(const Term& ntSymbol)
{
  CVC5_API_TRY_CATCH_BEGIN;
  CVC5_API_CHECK(!d_isResolved) << "Grammar cannot be modified after passing "
                                   "it as an argument to synthFun/synthInv";
  CVC5_API_CHECK_TERM(ntSymbol);
  CVC5_API_ARG_CHECK_EXPECTED(
      d_ntsToTerms.find(ntSymbol) != d_ntsToTerms.cend(), ntSymbol)
      << "ntSymbol to be one of the non-terminal symbols given in the "
         "predeclaration";
  //////// all checks before this line
  d_allowConst.insert(ntSymbol);
  ////////
  CVC5_API_TRY_CATCH_END;
}

void Grammar::addAnyVariable(const Term& ntSymbol)
{
  CVC5_API_TRY_CATCH_BEGIN;
  CVC5_API_CHECK(!d_isResolved) << "Grammar cannot be modified after passing "
                                   "it as an argument to synthFun/synthInv";
  CVC5_API_CHECK_TERM(ntSymbol);
  CVC5_API_ARG_CHECK_EXPECTED(
      d_ntsToTerms.find(ntSymbol) != d_ntsToTerms.cend(), ntSymbol)
      << "ntSymbol to be one of the non-terminal symbols given in the "
         "predeclaration";
  //////// all checks before this line
  d_allowVars.insert(ntSymbol);
  ////////
  CVC5_API_TRY_CATCH_END;
}

/**
 * This function concatenates the outputs of calling f on each element between
 * first and last, seperated by sep.
 * @param first the beginning of the range
 * @param last the end of the range
 * @param f the function to call on each element in the range, its output must
 *          be overloaded for operator<<
 * @param sep the string to add between successive calls to f
 */
template <typename Iterator, typename Function>
std::string join(Iterator first, Iterator last, Function f, std::string sep)
{
  std::stringstream ss;
  Iterator i = first;

  if (i != last)
  {
    ss << f(*i);
    ++i;
  }

  while (i != last)
  {
    ss << sep << f(*i);
    ++i;
  }

  return ss.str();
}

std::string Grammar::toString() const
{
  CVC5_API_TRY_CATCH_BEGIN;
  //////// all checks before this line
  std::stringstream ss;
  ss << "  ("  // pre-declaration
     << join(
            d_ntSyms.cbegin(),
            d_ntSyms.cend(),
            [](const Term& t) {
              std::stringstream s;
              s << '(' << t << ' ' << t.getSort() << ')';
              return s.str();
            },
            " ")
     << ")\n  ("  // grouped rule listing
     << join(
            d_ntSyms.cbegin(),
            d_ntSyms.cend(),
            [this](const Term& t) {
              bool allowConst = d_allowConst.find(t) != d_allowConst.cend(),
                   allowVars = d_allowVars.find(t) != d_allowVars.cend();
              const std::vector<Term>& rules = d_ntsToTerms.at(t);
              std::stringstream s;
              s << '(' << t << ' ' << t.getSort() << " ("
                << (allowConst ? "(Constant " + t.getSort().toString() + ")"
                               : "")
                << (allowConst && allowVars ? " " : "")
                << (allowVars ? "(Var " + t.getSort().toString() + ")" : "")
                << ((allowConst || allowVars) && !rules.empty() ? " " : "")
                << join(
                       rules.cbegin(),
                       rules.cend(),
                       [](const Term& rule) { return rule.toString(); },
                       " ")
                << "))";
              return s.str();
            },
            "\n   ")
     << ')';

  return ss.str();
  ////////
  CVC5_API_TRY_CATCH_END;
}

Sort Grammar::resolve()
{
  CVC5_API_TRY_CATCH_BEGIN;
  //////// all checks before this line

  d_isResolved = true;

  Term bvl;

  if (!d_sygusVars.empty())
  {
    bvl = Term(d_solver,
               d_solver->getNodeManager()->mkNode(
                   internal::kind::BOUND_VAR_LIST,
                   Term::termVectorToNodes(d_sygusVars)));
  }

  std::unordered_map<Term, Sort> ntsToUnres(d_ntSyms.size());

  for (Term ntsymbol : d_ntSyms)
  {
    // make the unresolved type, used for referencing the final version of
    // the ntsymbol's datatype
    ntsToUnres[ntsymbol] =
        Sort(d_solver,
             d_solver->getNodeManager()->mkUnresolvedDatatypeSort(
                 ntsymbol.toString()));
  }

  std::vector<internal::DType> datatypes;

  datatypes.reserve(d_ntSyms.size());

  for (const Term& ntSym : d_ntSyms)
  {
    // make the datatype, which encodes terms generated by this non-terminal
    DatatypeDecl dtDecl(d_solver, ntSym.toString());

    for (const Term& consTerm : d_ntsToTerms[ntSym])
    {
      addSygusConstructorTerm(dtDecl, consTerm, ntsToUnres);
    }

    if (d_allowVars.find(ntSym) != d_allowVars.cend())
    {
      addSygusConstructorVariables(dtDecl,
                                   Sort(d_solver, ntSym.d_node->getType()));
    }

    bool aci = d_allowConst.find(ntSym) != d_allowConst.end();
    internal::TypeNode btt = ntSym.d_node->getType();
    dtDecl.d_dtype->setSygus(btt, *bvl.d_node, aci, false);

    // We can be in a case where the only rule specified was (Variable T)
    // and there are no variables of type T, in which case this is a bogus
    // grammar. This results in the error below.
    CVC5_API_CHECK(dtDecl.d_dtype->getNumConstructors() != 0)
        << "Grouped rule listing for " << *dtDecl.d_dtype
        << " produced an empty rule list";

    datatypes.push_back(*dtDecl.d_dtype);
  }

  std::vector<internal::TypeNode> datatypeTypes =
      d_solver->getNodeManager()->mkMutualDatatypeTypes(datatypes);

  // return is the first datatype
  return Sort(d_solver, datatypeTypes[0]);
  ////////
  CVC5_API_TRY_CATCH_END;
}

void Grammar::addSygusConstructorTerm(
    DatatypeDecl& dt,
    const Term& term,
    const std::unordered_map<Term, Sort>& ntsToUnres) const
{
  CVC5_API_TRY_CATCH_BEGIN;
  CVC5_API_CHECK_DTDECL(dt);
  CVC5_API_CHECK_TERM(term);
  CVC5_API_CHECK_TERMS_MAP(ntsToUnres);
  //////// all checks before this line

  // At this point, we should know that dt is well founded, and that its
  // builtin sygus operators are well-typed.
  // Now, purify each occurrence of a non-terminal symbol in term, replace by
  // free variables. These become arguments to constructors. Notice we must do
  // a tree traversal in this function, since unique paths to the same term
  // should be treated as distinct terms.
  // Notice that let expressions are forbidden in the input syntax of term, so
  // this does not lead to exponential behavior with respect to input size.
  std::vector<Term> args;
  std::vector<Sort> cargs;
  Term op = purifySygusGTerm(term, args, cargs, ntsToUnres);
  std::stringstream ssCName;
  ssCName << op.getKind();
  if (!args.empty())
  {
    Term lbvl =
        Term(d_solver,
             d_solver->getNodeManager()->mkNode(internal::kind::BOUND_VAR_LIST,
                                                Term::termVectorToNodes(args)));
    // its operator is a lambda
    op = Term(d_solver,
              d_solver->getNodeManager()->mkNode(
                  internal::kind::LAMBDA, *lbvl.d_node, *op.d_node));
  }
  std::vector<internal::TypeNode> cargst = Sort::sortVectorToTypeNodes(cargs);
  dt.d_dtype->addSygusConstructor(*op.d_node, ssCName.str(), cargst);
  ////////
  CVC5_API_TRY_CATCH_END;
}

Term Grammar::purifySygusGTerm(
    const Term& term,
    std::vector<Term>& args,
    std::vector<Sort>& cargs,
    const std::unordered_map<Term, Sort>& ntsToUnres) const
{
  CVC5_API_TRY_CATCH_BEGIN;
  CVC5_API_CHECK_TERM(term);
  CVC5_API_CHECK_TERMS(args);
  CVC5_API_CHECK_SORTS(cargs);
  CVC5_API_CHECK_TERMS_MAP(ntsToUnres);
  //////// all checks before this line

  std::unordered_map<Term, Sort>::const_iterator itn = ntsToUnres.find(term);
  if (itn != ntsToUnres.cend())
  {
    Term ret =
        Term(d_solver,
             d_solver->getNodeManager()->mkBoundVar(term.d_node->getType()));
    args.push_back(ret);
    cargs.push_back(itn->second);
    return ret;
  }
  std::vector<Term> pchildren;
  bool childChanged = false;
  for (unsigned i = 0, nchild = term.d_node->getNumChildren(); i < nchild; i++)
  {
    Term ptermc = purifySygusGTerm(
        Term(d_solver, (*term.d_node)[i]), args, cargs, ntsToUnres);
    pchildren.push_back(ptermc);
    childChanged = childChanged || *ptermc.d_node != (*term.d_node)[i];
  }
  if (!childChanged)
  {
    return term;
  }

  internal::Node nret;

  if (term.d_node->getMetaKind() == internal::kind::metakind::PARAMETERIZED)
  {
    // it's an indexed operator so we should provide the op
    internal::NodeBuilder nb(term.d_node->getKind());
    nb << term.d_node->getOperator();
    nb.append(Term::termVectorToNodes(pchildren));
    nret = nb.constructNode();
  }
  else
  {
    nret = d_solver->getNodeManager()->mkNode(
        term.d_node->getKind(), Term::termVectorToNodes(pchildren));
  }

  return Term(d_solver, nret);
  ////////
  CVC5_API_TRY_CATCH_END;
}

void Grammar::addSygusConstructorVariables(DatatypeDecl& dt,
                                           const Sort& sort) const
{
  CVC5_API_TRY_CATCH_BEGIN;
  CVC5_API_CHECK_DTDECL(dt);
  CVC5_API_CHECK_SORT(sort);
  //////// all checks before this line

  // each variable of appropriate type becomes a sygus constructor in dt.
  for (unsigned i = 0, size = d_sygusVars.size(); i < size; i++)
  {
    Term v = d_sygusVars[i];
    if (v.d_node->getType() == *sort.d_type)
    {
      std::stringstream ss;
      ss << v;
      std::vector<internal::TypeNode> cargs;
      dt.d_dtype->addSygusConstructor(*v.d_node, ss.str(), cargs);
    }
  }
  ////////
  CVC5_API_TRY_CATCH_END;
}

bool Grammar::containsFreeVariables(const Term& rule) const
{
  // we allow the argument list and non-terminal symbols to be in scope
  std::unordered_set<internal::TNode> scope;

  for (const Term& sygusVar : d_sygusVars)
  {
    scope.emplace(*sygusVar.d_node);
  }

  for (const Term& ntsymbol : d_ntSyms)
  {
    scope.emplace(*ntsymbol.d_node);
  }

  return internal::expr::hasFreeVariablesScope(*rule.d_node, scope);
}

std::ostream& operator<<(std::ostream& out, const Grammar& grammar)
{
  return out << grammar.toString();
}

/* -------------------------------------------------------------------------- */
/* Options                                                                    */
/* -------------------------------------------------------------------------- */

DriverOptions::DriverOptions(const Solver& solver) : d_solver(solver) {}

std::istream& DriverOptions::in() const
{
  return *d_solver.d_slv->getOptions().base.in;
}
std::ostream& DriverOptions::err() const
{
  return *d_solver.d_slv->getOptions().base.err;
}
std::ostream& DriverOptions::out() const
{
  return *d_solver.d_slv->getOptions().base.out;
}

/* -------------------------------------------------------------------------- */
/* Statistics                                                                 */
/* -------------------------------------------------------------------------- */

struct Stat::StatData
{
  internal::StatExportData data;
  template <typename T>
  StatData(T&& t) : data(std::forward<T>(t))
  {
  }
  StatData() : data() {}
};

Stat::Stat() {}
Stat::~Stat() {}
Stat::Stat(const Stat& s)
    : d_internal(s.d_internal),
      d_default(s.d_default)
{
  if (s.d_data)
  {
    d_data = std::make_unique<StatData>(s.d_data->data);
  }
}
Stat& Stat::operator=(const Stat& s)
{
  d_internal = s.d_internal;
  d_default = s.d_default;
  if (s.d_data)
  {
    d_data = std::make_unique<StatData>(s.d_data->data);
  }
  return *this;
}

bool Stat::isInternal() const { return d_internal; }
bool Stat::isDefault() const { return d_default; }

bool Stat::isInt() const
{
  if (!d_data) return false;
  return std::holds_alternative<int64_t>(d_data->data);
}
int64_t Stat::getInt() const
{
  CVC5_API_TRY_CATCH_BEGIN;
  CVC5_API_RECOVERABLE_CHECK(static_cast<bool>(d_data)) << "Stat holds no value";
  CVC5_API_RECOVERABLE_CHECK(isInt()) << "Expected Stat of type int64_t.";
  return std::get<int64_t>(d_data->data);
  CVC5_API_TRY_CATCH_END;
}
bool Stat::isDouble() const
{
  if (!d_data) return false;
  return std::holds_alternative<double>(d_data->data);
}
double Stat::getDouble() const
{
  CVC5_API_TRY_CATCH_BEGIN;
  CVC5_API_RECOVERABLE_CHECK(static_cast<bool>(d_data)) << "Stat holds no value";
  CVC5_API_RECOVERABLE_CHECK(isDouble()) << "Expected Stat of type double.";
  return std::get<double>(d_data->data);
  CVC5_API_TRY_CATCH_END;
}
bool Stat::isString() const
{
  if (!d_data) return false;
  return std::holds_alternative<std::string>(d_data->data);
}
const std::string& Stat::getString() const
{
  CVC5_API_TRY_CATCH_BEGIN;
  CVC5_API_RECOVERABLE_CHECK(static_cast<bool>(d_data)) << "Stat holds no value";
  CVC5_API_RECOVERABLE_CHECK(isString())
      << "Expected Stat of type std::string.";
  return std::get<std::string>(d_data->data);
  CVC5_API_TRY_CATCH_END;
}
bool Stat::isHistogram() const
{
  if (!d_data) return false;
  return std::holds_alternative<HistogramData>(d_data->data);
}
const Stat::HistogramData& Stat::getHistogram() const
{
  CVC5_API_TRY_CATCH_BEGIN;
  CVC5_API_RECOVERABLE_CHECK(static_cast<bool>(d_data)) << "Stat holds no value";
  CVC5_API_RECOVERABLE_CHECK(isHistogram())
      << "Expected Stat of type histogram.";
  return std::get<HistogramData>(d_data->data);
  CVC5_API_TRY_CATCH_END;
}

Stat::Stat(bool internal, bool defaulted, StatData&& sd)
    : d_internal(internal),
      d_default(defaulted),
      d_data(std::make_unique<StatData>(std::move(sd)))
{
}

std::ostream& operator<<(std::ostream& os, const Stat& sv)
{
  return internal::detail::print(os, sv.d_data->data);
}

Statistics::BaseType::const_reference Statistics::iterator::operator*() const
{
  return d_it.operator*();
}
Statistics::BaseType::const_pointer Statistics::iterator::operator->() const
{
  return d_it.operator->();
}
Statistics::iterator& Statistics::iterator::operator++()
{
  do
  {
    ++d_it;
  } while (!isVisible());
  return *this;
}
Statistics::iterator Statistics::iterator::operator++(int)
{
  iterator tmp = *this;
  do
  {
    ++d_it;
  } while (!isVisible());
  return tmp;
}
Statistics::iterator& Statistics::iterator::operator--()
{
  do
  {
    --d_it;
  } while (!isVisible());
  return *this;
}
Statistics::iterator Statistics::iterator::operator--(int)
{
  iterator tmp = *this;
  do
  {
    --d_it;
  } while (!isVisible());
  return tmp;
}
bool Statistics::iterator::operator==(const Statistics::iterator& rhs) const
{
  return d_it == rhs.d_it;
}
bool Statistics::iterator::operator!=(const Statistics::iterator& rhs) const
{
  return d_it != rhs.d_it;
}
Statistics::iterator::iterator(Statistics::BaseType::const_iterator it,
                               const Statistics::BaseType& base,
                               bool internal,
                               bool defaulted)
    : d_it(it), d_base(&base), d_showInternal(internal), d_showDefault(defaulted)
{
  while (!isVisible())
  {
    ++d_it;
  }
}
bool Statistics::iterator::isVisible() const
{
  if (d_it == d_base->end()) return true;
  if (!d_showInternal && d_it->second.isInternal()) return false;
  if (!d_showDefault && d_it->second.isDefault()) return false;
  return true;
}

const Stat& Statistics::get(const std::string& name)
{
  CVC5_API_TRY_CATCH_BEGIN;
  auto it = d_stats.find(name);
  CVC5_API_RECOVERABLE_CHECK(it != d_stats.end())
      << "No stat with name \"" << name << "\" exists.";
  return it->second;
  CVC5_API_TRY_CATCH_END;
}

Statistics::iterator Statistics::begin(bool internal, bool defaulted) const
{
  return iterator(d_stats.begin(), d_stats, internal, defaulted);
}
Statistics::iterator Statistics::end() const
{
  return iterator(d_stats.end(), d_stats, false, false);
}

Statistics::Statistics(const internal::StatisticsRegistry& reg)
{
  for (const auto& svp : reg)
  {
    d_stats.emplace(svp.first,
                    Stat(svp.second->d_internal,
                         svp.second->isDefault(),
                         svp.second->getViewer()));
  }
}

std::ostream& operator<<(std::ostream& out, const Statistics& stats)
{
  for (const auto& stat : stats)
  {
    out << stat.first << " = " << stat.second << std::endl;
  }
  return out;
}

/* -------------------------------------------------------------------------- */
/* Solver                                                                     */
/* -------------------------------------------------------------------------- */

Solver::Solver(std::unique_ptr<internal::Options>&& original)
{
  d_nodeMgr = internal::NodeManager::currentNM();
  d_nodeMgr->init();
  d_originalOptions = std::move(original);
  d_slv.reset(new internal::SolverEngine(d_nodeMgr, d_originalOptions.get()));
  d_slv->setSolver(this);
  d_rng.reset(new internal::Random(d_slv->getOptions().driver.seed));
  resetStatistics();
}

Solver::Solver() : Solver(std::make_unique<internal::Options>()) {}

Solver::~Solver() {}

/* Helpers and private functions                                              */
/* -------------------------------------------------------------------------- */

internal::NodeManager* Solver::getNodeManager(void) const { return d_nodeMgr; }

void Solver::increment_term_stats(Kind kind) const
{
  if constexpr (internal::configuration::isStatisticsBuild())
  {
    d_stats->d_terms << kind;
  }
}

void Solver::increment_vars_consts_stats(const Sort& sort, bool is_var) const
{
  if constexpr (internal::configuration::isStatisticsBuild())
  {
    const internal::TypeNode tn = sort.getTypeNode();
    internal::TypeConstant tc = tn.getKind() == internal::kind::TYPE_CONSTANT
                                    ? tn.getConst<internal::TypeConstant>()
                                    : internal::LAST_TYPE;
    if (is_var)
    {
      d_stats->d_vars << tc;
    }
    else
    {
      d_stats->d_consts << tc;
    }
  }
}

/* Split out to avoid nested API calls (problematic with API tracing).        */
/* .......................................................................... */

template <typename T>
Op Solver::mkOpHelper(Kind kind, const T& t) const
{
  //////// all checks before this line
  internal::Node res = getNodeManager()->mkConst(t);
  static_cast<void>(res.getType(true)); /* kick off type checking */
  return Op(this, kind, res);
}

template <typename T>
Term Solver::mkValHelper(const T& t) const
{
  //////// all checks before this line
  internal::Node res = getNodeManager()->mkConst(t);
  (void)res.getType(true); /* kick off type checking */
  return Term(this, res);
}

Term Solver::mkRationalValHelper(const internal::Rational& r, bool isInt) const
{
  //////// all checks before this line
  internal::NodeManager* nm = getNodeManager();
  internal::Node res = isInt ? nm->mkConstInt(r) : nm->mkConstReal(r);
  (void)res.getType(true); /* kick off type checking */
  return Term(this, res);
}

Term Solver::mkRealOrIntegerFromStrHelper(const std::string& s,
                                          bool isInt) const
{
  //////// all checks before this line
  try
  {
    internal::Rational r = s.find('/') != std::string::npos
                               ? internal::Rational(s)
                               : internal::Rational::fromDecimal(s);
    return mkRationalValHelper(r, isInt);
  }
  catch (const std::invalid_argument& e)
  {
    /* Catch to throw with a more meaningful error message. To be caught in
     * enclosing CVC5_API_TRY_CATCH_* block to throw CVC5ApiException. */
    std::stringstream message;
    message << "Cannot construct Real or Int from string argument '" << s << "'"
            << std::endl;
    throw std::invalid_argument(message.str());
  }
}

Term Solver::mkBVFromIntHelper(uint32_t size, uint64_t val) const
{
  CVC5_API_ARG_CHECK_EXPECTED(size > 0, size) << "a bit-width > 0";
  //////// all checks before this line
  return mkValHelper(internal::BitVector(size, val));
}

Term Solver::mkBVFromStrHelper(uint32_t size,
                               const std::string& s,
                               uint32_t base) const
{
  CVC5_API_ARG_CHECK_EXPECTED(size > 0, size) << "a bit-width > 0";
  CVC5_API_ARG_CHECK_EXPECTED(!s.empty(), s) << "a non-empty string";
  CVC5_API_ARG_CHECK_EXPECTED(base == 2 || base == 10 || base == 16, base)
      << "base 2, 10, or 16";
  //////// all checks before this line

  internal::Integer val(s, base);

  if (val.strictlyNegative())
  {
    CVC5_API_CHECK(val >= -internal::Integer(2).pow(size - 1))
        << "Overflow in bitvector construction (specified bitvector size "
        << size << " too small to hold value " << s << ")";
  }
  else
  {
    CVC5_API_CHECK(val.modByPow2(size) == val)
        << "Overflow in bitvector construction (specified bitvector size "
        << size << " too small to hold value " << s << ")";
  }
  return mkValHelper(internal::BitVector(size, val));
}

Term Solver::getValueHelper(const Term& term) const
{
  // Note: Term is checked in the caller to avoid double checks
  bool wasShadow = false;
  bool freeOrShadowedVar =
      internal::expr::hasFreeOrShadowedVar(term.getNode(), wasShadow);
  CVC5_API_RECOVERABLE_CHECK(!freeOrShadowedVar)
      << "Cannot get value of term containing "
      << (wasShadow ? "shadowed" : "free") << " variables";
  //////// all checks before this line
  internal::Node value = d_slv->getValue(*term.d_node);
  Term res = Term(this, value);
  Assert(res.getSort() == term.getSort());
  return res;
}

Sort Solver::mkTupleSortHelper(const std::vector<Sort>& sorts) const
{
  // Note: Sorts are checked in the caller to avoid double checks
  //////// all checks before this line
  std::vector<internal::TypeNode> typeNodes =
      Sort::sortVectorToTypeNodes(sorts);
  return Sort(this, getNodeManager()->mkTupleType(typeNodes));
}

Term Solver::mkTermFromKind(Kind kind) const
{
  CVC5_API_KIND_CHECK_EXPECTED(kind == PI || kind == REGEXP_NONE
                                   || kind == REGEXP_ALL
                                   || kind == REGEXP_ALLCHAR || kind == SEP_EMP,
                               kind)
      << "PI, REGEXP_NONE, REGEXP_ALL, REGEXP_ALLCHAR or SEP_EMP";
  //////// all checks before this line
  internal::Node res;
  internal::Kind k = extToIntKind(kind);
  if (kind == REGEXP_NONE || kind == REGEXP_ALL || kind == REGEXP_ALLCHAR)
  {
    Assert(isDefinedIntKind(k));
    res = d_nodeMgr->mkNode(k, std::vector<internal::Node>());
  }
  else if (kind == SEP_EMP)
  {
    res = d_nodeMgr->mkNullaryOperator(d_nodeMgr->booleanType(), k);
  }
  else
  {
    Assert(kind == PI);
    res = d_nodeMgr->mkNullaryOperator(d_nodeMgr->realType(), k);
  }
  (void)res.getType(true); /* kick off type checking */
  increment_term_stats(kind);
  return Term(this, res);
}

Term Solver::mkTermHelper(Kind kind, const std::vector<Term>& children) const
{
  // Note: Kind and children are checked in the caller to avoid double checks
  //////// all checks before this line
  if (children.size() == 0)
  {
    return mkTermFromKind(kind);
  }
  std::vector<internal::Node> echildren = Term::termVectorToNodes(children);
  internal::Kind k = extToIntKind(kind);
  internal::Node res;
  if (echildren.size() > 2)
  {
    if (kind == INTS_DIVISION || kind == XOR || kind == SUB || kind == DIVISION
        || kind == HO_APPLY || kind == REGEXP_DIFF || kind == SET_UNION
        || kind == SET_INTER || kind == SET_MINUS || kind == BAG_INTER_MIN
        || kind == BAG_UNION_MAX || kind == BAG_UNION_DISJOINT
        || kind == BAG_DIFFERENCE_REMOVE || kind == BAG_DIFFERENCE_SUBTRACT)
    {
      // left-associative, but cvc5 internally only supports 2 args
      res = d_nodeMgr->mkLeftAssociative(k, echildren);
    }
    else if (kind == IMPLIES)
    {
      // right-associative, but cvc5 internally only supports 2 args
      res = d_nodeMgr->mkRightAssociative(k, echildren);
    }
    else if (kind == EQUAL || kind == LT || kind == GT || kind == LEQ
             || kind == GEQ)
    {
      // "chainable", but cvc5 internally only supports 2 args
      res = d_nodeMgr->mkChain(k, echildren);
    }
    else if (internal::kind::isAssociative(k))
    {
      // mkAssociative has special treatment for associative operators with lots
      // of children
      res = d_nodeMgr->mkAssociative(k, echildren);
    }
    else
    {
      // default case, must check kind
      checkMkTerm(kind, children.size());
      res = d_nodeMgr->mkNode(k, echildren);
    }
  }
  else if (internal::kind::isAssociative(k))
  {
    // associative case, same as above
    checkMkTerm(kind, children.size());
    res = d_nodeMgr->mkAssociative(k, echildren);
  }
  else
  {
    // default case, same as above
    checkMkTerm(kind, children.size());
    // make the term
    res = d_nodeMgr->mkNode(k, echildren);
  }

  (void)res.getType(true); /* kick off type checking */
  increment_term_stats(kind);
  return Term(this, res);
}

Term Solver::mkTermHelper(const Op& op, const std::vector<Term>& children) const
{
  if (!op.isIndexedHelper())
  {
    return mkTermHelper(op.d_kind, children);
  }

  // Note: Op and children are checked in the caller to avoid double checks
  checkMkTerm(op.d_kind, children.size());
  //////// all checks before this line

  const internal::Kind int_kind = extToIntKind(op.d_kind);
  std::vector<internal::Node> echildren = Term::termVectorToNodes(children);

  internal::NodeBuilder nb(int_kind);
  nb << *op.d_node;
  nb.append(echildren);
  internal::Node res = nb.constructNode();

  (void)res.getType(true); /* kick off type checking */
  return Term(this, res);
}

Term Solver::synthFunHelper(const std::string& symbol,
                            const std::vector<Term>& boundVars,
                            const Sort& sort,
                            bool isInv,
                            Grammar* grammar) const
{
  // Note: boundVars, sort and grammar are checked in the caller to avoid
  //       double checks.
  std::vector<internal::TypeNode> varTypes;
  for (const auto& bv : boundVars)
  {
    if (grammar)
    {
      CVC5_API_CHECK(grammar->d_ntSyms[0].d_node->getType() == *sort.d_type)
          << "Invalid Start symbol for grammar, Expected Start's sort to be "
          << *sort.d_type << " but found "
          << grammar->d_ntSyms[0].d_node->getType();
    }
    varTypes.push_back(bv.d_node->getType());
  }
  //////// all checks before this line

  internal::TypeNode funType =
      varTypes.empty()
          ? *sort.d_type
          : getNodeManager()->mkFunctionType(varTypes, *sort.d_type);

  internal::Node fun = getNodeManager()->mkBoundVar(symbol, funType);
  (void)fun.getType(true); /* kick off type checking */

  std::vector<internal::Node> bvns = Term::termVectorToNodes(boundVars);

  d_slv->declareSynthFun(
      fun,
      grammar == nullptr ? funType : *grammar->resolve().d_type,
      isInv,
      bvns);

  return Term(this, fun);
}

<<<<<<< HEAD
Term Solver::ensureRealSort(const Term& t) const
{
  Assert(this == t.d_solver);
  CVC5_API_ARG_CHECK_EXPECTED(
      t.getSort() == getIntegerSort() || t.getSort() == getRealSort(),
      " an integer or real term");
  // Note: Term is checked in the caller to avoid double checks
  //////// all checks before this line
  if (t.getSort() == getIntegerSort())
  {
    internal::Node n =
        getNodeManager()->mkNode(internal::kind::CAST_TO_REAL, *t.d_node);
    return Term(this, n);
  }
  return t;
=======
Term Solver::ensureTermSort(const Term& term, const Sort& sort) const
{
  // Note: Term and sort are checked in the caller to avoid double checks
  CVC5_API_CHECK(term.getSort() == sort
                 || (term.getSort().isInteger() && sort.isReal()))
      << "Expected conversion from Int to Real";
  //////// all checks before this line

  Sort t = term.getSort();
  if (term.getSort() == sort)
  {
    return term;
  }

  // Integers are reals, too
  Assert(t.d_type->isReal());
  Term res = term;
  if (t.isInteger())
  {
    // Must cast to Real to ensure correct type is passed to parametric type
    // constructors. We do this cast using division with 1. This has the
    // advantage wrt using TO_REAL since (constant) division is always included
    // in the theory.
    res = Term(this,
               d_nodeMgr->mkNode(extToIntKind(DIVISION),
                                 *res.d_node,
                                 d_nodeMgr->mkConstInt(internal::Rational(1))));
  }
  Assert(res.getSort() == sort);
  return res;
>>>>>>> a3745c4b
}

bool Solver::isValidInteger(const std::string& s) const
{
  //////// all checks before this line
  if (s.length() == 0)
  {
    // string should not be empty
    return false;
  }

  size_t index = 0;
  if (s[index] == '-')
  {
    if (s.length() == 1)
    {
      // negative integers should contain at least one digit
      return false;
    }
    index = 1;
  }

  if (s[index] == '0' && s.length() > (index + 1))
  {
    // From SMT-Lib 2.6: A <numeral> is the digit 0 or a non-empty sequence of
    // digits not starting with 0. So integers like 001, 000 are not allowed
    return false;
  }

  // all remaining characters should be decimal digits
  for (; index < s.length(); ++index)
  {
    if (!std::isdigit(s[index]))
    {
      return false;
    }
  }

  return true;
}

void Solver::ensureWellFormedTerm(const Term& t) const
{
  // only check if option is set
  if (d_slv->getOptions().expr.wellFormedChecking)
  {
    bool wasShadow = false;
    if (internal::expr::hasFreeOrShadowedVar(*t.d_node, wasShadow))
    {
      std::stringstream se;
      se << "Cannot process term with " << (wasShadow ? "shadowed" : "free")
         << " variable";
      throw CVC5ApiException(se.str().c_str());
    }
  }
}

void Solver::ensureWellFormedTerms(const std::vector<Term>& ts) const
{
  // only check if option is set
  if (d_slv->getOptions().expr.wellFormedChecking)
  {
    for (const Term& t : ts)
    {
      ensureWellFormedTerm(t);
    }
  }
}

void Solver::resetStatistics()
{
  if constexpr (internal::configuration::isStatisticsBuild())
  {
    d_stats.reset(new APIStatistics{
        d_slv->getStatisticsRegistry()
            .registerHistogram<internal::TypeConstant>("cvc5::CONSTANT"),
        d_slv->getStatisticsRegistry()
            .registerHistogram<internal::TypeConstant>("cvc5::VARIABLE"),
        d_slv->getStatisticsRegistry().registerHistogram<Kind>("cvc5::TERM"),
    });
  }
}

void Solver::printStatisticsSafe(int fd) const
{
  d_slv->printStatisticsSafe(fd);
}

/* Helpers for mkTerm checks.                                                 */
/* .......................................................................... */

void Solver::checkMkTerm(Kind kind, uint32_t nchildren) const
{
  CVC5_API_KIND_CHECK(kind);
  Assert(isDefinedIntKind(extToIntKind(kind)));
  const internal::kind::MetaKind mk =
      internal::kind::metaKindOf(extToIntKind(kind));
  CVC5_API_KIND_CHECK_EXPECTED(mk == internal::kind::metakind::PARAMETERIZED
                                   || mk == internal::kind::metakind::OPERATOR,
                               kind)
      << "Only operator-style terms are created with mkTerm(), "
         "to create variables, constants and values see mkVar(), mkConst() "
         "and the respective theory-specific functions to create values, "
         "e.g., mkBitVector().";
  CVC5_API_KIND_CHECK_EXPECTED(
      nchildren >= minArity(kind) && nchildren <= maxArity(kind), kind)
      << "Terms with kind " << kindToString(kind) << " must have at least "
      << minArity(kind) << " children and at most " << maxArity(kind)
      << " children (the one under construction has " << nchildren << ")";
}

/* Sorts Handling                                                             */
/* -------------------------------------------------------------------------- */

Sort Solver::getNullSort(void) const
{
  CVC5_API_TRY_CATCH_BEGIN;
  //////// all checks before this line
  return Sort(this, internal::TypeNode());
  ////////
  CVC5_API_TRY_CATCH_END;
}

Sort Solver::getBooleanSort(void) const
{
  CVC5_API_TRY_CATCH_BEGIN;
  //////// all checks before this line
  return Sort(this, getNodeManager()->booleanType());
  ////////
  CVC5_API_TRY_CATCH_END;
}

Sort Solver::getIntegerSort(void) const
{
  CVC5_API_TRY_CATCH_BEGIN;
  //////// all checks before this line
  return Sort(this, getNodeManager()->integerType());
  ////////
  CVC5_API_TRY_CATCH_END;
}

Sort Solver::getRealSort(void) const
{
  CVC5_API_TRY_CATCH_BEGIN;
  //////// all checks before this line
  return Sort(this, getNodeManager()->realType());
  ////////
  CVC5_API_TRY_CATCH_END;
}

Sort Solver::getRegExpSort(void) const
{
  CVC5_API_TRY_CATCH_BEGIN;
  //////// all checks before this line
  return Sort(this, getNodeManager()->regExpType());
  ////////
  CVC5_API_TRY_CATCH_END;
}

Sort Solver::getStringSort(void) const
{
  CVC5_API_TRY_CATCH_BEGIN;
  //////// all checks before this line
  return Sort(this, getNodeManager()->stringType());
  ////////
  CVC5_API_TRY_CATCH_END;
}

Sort Solver::getRoundingModeSort(void) const
{
  CVC5_API_TRY_CATCH_BEGIN;
  //////// all checks before this line
  return Sort(this, getNodeManager()->roundingModeType());
  ////////
  CVC5_API_TRY_CATCH_END;
}

/* Create sorts ------------------------------------------------------- */

Sort Solver::mkArraySort(const Sort& indexSort, const Sort& elemSort) const
{
  CVC5_API_TRY_CATCH_BEGIN;
  CVC5_API_SOLVER_CHECK_SORT(indexSort);
  CVC5_API_SOLVER_CHECK_SORT(elemSort);
  //////// all checks before this line
  return Sort(
      this, getNodeManager()->mkArrayType(*indexSort.d_type, *elemSort.d_type));
  ////////
  CVC5_API_TRY_CATCH_END;
}

Sort Solver::mkBitVectorSort(uint32_t size) const
{
  CVC5_API_TRY_CATCH_BEGIN;
  CVC5_API_ARG_CHECK_EXPECTED(size > 0, size) << "size > 0";
  //////// all checks before this line
  return Sort(this, getNodeManager()->mkBitVectorType(size));
  ////////
  CVC5_API_TRY_CATCH_END;
}

Sort Solver::mkFloatingPointSort(uint32_t exp, uint32_t sig) const
{
  CVC5_API_TRY_CATCH_BEGIN;
  CVC5_API_ARG_CHECK_EXPECTED(exp > 0, exp) << "exponent size > 0";
  CVC5_API_ARG_CHECK_EXPECTED(sig > 0, sig) << "significand size > 0";
  //////// all checks before this line
  return Sort(this, getNodeManager()->mkFloatingPointType(exp, sig));
  ////////
  CVC5_API_TRY_CATCH_END;
}

Sort Solver::mkDatatypeSort(const DatatypeDecl& dtypedecl) const
{
  CVC5_API_TRY_CATCH_BEGIN;
  CVC5_API_SOLVER_CHECK_DTDECL(dtypedecl);
  //////// all checks before this line
  return Sort(this, getNodeManager()->mkDatatypeType(*dtypedecl.d_dtype));
  ////////
  CVC5_API_TRY_CATCH_END;
}

std::vector<Sort> Solver::mkDatatypeSorts(
    const std::vector<DatatypeDecl>& dtypedecls) const
{
  CVC5_API_SOLVER_CHECK_DTDECLS(dtypedecls);
  CVC5_API_TRY_CATCH_BEGIN;
  //////// all checks before this line
  std::vector<internal::DType> datatypes;
  for (size_t i = 0, ndts = dtypedecls.size(); i < ndts; ++i)
  {
    datatypes.push_back(dtypedecls[i].getDatatype());
  }
  std::vector<internal::TypeNode> dtypes =
      getNodeManager()->mkMutualDatatypeTypes(datatypes);
  std::vector<Sort> retTypes = Sort::typeNodeVectorToSorts(this, dtypes);
  return retTypes;
  ////////
  CVC5_API_TRY_CATCH_END;
}

Sort Solver::mkFunctionSort(const std::vector<Sort>& sorts,
                            const Sort& codomain) const
{
  CVC5_API_TRY_CATCH_BEGIN;
  CVC5_API_ARG_SIZE_CHECK_EXPECTED(sorts.size() >= 1, sorts)
      << "at least one parameter sort for function sort";
  CVC5_API_SOLVER_CHECK_DOMAIN_SORTS(sorts);
  CVC5_API_SOLVER_CHECK_CODOMAIN_SORT(codomain);
  //////// all checks before this line
  std::vector<internal::TypeNode> argTypes = Sort::sortVectorToTypeNodes(sorts);
  return Sort(this,
              getNodeManager()->mkFunctionType(argTypes, *codomain.d_type));
  ////////
  CVC5_API_TRY_CATCH_END;
}

Sort Solver::mkParamSort(const std::optional<std::string>& symbol) const
{
  CVC5_API_TRY_CATCH_BEGIN;
  //////// all checks before this line
  internal::TypeNode tn =
      symbol ? getNodeManager()->mkSort(*symbol) : getNodeManager()->mkSort();
  return Sort(this, tn);
  ////////
  CVC5_API_TRY_CATCH_END;
}

Sort Solver::mkPredicateSort(const std::vector<Sort>& sorts) const
{
  CVC5_API_TRY_CATCH_BEGIN;
  CVC5_API_ARG_SIZE_CHECK_EXPECTED(sorts.size() >= 1, sorts)
      << "at least one parameter sort for predicate sort";
  CVC5_API_SOLVER_CHECK_DOMAIN_SORTS(sorts);
  //////// all checks before this line
  return Sort(
      this,
      getNodeManager()->mkPredicateType(Sort::sortVectorToTypeNodes(sorts)));
  ////////
  CVC5_API_TRY_CATCH_END;
}

Sort Solver::mkRecordSort(
    const std::vector<std::pair<std::string, Sort>>& fields) const
{
  CVC5_API_TRY_CATCH_BEGIN;
  std::vector<std::pair<std::string, internal::TypeNode>> f;
  for (size_t i = 0, size = fields.size(); i < size; ++i)
  {
    const auto& p = fields[i];
    CVC5_API_ARG_AT_INDEX_CHECK_EXPECTED(!p.second.isNull(), "sort", fields, i)
        << "non-null sort";
    CVC5_API_ARG_AT_INDEX_CHECK_EXPECTED(
        this == p.second.d_solver, "sort", fields, i)
        << "sort associated with this solver object";
    f.emplace_back(p.first, *p.second.d_type);
  }
  //////// all checks before this line
  return Sort(this, getNodeManager()->mkRecordType(f));
  ////////
  CVC5_API_TRY_CATCH_END;
}

Sort Solver::mkSetSort(const Sort& elemSort) const
{
  CVC5_API_TRY_CATCH_BEGIN;
  CVC5_API_SOLVER_CHECK_SORT(elemSort);
  //////// all checks before this line
  return Sort(this, getNodeManager()->mkSetType(*elemSort.d_type));
  ////////
  CVC5_API_TRY_CATCH_END;
}

Sort Solver::mkBagSort(const Sort& elemSort) const
{
  CVC5_API_TRY_CATCH_BEGIN;
  CVC5_API_SOLVER_CHECK_SORT(elemSort);
  //////// all checks before this line
  return Sort(this, getNodeManager()->mkBagType(*elemSort.d_type));
  ////////
  CVC5_API_TRY_CATCH_END;
}

Sort Solver::mkSequenceSort(const Sort& elemSort) const
{
  CVC5_API_TRY_CATCH_BEGIN;
  CVC5_API_SOLVER_CHECK_SORT(elemSort);
  //////// all checks before this line
  return Sort(this, getNodeManager()->mkSequenceType(*elemSort.d_type));
  ////////
  CVC5_API_TRY_CATCH_END;
}

Sort Solver::mkUninterpretedSort(const std::optional<std::string>& symbol) const
{
  CVC5_API_TRY_CATCH_BEGIN;
  //////// all checks before this line
  internal::TypeNode tn =
      symbol ? getNodeManager()->mkSort(*symbol) : getNodeManager()->mkSort();
  return Sort(this, tn);
  ////////
  CVC5_API_TRY_CATCH_END;
}

Sort Solver::mkUnresolvedDatatypeSort(const std::string& symbol,
                                      size_t arity) const
{
  CVC5_API_TRY_CATCH_BEGIN;
  //////// all checks before this line
  return Sort(this, getNodeManager()->mkUnresolvedDatatypeSort(symbol, arity));
  ////////
  CVC5_API_TRY_CATCH_END;
}

Sort Solver::mkUninterpretedSortConstructorSort(
    size_t arity, const std::optional<std::string>& symbol) const
{
  CVC5_API_TRY_CATCH_BEGIN;
  CVC5_API_ARG_CHECK_EXPECTED(arity > 0, arity) << "an arity > 0";
  //////// all checks before this line
  if (symbol)
  {
    return Sort(this, getNodeManager()->mkSortConstructor(*symbol, arity));
  }
  return Sort(this, getNodeManager()->mkSortConstructor("", arity));
  ////////
  CVC5_API_TRY_CATCH_END;
}

Sort Solver::mkTupleSort(const std::vector<Sort>& sorts) const
{
  CVC5_API_TRY_CATCH_BEGIN;
  CVC5_API_SOLVER_CHECK_DOMAIN_SORTS(sorts);
  //////// all checks before this line
  return mkTupleSortHelper(sorts);
  ////////
  CVC5_API_TRY_CATCH_END;
}

/* Create consts                                                              */
/* -------------------------------------------------------------------------- */

Term Solver::mkTrue(void) const
{
  CVC5_API_TRY_CATCH_BEGIN;
  //////// all checks before this line
  return Term(this, d_nodeMgr->mkConst<bool>(true));
  ////////
  CVC5_API_TRY_CATCH_END;
}

Term Solver::mkFalse(void) const
{
  CVC5_API_TRY_CATCH_BEGIN;
  //////// all checks before this line
  return Term(this, d_nodeMgr->mkConst<bool>(false));
  ////////
  CVC5_API_TRY_CATCH_END;
}

Term Solver::mkBoolean(bool val) const
{
  CVC5_API_TRY_CATCH_BEGIN;
  //////// all checks before this line
  return Term(this, d_nodeMgr->mkConst<bool>(val));
  ////////
  CVC5_API_TRY_CATCH_END;
}

Term Solver::mkPi() const
{
  CVC5_API_TRY_CATCH_BEGIN;
  //////// all checks before this line
  internal::Node res =
      d_nodeMgr->mkNullaryOperator(d_nodeMgr->realType(), internal::kind::PI);
  (void)res.getType(true); /* kick off type checking */
  return Term(this, res);
  ////////
  CVC5_API_TRY_CATCH_END;
}

Term Solver::mkInteger(const std::string& s) const
{
  CVC5_API_TRY_CATCH_BEGIN;
  CVC5_API_ARG_CHECK_EXPECTED(isValidInteger(s), s) << " an integer ";
  Term integer = mkRealOrIntegerFromStrHelper(s);
  CVC5_API_ARG_CHECK_EXPECTED(integer.getSort() == getIntegerSort(), s)
      << " a string representing an integer";
  //////// all checks before this line
  return integer;
  ////////
  CVC5_API_TRY_CATCH_END;
}

Term Solver::mkInteger(int64_t val) const
{
  CVC5_API_TRY_CATCH_BEGIN;
  //////// all checks before this line
  Term integer = mkRationalValHelper(internal::Rational(val));
  Assert(integer.getSort() == getIntegerSort());
  return integer;
  ////////
  CVC5_API_TRY_CATCH_END;
}

Term Solver::mkReal(const std::string& s) const
{
  CVC5_API_TRY_CATCH_BEGIN;
  /* CLN and GMP handle this case differently, CLN interprets it as 0, GMP
   * throws an std::invalid_argument exception. For consistency, we treat it
   * as invalid. */
  CVC5_API_ARG_CHECK_EXPECTED(s != ".", s)
      << "a string representing a real or rational value.";
  //////// all checks before this line
  return mkRealOrIntegerFromStrHelper(s, false);
  ////////
  CVC5_API_TRY_CATCH_END;
}

Term Solver::mkReal(int64_t val) const
{
  CVC5_API_TRY_CATCH_BEGIN;
  //////// all checks before this line
  return mkRationalValHelper(internal::Rational(val), false);
  ////////
  CVC5_API_TRY_CATCH_END;
}

Term Solver::mkReal(int64_t num, int64_t den) const
{
  CVC5_API_TRY_CATCH_BEGIN;
  //////// all checks before this line
  return mkRationalValHelper(internal::Rational(num, den), false);
  ////////
  CVC5_API_TRY_CATCH_END;
}

Term Solver::mkRegexpAll() const
{
  CVC5_API_TRY_CATCH_BEGIN;
  //////// all checks before this line
  internal::Node res = d_nodeMgr->mkNode(internal::kind::REGEXP_ALL,
                                         std::vector<internal::Node>());
  (void)res.getType(true); /* kick off type checking */
  return Term(this, res);
  ////////
  CVC5_API_TRY_CATCH_END;
}

Term Solver::mkRegexpNone() const
{
  CVC5_API_TRY_CATCH_BEGIN;
  //////// all checks before this line
  internal::Node res = d_nodeMgr->mkNode(internal::kind::REGEXP_NONE,
                                         std::vector<internal::Node>());
  (void)res.getType(true); /* kick off type checking */
  return Term(this, res);
  ////////
  CVC5_API_TRY_CATCH_END;
}

Term Solver::mkRegexpAllchar() const
{
  CVC5_API_TRY_CATCH_BEGIN;
  //////// all checks before this line
  internal::Node res = d_nodeMgr->mkNode(internal::kind::REGEXP_ALLCHAR,
                                         std::vector<internal::Node>());
  (void)res.getType(true); /* kick off type checking */
  return Term(this, res);
  ////////
  CVC5_API_TRY_CATCH_END;
}

Term Solver::mkEmptySet(const Sort& sort) const
{
  CVC5_API_TRY_CATCH_BEGIN;
  CVC5_API_ARG_CHECK_EXPECTED(sort.isNull() || sort.isSet(), sort)
      << "null sort or set sort";
  CVC5_API_ARG_CHECK_EXPECTED(sort.isNull() || this == sort.d_solver, sort)
      << "set sort associated with this solver object";
  //////// all checks before this line
  return mkValHelper(internal::EmptySet(*sort.d_type));
  ////////
  CVC5_API_TRY_CATCH_END;
}

Term Solver::mkEmptyBag(const Sort& sort) const
{
  CVC5_API_TRY_CATCH_BEGIN;
  CVC5_API_ARG_CHECK_EXPECTED(sort.isNull() || sort.isBag(), sort)
      << "null sort or bag sort";
  CVC5_API_ARG_CHECK_EXPECTED(sort.isNull() || this == sort.d_solver, sort)
      << "bag sort associated with this solver object";
  //////// all checks before this line
  return mkValHelper(internal::EmptyBag(*sort.d_type));
  ////////
  CVC5_API_TRY_CATCH_END;
}

Term Solver::mkSepEmp() const
{
  CVC5_API_TRY_CATCH_BEGIN;
  //////// all checks before this line
  internal::Node res = getNodeManager()->mkNullaryOperator(
      d_nodeMgr->booleanType(), internal::Kind::SEP_EMP);
  (void)res.getType(true); /* kick off type checking */
  return Term(this, res);
  ////////
  CVC5_API_TRY_CATCH_END;
}

Term Solver::mkSepNil(const Sort& sort) const
{
  CVC5_API_TRY_CATCH_BEGIN;
  CVC5_API_SOLVER_CHECK_SORT(sort);
  //////// all checks before this line
  internal::Node res = getNodeManager()->mkNullaryOperator(
      *sort.d_type, internal::kind::SEP_NIL);
  (void)res.getType(true); /* kick off type checking */
  return Term(this, res);
  ////////
  CVC5_API_TRY_CATCH_END;
}

Term Solver::mkString(const std::string& s, bool useEscSequences) const
{
  CVC5_API_TRY_CATCH_BEGIN;
  //////// all checks before this line
  return mkValHelper(internal::String(s, useEscSequences));
  ////////
  CVC5_API_TRY_CATCH_END;
}

Term Solver::mkString(const std::wstring& s) const
{
  CVC5_API_TRY_CATCH_BEGIN;
  //////// all checks before this line
  return mkValHelper(internal::String(s));
  ////////
  CVC5_API_TRY_CATCH_END;
}

Term Solver::mkEmptySequence(const Sort& sort) const
{
  CVC5_API_TRY_CATCH_BEGIN;
  CVC5_API_SOLVER_CHECK_SORT(sort);
  //////// all checks before this line
  std::vector<internal::Node> seq;
  internal::Node res =
      d_nodeMgr->mkConst(internal::Sequence(*sort.d_type, seq));
  return Term(this, res);
  ////////
  CVC5_API_TRY_CATCH_END;
}

Term Solver::mkUniverseSet(const Sort& sort) const
{
  CVC5_API_TRY_CATCH_BEGIN;
  CVC5_API_SOLVER_CHECK_SORT(sort);
  //////// all checks before this line

  internal::Node res = getNodeManager()->mkNullaryOperator(
      *sort.d_type, internal::kind::SET_UNIVERSE);
  // TODO(#2771): Reenable?
  // (void)res->getType(true); /* kick off type checking */
  return Term(this, res);
  ////////
  CVC5_API_TRY_CATCH_END;
}

Term Solver::mkBitVector(uint32_t size, uint64_t val) const
{
  CVC5_API_TRY_CATCH_BEGIN;
  //////// all checks before this line
  return mkBVFromIntHelper(size, val);
  ////////
  CVC5_API_TRY_CATCH_END;
}

Term Solver::mkBitVector(uint32_t size,
                         const std::string& s,
                         uint32_t base) const
{
  CVC5_API_TRY_CATCH_BEGIN;
  //////// all checks before this line
  return mkBVFromStrHelper(size, s, base);
  ////////
  CVC5_API_TRY_CATCH_END;
}

Term Solver::mkConstArray(const Sort& sort, const Term& val) const
{
  CVC5_API_TRY_CATCH_BEGIN;
  CVC5_API_SOLVER_CHECK_SORT(sort);
  CVC5_API_SOLVER_CHECK_TERM(val);
  CVC5_API_ARG_CHECK_EXPECTED(sort.isArray(), sort) << "an array sort";
  CVC5_API_CHECK(val.getSort() == sort.getArrayElementSort())
      << "Value does not match element sort";
  //////// all checks before this line
  internal::Node n = *val.d_node;
  Term res = mkValHelper(internal::ArrayStoreAll(*sort.d_type, n));
  return res;
  ////////
  CVC5_API_TRY_CATCH_END;
}

Term Solver::mkFloatingPointPosInf(uint32_t exp, uint32_t sig) const
{
  CVC5_API_TRY_CATCH_BEGIN;
  //////// all checks before this line
  return mkValHelper(internal::FloatingPoint::makeInf(
      internal::FloatingPointSize(exp, sig), false));
  ////////
  CVC5_API_TRY_CATCH_END;
}

Term Solver::mkFloatingPointNegInf(uint32_t exp, uint32_t sig) const
{
  CVC5_API_TRY_CATCH_BEGIN;
  //////// all checks before this line
  return mkValHelper(internal::FloatingPoint::makeInf(
      internal::FloatingPointSize(exp, sig), true));
  ////////
  CVC5_API_TRY_CATCH_END;
}

Term Solver::mkFloatingPointNaN(uint32_t exp, uint32_t sig) const
{
  CVC5_API_TRY_CATCH_BEGIN;
  //////// all checks before this line
  return mkValHelper(
      internal::FloatingPoint::makeNaN(internal::FloatingPointSize(exp, sig)));
  ////////
  CVC5_API_TRY_CATCH_END;
}

Term Solver::mkFloatingPointPosZero(uint32_t exp, uint32_t sig) const
{
  CVC5_API_TRY_CATCH_BEGIN;
  //////// all checks before this line
  return mkValHelper(internal::FloatingPoint::makeZero(
      internal::FloatingPointSize(exp, sig), false));
  ////////
  CVC5_API_TRY_CATCH_END;
}

Term Solver::mkFloatingPointNegZero(uint32_t exp, uint32_t sig) const
{
  CVC5_API_TRY_CATCH_BEGIN;
  //////// all checks before this line
  return mkValHelper(internal::FloatingPoint::makeZero(
      internal::FloatingPointSize(exp, sig), true));
  ////////
  CVC5_API_TRY_CATCH_END;
}

Term Solver::mkRoundingMode(RoundingMode rm) const
{
  CVC5_API_TRY_CATCH_BEGIN;
  //////// all checks before this line
  return mkValHelper(s_rmodes.at(rm));
  ////////
  CVC5_API_TRY_CATCH_END;
}

Term Solver::mkFloatingPoint(uint32_t exp, uint32_t sig, Term val) const
{
  CVC5_API_TRY_CATCH_BEGIN;
  CVC5_API_SOLVER_CHECK_TERM(val);
  CVC5_API_ARG_CHECK_EXPECTED(exp > 0, exp) << "a value > 0";
  CVC5_API_ARG_CHECK_EXPECTED(sig > 0, sig) << "a value > 0";
  uint32_t bw = exp + sig;
  CVC5_API_ARG_CHECK_EXPECTED(bw == val.d_node->getType().getBitVectorSize(),
                              val)
      << "a bit-vector constant with bit-width '" << bw << "'";
  CVC5_API_ARG_CHECK_EXPECTED(
      val.d_node->getType().isBitVector() && val.d_node->isConst(), val)
      << "bit-vector constant";
  //////// all checks before this line
  return mkValHelper(internal::FloatingPoint(
      exp, sig, val.d_node->getConst<internal::BitVector>()));
  ////////
  CVC5_API_TRY_CATCH_END;
}

Term Solver::mkCardinalityConstraint(const Sort& sort, uint32_t upperBound) const
{
  CVC5_API_TRY_CATCH_BEGIN;
  CVC5_API_SOLVER_CHECK_SORT(sort);
  CVC5_API_ARG_CHECK_EXPECTED(sort.isUninterpretedSort(), sort)
      << "an uninterpreted sort";
  CVC5_API_ARG_CHECK_EXPECTED(upperBound > 0, upperBound) << "a value > 0";
  //////// all checks before this line
  internal::Node cco = d_nodeMgr->mkConst(
      internal::CardinalityConstraint(*sort.d_type, upperBound));
  internal::Node cc =
      d_nodeMgr->mkNode(internal::Kind::CARDINALITY_CONSTRAINT, cco);
  return Term(this, cc);
  ////////
  CVC5_API_TRY_CATCH_END;
}

/* Create constants                                                           */
/* -------------------------------------------------------------------------- */

Term Solver::mkConst(const Sort& sort,
                     const std::optional<std::string>& symbol) const
{
  CVC5_API_TRY_CATCH_BEGIN;
  CVC5_API_SOLVER_CHECK_SORT(sort);
  //////// all checks before this line
  internal::Node res = symbol ? d_nodeMgr->mkVar(*symbol, *sort.d_type)
                              : d_nodeMgr->mkVar(*sort.d_type);
  (void)res.getType(true); /* kick off type checking */
  increment_vars_consts_stats(sort, false);
  return Term(this, res);
  ////////
  CVC5_API_TRY_CATCH_END;
}

/* Create variables                                                           */
/* -------------------------------------------------------------------------- */

Term Solver::mkVar(const Sort& sort,
                   const std::optional<std::string>& symbol) const
{
  CVC5_API_TRY_CATCH_BEGIN;
  CVC5_API_SOLVER_CHECK_SORT(sort);
  //////// all checks before this line
  internal::Node res = symbol ? d_nodeMgr->mkBoundVar(*symbol, *sort.d_type)
                              : d_nodeMgr->mkBoundVar(*sort.d_type);
  (void)res.getType(true); /* kick off type checking */
  increment_vars_consts_stats(sort, true);
  return Term(this, res);
  ////////
  CVC5_API_TRY_CATCH_END;
}

/* Create datatype constructor declarations                                   */
/* -------------------------------------------------------------------------- */

DatatypeConstructorDecl Solver::mkDatatypeConstructorDecl(
    const std::string& name)
{
  CVC5_API_TRY_CATCH_BEGIN;
  //////// all checks before this line
  return DatatypeConstructorDecl(this, name);
  ////////
  CVC5_API_TRY_CATCH_END;
}

/* Create datatype declarations                                               */
/* -------------------------------------------------------------------------- */

DatatypeDecl Solver::mkDatatypeDecl(const std::string& name, bool isCoDatatype)
{
  CVC5_API_TRY_CATCH_BEGIN;
  //////// all checks before this line
  return DatatypeDecl(this, name, isCoDatatype);
  ////////
  CVC5_API_TRY_CATCH_END;
}

DatatypeDecl Solver::mkDatatypeDecl(const std::string& name,
                                    const std::vector<Sort>& params,
                                    bool isCoDatatype)
{
  CVC5_API_TRY_CATCH_BEGIN;
  CVC5_API_SOLVER_CHECK_SORTS(params);
  //////// all checks before this line
  return DatatypeDecl(this, name, params, isCoDatatype);
  ////////
  CVC5_API_TRY_CATCH_END;
}

/* Create terms                                                               */
/* -------------------------------------------------------------------------- */

Term Solver::mkTerm(Kind kind, const std::vector<Term>& children) const
{
  CVC5_API_TRY_CATCH_BEGIN;
  CVC5_API_KIND_CHECK(kind);
  CVC5_API_SOLVER_CHECK_TERMS(children);
  //////// all checks before this line
  return mkTermHelper(kind, children);
  ////////
  CVC5_API_TRY_CATCH_END;
}

Term Solver::mkTerm(const Op& op, const std::vector<Term>& children) const
{
  CVC5_API_TRY_CATCH_BEGIN;
  CVC5_API_SOLVER_CHECK_OP(op);
  CVC5_API_SOLVER_CHECK_TERMS(children);
  //////// all checks before this line
  return mkTermHelper(op, children);
  ////////
  CVC5_API_TRY_CATCH_END;
}

Term Solver::mkTuple(const std::vector<Sort>& sorts,
                     const std::vector<Term>& terms) const
{
  CVC5_API_TRY_CATCH_BEGIN;
  CVC5_API_CHECK(sorts.size() == terms.size())
      << "Expected the same number of sorts and elements";
  CVC5_API_SOLVER_CHECK_SORTS(sorts);
  CVC5_API_SOLVER_CHECK_TERMS(terms);
  for (size_t i = 0, size = sorts.size(); i < size; i++)
  {
    CVC5_API_CHECK(terms[i].getSort() == sorts[i])
        << "Type mismatch in mkTuple";
  }
  //////// all checks before this line
  std::vector<internal::Node> args;
  for (size_t i = 0, size = sorts.size(); i < size; i++)
  {
    args.push_back(*terms[i].d_node);
  }

  Sort s = mkTupleSortHelper(sorts);
  Datatype dt = s.getDatatype();
  internal::NodeBuilder nb(extToIntKind(APPLY_CONSTRUCTOR));
  nb << *dt[0].getTerm().d_node;
  nb.append(args);
  internal::Node res = nb.constructNode();
  (void)res.getType(true); /* kick off type checking */
  return Term(this, res);
  ////////
  CVC5_API_TRY_CATCH_END;
}

/* Create operators                                                           */
/* -------------------------------------------------------------------------- */

Op Solver::mkOp(Kind kind, const std::vector<uint32_t>& args) const
{
  CVC5_API_TRY_CATCH_BEGIN;
  CVC5_API_KIND_CHECK(kind);
  //////// all checks before this line
  size_t nargs = args.size();

  Op res;
  switch (kind)
  {
    case BITVECTOR_EXTRACT:
      CVC5_API_OP_CHECK_ARITY(nargs, 2, kind);
      res = mkOpHelper(kind, internal::BitVectorExtract(args[0], args[1]));
      break;
    case BITVECTOR_REPEAT:
      CVC5_API_OP_CHECK_ARITY(nargs, 1, kind);
      res = mkOpHelper(kind, internal::BitVectorRepeat(args[0]));
      break;
    case BITVECTOR_ROTATE_LEFT:
      CVC5_API_OP_CHECK_ARITY(nargs, 1, kind);
      res = mkOpHelper(kind, internal::BitVectorRotateLeft(args[0]));
      break;
    case BITVECTOR_ROTATE_RIGHT:
      CVC5_API_OP_CHECK_ARITY(nargs, 1, kind);
      res = mkOpHelper(kind, internal::BitVectorRotateRight(args[0]));
      break;
    case BITVECTOR_SIGN_EXTEND:
      CVC5_API_OP_CHECK_ARITY(nargs, 1, kind);
      res = mkOpHelper(kind, internal::BitVectorSignExtend(args[0]));
      break;
    case BITVECTOR_ZERO_EXTEND:
      CVC5_API_OP_CHECK_ARITY(nargs, 1, kind);
      res = mkOpHelper(kind, internal::BitVectorZeroExtend(args[0]));
      break;
    case DIVISIBLE:
      CVC5_API_OP_CHECK_ARITY(nargs, 1, kind);
      res = mkOpHelper(kind, internal::Divisible(args[0]));
      break;
    case FLOATINGPOINT_TO_SBV:
      CVC5_API_OP_CHECK_ARITY(nargs, 1, kind);
      res = mkOpHelper(kind, internal::FloatingPointToSBV(args[0]));
      break;
    case FLOATINGPOINT_TO_UBV:
      CVC5_API_OP_CHECK_ARITY(nargs, 1, kind);
      res = mkOpHelper(kind, internal::FloatingPointToUBV(args[0]));
      break;
    case FLOATINGPOINT_TO_FP_FROM_IEEE_BV:
      CVC5_API_OP_CHECK_ARITY(nargs, 2, kind);
      res = mkOpHelper(
          kind, internal::FloatingPointToFPIEEEBitVector(args[0], args[1]));
      break;
    case FLOATINGPOINT_TO_FP_FROM_FP:
      CVC5_API_OP_CHECK_ARITY(nargs, 2, kind);
      res = mkOpHelper(
          kind, internal::FloatingPointToFPFloatingPoint(args[0], args[1]));
      break;
    case FLOATINGPOINT_TO_FP_FROM_REAL:
      CVC5_API_OP_CHECK_ARITY(nargs, 2, kind);
      res = mkOpHelper(kind, internal::FloatingPointToFPReal(args[0], args[1]));
      break;
    case FLOATINGPOINT_TO_FP_FROM_SBV:
      CVC5_API_OP_CHECK_ARITY(nargs, 2, kind);
      res = mkOpHelper(
          kind, internal::FloatingPointToFPSignedBitVector(args[0], args[1]));
      break;
    case FLOATINGPOINT_TO_FP_FROM_UBV:
      CVC5_API_OP_CHECK_ARITY(nargs, 2, kind);
      res = mkOpHelper(
          kind, internal::FloatingPointToFPUnsignedBitVector(args[0], args[1]));
      break;
    case IAND:
      CVC5_API_OP_CHECK_ARITY(nargs, 1, kind);
      res = mkOpHelper(kind, internal::IntAnd(args[0]));
      break;
    case INT_TO_BITVECTOR:
      CVC5_API_OP_CHECK_ARITY(nargs, 1, kind);
      res = mkOpHelper(kind, internal::IntToBitVector(args[0]));
      break;
    case REGEXP_REPEAT:
      CVC5_API_OP_CHECK_ARITY(nargs, 1, kind);
      res = mkOpHelper(kind, internal::RegExpRepeat(args[0]));
      break;
    case REGEXP_LOOP:
      CVC5_API_OP_CHECK_ARITY(nargs, 2, kind);
      res = mkOpHelper(kind, internal::RegExpLoop(args[0], args[1]));
      break;
    case TUPLE_PROJECT:
      res = mkOpHelper(kind, internal::TupleProjectOp(args));
      break;
    case TABLE_PROJECT:
      res = mkOpHelper(kind, internal::TableProjectOp(args));
      break;
    case TABLE_AGGREGATE:
      res = mkOpHelper(kind, internal::TableAggregateOp(args));
      break;
    case TABLE_JOIN:
      res = mkOpHelper(kind, internal::TableJoinOp(args));
      break;
    default:
      if (nargs == 0)
      {
        CVC5_API_CHECK(s_indexed_kinds.find(kind) == s_indexed_kinds.end())
            << "Expected a kind for a non-indexed operator.";
        return Op(this, kind);
      }
      else
      {
        CVC5_API_KIND_CHECK_EXPECTED(false, kind)
            << "operator kind with " << nargs << " uint32_t arguments";
      }
  }
  Assert(!res.isNull());
  return res;
  ////////
  CVC5_API_TRY_CATCH_END;
}

Op Solver::mkOp(Kind kind, const std::initializer_list<uint32_t>& args) const
{
  return mkOp(kind, std::vector<uint32_t>(args));
}

Op Solver::mkOp(Kind kind, const std::string& arg) const
{
  CVC5_API_TRY_CATCH_BEGIN;
  CVC5_API_KIND_CHECK(kind);
  CVC5_API_KIND_CHECK_EXPECTED((kind == DIVISIBLE), kind) << "DIVISIBLE";
  //////// all checks before this line
  Op res;
  /* CLN and GMP handle this case differently, CLN interprets it as 0, GMP
   * throws an std::invalid_argument exception. For consistency, we treat it
   * as invalid. */
  CVC5_API_ARG_CHECK_EXPECTED(arg != ".", arg)
      << "a string representing an integer, real or rational value.";
  res = mkOpHelper(kind, internal::Divisible(internal::Integer(arg)));
  return res;
  ////////
  CVC5_API_TRY_CATCH_END;
}

/* Non-SMT-LIB commands                                                       */
/* -------------------------------------------------------------------------- */

Term Solver::simplify(const Term& term)
{
  CVC5_API_TRY_CATCH_BEGIN;
  CVC5_API_SOLVER_CHECK_TERM(term);
  //////// all checks before this line
  Term res = Term(this, d_slv->simplify(*term.d_node));
  Assert(*res.getSort().d_type == *term.getSort().d_type);
  return res;
  ////////
  CVC5_API_TRY_CATCH_END;
}

/* SMT-LIB commands                                                           */
/* -------------------------------------------------------------------------- */

void Solver::assertFormula(const Term& term) const
{
  CVC5_API_TRY_CATCH_BEGIN;
  CVC5_API_SOLVER_CHECK_TERM(term);
  CVC5_API_SOLVER_CHECK_TERM_WITH_SORT(term, getBooleanSort());
  ensureWellFormedTerm(term);
  //////// all checks before this line
  d_slv->assertFormula(*term.d_node);
  ////////
  CVC5_API_TRY_CATCH_END;
}

Result Solver::checkSat(void) const
{
  CVC5_API_TRY_CATCH_BEGIN;
  CVC5_API_CHECK(!d_slv->isQueryMade()
                 || d_slv->getOptions().base.incrementalSolving)
      << "Cannot make multiple queries unless incremental solving is enabled "
         "(try --incremental)";
  //////// all checks before this line
  return d_slv->checkSat();
  ////////
  CVC5_API_TRY_CATCH_END;
}

Result Solver::checkSatAssuming(const Term& assumption) const
{
  CVC5_API_TRY_CATCH_BEGIN;
  CVC5_API_CHECK(!d_slv->isQueryMade()
                 || d_slv->getOptions().base.incrementalSolving)
      << "Cannot make multiple queries unless incremental solving is enabled "
         "(try --incremental)";
  CVC5_API_SOLVER_CHECK_TERM_WITH_SORT(assumption, getBooleanSort());
  ensureWellFormedTerm(assumption);
  //////// all checks before this line
  return d_slv->checkSat(*assumption.d_node);
  ////////
  CVC5_API_TRY_CATCH_END;
}

Result Solver::checkSatAssuming(const std::vector<Term>& assumptions) const
{
  CVC5_API_TRY_CATCH_BEGIN;
  CVC5_API_CHECK(!d_slv->isQueryMade() || assumptions.size() == 0
                 || d_slv->getOptions().base.incrementalSolving)
      << "Cannot make multiple queries unless incremental solving is enabled "
         "(try --incremental)";
  CVC5_API_SOLVER_CHECK_TERMS_WITH_SORT(assumptions, getBooleanSort());
  ensureWellFormedTerms(assumptions);
  //////// all checks before this line
  for (const Term& term : assumptions)
  {
    CVC5_API_SOLVER_CHECK_TERM(term);
  }
  std::vector<internal::Node> eassumptions =
      Term::termVectorToNodes(assumptions);
  return d_slv->checkSat(eassumptions);
  ////////
  CVC5_API_TRY_CATCH_END;
}

Sort Solver::declareDatatype(
    const std::string& symbol,
    const std::vector<DatatypeConstructorDecl>& ctors) const
{
  CVC5_API_TRY_CATCH_BEGIN;
  CVC5_API_ARG_CHECK_EXPECTED(ctors.size() > 0, ctors)
      << "a datatype declaration with at least one constructor";
  CVC5_API_SOLVER_CHECK_DTCTORDECLS(ctors);
  for (size_t i = 0, size = ctors.size(); i < size; i++)
  {
    CVC5_API_CHECK(!ctors[i].isResolved())
        << "cannot use a constructor for multiple datatypes";
  }
  //////// all checks before this line
  DatatypeDecl dtdecl(this, symbol);
  for (size_t i = 0, size = ctors.size(); i < size; i++)
  {
    dtdecl.addConstructor(ctors[i]);
  }
  return Sort(this, getNodeManager()->mkDatatypeType(*dtdecl.d_dtype));
  ////////
  CVC5_API_TRY_CATCH_END;
}

Term Solver::declareFun(const std::string& symbol,
                        const std::vector<Sort>& sorts,
                        const Sort& sort) const
{
  CVC5_API_TRY_CATCH_BEGIN;
  CVC5_API_SOLVER_CHECK_DOMAIN_SORTS(sorts);
  CVC5_API_SOLVER_CHECK_CODOMAIN_SORT(sort);
  //////// all checks before this line

  internal::TypeNode type = *sort.d_type;
  if (!sorts.empty())
  {
    std::vector<internal::TypeNode> types = Sort::sortVectorToTypeNodes(sorts);
    type = getNodeManager()->mkFunctionType(types, type);
  }
  return Term(this, d_nodeMgr->mkVar(symbol, type));
  ////////
  CVC5_API_TRY_CATCH_END;
}

Sort Solver::declareSort(const std::string& symbol, uint32_t arity) const
{
  CVC5_API_TRY_CATCH_BEGIN;
  //////// all checks before this line
  if (arity == 0)
  {
    return Sort(this, getNodeManager()->mkSort(symbol));
  }
  return Sort(this, getNodeManager()->mkSortConstructor(symbol, arity));
  ////////
  CVC5_API_TRY_CATCH_END;
}

Term Solver::defineFun(const std::string& symbol,
                       const std::vector<Term>& bound_vars,
                       const Sort& sort,
                       const Term& term,
                       bool global) const
{
  CVC5_API_TRY_CATCH_BEGIN;
  CVC5_API_SOLVER_CHECK_CODOMAIN_SORT(sort);
  CVC5_API_SOLVER_CHECK_TERM(term);
  // the sort of the body must match the return sort
  CVC5_API_CHECK(term.d_node->getType() == *sort.d_type)
      << "Invalid sort of function body '" << term << "', expected '" << sort
      << "'";

  std::vector<Sort> domain_sorts;
  for (const auto& bv : bound_vars)
  {
    domain_sorts.push_back(bv.getSort());
  }
  Sort fun_sort =
      domain_sorts.empty()
          ? sort
          : Sort(this,
                 getNodeManager()->mkFunctionType(
                     Sort::sortVectorToTypeNodes(domain_sorts), *sort.d_type));
  Term fun = mkConst(fun_sort, symbol);

  CVC5_API_SOLVER_CHECK_BOUND_VARS_DEF_FUN(fun, bound_vars, domain_sorts);
  //////// all checks before this line

  d_slv->defineFunction(
      *fun.d_node, Term::termVectorToNodes(bound_vars), *term.d_node, global);
  return fun;
  ////////
  CVC5_API_TRY_CATCH_END;
}

Term Solver::defineFunRec(const std::string& symbol,
                          const std::vector<Term>& bound_vars,
                          const Sort& sort,
                          const Term& term,
                          bool global) const
{
  CVC5_API_TRY_CATCH_BEGIN;

  CVC5_API_CHECK(d_slv->getUserLogicInfo().isQuantified())
      << "recursive function definitions require a logic with quantifiers";
  CVC5_API_CHECK(
      d_slv->getUserLogicInfo().isTheoryEnabled(internal::theory::THEORY_UF))
      << "recursive function definitions require a logic with uninterpreted "
         "functions";

  CVC5_API_SOLVER_CHECK_TERM(term);
  CVC5_API_SOLVER_CHECK_CODOMAIN_SORT(sort);
  CVC5_API_CHECK(term.d_node->getType() == *sort.d_type)
      << "Invalid sort of function body '" << term << "', expected '" << sort
      << "'";

  std::vector<Sort> domain_sorts;
  for (const auto& bv : bound_vars)
  {
    domain_sorts.push_back(bv.getSort());
  }
  Sort fun_sort =
      domain_sorts.empty()
          ? sort
          : Sort(this,
                 getNodeManager()->mkFunctionType(
                     Sort::sortVectorToTypeNodes(domain_sorts), *sort.d_type));
  Term fun = mkConst(fun_sort, symbol);

  CVC5_API_SOLVER_CHECK_BOUND_VARS_DEF_FUN(fun, bound_vars, domain_sorts);
  //////// all checks before this line

  d_slv->defineFunctionRec(
      *fun.d_node, Term::termVectorToNodes(bound_vars), *term.d_node, global);

  return fun;
  ////////
  CVC5_API_TRY_CATCH_END;
}

Term Solver::defineFunRec(const Term& fun,
                          const std::vector<Term>& bound_vars,
                          const Term& term,
                          bool global) const
{
  CVC5_API_TRY_CATCH_BEGIN;

  CVC5_API_CHECK(d_slv->getUserLogicInfo().isQuantified())
      << "recursive function definitions require a logic with quantifiers";
  CVC5_API_CHECK(
      d_slv->getUserLogicInfo().isTheoryEnabled(internal::theory::THEORY_UF))
      << "recursive function definitions require a logic with uninterpreted "
         "functions";

  CVC5_API_SOLVER_CHECK_TERM(fun);
  CVC5_API_SOLVER_CHECK_TERM(term);
  if (fun.getSort().isFunction())
  {
    std::vector<Sort> domain_sorts = fun.getSort().getFunctionDomainSorts();
    CVC5_API_SOLVER_CHECK_BOUND_VARS_DEF_FUN(fun, bound_vars, domain_sorts);
    Sort codomain = fun.getSort().getFunctionCodomainSort();
    CVC5_API_CHECK(*codomain.d_type == term.d_node->getType())
        << "Invalid sort of function body '" << term << "', expected '"
        << codomain << "'";
  }
  else
  {
    CVC5_API_SOLVER_CHECK_BOUND_VARS(bound_vars);
    CVC5_API_ARG_CHECK_EXPECTED(bound_vars.size() == 0, fun)
        << "function or nullary symbol";
  }
  //////// all checks before this line

  std::vector<internal::Node> ebound_vars = Term::termVectorToNodes(bound_vars);
  d_slv->defineFunctionRec(*fun.d_node, ebound_vars, *term.d_node, global);
  return fun;
  ////////
  CVC5_API_TRY_CATCH_END;
}

void Solver::defineFunsRec(const std::vector<Term>& funs,
                           const std::vector<std::vector<Term>>& bound_vars,
                           const std::vector<Term>& terms,
                           bool global) const
{
  CVC5_API_TRY_CATCH_BEGIN;

  CVC5_API_CHECK(d_slv->getUserLogicInfo().isQuantified())
      << "recursive function definitions require a logic with quantifiers";
  CVC5_API_CHECK(
      d_slv->getUserLogicInfo().isTheoryEnabled(internal::theory::THEORY_UF))
      << "recursive function definitions require a logic with uninterpreted "
         "functions";
  CVC5_API_SOLVER_CHECK_TERMS(funs);
  CVC5_API_SOLVER_CHECK_TERMS(terms);

  size_t funs_size = funs.size();
  CVC5_API_ARG_SIZE_CHECK_EXPECTED(funs_size == bound_vars.size(), bound_vars)
      << "'" << funs_size << "'";
  CVC5_API_ARG_SIZE_CHECK_EXPECTED(funs_size == terms.size(), terms)
      << "'" << funs_size << "'";

  for (size_t j = 0; j < funs_size; ++j)
  {
    const Term& fun = funs[j];
    const std::vector<Term>& bvars = bound_vars[j];
    const Term& term = terms[j];

    CVC5_API_ARG_AT_INDEX_CHECK_EXPECTED(
        this == fun.d_solver, "function", funs, j)
        << "function associated with this solver object";
    CVC5_API_ARG_AT_INDEX_CHECK_EXPECTED(
        this == term.d_solver, "term", terms, j)
        << "term associated with this solver object";

    if (fun.getSort().isFunction())
    {
      std::vector<Sort> domain_sorts = fun.getSort().getFunctionDomainSorts();
      CVC5_API_SOLVER_CHECK_BOUND_VARS_DEF_FUN(fun, bvars, domain_sorts);
      Sort codomain = fun.getSort().getFunctionCodomainSort();
      CVC5_API_ARG_AT_INDEX_CHECK_EXPECTED(
          codomain == term.getSort(), "sort of function body", terms, j)
          << "'" << codomain << "'";
    }
    else
    {
      CVC5_API_SOLVER_CHECK_BOUND_VARS(bvars);
      CVC5_API_ARG_CHECK_EXPECTED(bvars.size() == 0, fun)
          << "function or nullary symbol";
    }
  }
  //////// all checks before this line
  std::vector<internal::Node> efuns = Term::termVectorToNodes(funs);
  std::vector<std::vector<internal::Node>> ebound_vars;
  for (const auto& v : bound_vars)
  {
    ebound_vars.push_back(Term::termVectorToNodes(v));
  }
  std::vector<internal::Node> nodes = Term::termVectorToNodes(terms);
  d_slv->defineFunctionsRec(efuns, ebound_vars, nodes, global);
  ////////
  CVC5_API_TRY_CATCH_END;
}

std::vector<Term> Solver::getAssertions(void) const
{
  CVC5_API_TRY_CATCH_BEGIN;
  //////// all checks before this line
  std::vector<internal::Node> assertions = d_slv->getAssertions();
  /* Can not use
   *   return std::vector<Term>(assertions.begin(), assertions.end());
   * here since constructor is private */
  return Term::nodeVectorToTerms(this, assertions);
  ////////
  CVC5_API_TRY_CATCH_END;
}

std::string Solver::getInfo(const std::string& flag) const
{
  CVC5_API_TRY_CATCH_BEGIN;
  CVC5_API_UNSUPPORTED_CHECK(d_slv->isValidGetInfoFlag(flag))
      << "Unrecognized flag: " << flag << ".";
  //////// all checks before this line
  return d_slv->getInfo(flag);
  ////////
  CVC5_API_TRY_CATCH_END;
}

std::string Solver::getOption(const std::string& option) const
{
  try
  {
    return d_slv->getOption(option);
  }
  catch (internal::OptionException& e)
  {
    throw CVC5ApiUnsupportedException(e.getMessage());
  }
}

// Supports a visitor from a list of lambdas
// Taken from https://en.cppreference.com/w/cpp/utility/variant/visit
template<class... Ts> struct overloaded : Ts... { using Ts::operator()...; };
template<class... Ts> overloaded(Ts...) -> overloaded<Ts...>;

bool OptionInfo::boolValue() const
{
  CVC5_API_TRY_CATCH_BEGIN;
  CVC5_API_RECOVERABLE_CHECK(std::holds_alternative<ValueInfo<bool>>(valueInfo))
      << name << " is not a bool option";
  //////// all checks before this line
  return std::get<ValueInfo<bool>>(valueInfo).currentValue;
  ////////
  CVC5_API_TRY_CATCH_END;
}
std::string OptionInfo::stringValue() const
{
  CVC5_API_TRY_CATCH_BEGIN;
  CVC5_API_RECOVERABLE_CHECK(
      std::holds_alternative<ValueInfo<std::string>>(valueInfo))
      << name << " is not a string option";
  //////// all checks before this line
  return std::get<ValueInfo<std::string>>(valueInfo).currentValue;
  ////////
  CVC5_API_TRY_CATCH_END;
}
int64_t OptionInfo::intValue() const
{
  CVC5_API_TRY_CATCH_BEGIN;
  CVC5_API_RECOVERABLE_CHECK(
      std::holds_alternative<NumberInfo<int64_t>>(valueInfo))
      << name << " is not an int option";
  //////// all checks before this line
  return std::get<NumberInfo<int64_t>>(valueInfo).currentValue;
  ////////
  CVC5_API_TRY_CATCH_END;
}
uint64_t OptionInfo::uintValue() const
{
  CVC5_API_TRY_CATCH_BEGIN;
  CVC5_API_RECOVERABLE_CHECK(
      std::holds_alternative<NumberInfo<uint64_t>>(valueInfo))
      << name << " is not a uint option";
  //////// all checks before this line
  return std::get<NumberInfo<uint64_t>>(valueInfo).currentValue;
  ////////
  CVC5_API_TRY_CATCH_END;
}
double OptionInfo::doubleValue() const
{
  CVC5_API_TRY_CATCH_BEGIN;
  CVC5_API_RECOVERABLE_CHECK(
      std::holds_alternative<NumberInfo<double>>(valueInfo))
      << name << " is not a double option";
  //////// all checks before this line
  return std::get<NumberInfo<double>>(valueInfo).currentValue;
  ////////
  CVC5_API_TRY_CATCH_END;
}

std::ostream& operator<<(std::ostream& os, const OptionInfo& oi)
{
  os << "OptionInfo{ " << oi.name;
  if (oi.setByUser)
  {
    os << " | set by user";
  }
  if (!oi.aliases.empty())
  {
    internal::container_to_stream(os, oi.aliases, ", ", "", ", ");
  }
  auto printNum = [&os](const std::string& type, const auto& vi) {
    os << " | " << type << " | " << vi.currentValue << " | default "
       << vi.defaultValue;
    if (vi.minimum || vi.maximum)
    {
      os << " |";
      if (vi.minimum)
      {
        os << " " << *vi.minimum << " <=";
      }
      os << " x";
      if (vi.maximum)
      {
        os << " <= " << *vi.maximum;
      }
    }
  };
  std::visit(overloaded{
                 [&os](const OptionInfo::VoidInfo& vi) { os << " | void"; },
                 [&os](const OptionInfo::ValueInfo<bool>& vi) {
                   os << std::boolalpha << " | bool | " << vi.currentValue
                      << " | default " << vi.defaultValue << std::noboolalpha;
                 },
                 [&os](const OptionInfo::ValueInfo<std::string>& vi) {
                   os << " | string | \"" << vi.currentValue
                      << "\" | default \"" << vi.defaultValue << "\"";
                 },
                 [&printNum](const OptionInfo::NumberInfo<int64_t>& vi) {
                   printNum("int64_t", vi);
                 },
                 [&printNum](const OptionInfo::NumberInfo<uint64_t>& vi) {
                   printNum("uint64_t", vi);
                 },
                 [&printNum](const OptionInfo::NumberInfo<double>& vi) {
                   printNum("double", vi);
                 },
                 [&os](const OptionInfo::ModeInfo& vi) {
                   os << " | mode | " << vi.currentValue << " | default "
                      << vi.defaultValue << " | modes: ";
                   internal::container_to_stream(os, vi.modes, "", "", ", ");
                 },
             },
             oi.valueInfo);
  os << " }";
  return os;
}

std::vector<std::string> Solver::getOptionNames() const
{
  CVC5_API_TRY_CATCH_BEGIN;
  //////// all checks before this line
  return internal::options::getNames();
  ////////
  CVC5_API_TRY_CATCH_END;
}

OptionInfo Solver::getOptionInfo(const std::string& option) const
{
  CVC5_API_TRY_CATCH_BEGIN;
  //////// all checks before this line
  auto info = internal::options::getInfo(d_slv->getOptions(), option);
  CVC5_API_CHECK(info.name != "")
      << "Querying invalid or unknown option " << option;
  return std::visit(
      overloaded{
          [&info](const internal::options::OptionInfo::VoidInfo& vi) {
            return OptionInfo{info.name,
                              info.aliases,
                              info.setByUser,
                              OptionInfo::VoidInfo{}};
          },
          [&info](const internal::options::OptionInfo::ValueInfo<bool>& vi) {
            return OptionInfo{
                info.name,
                info.aliases,
                info.setByUser,
                OptionInfo::ValueInfo<bool>{vi.defaultValue, vi.currentValue}};
          },
          [&info](
              const internal::options::OptionInfo::ValueInfo<std::string>& vi) {
            return OptionInfo{info.name,
                              info.aliases,
                              info.setByUser,
                              OptionInfo::ValueInfo<std::string>{
                                  vi.defaultValue, vi.currentValue}};
          },
          [&info](
              const internal::options::OptionInfo::NumberInfo<int64_t>& vi) {
            return OptionInfo{
                info.name,
                info.aliases,
                info.setByUser,
                OptionInfo::NumberInfo<int64_t>{
                    vi.defaultValue, vi.currentValue, vi.minimum, vi.maximum}};
          },
          [&info](
              const internal::options::OptionInfo::NumberInfo<uint64_t>& vi) {
            return OptionInfo{
                info.name,
                info.aliases,
                info.setByUser,
                OptionInfo::NumberInfo<uint64_t>{
                    vi.defaultValue, vi.currentValue, vi.minimum, vi.maximum}};
          },
          [&info](const internal::options::OptionInfo::NumberInfo<double>& vi) {
            return OptionInfo{
                info.name,
                info.aliases,
                info.setByUser,
                OptionInfo::NumberInfo<double>{
                    vi.defaultValue, vi.currentValue, vi.minimum, vi.maximum}};
          },
          [&info](const internal::options::OptionInfo::ModeInfo& vi) {
            return OptionInfo{info.name,
                              info.aliases,
                              info.setByUser,
                              OptionInfo::ModeInfo{
                                  vi.defaultValue, vi.currentValue, vi.modes}};
          },
      },
      info.valueInfo);
  ////////
  CVC5_API_TRY_CATCH_END;
}

DriverOptions Solver::getDriverOptions() const { return DriverOptions(*this); }

std::vector<Term> Solver::getUnsatAssumptions(void) const
{
  CVC5_API_TRY_CATCH_BEGIN;
  CVC5_API_CHECK(d_slv->getOptions().base.incrementalSolving)
      << "Cannot get unsat assumptions unless incremental solving is enabled "
         "(try --incremental)";
  CVC5_API_CHECK(d_slv->getOptions().smt.unsatAssumptions)
      << "Cannot get unsat assumptions unless explicitly enabled "
         "(try --produce-unsat-assumptions)";
  CVC5_API_CHECK(d_slv->getSmtMode() == internal::SmtMode::UNSAT)
      << "Cannot get unsat assumptions unless in unsat mode.";
  //////// all checks before this line

  std::vector<internal::Node> uassumptions = d_slv->getUnsatAssumptions();
  /* Can not use
   *   return std::vector<Term>(uassumptions.begin(), uassumptions.end());
   * here since constructor is private */
  std::vector<Term> res;
  for (const internal::Node& n : uassumptions)
  {
    res.push_back(Term(this, n));
  }
  return res;
  ////////
  CVC5_API_TRY_CATCH_END;
}

std::vector<Term> Solver::getUnsatCore(void) const
{
  CVC5_API_TRY_CATCH_BEGIN;
  CVC5_API_CHECK(d_slv->getOptions().smt.unsatCores)
      << "Cannot get unsat core unless explicitly enabled "
         "(try --produce-unsat-cores)";
  CVC5_API_RECOVERABLE_CHECK(d_slv->getSmtMode() == internal::SmtMode::UNSAT)
      << "Cannot get unsat core unless in unsat mode.";
  //////// all checks before this line
  internal::UnsatCore core = d_slv->getUnsatCore();
  /* Can not use
   *   return std::vector<Term>(core.begin(), core.end());
   * here since constructor is private */
  std::vector<Term> res;
  for (const internal::Node& e : core)
  {
    res.push_back(Term(this, e));
  }
  return res;
  ////////
  CVC5_API_TRY_CATCH_END;
}

std::map<Term, Term> Solver::getDifficulty() const
{
  CVC5_API_TRY_CATCH_BEGIN;
  CVC5_API_RECOVERABLE_CHECK(d_slv->getSmtMode() == internal::SmtMode::UNSAT
                             || d_slv->getSmtMode() == internal::SmtMode::SAT
                             || d_slv->getSmtMode()
                                    == internal::SmtMode::SAT_UNKNOWN)
      << "Cannot get difficulty unless after a UNSAT, SAT or UNKNOWN response.";
  //////// all checks before this line
  std::map<Term, Term> res;
  std::map<internal::Node, internal::Node> dmap;
  d_slv->getDifficultyMap(dmap);
  for (const std::pair<const internal::Node, internal::Node>& d : dmap)
  {
    res[Term(this, d.first)] = Term(this, d.second);
  }
  return res;
  ////////
  CVC5_API_TRY_CATCH_END;
}

std::string Solver::getProof(void) const
{
  CVC5_API_TRY_CATCH_BEGIN;
  CVC5_API_CHECK(d_slv->getOptions().smt.produceProofs)
      << "Cannot get proof unless proofs are enabled (try --produce-proofs)";
  CVC5_API_RECOVERABLE_CHECK(d_slv->getSmtMode() == internal::SmtMode::UNSAT)
      << "Cannot get proof unless in unsat mode.";
  return d_slv->getProof();
  CVC5_API_TRY_CATCH_END;
}

std::vector<Term> Solver::getLearnedLiterals(void) const
{
  CVC5_API_TRY_CATCH_BEGIN;
  CVC5_API_CHECK(d_slv->getOptions().smt.produceLearnedLiterals)
      << "Cannot get learned literals unless enabled (try "
         "--produce-learned-literals)";
  CVC5_API_RECOVERABLE_CHECK(d_slv->getSmtMode() == internal::SmtMode::UNSAT
                             || d_slv->getSmtMode() == internal::SmtMode::SAT
                             || d_slv->getSmtMode()
                                    == internal::SmtMode::SAT_UNKNOWN)
      << "Cannot get learned literals unless after a UNSAT, SAT or UNKNOWN "
         "response.";
  //////// all checks before this line
  std::vector<internal::Node> lits = d_slv->getLearnedLiterals();
  return Term::nodeVectorToTerms(this, lits);
  ////////
  CVC5_API_TRY_CATCH_END;
}

Term Solver::getValue(const Term& term) const
{
  CVC5_API_TRY_CATCH_BEGIN;
  CVC5_API_RECOVERABLE_CHECK(d_slv->getOptions().smt.produceModels)
      << "Cannot get value unless model generation is enabled "
         "(try --produce-models)";
  CVC5_API_RECOVERABLE_CHECK(d_slv->isSmtModeSat())
      << "Cannot get value unless after a SAT or UNKNOWN response.";
  CVC5_API_SOLVER_CHECK_TERM(term);
  CVC5_API_RECOVERABLE_CHECK(term.getSort().getTypeNode().isFirstClass())
      << "Cannot get value of a term that is not first class.";
  CVC5_API_RECOVERABLE_CHECK(!term.getSort().isDatatype()
                             || term.getSort().getDatatype().isWellFounded())
      << "Cannot get value of a term of non-well-founded datatype sort.";
  ensureWellFormedTerm(term);
  //////// all checks before this line
  return getValueHelper(term);
  ////////
  CVC5_API_TRY_CATCH_END;
}

std::vector<Term> Solver::getValue(const std::vector<Term>& terms) const
{
  CVC5_API_TRY_CATCH_BEGIN;
  CVC5_API_RECOVERABLE_CHECK(d_slv->getOptions().smt.produceModels)
      << "Cannot get value unless model generation is enabled "
         "(try --produce-models)";
  CVC5_API_RECOVERABLE_CHECK(d_slv->isSmtModeSat())
      << "Cannot get value unless after a SAT or UNKNOWN response.";
  for (const Term& t : terms)
  {
    CVC5_API_RECOVERABLE_CHECK(t.getSort().getTypeNode().isFirstClass())
        << "Cannot get value of a term that is not first class.";
    CVC5_API_RECOVERABLE_CHECK(!t.getSort().isDatatype()
                               || t.getSort().getDatatype().isWellFounded())
        << "Cannot get value of a term of non-well-founded datatype sort.";
  }
  CVC5_API_SOLVER_CHECK_TERMS(terms);
  ensureWellFormedTerms(terms);
  //////// all checks before this line

  std::vector<Term> res;
  for (size_t i = 0, n = terms.size(); i < n; ++i)
  {
    /* Can not use emplace_back here since constructor is private. */
    res.push_back(getValueHelper(terms[i]));
  }
  return res;
  ////////
  CVC5_API_TRY_CATCH_END;
}

std::vector<Term> Solver::getModelDomainElements(const Sort& s) const
{
  CVC5_API_TRY_CATCH_BEGIN;
  CVC5_API_RECOVERABLE_CHECK(d_slv->getOptions().smt.produceModels)
      << "Cannot get domain elements unless model generation is enabled "
         "(try --produce-models)";
  CVC5_API_RECOVERABLE_CHECK(d_slv->isSmtModeSat())
      << "Cannot get domain elements unless after a SAT or UNKNOWN response.";
  CVC5_API_SOLVER_CHECK_SORT(s);
  CVC5_API_RECOVERABLE_CHECK(s.isUninterpretedSort())
      << "Expecting an uninterpreted sort as argument to "
         "getModelDomainElements.";
  //////// all checks before this line
  std::vector<Term> res;
  std::vector<internal::Node> elements =
      d_slv->getModelDomainElements(s.getTypeNode());
  for (const internal::Node& n : elements)
  {
    res.push_back(Term(this, n));
  }
  return res;
  ////////
  CVC5_API_TRY_CATCH_END;
}

bool Solver::isModelCoreSymbol(const Term& v) const
{
  CVC5_API_TRY_CATCH_BEGIN;
  CVC5_API_RECOVERABLE_CHECK(d_slv->getOptions().smt.produceModels)
      << "Cannot check if model core symbol unless model generation is enabled "
         "(try --produce-models)";
  CVC5_API_RECOVERABLE_CHECK(d_slv->isSmtModeSat())
      << "Cannot check if model core symbol unless after a SAT or UNKNOWN "
         "response.";
  CVC5_API_SOLVER_CHECK_TERM(v);
  CVC5_API_RECOVERABLE_CHECK(v.getKind() == CONSTANT)
      << "Expecting a free constant as argument to isModelCoreSymbol.";
  //////// all checks before this line
  return d_slv->isModelCoreSymbol(v.getNode());
  ////////
  CVC5_API_TRY_CATCH_END;
}

std::string Solver::getModel(const std::vector<Sort>& sorts,
                             const std::vector<Term>& vars) const
{
  CVC5_API_TRY_CATCH_BEGIN;
  CVC5_API_RECOVERABLE_CHECK(d_slv->getOptions().smt.produceModels)
      << "Cannot get model unless model generation is enabled "
         "(try --produce-models)";
  CVC5_API_RECOVERABLE_CHECK(d_slv->isSmtModeSat())
      << "Cannot get model unless after a SAT or UNKNOWN response.";
  CVC5_API_SOLVER_CHECK_SORTS(sorts);
  for (const Sort& s : sorts)
  {
    CVC5_API_RECOVERABLE_CHECK(s.isUninterpretedSort())
        << "Expecting an uninterpreted sort as argument to "
           "getModel.";
  }
  CVC5_API_SOLVER_CHECK_TERMS(vars);
  for (const Term& v : vars)
  {
    CVC5_API_RECOVERABLE_CHECK(v.getKind() == CONSTANT)
        << "Expecting a free constant as argument to getModel.";
  }
  //////// all checks before this line
  return d_slv->getModel(Sort::sortVectorToTypeNodes(sorts),
                         Term::termVectorToNodes(vars));
  ////////
  CVC5_API_TRY_CATCH_END;
}

Term Solver::getQuantifierElimination(const Term& q) const
{
  CVC5_API_TRY_CATCH_BEGIN;
  CVC5_API_SOLVER_CHECK_TERM(q);
  //////// all checks before this line
  return Term(this, d_slv->getQuantifierElimination(q.getNode(), true));
  ////////
  CVC5_API_TRY_CATCH_END;
}

Term Solver::getQuantifierEliminationDisjunct(const Term& q) const
{
  CVC5_API_TRY_CATCH_BEGIN;
  CVC5_API_SOLVER_CHECK_TERM(q);
  //////// all checks before this line
  return Term(this, d_slv->getQuantifierElimination(q.getNode(), false));
  ////////
  CVC5_API_TRY_CATCH_END;
}

void Solver::declareSepHeap(const Sort& locSort, const Sort& dataSort) const
{
  CVC5_API_TRY_CATCH_BEGIN;
  CVC5_API_SOLVER_CHECK_SORT(locSort);
  CVC5_API_SOLVER_CHECK_SORT(dataSort);
  CVC5_API_CHECK(
      d_slv->getLogicInfo().isTheoryEnabled(internal::theory::THEORY_SEP))
      << "Cannot obtain separation logic expressions if not using the "
         "separation logic theory.";
  //////// all checks before this line
  d_slv->declareSepHeap(locSort.getTypeNode(), dataSort.getTypeNode());
  ////////
  CVC5_API_TRY_CATCH_END;
}

Term Solver::getValueSepHeap() const
{
  CVC5_API_TRY_CATCH_BEGIN;
  CVC5_API_CHECK(
      d_slv->getLogicInfo().isTheoryEnabled(internal::theory::THEORY_SEP))
      << "Cannot obtain separation logic expressions if not using the "
         "separation logic theory.";
  CVC5_API_CHECK(d_slv->getOptions().smt.produceModels)
      << "Cannot get separation heap term unless model generation is enabled "
         "(try --produce-models)";
  CVC5_API_RECOVERABLE_CHECK(d_slv->isSmtModeSat())
      << "Can only get separtion heap term after SAT or UNKNOWN response.";
  //////// all checks before this line
  return Term(this, d_slv->getSepHeapExpr());
  ////////
  CVC5_API_TRY_CATCH_END;
}

Term Solver::getValueSepNil() const
{
  CVC5_API_TRY_CATCH_BEGIN;
  CVC5_API_CHECK(
      d_slv->getLogicInfo().isTheoryEnabled(internal::theory::THEORY_SEP))
      << "Cannot obtain separation logic expressions if not using the "
         "separation logic theory.";
  CVC5_API_CHECK(d_slv->getOptions().smt.produceModels)
      << "Cannot get separation nil term unless model generation is enabled "
         "(try --produce-models)";
  CVC5_API_RECOVERABLE_CHECK(d_slv->isSmtModeSat())
      << "Can only get separtion nil term after SAT or UNKNOWN response.";
  //////// all checks before this line
  return Term(this, d_slv->getSepNilExpr());
  ////////
  CVC5_API_TRY_CATCH_END;
}

Term Solver::declarePool(const std::string& symbol,
                         const Sort& sort,
                         const std::vector<Term>& initValue) const
{
  CVC5_API_TRY_CATCH_BEGIN;
  CVC5_API_SOLVER_CHECK_SORT(sort);
  CVC5_API_SOLVER_CHECK_TERMS(initValue);
  //////// all checks before this line
  internal::TypeNode setType = getNodeManager()->mkSetType(*sort.d_type);
  internal::Node pool = getNodeManager()->mkBoundVar(symbol, setType);
  std::vector<internal::Node> initv = Term::termVectorToNodes(initValue);
  d_slv->declarePool(pool, initv);
  return Term(this, pool);
  ////////
  CVC5_API_TRY_CATCH_END;
}

void Solver::pop(uint32_t nscopes) const
{
  CVC5_API_TRY_CATCH_BEGIN;
  CVC5_API_CHECK(d_slv->getOptions().base.incrementalSolving)
      << "Cannot pop when not solving incrementally (use --incremental)";
  CVC5_API_CHECK(nscopes <= d_slv->getNumUserLevels())
      << "Cannot pop beyond first pushed context";
  //////// all checks before this line
  for (uint32_t n = 0; n < nscopes; ++n)
  {
    d_slv->pop();
  }
  ////////
  CVC5_API_TRY_CATCH_END;
}

Term Solver::getInterpolant(const Term& conj) const
{
  CVC5_API_TRY_CATCH_BEGIN;
  CVC5_API_SOLVER_CHECK_TERM(conj);
  CVC5_API_CHECK(d_slv->getOptions().smt.interpolants)
      << "Cannot get interpolant unless interpolants are enabled (try "
         "--produce-interpolants)";
  //////// all checks before this line
  internal::TypeNode nullType;
  internal::Node result = d_slv->getInterpolant(*conj.d_node, nullType);
  return Term(this, result);
  ////////
  CVC5_API_TRY_CATCH_END;
}

Term Solver::getInterpolant(const Term& conj, Grammar& grammar) const
{
  CVC5_API_TRY_CATCH_BEGIN;
  CVC5_API_SOLVER_CHECK_TERM(conj);
  CVC5_API_CHECK(d_slv->getOptions().smt.interpolants)
      << "Cannot get interpolant unless interpolants are enabled (try "
         "--produce-interpolants)";
  //////// all checks before this line
  internal::Node result =
      d_slv->getInterpolant(*conj.d_node, *grammar.resolve().d_type);
  return Term(this, result);
  ////////
  CVC5_API_TRY_CATCH_END;
}

Term Solver::getInterpolantNext() const
{
  CVC5_API_TRY_CATCH_BEGIN;
  CVC5_API_CHECK(d_slv->getOptions().smt.interpolants)
      << "Cannot get interpolant unless interpolants are enabled (try "
         "--produce-interpolants)";
  CVC5_API_CHECK(d_slv->getOptions().base.incrementalSolving)
      << "Cannot get next interpolant when not solving incrementally (try "
         "--incremental)";
  //////// all checks before this line
  internal::Node result = d_slv->getInterpolantNext();
  return Term(this, result);
  ////////
  CVC5_API_TRY_CATCH_END;
}

Term Solver::getAbduct(const Term& conj) const
{
  CVC5_API_TRY_CATCH_BEGIN;
  CVC5_API_SOLVER_CHECK_TERM(conj);
  CVC5_API_CHECK(d_slv->getOptions().smt.produceAbducts)
      << "Cannot get abduct unless abducts are enabled (try --produce-abducts)";
  //////// all checks before this line
  internal::TypeNode nullType;
  internal::Node result = d_slv->getAbduct(*conj.d_node, nullType);
  return Term(this, result);
  ////////
  CVC5_API_TRY_CATCH_END;
}

Term Solver::getAbduct(const Term& conj, Grammar& grammar) const
{
  CVC5_API_TRY_CATCH_BEGIN;
  CVC5_API_SOLVER_CHECK_TERM(conj);
  CVC5_API_CHECK(d_slv->getOptions().smt.produceAbducts)
      << "Cannot get abduct unless abducts are enabled (try --produce-abducts)";
  //////// all checks before this line
  internal::Node result =
      d_slv->getAbduct(*conj.d_node, *grammar.resolve().d_type);
  return Term(this, result);
  ////////
  CVC5_API_TRY_CATCH_END;
}

Term Solver::getAbductNext() const
{
  CVC5_API_TRY_CATCH_BEGIN;
  CVC5_API_CHECK(d_slv->getOptions().smt.produceAbducts)
      << "Cannot get next abduct unless abducts are enabled (try "
         "--produce-abducts)";
  CVC5_API_CHECK(d_slv->getOptions().base.incrementalSolving)
      << "Cannot get next abduct when not solving incrementally (try "
         "--incremental)";
  //////// all checks before this line
  internal::Node result = d_slv->getAbductNext();
  return Term(this, result);
  ////////
  CVC5_API_TRY_CATCH_END;
}

void Solver::blockModel(modes::BlockModelsMode mode) const
{
  CVC5_API_TRY_CATCH_BEGIN;
  CVC5_API_CHECK(d_slv->getOptions().smt.produceModels)
      << "Cannot get value unless model generation is enabled "
         "(try --produce-models)";
  CVC5_API_RECOVERABLE_CHECK(d_slv->isSmtModeSat())
      << "Can only block model after SAT or UNKNOWN response.";
  //////// all checks before this line
  d_slv->blockModel(mode);
  ////////
  CVC5_API_TRY_CATCH_END;
}

void Solver::blockModelValues(const std::vector<Term>& terms) const
{
  CVC5_API_TRY_CATCH_BEGIN;
  CVC5_API_CHECK(d_slv->getOptions().smt.produceModels)
      << "Cannot get value unless model generation is enabled "
         "(try --produce-models)";
  CVC5_API_RECOVERABLE_CHECK(d_slv->isSmtModeSat())
      << "Can only block model values after SAT or UNKNOWN response.";
  CVC5_API_ARG_SIZE_CHECK_EXPECTED(!terms.empty(), terms)
      << "a non-empty set of terms";
  CVC5_API_SOLVER_CHECK_TERMS(terms);
  ensureWellFormedTerms(terms);
  //////// all checks before this line
  d_slv->blockModelValues(Term::termVectorToNodes(terms));
  ////////
  CVC5_API_TRY_CATCH_END;
}

std::string Solver::getInstantiations() const
{
  CVC5_API_TRY_CATCH_BEGIN;
  CVC5_API_RECOVERABLE_CHECK(d_slv->getSmtMode() == internal::SmtMode::UNSAT
                             || d_slv->getSmtMode() == internal::SmtMode::SAT
                             || d_slv->getSmtMode()
                                    == internal::SmtMode::SAT_UNKNOWN)
      << "Cannot get instantiations unless after a UNSAT, SAT or UNKNOWN "
         "response.";
  //////// all checks before this line
  std::stringstream ss;
  d_slv->printInstantiations(ss);
  return ss.str();
  ////////
  CVC5_API_TRY_CATCH_END;
}

void Solver::push(uint32_t nscopes) const
{
  CVC5_API_TRY_CATCH_BEGIN;
  CVC5_API_CHECK(d_slv->getOptions().base.incrementalSolving)
      << "Cannot push when not solving incrementally (use --incremental)";
  //////// all checks before this line
  for (uint32_t n = 0; n < nscopes; ++n)
  {
    d_slv->push();
  }
  ////////
  CVC5_API_TRY_CATCH_END;
}

void Solver::resetAssertions(void) const
{
  CVC5_API_TRY_CATCH_BEGIN;
  //////// all checks before this line
  d_slv->resetAssertions();
  ////////
  CVC5_API_TRY_CATCH_END;
}

void Solver::setInfo(const std::string& keyword, const std::string& value) const
{
  CVC5_API_TRY_CATCH_BEGIN;
  CVC5_API_UNSUPPORTED_CHECK(
      keyword == "source" || keyword == "category" || keyword == "difficulty"
      || keyword == "filename" || keyword == "license" || keyword == "name"
      || keyword == "notes" || keyword == "smt-lib-version"
      || keyword == "status")
      << "Unrecognized keyword: " << keyword
      << ", expected 'source', 'category', 'difficulty', "
         "'filename', 'license', 'name', "
         "'notes', 'smt-lib-version' or 'status'";
  CVC5_API_RECOVERABLE_ARG_CHECK_EXPECTED(
      keyword != "smt-lib-version" || value == "2" || value == "2.0"
          || value == "2.5" || value == "2.6",
      value)
      << "'2.0', '2.5', '2.6'";
  CVC5_API_ARG_CHECK_EXPECTED(keyword != "status" || value == "sat"
                                  || value == "unsat" || value == "unknown",
                              value)
      << "'sat', 'unsat' or 'unknown'";
  //////// all checks before this line
  if (keyword == "filename")
  {
    // only the Solver object has non-const access to the original options
    d_originalOptions->writeDriver().filename = value;
  }
  d_slv->setInfo(keyword, value);
  ////////
  CVC5_API_TRY_CATCH_END;
}

void Solver::setLogic(const std::string& logic) const
{
  CVC5_API_TRY_CATCH_BEGIN;
  CVC5_API_CHECK(!d_slv->isFullyInited())
      << "Invalid call to 'setLogic', solver is already fully initialized";
  internal::LogicInfo logic_info(logic);
  //////// all checks before this line
  d_slv->setLogic(logic_info);
  ////////
  CVC5_API_TRY_CATCH_END;
}

void Solver::setOption(const std::string& option,
                       const std::string& value) const
{
  CVC5_API_TRY_CATCH_BEGIN;
  std::vector<std::string> options = internal::options::getNames();
  CVC5_API_UNSUPPORTED_CHECK(
      option.find("command-verbosity") != std::string::npos
      || std::find(options.cbegin(), options.cend(), option) != options.cend())
      << "Unrecognized option: " << option << '.';
  static constexpr auto mutableOpts = {"diagnostic-output-channel",
                                       "print-success",
                                       "regular-output-channel",
                                       "reproducible-resource-limit",
                                       "verbosity"};
  if (std::find(mutableOpts.begin(), mutableOpts.end(), option)
      == mutableOpts.end())
  {
    CVC5_API_CHECK(!d_slv->isFullyInited())
        << "Invalid call to 'setOption' for option '" << option
        << "', solver is already fully initialized";
  }
  //////// all checks before this line
  d_slv->setOption(option, value);
  ////////
  CVC5_API_TRY_CATCH_END;
}

Term Solver::declareSygusVar(const std::string& symbol, const Sort& sort) const
{
  CVC5_API_TRY_CATCH_BEGIN;
  CVC5_API_SOLVER_CHECK_SORT(sort);
  CVC5_API_CHECK(d_slv->getOptions().quantifiers.sygus)
      << "Cannot call declareSygusVar unless sygus is enabled (use --sygus)";
  //////// all checks before this line
  internal::Node res = getNodeManager()->mkBoundVar(symbol, *sort.d_type);
  (void)res.getType(true); /* kick off type checking */

  d_slv->declareSygusVar(res);

  return Term(this, res);
  ////////
  CVC5_API_TRY_CATCH_END;
}

Grammar Solver::mkGrammar(const std::vector<Term>& boundVars,
                          const std::vector<Term>& ntSymbols) const
{
  CVC5_API_TRY_CATCH_BEGIN;
  CVC5_API_ARG_SIZE_CHECK_EXPECTED(!ntSymbols.empty(), ntSymbols)
      << "a non-empty vector";
  CVC5_API_SOLVER_CHECK_BOUND_VARS(boundVars);
  CVC5_API_SOLVER_CHECK_BOUND_VARS(ntSymbols);
  //////// all checks before this line
  return Grammar(this, boundVars, ntSymbols);
  ////////
  CVC5_API_TRY_CATCH_END;
}

Term Solver::synthFun(const std::string& symbol,
                      const std::vector<Term>& boundVars,
                      const Sort& sort) const
{
  CVC5_API_TRY_CATCH_BEGIN;
  CVC5_API_SOLVER_CHECK_BOUND_VARS(boundVars);
  CVC5_API_SOLVER_CHECK_SORT(sort);
  CVC5_API_CHECK(d_slv->getOptions().quantifiers.sygus)
      << "Cannot call synthFun unless sygus is enabled (use --sygus)";
  //////// all checks before this line
  return synthFunHelper(symbol, boundVars, sort);
  ////////
  CVC5_API_TRY_CATCH_END;
}

Term Solver::synthFun(const std::string& symbol,
                      const std::vector<Term>& boundVars,
                      Sort sort,
                      Grammar& grammar) const
{
  CVC5_API_TRY_CATCH_BEGIN;
  CVC5_API_SOLVER_CHECK_BOUND_VARS(boundVars);
  CVC5_API_SOLVER_CHECK_SORT(sort);
  CVC5_API_CHECK(d_slv->getOptions().quantifiers.sygus)
      << "Cannot call synthFun unless sygus is enabled (use --sygus)";
  //////// all checks before this line
  return synthFunHelper(symbol, boundVars, sort, false, &grammar);
  ////////
  CVC5_API_TRY_CATCH_END;
}

Term Solver::synthInv(const std::string& symbol,
                      const std::vector<Term>& boundVars) const
{
  CVC5_API_TRY_CATCH_BEGIN;
  CVC5_API_SOLVER_CHECK_BOUND_VARS(boundVars);
  CVC5_API_CHECK(d_slv->getOptions().quantifiers.sygus)
      << "Cannot call synthInv unless sygus is enabled (use --sygus)";
  //////// all checks before this line
  return synthFunHelper(
      symbol, boundVars, Sort(this, getNodeManager()->booleanType()), true);
  ////////
  CVC5_API_TRY_CATCH_END;
}

Term Solver::synthInv(const std::string& symbol,
                      const std::vector<Term>& boundVars,
                      Grammar& grammar) const
{
  CVC5_API_TRY_CATCH_BEGIN;
  CVC5_API_SOLVER_CHECK_BOUND_VARS(boundVars);
  CVC5_API_CHECK(d_slv->getOptions().quantifiers.sygus)
      << "Cannot call synthInv unless sygus is enabled (use --sygus)";
  //////// all checks before this line
  return synthFunHelper(symbol,
                        boundVars,
                        Sort(this, getNodeManager()->booleanType()),
                        true,
                        &grammar);
  ////////
  CVC5_API_TRY_CATCH_END;
}

void Solver::addSygusConstraint(const Term& term) const
{
  CVC5_API_TRY_CATCH_BEGIN;
  CVC5_API_SOLVER_CHECK_TERM(term);
  CVC5_API_ARG_CHECK_EXPECTED(
      term.d_node->getType() == getNodeManager()->booleanType(), term)
      << "boolean term";
  CVC5_API_CHECK(d_slv->getOptions().quantifiers.sygus)
      << "Cannot addSygusConstraint unless sygus is enabled (use --sygus)";
  //////// all checks before this line
  d_slv->assertSygusConstraint(*term.d_node, false);
  ////////
  CVC5_API_TRY_CATCH_END;
}

void Solver::addSygusAssume(const Term& term) const
{
  CVC5_API_TRY_CATCH_BEGIN;
  CVC5_API_SOLVER_CHECK_TERM(term);
  CVC5_API_ARG_CHECK_EXPECTED(
      term.d_node->getType() == getNodeManager()->booleanType(), term)
      << "boolean term";
  CVC5_API_CHECK(d_slv->getOptions().quantifiers.sygus)
      << "Cannot addSygusAssume unless sygus is enabled (use --sygus)";
  //////// all checks before this line
  d_slv->assertSygusConstraint(*term.d_node, true);
  ////////
  CVC5_API_TRY_CATCH_END;
}

void Solver::addSygusInvConstraint(Term inv,
                                   Term pre,
                                   Term trans,
                                   Term post) const
{
  CVC5_API_TRY_CATCH_BEGIN;
  CVC5_API_SOLVER_CHECK_TERM(inv);
  CVC5_API_SOLVER_CHECK_TERM(pre);
  CVC5_API_SOLVER_CHECK_TERM(trans);
  CVC5_API_SOLVER_CHECK_TERM(post);

  CVC5_API_ARG_CHECK_EXPECTED(inv.d_node->getType().isFunction(), inv)
      << "a function";

  internal::TypeNode invType = inv.d_node->getType();

  CVC5_API_ARG_CHECK_EXPECTED(invType.getRangeType().isBoolean(), inv)
      << "boolean range";

  CVC5_API_CHECK(pre.d_node->getType() == invType)
      << "Expected inv and pre to have the same sort";

  CVC5_API_CHECK(post.d_node->getType() == invType)
      << "Expected inv and post to have the same sort";
  CVC5_API_CHECK(d_slv->getOptions().quantifiers.sygus)
      << "Cannot addSygusInvConstraint unless sygus is enabled (use --sygus)";
  //////// all checks before this line

  const std::vector<internal::TypeNode>& invArgTypes = invType.getArgTypes();

  std::vector<internal::TypeNode> expectedTypes;
  expectedTypes.reserve(2 * invArgTypes.size() + 1);

  for (size_t i = 0, n = invArgTypes.size(); i < 2 * n; i += 2)
  {
    expectedTypes.push_back(invArgTypes[i % n]);
    expectedTypes.push_back(invArgTypes[(i + 1) % n]);
  }

  expectedTypes.push_back(invType.getRangeType());
  internal::TypeNode expectedTransType =
      getNodeManager()->mkFunctionType(expectedTypes);

  CVC5_API_CHECK(trans.d_node->getType() == expectedTransType)
      << "Expected trans's sort to be " << invType;

  d_slv->assertSygusInvConstraint(
      *inv.d_node, *pre.d_node, *trans.d_node, *post.d_node);
  ////////
  CVC5_API_TRY_CATCH_END;
}

SynthResult Solver::checkSynth() const
{
  CVC5_API_TRY_CATCH_BEGIN;
  CVC5_API_CHECK(d_slv->getOptions().quantifiers.sygus)
      << "Cannot checkSynth unless sygus is enabled (use --sygus)";
  //////// all checks before this line
  return d_slv->checkSynth();
  ////////
  CVC5_API_TRY_CATCH_END;
}

SynthResult Solver::checkSynthNext() const
{
  CVC5_API_TRY_CATCH_BEGIN;
  CVC5_API_CHECK(d_slv->getOptions().quantifiers.sygus)
      << "Cannot checkSynthNext unless sygus is enabled (use --sygus)";
  CVC5_API_CHECK(d_slv->getOptions().base.incrementalSolving)
      << "Cannot checkSynthNext when not solving incrementally (use "
         "--incremental)";
  //////// all checks before this line
  return d_slv->checkSynth(true);
  ////////
  CVC5_API_TRY_CATCH_END;
}

Term Solver::getSynthSolution(Term term) const
{
  CVC5_API_TRY_CATCH_BEGIN;
  CVC5_API_SOLVER_CHECK_TERM(term);

  std::map<internal::Node, internal::Node> map;
  CVC5_API_CHECK(d_slv->getSynthSolutions(map))
      << "The solver is not in a state immediately preceded by a "
         "successful call to checkSynth";

  std::map<internal::Node, internal::Node>::const_iterator it =
      map.find(*term.d_node);

  CVC5_API_CHECK(it != map.cend()) << "Synth solution not found for given term";
  //////// all checks before this line
  return Term(this, it->second);
  ////////
  CVC5_API_TRY_CATCH_END;
}

std::vector<Term> Solver::getSynthSolutions(
    const std::vector<Term>& terms) const
{
  CVC5_API_TRY_CATCH_BEGIN;
  CVC5_API_ARG_SIZE_CHECK_EXPECTED(!terms.empty(), terms) << "non-empty vector";
  CVC5_API_SOLVER_CHECK_TERMS(terms);

  std::map<internal::Node, internal::Node> map;
  CVC5_API_CHECK(d_slv->getSynthSolutions(map))
      << "The solver is not in a state immediately preceded by a "
         "successful call to checkSynth";
  //////// all checks before this line

  std::vector<Term> synthSolution;
  synthSolution.reserve(terms.size());

  for (size_t i = 0, n = terms.size(); i < n; ++i)
  {
    std::map<internal::Node, internal::Node>::const_iterator it =
        map.find(*terms[i].d_node);

    CVC5_API_CHECK(it != map.cend())
        << "Synth solution not found for term at index " << i;

    synthSolution.push_back(Term(this, it->second));
  }

  return synthSolution;
  ////////
  CVC5_API_TRY_CATCH_END;
}

Statistics Solver::getStatistics() const
{
  return Statistics(d_slv->getStatisticsRegistry());
}

bool Solver::isOutputOn(const std::string& tag) const
{
  // `isOutputOn(tag)` may raise an `OptionException`, which we do not want to
  // forward as such. We thus do not use the standard exception handling macros
  // here but roll our own.
  try
  {
    return d_slv->getEnv().isOutputOn(tag);
  }
  catch (const internal::Exception& e)
  {
    throw CVC5ApiException("Invalid output tag " + tag);
  }
}

std::ostream& Solver::getOutput(const std::string& tag) const
{
  // `output(tag)` may raise an `OptionException`, which we do not want to
  // forward as such. We thus do not use the standard exception handling macros
  // here but roll our own.
  try
  {
    return d_slv->getEnv().output(tag);
  }
  catch (const internal::Exception& e)
  {
    throw CVC5ApiException("Invalid output tag " + tag);
  }
}

}  // namespace cvc5

namespace std {

size_t hash<cvc5::Kind>::operator()(cvc5::Kind k) const
{
  return static_cast<size_t>(k);
}

size_t hash<cvc5::Op>::operator()(const cvc5::Op& t) const
{
  if (t.isIndexedHelper())
  {
    return std::hash<cvc5::internal::Node>()(*t.d_node);
  }
  else
  {
    return std::hash<cvc5::Kind>()(t.d_kind);
  }
}

size_t std::hash<cvc5::Sort>::operator()(const cvc5::Sort& s) const
{
  return std::hash<cvc5::internal::TypeNode>()(*s.d_type);
}

size_t std::hash<cvc5::Term>::operator()(const cvc5::Term& t) const
{
  return std::hash<cvc5::internal::Node>()(*t.d_node);
}

}  // namespace std<|MERGE_RESOLUTION|>--- conflicted
+++ resolved
@@ -5145,56 +5145,6 @@
   return Term(this, fun);
 }
 
-<<<<<<< HEAD
-Term Solver::ensureRealSort(const Term& t) const
-{
-  Assert(this == t.d_solver);
-  CVC5_API_ARG_CHECK_EXPECTED(
-      t.getSort() == getIntegerSort() || t.getSort() == getRealSort(),
-      " an integer or real term");
-  // Note: Term is checked in the caller to avoid double checks
-  //////// all checks before this line
-  if (t.getSort() == getIntegerSort())
-  {
-    internal::Node n =
-        getNodeManager()->mkNode(internal::kind::CAST_TO_REAL, *t.d_node);
-    return Term(this, n);
-  }
-  return t;
-=======
-Term Solver::ensureTermSort(const Term& term, const Sort& sort) const
-{
-  // Note: Term and sort are checked in the caller to avoid double checks
-  CVC5_API_CHECK(term.getSort() == sort
-                 || (term.getSort().isInteger() && sort.isReal()))
-      << "Expected conversion from Int to Real";
-  //////// all checks before this line
-
-  Sort t = term.getSort();
-  if (term.getSort() == sort)
-  {
-    return term;
-  }
-
-  // Integers are reals, too
-  Assert(t.d_type->isReal());
-  Term res = term;
-  if (t.isInteger())
-  {
-    // Must cast to Real to ensure correct type is passed to parametric type
-    // constructors. We do this cast using division with 1. This has the
-    // advantage wrt using TO_REAL since (constant) division is always included
-    // in the theory.
-    res = Term(this,
-               d_nodeMgr->mkNode(extToIntKind(DIVISION),
-                                 *res.d_node,
-                                 d_nodeMgr->mkConstInt(internal::Rational(1))));
-  }
-  Assert(res.getSort() == sort);
-  return res;
->>>>>>> a3745c4b
-}
-
 bool Solver::isValidInteger(const std::string& s) const
 {
   //////// all checks before this line
