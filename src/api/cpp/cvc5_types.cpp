--- conflicted
+++ resolved
@@ -64,17 +64,10 @@
 {
   switch (pc)
   {
-<<<<<<< HEAD
-    case ProofComponent::PROOF_COMPONENT_PREPROCESS: out << "preprocess"; break;
-    case ProofComponent::PROOF_COMPONENT_PREPROCESS_UNSAT_CORE:
-      out << "preprocess_unsat_core";
-      break;
-=======
     case ProofComponent::PROOF_COMPONENT_RAW_PREPROCESS:
       out << "raw_preprocess";
       break;
     case ProofComponent::PROOF_COMPONENT_PREPROCESS: out << "preprocess"; break;
->>>>>>> 454f3f74
     case ProofComponent::PROOF_COMPONENT_SAT: out << "sat"; break;
     case ProofComponent::PROOF_COMPONENT_THEORY_LEMMAS:
       out << "theory_lemmas";
