--- conflicted
+++ resolved
@@ -138,11 +138,7 @@
     case ProofRule::SKOLEMIZE: return "SKOLEMIZE";
     case ProofRule::INSTANTIATE: return "INSTANTIATE";
     case ProofRule::ALPHA_EQUIV: return "ALPHA_EQUIV";
-<<<<<<< HEAD
     case ProofRule::EXISTS_ELIM: return "EXISTS_ELIM";
-    case ProofRule::QUANTIFIERS_PREPROCESS: return "QUANTIFIERS_PREPROCESS";
-=======
->>>>>>> f867bfa5
     //================================================= String rules
     case ProofRule::CONCAT_EQ: return "CONCAT_EQ";
     case ProofRule::CONCAT_UNIFY: return "CONCAT_UNIFY";
