--- conflicted
+++ resolved
@@ -151,11 +151,7 @@
    */
   PREPROCESS_SOLVED,
   /**
-<<<<<<< HEAD
-   * A top-level literal (unit claused) from the preprocessed set of input
-=======
    * A top-level literal (unit clause) from the preprocessed set of input
->>>>>>> ac44a43e
    * formulas.
    */
   PREPROCESS,
