#!/usr/bin/env python
###############################################################################
# Top contributors (to current version):
#   Mudathir Mohamed, Makai Mann, Mathias Preiner
#
# This file is part of the cvc5 project.
#
# Copyright (c) 2009-2021 by the authors listed in the file AUTHORS
# in the top-level source directory and their institutional affiliations.
# All rights reserved.  See the file COPYING in the top-level source
# directory for licensing information.
# #############################################################################
##

"""
<<<<<<< HEAD
This script reads CVC5/src/api/cpp/cvc5_kind.h and generates
cvc5/Kind.java file which declare all the CVC5 kinds.
=======
This script reads cvc5/src/api/cpp/cvc5_kind.h and generates
cvc/Kind.java file which declare all the cvc5 kinds.
>>>>>>> 35300698
"""

import argparse
import os
import sys

<<<<<<< HEAD
# get access to CVC5/src/api/parsekinds.py
=======
# get access to cvc5/src/api/parsekinds.py
>>>>>>> 35300698
sys.path.insert(0, os.path.abspath('${CMAKE_SOURCE_DIR}/src/api'))

from parsekinds import *

# Default Filenames
DEFAULT_PREFIX = 'Kind'

# Code Blocks

KINDS_JAVA_TOP = \
    r"""package cvc5;

import java.util.HashMap;
import java.util.Map;

public enum Kind 
{
"""

KINDS_JAVA_BOTTOM = \
    r""";

  /* the int value of the kind */
  private int value;
  private static Map<Integer, Kind> kindMap = new HashMap<>();
  private Kind(int value)
  {
    this.value = value;
  }

  static
  {
    for (Kind kind : Kind.values())
    {
      kindMap.put(kind.getValue(), kind);
    }
  }

  public static Kind fromInt(int value) throws CVC5ApiException
  {
    if (value < INTERNAL_KIND.value || value > LAST_KIND.value)
    {
      throw new CVC5ApiException("Kind value " + value + " is outside the valid range ["
          + INTERNAL_KIND.value + "," + LAST_KIND.value + "]");
    }
    return kindMap.get(value);
  }

  public int getValue()
  {
    return value;
  }
}
"""


# Files generation

def gen_java(parser: KindsParser, filename):
    f = open(filename, "w")
    code = KINDS_JAVA_TOP
    enum_value = -2  # initial enum value
    for kind, name in parser.kinds.items():
        code += "  {name}({enum_value}),\n".format(name=kind, enum_value=enum_value)
        enum_value = enum_value + 1
    code += KINDS_JAVA_BOTTOM
    f.write(code)
    f.close()


if __name__ == "__main__":
    parser = argparse.ArgumentParser('Read a kinds header file and generate a '
                                     'corresponding java file')
    parser.add_argument('--kinds-header', metavar='<KINDS_HEADER>',
                        help='The header file to read kinds from')
    parser.add_argument('--kinds-file-prefix', metavar='<KIND_FILE_PREFIX>',
                        help='The prefix for the generated .java file',
                        default=DEFAULT_PREFIX)

    args = parser.parse_args()
    kinds_header = args.kinds_header
    kinds_file_prefix = args.kinds_file_prefix

    kp = KindsParser()
    kp.parse(kinds_header)

    gen_java(kp, kinds_file_prefix + ".java")<|MERGE_RESOLUTION|>--- conflicted
+++ resolved
@@ -13,24 +13,16 @@
 ##
 
 """
-<<<<<<< HEAD
-This script reads CVC5/src/api/cpp/cvc5_kind.h and generates
-cvc5/Kind.java file which declare all the CVC5 kinds.
-=======
 This script reads cvc5/src/api/cpp/cvc5_kind.h and generates
-cvc/Kind.java file which declare all the cvc5 kinds.
->>>>>>> 35300698
+cvc5/Kind.java file which declare all cvc5 kinds.
 """
 
 import argparse
 import os
 import sys
 
-<<<<<<< HEAD
-# get access to CVC5/src/api/parsekinds.py
-=======
+
 # get access to cvc5/src/api/parsekinds.py
->>>>>>> 35300698
 sys.path.insert(0, os.path.abspath('${CMAKE_SOURCE_DIR}/src/api'))
 
 from parsekinds import *
