--- conflicted
+++ resolved
@@ -43,21 +43,13 @@
   ALL
   COMMAND
     "${PYTHON_EXECUTABLE}"
-<<<<<<< HEAD
-    "${CMAKE_CURRENT_LIST_DIR}/genkinds.py"
-    --kinds-header "${PROJECT_SOURCE_DIR}/src/api/cvc4cppkind.h"
+    "${CMAKE_CURRENT_BINARY_DIR}/genkinds.py"
+    --kinds-header "${PROJECT_SOURCE_DIR}/src/api/cpp/cvc5_kind.h"
     --kinds-file-prefix "${CMAKE_CURRENT_BINARY_DIR}/src/main/java/cvc/Kind"
   DEPENDS
-  genkinds.py
-=======
     "${CMAKE_CURRENT_BINARY_DIR}/genkinds.py"
-    --kinds-header "${PROJECT_SOURCE_DIR}/src/api/cpp/cvc5_kind.h"
-    --kinds-file-prefix "${CMAKE_CURRENT_BINARY_DIR}/cvc/Kind"
-  DEPENDS
-    "${CMAKE_CURRENT_BINARY_DIR}/genkinds.py"
->>>>>>> 7f0ea0fa
   COMMENT
-  "Generate Kind.java"
+    "Generate Kind.java"
 )
 
 # Create cvc.jar from all cvc/*.java files
