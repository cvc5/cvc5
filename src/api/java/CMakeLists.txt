<<<<<<< HEAD
#####################
## CMakeLists.txt
## Top contributors (to current version):
##   Mudathir Mohamed
## This file is part of the CVC5 project.
## Copyright (c) 2009-2021 by the authors listed in the file AUTHORS
## in the top-level source directory and their institutional affiliations.
## All rights reserved.  See the file COPYING in the top-level source
## directory for licensing information.
=======
###############################################################################
# Top contributors (to current version):
#   Mudathir Mohamed, Mathias Preiner, Aina Niemetz
#
# This file is part of the cvc5 project.
#
# Copyright (c) 2009-2021 by the authors listed in the file AUTHORS
# in the top-level source directory and their institutional affiliations.
# All rights reserved.  See the file COPYING in the top-level source
# directory for licensing information.
# #############################################################################
#
# The build system configuration.
>>>>>>> ec0daa92
##

# create directories
file(MAKE_DIRECTORY "${CMAKE_CURRENT_BINARY_DIR}/src/api/java/cvc5")
set(JNI_DIR "${CMAKE_CURRENT_BINARY_DIR}/src/api/java/jni")
file(MAKE_DIRECTORY ${JNI_DIR})

# Generate cvc5/Kind.java
configure_file(genkinds.py.in genkinds.py)

set(JAVA_KIND_FILE
  "${CMAKE_CURRENT_BINARY_DIR}/src/api/java/cvc5/Kind.java"
)

add_custom_command(
  OUTPUT
    ${JAVA_KIND_FILE}
  BYPRODUCTS
    ${JAVA_KIND_FILE}
  COMMAND
    "${PYTHON_EXECUTABLE}"
    "${CMAKE_CURRENT_BINARY_DIR}/genkinds.py"
    --kinds-header "${PROJECT_SOURCE_DIR}/src/api/cpp/cvc5_kind.h"
    --kinds-file-prefix "${CMAKE_CURRENT_BINARY_DIR}/src/api/java/cvc5/Kind"
  DEPENDS
    "${CMAKE_CURRENT_BINARY_DIR}/genkinds.py"
    "${PROJECT_SOURCE_DIR}/src/api/cpp/cvc5_kind.h"
)

add_custom_target(generate-java-kinds DEPENDS ${JAVA_KIND_FILE})

# find java
find_package(Java COMPONENTS Development REQUIRED)
include(UseJava)

# specify java source files
set(JAVA_FILES
  ${CMAKE_CURRENT_LIST_DIR}/cvc5/CVC5ApiException.java
  ${CMAKE_CURRENT_LIST_DIR}/cvc5/CVC5ApiRecoverableException.java
  ${CMAKE_CURRENT_LIST_DIR}/cvc5/IPointer.java
  ${CMAKE_CURRENT_LIST_DIR}/cvc5/Solver.java
  ${CMAKE_CURRENT_LIST_DIR}/cvc5/Utils.java
  ${JAVA_KIND_FILE}
)

# specify generated jni headers
set(JNI_HEADERS
  ${JNI_DIR}/cvc5_Solver.h
)

# generate jni headers
add_custom_command(
  OUTPUT
    ${JNI_HEADERS}
  BYPRODUCTS
    ${JNI_HEADERS}
  ALL
  COMMAND
    # generate jni header files
    ${Java_JAVAC_EXECUTABLE} -h ${JNI_DIR} ${JAVA_FILES} -d ${JNI_DIR}
  DEPENDS
    ${JAVA_FILES}
  COMMENT "Generate jni headers"
  VERBATIM
)

add_custom_target(generate-jni-headers DEPENDS ${JNI_HEADERS})
add_dependencies(generate-jni-headers generate-java-kinds)

# find jni package
find_package(JNI REQUIRED)
message(STATUS "JAVA_AWT_LIBRARY     : ${JAVA_AWT_LIBRARY}")
message(STATUS "JNI_INCLUDE_DIRS     : ${JNI_INCLUDE_DIRS}")
message(STATUS "JNI_LIBRARIES        : ${JNI_LIBRARIES} ")
message(STATUS "JNI_FOUND            : ${JNI_FOUND}")
message(STATUS "JAVA_AWT_LIBRARY     : ${JAVA_AWT_LIBRARY}")
message(STATUS "JAVA_JVM_LIBRARY     : ${JAVA_JVM_LIBRARY}")
message(STATUS "JAVA_INCLUDE_PATH    : ${JAVA_INCLUDE_PATH}")
message(STATUS "JAVA_INCLUDE_PATH2   : ${JAVA_INCLUDE_PATH2}")
message(STATUS "JAVA_AWT_INCLUDE_PATH: ${JAVA_AWT_INCLUDE_PATH}")

add_library(cvc5jni SHARED jni/cvc5_Solver.cpp)
add_dependencies(cvc5jni generate-jni-headers)

target_include_directories(cvc5jni PUBLIC ${JNI_INCLUDE_DIRS})
target_include_directories(cvc5jni PUBLIC ${PROJECT_SOURCE_DIR}/src)
target_include_directories(cvc5jni PUBLIC ${CMAKE_BINARY_DIR}/src/)
target_include_directories(cvc5jni PUBLIC ${JNI_DIR})
target_link_libraries(cvc5jni ${JNI_LIBRARIES})
target_link_libraries(cvc5jni cvc4)

set(CVC5_JAR "cvc5-${CVC4_MAJOR}.${CVC4_MINOR}.${CVC4_RELEASE}.jar")

# create cvc5.jar file
add_jar(cvc5jar
  SOURCES
  ${JAVA_FILES}
  VERSION ${CVC4_MAJOR}.${CVC4_MINOR}.${CVC4_RELEASE}
  OUTPUT_NAME cvc5
)

add_dependencies(cvc5jar generate-java-kinds cvc5jni cvc4)

set(CVC5_JAR_PATH "${CMAKE_CURRENT_BINARY_DIR}/${CVC5_JAR}" CACHE STRING "cvc5 jar" FORCE)
set(CVC5_JNI_PATH "${CMAKE_CURRENT_BINARY_DIR}" CACHE STRING "cvc5 jni path" FORCE)<|MERGE_RESOLUTION|>--- conflicted
+++ resolved
@@ -1,14 +1,3 @@
-<<<<<<< HEAD
-#####################
-## CMakeLists.txt
-## Top contributors (to current version):
-##   Mudathir Mohamed
-## This file is part of the CVC5 project.
-## Copyright (c) 2009-2021 by the authors listed in the file AUTHORS
-## in the top-level source directory and their institutional affiliations.
-## All rights reserved.  See the file COPYING in the top-level source
-## directory for licensing information.
-=======
 ###############################################################################
 # Top contributors (to current version):
 #   Mudathir Mohamed, Mathias Preiner, Aina Niemetz
@@ -22,7 +11,6 @@
 # #############################################################################
 #
 # The build system configuration.
->>>>>>> ec0daa92
 ##
 
 # create directories
