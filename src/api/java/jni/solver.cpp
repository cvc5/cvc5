/******************************************************************************
 * Top contributors (to current version):
 *   Mudathir Mohamed, Andres Noetzli, Andrew Reynolds
 *
 * This file is part of the cvc5 project.
 *
 * Copyright (c) 2009-2023 by the authors listed in the file AUTHORS
 * in the top-level source directory and their institutional affiliations.
 * All rights reserved.  See the file COPYING in the top-level source
 * directory for licensing information.
 * ****************************************************************************
 *
 * The cvc5 Java API.
 */

#include <cvc5/cvc5.h>

#include "api_utilities.h"
#include "io_github_cvc5_Solver.h"

using namespace cvc5;

/*
 * Class:     io_github_cvc5_Solver
 * Method:    newSolver
 * Signature: ()J
 */
JNIEXPORT jlong JNICALL Java_io_github_cvc5_Solver_newSolver(JNIEnv*, jobject)
{
  Solver* solver = new Solver();
  return reinterpret_cast<jlong>(solver);
}

/*
 * Class:     io_github_cvc5_Solver
 * Method:    deletePointer
 * Signature: (J)V
 */
JNIEXPORT void JNICALL Java_io_github_cvc5_Solver_deletePointer(JNIEnv* env,
                                                                jclass,
                                                                jlong pointer)
{
  const std::vector<jobject>& refs = globalReferences[pointer];
  for (jobject ref : refs)
  {
    env->DeleteGlobalRef(ref);
  }
  globalReferences.erase(pointer);
  delete (reinterpret_cast<Solver*>(pointer));
}

/*
 * Class:     io_github_cvc5_Solver
 * Method:    getBooleanSort
 * Signature: (J)J
 */
JNIEXPORT jlong JNICALL Java_io_github_cvc5_Solver_getBooleanSort(JNIEnv* env,
                                                                  jobject,
                                                                  jlong pointer)
{
  CVC5_JAVA_API_TRY_CATCH_BEGIN;
  Solver* solver = reinterpret_cast<Solver*>(pointer);
  Sort* sortPointer = new Sort(solver->getBooleanSort());
  return reinterpret_cast<jlong>(sortPointer);
  CVC5_JAVA_API_TRY_CATCH_END_RETURN(env, 0);
}

/*
 * Class:     io_github_cvc5_Solver
 * Method:    getIntegerSort
 * Signature: (J)J
 */
JNIEXPORT jlong JNICALL Java_io_github_cvc5_Solver_getIntegerSort(JNIEnv* env,
                                                                  jobject,
                                                                  jlong pointer)
{
  CVC5_JAVA_API_TRY_CATCH_BEGIN;
  Solver* solver = reinterpret_cast<Solver*>(pointer);
  Sort* sortPointer = new Sort(solver->getIntegerSort());
  return reinterpret_cast<jlong>(sortPointer);
  CVC5_JAVA_API_TRY_CATCH_END_RETURN(env, 0);
}

/*
 * Class:     io_github_cvc5_Solver
 * Method:    getRealSort
 * Signature: (J)J
 */
JNIEXPORT jlong JNICALL Java_io_github_cvc5_Solver_getRealSort(JNIEnv* env,
                                                               jobject,
                                                               jlong pointer)
{
  CVC5_JAVA_API_TRY_CATCH_BEGIN;
  Solver* solver = reinterpret_cast<Solver*>(pointer);
  Sort* sortPointer = new Sort(solver->getRealSort());
  return reinterpret_cast<jlong>(sortPointer);
  CVC5_JAVA_API_TRY_CATCH_END_RETURN(env, 0);
}

/*
 * Class:     io_github_cvc5_Solver
 * Method:    getRegExpSort
 * Signature: (J)J
 */
JNIEXPORT jlong JNICALL Java_io_github_cvc5_Solver_getRegExpSort(JNIEnv* env,
                                                                 jobject,
                                                                 jlong pointer)
{
  CVC5_JAVA_API_TRY_CATCH_BEGIN;
  Solver* solver = reinterpret_cast<Solver*>(pointer);
  Sort* sortPointer = new Sort(solver->getRegExpSort());
  return reinterpret_cast<jlong>(sortPointer);
  CVC5_JAVA_API_TRY_CATCH_END_RETURN(env, 0);
}

/*
 * Class:     io_github_cvc5_Solver
 * Method:    getRoundingModeSort
 * Signature: (J)J
 */
JNIEXPORT jlong JNICALL Java_io_github_cvc5_Solver_getRoundingModeSort(
    JNIEnv* env, jobject, jlong pointer)
{
  CVC5_JAVA_API_TRY_CATCH_BEGIN;
  Solver* solver = reinterpret_cast<Solver*>(pointer);
  Sort* sortPointer = new Sort(solver->getRoundingModeSort());
  return reinterpret_cast<jlong>(sortPointer);
  CVC5_JAVA_API_TRY_CATCH_END_RETURN(env, 0);
}

/*
 * Class:     io_github_cvc5_Solver
 * Method:    getStringSort
 * Signature: (J)J
 */
JNIEXPORT jlong JNICALL Java_io_github_cvc5_Solver_getStringSort(JNIEnv* env,
                                                                 jobject,
                                                                 jlong pointer)
{
  CVC5_JAVA_API_TRY_CATCH_BEGIN;
  Solver* solver = reinterpret_cast<Solver*>(pointer);
  Sort* sortPointer = new Sort(solver->getStringSort());
  return reinterpret_cast<jlong>(sortPointer);
  CVC5_JAVA_API_TRY_CATCH_END_RETURN(env, 0);
}

/*
 * Class:     io_github_cvc5_Solver
 * Method:    mkArraySort
 * Signature: (JJJ)J
 */
JNIEXPORT jlong JNICALL
Java_io_github_cvc5_Solver_mkArraySort(JNIEnv* env,
                                       jobject,
                                       jlong pointer,
                                       jlong indexSortPointer,
                                       jlong elementSortPointer)
{
  CVC5_JAVA_API_TRY_CATCH_BEGIN;
  Solver* solver = reinterpret_cast<Solver*>(pointer);
  Sort* indexSort = reinterpret_cast<Sort*>(indexSortPointer);
  Sort* elementSort = reinterpret_cast<Sort*>(elementSortPointer);
  Sort* retPointer = new Sort(solver->mkArraySort(*indexSort, *elementSort));
  return reinterpret_cast<jlong>(retPointer);
  CVC5_JAVA_API_TRY_CATCH_END_RETURN(env, 0);
}

/*
 * Class:     io_github_cvc5_Solver
 * Method:    mkBitVectorSort
 * Signature: (JI)J
 */
JNIEXPORT jlong JNICALL Java_io_github_cvc5_Solver_mkBitVectorSort(
    JNIEnv* env, jobject, jlong pointer, jint size)
{
  CVC5_JAVA_API_TRY_CATCH_BEGIN;
  Solver* solver = reinterpret_cast<Solver*>(pointer);
  Sort* sortPointer = new Sort(solver->mkBitVectorSort((uint32_t)size));
  return reinterpret_cast<jlong>(sortPointer);
  CVC5_JAVA_API_TRY_CATCH_END_RETURN(env, 0);
}

/*
 * Class:     io_github_cvc5_Solver
 * Method:    mkFiniteFieldSort
 * Signature: (JLjava/lang/String)J
 */
JNIEXPORT jlong JNICALL Java_io_github_cvc5_Solver_mkFiniteFieldSort(
    JNIEnv* env, jobject, jlong pointer, jstring size)
{
  CVC5_JAVA_API_TRY_CATCH_BEGIN;
  Solver* solver = reinterpret_cast<Solver*>(pointer);
  const char* cSize = env->GetStringUTFChars(size, nullptr);
  Sort* sortPointer = new Sort(solver->mkFiniteFieldSort(std::string(cSize)));
  env->ReleaseStringUTFChars(size, cSize);
  return reinterpret_cast<jlong>(sortPointer);
  CVC5_JAVA_API_TRY_CATCH_END_RETURN(env, 0);
}

/*
 * Class:     io_github_cvc5_Solver
 * Method:    mkFloatingPointSort
 * Signature: (JII)J
 */
JNIEXPORT jlong JNICALL Java_io_github_cvc5_Solver_mkFloatingPointSort(
    JNIEnv* env, jobject, jlong pointer, jint exp, jint sig)
{
  CVC5_JAVA_API_TRY_CATCH_BEGIN;
  Solver* solver = reinterpret_cast<Solver*>(pointer);
  Sort* sortPointer =
      new Sort(solver->mkFloatingPointSort((uint32_t)exp, (uint32_t)sig));
  return reinterpret_cast<jlong>(sortPointer);
  CVC5_JAVA_API_TRY_CATCH_END_RETURN(env, 0);
}

/*
 * Class:     io_github_cvc5_Solver
 * Method:    mkDatatypeSort
 * Signature: (JJ)J
 */
JNIEXPORT jlong JNICALL Java_io_github_cvc5_Solver_mkDatatypeSort(
    JNIEnv* env, jobject, jlong pointer, jlong datatypeDeclPointer)
{
  CVC5_JAVA_API_TRY_CATCH_BEGIN;
  Solver* solver = reinterpret_cast<Solver*>(pointer);
  DatatypeDecl* decl = reinterpret_cast<DatatypeDecl*>(datatypeDeclPointer);
  Sort* retPointer = new Sort(solver->mkDatatypeSort(*decl));
  return reinterpret_cast<jlong>(retPointer);
  CVC5_JAVA_API_TRY_CATCH_END_RETURN(env, 0);
}

/*
 * Class:     io_github_cvc5_Solver
 * Method:    mkDatatypeSorts
 * Signature: (J[J)[J
 */
JNIEXPORT jlongArray JNICALL Java_io_github_cvc5_Solver_mkDatatypeSorts(
    JNIEnv* env, jobject, jlong pointer, jlongArray jDecls)
{
  CVC5_JAVA_API_TRY_CATCH_BEGIN;
  Solver* solver = reinterpret_cast<Solver*>(pointer);
  std::vector<DatatypeDecl> decls =
      getObjectsFromPointers<DatatypeDecl>(env, jDecls);
  std::vector<Sort> sorts = solver->mkDatatypeSorts(decls);
  std::vector<jlong> sortPointers(sorts.size());

  for (size_t i = 0; i < sorts.size(); i++)
  {
    sortPointers[i] = reinterpret_cast<jlong>(new Sort(sorts[i]));
  }

  jlongArray ret = env->NewLongArray(sorts.size());
  env->SetLongArrayRegion(ret, 0, sorts.size(), sortPointers.data());
  return ret;
  CVC5_JAVA_API_TRY_CATCH_END_RETURN(env, nullptr);
}

/*
 * Class:     io_github_cvc5_Solver
 * Method:    mkFunctionSort
 * Signature: (J[JJ)J
 */
JNIEXPORT jlong JNICALL
Java_io_github_cvc5_Solver_mkFunctionSort(JNIEnv* env,
                                          jobject,
                                          jlong pointer,
                                          jlongArray sortPointers,
                                          jlong codomainPointer)
{
  CVC5_JAVA_API_TRY_CATCH_BEGIN;
  Solver* solver = reinterpret_cast<Solver*>(pointer);
  Sort* codomain = reinterpret_cast<Sort*>(codomainPointer);
  std::vector<Sort> sorts = getObjectsFromPointers<Sort>(env, sortPointers);
  Sort* retPointer = new Sort(solver->mkFunctionSort(sorts, *codomain));
  return reinterpret_cast<jlong>(retPointer);
  CVC5_JAVA_API_TRY_CATCH_END_RETURN(env, 0);
}

/*
 * Class:     io_github_cvc5_Solver
 * Method:    mkParamSort
 * Signature: (JLjava/lang/String;)J
 */
JNIEXPORT jlong JNICALL
Java_io_github_cvc5_Solver_mkParamSort__JLjava_lang_String_2(JNIEnv* env,
                                                             jobject,
                                                             jlong pointer,
                                                             jstring jSymbol)
{
  CVC5_JAVA_API_TRY_CATCH_BEGIN;
  Solver* solver = reinterpret_cast<Solver*>(pointer);
  const char* s = env->GetStringUTFChars(jSymbol, nullptr);
  std::string cSymbol(s);
  Sort* retPointer = new Sort(solver->mkParamSort(cSymbol));
  env->ReleaseStringUTFChars(jSymbol, s);
  return reinterpret_cast<jlong>(retPointer);
  CVC5_JAVA_API_TRY_CATCH_END_RETURN(env, 0);
}

/*
 * Class:     io_github_cvc5_Solver
 * Method:    mkParamSort
 * Signature: (JL)J
 */
JNIEXPORT jlong JNICALL Java_io_github_cvc5_Solver_mkParamSort__J(JNIEnv* env,
                                                                  jobject,
                                                                  jlong pointer)
{
  CVC5_JAVA_API_TRY_CATCH_BEGIN;
  Solver* solver = reinterpret_cast<Solver*>(pointer);
  Sort* retPointer = new Sort(solver->mkParamSort());
  return reinterpret_cast<jlong>(retPointer);
  CVC5_JAVA_API_TRY_CATCH_END_RETURN(env, 0);
}

/*
 * Class:     io_github_cvc5_Solver
 * Method:    mkPredicateSort
 * Signature: (J[J)J
 */
JNIEXPORT jlong JNICALL Java_io_github_cvc5_Solver_mkPredicateSort(
    JNIEnv* env, jobject, jlong pointer, jlongArray sortPointers)
{
  CVC5_JAVA_API_TRY_CATCH_BEGIN;
  Solver* solver = reinterpret_cast<Solver*>(pointer);
  std::vector<Sort> sorts = getObjectsFromPointers<Sort>(env, sortPointers);
  Sort* retPointer = new Sort(solver->mkPredicateSort(sorts));
  return reinterpret_cast<jlong>(retPointer);
  CVC5_JAVA_API_TRY_CATCH_END_RETURN(env, 0);
}

/*
 * Class:     io_github_cvc5_Solver
 * Method:    mkRecordSort
 * Signature: (J[Lio/github/cvc5/Pair;)J
 */
JNIEXPORT jlong JNICALL Java_io_github_cvc5_Solver_mkRecordSort(
    JNIEnv* env, jobject, jlong pointer, jobjectArray jFields)
{
  CVC5_JAVA_API_TRY_CATCH_BEGIN;
  Solver* solver = reinterpret_cast<Solver*>(pointer);
  jsize size = env->GetArrayLength(jFields);
  // Lio/github/cvc5/Pair; is signature of cvc5.Pair<String, Long>
  jclass pairClass = env->FindClass("Lio/github/cvc5/Pair;");
  jclass longClass = env->FindClass("Ljava/lang/Long;");
  // Ljava/lang/Object; is the signature of cvc5.Pair.first field
  jfieldID firstFieldId =
      env->GetFieldID(pairClass, "first", "Ljava/lang/Object;");
  // Ljava/lang/Object; is the signature of cvc5.Pair.second field
  jfieldID secondFieldId =
      env->GetFieldID(pairClass, "second", "Ljava/lang/Object;");
  // we need to call method longValue to get long Long object
  jmethodID methodId = env->GetMethodID(longClass, "longValue", "()J");

  std::vector<std::pair<std::string, Sort>> cFields;
  for (jsize i = 0; i < size; i++)
  {
    // get the pair at index i
    jobject object = env->GetObjectArrayElement(jFields, i);

    // get the object at cvc5.Pair.first and convert it to char *
    jstring jFirst = (jstring)env->GetObjectField(object, firstFieldId);
    const char* cFirst = env->GetStringUTFChars(jFirst, nullptr);

    // get the object at cvc5.Pair.second and convert it to Sort
    jobject jSecond = env->GetObjectField(object, secondFieldId);
    jlong sortPointer = env->CallLongMethod(jSecond, methodId);
    Sort* sort = reinterpret_cast<Sort*>(sortPointer);

    // add the pair to to the list of fields
    cFields.push_back(std::make_pair(std::string(cFirst), *sort));
  }
  // get the record sort from the solver
  Sort* retPointer = new Sort(solver->mkRecordSort(cFields));
  // return a pointer to the sort
  return reinterpret_cast<jlong>(retPointer);
  CVC5_JAVA_API_TRY_CATCH_END_RETURN(env, 0);
}

/*
 * Class:     io_github_cvc5_Solver
 * Method:    mkSetSort
 * Signature: (JJ)J
 */
JNIEXPORT jlong JNICALL Java_io_github_cvc5_Solver_mkSetSort(
    JNIEnv* env, jobject, jlong pointer, jlong elemSortPointer)
{
  CVC5_JAVA_API_TRY_CATCH_BEGIN;
  Solver* solver = reinterpret_cast<Solver*>(pointer);
  Sort* elemSort = reinterpret_cast<Sort*>(elemSortPointer);
  Sort* retPointer = new Sort(solver->mkSetSort(*elemSort));
  return reinterpret_cast<jlong>(retPointer);
  CVC5_JAVA_API_TRY_CATCH_END_RETURN(env, 0);
}

/*
 * Class:     io_github_cvc5_Solver
 * Method:    mkBagSort
 * Signature: (JJ)J
 */
JNIEXPORT jlong JNICALL Java_io_github_cvc5_Solver_mkBagSort(
    JNIEnv* env, jobject, jlong pointer, jlong elemSortPointer)
{
  CVC5_JAVA_API_TRY_CATCH_BEGIN;
  Solver* solver = reinterpret_cast<Solver*>(pointer);
  Sort* elemSort = reinterpret_cast<Sort*>(elemSortPointer);
  Sort* retPointer = new Sort(solver->mkBagSort(*elemSort));
  return reinterpret_cast<jlong>(retPointer);
  CVC5_JAVA_API_TRY_CATCH_END_RETURN(env, 0);
}

/*
 * Class:     io_github_cvc5_Solver
 * Method:    mkSequenceSort
 * Signature: (JJ)J
 */
JNIEXPORT jlong JNICALL Java_io_github_cvc5_Solver_mkSequenceSort(
    JNIEnv* env, jobject, jlong pointer, jlong elemSortPointer)
{
  CVC5_JAVA_API_TRY_CATCH_BEGIN;
  Solver* solver = reinterpret_cast<Solver*>(pointer);
  Sort* elemSort = reinterpret_cast<Sort*>(elemSortPointer);
  Sort* sortPointer = new Sort(solver->mkSequenceSort(*elemSort));
  return reinterpret_cast<jlong>(sortPointer);
  CVC5_JAVA_API_TRY_CATCH_END_RETURN(env, 0);
}

/*
 * Class:     io_github_cvc5_Solver
 * Method:    mkAbstractSort
 * Signature: (JI)J
 */
JNIEXPORT jlong JNICALL Java_io_github_cvc5_Solver_mkAbstractSort(
    JNIEnv* env, jobject, jlong pointer, jint kindValue)
{
  CVC5_JAVA_API_TRY_CATCH_BEGIN;

  Solver* solver = reinterpret_cast<Solver*>(pointer);
  SortKind kind = (SortKind)kindValue;
  Sort* sort = new Sort(solver->mkAbstractSort(kind));
  return reinterpret_cast<jlong>(sort);

  CVC5_JAVA_API_TRY_CATCH_END_RETURN(env, 0);
}

/*
 * Class:     io_github_cvc5_Solver
 * Method:    mkUninterpretedSort
 * Signature: (JLjava/lang/String;)J
 */
JNIEXPORT jlong JNICALL
Java_io_github_cvc5_Solver_mkUninterpretedSort__JLjava_lang_String_2(
    JNIEnv* env, jobject, jlong pointer, jstring jSymbol)
{
  CVC5_JAVA_API_TRY_CATCH_BEGIN;

  Solver* solver = reinterpret_cast<Solver*>(pointer);
  const char* cSymbol = env->GetStringUTFChars(jSymbol, nullptr);
  Sort* sort = new Sort(solver->mkUninterpretedSort(std::string(cSymbol)));
  env->ReleaseStringUTFChars(jSymbol, cSymbol);
  return reinterpret_cast<jlong>(sort);

  CVC5_JAVA_API_TRY_CATCH_END_RETURN(env, 0);
}

/*
 * Class:     io_github_cvc5_Solver
 * Method:    mkUninterpretedSort
 * Signature: (JL)J
 */
JNIEXPORT jlong JNICALL Java_io_github_cvc5_Solver_mkUninterpretedSort__J(
    JNIEnv* env, jobject, jlong pointer)
{
  CVC5_JAVA_API_TRY_CATCH_BEGIN;

  Solver* solver = reinterpret_cast<Solver*>(pointer);
  Sort* sort = new Sort(solver->mkUninterpretedSort());
  return reinterpret_cast<jlong>(sort);

  CVC5_JAVA_API_TRY_CATCH_END_RETURN(env, 0);
}

/*
 * Class:     io_github_cvc5_Solver
 * Method:    mkUnresolvedDatatypeSort
 * Signature: (JLjava/lang/String;I)J
 */
JNIEXPORT jlong JNICALL Java_io_github_cvc5_Solver_mkUnresolvedDatatypeSort(
    JNIEnv* env, jobject, jlong pointer, jstring jSymbol, jint arity)
{
  CVC5_JAVA_API_TRY_CATCH_BEGIN;

  Solver* solver = reinterpret_cast<Solver*>(pointer);
  const char* s = env->GetStringUTFChars(jSymbol, nullptr);
  std::string cSymbol(s);
  Sort* retPointer =
      new Sort(solver->mkUnresolvedDatatypeSort(cSymbol, (size_t)arity));
  env->ReleaseStringUTFChars(jSymbol, s);
  return reinterpret_cast<jlong>(retPointer);

  CVC5_JAVA_API_TRY_CATCH_END_RETURN(env, 0);
}

/*
 * Class:     io_github_cvc5_Solver
 * Method:    mkUninterpretedSortConstructorSort
 * Signature: (JLIjava/lang/String;)J
 */
JNIEXPORT jlong JNICALL
Java_io_github_cvc5_Solver_mkUninterpretedSortConstructorSort__JILjava_lang_String_2(
    JNIEnv* env, jobject, jlong pointer, jint arity, jstring jSymbol)
{
  CVC5_JAVA_API_TRY_CATCH_BEGIN;

  Solver* solver = reinterpret_cast<Solver*>(pointer);
  const char* s = env->GetStringUTFChars(jSymbol, nullptr);
  std::string cSymbol(s);
  Sort* retPointer = new Sort(
      solver->mkUninterpretedSortConstructorSort((size_t)arity, cSymbol));
  env->ReleaseStringUTFChars(jSymbol, s);
  return reinterpret_cast<jlong>(retPointer);

  CVC5_JAVA_API_TRY_CATCH_END_RETURN(env, 0);
}

/*
 * Class:     io_github_cvc5_Solver
 * Method:    mkUninterpretedSortConstructorSort
 * Signature: (JLI)J
 */
JNIEXPORT jlong JNICALL
Java_io_github_cvc5_Solver_mkUninterpretedSortConstructorSort__JI(JNIEnv* env,
                                                                  jobject,
                                                                  jlong pointer,
                                                                  jint arity)
{
  CVC5_JAVA_API_TRY_CATCH_BEGIN;

  Solver* solver = reinterpret_cast<Solver*>(pointer);
  Sort* retPointer =
      new Sort(solver->mkUninterpretedSortConstructorSort((size_t)arity));
  return reinterpret_cast<jlong>(retPointer);

  CVC5_JAVA_API_TRY_CATCH_END_RETURN(env, 0);
}

/*
 * Class:     io_github_cvc5_Solver
 * Method:    mkTupleSort
 * Signature: (J[J)J
 */
JNIEXPORT jlong JNICALL Java_io_github_cvc5_Solver_mkTupleSort(
    JNIEnv* env, jobject, jlong pointer, jlongArray sortPointers)
{
  CVC5_JAVA_API_TRY_CATCH_BEGIN;
  Solver* solver = reinterpret_cast<Solver*>(pointer);
  std::vector<Sort> sorts = getObjectsFromPointers<Sort>(env, sortPointers);
  Sort* retPointer = new Sort(solver->mkTupleSort(sorts));
  return reinterpret_cast<jlong>(retPointer);
  CVC5_JAVA_API_TRY_CATCH_END_RETURN(env, 0);
}

/*
 * Class:     io_github_cvc5_Solver
 * Method:    mkTerm
 * Signature: (JI)J
 */
JNIEXPORT jlong JNICALL Java_io_github_cvc5_Solver_mkTerm__JI(JNIEnv* env,
                                                              jobject,
                                                              jlong pointer,
                                                              jint kindValue)
{
  CVC5_JAVA_API_TRY_CATCH_BEGIN;
  Solver* solver = reinterpret_cast<Solver*>(pointer);
  Kind kind = (Kind)kindValue;
  Term* retPointer = new Term(solver->mkTerm(kind));
  return reinterpret_cast<jlong>(retPointer);
  CVC5_JAVA_API_TRY_CATCH_END_RETURN(env, 0);
}

/*
 * Class:     io_github_cvc5_Solver
 * Method:    mkTerm
 * Signature: (JIJ)J
 */
JNIEXPORT jlong JNICALL Java_io_github_cvc5_Solver_mkTerm__JIJ(
    JNIEnv* env, jobject, jlong pointer, jint kindValue, jlong childPointer)
{
  CVC5_JAVA_API_TRY_CATCH_BEGIN;
  Solver* solver = reinterpret_cast<Solver*>(pointer);
  Kind kind = (Kind)kindValue;
  Term* child = reinterpret_cast<Term*>(childPointer);
  Term* termPointer = new Term(solver->mkTerm(kind, {*child}));
  return reinterpret_cast<jlong>(termPointer);
  CVC5_JAVA_API_TRY_CATCH_END_RETURN(env, 0);
}

/*
 * Class:     io_github_cvc5_Solver
 * Method:    mkTerm
 * Signature: (JIJJ)J
 */
JNIEXPORT jlong JNICALL
Java_io_github_cvc5_Solver_mkTerm__JIJJ(JNIEnv* env,
                                        jobject,
                                        jlong pointer,
                                        jint kindValue,
                                        jlong child1Pointer,
                                        jlong child2Pointer)
{
  CVC5_JAVA_API_TRY_CATCH_BEGIN;
  Solver* solver = reinterpret_cast<Solver*>(pointer);
  Kind kind = (Kind)kindValue;
  Term* child1 = reinterpret_cast<Term*>(child1Pointer);
  Term* child2 = reinterpret_cast<Term*>(child2Pointer);
  Term* termPointer = new Term(solver->mkTerm(kind, {*child1, *child2}));
  return reinterpret_cast<jlong>(termPointer);
  CVC5_JAVA_API_TRY_CATCH_END_RETURN(env, 0);
}

/*
 * Class:     io_github_cvc5_Solver
 * Method:    mkTerm
 * Signature: (JIJJJ)J
 */
JNIEXPORT jlong JNICALL
Java_io_github_cvc5_Solver_mkTerm__JIJJJ(JNIEnv* env,
                                         jobject,
                                         jlong pointer,
                                         jint kindValue,
                                         jlong child1Pointer,
                                         jlong child2Pointer,
                                         jlong child3Pointer)
{
  CVC5_JAVA_API_TRY_CATCH_BEGIN;
  Solver* solver = reinterpret_cast<Solver*>(pointer);
  Kind kind = (Kind)kindValue;
  Term* child1 = reinterpret_cast<Term*>(child1Pointer);
  Term* child2 = reinterpret_cast<Term*>(child2Pointer);
  Term* child3 = reinterpret_cast<Term*>(child3Pointer);
  Term* retPointer =
      new Term(solver->mkTerm(kind, {*child1, *child2, *child3}));
  return reinterpret_cast<jlong>(retPointer);
  CVC5_JAVA_API_TRY_CATCH_END_RETURN(env, 0);
}

/*
 * Class:     io_github_cvc5_Solver
 * Method:    mkTerm
 * Signature: (JI[J)J
 */
JNIEXPORT jlong JNICALL
Java_io_github_cvc5_Solver_mkTerm__JI_3J(JNIEnv* env,
                                         jobject,
                                         jlong pointer,
                                         jint kindValue,
                                         jlongArray childrenPointers)
{
  CVC5_JAVA_API_TRY_CATCH_BEGIN;
  Solver* solver = reinterpret_cast<Solver*>(pointer);
  Kind kind = (Kind)kindValue;
  std::vector<Term> children =
      getObjectsFromPointers<Term>(env, childrenPointers);
  Term* retPointer = new Term(solver->mkTerm(kind, children));
  return reinterpret_cast<jlong>(retPointer);
  CVC5_JAVA_API_TRY_CATCH_END_RETURN(env, 0);
}

/*
 * Class:     io_github_cvc5_Solver
 * Method:    mkTerm
 * Signature: (JJ)J
 */
JNIEXPORT jlong JNICALL Java_io_github_cvc5_Solver_mkTerm__JJ(JNIEnv* env,
                                                              jobject,
                                                              jlong pointer,
                                                              jlong opPointer)
{
  CVC5_JAVA_API_TRY_CATCH_BEGIN;
  Solver* solver = reinterpret_cast<Solver*>(pointer);
  Op* op = reinterpret_cast<Op*>(opPointer);
  Term* retPointer = new Term(solver->mkTerm(*op));
  return reinterpret_cast<jlong>(retPointer);
  CVC5_JAVA_API_TRY_CATCH_END_RETURN(env, 0);
}

/*
 * Class:     io_github_cvc5_Solver
 * Method:    mkTerm
 * Signature: (JJJ)J
 */
JNIEXPORT jlong JNICALL Java_io_github_cvc5_Solver_mkTerm__JJJ(
    JNIEnv* env, jobject, jlong pointer, jlong opPointer, jlong childPointer)
{
  CVC5_JAVA_API_TRY_CATCH_BEGIN;
  Solver* solver = reinterpret_cast<Solver*>(pointer);
  Op* op = reinterpret_cast<Op*>(opPointer);
  Term* child = reinterpret_cast<Term*>(childPointer);
  Term* retPointer = new Term(solver->mkTerm(*op, {*child}));
  return reinterpret_cast<jlong>(retPointer);
  CVC5_JAVA_API_TRY_CATCH_END_RETURN(env, 0);
}

/*
 * Class:     io_github_cvc5_Solver
 * Method:    mkTerm
 * Signature: (JJJJ)J
 */
JNIEXPORT jlong JNICALL
Java_io_github_cvc5_Solver_mkTerm__JJJJ(JNIEnv* env,
                                        jobject,
                                        jlong pointer,
                                        jlong opPointer,
                                        jlong child1Pointer,
                                        jlong child2Pointer)
{
  CVC5_JAVA_API_TRY_CATCH_BEGIN;
  Solver* solver = reinterpret_cast<Solver*>(pointer);
  Op* op = reinterpret_cast<Op*>(opPointer);
  Term* child1 = reinterpret_cast<Term*>(child1Pointer);
  Term* child2 = reinterpret_cast<Term*>(child2Pointer);
  Term* retPointer = new Term(solver->mkTerm(*op, {*child1, *child2}));
  return reinterpret_cast<jlong>(retPointer);
  CVC5_JAVA_API_TRY_CATCH_END_RETURN(env, 0);
}

/*
 * Class:     io_github_cvc5_Solver
 * Method:    mkTerm
 * Signature: (JJJJJ)J
 */
JNIEXPORT jlong JNICALL
Java_io_github_cvc5_Solver_mkTerm__JJJJJ(JNIEnv* env,
                                         jobject,
                                         jlong pointer,
                                         jlong opPointer,
                                         jlong child1Pointer,
                                         jlong child2Pointer,
                                         jlong child3Pointer)
{
  CVC5_JAVA_API_TRY_CATCH_BEGIN;
  Solver* solver = reinterpret_cast<Solver*>(pointer);
  Op* op = reinterpret_cast<Op*>(opPointer);
  Term* child1 = reinterpret_cast<Term*>(child1Pointer);
  Term* child2 = reinterpret_cast<Term*>(child2Pointer);
  Term* child3 = reinterpret_cast<Term*>(child3Pointer);
  Term* retPointer = new Term(solver->mkTerm(*op, {*child1, *child2, *child3}));
  return reinterpret_cast<jlong>(retPointer);
  CVC5_JAVA_API_TRY_CATCH_END_RETURN(env, 0);
}

/*
 * Class:     io_github_cvc5_Solver
 * Method:    mkTerm
 * Signature: (JJ[J)J
 */
JNIEXPORT jlong JNICALL
Java_io_github_cvc5_Solver_mkTerm__JJ_3J(JNIEnv* env,
                                         jobject,
                                         jlong pointer,
                                         jlong opPointer,
                                         jlongArray childrenPointers)
{
  CVC5_JAVA_API_TRY_CATCH_BEGIN;
  Solver* solver = reinterpret_cast<Solver*>(pointer);
  Op* op = reinterpret_cast<Op*>(opPointer);
  std::vector<Term> children =
      getObjectsFromPointers<Term>(env, childrenPointers);
  Term* retPointer = new Term(solver->mkTerm(*op, children));
  return reinterpret_cast<jlong>(retPointer);
  CVC5_JAVA_API_TRY_CATCH_END_RETURN(env, 0);
}

/*
 * Class:     io_github_cvc5_Solver
 * Method:    mkTuple
 * Signature: (J[J)J
 */
JNIEXPORT jlong JNICALL
Java_io_github_cvc5_Solver_mkTuple(JNIEnv* env,
                                   jobject,
                                   jlong pointer,
                                   jlongArray termPointers)
{
  CVC5_JAVA_API_TRY_CATCH_BEGIN;
  Solver* solver = reinterpret_cast<Solver*>(pointer);
  std::vector<Term> terms = getObjectsFromPointers<Term>(env, termPointers);
  Term* retPointer = new Term(solver->mkTuple(terms));
  return reinterpret_cast<jlong>(retPointer);
  CVC5_JAVA_API_TRY_CATCH_END_RETURN(env, 0);
}

/*
 * Class:     io_github_cvc5_Solver
 * Method:    mkOp
 * Signature: (JI)J
 */
JNIEXPORT jlong JNICALL Java_io_github_cvc5_Solver_mkOp__JI(JNIEnv* env,
                                                            jobject,
                                                            jlong pointer,
                                                            jint kindValue)
{
  CVC5_JAVA_API_TRY_CATCH_BEGIN;
  Solver* solver = reinterpret_cast<Solver*>(pointer);
  Kind kind = (Kind)kindValue;
  Op* retPointer = new Op(solver->mkOp(kind));
  return reinterpret_cast<jlong>(retPointer);
  CVC5_JAVA_API_TRY_CATCH_END_RETURN(env, 0);
}

/*
 * Class:     io_github_cvc5_Solver
 * Method:    mkOp
 * Signature: (JILjava/lang/String;)J
 */
JNIEXPORT jlong JNICALL Java_io_github_cvc5_Solver_mkOp__JILjava_lang_String_2(
    JNIEnv* env, jobject, jlong pointer, jint kindValue, jstring jArg)
{
  CVC5_JAVA_API_TRY_CATCH_BEGIN;
  Solver* solver = reinterpret_cast<Solver*>(pointer);
  Kind kind = (Kind)kindValue;
  const char* s = env->GetStringUTFChars(jArg, nullptr);
  std::string cArg(s);

  Op* retPointer = new Op(solver->mkOp(kind, cArg));

  env->ReleaseStringUTFChars(jArg, s);
  return reinterpret_cast<jlong>(retPointer);
  CVC5_JAVA_API_TRY_CATCH_END_RETURN(env, 0);
}

/*
 * Class:     io_github_cvc5_Solver
 * Method:    mkOp
 * Signature: (JII)J
 */
JNIEXPORT jlong JNICALL Java_io_github_cvc5_Solver_mkOp__JII(
    JNIEnv* env, jobject, jlong pointer, jint kindValue, jint arg)
{
  CVC5_JAVA_API_TRY_CATCH_BEGIN;
  Solver* solver = reinterpret_cast<Solver*>(pointer);
  Kind kind = (Kind)kindValue;
  Op* retPointer = new Op(solver->mkOp(kind, {(uint32_t)arg}));
  return reinterpret_cast<jlong>(retPointer);
  CVC5_JAVA_API_TRY_CATCH_END_RETURN(env, 0);
}

/*
 * Class:     io_github_cvc5_Solver
 * Method:    mkOp
 * Signature: (JIII)J
 */
JNIEXPORT jlong JNICALL Java_io_github_cvc5_Solver_mkOp__JIII(
    JNIEnv* env, jobject, jlong pointer, jint kindValue, jint arg1, jint arg2)
{
  CVC5_JAVA_API_TRY_CATCH_BEGIN;
  Solver* solver = reinterpret_cast<Solver*>(pointer);
  Kind kind = (Kind)kindValue;
  Op* retPointer = new Op(solver->mkOp(kind, {(uint32_t)arg1, (uint32_t)arg2}));
  return reinterpret_cast<jlong>(retPointer);
  CVC5_JAVA_API_TRY_CATCH_END_RETURN(env, 0);
}

/*
 * Class:     io_github_cvc5_Solver
 * Method:    mkOp
 * Signature: (JI[I)J
 */
JNIEXPORT jlong JNICALL Java_io_github_cvc5_Solver_mkOp__JI_3I(
    JNIEnv* env, jobject, jlong pointer, jint kindValue, jintArray jArgs)
{
  CVC5_JAVA_API_TRY_CATCH_BEGIN;
  Solver* solver = reinterpret_cast<Solver*>(pointer);
  Kind kind = (Kind)kindValue;

  jsize size = env->GetArrayLength(jArgs);
  jint* argElements = env->GetIntArrayElements(jArgs, nullptr);

  std::vector<uint32_t> cArgs(size);
  for (jsize i = 0; i < size; i++)
  {
    cArgs[i] = (uint32_t)argElements[i];
  }
  env->ReleaseIntArrayElements(jArgs, argElements, 0);

  Op* retPointer = new Op(solver->mkOp(kind, cArgs));
  return reinterpret_cast<jlong>(retPointer);
  CVC5_JAVA_API_TRY_CATCH_END_RETURN(env, 0);
}

/*
 * Class:     io_github_cvc5_Solver
 * Method:    mkTrue
 * Signature: (J)J
 */
JNIEXPORT jlong JNICALL Java_io_github_cvc5_Solver_mkTrue(JNIEnv* env,
                                                          jobject,
                                                          jlong pointer)
{
  CVC5_JAVA_API_TRY_CATCH_BEGIN;
  Solver* solver = reinterpret_cast<Solver*>(pointer);
  Term* termPointer = new Term(solver->mkTrue());
  return reinterpret_cast<jlong>(termPointer);
  CVC5_JAVA_API_TRY_CATCH_END_RETURN(env, 0);
}

/*
 * Class:     io_github_cvc5_Solver
 * Method:    mkFalse
 * Signature: (J)J
 */
JNIEXPORT jlong JNICALL Java_io_github_cvc5_Solver_mkFalse(JNIEnv* env,
                                                           jobject,
                                                           jlong pointer)
{
  CVC5_JAVA_API_TRY_CATCH_BEGIN;
  Solver* solver = reinterpret_cast<Solver*>(pointer);
  Term* termPointer = new Term(solver->mkFalse());
  return reinterpret_cast<jlong>(termPointer);
  CVC5_JAVA_API_TRY_CATCH_END_RETURN(env, 0);
}

/*
 * Class:     io_github_cvc5_Solver
 * Method:    mkBoolean
 * Signature: (JZ)J
 */
JNIEXPORT jlong JNICALL Java_io_github_cvc5_Solver_mkBoolean(JNIEnv* env,
                                                             jobject,
                                                             jlong pointer,
                                                             jboolean val)
{
  CVC5_JAVA_API_TRY_CATCH_BEGIN;
  Solver* solver = reinterpret_cast<Solver*>(pointer);
  Term* retPointer = new Term(solver->mkBoolean((bool)val));
  return reinterpret_cast<jlong>(retPointer);
  CVC5_JAVA_API_TRY_CATCH_END_RETURN(env, 0);
}

/*
 * Class:     io_github_cvc5_Solver
 * Method:    mkPi
 * Signature: (J)J
 */
JNIEXPORT jlong JNICALL Java_io_github_cvc5_Solver_mkPi(JNIEnv* env,
                                                        jobject,
                                                        jlong pointer)
{
  CVC5_JAVA_API_TRY_CATCH_BEGIN;
  Solver* solver = reinterpret_cast<Solver*>(pointer);
  Term* retPointer = new Term(solver->mkPi());
  return reinterpret_cast<jlong>(retPointer);
  CVC5_JAVA_API_TRY_CATCH_END_RETURN(env, 0);
}

/*
 * Class:     io_github_cvc5_Solver
 * Method:    mkInteger
 * Signature: (JLjava/lang/String;)J
 */
JNIEXPORT jlong JNICALL
Java_io_github_cvc5_Solver_mkInteger__JLjava_lang_String_2(JNIEnv* env,
                                                           jobject,
                                                           jlong pointer,
                                                           jstring jS)
{
  CVC5_JAVA_API_TRY_CATCH_BEGIN;
  Solver* solver = reinterpret_cast<Solver*>(pointer);
  const char* s = env->GetStringUTFChars(jS, nullptr);
  std::string cS(s);
  Term* retPointer = new Term(solver->mkInteger(cS));
  env->ReleaseStringUTFChars(jS, s);
  return reinterpret_cast<jlong>(retPointer);
  CVC5_JAVA_API_TRY_CATCH_END_RETURN(env, 0);
}

/*
 * Class:     io_github_cvc5_Solver
 * Method:    mkInteger
 * Signature: (JJ)J
 */
JNIEXPORT jlong JNICALL Java_io_github_cvc5_Solver_mkInteger__JJ(JNIEnv* env,
                                                                 jobject,
                                                                 jlong pointer,
                                                                 jlong val)
{
  CVC5_JAVA_API_TRY_CATCH_BEGIN;
  Solver* solver = reinterpret_cast<Solver*>(pointer);
  Term* termPointer = new Term(solver->mkInteger((int64_t)val));
  return reinterpret_cast<jlong>(termPointer);
  CVC5_JAVA_API_TRY_CATCH_END_RETURN(env, 0);
}

/*
 * Class:     io_github_cvc5_Solver
 * Method:    mkReal
 * Signature: (JLjava/lang/String;)J
 */
JNIEXPORT jlong JNICALL Java_io_github_cvc5_Solver_mkReal__JLjava_lang_String_2(
    JNIEnv* env, jobject, jlong pointer, jstring jS)
{
  CVC5_JAVA_API_TRY_CATCH_BEGIN;
  Solver* solver = reinterpret_cast<Solver*>(pointer);
  const char* s = env->GetStringUTFChars(jS, nullptr);
  std::string cS(s);
  Term* retPointer = new Term(solver->mkReal(cS));
  env->ReleaseStringUTFChars(jS, s);
  return reinterpret_cast<jlong>(retPointer);
  CVC5_JAVA_API_TRY_CATCH_END_RETURN(env, 0);
}

/*
 * Class:     io_github_cvc5_Solver
 * Method:    mkRealValue
 * Signature: (JJ)J
 */
JNIEXPORT jlong JNICALL Java_io_github_cvc5_Solver_mkRealValue(JNIEnv* env,
                                                               jobject,
                                                               jlong pointer,
                                                               jlong val)
{
  CVC5_JAVA_API_TRY_CATCH_BEGIN;
  Solver* solver = reinterpret_cast<Solver*>(pointer);
  Term* retPointer = new Term(solver->mkReal((int64_t)val));
  return reinterpret_cast<jlong>(retPointer);
  CVC5_JAVA_API_TRY_CATCH_END_RETURN(env, 0);
}

/*
 * Class:     io_github_cvc5_Solver
 * Method:    mkReal
 * Signature: (JJJ)J
 */
JNIEXPORT jlong JNICALL Java_io_github_cvc5_Solver_mkReal__JJJ(
    JNIEnv* env, jobject, jlong pointer, jlong num, jlong den)
{
  CVC5_JAVA_API_TRY_CATCH_BEGIN;
  Solver* solver = reinterpret_cast<Solver*>(pointer);
  Term* retPointer = new Term(solver->mkReal((int64_t)num, (int64_t)den));
  return reinterpret_cast<jlong>(retPointer);
  CVC5_JAVA_API_TRY_CATCH_END_RETURN(env, 0);
}

/*
 * Class:     io_github_cvc5_Solver
 * Method:    mkRegexpNone
 * Signature: (J)J
 */
JNIEXPORT jlong JNICALL Java_io_github_cvc5_Solver_mkRegexpNone(JNIEnv* env,
                                                                jobject,
                                                                jlong pointer)
{
  CVC5_JAVA_API_TRY_CATCH_BEGIN;
  Solver* solver = reinterpret_cast<Solver*>(pointer);
  Term* retPointer = new Term(solver->mkRegexpNone());
  return reinterpret_cast<jlong>(retPointer);
  CVC5_JAVA_API_TRY_CATCH_END_RETURN(env, 0);
}

/*
 * Class:     io_github_cvc5_Solver
 * Method:    mkRegexpAll
 * Signature: (J)J
 */
JNIEXPORT jlong JNICALL Java_io_github_cvc5_Solver_mkRegexpAll(JNIEnv* env,
                                                               jobject,
                                                               jlong pointer)
{
  CVC5_JAVA_API_TRY_CATCH_BEGIN;
  Solver* solver = reinterpret_cast<Solver*>(pointer);
  Term* retPointer = new Term(solver->mkRegexpAll());
  return reinterpret_cast<jlong>(retPointer);
  CVC5_JAVA_API_TRY_CATCH_END_RETURN(env, 0);
}

/*
 * Class:     io_github_cvc5_Solver
 * Method:    mkRegexpAllchar
 * Signature: (J)J
 */
JNIEXPORT jlong JNICALL
Java_io_github_cvc5_Solver_mkRegexpAllchar(JNIEnv* env, jobject, jlong pointer)
{
  CVC5_JAVA_API_TRY_CATCH_BEGIN;
  Solver* solver = reinterpret_cast<Solver*>(pointer);
  Term* retPointer = new Term(solver->mkRegexpAllchar());
  return reinterpret_cast<jlong>(retPointer);
  CVC5_JAVA_API_TRY_CATCH_END_RETURN(env, 0);
}

/*
 * Class:     io_github_cvc5_Solver
 * Method:    mkEmptySet
 * Signature: (JJ)J
 */
JNIEXPORT jlong JNICALL Java_io_github_cvc5_Solver_mkEmptySet(JNIEnv* env,
                                                              jobject,
                                                              jlong pointer,
                                                              jlong sortPointer)
{
  CVC5_JAVA_API_TRY_CATCH_BEGIN;
  Solver* solver = reinterpret_cast<Solver*>(pointer);
  Sort* sort = reinterpret_cast<Sort*>(sortPointer);
  Term* retPointer = new Term(solver->mkEmptySet(*sort));
  return reinterpret_cast<jlong>(retPointer);
  CVC5_JAVA_API_TRY_CATCH_END_RETURN(env, 0);
}

/*
 * Class:     io_github_cvc5_Solver
 * Method:    mkEmptyBag
 * Signature: (JJ)J
 */
JNIEXPORT jlong JNICALL Java_io_github_cvc5_Solver_mkEmptyBag(JNIEnv* env,
                                                              jobject,
                                                              jlong pointer,
                                                              jlong sortPointer)
{
  CVC5_JAVA_API_TRY_CATCH_BEGIN;
  Solver* solver = reinterpret_cast<Solver*>(pointer);
  Sort* sort = reinterpret_cast<Sort*>(sortPointer);
  Term* retPointer = new Term(solver->mkEmptyBag(*sort));
  return reinterpret_cast<jlong>(retPointer);
  CVC5_JAVA_API_TRY_CATCH_END_RETURN(env, 0);
}

/*
 * Class:     io_github_cvc5_Solver
 * Method:    mkSepEmp
 * Signature: (J)J
 */
JNIEXPORT jlong JNICALL Java_io_github_cvc5_Solver_mkSepEmp(JNIEnv* env,
                                                            jobject,
                                                            jlong pointer)
{
  CVC5_JAVA_API_TRY_CATCH_BEGIN;
  Solver* solver = reinterpret_cast<Solver*>(pointer);
  Term* retPointer = new Term(solver->mkSepEmp());
  return reinterpret_cast<jlong>(retPointer);
  CVC5_JAVA_API_TRY_CATCH_END_RETURN(env, 0);
}

/*
 * Class:     io_github_cvc5_Solver
 * Method:    mkSepNil
 * Signature: (JJ)J
 */
JNIEXPORT jlong JNICALL Java_io_github_cvc5_Solver_mkSepNil(JNIEnv* env,
                                                            jobject,
                                                            jlong pointer,
                                                            jlong sortPointer)
{
  CVC5_JAVA_API_TRY_CATCH_BEGIN;
  Solver* solver = reinterpret_cast<Solver*>(pointer);
  Sort* sort = reinterpret_cast<Sort*>(sortPointer);
  Term* retPointer = new Term(solver->mkSepNil(*sort));
  return reinterpret_cast<jlong>(retPointer);
  CVC5_JAVA_API_TRY_CATCH_END_RETURN(env, 0);
}

/*
 * Class:     io_github_cvc5_Solver
 * Method:    mkString
 * Signature: (JLjava/lang/String;Z)J
 */
JNIEXPORT jlong JNICALL
Java_io_github_cvc5_Solver_mkString__JLjava_lang_String_2Z(
    JNIEnv* env, jobject, jlong pointer, jstring jS, jboolean useEscSequences)
{
  CVC5_JAVA_API_TRY_CATCH_BEGIN;
  Solver* solver = reinterpret_cast<Solver*>(pointer);
  const char* s = env->GetStringUTFChars(jS, nullptr);
  std::string cS(s);
  Term* retPointer = new Term(solver->mkString(cS, (bool)useEscSequences));
  env->ReleaseStringUTFChars(jS, s);
  return reinterpret_cast<jlong>(retPointer);
  CVC5_JAVA_API_TRY_CATCH_END_RETURN(env, 0);
}

/*
 * Class:     io_github_cvc5_Solver
 * Method:    mkEmptySequence
 * Signature: (JJ)J
 */
JNIEXPORT jlong JNICALL Java_io_github_cvc5_Solver_mkEmptySequence(
    JNIEnv* env, jobject, jlong pointer, jlong sortPointer)
{
  CVC5_JAVA_API_TRY_CATCH_BEGIN;
  Solver* solver = reinterpret_cast<Solver*>(pointer);
  Sort* sort = reinterpret_cast<Sort*>(sortPointer);
  Term* retPointer = new Term(solver->mkEmptySequence(*sort));
  return reinterpret_cast<jlong>(retPointer);
  CVC5_JAVA_API_TRY_CATCH_END_RETURN(env, 0);
}

/*
 * Class:     io_github_cvc5_Solver
 * Method:    mkUniverseSet
 * Signature: (JJ)J
 */
JNIEXPORT jlong JNICALL Java_io_github_cvc5_Solver_mkUniverseSet(
    JNIEnv* env, jobject, jlong pointer, jlong sortPointer)
{
  CVC5_JAVA_API_TRY_CATCH_BEGIN;
  Solver* solver = reinterpret_cast<Solver*>(pointer);
  Sort* sort = reinterpret_cast<Sort*>(sortPointer);
  Term* retPointer = new Term(solver->mkUniverseSet(*sort));
  return reinterpret_cast<jlong>(retPointer);
  CVC5_JAVA_API_TRY_CATCH_END_RETURN(env, 0);
}

/*
 * Class:     io_github_cvc5_Solver
 * Method:    mkBitVector
 * Signature: (JIJ)J
 */
JNIEXPORT jlong JNICALL Java_io_github_cvc5_Solver_mkBitVector__JIJ(
    JNIEnv* env, jobject, jlong pointer, jint size, jlong val)
{
  CVC5_JAVA_API_TRY_CATCH_BEGIN;
  Solver* solver = reinterpret_cast<Solver*>(pointer);
  Term* retPointer =
      new Term(solver->mkBitVector((uint32_t)size, (uint64_t)val));
  return reinterpret_cast<jlong>(retPointer);
  CVC5_JAVA_API_TRY_CATCH_END_RETURN(env, 0);
}

/*
 * Class:     io_github_cvc5_Solver
 * Method:    mkBitVector
 * Signature: (JILjava/lang/String;I)J
 */
JNIEXPORT jlong JNICALL
Java_io_github_cvc5_Solver_mkBitVector__JILjava_lang_String_2I(
    JNIEnv* env, jobject, jlong pointer, jint size, jstring jS, jint base)
{
  CVC5_JAVA_API_TRY_CATCH_BEGIN;
  Solver* solver = reinterpret_cast<Solver*>(pointer);
  const char* s = env->GetStringUTFChars(jS, nullptr);
  std::string cS(s);
  Term* retPointer =
      new Term(solver->mkBitVector((uint32_t)size, cS, (uint32_t)base));
  env->ReleaseStringUTFChars(jS, s);
  return reinterpret_cast<jlong>(retPointer);
  CVC5_JAVA_API_TRY_CATCH_END_RETURN(env, 0);
}

/*
 * Class:     io_github_cvc5_Solver
 * Method:    mkFiniteFieldElem
 * Signature: (JLjava/lang/String;J)J
 */
JNIEXPORT jlong JNICALL Java_io_github_cvc5_Solver_mkFiniteFieldElem(
    JNIEnv* env, jobject, jlong pointer, jstring jS, jlong sortPointer)
{
  CVC5_JAVA_API_TRY_CATCH_BEGIN;
  Solver* solver = reinterpret_cast<Solver*>(pointer);
  Sort* sort = reinterpret_cast<Sort*>(sortPointer);
  const char* s = env->GetStringUTFChars(jS, nullptr);
  std::string cS(s);
  Term* retPointer = new Term(solver->mkFiniteFieldElem(cS, *sort));
  env->ReleaseStringUTFChars(jS, s);
  return reinterpret_cast<jlong>(retPointer);
  CVC5_JAVA_API_TRY_CATCH_END_RETURN(env, 0);
}

/*
 * Class:     io_github_cvc5_Solver
 * Method:    mkConstArray
 * Signature: (JJJ)J
 */
JNIEXPORT jlong JNICALL Java_io_github_cvc5_Solver_mkConstArray(
    JNIEnv* env, jobject, jlong pointer, jlong sortPointer, jlong valPointer)
{
  CVC5_JAVA_API_TRY_CATCH_BEGIN;
  Solver* solver = reinterpret_cast<Solver*>(pointer);
  Sort* sort = reinterpret_cast<Sort*>(sortPointer);
  Term* val = reinterpret_cast<Term*>(valPointer);
  Term* retPointer = new Term(solver->mkConstArray(*sort, *val));
  return reinterpret_cast<jlong>(retPointer);
  CVC5_JAVA_API_TRY_CATCH_END_RETURN(env, 0);
}

/*
 * Class:     io_github_cvc5_Solver
 * Method:    mkFloatingPointPosInf
 * Signature: (JII)J
 */
JNIEXPORT jlong JNICALL Java_io_github_cvc5_Solver_mkFloatingPointPosInf(
    JNIEnv* env, jobject, jlong pointer, jint exp, jint sig)
{
  CVC5_JAVA_API_TRY_CATCH_BEGIN;
  Solver* solver = reinterpret_cast<Solver*>(pointer);
  Term* retPointer =
      new Term(solver->mkFloatingPointPosInf((uint32_t)exp, (uint32_t)sig));
  return reinterpret_cast<jlong>(retPointer);
  CVC5_JAVA_API_TRY_CATCH_END_RETURN(env, 0);
}

/*
 * Class:     io_github_cvc5_Solver
 * Method:    mkFloatingPointNegInf
 * Signature: (JII)J
 */
JNIEXPORT jlong JNICALL Java_io_github_cvc5_Solver_mkFloatingPointNegInf(
    JNIEnv* env, jobject, jlong pointer, jint exp, jint sig)
{
  CVC5_JAVA_API_TRY_CATCH_BEGIN;
  Solver* solver = reinterpret_cast<Solver*>(pointer);
  Term* retPointer =
      new Term(solver->mkFloatingPointNegInf((uint32_t)exp, (uint32_t)sig));
  return reinterpret_cast<jlong>(retPointer);
  CVC5_JAVA_API_TRY_CATCH_END_RETURN(env, 0);
}

/*
 * Class:     io_github_cvc5_Solver
 * Method:    mkFloatingPointNaN
 * Signature: (JII)J
 */
JNIEXPORT jlong JNICALL Java_io_github_cvc5_Solver_mkFloatingPointNaN(
    JNIEnv* env, jobject, jlong pointer, jint exp, jint sig)
{
  CVC5_JAVA_API_TRY_CATCH_BEGIN;
  Solver* solver = reinterpret_cast<Solver*>(pointer);
  Term* retPointer =
      new Term(solver->mkFloatingPointNaN((uint32_t)exp, (uint32_t)sig));
  return reinterpret_cast<jlong>(retPointer);
  CVC5_JAVA_API_TRY_CATCH_END_RETURN(env, 0);
}

/*
 * Class:     io_github_cvc5_Solver
 * Method:    mkFloatingPointPosZero
 * Signature: (JII)J
 */
JNIEXPORT jlong JNICALL Java_io_github_cvc5_Solver_mkFloatingPointPosZero(
    JNIEnv* env, jobject, jlong pointer, jint exp, jint sig)
{
  CVC5_JAVA_API_TRY_CATCH_BEGIN;
  Solver* solver = reinterpret_cast<Solver*>(pointer);
  Term* retPointer =
      new Term(solver->mkFloatingPointPosZero((uint32_t)exp, (uint32_t)sig));
  return reinterpret_cast<jlong>(retPointer);
  CVC5_JAVA_API_TRY_CATCH_END_RETURN(env, 0);
}

/*
 * Class:     io_github_cvc5_Solver
 * Method:    mkFloatingPointNegZero
 * Signature: (JII)J
 */
JNIEXPORT jlong JNICALL Java_io_github_cvc5_Solver_mkFloatingPointNegZero(
    JNIEnv* env, jobject, jlong pointer, jint exp, jint sig)
{
  CVC5_JAVA_API_TRY_CATCH_BEGIN;
  Solver* solver = reinterpret_cast<Solver*>(pointer);
  Term* retPointer =
      new Term(solver->mkFloatingPointNegZero((uint32_t)exp, (uint32_t)sig));
  return reinterpret_cast<jlong>(retPointer);
  CVC5_JAVA_API_TRY_CATCH_END_RETURN(env, 0);
}

/*
 * Class:     io_github_cvc5_Solver
 * Method:    mkRoundingMode
 * Signature: (JI)J
 */
JNIEXPORT jlong JNICALL Java_io_github_cvc5_Solver_mkRoundingMode(JNIEnv* env,
                                                                  jobject,
                                                                  jlong pointer,
                                                                  jint rm)
{
  CVC5_JAVA_API_TRY_CATCH_BEGIN;
  Solver* solver = reinterpret_cast<Solver*>(pointer);
  Term* retPointer = new Term(solver->mkRoundingMode((RoundingMode)rm));
  return reinterpret_cast<jlong>(retPointer);
  CVC5_JAVA_API_TRY_CATCH_END_RETURN(env, 0);
}

/*
 * Class:     io_github_cvc5_Solver
 * Method:    mkFloatingPoint
 * Signature: (JIIJ)J
 */
JNIEXPORT jlong JNICALL Java_io_github_cvc5_Solver_mkFloatingPoint(
    JNIEnv* env, jobject, jlong pointer, jint exp, jint sig, jlong valPointer)
{
  CVC5_JAVA_API_TRY_CATCH_BEGIN;
  Solver* solver = reinterpret_cast<Solver*>(pointer);
  Term* val = reinterpret_cast<Term*>(valPointer);
  Term* retPointer =
      new Term(solver->mkFloatingPoint((uint32_t)exp, (uint32_t)sig, *val));
  return reinterpret_cast<jlong>(retPointer);
  CVC5_JAVA_API_TRY_CATCH_END_RETURN(env, 0);
}

/*
 * Class:     io_github_cvc5_Solver
 * Method:    mkFloatingPoint
 * Signature: (JJJJ)J
 */
JNIEXPORT jlong JNICALL
Java_io_github_cvc5_Solver_mkFloatingPointX(JNIEnv* env,
                                            jobject,
                                            jlong pointer,
                                            jlong signPointer,
                                            jlong expPointer,
                                            jlong sigPointer)
{
  CVC5_JAVA_API_TRY_CATCH_BEGIN;
  Solver* solver = reinterpret_cast<Solver*>(pointer);
  Term* sign = reinterpret_cast<Term*>(signPointer);
  Term* exp = reinterpret_cast<Term*>(expPointer);
  Term* sig = reinterpret_cast<Term*>(sigPointer);
  Term* retPointer = new Term(solver->mkFloatingPoint(*sign, *exp, *sig));
  return reinterpret_cast<jlong>(retPointer);
  CVC5_JAVA_API_TRY_CATCH_END_RETURN(env, 0);
}

/*
 * Class:     io_github_cvc5_Solver
 * Method:    mkCardinalityConstraint
 * Signature: (JJI)J
 */
JNIEXPORT jlong JNICALL Java_io_github_cvc5_Solver_mkCardinalityConstraint(
    JNIEnv* env, jobject, jlong pointer, jlong sortPointer, jint upperBound)
{
  CVC5_JAVA_API_TRY_CATCH_BEGIN;
  Solver* solver = reinterpret_cast<Solver*>(pointer);
  Sort* sort = reinterpret_cast<Sort*>(sortPointer);
  Term* retPointer =
      new Term(solver->mkCardinalityConstraint(*sort, (int32_t)upperBound));
  return reinterpret_cast<jlong>(retPointer);
  CVC5_JAVA_API_TRY_CATCH_END_RETURN(env, 0);
}

/*
 * Class:     io_github_cvc5_Solver
 * Method:    mkConst
 * Signature: (JJLjava/lang/String;)J
 */
JNIEXPORT jlong JNICALL
Java_io_github_cvc5_Solver_mkConst__JJLjava_lang_String_2(
    JNIEnv* env, jobject, jlong pointer, jlong sortPointer, jstring jSymbol)
{
  CVC5_JAVA_API_TRY_CATCH_BEGIN;
  Solver* solver = reinterpret_cast<Solver*>(pointer);
  Sort* sort = reinterpret_cast<Sort*>(sortPointer);
  const char* s = env->GetStringUTFChars(jSymbol, nullptr);
  std::string cSymbol(s);
  Term* retPointer = new Term(solver->mkConst(*sort, cSymbol));
  env->ReleaseStringUTFChars(jSymbol, s);
  return reinterpret_cast<jlong>(retPointer);
  CVC5_JAVA_API_TRY_CATCH_END_RETURN(env, 0);
}

/*
 * Class:     io_github_cvc5_Solver
 * Method:    mkConst
 * Signature: (JJ)J
 */
JNIEXPORT jlong JNICALL Java_io_github_cvc5_Solver_mkConst__JJ(
    JNIEnv* env, jobject, jlong pointer, jlong sortPointer)
{
  CVC5_JAVA_API_TRY_CATCH_BEGIN;
  Solver* solver = reinterpret_cast<Solver*>(pointer);
  Sort* sort = reinterpret_cast<Sort*>(sortPointer);
  Term* retPointer = new Term(solver->mkConst(*sort));
  return reinterpret_cast<jlong>(retPointer);
  CVC5_JAVA_API_TRY_CATCH_END_RETURN(env, 0);
}

/*
 * Class:     io_github_cvc5_Solver
 * Method:    mkVar
 * Signature: (JJLjava/lang/String;)J
 */
JNIEXPORT jlong JNICALL Java_io_github_cvc5_Solver_mkVar(
    JNIEnv* env, jobject, jlong pointer, jlong sortPointer, jstring jSymbol)
{
  CVC5_JAVA_API_TRY_CATCH_BEGIN;

  Solver* solver = reinterpret_cast<Solver*>(pointer);
  Sort* sort = reinterpret_cast<Sort*>(sortPointer);
  const char* s = env->GetStringUTFChars(jSymbol, nullptr);
  std::string cSymbol(s);
  Term* ret = new Term(solver->mkVar(*sort, cSymbol));
  env->ReleaseStringUTFChars(jSymbol, s);
  return reinterpret_cast<jlong>(ret);
  CVC5_JAVA_API_TRY_CATCH_END_RETURN(env, 0);
}

/*
 * Class:     io_github_cvc5_Solver
 * Method:    mkDatatypeConstructorDecl
 * Signature: (JLjava/lang/String;)J
 */
JNIEXPORT jlong JNICALL Java_io_github_cvc5_Solver_mkDatatypeConstructorDecl(
    JNIEnv* env, jobject, jlong pointer, jstring jName)
{
  CVC5_JAVA_API_TRY_CATCH_BEGIN;
  Solver* solver = reinterpret_cast<Solver*>(pointer);
  const char* s = env->GetStringUTFChars(jName, nullptr);
  std::string cName(s);

  DatatypeConstructorDecl* retPointer =
      new DatatypeConstructorDecl(solver->mkDatatypeConstructorDecl(cName));
  env->ReleaseStringUTFChars(jName, s);
  return reinterpret_cast<jlong>(retPointer);
  CVC5_JAVA_API_TRY_CATCH_END_RETURN(env, 0);
}

/*
 * Class:     io_github_cvc5_Solver
 * Method:    mkDatatypeDecl
 * Signature: (JLjava/lang/String;Z)J
 */
JNIEXPORT jlong JNICALL
Java_io_github_cvc5_Solver_mkDatatypeDecl__JLjava_lang_String_2Z(
    JNIEnv* env, jobject, jlong pointer, jstring jName, jboolean isCoDatatype)
{
  CVC5_JAVA_API_TRY_CATCH_BEGIN;
  Solver* solver = reinterpret_cast<Solver*>(pointer);
  const char* s = env->GetStringUTFChars(jName, nullptr);
  std::string cName(s);
  DatatypeDecl* retPointer =
      new DatatypeDecl(solver->mkDatatypeDecl(cName, (bool)isCoDatatype));
  env->ReleaseStringUTFChars(jName, s);
  return reinterpret_cast<jlong>(retPointer);
  CVC5_JAVA_API_TRY_CATCH_END_RETURN(env, 0);
}

/*
 * Class:     io_github_cvc5_Solver
 * Method:    mkDatatypeDecl
 * Signature: (JLjava/lang/String;[JZ)J
 */
JNIEXPORT jlong JNICALL
Java_io_github_cvc5_Solver_mkDatatypeDecl__JLjava_lang_String_2_3JZ(
    JNIEnv* env,
    jobject,
    jlong pointer,
    jstring jName,
    jlongArray jParams,
    jboolean isCoDatatype)
{
  CVC5_JAVA_API_TRY_CATCH_BEGIN;
  Solver* solver = reinterpret_cast<Solver*>(pointer);
  const char* s = env->GetStringUTFChars(jName, nullptr);
  std::string cName(s);
  std::vector<Sort> params = getObjectsFromPointers<Sort>(env, jParams);
  DatatypeDecl* retPointer = new DatatypeDecl(
      solver->mkDatatypeDecl(cName, params, (bool)isCoDatatype));
  env->ReleaseStringUTFChars(jName, s);
  return reinterpret_cast<jlong>(retPointer);
  CVC5_JAVA_API_TRY_CATCH_END_RETURN(env, 0);
}

/*
 * Class:     io_github_cvc5_Solver
 * Method:    simplify
 * Signature: (JJ)J
 */
JNIEXPORT jlong JNICALL Java_io_github_cvc5_Solver_simplify(JNIEnv* env,
                                                            jobject,
                                                            jlong pointer,
                                                            jlong termPointer)
{
  CVC5_JAVA_API_TRY_CATCH_BEGIN;
  Solver* solver = reinterpret_cast<Solver*>(pointer);
  Term* term = reinterpret_cast<Term*>(termPointer);
  Term* retPointer = new Term(solver->simplify(*term));
  return reinterpret_cast<jlong>(retPointer);
  CVC5_JAVA_API_TRY_CATCH_END_RETURN(env, 0);
}

/*
 * Class:     io_github_cvc5_Solver
 * Method:    assertFormula
 * Signature: (JJ)V
 */
JNIEXPORT void JNICALL Java_io_github_cvc5_Solver_assertFormula(
    JNIEnv* env, jobject, jlong pointer, jlong termPointer)
{
  CVC5_JAVA_API_TRY_CATCH_BEGIN;
  Solver* solver = reinterpret_cast<Solver*>(pointer);
  Term* term = reinterpret_cast<Term*>(termPointer);
  solver->assertFormula(*term);
  CVC5_JAVA_API_TRY_CATCH_END(env);
}

/*
 * Class:     io_github_cvc5_Solver
 * Method:    checkSat
 * Signature: (J)J
 */
JNIEXPORT jlong JNICALL Java_io_github_cvc5_Solver_checkSat(JNIEnv* env,
                                                            jobject,
                                                            jlong pointer)
{
  CVC5_JAVA_API_TRY_CATCH_BEGIN;
  Solver* solver = reinterpret_cast<Solver*>(pointer);
  Result* retPointer = new Result(solver->checkSat());
  return reinterpret_cast<jlong>(retPointer);
  CVC5_JAVA_API_TRY_CATCH_END_RETURN(env, 0);
}

/*
 * Class:     io_github_cvc5_Solver
 * Method:    checkSatAssuming
 * Signature: (JJ)J
 */
JNIEXPORT jlong JNICALL Java_io_github_cvc5_Solver_checkSatAssuming__JJ(
    JNIEnv* env, jobject, jlong pointer, jlong assumptionPointer)
{
  CVC5_JAVA_API_TRY_CATCH_BEGIN;
  Solver* solver = reinterpret_cast<Solver*>(pointer);
  Term* assumption = reinterpret_cast<Term*>(assumptionPointer);
  Result* retPointer = new Result(solver->checkSatAssuming(*assumption));
  return reinterpret_cast<jlong>(retPointer);
  CVC5_JAVA_API_TRY_CATCH_END_RETURN(env, 0);
}

/*
 * Class:     io_github_cvc5_Solver
 * Method:    checkSatAssuming
 * Signature: (J[J)J
 */
JNIEXPORT jlong JNICALL Java_io_github_cvc5_Solver_checkSatAssuming__J_3J(
    JNIEnv* env, jobject, jlong pointer, jlongArray jAssumptions)
{
  CVC5_JAVA_API_TRY_CATCH_BEGIN;
  Solver* solver = reinterpret_cast<Solver*>(pointer);
  std::vector<Term> assumptions =
      getObjectsFromPointers<Term>(env, jAssumptions);
  Result* retPointer = new Result(solver->checkSatAssuming(assumptions));
  return reinterpret_cast<jlong>(retPointer);
  CVC5_JAVA_API_TRY_CATCH_END_RETURN(env, 0);
}

/*
 * Class:     io_github_cvc5_Solver
 * Method:    declareDatatype
 * Signature: (JLjava/lang/String;[J)J
 */
JNIEXPORT jlong JNICALL Java_io_github_cvc5_Solver_declareDatatype(
    JNIEnv* env, jobject, jlong pointer, jstring jSymbol, jlongArray jCtors)
{
  CVC5_JAVA_API_TRY_CATCH_BEGIN;
  Solver* solver = reinterpret_cast<Solver*>(pointer);
  const char* s = env->GetStringUTFChars(jSymbol, nullptr);
  std::string cSymbol(s);
  std::vector<DatatypeConstructorDecl> ctors =
      getObjectsFromPointers<DatatypeConstructorDecl>(env, jCtors);
  Sort* retPointer = new Sort(solver->declareDatatype(cSymbol, ctors));
  env->ReleaseStringUTFChars(jSymbol, s);
  return reinterpret_cast<jlong>(retPointer);
  CVC5_JAVA_API_TRY_CATCH_END_RETURN(env, 0);
}

/*
 * Class:     io_github_cvc5_Solver
 * Method:    declareFun
 * Signature: (JLjava/lang/String;[JJ)J
 */
JNIEXPORT jlong JNICALL
Java_io_github_cvc5_Solver_declareFun__JLjava_lang_String_2_3JJ(
    JNIEnv* env,
    jobject,
    jlong pointer,
    jstring jSymbol,
    jlongArray jSorts,
    jlong sortPointer)
{
  CVC5_JAVA_API_TRY_CATCH_BEGIN;
  Solver* solver = reinterpret_cast<Solver*>(pointer);
  Sort* sort = reinterpret_cast<Sort*>(sortPointer);
  const char* s = env->GetStringUTFChars(jSymbol, nullptr);
  std::string cSymbol(s);
  std::vector<Sort> sorts = getObjectsFromPointers<Sort>(env, jSorts);
  Term* retPointer = new Term(solver->declareFun(cSymbol, sorts, *sort));
  env->ReleaseStringUTFChars(jSymbol, s);
  return reinterpret_cast<jlong>(retPointer);
  CVC5_JAVA_API_TRY_CATCH_END_RETURN(env, 0);
}

/*
 * Class:     io_github_cvc5_Solver
 * Method:    declareFun
 * Signature: (JLjava/lang/String;[JJZ)J
 */
JNIEXPORT jlong JNICALL
Java_io_github_cvc5_Solver_declareFun__JLjava_lang_String_2_3JJZ(
    JNIEnv* env,
    jobject,
    jlong pointer,
    jstring jSymbol,
    jlongArray jSorts,
    jlong sortPointer,
    jboolean fresh)
{
  CVC5_JAVA_API_TRY_CATCH_BEGIN;
  Solver* solver = reinterpret_cast<Solver*>(pointer);
  Sort* sort = reinterpret_cast<Sort*>(sortPointer);
  const char* s = env->GetStringUTFChars(jSymbol, nullptr);
  std::string cSymbol(s);
  std::vector<Sort> sorts = getObjectsFromPointers<Sort>(env, jSorts);
  Term* retPointer =
      new Term(solver->declareFun(cSymbol, sorts, *sort, (bool)fresh));
  env->ReleaseStringUTFChars(jSymbol, s);
  return reinterpret_cast<jlong>(retPointer);
  CVC5_JAVA_API_TRY_CATCH_END_RETURN(env, 0);
}

/*
 * Class:     io_github_cvc5_Solver
 * Method:    declareSort
 * Signature: (JLjava/lang/String;I)J
 */
JNIEXPORT jlong JNICALL
Java_io_github_cvc5_Solver_declareSort__JLjava_lang_String_2I(
    JNIEnv* env, jobject, jlong pointer, jstring jSymbol, jint arity)
{
  CVC5_JAVA_API_TRY_CATCH_BEGIN;
  Solver* solver = reinterpret_cast<Solver*>(pointer);
  const char* s = env->GetStringUTFChars(jSymbol, nullptr);
  std::string cSymbol(s);
  Sort* retPointer = new Sort(solver->declareSort(cSymbol, (uint32_t)arity));
  return reinterpret_cast<jlong>(retPointer);
  CVC5_JAVA_API_TRY_CATCH_END_RETURN(env, 0);
}

/*
 * Class:     io_github_cvc5_Solver
 * Method:    declareSort
 * Signature: (JLjava/lang/String;IZ)J
 */
JNIEXPORT jlong JNICALL
Java_io_github_cvc5_Solver_declareSort__JLjava_lang_String_2IZ(JNIEnv* env,
                                                               jobject,
                                                               jlong pointer,
                                                               jstring jSymbol,
                                                               jint arity,
                                                               jboolean fresh)
{
  CVC5_JAVA_API_TRY_CATCH_BEGIN;
  Solver* solver = reinterpret_cast<Solver*>(pointer);
  const char* s = env->GetStringUTFChars(jSymbol, nullptr);
  std::string cSymbol(s);
  Sort* retPointer =
      new Sort(solver->declareSort(cSymbol, (uint32_t)arity, (bool)fresh));
  return reinterpret_cast<jlong>(retPointer);
  CVC5_JAVA_API_TRY_CATCH_END_RETURN(env, 0);
}

/*
 * Class:     io_github_cvc5_Solver
 * Method:    defineFun
 * Signature: (JLjava/lang/String;[JJJZ)J
 */
JNIEXPORT jlong JNICALL Java_io_github_cvc5_Solver_defineFun(JNIEnv* env,
                                                             jobject,
                                                             jlong pointer,
                                                             jstring jSymbol,
                                                             jlongArray jVars,
                                                             jlong sortPointer,
                                                             jlong termPointer,
                                                             jboolean global)
{
  CVC5_JAVA_API_TRY_CATCH_BEGIN;
  Solver* solver = reinterpret_cast<Solver*>(pointer);
  Sort* sort = reinterpret_cast<Sort*>(sortPointer);
  Term* term = reinterpret_cast<Term*>(termPointer);
  const char* s = env->GetStringUTFChars(jSymbol, nullptr);
  std::string cSymbol(s);
  std::vector<Term> vars = getObjectsFromPointers<Term>(env, jVars);
  Term* retPointer =
      new Term(solver->defineFun(cSymbol, vars, *sort, *term, (bool)global));
  env->ReleaseStringUTFChars(jSymbol, s);
  return reinterpret_cast<jlong>(retPointer);
  CVC5_JAVA_API_TRY_CATCH_END_RETURN(env, 0);
}

/*
 * Class:     io_github_cvc5_Solver
 * Method:    defineFunRec
 * Signature: (JLjava/lang/String;[JJJZ)J
 */
JNIEXPORT jlong JNICALL
Java_io_github_cvc5_Solver_defineFunRec__JLjava_lang_String_2_3JJJZ(
    JNIEnv* env,
    jobject,
    jlong pointer,
    jstring jSymbol,
    jlongArray jVars,
    jlong sortPointer,
    jlong termPointer,
    jboolean global)
{
  CVC5_JAVA_API_TRY_CATCH_BEGIN;
  Solver* solver = reinterpret_cast<Solver*>(pointer);
  Sort* sort = reinterpret_cast<Sort*>(sortPointer);
  Term* term = reinterpret_cast<Term*>(termPointer);
  const char* s = env->GetStringUTFChars(jSymbol, nullptr);
  std::string cSymbol(s);
  std::vector<Term> vars = getObjectsFromPointers<Term>(env, jVars);
  Term* retPointer =
      new Term(solver->defineFunRec(cSymbol, vars, *sort, *term, (bool)global));
  env->ReleaseStringUTFChars(jSymbol, s);
  return reinterpret_cast<jlong>(retPointer);
  CVC5_JAVA_API_TRY_CATCH_END_RETURN(env, 0);
}

/*
 * Class:     io_github_cvc5_Solver
 * Method:    defineFunRec
 * Signature: (JJ[JJZ)J
 */
JNIEXPORT jlong JNICALL
Java_io_github_cvc5_Solver_defineFunRec__JJ_3JJZ(JNIEnv* env,
                                                 jobject,
                                                 jlong pointer,
                                                 jlong funPointer,
                                                 jlongArray jVars,
                                                 jlong termPointer,
                                                 jboolean global)
{
  CVC5_JAVA_API_TRY_CATCH_BEGIN;
  Solver* solver = reinterpret_cast<Solver*>(pointer);
  Term* fun = reinterpret_cast<Term*>(funPointer);
  Term* term = reinterpret_cast<Term*>(termPointer);
  std::vector<Term> vars = getObjectsFromPointers<Term>(env, jVars);
  Term* retPointer =
      new Term(solver->defineFunRec(*fun, vars, *term, (bool)global));
  return reinterpret_cast<jlong>(retPointer);
  CVC5_JAVA_API_TRY_CATCH_END_RETURN(env, 0);
}

/*
 * Class:     io_github_cvc5_Solver
 * Method:    defineFunsRec
 * Signature: (J[J[[J[JZ)V
 */
JNIEXPORT void JNICALL
Java_io_github_cvc5_Solver_defineFunsRec(JNIEnv* env,
                                         jobject,
                                         jlong pointer,
                                         jlongArray jFuns,
                                         jobjectArray jVars,
                                         jlongArray jTerms,
                                         jboolean global)
{
  CVC5_JAVA_API_TRY_CATCH_BEGIN;
  Solver* solver = reinterpret_cast<Solver*>(pointer);
  std::vector<Term> funs = getObjectsFromPointers<Term>(env, jFuns);
  std::vector<Term> terms = getObjectsFromPointers<Term>(env, jTerms);
  std::vector<std::vector<Term>> varsMatrix;
  jsize rows = env->GetArrayLength(jVars);
  for (jint i = 0; i < rows; i++)
  {
    std::vector<Term> vars;
    jlongArray row = (jlongArray)env->GetObjectArrayElement(jVars, i);
    jsize columns = env->GetArrayLength(row);
    jlong* columnElements = env->GetLongArrayElements(row, nullptr);
    for (jint j = 0; j < columns; j++)
    {
      Term* var = reinterpret_cast<Term*>((jlongArray)columnElements[j]);
      vars.push_back(*var);
    }
    varsMatrix.push_back(vars);
  }
  solver->defineFunsRec(funs, varsMatrix, terms, (bool)global);
  CVC5_JAVA_API_TRY_CATCH_END(env);
}

/*
 * Class:     io_github_cvc5_Solver
 * Method:    getLearnedLiterals
 * Signature: (J)[J
 */
JNIEXPORT jlongArray JNICALL Java_io_github_cvc5_Solver_getLearnedLiterals__J(
    JNIEnv* env, jobject, jlong pointer)
{
  CVC5_JAVA_API_TRY_CATCH_BEGIN;
  Solver* solver = reinterpret_cast<Solver*>(pointer);
  std::vector<Term> assertions = solver->getLearnedLiterals();
  jlongArray ret = getPointersFromObjects<Term>(env, assertions);
  return ret;
  CVC5_JAVA_API_TRY_CATCH_END_RETURN(env, nullptr);
}

/*
 * Class:     io_github_cvc5_Solver
 * Method:    getLearnedLiterals
 * Signature: (JI)[J
 */
JNIEXPORT jlongArray JNICALL Java_io_github_cvc5_Solver_getLearnedLiterals__JI(
    JNIEnv* env, jobject, jlong pointer, jint typeValue)
{
  CVC5_JAVA_API_TRY_CATCH_BEGIN;
  Solver* solver = reinterpret_cast<Solver*>(pointer);
  modes::LearnedLitType t = static_cast<modes::LearnedLitType>(typeValue);
  std::vector<Term> assertions = solver->getLearnedLiterals(t);
  jlongArray ret = getPointersFromObjects<Term>(env, assertions);
  return ret;
  CVC5_JAVA_API_TRY_CATCH_END_RETURN(env, nullptr);
}

/*
 * Class:     io_github_cvc5_Solver
 * Method:    getAssertions
 * Signature: (J)[J
 */
JNIEXPORT jlongArray JNICALL
Java_io_github_cvc5_Solver_getAssertions(JNIEnv* env, jobject, jlong pointer)
{
  CVC5_JAVA_API_TRY_CATCH_BEGIN;
  Solver* solver = reinterpret_cast<Solver*>(pointer);
  std::vector<Term> assertions = solver->getAssertions();
  jlongArray ret = getPointersFromObjects<Term>(env, assertions);
  return ret;
  CVC5_JAVA_API_TRY_CATCH_END_RETURN(env, nullptr);
}

/*
 * Class:     io_github_cvc5_Solver
 * Method:    getInfo
 * Signature: (JLjava/lang/String;)Ljava/lang/String;
 */
JNIEXPORT jstring JNICALL Java_io_github_cvc5_Solver_getInfo(JNIEnv* env,
                                                             jobject,
                                                             jlong pointer,
                                                             jstring jFlag)
{
  CVC5_JAVA_API_TRY_CATCH_BEGIN;
  Solver* solver = reinterpret_cast<Solver*>(pointer);
  const char* s = env->GetStringUTFChars(jFlag, nullptr);
  std::string cFlag(s);
  env->ReleaseStringUTFChars(jFlag, s);
  return env->NewStringUTF(solver->getInfo(cFlag).c_str());
  CVC5_JAVA_API_TRY_CATCH_END_RETURN(env, 0);
}

/*
 * Class:     io_github_cvc5_Solver
 * Method:    getOption
 * Signature: (JLjava/lang/String;)Ljava/lang/String;
 */
JNIEXPORT jstring JNICALL Java_io_github_cvc5_Solver_getOption(JNIEnv* env,
                                                               jobject,
                                                               jlong pointer,
                                                               jstring jOption)
{
  CVC5_JAVA_API_TRY_CATCH_BEGIN;
  Solver* solver = reinterpret_cast<Solver*>(pointer);
  const char* s = env->GetStringUTFChars(jOption, nullptr);
  std::string cOption(s);
  env->ReleaseStringUTFChars(jOption, s);
  return env->NewStringUTF(solver->getOption(cOption).c_str());
  CVC5_JAVA_API_TRY_CATCH_END_RETURN(env, 0);
}

/*
 * Class:     io_github_cvc5_Solver
 * Method:    getOptionNames
 * Signature: (J)[Ljava/lang/String;
 */
JNIEXPORT jobjectArray JNICALL
Java_io_github_cvc5_Solver_getOptionNames(JNIEnv* env, jobject, jlong pointer)
{
  CVC5_JAVA_API_TRY_CATCH_BEGIN;
  Solver* solver = reinterpret_cast<Solver*>(pointer);
  std::vector<std::string> options = solver->getOptionNames();
  jobjectArray ret = getStringArrayFromStringVector(env, options);
  return ret;
  CVC5_JAVA_API_TRY_CATCH_END_RETURN(env, nullptr);
}

/*
 * Class:     io_github_cvc5_Solver
 * Method:    getOptionInfo
 * Signature: (JLjava/lang/String;)J
 */
JNIEXPORT jlong JNICALL Java_io_github_cvc5_Solver_getOptionInfo(
    JNIEnv* env, jobject, jlong pointer, jstring jOption)
{
  CVC5_JAVA_API_TRY_CATCH_BEGIN;
  Solver* solver = reinterpret_cast<Solver*>(pointer);
  std::string cOption(env->GetStringUTFChars(jOption, nullptr));
  OptionInfo* ret = new OptionInfo(solver->getOptionInfo(cOption));
  return reinterpret_cast<jlong>(ret);
  CVC5_JAVA_API_TRY_CATCH_END_RETURN(env, 0);
}

/*
 * Class:     io_github_cvc5_Solver
 * Method:    getDriverOptions
 * Signature: (J)J
 */
JNIEXPORT jlong JNICALL
Java_io_github_cvc5_Solver_getDriverOptions(JNIEnv* env, jobject, jlong pointer)
{
  CVC5_JAVA_API_TRY_CATCH_BEGIN;
  Solver* solver = reinterpret_cast<Solver*>(pointer);
  DriverOptions* ret = new DriverOptions(solver->getDriverOptions());
  return reinterpret_cast<jlong>(ret);
  CVC5_JAVA_API_TRY_CATCH_END_RETURN(env, 0);
}

/*
 * Class:     io_github_cvc5_Solver
 * Method:    getUnsatAssumptions
 * Signature: (J)[J
 */
JNIEXPORT jlongArray JNICALL Java_io_github_cvc5_Solver_getUnsatAssumptions(
    JNIEnv* env, jobject, jlong pointer)
{
  CVC5_JAVA_API_TRY_CATCH_BEGIN;
  Solver* solver = reinterpret_cast<Solver*>(pointer);
  std::vector<Term> core = solver->getUnsatAssumptions();
  jlongArray ret = getPointersFromObjects<Term>(env, core);
  return ret;
  CVC5_JAVA_API_TRY_CATCH_END_RETURN(env, nullptr);
}

/*
 * Class:     io_github_cvc5_Solver
 * Method:    getUnsatCore
 * Signature: (J)[J
 */
JNIEXPORT jlongArray JNICALL
Java_io_github_cvc5_Solver_getUnsatCore(JNIEnv* env, jobject, jlong pointer)
{
  CVC5_JAVA_API_TRY_CATCH_BEGIN;
  Solver* solver = reinterpret_cast<Solver*>(pointer);
  std::vector<Term> core = solver->getUnsatCore();
  jlongArray ret = getPointersFromObjects<Term>(env, core);
  return ret;
  CVC5_JAVA_API_TRY_CATCH_END_RETURN(env, nullptr);
}

/*
 * Class:     io_github_cvc5_Solver
 * Method:    getUnsatCoreLemmas
 * Signature: (J)[J
 */
<<<<<<< HEAD
JNIEXPORT jlongArray JNICALL
Java_io_github_cvc5_Solver_getUnsatCoreLemmas(JNIEnv* env, jobject, jlong pointer)
=======
JNIEXPORT jlongArray JNICALL Java_io_github_cvc5_Solver_getUnsatCoreLemmas(
    JNIEnv* env, jobject, jlong pointer)
>>>>>>> 7fc60684
{
  CVC5_JAVA_API_TRY_CATCH_BEGIN;
  Solver* solver = reinterpret_cast<Solver*>(pointer);
  std::vector<Term> core = solver->getUnsatCoreLemmas();
  jlongArray ret = getPointersFromObjects<Term>(env, core);
  return ret;
  CVC5_JAVA_API_TRY_CATCH_END_RETURN(env, nullptr);
}

/*
 * Class:     io_github_cvc5_Solver
 * Method:    getDifficulty
 * Signature: (J)Ljava/util/Map;
 */
JNIEXPORT jobject JNICALL
Java_io_github_cvc5_Solver_getDifficulty(JNIEnv* env, jobject, jlong pointer)
{
  CVC5_JAVA_API_TRY_CATCH_BEGIN;
  Solver* solver = reinterpret_cast<Solver*>(pointer);
  std::map<Term, Term> map = solver->getDifficulty();
  // HashMap hashMap = new HashMap();
  jclass hashMapClass = env->FindClass("Ljava/util/HashMap;");
  jmethodID constructor = env->GetMethodID(hashMapClass, "<init>", "()V");
  jobject hashMap = env->NewObject(hashMapClass, constructor);
  jmethodID putMethod = env->GetMethodID(
      hashMapClass,
      "put",
      "(Ljava/lang/Object;Ljava/lang/Object;)Ljava/lang/Object;");

  // Long longObject = new Long(statPointer)
  jclass longClass = env->FindClass("Ljava/lang/Long;");
  jmethodID longConstructor = env->GetMethodID(longClass, "<init>", "(J)V");

  for (const auto& [k, v] : map)
  {
    // hashmap.put(key, value);
    Term* termKey = new Term(k);
    Term* termValue = new Term(v);
    jobject key = env->NewObject(
        longClass, longConstructor, reinterpret_cast<jlong>(termKey));
    jobject value = env->NewObject(
        longClass, longConstructor, reinterpret_cast<jlong>(termValue));
    env->CallObjectMethod(hashMap, putMethod, key, value);
  }
  return hashMap;
  CVC5_JAVA_API_TRY_CATCH_END_RETURN(env, nullptr);
}

/*
 * Class:     io_github_cvc5_Solver
 * Method:    getTimeoutCore
 * Signature: (J)Lio/github/cvc5/Pair;
 */
JNIEXPORT jobject JNICALL
Java_io_github_cvc5_Solver_getTimeoutCore(JNIEnv* env, jobject, jlong pointer)
{
  CVC5_JAVA_API_TRY_CATCH_BEGIN;
  Solver* solver = reinterpret_cast<Solver*>(pointer);
  auto [result, terms] = solver->getTimeoutCore();
  Result* resultPointer = new Result(result);
  jlongArray a = getPointersFromObjects<Term>(env, terms);
  
  // Long r = new Long(resultPointer);
  jclass longClass = env->FindClass("Ljava/lang/Long;");
  jmethodID longConstructor = env->GetMethodID(longClass, "<init>", "(J)V");
  jobject r = env->NewObject(longClass, longConstructor, resultPointer);

  // Pair pair = new Pair<Long, long[]>(r, a);
  jclass pairClass = env->FindClass("Lio/github/cvc5/Pair;");
  jmethodID pairConstructor = env->GetMethodID(
      pairClass, "<init>", "(Ljava/lang/Object;Ljava/lang/Object;)V");
  jobject pair = env->NewObject(pairClass, pairConstructor, r, a);

  return pair;
  CVC5_JAVA_API_TRY_CATCH_END_RETURN(env, nullptr);
}

/*
 * Class:     io_github_cvc5_Solver
 * Method:    getProof
 * Signature: (J)Ljava/lang/String;
 */
JNIEXPORT jstring JNICALL Java_io_github_cvc5_Solver_getProof__J(JNIEnv* env,
                                                                 jobject,
                                                                 jlong pointer)
{
  CVC5_JAVA_API_TRY_CATCH_BEGIN;
  Solver* solver = reinterpret_cast<Solver*>(pointer);
  std::string proof = solver->getProof();
  return env->NewStringUTF(proof.c_str());
  CVC5_JAVA_API_TRY_CATCH_END_RETURN(env, 0);
}

/*
 * Class:     io_github_cvc5_Solver
 * Method:    getProof
 * Signature: (JI)Ljava/lang/String;
 */
JNIEXPORT jstring JNICALL Java_io_github_cvc5_Solver_getProof__JI(JNIEnv* env,
                                                                  jobject,
                                                                  jlong pointer,
                                                                  jint pcvalue)
{
  CVC5_JAVA_API_TRY_CATCH_BEGIN;
  Solver* solver = reinterpret_cast<Solver*>(pointer);
  modes::ProofComponent pc = static_cast<modes::ProofComponent>(pcvalue);
  std::string proof = solver->getProof(pc);
  return env->NewStringUTF(proof.c_str());
  CVC5_JAVA_API_TRY_CATCH_END_RETURN(env, 0);
}

/*
 * Class:     io_github_cvc5_Solver
 * Method:    getValue
 * Signature: (JJ)J
 */
JNIEXPORT jlong JNICALL Java_io_github_cvc5_Solver_getValue__JJ(
    JNIEnv* env, jobject, jlong pointer, jlong termPointer)
{
  CVC5_JAVA_API_TRY_CATCH_BEGIN;
  Solver* solver = reinterpret_cast<Solver*>(pointer);
  Term* term = reinterpret_cast<Term*>(termPointer);
  Term* retPointer = new Term(solver->getValue(*term));
  return reinterpret_cast<jlong>(retPointer);
  CVC5_JAVA_API_TRY_CATCH_END_RETURN(env, 0);
}

/*
 * Class:     io_github_cvc5_Solver
 * Method:    getValue
 * Signature: (J[J)[J
 */
JNIEXPORT jlongArray JNICALL Java_io_github_cvc5_Solver_getValue__J_3J(
    JNIEnv* env, jobject, jlong pointer, jlongArray termPointers)
{
  CVC5_JAVA_API_TRY_CATCH_BEGIN;
  Solver* solver = reinterpret_cast<Solver*>(pointer);
  std::vector<Term> terms = getObjectsFromPointers<Term>(env, termPointers);
  std::vector<Term> values = solver->getValue(terms);
  jlongArray ret = getPointersFromObjects<Term>(env, values);
  return ret;
  CVC5_JAVA_API_TRY_CATCH_END_RETURN(env, 0);
}

/*
 * Class:     io_github_cvc5_Solver
 * Method:    getModelDomainElements
 * Signature: (JJ)[J
 */
JNIEXPORT jlongArray JNICALL Java_io_github_cvc5_Solver_getModelDomainElements(
    JNIEnv* env, jobject, jlong pointer, jlong sortPointer)
{
  CVC5_JAVA_API_TRY_CATCH_BEGIN;
  Solver* solver = reinterpret_cast<Solver*>(pointer);
  Sort* sort = reinterpret_cast<Sort*>(sortPointer);
  std::vector<Term> terms = solver->getModelDomainElements(*sort);
  jlongArray ret = getPointersFromObjects<Term>(env, terms);
  return ret;
  CVC5_JAVA_API_TRY_CATCH_END_RETURN(env, nullptr);
}

/*
 * Class:     io_github_cvc5_Solver
 * Method:    isModelCoreSymbol
 * Signature: (JJ)Z
 */
JNIEXPORT jboolean JNICALL Java_io_github_cvc5_Solver_isModelCoreSymbol(
    JNIEnv* env, jobject, jlong pointer, jlong termPointer)
{
  CVC5_JAVA_API_TRY_CATCH_BEGIN;
  Solver* solver = reinterpret_cast<Solver*>(pointer);
  Term* term = reinterpret_cast<Term*>(termPointer);
  return static_cast<jboolean>(solver->isModelCoreSymbol(*term));
  CVC5_JAVA_API_TRY_CATCH_END_RETURN(env, static_cast<jboolean>(false));
}

/*
 * Class:     io_github_cvc5_Solver
 * Method:    getModel
 * Signature: (J[J[J)Ljava/lang/String;
 */
JNIEXPORT jstring JNICALL
Java_io_github_cvc5_Solver_getModel(JNIEnv* env,
                                    jobject,
                                    jlong pointer,
                                    jlongArray sortPointers,
                                    jlongArray varPointers)
{
  CVC5_JAVA_API_TRY_CATCH_BEGIN;
  Solver* solver = reinterpret_cast<Solver*>(pointer);
  std::vector<Sort> sorts = getObjectsFromPointers<Sort>(env, sortPointers);
  std::vector<Term> vars = getObjectsFromPointers<Term>(env, varPointers);
  std::string model = solver->getModel(sorts, vars);
  return env->NewStringUTF(model.c_str());
  CVC5_JAVA_API_TRY_CATCH_END_RETURN(env, 0);
}

/*
 * Class:     io_github_cvc5_Solver
 * Method:    getQuantifierElimination
 * Signature: (JJ)J
 */
JNIEXPORT jlong JNICALL Java_io_github_cvc5_Solver_getQuantifierElimination(
    JNIEnv* env, jobject, jlong pointer, jlong qPointer)
{
  CVC5_JAVA_API_TRY_CATCH_BEGIN;
  Solver* solver = reinterpret_cast<Solver*>(pointer);
  Term* q = reinterpret_cast<Term*>(qPointer);
  Term* retPointer = new Term(solver->getQuantifierElimination(*q));
  return reinterpret_cast<jlong>(retPointer);
  CVC5_JAVA_API_TRY_CATCH_END_RETURN(env, 0);
}

/*
 * Class:     io_github_cvc5_Solver
 * Method:    getQuantifierEliminationDisjunct
 * Signature: (JJ)J
 */
JNIEXPORT jlong JNICALL
Java_io_github_cvc5_Solver_getQuantifierEliminationDisjunct(JNIEnv* env,
                                                            jobject,
                                                            jlong pointer,
                                                            jlong qPointer)
{
  CVC5_JAVA_API_TRY_CATCH_BEGIN;
  Solver* solver = reinterpret_cast<Solver*>(pointer);
  Term* q = reinterpret_cast<Term*>(qPointer);
  Term* retPointer = new Term(solver->getQuantifierEliminationDisjunct(*q));
  return reinterpret_cast<jlong>(retPointer);
  CVC5_JAVA_API_TRY_CATCH_END_RETURN(env, 0);
}

/*
 * Class:     io_github_cvc5_Solver
 * Method:    declareSepHeap
 * Signature: (JJJ)V
 */
JNIEXPORT void JNICALL
Java_io_github_cvc5_Solver_declareSepHeap(JNIEnv* env,
                                          jobject,
                                          jlong pointer,
                                          jlong locSortPointer,
                                          jlong dataSortPointer)
{
  CVC5_JAVA_API_TRY_CATCH_BEGIN;
  Solver* solver = reinterpret_cast<Solver*>(pointer);
  Sort* locSort = reinterpret_cast<Sort*>(locSortPointer);
  Sort* dataSort = reinterpret_cast<Sort*>(dataSortPointer);
  solver->declareSepHeap(*locSort, *dataSort);
  CVC5_JAVA_API_TRY_CATCH_END(env);
}

/*
 * Class:     io_github_cvc5_Solver
 * Method:    getValueSepHeap
 * Signature: (J)J
 */
JNIEXPORT jlong JNICALL
Java_io_github_cvc5_Solver_getValueSepHeap(JNIEnv* env, jobject, jlong pointer)
{
  CVC5_JAVA_API_TRY_CATCH_BEGIN;
  Solver* solver = reinterpret_cast<Solver*>(pointer);
  Term* retPointer = new Term(solver->getValueSepHeap());
  return reinterpret_cast<jlong>(retPointer);
  CVC5_JAVA_API_TRY_CATCH_END_RETURN(env, 0);
}

/*
 * Class:     io_github_cvc5_Solver
 * Method:    getValueSepNil
 * Signature: (J)J
 */
JNIEXPORT jlong JNICALL Java_io_github_cvc5_Solver_getValueSepNil(JNIEnv* env,
                                                                  jobject,
                                                                  jlong pointer)
{
  CVC5_JAVA_API_TRY_CATCH_BEGIN;
  Solver* solver = reinterpret_cast<Solver*>(pointer);
  Term* retPointer = new Term(solver->getValueSepNil());
  return reinterpret_cast<jlong>(retPointer);
  CVC5_JAVA_API_TRY_CATCH_END_RETURN(env, 0);
}

/*
 * Class:     io_github_cvc5_Solver
 * Method:    declarePool
 * Signature: (Ljava/lang/String;J[J])J
 */
JNIEXPORT jlong JNICALL
Java_io_github_cvc5_Solver_declarePool(JNIEnv* env,
                                       jobject,
                                       jlong pointer,
                                       jstring jsymbol,
                                       jlong sort,
                                       jlongArray initValuePointers)
{
  CVC5_JAVA_API_TRY_CATCH_BEGIN;
  Solver* solver = reinterpret_cast<Solver*>(pointer);
  const char* s = env->GetStringUTFChars(jsymbol, nullptr);
  std::string symbol(s);
  Sort* sortptr = reinterpret_cast<Sort*>(sort);
  std::vector<Term> initValue =
      getObjectsFromPointers<Term>(env, initValuePointers);
  Term* retPointer = new Term(solver->declarePool(symbol, *sortptr, initValue));
  return reinterpret_cast<jlong>(retPointer);
  CVC5_JAVA_API_TRY_CATCH_END_RETURN(env, 0);
}

/*
 * Class:     io_github_cvc5_Solver
 * Method:    declareOracleFun
 * Signature: (JLjava/lang/String;[JJLio/github/cvc5/IOracle;)J
 */
JNIEXPORT jlong JNICALL
Java_io_github_cvc5_Solver_declareOracleFun(JNIEnv* env,
                                            jobject,
                                            jlong pointer,
                                            jstring jSymbol,
                                            jlongArray sortPointers,
                                            jlong sortPointer,
                                            jobject oracle)
{
  CVC5_JAVA_API_TRY_CATCH_BEGIN;
  jobject oracleReference = env->NewGlobalRef(oracle);
  globalReferences[pointer].push_back(oracleReference);
  Solver* solver = reinterpret_cast<Solver*>(pointer);
  const char* s = env->GetStringUTFChars(jSymbol, nullptr);
  std::string cSymbol(s);
  Sort* sort = reinterpret_cast<Sort*>(sortPointer);
  std::vector<Sort> sorts = getObjectsFromPointers<Sort>(env, sortPointers);
  std::function<Term(std::vector<Term>)> fn =
      [env, oracleReference](std::vector<Term> input) {
        Term term = applyOracle(env, oracleReference, input);
        return term;
      };
  Term* retPointer =
      new Term(solver->declareOracleFun(cSymbol, sorts, *sort, fn));
  return reinterpret_cast<jlong>(retPointer);
  CVC5_JAVA_API_TRY_CATCH_END_RETURN(env, 0);
}

/*
 * Class:     io_github_cvc5_Solver
 * Method:    pop
 * Signature: (JI)V
 */
JNIEXPORT void JNICALL Java_io_github_cvc5_Solver_pop(JNIEnv* env,
                                                      jobject,
                                                      jlong pointer,
                                                      jint nscopes)
{
  CVC5_JAVA_API_TRY_CATCH_BEGIN;
  Solver* solver = reinterpret_cast<Solver*>(pointer);
  solver->pop((uint32_t)nscopes);
  CVC5_JAVA_API_TRY_CATCH_END(env);
}

/*
 * Class:     io_github_cvc5_Solver
 * Method:    getInterpolant
 * Signature: (JJ)J
 */
JNIEXPORT jlong JNICALL Java_io_github_cvc5_Solver_getInterpolant__JJ(
    JNIEnv* env, jobject, jlong pointer, jlong conjPointer)
{
  CVC5_JAVA_API_TRY_CATCH_BEGIN;
  Solver* solver = reinterpret_cast<Solver*>(pointer);
  Term* conj = reinterpret_cast<Term*>(conjPointer);
  Term* result = new Term(solver->getInterpolant(*conj));
  return reinterpret_cast<jlong>(result);
  CVC5_JAVA_API_TRY_CATCH_END_RETURN(env, 0);
}

/*
 * Class:     io_github_cvc5_Solver
 * Method:    getInterpolant
 * Signature: (JJJ)J
 */
JNIEXPORT jlong JNICALL
Java_io_github_cvc5_Solver_getInterpolant__JJJ(JNIEnv* env,
                                               jobject,
                                               jlong pointer,
                                               jlong conjPointer,
                                               jlong grammarPointer)
{
  CVC5_JAVA_API_TRY_CATCH_BEGIN;
  Solver* solver = reinterpret_cast<Solver*>(pointer);
  Term* conj = reinterpret_cast<Term*>(conjPointer);
  Grammar* grammar = reinterpret_cast<Grammar*>(grammarPointer);
  Term* result = new Term(solver->getInterpolant(*conj, *grammar));
  return reinterpret_cast<jlong>(result);
  CVC5_JAVA_API_TRY_CATCH_END_RETURN(env, 0);
}

/*
 * Class:     io_github_cvc5_Solver
 * Method:    getInterpolantNext
 * Signature: (J)J
 */
JNIEXPORT jlong JNICALL Java_io_github_cvc5_Solver_getInterpolantNext(
    JNIEnv* env, jobject, jlong pointer)
{
  CVC5_JAVA_API_TRY_CATCH_BEGIN;
  Solver* solver = reinterpret_cast<Solver*>(pointer);
  Term* result = new Term(solver->getInterpolantNext());
  return reinterpret_cast<jlong>(result);
  CVC5_JAVA_API_TRY_CATCH_END_RETURN(env, 0);
}

/*
 * Class:     io_github_cvc5_Solver
 * Method:    getAbduct
 * Signature: (JJ)J
 */
JNIEXPORT jlong JNICALL Java_io_github_cvc5_Solver_getAbduct__JJ(
    JNIEnv* env, jobject, jlong pointer, jlong conjPointer)
{
  CVC5_JAVA_API_TRY_CATCH_BEGIN;
  Solver* solver = reinterpret_cast<Solver*>(pointer);
  Term* conj = reinterpret_cast<Term*>(conjPointer);
  Term* result = new Term(solver->getAbduct(*conj));
  return reinterpret_cast<jlong>(result);
  CVC5_JAVA_API_TRY_CATCH_END_RETURN(env, 0);
}

/*
 * Class:     io_github_cvc5_Solver
 * Method:    getAbduct
 * Signature: (JJJ)J
 */
JNIEXPORT jlong JNICALL
Java_io_github_cvc5_Solver_getAbduct__JJJ(JNIEnv* env,
                                          jobject,
                                          jlong pointer,
                                          jlong conjPointer,
                                          jlong grammarPointer)
{
  CVC5_JAVA_API_TRY_CATCH_BEGIN;
  Solver* solver = reinterpret_cast<Solver*>(pointer);
  Term* conj = reinterpret_cast<Term*>(conjPointer);
  Grammar* grammar = reinterpret_cast<Grammar*>(grammarPointer);
  Term* result = new Term(solver->getAbduct(*conj, *grammar));
  return reinterpret_cast<jlong>(result);
  CVC5_JAVA_API_TRY_CATCH_END_RETURN(env, 0);
}

/*
 * Class:     io_github_cvc5_Solver
 * Method:    getAbductNext
 * Signature: (J)J
 */
JNIEXPORT jlong JNICALL Java_io_github_cvc5_Solver_getAbductNext(JNIEnv* env,
                                                                 jobject,
                                                                 jlong pointer)
{
  CVC5_JAVA_API_TRY_CATCH_BEGIN;
  Solver* solver = reinterpret_cast<Solver*>(pointer);
  Term* result = new Term(solver->getAbductNext());
  return reinterpret_cast<jlong>(result);
  CVC5_JAVA_API_TRY_CATCH_END_RETURN(env, 0);
}

/*
 * Class:     io_github_cvc5_Solver
 * Method:    blockModel
 * Signature: (JI)V
 */
JNIEXPORT void JNICALL Java_io_github_cvc5_Solver_blockModel(JNIEnv* env,
                                                             jobject,
                                                             jlong pointer,
                                                             jint modeValue)
{
  CVC5_JAVA_API_TRY_CATCH_BEGIN;
  Solver* solver = reinterpret_cast<Solver*>(pointer);
  modes::BlockModelsMode mode = static_cast<modes::BlockModelsMode>(modeValue);
  solver->blockModel(mode);
  CVC5_JAVA_API_TRY_CATCH_END(env);
}

/*
 * Class:     io_github_cvc5_Solver
 * Method:    blockModelValues
 * Signature: (J[J)V
 */
JNIEXPORT void JNICALL Java_io_github_cvc5_Solver_blockModelValues(
    JNIEnv* env, jobject, jlong pointer, jlongArray jTerms)
{
  CVC5_JAVA_API_TRY_CATCH_BEGIN;
  Solver* solver = reinterpret_cast<Solver*>(pointer);
  std::vector<Term> terms = getObjectsFromPointers<Term>(env, jTerms);
  solver->blockModelValues(terms);
  CVC5_JAVA_API_TRY_CATCH_END(env);
}

/*
 * Class:     io_github_cvc5_Solver
 * Method:    getInstantiations
 * Signature: (J[J[J)Ljava/lang/String;
 */
JNIEXPORT jstring JNICALL Java_io_github_cvc5_Solver_getInstantiations(
    JNIEnv* env, jobject, jlong pointer)
{
  CVC5_JAVA_API_TRY_CATCH_BEGIN;
  Solver* solver = reinterpret_cast<Solver*>(pointer);
  std::string insts = solver->getInstantiations();
  return env->NewStringUTF(insts.c_str());
  CVC5_JAVA_API_TRY_CATCH_END_RETURN(env, 0);
}

/*
 * Class:     io_github_cvc5_Solver
 * Method:    push
 * Signature: (JI)V
 */
JNIEXPORT void JNICALL Java_io_github_cvc5_Solver_push(JNIEnv* env,
                                                       jobject,
                                                       jlong pointer,
                                                       jint nscopes)
{
  CVC5_JAVA_API_TRY_CATCH_BEGIN;
  Solver* solver = reinterpret_cast<Solver*>(pointer);
  solver->push((uint32_t)nscopes);
  CVC5_JAVA_API_TRY_CATCH_END(env);
}

/*
 * Class:     io_github_cvc5_Solver
 * Method:    resetAssertions
 * Signature: (J)V
 */
JNIEXPORT void JNICALL Java_io_github_cvc5_Solver_resetAssertions(JNIEnv* env,
                                                                  jobject,
                                                                  jlong pointer)
{
  CVC5_JAVA_API_TRY_CATCH_BEGIN;
  Solver* solver = reinterpret_cast<Solver*>(pointer);
  solver->resetAssertions();
  CVC5_JAVA_API_TRY_CATCH_END(env);
}

/*
 * Class:     io_github_cvc5_Solver
 * Method:    setInfo
 * Signature: (JLjava/lang/String;Ljava/lang/String;)V
 */
JNIEXPORT void JNICALL Java_io_github_cvc5_Solver_setInfo(
    JNIEnv* env, jobject, jlong pointer, jstring jKeyword, jstring jValue)
{
  CVC5_JAVA_API_TRY_CATCH_BEGIN;
  Solver* solver = reinterpret_cast<Solver*>(pointer);
  const char* sKeyword = env->GetStringUTFChars(jKeyword, nullptr);
  const char* sValue = env->GetStringUTFChars(jValue, nullptr);
  std::string cKeyword(sKeyword);
  std::string cValue(sValue);
  solver->setInfo(cKeyword, cValue);
  env->ReleaseStringUTFChars(jKeyword, sKeyword);
  env->ReleaseStringUTFChars(jValue, sValue);
  CVC5_JAVA_API_TRY_CATCH_END(env);
}

/*
 * Class:     io_github_cvc5_Solver
 * Method:    setLogic
 * Signature: (JLjava/lang/String;)V
 */
JNIEXPORT void JNICALL Java_io_github_cvc5_Solver_setLogic(JNIEnv* env,
                                                           jobject,
                                                           jlong pointer,
                                                           jstring jLogic)
{
  CVC5_JAVA_API_TRY_CATCH_BEGIN;
  Solver* solver = reinterpret_cast<Solver*>(pointer);
  const char* cLogic = env->GetStringUTFChars(jLogic, nullptr);
  solver->setLogic(std::string(cLogic));
  CVC5_JAVA_API_TRY_CATCH_END(env);
}

/*
 * Class:     io_github_cvc5_Solver
 * Method:    isLogicSet
 * Signature: (J)Z
 */
JNIEXPORT jboolean JNICALL Java_io_github_cvc5_Solver_isLogicSet(JNIEnv* env,
                                                                 jobject,
                                                                 jlong pointer)
{
  CVC5_JAVA_API_TRY_CATCH_BEGIN;
  Solver* solver = reinterpret_cast<Solver*>(pointer);
  return static_cast<jboolean>(solver->isLogicSet());
  CVC5_JAVA_API_TRY_CATCH_END_RETURN(env, static_cast<jboolean>(false));
}

/*
 * Class:     io_github_cvc5_Solver
 * Method:    getLogic
 * Signature: (J)Ljava/lang/String;
 */
JNIEXPORT jstring JNICALL Java_io_github_cvc5_Solver_getLogic(JNIEnv* env,
                                                              jobject,
                                                              jlong pointer)
{
  CVC5_JAVA_API_TRY_CATCH_BEGIN;
  Solver* solver = reinterpret_cast<Solver*>(pointer);
  return env->NewStringUTF(solver->getLogic().c_str());
  CVC5_JAVA_API_TRY_CATCH_END_RETURN(env, 0);
}

/*
 * Class:     io_github_cvc5_Solver
 * Method:    setOption
 * Signature: (JLjava/lang/String;Ljava/lang/String;)V
 */
JNIEXPORT void JNICALL Java_io_github_cvc5_Solver_setOption(
    JNIEnv* env, jobject, jlong pointer, jstring jOption, jstring jValue)
{
  CVC5_JAVA_API_TRY_CATCH_BEGIN;
  Solver* solver = reinterpret_cast<Solver*>(pointer);
  const char* sOption = env->GetStringUTFChars(jOption, nullptr);
  const char* sValue = env->GetStringUTFChars(jValue, nullptr);
  std::string cOption(sOption);
  std::string cValue(sValue);
  solver->setOption(cOption, cValue);
  env->ReleaseStringUTFChars(jOption, sOption);
  env->ReleaseStringUTFChars(jValue, sValue);
  CVC5_JAVA_API_TRY_CATCH_END(env);
}

/*
 * Class:     io_github_cvc5_Solver
 * Method:    declareSygusVar
 * Signature: (JJjava/lang/String;L)J
 */
JNIEXPORT jlong JNICALL Java_io_github_cvc5_Solver_declareSygusVar(
    JNIEnv* env, jobject, jlong pointer, jstring jSymbol, jlong sortPointer)
{
  CVC5_JAVA_API_TRY_CATCH_BEGIN;
  Solver* solver = reinterpret_cast<Solver*>(pointer);
  Sort* sort = reinterpret_cast<Sort*>(sortPointer);
  const char* s = env->GetStringUTFChars(jSymbol, nullptr);
  std::string cSymbol(s);
  Term* retPointer = new Term(solver->declareSygusVar(cSymbol, *sort));
  env->ReleaseStringUTFChars(jSymbol, s);
  return reinterpret_cast<jlong>(retPointer);
  CVC5_JAVA_API_TRY_CATCH_END_RETURN(env, 0);
}

/*
 * Class:     io_github_cvc5_Solver
 * Method:    mkGrammar
 * Signature: (J[J[J)J
 */
JNIEXPORT jlong JNICALL
Java_io_github_cvc5_Solver_mkGrammar(JNIEnv* env,
                                     jobject,
                                     jlong pointer,
                                     jlongArray jBoundVars,
                                     jlongArray jNtSymbols)
{
  CVC5_JAVA_API_TRY_CATCH_BEGIN;
  Solver* solver = reinterpret_cast<Solver*>(pointer);
  std::vector<Term> boundVars = getObjectsFromPointers<Term>(env, jBoundVars);
  std::vector<Term> ntSymbols = getObjectsFromPointers<Term>(env, jNtSymbols);
  Grammar* retPointer = new Grammar(solver->mkGrammar(boundVars, ntSymbols));
  return reinterpret_cast<jlong>(retPointer);
  CVC5_JAVA_API_TRY_CATCH_END_RETURN(env, 0);
}

/*
 * Class:     io_github_cvc5_Solver
 * Method:    synthFun
 * Signature: (JLjava/lang/String;[JJ)J
 */
JNIEXPORT jlong JNICALL
Java_io_github_cvc5_Solver_synthFun__JLjava_lang_String_2_3JJ(JNIEnv* env,
                                                              jobject,
                                                              jlong pointer,
                                                              jstring jSymbol,
                                                              jlongArray jVars,
                                                              jlong sortPointer)
{
  CVC5_JAVA_API_TRY_CATCH_BEGIN;
  Solver* solver = reinterpret_cast<Solver*>(pointer);
  Sort* sort = reinterpret_cast<Sort*>(sortPointer);
  const char* s = env->GetStringUTFChars(jSymbol, nullptr);
  std::string cSymbol(s);
  std::vector<Term> boundVars = getObjectsFromPointers<Term>(env, jVars);
  Term* retPointer = new Term(solver->synthFun(cSymbol, boundVars, *sort));
  env->ReleaseStringUTFChars(jSymbol, s);
  return reinterpret_cast<jlong>(retPointer);
  CVC5_JAVA_API_TRY_CATCH_END_RETURN(env, 0);
}

/*
 * Class:     io_github_cvc5_Solver
 * Method:    synthFun
 * Signature: (JLjava/lang/String;[JJJ)J
 */
JNIEXPORT jlong JNICALL
Java_io_github_cvc5_Solver_synthFun__JLjava_lang_String_2_3JJJ(
    JNIEnv* env,
    jobject,
    jlong pointer,
    jstring jSymbol,
    jlongArray jVars,
    jlong sortPointer,
    jlong grammarPointer)
{
  CVC5_JAVA_API_TRY_CATCH_BEGIN;
  Solver* solver = reinterpret_cast<Solver*>(pointer);
  Sort* sort = reinterpret_cast<Sort*>(sortPointer);
  Grammar* grammar = reinterpret_cast<Grammar*>(grammarPointer);
  const char* s = env->GetStringUTFChars(jSymbol, nullptr);
  std::string cSymbol(s);
  std::vector<Term> boundVars = getObjectsFromPointers<Term>(env, jVars);
  Term* retPointer =
      new Term(solver->synthFun(cSymbol, boundVars, *sort, *grammar));
  env->ReleaseStringUTFChars(jSymbol, s);
  return reinterpret_cast<jlong>(retPointer);
  CVC5_JAVA_API_TRY_CATCH_END_RETURN(env, 0);
}

/*
 * Class:     io_github_cvc5_Solver
 * Method:    addSygusConstraint
 * Signature: (JJ)V
 */
JNIEXPORT void JNICALL Java_io_github_cvc5_Solver_addSygusConstraint(
    JNIEnv* env, jobject, jlong pointer, jlong termPointer)
{
  CVC5_JAVA_API_TRY_CATCH_BEGIN;
  Solver* solver = reinterpret_cast<Solver*>(pointer);
  Term* term = reinterpret_cast<Term*>(termPointer);
  solver->addSygusConstraint(*term);
  CVC5_JAVA_API_TRY_CATCH_END(env);
}

/*
 * Class:     io_github_cvc5_Solver
 * Method:    getSygusConstraints
 * Signature: (J)[J
 */
JNIEXPORT jlongArray JNICALL Java_io_github_cvc5_Solver_getSygusConstraints(
    JNIEnv* env, jobject, jlong pointer)
{
  CVC5_JAVA_API_TRY_CATCH_BEGIN;
  Solver* solver = reinterpret_cast<Solver*>(pointer);
  std::vector<Term> constraints = solver->getSygusConstraints();
  jlongArray ret = getPointersFromObjects<Term>(env, constraints);
  return ret;
  CVC5_JAVA_API_TRY_CATCH_END_RETURN(env, nullptr);
}

/*
 * Class:     io_github_cvc5_Solver
 * Method:    addSygusAssume
 * Signature: (JJ)V
 */
JNIEXPORT void JNICALL Java_io_github_cvc5_Solver_addSygusAssume(
    JNIEnv* env, jobject, jlong pointer, jlong termPointer)
{
  CVC5_JAVA_API_TRY_CATCH_BEGIN;
  Solver* solver = reinterpret_cast<Solver*>(pointer);
  Term* term = reinterpret_cast<Term*>(termPointer);
  solver->addSygusAssume(*term);
  CVC5_JAVA_API_TRY_CATCH_END(env);
}

/*
 * Class:     io_github_cvc5_Solver
 * Method:    getSygusAssumptions
 * Signature: (J)[J
 */
JNIEXPORT jlongArray JNICALL Java_io_github_cvc5_Solver_getSygusAssumptions(
    JNIEnv* env, jobject, jlong pointer)
{
  CVC5_JAVA_API_TRY_CATCH_BEGIN;
  Solver* solver = reinterpret_cast<Solver*>(pointer);
  std::vector<Term> assumptions = solver->getSygusAssumptions();
  jlongArray ret = getPointersFromObjects<Term>(env, assumptions);
  return ret;
  CVC5_JAVA_API_TRY_CATCH_END_RETURN(env, nullptr);
}

/*
 * Class:     io_github_cvc5_Solver
 * Method:    addSygusInvConstraint
 * Signature: (JJJJJ)V
 */
JNIEXPORT void JNICALL
Java_io_github_cvc5_Solver_addSygusInvConstraint(JNIEnv* env,
                                                 jobject,
                                                 jlong pointer,
                                                 jlong invPointer,
                                                 jlong prePointer,
                                                 jlong transPointer,
                                                 jlong postPointer)
{
  CVC5_JAVA_API_TRY_CATCH_BEGIN;
  Solver* solver = reinterpret_cast<Solver*>(pointer);
  Term* inv = reinterpret_cast<Term*>(invPointer);
  Term* pre = reinterpret_cast<Term*>(prePointer);
  Term* trans = reinterpret_cast<Term*>(transPointer);
  Term* post = reinterpret_cast<Term*>(postPointer);
  solver->addSygusInvConstraint(*inv, *pre, *trans, *post);
  CVC5_JAVA_API_TRY_CATCH_END(env);
}

/*
 * Class:     io_github_cvc5_Solver
 * Method:    checkSynth
 * Signature: (J)J
 */
JNIEXPORT jlong JNICALL Java_io_github_cvc5_Solver_checkSynth(JNIEnv* env,
                                                              jobject,
                                                              jlong pointer)
{
  CVC5_JAVA_API_TRY_CATCH_BEGIN;
  Solver* solver = reinterpret_cast<Solver*>(pointer);
  SynthResult* retPointer = new SynthResult(solver->checkSynth());
  return reinterpret_cast<jlong>(retPointer);
  CVC5_JAVA_API_TRY_CATCH_END_RETURN(env, 0);
}

/*
 * Class:     io_github_cvc5_Solver
 * Method:    checkSynthNext
 * Signature: (J)J
 */
JNIEXPORT jlong JNICALL Java_io_github_cvc5_Solver_checkSynthNext(JNIEnv* env,
                                                                  jobject,
                                                                  jlong pointer)
{
  CVC5_JAVA_API_TRY_CATCH_BEGIN;
  Solver* solver = reinterpret_cast<Solver*>(pointer);
  SynthResult* retPointer = new SynthResult(solver->checkSynthNext());
  return reinterpret_cast<jlong>(retPointer);
  CVC5_JAVA_API_TRY_CATCH_END_RETURN(env, 0);
}

/*
 * Class:     io_github_cvc5_Solver
 * Method:    getSynthSolution
 * Signature: (JJ)J
 */
JNIEXPORT jlong JNICALL Java_io_github_cvc5_Solver_getSynthSolution(
    JNIEnv* env, jobject, jlong pointer, jlong termPointer)
{
  CVC5_JAVA_API_TRY_CATCH_BEGIN;
  Solver* solver = reinterpret_cast<Solver*>(pointer);
  Term* term = reinterpret_cast<Term*>(termPointer);
  Term* retPointer = new Term(solver->getSynthSolution(*term));
  return reinterpret_cast<jlong>(retPointer);
  CVC5_JAVA_API_TRY_CATCH_END_RETURN(env, 0);
}

/*
 * Class:     io_github_cvc5_Solver
 * Method:    getSynthSolutions
 * Signature: (J[J)[J
 */
JNIEXPORT jlongArray JNICALL Java_io_github_cvc5_Solver_getSynthSolutions(
    JNIEnv* env, jobject, jlong pointer, jlongArray jTerms)
{
  CVC5_JAVA_API_TRY_CATCH_BEGIN;
  Solver* solver = reinterpret_cast<Solver*>(pointer);
  std::vector<Term> terms = getObjectsFromPointers<Term>(env, jTerms);
  std::vector<Term> solutions = solver->getSynthSolutions(terms);
  jlongArray ret = getPointersFromObjects<Term>(env, solutions);
  return ret;
  CVC5_JAVA_API_TRY_CATCH_END_RETURN(env, nullptr);
}

/*
 * Class:     io_github_cvc5_Solver
 * Method:    findSynth
 * Signature: (JI)J
 */
JNIEXPORT jlong JNICALL Java_io_github_cvc5_Solver_findSynth__JI(JNIEnv* env,
                                                                 jobject,
                                                                 jlong pointer,
                                                                 jint fstvalue)
{
  CVC5_JAVA_API_TRY_CATCH_BEGIN;
  Solver* solver = reinterpret_cast<Solver*>(pointer);
  modes::FindSynthTarget fst = static_cast<modes::FindSynthTarget>(fstvalue);
  Term* retPointer = new Term(solver->findSynth(fst));
  return reinterpret_cast<jlong>(retPointer);
  CVC5_JAVA_API_TRY_CATCH_END_RETURN(env, 0);
}

/*
 * Class:     io_github_cvc5_Solver
 * Method:    findSynth
 * Signature: (JIJ)J
 */
JNIEXPORT jlong JNICALL Java_io_github_cvc5_Solver_findSynth__JIJ(
    JNIEnv* env, jobject, jlong pointer, jint fstvalue, jlong grammarPointer)
{
  CVC5_JAVA_API_TRY_CATCH_BEGIN;
  Solver* solver = reinterpret_cast<Solver*>(pointer);
  modes::FindSynthTarget fst = static_cast<modes::FindSynthTarget>(fstvalue);
  Grammar* grammar = reinterpret_cast<Grammar*>(grammarPointer);
  Term* retPointer = new Term(solver->findSynth(fst, *grammar));
  return reinterpret_cast<jlong>(retPointer);
  CVC5_JAVA_API_TRY_CATCH_END_RETURN(env, 0);
}

/*
 * Class:     io_github_cvc5_Solver
 * Method:    findSynthNext
 * Signature: (J)J
 */
JNIEXPORT jlong JNICALL Java_io_github_cvc5_Solver_findSynthNext(JNIEnv* env,
                                                                 jobject,
                                                                 jlong pointer)
{
  CVC5_JAVA_API_TRY_CATCH_BEGIN;
  Solver* solver = reinterpret_cast<Solver*>(pointer);
  Term* retPointer = new Term(solver->findSynthNext());
  return reinterpret_cast<jlong>(retPointer);
  CVC5_JAVA_API_TRY_CATCH_END_RETURN(env, 0);
}

/*
 * Class:     io_github_cvc5_Solver
 * Method:    getStatistics
 * Signature: (J)J
 */
JNIEXPORT jlong JNICALL Java_io_github_cvc5_Solver_getStatistics(JNIEnv* env,
                                                                 jobject,
                                                                 jlong pointer)
{
  CVC5_JAVA_API_TRY_CATCH_BEGIN;
  Solver* solver = reinterpret_cast<Solver*>(pointer);
  Statistics* retPointer = new Statistics(solver->getStatistics());
  return reinterpret_cast<jlong>(retPointer);
  CVC5_JAVA_API_TRY_CATCH_END_RETURN(env, 0);
}

/*
 * Class:     io_github_cvc5_Solver
 * Method:    getVersion
 * Signature: (JLjava/lang/String;)Ljava/lang/String;
 */
JNIEXPORT jstring JNICALL Java_io_github_cvc5_Solver_getVersion(JNIEnv* env,
                                                                jobject,
                                                                jlong pointer)
{
  CVC5_JAVA_API_TRY_CATCH_BEGIN;
  Solver* solver = reinterpret_cast<Solver*>(pointer);
  return env->NewStringUTF(solver->getVersion().c_str());
  CVC5_JAVA_API_TRY_CATCH_END_RETURN(env, 0);
}<|MERGE_RESOLUTION|>--- conflicted
+++ resolved
@@ -2045,13 +2045,8 @@
  * Method:    getUnsatCoreLemmas
  * Signature: (J)[J
  */
-<<<<<<< HEAD
-JNIEXPORT jlongArray JNICALL
-Java_io_github_cvc5_Solver_getUnsatCoreLemmas(JNIEnv* env, jobject, jlong pointer)
-=======
 JNIEXPORT jlongArray JNICALL Java_io_github_cvc5_Solver_getUnsatCoreLemmas(
     JNIEnv* env, jobject, jlong pointer)
->>>>>>> 7fc60684
 {
   CVC5_JAVA_API_TRY_CATCH_BEGIN;
   Solver* solver = reinterpret_cast<Solver*>(pointer);
@@ -2113,7 +2108,7 @@
   auto [result, terms] = solver->getTimeoutCore();
   Result* resultPointer = new Result(result);
   jlongArray a = getPointersFromObjects<Term>(env, terms);
-  
+
   // Long r = new Long(resultPointer);
   jclass longClass = env->FindClass("Ljava/lang/Long;");
   jmethodID longConstructor = env->GetMethodID(longClass, "<init>", "(J)V");
