--- conflicted
+++ resolved
@@ -32,31 +32,7 @@
 public class Context
 {
   // Store pointers for term managers, solvers, terms, sorts, etc
-<<<<<<< HEAD
-  private static final List<AbstractPointer> abstractPointers = new ArrayList<>();
-
-  /**
-     * Registers a new {@link AbstractPointer} for later cleanup.
-     *
-     * <p>If the pointer is already registered, it will not be added again.</p>
-     *
-     * @param pointer the {@link AbstractPointer} to register
-     */
-  static void addAbstractPointer(AbstractPointer pointer)
-  {
-    synchronized (abstractPointers)
-    {
-      if (!abstractPointers.contains(pointer))
-      {
-        abstractPointers.add(pointer);
-      }
-    }
-  }
-
-  /**
-   * Deletes all registered native pointers in reverse order of their registration.
-=======
-  private static Map<Long, AbstractPointer> abstractPointers = new LinkedHashMap<>();
+  private static final Map<Long, AbstractPointer> abstractPointers = new LinkedHashMap<>();
 
   /**
    * Private constructor to prevent instantiation of this memory management class.
@@ -70,7 +46,7 @@
    *
    * @param pointer the {@link AbstractPointer} to register
    */
-  static void addAbstractPointer(AbstractPointer pointer)
+  static synchronized void addAbstractPointer(AbstractPointer pointer)
   {
     abstractPointers.put(Long.valueOf(pointer.getPointer()), pointer);
   }
@@ -80,7 +56,7 @@
    *
    * @param pointer the {@link AbstractPointer} to remove
    */
-  static void removeAbstractPointer(AbstractPointer pointer) {
+  static synchronized void removeAbstractPointer(AbstractPointer pointer) {
     if (pointer.getPointer() != 0) {
       abstractPointers.remove(Long.valueOf(pointer.getPointer()));
     }
@@ -88,7 +64,6 @@
 
   /**
    * Delete all registered native pointers in reverse order of their registration.
->>>>>>> 2ae4ede4
    *
    * <p>This method should be called by a single thread once all term managers and
    * solver instances are no longer needed. It ensures that all native memory
@@ -99,18 +74,8 @@
    * the {@link AbstractPointer#deletePointer()} method individually on
    * each Java object instead of calling this method.</p>
    */
-  public static void deletePointers()
+  public static synchronized void deletePointers()
   {
-<<<<<<< HEAD
-    synchronized (abstractPointers)
-    {
-      for (int i = abstractPointers.size() - 1; i >= 0; i--)
-      {
-        abstractPointers.get(i).deletePointer();
-      }
-      abstractPointers.clear();
-    }
-=======
     LinkedList<AbstractPointer> values = new LinkedList<AbstractPointer>(abstractPointers.values());
     Iterator<AbstractPointer> i = values.descendingIterator();
     while (i.hasNext()) {
@@ -118,6 +83,5 @@
     }
 
     abstractPointers.clear();
->>>>>>> 2ae4ede4
   }
 }