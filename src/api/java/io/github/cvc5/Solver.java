--- conflicted
+++ resolved
@@ -223,6 +223,20 @@
    * @return the datatype sorts
    * @throws CVC5ApiException
    */
+  public Sort[] mkDatatypeSorts(List<DatatypeDecl> dtypedecls) throws CVC5ApiException
+  {
+    return mkDatatypeSorts(dtypedecls.toArray(new DatatypeDecl[0]));
+  }
+
+  /**
+   * Create a vector of datatype sorts. The names of the datatype
+   * declarations must be distinct.
+   *
+   * @param dtypedecls the datatype declarations from which the sort is
+   *     created
+   * @return the datatype sorts
+   * @throws CVC5ApiException
+   */
   public Sort[] mkDatatypeSorts(DatatypeDecl[] dtypedecls) throws CVC5ApiException
   {
     long[] declPointers = Utils.getPointers(dtypedecls);
@@ -234,42 +248,6 @@
   private native long[] mkDatatypeSorts(long pointer, long[] declPointers) throws CVC5ApiException;
 
   /**
-<<<<<<< HEAD
-   * Create a vector of datatype sorts using unresolved sorts. The names of
-   * the datatype declarations in dtypedecls must be distinct.
-   *
-   * This method is called when the DatatypeDecl objects dtypedecls have
-   * been built using "unresolved" sorts.
-   *
-   * We associate each sort in unresolvedSorts with exacly one datatype from
-   * dtypedecls. In particular, it must have the same name as exactly one
-   * datatype declaration in dtypedecls.
-   *
-   * When constructing datatypes, unresolved sorts are replaced by the
-   * datatype sort constructed for the datatype declaration it is associated
-   * with.
-   *
-   * @param dtypedecls the datatype declarations from which the sort is
-   *     created
-   * @param unresolvedSorts the list of unresolved sorts
-   * @return the datatype sorts
-   */
-  public Sort[] mkDatatypeSorts(DatatypeDecl[] dtypedecls, Sort[] unresolvedSorts)
-      throws CVC5ApiException
-  {
-    long[] declPointers = Utils.getPointers(dtypedecls);
-    long[] unresolvedPointers = Utils.getPointers(unresolvedSorts);
-    long[] sortPointers = mkDatatypeSorts(pointer, declPointers, unresolvedPointers);
-    Sort[] sorts = Utils.getSorts(this, sortPointers);
-    return sorts;
-  }
-
-  private native long[] mkDatatypeSorts(
-      long pointer, long[] declPointers, long[] unresolvedPointers) throws CVC5ApiException;
-
-  /**
-=======
->>>>>>> 430c11f8
    * Create function sort.
    * @param domain the sort of the fuction argument
    * @param codomain the sort of the function return value
@@ -644,6 +622,18 @@
 
   private native long mkTerm(
       long pointer, long opPointer, long child1Pointer, long child2Pointer, long child3Pointer);
+
+  /**
+   * Create n-ary term of given kind from a given operator.
+   * Create operators with mkOp().
+   * @param op the operator
+   * @param children the children of the term
+   * @return the Term
+   */
+  public Term mkTerm(Op op, List<Term> children)
+  {
+    return mkTerm(op, children.toArray(new Term[0]));
+  }
 
   /**
    * Create n-ary term of given kind from a given operator.
@@ -1398,6 +1388,18 @@
 
   private native long mkDatatypeDecl(
       long pointer, String name, long paramPointer, boolean isCoDatatype);
+
+  /**
+   * Create a datatype declaration.
+   * Create sorts parameter with Solver::mkParamSort().
+   * @param name the name of the datatype
+   * @param params a list of sort parameters
+   * @return the DatatypeDecl
+   */
+  public DatatypeDecl mkDatatypeDecl(String name, List<Sort> params)
+  {
+    return mkDatatypeDecl(name, params.toArray(new Sort[0]));
+  }
 
   /**
    * Create a datatype declaration.
