--- conflicted
+++ resolved
@@ -363,19 +363,11 @@
   private native boolean isUninterpretedSortConstructor(long pointer);
 
   /**
-<<<<<<< HEAD
-   * Is this an instantiated (parametric datatype or unintpreted sort
-   * constructor) sort?
-   *
-   * An instantiated sort is a sort that has been constructed from
-   * instantiating sort parameters of a parametric sort with sort arguments
-=======
    * Is this an instantiated (parametric datatype or uninterpreted sort
    * constructor) sort?
    *
    * An instantiated sort is a sort that has been constructed from
    * instantiating a sort with sort arguments
->>>>>>> 4f573702
    * (see Sort.instantiate()).
    *
    * @return true if this is an instantiated sort
