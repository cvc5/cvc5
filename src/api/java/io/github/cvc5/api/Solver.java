--- conflicted
+++ resolved
@@ -2251,13 +2251,9 @@
    * set to a mode different from 'none'.
    * \endverbatim
    *
-<<<<<<< HEAD
    * @apiNote This method is experimental and may change in future versions.
    *
-   * @param output a Term I such that {@code A->I} and {@code I->B} are valid,
-=======
    * @return a Term I such that {@code A->I} and {@code I->B} are valid,
->>>>>>> 7c794bd2
    *        where A is the current set of assertions and B is given in the input
    *        by conj on the last call to getInterpolant, or the null term if such
    *        a term cannot be found.
@@ -2327,20 +2323,13 @@
    * ( get-abduct-next )
    * }
    * Requires enabling incremental mode and option 'produce-abducts'
-<<<<<<< HEAD
    *
    * @apiNote This method is experimental and may change in future versions.
    *
-   * @param output a term C such that A^C is satisfiable, and A^~B^C is
-   *        unsatisfiable, where A is the current set of assertions and B is
-   *        given in the input by conj in the last call to getAbduct.
-   * @return true if it gets C successfully, false otherwise
-=======
    * @return a term C such that A^C is satisfiable, and A^~B^C is
    *         unsatisfiable, where A is the current set of assertions and B is
    *         given in the input by conj in the last call to getAbduct, or the
    *         null term if such a term cannot be found.
->>>>>>> 7c794bd2
    */
   public Term getAbductNext()
   {
