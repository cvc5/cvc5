/*********************                                                        */
/*! \file cvc4cpp.h
 ** \verbatim
 ** Top contributors (to current version):
 **   Aina Niemetz, Andres Noetzli
 ** This file is part of the CVC4 project.
 ** Copyright (c) 2009-2019 by the authors listed in the file AUTHORS
 ** in the top-level source directory) and their institutional affiliations.
 ** All rights reserved.  See the file COPYING in the top-level source
 ** directory for licensing information.\endverbatim
 **
 ** \brief The CVC4 C++ API.
 **
 ** The CVC4 C++ API.
 **/

#include "cvc4_public.h"

#ifndef CVC4__API__CVC4CPP_H
#define CVC4__API__CVC4CPP_H

#include "api/cvc4cppkind.h"

#include <map>
#include <memory>
#include <set>
#include <sstream>
#include <string>
#include <unordered_map>
#include <unordered_set>
#include <vector>

namespace CVC4 {

class Expr;
class Datatype;
class DatatypeConstructor;
class DatatypeConstructorArg;
class ExprManager;
class SmtEngine;
class Type;
class Options;
class Random;
class Result;

namespace api {

/* -------------------------------------------------------------------------- */
/* Exception                                                                  */
/* -------------------------------------------------------------------------- */

class CVC4_PUBLIC CVC4ApiException : public std::exception
{
 public:
  CVC4ApiException(const std::string& str) : d_msg(str) {}
  CVC4ApiException(const std::stringstream& stream) : d_msg(stream.str()) {}
  std::string getMessage() const { return d_msg; }
  const char* what() const noexcept override { return d_msg.c_str(); }

 private:
  std::string d_msg;
};

/* -------------------------------------------------------------------------- */
/* Result                                                                     */
/* -------------------------------------------------------------------------- */

/**
 * Encapsulation of a three-valued solver result, with explanations.
 */
class CVC4_PUBLIC Result
{
  friend class Solver;

 public:
  // !!! This constructor is only temporarily public until the parser is fully
  // migrated to the new API. !!!
  /**
   * Constructor.
   * @param r the internal result that is to be wrapped by this result
   * @return the Result
   */
  Result(const CVC4::Result& r);

<<<<<<< HEAD
  /** Nullary constructor (required for Cython). */
  Result();

=======
  /** Constructor. */
  Result();

  /**
   * Return true if Result is empty, i.e., a nullary Result, and not an actual
   * result returned from a checkSat() (and friends) query.
   */
  bool isNull() const;

>>>>>>> aa18f9e6
  /**
   * Return true if query was a satisfiable checkSat() or checkSatAssuming()
   * query.
   */
  bool isSat() const;

  /**
   * Return true if query was an unsatisfiable checkSat() or
   * checkSatAssuming() query.
   */
  bool isUnsat() const;

  /**
   * Return true if query was a checkSat() or checkSatAssuming() query and
   * CVC4 was not able to determine (un)satisfiability.
   */
  bool isSatUnknown() const;

  /**
   * Return true if corresponding query was a valid checkValid() or
   * checkValidAssuming() query.
   */
  bool isValid() const;

  /**
   * Return true if corresponding query was an invalid checkValid() or
   * checkValidAssuming() query.
   */
  bool isInvalid() const;

  /**
   * Return true if query was a checkValid() or checkValidAssuming() query
   * and CVC4 was not able to determine (in)validity.
   */
  bool isValidUnknown() const;

  /**
   * Operator overloading for equality of two results.
   * @param r the result to compare to for equality
   * @return true if the results are equal
   */
  bool operator==(const Result& r) const;

  /**
   * Operator overloading for disequality of two results.
   * @param r the result to compare to for disequality
   * @return true if the results are disequal
   */
  bool operator!=(const Result& r) const;

  /**
   * @return an explanation for an unknown query result.
   */
  std::string getUnknownExplanation() const;

  /**
   * @return a string representation of this result.
   */
  std::string toString() const;

  // !!! This is only temporarily available until the parser is fully migrated
  // to the new API. !!!
  CVC4::Result getResult(void) const;

 private:
  /**
   * The interal result wrapped by this result.
   * This is a shared_ptr rather than a unique_ptr since CVC4::Result is
   * not ref counted.
   */
  std::shared_ptr<CVC4::Result> d_result;
};

/**
 * Serialize a result to given stream.
 * @param out the output stream
 * @param r the result to be serialized to the given output stream
 * @return the output stream
 */
std::ostream& operator<<(std::ostream& out, const Result& r) CVC4_PUBLIC;

/* -------------------------------------------------------------------------- */
/* Sort                                                                       */
/* -------------------------------------------------------------------------- */

class Datatype;

/**
 * The sort of a CVC4 term.
 */
class CVC4_PUBLIC Sort
{
  friend class DatatypeConstructorDecl;
  friend class DatatypeDecl;
  friend class DatatypeSelectorDecl;
  friend class Op;
  friend class Solver;
  friend struct SortHashFunction;
  friend class Term;

 public:
  // !!! This constructor is only temporarily public until the parser is fully
  // migrated to the new API. !!!
  /**
   * Constructor.
   * @param t the internal type that is to be wrapped by this sort
   * @return the Sort
   */
  Sort(const CVC4::Type& t);

  /**
   * Constructor.
   */
  Sort();

  /**
   * Destructor.
   */
  ~Sort();

  /**
   * Comparison for structural equality.
   * @param s the sort to compare to
   * @return true if the sorts are equal
   */
  bool operator==(const Sort& s) const;

  /**
   * Comparison for structural disequality.
   * @param s the sort to compare to
   * @return true if the sorts are not equal
   */
  bool operator!=(const Sort& s) const;

  /**
   * @return true if this Sort is a null sort.
   */
  bool isNull() const;

  /**
   * Is this a Boolean sort?
   * @return true if the sort is a Boolean sort
   */
  bool isBoolean() const;

  /**
   * Is this a integer sort?
   * @return true if the sort is a integer sort
   */
  bool isInteger() const;

  /**
   * Is this a real sort?
   * @return true if the sort is a real sort
   */
  bool isReal() const;

  /**
   * Is this a string sort?
   * @return true if the sort is the string sort
   */
  bool isString() const;

  /**
   * Is this a regexp sort?
   * @return true if the sort is the regexp sort
   */
  bool isRegExp() const;

  /**
   * Is this a rounding mode sort?
   * @return true if the sort is the rounding mode sort
   */
  bool isRoundingMode() const;

  /**
   * Is this a bit-vector sort?
   * @return true if the sort is a bit-vector sort
   */
  bool isBitVector() const;

  /**
   * Is this a floating-point sort?
   * @return true if the sort is a floating-point sort
   */
  bool isFloatingPoint() const;

  /**
   * Is this a datatype sort?
   * @return true if the sort is a datatype sort
   */
  bool isDatatype() const;

  /**
   * Is this a parametric datatype sort?
   * @return true if the sort is a parametric datatype sort
   */
  bool isParametricDatatype() const;

  /**
   * Is this a function sort?
   * @return true if the sort is a function sort
   */
  bool isFunction() const;

  /**
   * Is this a predicate sort?
   * That is, is this a function sort mapping to Boolean? All predicate
   * sorts are also function sorts.
   * @return true if the sort is a predicate sort
   */
  bool isPredicate() const;

  /**
   * Is this a tuple sort?
   * @return true if the sort is a tuple sort
   */
  bool isTuple() const;

  /**
   * Is this a record sort?
   * @return true if the sort is a record sort
   */
  bool isRecord() const;

  /**
   * Is this an array sort?
   * @return true if the sort is a array sort
   */
  bool isArray() const;

  /**
   * Is this a Set sort?
   * @return true if the sort is a Set sort
   */
  bool isSet() const;

  /**
   * Is this a sort kind?
   * @return true if this is a sort kind
   */
  bool isUninterpretedSort() const;

  /**
   * Is this a sort constructor kind?
   * @return true if this is a sort constructor kind
   */
  bool isSortConstructor() const;

  /**
   * Is this a first-class sort?
   * First-class sorts are sorts for which:
   * (1) we handle equalities between terms of that type, and
   * (2) they are allowed to be parameters of parametric sorts (e.g. index or
   *     element sorts of arrays).
   *
   * Examples of sorts that are not first-class include sort constructor sorts
   * and regular expression sorts.
   *
   * @return true if this is a first-class sort
   */
  bool isFirstClass() const;

  /**
   * Is this a function-LIKE sort?
   *
   * Anything function-like except arrays (e.g., datatype selectors) is
   * considered a function here. Function-like terms can not be the argument
   * or return value for any term that is function-like.
   * This is mainly to avoid higher order.
   *
   * Note that arrays are explicitly not considered function-like here.
   *
   * @return true if this is a function-like sort
   */
  bool isFunctionLike() const;

  /**
   * @return the underlying datatype of a datatype sort
   */
  Datatype getDatatype() const;

  /**
   * Instantiate a parameterized datatype/sort sort.
   * Create sorts parameter with Solver::mkParamSort().
   * @param params the list of sort parameters to instantiate with
   */
  Sort instantiate(const std::vector<Sort>& params) const;

  /**
   * Output a string representation of this sort to a given stream.
   * @param out the output stream
   */
  void toStream(std::ostream& out) const;

  /**
   * @return a string representation of this sort
   */
  std::string toString() const;

  // !!! This is only temporarily available until the parser is fully migrated
  // to the new API. !!!
  CVC4::Type getType(void) const;

  /* Function sort ------------------------------------------------------- */

  /**
   * @return the arity  of a function sort
   */
  size_t getFunctionArity() const;

  /**
   * @return the domain sorts of a function sort
   */
  std::vector<Sort> getFunctionDomainSorts() const;

  /**
   * @return the codomain sort of a function sort
   */
  Sort getFunctionCodomainSort() const;

  /* Array sort ---------------------------------------------------------- */

  /**
   * @return the array index sort of an array sort
   */
  Sort getArrayIndexSort() const;

  /**
   * @return the array element sort of an array element sort
   */
  Sort getArrayElementSort() const;

  /* Set sort ------------------------------------------------------------ */

  /**
   * @return the element sort of a set sort
   */
  Sort getSetElementSort() const;

  /* Uninterpreted sort -------------------------------------------------- */

  /**
   * @return the name of an uninterpreted sort
   */
  std::string getUninterpretedSortName() const;

  /**
   * @return true if an uninterpreted sort is parameterezied
   */
  bool isUninterpretedSortParameterized() const;

  /**
   * @return the parameter sorts of an uninterpreted sort
   */
  std::vector<Sort> getUninterpretedSortParamSorts() const;

  /* Sort constructor sort ----------------------------------------------- */

  /**
   * @return the name of a sort constructor sort
   */
  std::string getSortConstructorName() const;

  /**
   * @return the arity of a sort constructor sort
   */
  size_t getSortConstructorArity() const;

  /* Bit-vector sort ----------------------------------------------------- */

  /**
   * @return the bit-width of the bit-vector sort
   */
  uint32_t getBVSize() const;

  /* Floating-point sort ------------------------------------------------- */

  /**
   * @return the bit-width of the exponent of the floating-point sort
   */
  uint32_t getFPExponentSize() const;

  /**
   * @return the width of the significand of the floating-point sort
   */
  uint32_t getFPSignificandSize() const;

  /* Datatype sort ------------------------------------------------------- */

  /**
   * @return the parameter sorts of a datatype sort
   */
  std::vector<Sort> getDatatypeParamSorts() const;

  /**
   * @return the arity of a datatype sort
   */
  size_t getDatatypeArity() const;

  /* Tuple sort ---------------------------------------------------------- */

  /**
   * @return the length of a tuple sort
   */
  size_t getTupleLength() const;

  /**
   * @return the element sorts of a tuple sort
   */
  std::vector<Sort> getTupleSorts() const;

 private:
  /**
   * Helper for isNull checks. This prevents calling an API function with
   * CVC4_API_CHECK_NOT_NULL
   */
  bool isNullHelper() const;

  /* Helper to convert a vector of sorts into a vector of internal types. */
  std::vector<Sort> typeVectorToSorts(
      const std::vector<CVC4::Type>& vector) const;
  /**
   * The interal type wrapped by this sort.
   * This is a shared_ptr rather than a unique_ptr to avoid overhead due to
   * memory allocation (CVC4::Type is already ref counted, so this could be
   * a unique_ptr instead).
   */
  std::shared_ptr<CVC4::Type> d_type;
};

/**
 * Serialize a sort to given stream.
 * @param out the output stream
 * @param s the sort to be serialized to the given output stream
 * @return the output stream
 */
std::ostream& operator<<(std::ostream& out, const Sort& s) CVC4_PUBLIC;

/**
 * Hash function for Sorts.
 */
struct CVC4_PUBLIC SortHashFunction
{
  size_t operator()(const Sort& s) const;
};

/* -------------------------------------------------------------------------- */
/* Op                                                                     */
/* -------------------------------------------------------------------------- */

/**
 * A CVC4 operator.
 * An operator is a term that represents certain operators, instantiated
 * with its required parameters, e.g., a term of kind BITVECTOR_EXTRACT.
 */
class CVC4_PUBLIC Op
{
  friend class Solver;
  friend struct OpHashFunction;

 public:
  /**
   * Constructor.
   */
  Op();

  // !!! This constructor is only temporarily public until the parser is fully
  // migrated to the new API. !!!
  /**
   * Constructor for a single kind (non-indexed operator).
   * @param k the kind of this Op
   */
  Op(const Kind k);

  // !!! This constructor is only temporarily public until the parser is fully
  // migrated to the new API. !!!
  /**
   * Constructor.
   * @param k the kind of this Op
   * @param e the internal expression that is to be wrapped by this term
   * @return the Term
   */
  Op(const Kind k, const CVC4::Expr& e);

  /**
   * Destructor.
   */
  ~Op();

  /**
   * Syntactic equality operator.
   * Return true if both operators are syntactically identical.
   * Both operators must belong to the same solver object.
   * @param t the operator to compare to for equality
   * @return true if the operators are equal
   */
  bool operator==(const Op& t) const;

  /**
   * Syntactic disequality operator.
   * Return true if both operators differ syntactically.
   * Both terms must belong to the same solver object.
   * @param t the operator to compare to for disequality
   * @return true if operators are disequal
   */
  bool operator!=(const Op& t) const;

  /**
   * @return the kind of this operator
   */
  Kind getKind() const;

  /**
   * @return the sort of this operator
   */
  Sort getSort() const;

  /**
   * @return true if this operator is a null term
   */
  bool isNull() const;

  /**
   * @return true iff this operator is indexed
   */
  bool isIndexed() const;

  /**
   * Get the indices used to create this Op.
   * Supports the following template arguments:
   *   - string
   *   - Kind
   *   - uint32_t
   *   - pair<uint32_t, uint32_t>
   * Check the Op Kind with getKind() to determine which argument to use.
   * @return the indices used to create this Op
   */
  template <typename T>
  T getIndices() const;

  /**
   * @return a string representation of this operator
   */
  std::string toString() const;

  // !!! This is only temporarily available until the parser is fully migrated
  // to the new API. !!!
  CVC4::Expr getExpr(void) const;

 private:
  /**
   * Helper for isNull checks. This prevents calling an API function with
   * CVC4_API_CHECK_NOT_NULL
   */
  bool isNullHelper() const;

  /**
   * Note: An indexed operator has a non-null internal expr, d_expr
   * Note 2: We use a helper method to avoid having API functions call
   *         other API functions (we need to call this internally)
   * @return true iff this Op is indexed
   */
  bool isIndexedHelper() const;

  /* The kind of this operator. */
  Kind d_kind;

  /**
   * The internal expression wrapped by this operator.
   * This is a shared_ptr rather than a unique_ptr to avoid overhead due to
   * memory allocation (CVC4::Expr is already ref counted, so this could be
   * a unique_ptr instead).
   */
  std::shared_ptr<CVC4::Expr> d_expr;
};

/* -------------------------------------------------------------------------- */
/* Term                                                                       */
/* -------------------------------------------------------------------------- */

/**
 * A CVC4 Term.
 */
class CVC4_PUBLIC Term
{
  friend class Datatype;
  friend class DatatypeConstructor;
  friend class Solver;
  friend struct TermHashFunction;

 public:
  // !!! This constructor is only temporarily public until the parser is fully
  // migrated to the new API. !!!
  /**
   * Constructor.
   * @param e the internal expression that is to be wrapped by this term
   * @return the Term
   */
  Term(const CVC4::Expr& e);

  /**
   * Constructor.
   */
  Term();

  /**
   * Destructor.
   */
  ~Term();

  /**
   * Syntactic equality operator.
   * Return true if both terms are syntactically identical.
   * Both terms must belong to the same solver object.
   * @param t the term to compare to for equality
   * @return true if the terms are equal
   */
  bool operator==(const Term& t) const;

  /**
   * Syntactic disequality operator.
   * Return true if both terms differ syntactically.
   * Both terms must belong to the same solver object.
   * @param t the term to compare to for disequality
   * @return true if terms are disequal
   */
  bool operator!=(const Term& t) const;

  /**
   * @return the id of this term
   */
  uint64_t getId() const;

  /**
   * @return the kind of this term
   */
  Kind getKind() const;

  /**
   * @return the sort of this term
   */
  Sort getSort() const;

  /**
   * @return true iff this term has an operator
   */
  bool hasOp() const;

  /**
   * @return the Op used to create this term
   * Note: This is safe to call when hasOp() returns true.
   */
  Op getOp() const;

  /**
   * @return true if this Term is a null term
   */
  bool isNull() const;

  /**
   * @return true if this expression is parameterized.
   *
   * !!! The below documentation is not accurate until we have a way of getting
   * operators from terms.
   *
   * In detail, a term that is parameterized is one that has an operator that
   * must be provided in addition to its kind to construct it. For example,
   * say we want to re-construct a Term t where its children a1, ..., an are
   * replaced by b1 ... bn. Then there are two cases:
   * (1) If t is parametric, call:
   *   mkTerm(t.getKind(), t.getOperator(), b1, ..., bn )
   * (2) If t is not parametric, call:
   *   mkTerm(t.getKind(), b1, ..., bn )
   */
  bool isParameterized() const;

  /**
   * Boolean negation.
   * @return the Boolean negation of this term
   */
  Term notTerm() const;

  /**
   * Boolean and.
   * @param t a Boolean term
   * @return the conjunction of this term and the given term
   */
  Term andTerm(const Term& t) const;

  /**
   * Boolean or.
   * @param t a Boolean term
   * @return the disjunction of this term and the given term
   */
  Term orTerm(const Term& t) const;

  /**
   * Boolean exclusive or.
   * @param t a Boolean term
   * @return the exclusive disjunction of this term and the given term
   */
  Term xorTerm(const Term& t) const;

  /**
   * Equality.
   * @param t a Boolean term
   * @return the Boolean equivalence of this term and the given term
   */
  Term eqTerm(const Term& t) const;

  /**
   * Boolean implication.
   * @param t a Boolean term
   * @return the implication of this term and the given term
   */
  Term impTerm(const Term& t) const;

  /**
   * If-then-else with this term as the Boolean condition.
   * @param then_t the 'then' term
   * @param else_t the 'else' term
   * @return the if-then-else term with this term as the Boolean condition
   */
  Term iteTerm(const Term& then_t, const Term& else_t) const;

  /**
   * @return a string representation of this term
   */
  std::string toString() const;

  /**
   * Iterator for the children of a Term.
   * Note: This treats uninterpreted functions as Term just like any other term
   *       for example, the term f(x, y) will have Kind APPLY_UF and three
   *       children: f, x, and y
   */
  class const_iterator : public std::iterator<std::input_iterator_tag, Term>
  {
    friend class Term;

   public:
    /**
     * Null Constructor.
     */
    const_iterator();

    /**
     * Constructor
     * @param e a shared pointer to the expression that we're iterating over
     * @param p the position of the iterator (e.g. which child it's on)
     */
    const_iterator(const std::shared_ptr<CVC4::Expr>& e, uint32_t p);

    /**
     * Copy constructor.
     */
    const_iterator(const const_iterator& it);

    /**
     * Assignment operator.
     * @param it the iterator to assign to
     * @return the reference to the iterator after assignment
     */
    const_iterator& operator=(const const_iterator& it);

    /**
     * Equality operator.
     * @param it the iterator to compare to for equality
     * @return true if the iterators are equal
     */
    bool operator==(const const_iterator& it) const;

    /**
     * Disequality operator.
     * @param it the iterator to compare to for disequality
     * @return true if the iterators are disequal
     */
    bool operator!=(const const_iterator& it) const;

    /**
     * Increment operator (prefix).
     * @return a reference to the iterator after incrementing by one
     */
    const_iterator& operator++();

    /**
     * Increment operator (postfix).
     * @return a reference to the iterator after incrementing by one
     */
    const_iterator operator++(int);

    /**
     * Dereference operator.
     * @return the term this iterator points to
     */
    Term operator*() const;

   private:
    /* The original expression to be iterated over */
    std::shared_ptr<CVC4::Expr> d_orig_expr;
    /* Keeps track of the iteration position */
    uint32_t d_pos;
  };

  /**
   * @return an iterator to the first child of this Term
   */
  const_iterator begin() const;

  /**
   * @return an iterator to one-off-the-last child of this Term
   */
  const_iterator end() const;

  // !!! This is only temporarily available until the parser is fully migrated
  // to the new API. !!!
  CVC4::Expr getExpr(void) const;

 private:
  /**
   * Helper for isNull checks. This prevents calling an API function with
   * CVC4_API_CHECK_NOT_NULL
   */
  bool isNullHelper() const;

  /**
   * The internal expression wrapped by this term.
   * This is a shared_ptr rather than a unique_ptr to avoid overhead due to
   * memory allocation (CVC4::Expr is already ref counted, so this could be
   * a unique_ptr instead).
   */
  std::shared_ptr<CVC4::Expr> d_expr;
};

/**
 * Hash function for Terms.
 */
struct CVC4_PUBLIC TermHashFunction
{
  size_t operator()(const Term& t) const;
};

/**
 * Serialize a term to given stream.
 * @param out the output stream
 * @param t the term to be serialized to the given output stream
 * @return the output stream
 */
std::ostream& operator<<(std::ostream& out, const Term& t) CVC4_PUBLIC;

/**
 * Serialize a vector of terms to given stream.
 * @param out the output stream
 * @param vector the vector of terms to be serialized to the given stream
 * @return the output stream
 */
std::ostream& operator<<(std::ostream& out,
                         const std::vector<Term>& vector) CVC4_PUBLIC;

/**
 * Serialize a set of terms to the given stream.
 * @param out the output stream
 * @param set the set of terms to be serialized to the given stream
 * @return the output stream
 */
std::ostream& operator<<(std::ostream& out,
                         const std::set<Term>& set) CVC4_PUBLIC;

/**
 * Serialize an unordered_set of terms to the given stream.
 *
 * @param out the output stream
 * @param unordered_set the set of terms to be serialized to the given stream
 * @return the output stream
 */
std::ostream& operator<<(std::ostream& out,
                         const std::unordered_set<Term, TermHashFunction>&
                             unordered_set) CVC4_PUBLIC;

/**
 * Serialize a map of terms to the given stream.
 *
 * @param out the output stream
 * @param map the map of terms to be serialized to the given stream
 * @return the output stream
 */
template <typename V>
std::ostream& operator<<(std::ostream& out,
                         const std::map<Term, V>& map) CVC4_PUBLIC;

/**
 * Serialize an unordered_map of terms to the given stream.
 *
 * @param out the output stream
 * @param unordered_map the map of terms to be serialized to the given stream
 * @return the output stream
 */
template <typename V>
std::ostream& operator<<(std::ostream& out,
                         const std::unordered_map<Term, V, TermHashFunction>&
                             unordered_map) CVC4_PUBLIC;

/**
 * Serialize an operator to given stream.
 * @param out the output stream
 * @param t the operator to be serialized to the given output stream
 * @return the output stream
 */
std::ostream& operator<<(std::ostream& out, const Op& t) CVC4_PUBLIC;

/**
 * Hash function for Ops.
 */
struct CVC4_PUBLIC OpHashFunction
{
  size_t operator()(const Op& t) const;
};

/* -------------------------------------------------------------------------- */
/* Datatypes                                                                  */
/* -------------------------------------------------------------------------- */

class DatatypeConstructorIterator;
class DatatypeIterator;

/**
 * A place-holder sort to allow a DatatypeDecl to refer to itself.
 * Self-sorted fields of DatatypeDecls will be properly sorted when a Sort is
 * created for the DatatypeDecl.
 */
class CVC4_PUBLIC DatatypeDeclSelfSort
{
};

/**
 * A CVC4 datatype selector declaration.
 */
class CVC4_PUBLIC DatatypeSelectorDecl
{
  friend class DatatypeConstructorDecl;

 public:
  /**
   * Constructor.
   * @param name the name of the datatype selector
   * @param sort the sort of the datatype selector
   * @return the DatatypeSelectorDecl
   */
  DatatypeSelectorDecl(const std::string& name, Sort sort);

  /**
   * Constructor.
   * @param name the name of the datatype selector
   * @param sort the sort of the datatype selector
   * @return the DAtatypeSelectorDecl
   */
  DatatypeSelectorDecl(const std::string& name, DatatypeDeclSelfSort sort);

  /**
   * @return a string representation of this datatype selector
   */
  std::string toString() const;

 private:
  /* The name of the datatype selector. */
  std::string d_name;
  /* The sort of the datatype selector. */
  Sort d_sort;
};

/**
 * A CVC4 datatype constructor declaration.
 */
class CVC4_PUBLIC DatatypeConstructorDecl
{
  friend class DatatypeDecl;

 public:
  /**
   * Constructor.
   * @param name the name of the datatype constructor
   * @return the DatatypeConstructorDecl
   */
  DatatypeConstructorDecl(const std::string& name);

  /**
   * Add datatype selector declaration.
   * @param stor the datatype selector declaration to add
   */
  void addSelector(const DatatypeSelectorDecl& stor);

  /**
   * @return a string representation of this datatype constructor declaration
   */
  std::string toString() const;

  // !!! This is only temporarily available until the parser is fully migrated
  // to the new API. !!!
  const CVC4::DatatypeConstructor& getDatatypeConstructor(void) const;

 private:
  /**
   * The internal (intermediate) datatype constructor wrapped by this
   * datatype constructor declaration.
   * This is a shared_ptr rather than a unique_ptr since
   * CVC4::DatatypeConstructor is not ref counted.
   */
  std::shared_ptr<CVC4::DatatypeConstructor> d_ctor;
};

class Solver;
/**
 * A CVC4 datatype declaration.
 */
class CVC4_PUBLIC DatatypeDecl
{
  friend class DatatypeConstructorArg;
  friend class Solver;
 public:
  /**
   * Destructor.
   */
  ~DatatypeDecl();

  /**
   * Add datatype constructor declaration.
   * @param ctor the datatype constructor declaration to add
   */
  void addConstructor(const DatatypeConstructorDecl& ctor);

  /** Get the number of constructors (so far) for this Datatype declaration. */
  size_t getNumConstructors() const;

  /** Is this Datatype declaration parametric? */
  bool isParametric() const;

  /**
   * @return a string representation of this datatype declaration
   */
  std::string toString() const;

  // !!! This is only temporarily available until the parser is fully migrated
  // to the new API. !!!
  const CVC4::Datatype& getDatatype(void) const;

 private:
  /**
   * Constructor.
   * @param s the solver that created this datatype declaration
   * @param name the name of the datatype
   * @param isCoDatatype true if a codatatype is to be constructed
   * @return the DatatypeDecl
   */
  DatatypeDecl(const Solver* s,
               const std::string& name,
               bool isCoDatatype = false);

  /**
   * Constructor for parameterized datatype declaration.
   * Create sorts parameter with Solver::mkParamSort().
   * @param s the solver that created this datatype declaration
   * @param name the name of the datatype
   * @param param the sort parameter
   * @param isCoDatatype true if a codatatype is to be constructed
   */
  DatatypeDecl(const Solver* s,
               const std::string& name,
               Sort param,
               bool isCoDatatype = false);

  /**
   * Constructor for parameterized datatype declaration.
   * Create sorts parameter with Solver::mkParamSort().
   * @param s the solver that created this datatype declaration
   * @param name the name of the datatype
   * @param params a list of sort parameters
   * @param isCoDatatype true if a codatatype is to be constructed
   */
  DatatypeDecl(const Solver* s,
               const std::string& name,
               const std::vector<Sort>& params,
               bool isCoDatatype = false);
  /* The internal (intermediate) datatype wrapped by this datatype
   * declaration
   * This is a shared_ptr rather than a unique_ptr since CVC4::Datatype is
   * not ref counted.
   */
  std::shared_ptr<CVC4::Datatype> d_dtype;
};

/**
 * A CVC4 datatype selector.
 */
class CVC4_PUBLIC DatatypeSelector
{
  friend class DatatypeConstructor;
  friend class Solver;

 public:
  /**
   * Constructor.
   */
  DatatypeSelector();

  // !!! This constructor is only temporarily public until the parser is fully
  // migrated to the new API. !!!
  /**
   * Constructor.
   * @param stor the internal datatype selector to be wrapped
   * @return the DatatypeSelector
   */
  DatatypeSelector(const CVC4::DatatypeConstructorArg& stor);

  /**
   * Destructor.
   */
  ~DatatypeSelector();

  /**
   * @return true if this datatype selector has been resolved.
   */
  bool isResolved() const;

  /**
   * Get the selector operator of this datatype selector.
   * @return the selector operator
   */
  Op getSelectorTerm() const;

  /**
   * @return a string representation of this datatype selector
   */
  std::string toString() const;

  // !!! This is only temporarily available until the parser is fully migrated
  // to the new API. !!!
  CVC4::DatatypeConstructorArg getDatatypeConstructorArg(void) const;

 private:
  /**
   * The internal datatype selector wrapped by this datatype selector.
   * This is a shared_ptr rather than a unique_ptr since CVC4::Datatype is
   * not ref counted.
   */
  std::shared_ptr<CVC4::DatatypeConstructorArg> d_stor;
};

/**
 * A CVC4 datatype constructor.
 */
class CVC4_PUBLIC DatatypeConstructor
{
  friend class Datatype;
  friend class Solver;

 public:
  /**
   * Constructor.
   */
  DatatypeConstructor();

  // !!! This constructor is only temporarily public until the parser is fully
  // migrated to the new API. !!!
  /**
   * Constructor.
   * @param ctor the internal datatype constructor to be wrapped
   * @return the DatatypeConstructor
   */
  DatatypeConstructor(const CVC4::DatatypeConstructor& ctor);

  /**
   * Destructor.
   */
  ~DatatypeConstructor();

  /**
   * @return true if this datatype constructor has been resolved.
   */
  bool isResolved() const;

  /**
   * Get the constructor operator of this datatype constructor.
   * @return the constructor operator
   */
  Op getConstructorTerm() const;

  /**
   * Get the datatype selector with the given name.
   * This is a linear search through the selectors, so in case of
   * multiple, similarly-named selectors, the first is returned.
   * @param name the name of the datatype selector
   * @return the first datatype selector with the given name
   */
  DatatypeSelector operator[](const std::string& name) const;
  DatatypeSelector getSelector(const std::string& name) const;

  /**
   * Get the term representation of the datatype selector with the given name.
   * This is a linear search through the arguments, so in case of multiple,
   * similarly-named arguments, the selector for the first is returned.
   * @param name the name of the datatype selector
   * @return a term representing the datatype selector with the given name
   */
  Op getSelectorTerm(const std::string& name) const;

  /**
   * @return a string representation of this datatype constructor
   */
  std::string toString() const;

  /**
   * Iterator for the selectors of a datatype constructor.
   */
  class const_iterator
      : public std::iterator<std::input_iterator_tag, DatatypeConstructor>
  {
    friend class DatatypeConstructor;  // to access constructor

   public:
    /** Nullary constructor (required for Cython). */
    const_iterator();

    /**
     * Assignment operator.
     * @param it the iterator to assign to
     * @return the reference to the iterator after assignment
     */
    const_iterator& operator=(const const_iterator& it);

    /**
     * Equality operator.
     * @param it the iterator to compare to for equality
     * @return true if the iterators are equal
     */
    bool operator==(const const_iterator& it) const;

    /**
     * Disequality operator.
     * @param it the iterator to compare to for disequality
     * @return true if the iterators are disequal
     */
    bool operator!=(const const_iterator& it) const;

    /**
     * Increment operator (prefix).
     * @return a reference to the iterator after incrementing by one
     */
    const_iterator& operator++();

    /**
     * Increment operator (postfix).
     * @return a reference to the iterator after incrementing by one
     */
    const_iterator operator++(int);

    /**
     * Dereference operator.
     * @return a reference to the selector this iterator points to
     */
    const DatatypeSelector& operator*() const;

    /**
     * Dereference operator.
     * @return a pointer to the selector this iterator points to
     */
    const DatatypeSelector* operator->() const;

   private:
    /**
     * Constructor.
     * @param ctor the internal datatype constructor to iterate over
     * @param true if this is a begin() iterator
     */
    const_iterator(const CVC4::DatatypeConstructor& ctor, bool begin);
    /* A pointer to the list of selectors of the internal datatype
     * constructor to iterate over.
     * This pointer is maintained for operators == and != only. */
    const void* d_int_stors;
    /* The list of datatype selector (wrappers) to iterate over. */
    std::vector<DatatypeSelector> d_stors;
    /* The current index of the iterator. */
    size_t d_idx;
  };

  /**
   * @return an iterator to the first selector of this constructor
   */
  const_iterator begin() const;

  /**
   * @return an iterator to one-off-the-last selector of this constructor
   */
  const_iterator end() const;

  // !!! This is only temporarily available until the parser is fully migrated
  // to the new API. !!!
  const CVC4::DatatypeConstructor& getDatatypeConstructor(void) const;

 private:
  /**
   * The internal datatype constructor wrapped by this datatype constructor.
   * This is a shared_ptr rather than a unique_ptr since CVC4::Datatype is
   * not ref counted.
   */
  std::shared_ptr<CVC4::DatatypeConstructor> d_ctor;
};

/*
 * A CVC4 datatype.
 */
class CVC4_PUBLIC Datatype
{
  friend class Solver;
  friend class Sort;

 public:
  // !!! This constructor is only temporarily public until the parser is fully
  // migrated to the new API. !!!
  /**
   * Constructor.
   * @param dtype the internal datatype to be wrapped
   * @return the Datatype
   */
  Datatype(const CVC4::Datatype& dtype);

  // Nullary constructor for Cython
  Datatype();

  /**
   * Destructor.
   */
  ~Datatype();

  /**
   * Get the datatype constructor at a given index.
   * @param idx the index of the datatype constructor to return
   * @return the datatype constructor with the given index
   */
  DatatypeConstructor operator[](size_t idx) const;

  /**
   * Get the datatype constructor with the given name.
   * This is a linear search through the constructors, so in case of multiple,
   * similarly-named constructors, the first is returned.
   * @param name the name of the datatype constructor
   * @return the datatype constructor with the given name
   */
  DatatypeConstructor operator[](const std::string& name) const;
  DatatypeConstructor getConstructor(const std::string& name) const;

  /**
   * Get a term representing the datatype constructor with the given name.
   * This is a linear search through the constructors, so in case of multiple,
   * similarly-named constructors, the
   * first is returned.
   */
  Op getConstructorTerm(const std::string& name) const;

  /** Get the number of constructors for this Datatype. */
  size_t getNumConstructors() const;

  /** Is this Datatype parametric? */
  bool isParametric() const;

  /**
   * @return a string representation of this datatype
   */
  std::string toString() const;

  /**
   * Iterator for the constructors of a datatype.
   */
  class const_iterator : public std::iterator<std::input_iterator_tag, Datatype>
  {
    friend class Datatype;  // to access constructor

   public:
    /** Nullary constructor (required for Cython). */
    const_iterator();

    /**
     * Assignment operator.
     * @param it the iterator to assign to
     * @return the reference to the iterator after assignment
     */
    const_iterator& operator=(const const_iterator& it);

    /**
     * Equality operator.
     * @param it the iterator to compare to for equality
     * @return true if the iterators are equal
     */
    bool operator==(const const_iterator& it) const;

    /**
     * Disequality operator.
     * @param it the iterator to compare to for disequality
     * @return true if the iterators are disequal
     */
    bool operator!=(const const_iterator& it) const;

    /**
     * Increment operator (prefix).
     * @return a reference to the iterator after incrementing by one
     */
    const_iterator& operator++();

    /**
     * Increment operator (postfix).
     * @return a reference to the iterator after incrementing by one
     */
    const_iterator operator++(int);

    /**
     * Dereference operator.
     * @return a reference to the constructor this iterator points to
     */
    const DatatypeConstructor& operator*() const;

    /**
     * Dereference operator.
     * @return a pointer to the constructor this iterator points to
     */
    const DatatypeConstructor* operator->() const;

   private:
    /**
     * Constructor.
     * @param dtype the internal datatype to iterate over
     * @param true if this is a begin() iterator
     */
    const_iterator(const CVC4::Datatype& dtype, bool begin);
    /* A pointer to the list of constructors of the internal datatype
     * to iterate over.
     * This pointer is maintained for operators == and != only. */
    const void* d_int_ctors;
    /* The list of datatype constructor (wrappers) to iterate over. */
    std::vector<DatatypeConstructor> d_ctors;
    /* The current index of the iterator. */
    size_t d_idx;
  };

  /**
   * @return an iterator to the first constructor of this datatype
   */
  const_iterator begin() const;

  /**
   * @return an iterator to one-off-the-last constructor of this datatype
   */
  const_iterator end() const;

  // !!! This is only temporarily available until the parser is fully migrated
  // to the new API. !!!
  const CVC4::Datatype& getDatatype(void) const;

 private:
  /**
   * The internal datatype wrapped by this datatype.
   * This is a shared_ptr rather than a unique_ptr since CVC4::Datatype is
   * not ref counted.
   */
  std::shared_ptr<CVC4::Datatype> d_dtype;
};

/**
 * Serialize a datatype declaration to given stream.
 * @param out the output stream
 * @param dtdecl the datatype declaration to be serialized to the given stream
 * @return the output stream
 */
std::ostream& operator<<(std::ostream& out,
                         const DatatypeDecl& dtdecl) CVC4_PUBLIC;

/**
 * Serialize a datatype constructor declaration to given stream.
 * @param out the output stream
 * @param ctordecl the datatype constructor declaration to be serialized
 * @return the output stream
 */
std::ostream& operator<<(std::ostream& out,
                         const DatatypeConstructorDecl& ctordecl) CVC4_PUBLIC;

/**
 * Serialize a vector of datatype constructor declarations to given stream.
 * @param out the output stream
 * @param vector the vector of datatype constructor declarations to be
 * serialized to the given stream
 * @return the output stream
 */
std::ostream& operator<<(std::ostream& out,
                         const std::vector<DatatypeConstructorDecl>& vector);

/**
 * Serialize a datatype selector declaration to given stream.
 * @param out the output stream
 * @param stordecl the datatype selector declaration to be serialized
 * @return the output stream
 */
std::ostream& operator<<(std::ostream& out,
                         const DatatypeSelectorDecl& stordecl) CVC4_PUBLIC;

/**
 * Serialize a datatype to given stream.
 * @param out the output stream
 * @param dtdecl the datatype to be serialized to given stream
 * @return the output stream
 */
std::ostream& operator<<(std::ostream& out, const Datatype& dtype) CVC4_PUBLIC;

/**
 * Serialize a datatype constructor to given stream.
 * @param out the output stream
 * @param ctor the datatype constructor to be serialized to given stream
 * @return the output stream
 */
std::ostream& operator<<(std::ostream& out,
                         const DatatypeConstructor& ctor) CVC4_PUBLIC;

/**
 * Serialize a datatype selector to given stream.
 * @param out the output stream
 * @param ctor the datatype selector to be serialized to given stream
 * @return the output stream
 */
std::ostream& operator<<(std::ostream& out,
                         const DatatypeSelector& stor) CVC4_PUBLIC;

/* -------------------------------------------------------------------------- */
/* Rounding Mode for Floating Points                                          */
/* -------------------------------------------------------------------------- */

/**
 * A CVC4 floating point rounding mode.
 */
enum CVC4_PUBLIC RoundingMode
{
  ROUND_NEAREST_TIES_TO_EVEN,
  ROUND_TOWARD_POSITIVE,
  ROUND_TOWARD_NEGATIVE,
  ROUND_TOWARD_ZERO,
  ROUND_NEAREST_TIES_TO_AWAY,
};

/**
 * Hash function for RoundingModes.
 */
struct CVC4_PUBLIC RoundingModeHashFunction
{
  inline size_t operator()(const RoundingMode& rm) const;
};

/* -------------------------------------------------------------------------- */
/* Solver                                                                     */
/* -------------------------------------------------------------------------- */

/*
 * A CVC4 solver.
 */
class CVC4_PUBLIC Solver
{
 public:
  /* .................................................................... */
  /* Constructors/Destructors                                             */
  /* .................................................................... */

  /**
   * Constructor.
   * @param opts a pointer to a solver options object (for parser only)
   * @return the Solver
   */
  Solver(Options* opts = nullptr);

  /**
   * Destructor.
   */
  ~Solver();

  /**
   * Disallow copy/assignment.
   */
  Solver(const Solver&) = delete;
  Solver& operator=(const Solver&) = delete;

  /* .................................................................... */
  /* Sorts Handling                                                       */
  /* .................................................................... */

  /**
   * @return sort null
   */
  Sort getNullSort() const;

  /**
   * @return sort Boolean
   */
  Sort getBooleanSort() const;

  /**
   * @return sort Integer (in CVC4, Integer is a subtype of Real)
   */
  Sort getIntegerSort() const;

  /**
   * @return sort Real
   */
  Sort getRealSort() const;

  /**
   * @return sort RegExp
   */
  Sort getRegExpSort() const;

  /**
   * @return sort RoundingMode
   */
  Sort getRoundingmodeSort() const;

  /**
   * @return sort String
   */
  Sort getStringSort() const;

  /**
   * Create an array sort.
   * @param indexSort the array index sort
   * @param elemSort the array element sort
   * @return the array sort
   */
  Sort mkArraySort(Sort indexSort, Sort elemSort) const;

  /**
   * Create a bit-vector sort.
   * @param size the bit-width of the bit-vector sort
   * @return the bit-vector sort
   */
  Sort mkBitVectorSort(uint32_t size) const;

  /**
   * Create a floating-point sort.
   * @param exp the bit-width of the exponent of the floating-point sort.
   * @param sig the bit-width of the significand of the floating-point sort.
   */
  Sort mkFloatingPointSort(uint32_t exp, uint32_t sig) const;

  /**
   * Create a datatype sort.
   * @param dtypedecl the datatype declaration from which the sort is created
   * @return the datatype sort
   */
  Sort mkDatatypeSort(DatatypeDecl dtypedecl) const;

  /**
   * Create function sort.
   * @param domain the sort of the fuction argument
   * @param codomain the sort of the function return value
   * @return the function sort
   */
  Sort mkFunctionSort(Sort domain, Sort codomain) const;

  /**
   * Create function sort.
   * @param sorts the sort of the function arguments
   * @param codomain the sort of the function return value
   * @return the function sort
   */
  Sort mkFunctionSort(const std::vector<Sort>& sorts, Sort codomain) const;

  /**
   * Create a sort parameter.
   * @param symbol the name of the sort
   * @return the sort parameter
   */
  Sort mkParamSort(const std::string& symbol) const;

  /**
   * Create a predicate sort.
   * @param sorts the list of sorts of the predicate
   * @return the predicate sort
   */
  Sort mkPredicateSort(const std::vector<Sort>& sorts) const;

  /**
   * Create a record sort
   * @param fields the list of fields of the record
   * @return the record sort
   */
  Sort mkRecordSort(
      const std::vector<std::pair<std::string, Sort>>& fields) const;

  /**
   * Create a set sort.
   * @param elemSort the sort of the set elements
   * @return the set sort
   */
  Sort mkSetSort(Sort elemSort) const;

  /**
   * Create an uninterpreted sort.
   * @param symbol the name of the sort
   * @return the uninterpreted sort
   */
  Sort mkUninterpretedSort(const std::string& symbol) const;

  /**
   * Create a sort constructor sort.
   * @param symbol the symbol of the sort
   * @param arity the arity of the sort
   * @return the sort constructor sort
   */
  Sort mkSortConstructorSort(const std::string& symbol, size_t arity) const;

  /**
   * Create a tuple sort.
   * @param sorts of the elements of the tuple
   * @return the tuple sort
   */
  Sort mkTupleSort(const std::vector<Sort>& sorts) const;

  /* .................................................................... */
  /* Create Terms                                                         */
  /* .................................................................... */

  /**
   * Create 0-ary term of given kind.
   * @param kind the kind of the term
   * @return the Term
   */
  Term mkTerm(Kind kind) const;

  /**
   * Create a unary term of given kind.
   * @param kind the kind of the term
   * @param child the child of the term
   * @return the Term
   */
  Term mkTerm(Kind kind, Term child) const;

  /**
   * Create binary term of given kind.
   * @param kind the kind of the term
   * @param child1 the first child of the term
   * @param child2 the second child of the term
   * @return the Term
   */
  Term mkTerm(Kind kind, Term child1, Term child2) const;

  /**
   * Create ternary term of given kind.
   * @param kind the kind of the term
   * @param child1 the first child of the term
   * @param child2 the second child of the term
   * @param child3 the third child of the term
   * @return the Term
   */
  Term mkTerm(Kind kind, Term child1, Term child2, Term child3) const;

  /**
   * Create n-ary term of given kind.
   * @param kind the kind of the term
   * @param children the children of the term
   * @return the Term
   */
  Term mkTerm(Kind kind, const std::vector<Term>& children) const;

  /**
   * Create nullary term of given kind from a given operator.
   * Create operators with mkOp().
   * @param the operator
   * @return the Term
   */
  Term mkTerm(Op op) const;

  /**
   * Create unary term of given kind from a given operator.
   * Create operators with mkOp().
   * @param the operator
   * @child the child of the term
   * @return the Term
   */
  Term mkTerm(Op op, Term child) const;

  /**
   * Create binary term of given kind from a given operator.
   * Create operators with mkOp().
   * @param the operator
   * @child1 the first child of the term
   * @child2 the second child of the term
   * @return the Term
   */
  Term mkTerm(Op op, Term child1, Term child2) const;

  /**
   * Create ternary term of given kind from a given operator.
   * Create operators with mkOp().
   * @param the operator
   * @child1 the first child of the term
   * @child2 the second child of the term
   * @child3 the third child of the term
   * @return the Term
   */
  Term mkTerm(Op op, Term child1, Term child2, Term child3) const;

  /**
   * Create n-ary term of given kind from a given operator.
   * Create operators with mkOp().
   * @param kind the kind of the term
   * @param the operator
   * @children the children of the term
   * @return the Term
   */
  Term mkTerm(Op op, const std::vector<Term>& children) const;

  /**
   * Create a tuple term. Terms are automatically converted if sorts are
   * compatible.
   * @param sorts The sorts of the elements in the tuple
   * @param terms The elements in the tuple
   * @return the tuple Term
   */
  Term mkTuple(const std::vector<Sort>& sorts,
               const std::vector<Term>& terms) const;

  /* .................................................................... */
  /* Create Operators                                                     */
  /* .................................................................... */

  /**
   * Create an operator for a builtin Kind
   * The Kind may not be the Kind for an indexed operator
   *   (e.g. BITVECTOR_EXTRACT)
   * Note: in this case, the Op simply wraps the Kind.
   * The Kind can be used in mkTerm directly without
   *   creating an op first.
   * @param kind the kind to wrap
   */
  Op mkOp(Kind kind) const;

  /**
   * Create operator of kind:
   *   - CHAIN
   * See enum Kind for a description of the parameters.
   * @param kind the kind of the operator
   * @param k the kind argument to this operator
   */
  Op mkOp(Kind kind, Kind k) const;

  /**
   * Create operator of kind:
   *   - RECORD_UPDATE
   *   - DIVISIBLE (to support arbitrary precision integers)
   * See enum Kind for a description of the parameters.
   * @param kind the kind of the operator
   * @param arg the string argument to this operator
   */
  Op mkOp(Kind kind, const std::string& arg) const;

  /**
   * Create operator of kind:
   *   - DIVISIBLE
   *   - BITVECTOR_REPEAT
   *   - BITVECTOR_ZERO_EXTEND
   *   - BITVECTOR_SIGN_EXTEND
   *   - BITVECTOR_ROTATE_LEFT
   *   - BITVECTOR_ROTATE_RIGHT
   *   - INT_TO_BITVECTOR
   *   - FLOATINGPOINT_TO_UBV
   *   - FLOATINGPOINT_TO_UBV_TOTAL
   *   - FLOATINGPOINT_TO_SBV
   *   - FLOATINGPOINT_TO_SBV_TOTAL
   *   - TUPLE_UPDATE
   * See enum Kind for a description of the parameters.
   * @param kind the kind of the operator
   * @param arg the uint32_t argument to this operator
   */
  Op mkOp(Kind kind, uint32_t arg) const;

  /**
   * Create operator of Kind:
   *   - BITVECTOR_EXTRACT
   *   - FLOATINGPOINT_TO_FP_IEEE_BITVECTOR
   *   - FLOATINGPOINT_TO_FP_FLOATINGPOINT
   *   - FLOATINGPOINT_TO_FP_REAL
   *   - FLOATINGPOINT_TO_FP_SIGNED_BITVECTOR
   *   - FLOATINGPOINT_TO_FP_UNSIGNED_BITVECTOR
   *   - FLOATINGPOINT_TO_FP_GENERIC
   * See enum Kind for a description of the parameters.
   * @param kind the kind of the operator
   * @param arg1 the first uint32_t argument to this operator
   * @param arg2 the second uint32_t argument to this operator
   */
  Op mkOp(Kind kind, uint32_t arg1, uint32_t arg2) const;

  /* .................................................................... */
  /* Create Constants                                                     */
  /* .................................................................... */

  /**
   * Create a Boolean true constant.
   * @return the true constant
   */
  Term mkTrue() const;

  /**
   * Create a Boolean false constant.
   * @return the false constant
   */
  Term mkFalse() const;

  /**
   * Create a Boolean constant.
   * @return the Boolean constant
   * @param val the value of the constant
   */
  Term mkBoolean(bool val) const;

  /**
   * Create a constant representing the number Pi.
   * @return a constant representing Pi
   */
  Term mkPi() const;

  /**
   * Create a real constant from a string.
   * @param s the string representation of the constant, may represent an
   *          integer (e.g., "123") or real constant (e.g., "12.34" or "12/34").
   * @return a constant of sort Real or Integer (if 's' represents an integer)
   */
  Term mkReal(const char* s) const;

  /**
   * Create a real constant from a string.
   * @param s the string representation of the constant, may represent an
   *          integer (e.g., "123") or real constant (e.g., "12.34" or "12/34").
   * @return a constant of sort Real or Integer (if 's' represents an integer)
   */
  Term mkReal(const std::string& s) const;

  /**
   * Create a real constant from an integer.
   * @param val the value of the constant
   * @return a constant of sort Integer
   */
  Term mkReal(int32_t val) const;

  /**
   * Create a real constant from an integer.
   * @param val the value of the constant
   * @return a constant of sort Integer
   */
  Term mkReal(int64_t val) const;

  /**
   * Create a real constant from an unsigned integer.
   * @param val the value of the constant
   * @return a constant of sort Integer
   */
  Term mkReal(uint32_t val) const;

  /**
   * Create a real constant from an unsigned integer.
   * @param val the value of the constant
   * @return a constant of sort Integer
   */
  Term mkReal(uint64_t val) const;

  /**
   * Create a real constant from a rational.
   * @param num the value of the numerator
   * @param den the value of the denominator
   * @return a constant of sort Real or Integer (if 'num' is divisible by 'den')
   */
  Term mkReal(int32_t num, int32_t den) const;

  /**
   * Create a real constant from a rational.
   * @param num the value of the numerator
   * @param den the value of the denominator
   * @return a constant of sort Real or Integer (if 'num' is divisible by 'den')
   */
  Term mkReal(int64_t num, int64_t den) const;

  /**
   * Create a real constant from a rational.
   * @param num the value of the numerator
   * @param den the value of the denominator
   * @return a constant of sort Real or Integer (if 'num' is divisible by 'den')
   */
  Term mkReal(uint32_t num, uint32_t den) const;

  /**
   * Create a real constant from a rational.
   * @param num the value of the numerator
   * @param den the value of the denominator
   * @return a constant of sort Real or Integer (if 'num' is divisible by 'den')
   */
  Term mkReal(uint64_t num, uint64_t den) const;

  /**
   * Create a regular expression empty term.
   * @return the empty term
   */
  Term mkRegexpEmpty() const;

  /**
   * Create a regular expression sigma term.
   * @return the sigma term
   */
  Term mkRegexpSigma() const;

  /**
   * Create a constant representing an empty set of the given sort.
   * @param s the sort of the set elements.
   * @return the empty set constant
   */
  Term mkEmptySet(Sort s) const;

  /**
   * Create a separation logic nil term.
   * @param sort the sort of the nil term
   * @return the separation logic nil term
   */
  Term mkSepNil(Sort sort) const;

  /**
   * Create a String constant.
   * @param s the string this constant represents
   * @param useEscSequences determines whether escape sequences in \p s should
   * be converted to the corresponding character
   * @return the String constant
   */
  Term mkString(const char* s, bool useEscSequences = false) const;

  /**
   * Create a String constant.
   * @param s the string this constant represents
   * @param useEscSequences determines whether escape sequences in \p s should
   * be converted to the corresponding character
   * @return the String constant
   */
  Term mkString(const std::string& s, bool useEscSequences = false) const;

  /**
   * Create a String constant.
   * @param c the character this constant represents
   * @return the String constant
   */
  Term mkString(const unsigned char c) const;

  /**
   * Create a String constant.
   * @param s a list of unsigned values this constant represents as string
   * @return the String constant
   */
  Term mkString(const std::vector<unsigned>& s) const;

  /**
   * Create a universe set of the given sort.
   * @param sort the sort of the set elements
   * @return the universe set constant
   */
  Term mkUniverseSet(Sort sort) const;

  /**
   * Create a bit-vector constant of given size and value.
   * @param size the bit-width of the bit-vector sort
   * @param val the value of the constant
   * @return the bit-vector constant
   */
  Term mkBitVector(uint32_t size, uint64_t val = 0) const;

  /**
   * Create a bit-vector constant from a given string.
   * @param s the string representation of the constant
   * @param base the base of the string representation (2, 10, or 16)
   * @return the bit-vector constant
   */
  Term mkBitVector(const char* s, uint32_t base = 2) const;

  /**
   * Create a bit-vector constant from a given string of base 2, 10 or 16.
   *
   * The size of resulting bit-vector is
   * - base  2: the size of the binary string
   * - base 10: the min. size required to represent the decimal as a bit-vector
   * - base 16: the max. size required to represent the hexadecimal as a
   *            bit-vector (4 * size of the given value string)
   *
   * @param s the string representation of the constant
   * @param base the base of the string representation (2, 10, or 16)
   * @return the bit-vector constant
   */
  Term mkBitVector(const std::string& s, uint32_t base = 2) const;

  /**
   * Create a bit-vector constant of a given bit-width from a given string of
   * base 2, 10 or 16.
   *
   * @param size the bit-width of the constant
   * @param s the string representation of the constant
   * @param base the base of the string representation (2, 10, or 16)
   * @return the bit-vector constant
   */
  Term mkBitVector(uint32_t size, const char* s, uint32_t base) const;

  /**
   * Create a bit-vector constant of a given bit-width from a given string of
   * base 2, 10 or 16.
   * @param size the bit-width of the constant
   * @param s the string representation of the constant
   * @param base the base of the string representation (2, 10, or 16)
   * @return the bit-vector constant
   */
  Term mkBitVector(uint32_t size, std::string& s, uint32_t base) const;

  /**
   * Create a constant array with the provided constant value stored at every
   * index
   * @param sort the sort of the constant array (must be an array sort)
   * @param val the constant value to store (must match the sort's element sort)
   * @return the constant array term
   */
  Term mkConstArray(Sort sort, Term val) const;

  /**
   * Create a positive infinity floating-point constant. Requires CVC4 to be
   * compiled with SymFPU support.
   * @param exp Number of bits in the exponent
   * @param sig Number of bits in the significand
   * @return the floating-point constant
   */
  Term mkPosInf(uint32_t exp, uint32_t sig) const;

  /**
   * Create a negative infinity floating-point constant. Requires CVC4 to be
   * compiled with SymFPU support.
   * @param exp Number of bits in the exponent
   * @param sig Number of bits in the significand
   * @return the floating-point constant
   */
  Term mkNegInf(uint32_t exp, uint32_t sig) const;

  /**
   * Create a not-a-number (NaN) floating-point constant. Requires CVC4 to be
   * compiled with SymFPU support.
   * @param exp Number of bits in the exponent
   * @param sig Number of bits in the significand
   * @return the floating-point constant
   */
  Term mkNaN(uint32_t exp, uint32_t sig) const;

  /**
   * Create a positive zero (+0.0) floating-point constant. Requires CVC4 to be
   * compiled with SymFPU support.
   * @param exp Number of bits in the exponent
   * @param sig Number of bits in the significand
   * @return the floating-point constant
   */
  Term mkPosZero(uint32_t exp, uint32_t sig) const;

  /**
   * Create a negative zero (-0.0) floating-point constant. Requires CVC4 to be
   * compiled with SymFPU support.
   * @param exp Number of bits in the exponent
   * @param sig Number of bits in the significand
   * @return the floating-point constant
   */
  Term mkNegZero(uint32_t exp, uint32_t sig) const;

  /**
   * Create a roundingmode constant.
   * @param rm the floating point rounding mode this constant represents
   */
  Term mkRoundingMode(RoundingMode rm) const;

  /**
   * Create uninterpreted constant.
   * @param arg1 Sort of the constant
   * @param arg2 Index of the constant
   */
  Term mkUninterpretedConst(Sort sort, int32_t index) const;

  /**
   * Create an abstract value constant.
   * @param index Index of the abstract value
   */
  Term mkAbstractValue(const std::string& index) const;

  /**
   * Create an abstract value constant.
   * @param index Index of the abstract value
   */
  Term mkAbstractValue(uint64_t index) const;

  /**
   * Create a floating-point constant (requires CVC4 to be compiled with symFPU
   * support).
   * @param exp Size of the exponent
   * @param sig Size of the significand
   * @param val Value of the floating-point constant as a bit-vector term
   */
  Term mkFloatingPoint(uint32_t exp, uint32_t sig, Term val) const;

  /* .................................................................... */
  /* Create Variables                                                     */
  /* .................................................................... */

  /**
   * Create (first-order) constant (0-arity function symbol).
   * SMT-LIB: ( declare-const <symbol> <sort> )
   * SMT-LIB: ( declare-fun <symbol> ( ) <sort> )
   *
   * @param sort the sort of the constant
   * @param symbol the name of the constant
   * @return the first-order constant
   */
  Term mkConst(Sort sort, const std::string& symbol = std::string()) const;

  /**
   * Create (bound) variable.
   * @param sort the sort of the variable
   * @param symbol the name of the variable
   * @return the variable
   */
  Term mkVar(Sort sort, const std::string& symbol = std::string()) const;

  /* .................................................................... */
  /* Create datatype declarations                                         */
  /* .................................................................... */

  /**
   * Create a datatype declaration.
   * @param name the name of the datatype
   * @param isCoDatatype true if a codatatype is to be constructed
   * @return the DatatypeDecl
   */
  DatatypeDecl mkDatatypeDecl(const std::string& name,
                              bool isCoDatatype = false);

  /**
   * Create a datatype declaration.
   * Create sorts parameter with Solver::mkParamSort().
   * @param name the name of the datatype
   * @param param the sort parameter
   * @param isCoDatatype true if a codatatype is to be constructed
   * @return the DatatypeDecl
   */
  DatatypeDecl mkDatatypeDecl(const std::string& name,
                              Sort param,
                              bool isCoDatatype = false);

  /**
   * Create a datatype declaration.
   * Create sorts parameter with Solver::mkParamSort().
   * @param name the name of the datatype
   * @param params a list of sort parameters
   * @param isCoDatatype true if a codatatype is to be constructed
   * @return the DatatypeDecl
   */
  DatatypeDecl mkDatatypeDecl(const std::string& name,
                              const std::vector<Sort>& params,
                              bool isCoDatatype = false);

  /* .................................................................... */
  /* Formula Handling                                                     */
  /* .................................................................... */

  /**
   * Simplify a formula without doing "much" work.  Does not involve
   * the SAT Engine in the simplification, but uses the current
   * definitions, assertions, and the current partial model, if one
   * has been constructed.  It also involves theory normalization.
   * @param t the formula to simplify
   * @return the simplified formula
   */
  Term simplify(const Term& t);

  /**
   * Assert a formula.
   * SMT-LIB: ( assert <term> )
   * @param term the formula to assert
   */
  void assertFormula(Term term) const;

  /**
   * Check satisfiability.
   * SMT-LIB: ( check-sat )
   * @return the result of the satisfiability check.
   */
  Result checkSat() const;

  /**
   * Check satisfiability assuming the given formula.
   * SMT-LIB: ( check-sat-assuming ( <prop_literal> ) )
   * @param assumption the formula to assume
   * @return the result of the satisfiability check.
   */
  Result checkSatAssuming(Term assumption) const;

  /**
   * Check satisfiability assuming the given formulas.
   * SMT-LIB: ( check-sat-assuming ( <prop_literal>+ ) )
   * @param assumptions the formulas to assume
   * @return the result of the satisfiability check.
   */
  Result checkSatAssuming(const std::vector<Term>& assumptions) const;

  /**
   * Check validity.
   * @return the result of the validity check.
   */
  Result checkValid() const;

  /**
   * Check validity assuming the given formula.
   * @param assumption the formula to assume
   * @return the result of the validity check.
   */
  Result checkValidAssuming(Term assumption) const;

  /**
   * Check validity assuming the given formulas.
   * @param assumptions the formulas to assume
   * @return the result of the validity check.
   */
  Result checkValidAssuming(const std::vector<Term>& assumptions) const;

  /**
   * Create datatype sort.
   * SMT-LIB: ( declare-datatype <symbol> <datatype_decl> )
   * @param symbol the name of the datatype sort
   * @param ctors the constructor declarations of the datatype sort
   * @return the datatype sort
   */
  Sort declareDatatype(const std::string& symbol,
                       const std::vector<DatatypeConstructorDecl>& ctors) const;

  /**
   * Declare n-ary function symbol.
   * SMT-LIB: ( declare-fun <symbol> ( <sort>* ) <sort> )
   * @param symbol the name of the function
   * @param sorts the sorts of the parameters to this function
   * @param sort the sort of the return value of this function
   * @return the function
   */
  Term declareFun(const std::string& symbol,
                  const std::vector<Sort>& sorts,
                  Sort sort) const;

  /**
   * Declare uninterpreted sort.
   * SMT-LIB: ( declare-sort <symbol> <numeral> )
   * @param symbol the name of the sort
   * @param arity the arity of the sort
   * @return the sort
   */
  Sort declareSort(const std::string& symbol, uint32_t arity) const;

  /**
   * Define n-ary function.
   * SMT-LIB: ( define-fun <function_def> )
   * @param symbol the name of the function
   * @param bound_vars the parameters to this function
   * @param sort the sort of the return value of this function
   * @param term the function body
   * @return the function
   */
  Term defineFun(const std::string& symbol,
                 const std::vector<Term>& bound_vars,
                 Sort sort,
                 Term term) const;
  /**
   * Define n-ary function.
   * SMT-LIB: ( define-fun <function_def> )
   * Create parameter 'fun' with mkConst().
   * @param fun the sorted function
   * @param bound_vars the parameters to this function
   * @param term the function body
   * @return the function
   */
  Term defineFun(Term fun,
                 const std::vector<Term>& bound_vars,
                 Term term) const;

  /**
   * Define recursive function.
   * SMT-LIB: ( define-fun-rec <function_def> )
   * @param symbol the name of the function
   * @param bound_vars the parameters to this function
   * @param sort the sort of the return value of this function
   * @param term the function body
   * @return the function
   */
  Term defineFunRec(const std::string& symbol,
                    const std::vector<Term>& bound_vars,
                    Sort sort,
                    Term term) const;

  /**
   * Define recursive function.
   * SMT-LIB: ( define-fun-rec <function_def> )
   * Create parameter 'fun' with mkConst().
   * @param fun the sorted function
   * @param bound_vars the parameters to this function
   * @param term the function body
   * @return the function
   */
  Term defineFunRec(Term fun,
                    const std::vector<Term>& bound_vars,
                    Term term) const;

  /**
   * Define recursive functions.
   * SMT-LIB: ( define-funs-rec ( <function_decl>^{n+1} ) ( <term>^{n+1} ) )
   * Create elements of parameter 'funs' with mkConst().
   * @param funs the sorted functions
   * @param bound_vars the list of parameters to the functions
   * @param term the list of function bodies of the functions
   * @return the function
   */
  void defineFunsRec(const std::vector<Term>& funs,
                     const std::vector<std::vector<Term>>& bound_vars,
                     const std::vector<Term>& terms) const;

  /**
   * Echo a given string to the given output stream.
   * SMT-LIB: ( echo <std::string> )
   * @param out the output stream
   * @param str the string to echo
   */
  void echo(std::ostream& out, const std::string& str) const;

  /**
   * Get the list of asserted formulas.
   * SMT-LIB: ( get-assertions )
   * @return the list of asserted formulas
   */
  std::vector<Term> getAssertions() const;

  /**
   * Get the assignment of asserted formulas.
   * SMT-LIB: ( get-assignment )
   * Requires to enable option 'produce-assignments'.
   * @return a list of formula-assignment pairs
   */
  std::vector<std::pair<Term, Term>> getAssignment() const;

  /**
   * Get info from the solver.
   * SMT-LIB: ( get-info <info_flag> )
   * @return the info
   */
  std::string getInfo(const std::string& flag) const;

  /**
   * Get the value of a given option.
   * SMT-LIB: ( get-option <keyword> )
   * @param option the option for which the value is queried
   * @return a string representation of the option value
   */
  std::string getOption(const std::string& option) const;

  /**
   * Get the set of unsat ("failed") assumptions.
   * SMT-LIB: ( get-unsat-assumptions )
   * Requires to enable option 'produce-unsat-assumptions'.
   * @return the set of unsat assumptions.
   */
  std::vector<Term> getUnsatAssumptions() const;

  /**
   * Get the unsatisfiable core.
   * SMT-LIB: ( get-unsat-core )
   * Requires to enable option 'produce-unsat-cores'.
   * @return a set of terms representing the unsatisfiable core
   */
  std::vector<Term> getUnsatCore() const;

  /**
   * Get the value of the given term.
   * SMT-LIB: ( get-value ( <term> ) )
   * @param term the term for which the value is queried
   * @return the value of the given term
   */
  Term getValue(Term term) const;
  /**
   * Get the values of the given terms.
   * SMT-LIB: ( get-value ( <term>+ ) )
   * @param terms the terms for which the value is queried
   * @return the values of the given terms
   */
  std::vector<Term> getValue(const std::vector<Term>& terms) const;

  /**
   * Pop (a) level(s) from the assertion stack.
   * SMT-LIB: ( pop <numeral> )
   * @param nscopes the number of levels to pop
   */
  void pop(uint32_t nscopes = 1) const;

  /**
   * Print the model of a satisfiable query to the given output stream.
   * Requires to enable option 'produce-models'.
   * @param out the output stream
   */
  void printModel(std::ostream& out) const;

  /**
   * Push (a) level(s) to the assertion stack.
   * SMT-LIB: ( push <numeral> )
   * @param nscopes the number of levels to push
   */
  void push(uint32_t nscopes = 1) const;

  /**
   * Reset the solver.
   * SMT-LIB: ( reset )
   */
  void reset() const;

  /**
   * Remove all assertions.
   * SMT-LIB: ( reset-assertions )
   */
  void resetAssertions() const;

  /**
   * Set info.
   * SMT-LIB: ( set-info <attribute> )
   * @param keyword the info flag
   * @param value the value of the info flag
   */
  void setInfo(const std::string& keyword, const std::string& value) const;

  /**
   * Set logic.
   * SMT-LIB: ( set-logic <symbol> )
   * @param logic the logic to set
   */
  void setLogic(const std::string& logic) const;

  /**
   * Set option.
   * SMT-LIB: ( set-option <option> )
   * @param option the option name
   * @param value the option value
   */
  void setOption(const std::string& option, const std::string& value) const;

  /**
   * If needed, convert this term to a given sort. Note that the sort of the
   * term must be convertible into the target sort. Currently only Int to Real
   * conversions are supported.
   * @param s the target sort
   * @return the term wrapped into a sort conversion if needed
   */
  Term ensureTermSort(const Term& t, const Sort& s) const;

  // !!! This is only temporarily available until the parser is fully migrated
  // to the new API. !!!
  ExprManager* getExprManager(void) const;

  // !!! This is only temporarily available until the parser is fully migrated
  // to the new API. !!!
  SmtEngine* getSmtEngine(void) const;

 private:
  /* Helper to convert a vector of internal types to sorts. */
  std::vector<Type> sortVectorToTypes(const std::vector<Sort>& vector) const;
  /* Helper to convert a vector of sorts to internal types. */
  std::vector<Expr> termVectorToExprs(const std::vector<Term>& vector) const;
  /* Helper to check for API misuse in mkOp functions. */
  void checkMkTerm(Kind kind, uint32_t nchildren) const;
  /* Helper for mk-functions that call d_exprMgr->mkConst(). */
  template <typename T>
  Term mkValHelper(T t) const;
  /* Helper for mkReal functions that take a string as argument. */
  Term mkRealFromStrHelper(std::string s) const;
  /* Helper for mkBitVector functions that take a string as argument. */
  Term mkBVFromStrHelper(std::string s, uint32_t base) const;
  /* Helper for mkBitVector functions that take a string and a size as
   * arguments. */
  Term mkBVFromStrHelper(uint32_t size, std::string s, uint32_t base) const;
  /* Helper for mkBitVector functions that take an integer as argument. */
  Term mkBVFromIntHelper(uint32_t size, uint64_t val) const;
  /* Helper for setLogic. */
  void setLogicHelper(const std::string& logic) const;
  /* Helper for mkTerm functions that create Term from a Kind */
  Term mkTermFromKind(Kind kind) const;

  /**
   * Helper function that ensures that a given term is of sort real (as opposed
   * to being of sort integer).
   * @param term a term of sort integer or real
   * @return a term of sort real
   */
  Term ensureRealSort(Term expr) const;

  /* The expression manager of this solver. */
  std::unique_ptr<ExprManager> d_exprMgr;
  /* The SMT engine of this solver. */
  std::unique_ptr<SmtEngine> d_smtEngine;
  /* The random number generator of this solver. */
  std::unique_ptr<Random> d_rng;
};

}  // namespace api
}  // namespace CVC4
#endif<|MERGE_RESOLUTION|>--- conflicted
+++ resolved
@@ -82,11 +82,6 @@
    */
   Result(const CVC4::Result& r);
 
-<<<<<<< HEAD
-  /** Nullary constructor (required for Cython). */
-  Result();
-
-=======
   /** Constructor. */
   Result();
 
@@ -96,7 +91,6 @@
    */
   bool isNull() const;
 
->>>>>>> aa18f9e6
   /**
    * Return true if query was a satisfiable checkSat() or checkSatAssuming()
    * query.
