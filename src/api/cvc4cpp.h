--- conflicted
+++ resolved
@@ -241,21 +241,9 @@
  */
 class CVC4_EXPORT Sort
 {
-<<<<<<< HEAD
-  friend class CVC5::DatatypeDeclarationCommand;
-  friend class CVC5::DeclareFunctionCommand;
-  friend class CVC5::DeclarePoolCommand;
-  friend class CVC5::DeclareHeapCommand;
-  friend class CVC5::DeclareSortCommand;
-  friend class CVC5::DeclareSygusVarCommand;
-  friend class CVC5::DefineSortCommand;
-  friend class CVC5::GetAbductCommand;
-  friend class CVC5::GetInterpolCommand;
-  friend class CVC5::GetModelCommand;
-  friend class CVC5::SynthFunCommand;
-=======
   friend class cvc5::DatatypeDeclarationCommand;
   friend class cvc5::DeclareFunctionCommand;
+  friend class cvc5::DeclarePoolCommand;
   friend class cvc5::DeclareHeapCommand;
   friend class cvc5::DeclareSortCommand;
   friend class cvc5::DeclareSygusVarCommand;
@@ -264,7 +252,6 @@
   friend class cvc5::GetInterpolCommand;
   friend class cvc5::GetModelCommand;
   friend class cvc5::SynthFunCommand;
->>>>>>> 3f4b3352
   friend class DatatypeConstructor;
   friend class DatatypeConstructorDecl;
   friend class DatatypeSelector;
@@ -905,32 +892,11 @@
  */
 class CVC4_EXPORT Term
 {
-<<<<<<< HEAD
-  friend class CVC5::AssertCommand;
-  friend class CVC5::BlockModelValuesCommand;
-  friend class CVC5::CheckSatCommand;
-  friend class CVC5::CheckSatAssumingCommand;
-  friend class CVC5::DeclarePoolCommand;
-  friend class CVC5::DeclareSygusVarCommand;
-  friend class CVC5::DefineFunctionCommand;
-  friend class CVC5::DefineFunctionRecCommand;
-  friend class CVC5::GetAbductCommand;
-  friend class CVC5::GetInterpolCommand;
-  friend class CVC5::GetModelCommand;
-  friend class CVC5::GetQuantifierEliminationCommand;
-  friend class CVC5::GetUnsatCoreCommand;
-  friend class CVC5::GetValueCommand;
-  friend class CVC5::SetUserAttributeCommand;
-  friend class CVC5::SimplifyCommand;
-  friend class CVC5::SygusConstraintCommand;
-  friend class CVC5::SygusInvConstraintCommand;
-  friend class CVC5::SynthFunCommand;
-  friend class CVC5::QueryCommand;
-=======
   friend class cvc5::AssertCommand;
   friend class cvc5::BlockModelValuesCommand;
   friend class cvc5::CheckSatCommand;
   friend class cvc5::CheckSatAssumingCommand;
+  friend class cvc5::DeclarePoolCommand;
   friend class cvc5::DeclareSygusVarCommand;
   friend class cvc5::DefineFunctionCommand;
   friend class cvc5::DefineFunctionRecCommand;
@@ -946,7 +912,6 @@
   friend class cvc5::SygusInvConstraintCommand;
   friend class cvc5::SynthFunCommand;
   friend class cvc5::QueryCommand;
->>>>>>> 3f4b3352
   friend class Datatype;
   friend class DatatypeConstructor;
   friend class DatatypeSelector;
