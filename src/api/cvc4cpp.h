/*********************                                                        */
/*! \file cvc4cpp.h
 ** \verbatim
 ** Top contributors (to current version):
 **   Aina Niemetz, Andres Noetzli
 ** This file is part of the CVC4 project.
 ** Copyright (c) 2009-2019 by the authors listed in the file AUTHORS
 ** in the top-level source directory) and their institutional affiliations.
 ** All rights reserved.  See the file COPYING in the top-level source
 ** directory for licensing information.\endverbatim
 **
 ** \brief The CVC4 C++ API.
 **
 ** The CVC4 C++ API.
 **/

#include "cvc4_public.h"

#ifndef CVC4__API__CVC4CPP_H
#define CVC4__API__CVC4CPP_H

#include "api/cvc4cppkind.h"
// !!! Only temporarily public until the parser is fully migrated to the new
// API. !!!
#include "expr/kind.h"
// !!!

#include <map>
#include <memory>
#include <set>
#include <sstream>
#include <string>
#include <unordered_map>
#include <unordered_set>
#include <vector>

namespace CVC4 {

class Expr;
class Datatype;
class DatatypeConstructor;
class DatatypeConstructorArg;
class ExprManager;
class SmtEngine;
class Type;
class Options;
class Random;
class Result;

namespace api {

/* -------------------------------------------------------------------------- */
/* Exception                                                                  */
/* -------------------------------------------------------------------------- */

class CVC4_PUBLIC CVC4ApiException : public std::exception
{
 public:
  CVC4ApiException(const std::string& str) : d_msg(str) {}
  CVC4ApiException(const std::stringstream& stream) : d_msg(stream.str()) {}
  std::string getMessage() const { return d_msg; }
  const char* what() const noexcept override { return d_msg.c_str(); }

 private:
  std::string d_msg;
};

/* -------------------------------------------------------------------------- */
/* Result                                                                     */
/* -------------------------------------------------------------------------- */

/**
 * Encapsulation of a three-valued solver result, with explanations.
 */
class CVC4_PUBLIC Result
{
  friend class Solver;

 public:
  // !!! This constructor is only temporarily public until the parser is fully
  // migrated to the new API. !!!
  /**
   * Constructor.
   * @param r the internal result that is to be wrapped by this result
   * @return the Result
   */
  Result(const CVC4::Result& r);

  /** Constructor. */
  Result();

  /**
   * Return true if Result is empty, i.e., a nullary Result, and not an actual
   * result returned from a checkSat() (and friends) query.
   */
  bool isNull() const;

  /**
   * Return true if query was a satisfiable checkSat() or checkSatAssuming()
   * query.
   */
  bool isSat() const;

  /**
   * Return true if query was an unsatisfiable checkSat() or
   * checkSatAssuming() query.
   */
  bool isUnsat() const;

  /**
   * Return true if query was a checkSat() or checkSatAssuming() query and
   * CVC4 was not able to determine (un)satisfiability.
   */
  bool isSatUnknown() const;

  /**
   * Return true if corresponding query was a valid checkValid() or
   * checkValidAssuming() query.
   */
  bool isValid() const;

  /**
   * Return true if corresponding query was an invalid checkValid() or
   * checkValidAssuming() query.
   */
  bool isInvalid() const;

  /**
   * Return true if query was a checkValid() or checkValidAssuming() query
   * and CVC4 was not able to determine (in)validity.
   */
  bool isValidUnknown() const;

  /**
   * Operator overloading for equality of two results.
   * @param r the result to compare to for equality
   * @return true if the results are equal
   */
  bool operator==(const Result& r) const;

  /**
   * Operator overloading for disequality of two results.
   * @param r the result to compare to for disequality
   * @return true if the results are disequal
   */
  bool operator!=(const Result& r) const;

  /**
   * @return an explanation for an unknown query result.
   */
  std::string getUnknownExplanation() const;

  /**
   * @return a string representation of this result.
   */
  std::string toString() const;

  // !!! This is only temporarily available until the parser is fully migrated
  // to the new API. !!!
  CVC4::Result getResult(void) const;

 private:
  /**
   * The interal result wrapped by this result.
   * This is a shared_ptr rather than a unique_ptr since CVC4::Result is
   * not ref counted.
   */
  std::shared_ptr<CVC4::Result> d_result;
};

/**
 * Serialize a result to given stream.
 * @param out the output stream
 * @param r the result to be serialized to the given output stream
 * @return the output stream
 */
std::ostream& operator<<(std::ostream& out, const Result& r) CVC4_PUBLIC;

/* -------------------------------------------------------------------------- */
/* Sort                                                                       */
/* -------------------------------------------------------------------------- */

class Datatype;

/**
 * The sort of a CVC4 term.
 */
class CVC4_PUBLIC Sort
{
  friend class DatatypeConstructorDecl;
  friend class DatatypeDecl;
  friend class DatatypeSelectorDecl;
  friend class Op;
  friend class Solver;
  friend struct SortHashFunction;
  friend class Term;

 public:
  // !!! This constructor is only temporarily public until the parser is fully
  // migrated to the new API. !!!
  /**
   * Constructor.
   * @param t the internal type that is to be wrapped by this sort
   * @return the Sort
   */
  Sort(const CVC4::Type& t);

  /**
   * Constructor.
   */
  Sort();

  /**
   * Destructor.
   */
  ~Sort();

  /**
   * Comparison for structural equality.
   * @param s the sort to compare to
   * @return true if the sorts are equal
   */
  bool operator==(const Sort& s) const;

  /**
   * Comparison for structural disequality.
   * @param s the sort to compare to
   * @return true if the sorts are not equal
   */
  bool operator!=(const Sort& s) const;

  /**
   * Comparison for ordering on sorts.
   * @param s the sort to compare to
   * @return true if this sort is less than s
   */
  bool operator<(const Sort& s) const;

  /**
   * Comparison for ordering on sorts.
   * @param s the sort to compare to
   * @return true if this sort is greater than s
   */
  bool operator>(const Sort& s) const;

  /**
   * Comparison for ordering on sorts.
   * @param s the sort to compare to
   * @return true if this sort is less than or equal to s
   */
  bool operator<=(const Sort& s) const;

  /**
   * Comparison for ordering on sorts.
   * @param s the sort to compare to
   * @return true if this sort is greater than or equal to s
   */
  bool operator>=(const Sort& s) const;

  /**
   * @return true if this Sort is a null sort.
   */
  bool isNull() const;

  /**
   * Is this a Boolean sort?
   * @return true if the sort is a Boolean sort
   */
  bool isBoolean() const;

  /**
   * Is this a integer sort?
   * @return true if the sort is a integer sort
   */
  bool isInteger() const;

  /**
   * Is this a real sort?
   * @return true if the sort is a real sort
   */
  bool isReal() const;

  /**
   * Is this a string sort?
   * @return true if the sort is the string sort
   */
  bool isString() const;

  /**
   * Is this a regexp sort?
   * @return true if the sort is the regexp sort
   */
  bool isRegExp() const;

  /**
   * Is this a rounding mode sort?
   * @return true if the sort is the rounding mode sort
   */
  bool isRoundingMode() const;

  /**
   * Is this a bit-vector sort?
   * @return true if the sort is a bit-vector sort
   */
  bool isBitVector() const;

  /**
   * Is this a floating-point sort?
   * @return true if the sort is a floating-point sort
   */
  bool isFloatingPoint() const;

  /**
   * Is this a datatype sort?
   * @return true if the sort is a datatype sort
   */
  bool isDatatype() const;

  /**
   * Is this a parametric datatype sort?
   * @return true if the sort is a parametric datatype sort
   */
  bool isParametricDatatype() const;

  /**
   * Is this a constructor sort?
   * @return true if the sort is a constructor sort
   */
  bool isConstructor() const;

  /**
   * Is this a selector sort?
   * @return true if the sort is a selector sort
   */
  bool isSelector() const;

  /**
   * Is this a tester sort?
   * @return true if the sort is a tester sort
   */
  bool isTester() const;
  /**
   * Is this a function sort?
   * @return true if the sort is a function sort
   */
  bool isFunction() const;

  /**
   * Is this a predicate sort?
   * That is, is this a function sort mapping to Boolean? All predicate
   * sorts are also function sorts.
   * @return true if the sort is a predicate sort
   */
  bool isPredicate() const;

  /**
   * Is this a tuple sort?
   * @return true if the sort is a tuple sort
   */
  bool isTuple() const;

  /**
   * Is this a record sort?
   * @return true if the sort is a record sort
   */
  bool isRecord() const;

  /**
   * Is this an array sort?
   * @return true if the sort is a array sort
   */
  bool isArray() const;

  /**
   * Is this a Set sort?
   * @return true if the sort is a Set sort
   */
  bool isSet() const;

  /**
   * Is this a sort kind?
   * @return true if this is a sort kind
   */
  bool isUninterpretedSort() const;

  /**
   * Is this a sort constructor kind?
   * @return true if this is a sort constructor kind
   */
  bool isSortConstructor() const;

  /**
   * Is this a first-class sort?
   * First-class sorts are sorts for which:
   * (1) we handle equalities between terms of that type, and
   * (2) they are allowed to be parameters of parametric sorts (e.g. index or
   *     element sorts of arrays).
   *
   * Examples of sorts that are not first-class include sort constructor sorts
   * and regular expression sorts.
   *
   * @return true if this is a first-class sort
   */
  bool isFirstClass() const;

  /**
   * Is this a function-LIKE sort?
   *
   * Anything function-like except arrays (e.g., datatype selectors) is
   * considered a function here. Function-like terms can not be the argument
   * or return value for any term that is function-like.
   * This is mainly to avoid higher order.
   *
   * Note that arrays are explicitly not considered function-like here.
   *
   * @return true if this is a function-like sort
   */
  bool isFunctionLike() const;

  /**
   * Is this sort a subsort of the given sort?
   * @return true if this sort is a subsort of s
   */
  bool isSubsortOf(Sort s) const;

  /**
   * Is this sort comparable to the given sort (i.e., do they share
   * a common ancestor in the subsort tree)?
   * @return true if this sort is comparable to s
   */
  bool isComparableTo(Sort s) const;

  /**
   * @return the underlying datatype of a datatype sort
   */
  Datatype getDatatype() const;

  /**
   * Instantiate a parameterized datatype/sort sort.
   * Create sorts parameter with Solver::mkParamSort().
   * @param params the list of sort parameters to instantiate with
   */
  Sort instantiate(const std::vector<Sort>& params) const;

  /**
   * Output a string representation of this sort to a given stream.
   * @param out the output stream
   */
  void toStream(std::ostream& out) const;

  /**
   * @return a string representation of this sort
   */
  std::string toString() const;

  // !!! This is only temporarily available until the parser is fully migrated
  // to the new API. !!!
  CVC4::Type getType(void) const;

  /* Constructor sort ------------------------------------------------------- */

  /**
   * @return the arity of a constructor sort
   */
  size_t getConstructorArity() const;

  /**
   * @return the domain sorts of a constructor sort
   */
  std::vector<Sort> getConstructorDomainSorts() const;

  /**
   * @return the codomain sort of a constructor sort
   */
  Sort getConstructorCodomainSort() const;

  /* Function sort ------------------------------------------------------- */

  /**
   * @return the arity of a function sort
   */
  size_t getFunctionArity() const;

  /**
   * @return the domain sorts of a function sort
   */
  std::vector<Sort> getFunctionDomainSorts() const;

  /**
   * @return the codomain sort of a function sort
   */
  Sort getFunctionCodomainSort() const;

  /* Array sort ---------------------------------------------------------- */

  /**
   * @return the array index sort of an array sort
   */
  Sort getArrayIndexSort() const;

  /**
   * @return the array element sort of an array element sort
   */
  Sort getArrayElementSort() const;

  /* Set sort ------------------------------------------------------------ */

  /**
   * @return the element sort of a set sort
   */
  Sort getSetElementSort() const;

  /* Uninterpreted sort -------------------------------------------------- */

  /**
   * @return the name of an uninterpreted sort
   */
  std::string getUninterpretedSortName() const;

  /**
   * @return true if an uninterpreted sort is parameterezied
   */
  bool isUninterpretedSortParameterized() const;

  /**
   * @return the parameter sorts of an uninterpreted sort
   */
  std::vector<Sort> getUninterpretedSortParamSorts() const;

  /* Sort constructor sort ----------------------------------------------- */

  /**
   * @return the name of a sort constructor sort
   */
  std::string getSortConstructorName() const;

  /**
   * @return the arity of a sort constructor sort
   */
  size_t getSortConstructorArity() const;

  /* Bit-vector sort ----------------------------------------------------- */

  /**
   * @return the bit-width of the bit-vector sort
   */
  uint32_t getBVSize() const;

  /* Floating-point sort ------------------------------------------------- */

  /**
   * @return the bit-width of the exponent of the floating-point sort
   */
  uint32_t getFPExponentSize() const;

  /**
   * @return the width of the significand of the floating-point sort
   */
  uint32_t getFPSignificandSize() const;

  /* Datatype sort ------------------------------------------------------- */

  /**
   * @return the parameter sorts of a datatype sort
   */
  std::vector<Sort> getDatatypeParamSorts() const;

  /**
   * @return the arity of a datatype sort
   */
  size_t getDatatypeArity() const;

  /* Tuple sort ---------------------------------------------------------- */

  /**
   * @return the length of a tuple sort
   */
  size_t getTupleLength() const;

  /**
   * @return the element sorts of a tuple sort
   */
  std::vector<Sort> getTupleSorts() const;

 private:
  /**
   * Helper for isNull checks. This prevents calling an API function with
   * CVC4_API_CHECK_NOT_NULL
   */
  bool isNullHelper() const;

  /**
   * The interal type wrapped by this sort.
   * This is a shared_ptr rather than a unique_ptr to avoid overhead due to
   * memory allocation (CVC4::Type is already ref counted, so this could be
   * a unique_ptr instead).
   */
  std::shared_ptr<CVC4::Type> d_type;
};

/**
 * Serialize a sort to given stream.
 * @param out the output stream
 * @param s the sort to be serialized to the given output stream
 * @return the output stream
 */
std::ostream& operator<<(std::ostream& out, const Sort& s) CVC4_PUBLIC;

/**
 * Hash function for Sorts.
 */
struct CVC4_PUBLIC SortHashFunction
{
  size_t operator()(const Sort& s) const;
};

/* -------------------------------------------------------------------------- */
/* Op                                                                     */
/* -------------------------------------------------------------------------- */

/**
 * A CVC4 operator.
 * An operator is a term that represents certain operators, instantiated
 * with its required parameters, e.g., a term of kind BITVECTOR_EXTRACT.
 */
class CVC4_PUBLIC Op
{
  friend class Solver;
  friend struct OpHashFunction;

 public:
  /**
   * Constructor.
   */
  Op();

  // !!! This constructor is only temporarily public until the parser is fully
  // migrated to the new API. !!!
  /**
   * Constructor for a single kind (non-indexed operator).
   * @param k the kind of this Op
   */
  Op(const Kind k);

  // !!! This constructor is only temporarily public until the parser is fully
  // migrated to the new API. !!!
  /**
   * Constructor.
   * @param k the kind of this Op
   * @param e the internal expression that is to be wrapped by this term
   * @return the Term
   */
  Op(const Kind k, const CVC4::Expr& e);

  /**
   * Destructor.
   */
  ~Op();

  /**
   * Syntactic equality operator.
   * Return true if both operators are syntactically identical.
   * Both operators must belong to the same solver object.
   * @param t the operator to compare to for equality
   * @return true if the operators are equal
   */
  bool operator==(const Op& t) const;

  /**
   * Syntactic disequality operator.
   * Return true if both operators differ syntactically.
   * Both terms must belong to the same solver object.
   * @param t the operator to compare to for disequality
   * @return true if operators are disequal
   */
  bool operator!=(const Op& t) const;

  /**
   * @return the kind of this operator
   */
  Kind getKind() const;

  /**
   * @return the sort of this operator
   */
  Sort getSort() const;

  /**
   * @return true if this operator is a null term
   */
  bool isNull() const;

  /**
   * @return true iff this operator is indexed
   */
  bool isIndexed() const;

  /**
   * Get the indices used to create this Op.
   * Supports the following template arguments:
   *   - string
   *   - Kind
   *   - uint32_t
   *   - pair<uint32_t, uint32_t>
   * Check the Op Kind with getKind() to determine which argument to use.
   * @return the indices used to create this Op
   */
  template <typename T>
  T getIndices() const;

  /**
   * @return a string representation of this operator
   */
  std::string toString() const;

  // !!! This is only temporarily available until the parser is fully migrated
  // to the new API. !!!
  CVC4::Expr getExpr(void) const;

 private:
  /**
   * Helper for isNull checks. This prevents calling an API function with
   * CVC4_API_CHECK_NOT_NULL
   */
  bool isNullHelper() const;

  /**
   * Note: An indexed operator has a non-null internal expr, d_expr
   * Note 2: We use a helper method to avoid having API functions call
   *         other API functions (we need to call this internally)
   * @return true iff this Op is indexed
   */
  bool isIndexedHelper() const;

  /* The kind of this operator. */
  Kind d_kind;

  /**
   * The internal expression wrapped by this operator.
   * This is a shared_ptr rather than a unique_ptr to avoid overhead due to
   * memory allocation (CVC4::Expr is already ref counted, so this could be
   * a unique_ptr instead).
   */
  std::shared_ptr<CVC4::Expr> d_expr;
};

/* -------------------------------------------------------------------------- */
/* Term                                                                       */
/* -------------------------------------------------------------------------- */

/**
 * A CVC4 Term.
 */
class CVC4_PUBLIC Term
{
  friend class Datatype;
  friend class DatatypeConstructor;
  friend class Solver;
  friend struct TermHashFunction;

 public:
  // !!! This constructor is only temporarily public until the parser is fully
  // migrated to the new API. !!!
  /**
   * Constructor.
   * @param e the internal expression that is to be wrapped by this term
   * @return the Term
   */
  Term(const CVC4::Expr& e);

  /**
   * Constructor.
   */
  Term();

  /**
   * Destructor.
   */
  ~Term();

  /**
   * Syntactic equality operator.
   * Return true if both terms are syntactically identical.
   * Both terms must belong to the same solver object.
   * @param t the term to compare to for equality
   * @return true if the terms are equal
   */
  bool operator==(const Term& t) const;

  /**
   * Syntactic disequality operator.
   * Return true if both terms differ syntactically.
   * Both terms must belong to the same solver object.
   * @param t the term to compare to for disequality
   * @return true if terms are disequal
   */
  bool operator!=(const Term& t) const;

  /**
   * Comparison for ordering on terms.
   * @param t the term to compare to
   * @return true if this term is less than t
   */
  bool operator<(const Term& t) const;

  /**
   * Comparison for ordering on terms.
   * @param t the term to compare to
   * @return true if this term is greater than t
   */
  bool operator>(const Term& t) const;

  /**
   * Comparison for ordering on terms.
   * @param t the term to compare to
   * @return true if this term is less than or equal to t
   */
  bool operator<=(const Term& t) const;

  /**
   * Comparison for ordering on terms.
   * @param t the term to compare to
   * @return true if this term is greater than or equal to t
   */
  bool operator>=(const Term& t) const;

  /**
   * Returns the number of children of this term.
   *
   * @return the number of term
   */
  size_t getNumChildren() const;

  /**
   * Get the child term at a given index.
   * @param index the index of the child term to return
   * @return the child term with the given index
   */
  Term operator[](size_t index) const;

  /**
   * @return the id of this term
   */
  uint64_t getId() const;

  /**
   * @return the kind of this term
   */
  Kind getKind() const;

  /**
   * @return the sort of this term
   */
  Sort getSort() const;

  /**
   * @return the result of replacing "e" by "replacement" in this term
   */
  Term substitute(Term e, Term replacement) const;

  /**
   * @return the result of simulatenously replacing "es" by "replacements" in
   * this term
   */
  Term substitute(const std::vector<Term> es,
                  const std::vector<Term>& replacements) const;

  /**
   * @return true iff this term has an operator
   */
  bool hasOp() const;

  /**
   * @return the Op used to create this term
   * Note: This is safe to call when hasOp() returns true.
   */
  Op getOp() const;

  /**
   * @return true if this Term is a null term
   */
  bool isNull() const;

  /**
   * Check if this is a Term representing a constant.
   *
   * @return true if a constant Term
   */
  bool isConst() const;

  /**
   * Boolean negation.
   * @return the Boolean negation of this term
   */
  Term notTerm() const;

  /**
   * Boolean and.
   * @param t a Boolean term
   * @return the conjunction of this term and the given term
   */
  Term andTerm(const Term& t) const;

  /**
   * Boolean or.
   * @param t a Boolean term
   * @return the disjunction of this term and the given term
   */
  Term orTerm(const Term& t) const;

  /**
   * Boolean exclusive or.
   * @param t a Boolean term
   * @return the exclusive disjunction of this term and the given term
   */
  Term xorTerm(const Term& t) const;

  /**
   * Equality.
   * @param t a Boolean term
   * @return the Boolean equivalence of this term and the given term
   */
  Term eqTerm(const Term& t) const;

  /**
   * Boolean implication.
   * @param t a Boolean term
   * @return the implication of this term and the given term
   */
  Term impTerm(const Term& t) const;

  /**
   * If-then-else with this term as the Boolean condition.
   * @param then_t the 'then' term
   * @param else_t the 'else' term
   * @return the if-then-else term with this term as the Boolean condition
   */
  Term iteTerm(const Term& then_t, const Term& else_t) const;

  /**
   * @return a string representation of this term
   */
  std::string toString() const;

  /**
   * Iterator for the children of a Term.
   * Note: This treats uninterpreted functions as Term just like any other term
   *       for example, the term f(x, y) will have Kind APPLY_UF and three
   *       children: f, x, and y
   */
  class const_iterator : public std::iterator<std::input_iterator_tag, Term>
  {
    friend class Term;

   public:
    /**
     * Null Constructor.
     */
    const_iterator();

    /**
     * Constructor
     * @param e a shared pointer to the expression that we're iterating over
     * @param p the position of the iterator (e.g. which child it's on)
     */
    const_iterator(const std::shared_ptr<CVC4::Expr>& e, uint32_t p);

    /**
     * Copy constructor.
     */
    const_iterator(const const_iterator& it);

    /**
     * Assignment operator.
     * @param it the iterator to assign to
     * @return the reference to the iterator after assignment
     */
    const_iterator& operator=(const const_iterator& it);

    /**
     * Equality operator.
     * @param it the iterator to compare to for equality
     * @return true if the iterators are equal
     */
    bool operator==(const const_iterator& it) const;

    /**
     * Disequality operator.
     * @param it the iterator to compare to for disequality
     * @return true if the iterators are disequal
     */
    bool operator!=(const const_iterator& it) const;

    /**
     * Increment operator (prefix).
     * @return a reference to the iterator after incrementing by one
     */
    const_iterator& operator++();

    /**
     * Increment operator (postfix).
     * @return a reference to the iterator after incrementing by one
     */
    const_iterator operator++(int);

    /**
     * Dereference operator.
     * @return the term this iterator points to
     */
    Term operator*() const;

   private:
    /* The original expression to be iterated over */
    std::shared_ptr<CVC4::Expr> d_orig_expr;
    /* Keeps track of the iteration position */
    uint32_t d_pos;
  };

  /**
   * @return an iterator to the first child of this Term
   */
  const_iterator begin() const;

  /**
   * @return an iterator to one-off-the-last child of this Term
   */
  const_iterator end() const;

  // !!! This is only temporarily available until the parser is fully migrated
  // to the new API. !!!
  CVC4::Expr getExpr(void) const;

 private:
  /**
   * Helper for isNull checks. This prevents calling an API function with
   * CVC4_API_CHECK_NOT_NULL
   */
  bool isNullHelper() const;

  /**
   * The internal expression wrapped by this term.
   * This is a shared_ptr rather than a unique_ptr to avoid overhead due to
   * memory allocation (CVC4::Expr is already ref counted, so this could be
   * a unique_ptr instead).
   */
  std::shared_ptr<CVC4::Expr> d_expr;
};

/**
 * Hash function for Terms.
 */
struct CVC4_PUBLIC TermHashFunction
{
  size_t operator()(const Term& t) const;
};

/**
 * Serialize a term to given stream.
 * @param out the output stream
 * @param t the term to be serialized to the given output stream
 * @return the output stream
 */
std::ostream& operator<<(std::ostream& out, const Term& t) CVC4_PUBLIC;

/**
 * Serialize a vector of terms to given stream.
 * @param out the output stream
 * @param vector the vector of terms to be serialized to the given stream
 * @return the output stream
 */
std::ostream& operator<<(std::ostream& out,
                         const std::vector<Term>& vector) CVC4_PUBLIC;

/**
 * Serialize a set of terms to the given stream.
 * @param out the output stream
 * @param set the set of terms to be serialized to the given stream
 * @return the output stream
 */
std::ostream& operator<<(std::ostream& out,
                         const std::set<Term>& set) CVC4_PUBLIC;

/**
 * Serialize an unordered_set of terms to the given stream.
 *
 * @param out the output stream
 * @param unordered_set the set of terms to be serialized to the given stream
 * @return the output stream
 */
std::ostream& operator<<(std::ostream& out,
                         const std::unordered_set<Term, TermHashFunction>&
                             unordered_set) CVC4_PUBLIC;

/**
 * Serialize a map of terms to the given stream.
 *
 * @param out the output stream
 * @param map the map of terms to be serialized to the given stream
 * @return the output stream
 */
template <typename V>
std::ostream& operator<<(std::ostream& out,
                         const std::map<Term, V>& map) CVC4_PUBLIC;

/**
 * Serialize an unordered_map of terms to the given stream.
 *
 * @param out the output stream
 * @param unordered_map the map of terms to be serialized to the given stream
 * @return the output stream
 */
template <typename V>
std::ostream& operator<<(std::ostream& out,
                         const std::unordered_map<Term, V, TermHashFunction>&
                             unordered_map) CVC4_PUBLIC;

/**
 * Serialize an operator to given stream.
 * @param out the output stream
 * @param t the operator to be serialized to the given output stream
 * @return the output stream
 */
std::ostream& operator<<(std::ostream& out, const Op& t) CVC4_PUBLIC;

/**
 * Hash function for Ops.
 */
struct CVC4_PUBLIC OpHashFunction
{
  size_t operator()(const Op& t) const;
};

/* -------------------------------------------------------------------------- */
/* Datatypes                                                                  */
/* -------------------------------------------------------------------------- */

class DatatypeConstructorIterator;
class DatatypeIterator;

/**
 * A place-holder sort to allow a DatatypeDecl to refer to itself.
 * Self-sorted fields of DatatypeDecls will be properly sorted when a Sort is
 * created for the DatatypeDecl.
 */
class CVC4_PUBLIC DatatypeDeclSelfSort
{
};

/**
 * A CVC4 datatype selector declaration.
 */
class CVC4_PUBLIC DatatypeSelectorDecl
{
  friend class DatatypeConstructorDecl;

 public:
  /**
   * Constructor.
   * @param name the name of the datatype selector
   * @param sort the sort of the datatype selector
   * @return the DatatypeSelectorDecl
   */
  DatatypeSelectorDecl(const std::string& name, Sort sort);

  /**
   * Constructor.
   * @param name the name of the datatype selector
   * @param sort the sort of the datatype selector
   * @return the DAtatypeSelectorDecl
   */
  DatatypeSelectorDecl(const std::string& name, DatatypeDeclSelfSort sort);

  /**
   * @return a string representation of this datatype selector
   */
  std::string toString() const;

 private:
  /* The name of the datatype selector. */
  std::string d_name;
  /* The sort of the datatype selector. */
  Sort d_sort;
};

/**
 * A CVC4 datatype constructor declaration.
 */
class CVC4_PUBLIC DatatypeConstructorDecl
{
  friend class DatatypeDecl;

 public:
  /**
   * Constructor.
   * @param name the name of the datatype constructor
   * @return the DatatypeConstructorDecl
   */
  DatatypeConstructorDecl(const std::string& name);

  /**
   * Add datatype selector declaration.
   * @param stor the datatype selector declaration to add
   */
  void addSelector(const DatatypeSelectorDecl& stor);

  /**
   * @return a string representation of this datatype constructor declaration
   */
  std::string toString() const;

  // !!! This is only temporarily available until the parser is fully migrated
  // to the new API. !!!
  const CVC4::DatatypeConstructor& getDatatypeConstructor(void) const;

 private:
  /**
   * The internal (intermediate) datatype constructor wrapped by this
   * datatype constructor declaration.
   * This is a shared_ptr rather than a unique_ptr since
   * CVC4::DatatypeConstructor is not ref counted.
   */
  std::shared_ptr<CVC4::DatatypeConstructor> d_ctor;
};

class Solver;
/**
 * A CVC4 datatype declaration.
 */
class CVC4_PUBLIC DatatypeDecl
{
  friend class DatatypeConstructorArg;
  friend class Solver;
 public:
  /**
   * Nullary constructor for Cython
   */
  DatatypeDecl();

  /**
   * Destructor.
   */
  ~DatatypeDecl();

  /**
   * Add datatype constructor declaration.
   * @param ctor the datatype constructor declaration to add
   */
  void addConstructor(const DatatypeConstructorDecl& ctor);

  /** Get the number of constructors (so far) for this Datatype declaration. */
  size_t getNumConstructors() const;

  /** Is this Datatype declaration parametric? */
  bool isParametric() const;

  bool isNull() const;

  /**
   * @return a string representation of this datatype declaration
   */
  std::string toString() const;

  // !!! This is only temporarily available until the parser is fully migrated
  // to the new API. !!!
  const CVC4::Datatype& getDatatype(void) const;

 private:
  /**
   * Constructor.
   * @param s the solver that created this datatype declaration
   * @param name the name of the datatype
   * @param isCoDatatype true if a codatatype is to be constructed
   * @return the DatatypeDecl
   */
  DatatypeDecl(const Solver* s,
               const std::string& name,
               bool isCoDatatype = false);

  /**
   * Constructor for parameterized datatype declaration.
   * Create sorts parameter with Solver::mkParamSort().
   * @param s the solver that created this datatype declaration
   * @param name the name of the datatype
   * @param param the sort parameter
   * @param isCoDatatype true if a codatatype is to be constructed
   */
  DatatypeDecl(const Solver* s,
               const std::string& name,
               Sort param,
               bool isCoDatatype = false);

  /**
   * Constructor for parameterized datatype declaration.
   * Create sorts parameter with Solver::mkParamSort().
   * @param s the solver that created this datatype declaration
   * @param name the name of the datatype
   * @param params a list of sort parameters
   * @param isCoDatatype true if a codatatype is to be constructed
   */
  DatatypeDecl(const Solver* s,
               const std::string& name,
               const std::vector<Sort>& params,
               bool isCoDatatype = false);

  // helper for isNull() to avoid calling API functions from other API functions
  bool isNullHelper() const;

  /* The internal (intermediate) datatype wrapped by this datatype
   * declaration
   * This is a shared_ptr rather than a unique_ptr since CVC4::Datatype is
   * not ref counted.
   */
  std::shared_ptr<CVC4::Datatype> d_dtype;
};

/**
 * A CVC4 datatype selector.
 */
class CVC4_PUBLIC DatatypeSelector
{
  friend class DatatypeConstructor;
  friend class Solver;

 public:
  /**
   * Constructor.
   */
  DatatypeSelector();

  // !!! This constructor is only temporarily public until the parser is fully
  // migrated to the new API. !!!
  /**
   * Constructor.
   * @param stor the internal datatype selector to be wrapped
   * @return the DatatypeSelector
   */
  DatatypeSelector(const CVC4::DatatypeConstructorArg& stor);

  /**
   * Destructor.
   */
  ~DatatypeSelector();

  /** @return the name of this Datatype selector. */
  std::string getName() const;
<<<<<<< HEAD

  /**
   * @return true if this datatype selector has been resolved.
   */
  bool isResolved() const;
=======
>>>>>>> 90fe2a05

  /**
   * Get the selector operator of this datatype selector.
   * @return the selector term
   */
  Term getSelectorTerm() const;

  /**
   * @return a string representation of this datatype selector
   */
  std::string toString() const;

  // !!! This is only temporarily available until the parser is fully migrated
  // to the new API. !!!
  CVC4::DatatypeConstructorArg getDatatypeConstructorArg(void) const;

 private:
  /**
   * The internal datatype selector wrapped by this datatype selector.
   * This is a shared_ptr rather than a unique_ptr since CVC4::Datatype is
   * not ref counted.
   */
  std::shared_ptr<CVC4::DatatypeConstructorArg> d_stor;
};

/**
 * A CVC4 datatype constructor.
 */
class CVC4_PUBLIC DatatypeConstructor
{
  friend class Datatype;
  friend class Solver;

 public:
  /**
   * Constructor.
   */
  DatatypeConstructor();

  // !!! This constructor is only temporarily public until the parser is fully
  // migrated to the new API. !!!
  /**
   * Constructor.
   * @param ctor the internal datatype constructor to be wrapped
   * @return the DatatypeConstructor
   */
  DatatypeConstructor(const CVC4::DatatypeConstructor& ctor);

  /**
   * Destructor.
   */
  ~DatatypeConstructor();

  /** @return the name of this Datatype constructor. */
  std::string getName() const;

  /** @return the name of this Datatype constructor. */
  std::string getName() const;

  /**
   * Get the constructor operator of this datatype constructor.
   * @return the constructor term
   */
  Term getConstructorTerm() const;

  /**
   * Get the tester operator of this datatype constructor.
   * @return the tester operator
   */
  Term getTesterTerm() const;

  /**
   * @return the tester name for this Datatype constructor.
   */
  std::string getTesterName() const;

  /**
   * @return the number of selectors (so far) of this Datatype constructor.
   */
  size_t getNumSelectors() const;

  /** @return the i^th DatatypeSelector. */
  DatatypeSelector operator[](size_t index) const;
  /**
   * Get the datatype selector with the given name.
   * This is a linear search through the selectors, so in case of
   * multiple, similarly-named selectors, the first is returned.
   * @param name the name of the datatype selector
   * @return the first datatype selector with the given name
   */
  DatatypeSelector operator[](const std::string& name) const;
  DatatypeSelector getSelector(const std::string& name) const;

  /**
   * Get the term representation of the datatype selector with the given name.
   * This is a linear search through the arguments, so in case of multiple,
   * similarly-named arguments, the selector for the first is returned.
   * @param name the name of the datatype selector
   * @return a term representing the datatype selector with the given name
   */
  Term getSelectorTerm(const std::string& name) const;

  /**
   * @return a string representation of this datatype constructor
   */
  std::string toString() const;

  /**
   * Iterator for the selectors of a datatype constructor.
   */
  class const_iterator
      : public std::iterator<std::input_iterator_tag, DatatypeConstructor>
  {
    friend class DatatypeConstructor;  // to access constructor

   public:
    /** Nullary constructor (required for Cython). */
    const_iterator();

    /**
     * Assignment operator.
     * @param it the iterator to assign to
     * @return the reference to the iterator after assignment
     */
    const_iterator& operator=(const const_iterator& it);

    /**
     * Equality operator.
     * @param it the iterator to compare to for equality
     * @return true if the iterators are equal
     */
    bool operator==(const const_iterator& it) const;

    /**
     * Disequality operator.
     * @param it the iterator to compare to for disequality
     * @return true if the iterators are disequal
     */
    bool operator!=(const const_iterator& it) const;

    /**
     * Increment operator (prefix).
     * @return a reference to the iterator after incrementing by one
     */
    const_iterator& operator++();

    /**
     * Increment operator (postfix).
     * @return a reference to the iterator after incrementing by one
     */
    const_iterator operator++(int);

    /**
     * Dereference operator.
     * @return a reference to the selector this iterator points to
     */
    const DatatypeSelector& operator*() const;

    /**
     * Dereference operator.
     * @return a pointer to the selector this iterator points to
     */
    const DatatypeSelector* operator->() const;

   private:
    /**
     * Constructor.
     * @param ctor the internal datatype constructor to iterate over
     * @param true if this is a begin() iterator
     */
    const_iterator(const CVC4::DatatypeConstructor& ctor, bool begin);
    /* A pointer to the list of selectors of the internal datatype
     * constructor to iterate over.
     * This pointer is maintained for operators == and != only. */
    const void* d_int_stors;
    /* The list of datatype selector (wrappers) to iterate over. */
    std::vector<DatatypeSelector> d_stors;
    /* The current index of the iterator. */
    size_t d_idx;
  };

  /**
   * @return an iterator to the first selector of this constructor
   */
  const_iterator begin() const;

  /**
   * @return an iterator to one-off-the-last selector of this constructor
   */
  const_iterator end() const;

  // !!! This is only temporarily available until the parser is fully migrated
  // to the new API. !!!
  const CVC4::DatatypeConstructor& getDatatypeConstructor(void) const;

 private:
  /**
   * Return selector for name.
   * @param name The name of selector to find
   * @return the selector object for the name
   */
  DatatypeSelector getSelectorForName(const std::string& name) const;
  /**
   * The internal datatype constructor wrapped by this datatype constructor.
   * This is a shared_ptr rather than a unique_ptr since CVC4::Datatype is
   * not ref counted.
   */
  std::shared_ptr<CVC4::DatatypeConstructor> d_ctor;
};

/*
 * A CVC4 datatype.
 */
class CVC4_PUBLIC Datatype
{
  friend class Solver;
  friend class Sort;

 public:
  // !!! This constructor is only temporarily public until the parser is fully
  // migrated to the new API. !!!
  /**
   * Constructor.
   * @param dtype the internal datatype to be wrapped
   * @return the Datatype
   */
  Datatype(const CVC4::Datatype& dtype);

  // Nullary constructor for Cython
  Datatype();

  /**
   * Destructor.
   */
  ~Datatype();

  /**
   * Get the datatype constructor at a given index.
   * @param idx the index of the datatype constructor to return
   * @return the datatype constructor with the given index
   */
  DatatypeConstructor operator[](size_t idx) const;

  /**
   * Get the datatype constructor with the given name.
   * This is a linear search through the constructors, so in case of multiple,
   * similarly-named constructors, the first is returned.
   * @param name the name of the datatype constructor
   * @return the datatype constructor with the given name
   */
  DatatypeConstructor operator[](const std::string& name) const;
  DatatypeConstructor getConstructor(const std::string& name) const;

  /**
   * Get the datatype constructor from a constructor term (the operator
   * corresponding to the constructor).
   * @param cons the datatype constructor term
   * @return the datatype constructor whose constructor term is cons
   */
  DatatypeConstructor getConstructorForTerm(Term cons) const;
  
  /**
   * Get a term representing the datatype constructor with the given name.
   * This is a linear search through the constructors, so in case of multiple,
   * similarly-named constructors, the
   * first is returned.
   */
  Term getConstructorTerm(const std::string& name) const;

<<<<<<< HEAD

=======
>>>>>>> 90fe2a05
  /** @return the name of this Datatype. */
  std::string getName() const;

  /** @return the number of constructors for this Datatype. */
  size_t getNumConstructors() const;

  /** @return true if this datatype is parametric */
  bool isParametric() const;

  /** @return true if this datatype corresponds to a co-datatype */
  bool isCodatatype() const;

  /** @return true if this datatype corresponds to a tuple */
  bool isTuple() const;

  /** @return true if this datatype corresponds to a record */
  bool isRecord() const;

  /** @return true if this datatype is finite */
  bool isFinite() const;

<<<<<<< HEAD
  /** @return true if this datatype is well-founded */
=======
  /**
   * Is this datatype well-founded? If this datatype is not a codatatype,
   * this returns false if there are no values of this datatype that are of
   * finite size.
   *
   * @return true if this datatype is well-founded
   */
>>>>>>> 90fe2a05
  bool isWellFounded() const;

  /**
   * @return a string representation of this datatype
   */
  std::string toString() const;

  /**
   * Iterator for the constructors of a datatype.
   */
  class const_iterator : public std::iterator<std::input_iterator_tag, Datatype>
  {
    friend class Datatype;  // to access constructor

   public:
    /** Nullary constructor (required for Cython). */
    const_iterator();

    /**
     * Assignment operator.
     * @param it the iterator to assign to
     * @return the reference to the iterator after assignment
     */
    const_iterator& operator=(const const_iterator& it);

    /**
     * Equality operator.
     * @param it the iterator to compare to for equality
     * @return true if the iterators are equal
     */
    bool operator==(const const_iterator& it) const;

    /**
     * Disequality operator.
     * @param it the iterator to compare to for disequality
     * @return true if the iterators are disequal
     */
    bool operator!=(const const_iterator& it) const;

    /**
     * Increment operator (prefix).
     * @return a reference to the iterator after incrementing by one
     */
    const_iterator& operator++();

    /**
     * Increment operator (postfix).
     * @return a reference to the iterator after incrementing by one
     */
    const_iterator operator++(int);

    /**
     * Dereference operator.
     * @return a reference to the constructor this iterator points to
     */
    const DatatypeConstructor& operator*() const;

    /**
     * Dereference operator.
     * @return a pointer to the constructor this iterator points to
     */
    const DatatypeConstructor* operator->() const;

   private:
    /**
     * Constructor.
     * @param dtype the internal datatype to iterate over
     * @param true if this is a begin() iterator
     */
    const_iterator(const CVC4::Datatype& dtype, bool begin);
    /* A pointer to the list of constructors of the internal datatype
     * to iterate over.
     * This pointer is maintained for operators == and != only. */
    const void* d_int_ctors;
    /* The list of datatype constructor (wrappers) to iterate over. */
    std::vector<DatatypeConstructor> d_ctors;
    /* The current index of the iterator. */
    size_t d_idx;
  };

  /**
   * @return an iterator to the first constructor of this datatype
   */
  const_iterator begin() const;

  /**
   * @return an iterator to one-off-the-last constructor of this datatype
   */
  const_iterator end() const;

  // !!! This is only temporarily available until the parser is fully migrated
  // to the new API. !!!
  const CVC4::Datatype& getDatatype(void) const;

 private:
  /**
   * Return constructor for name.
   * @param name The name of constructor to find
   * @return the constructor object for the name
   */
  DatatypeConstructor getConstructorForName(const std::string& name) const;
  /**
   * The internal datatype wrapped by this datatype.
   * This is a shared_ptr rather than a unique_ptr since CVC4::Datatype is
   * not ref counted.
   */
  std::shared_ptr<CVC4::Datatype> d_dtype;
};

/**
 * Serialize a datatype declaration to given stream.
 * @param out the output stream
 * @param dtdecl the datatype declaration to be serialized to the given stream
 * @return the output stream
 */
std::ostream& operator<<(std::ostream& out,
                         const DatatypeDecl& dtdecl) CVC4_PUBLIC;

/**
 * Serialize a datatype constructor declaration to given stream.
 * @param out the output stream
 * @param ctordecl the datatype constructor declaration to be serialized
 * @return the output stream
 */
std::ostream& operator<<(std::ostream& out,
                         const DatatypeConstructorDecl& ctordecl) CVC4_PUBLIC;

/**
 * Serialize a vector of datatype constructor declarations to given stream.
 * @param out the output stream
 * @param vector the vector of datatype constructor declarations to be
 * serialized to the given stream
 * @return the output stream
 */
std::ostream& operator<<(std::ostream& out,
                         const std::vector<DatatypeConstructorDecl>& vector);

/**
 * Serialize a datatype selector declaration to given stream.
 * @param out the output stream
 * @param stordecl the datatype selector declaration to be serialized
 * @return the output stream
 */
std::ostream& operator<<(std::ostream& out,
                         const DatatypeSelectorDecl& stordecl) CVC4_PUBLIC;

/**
 * Serialize a datatype to given stream.
 * @param out the output stream
 * @param dtdecl the datatype to be serialized to given stream
 * @return the output stream
 */
std::ostream& operator<<(std::ostream& out, const Datatype& dtype) CVC4_PUBLIC;

/**
 * Serialize a datatype constructor to given stream.
 * @param out the output stream
 * @param ctor the datatype constructor to be serialized to given stream
 * @return the output stream
 */
std::ostream& operator<<(std::ostream& out,
                         const DatatypeConstructor& ctor) CVC4_PUBLIC;

/**
 * Serialize a datatype selector to given stream.
 * @param out the output stream
 * @param ctor the datatype selector to be serialized to given stream
 * @return the output stream
 */
std::ostream& operator<<(std::ostream& out,
                         const DatatypeSelector& stor) CVC4_PUBLIC;

/* -------------------------------------------------------------------------- */
/* Rounding Mode for Floating Points                                          */
/* -------------------------------------------------------------------------- */

/**
 * A CVC4 floating point rounding mode.
 */
enum CVC4_PUBLIC RoundingMode
{
  ROUND_NEAREST_TIES_TO_EVEN,
  ROUND_TOWARD_POSITIVE,
  ROUND_TOWARD_NEGATIVE,
  ROUND_TOWARD_ZERO,
  ROUND_NEAREST_TIES_TO_AWAY,
};

/**
 * Hash function for RoundingModes.
 */
struct CVC4_PUBLIC RoundingModeHashFunction
{
  inline size_t operator()(const RoundingMode& rm) const;
};

/* -------------------------------------------------------------------------- */
/* Solver                                                                     */
/* -------------------------------------------------------------------------- */

/*
 * A CVC4 solver.
 */
class CVC4_PUBLIC Solver
{
 public:
  /* .................................................................... */
  /* Constructors/Destructors                                             */
  /* .................................................................... */

  /**
   * Constructor.
   * @param opts a pointer to a solver options object (for parser only)
   * @return the Solver
   */
  Solver(Options* opts = nullptr);

  /**
   * Destructor.
   */
  ~Solver();

  /**
   * Disallow copy/assignment.
   */
  Solver(const Solver&) = delete;
  Solver& operator=(const Solver&) = delete;

  /* .................................................................... */
  /* Sorts Handling                                                       */
  /* .................................................................... */

  /**
   * @return sort null
   */
  Sort getNullSort() const;

  /**
   * @return sort Boolean
   */
  Sort getBooleanSort() const;

  /**
   * @return sort Integer (in CVC4, Integer is a subtype of Real)
   */
  Sort getIntegerSort() const;

  /**
   * @return sort Real
   */
  Sort getRealSort() const;

  /**
   * @return sort RegExp
   */
  Sort getRegExpSort() const;

  /**
   * @return sort RoundingMode
   */
  Sort getRoundingmodeSort() const;

  /**
   * @return sort String
   */
  Sort getStringSort() const;

  /**
   * Create an array sort.
   * @param indexSort the array index sort
   * @param elemSort the array element sort
   * @return the array sort
   */
  Sort mkArraySort(Sort indexSort, Sort elemSort) const;

  /**
   * Create a bit-vector sort.
   * @param size the bit-width of the bit-vector sort
   * @return the bit-vector sort
   */
  Sort mkBitVectorSort(uint32_t size) const;

  /**
   * Create a floating-point sort.
   * @param exp the bit-width of the exponent of the floating-point sort.
   * @param sig the bit-width of the significand of the floating-point sort.
   */
  Sort mkFloatingPointSort(uint32_t exp, uint32_t sig) const;

  /**
   * Create a datatype sort.
   * @param dtypedecl the datatype declaration from which the sort is created
   * @return the datatype sort
   */
  Sort mkDatatypeSort(DatatypeDecl dtypedecl) const;

  /**
   * Create function sort.
   * @param domain the sort of the fuction argument
   * @param codomain the sort of the function return value
   * @return the function sort
   */
  Sort mkFunctionSort(Sort domain, Sort codomain) const;

  /**
   * Create function sort.
   * @param sorts the sort of the function arguments
   * @param codomain the sort of the function return value
   * @return the function sort
   */
  Sort mkFunctionSort(const std::vector<Sort>& sorts, Sort codomain) const;

  /**
   * Create a sort parameter.
   * @param symbol the name of the sort
   * @return the sort parameter
   */
  Sort mkParamSort(const std::string& symbol) const;

  /**
   * Create a predicate sort.
   * @param sorts the list of sorts of the predicate
   * @return the predicate sort
   */
  Sort mkPredicateSort(const std::vector<Sort>& sorts) const;

  /**
   * Create a record sort
   * @param fields the list of fields of the record
   * @return the record sort
   */
  Sort mkRecordSort(
      const std::vector<std::pair<std::string, Sort>>& fields) const;

  /**
   * Create a set sort.
   * @param elemSort the sort of the set elements
   * @return the set sort
   */
  Sort mkSetSort(Sort elemSort) const;

  /**
   * Create an uninterpreted sort.
   * @param symbol the name of the sort
   * @return the uninterpreted sort
   */
  Sort mkUninterpretedSort(const std::string& symbol) const;

  /**
   * Create a sort constructor sort.
   * @param symbol the symbol of the sort
   * @param arity the arity of the sort
   * @return the sort constructor sort
   */
  Sort mkSortConstructorSort(const std::string& symbol, size_t arity) const;

  /**
   * Create a tuple sort.
   * @param sorts of the elements of the tuple
   * @return the tuple sort
   */
  Sort mkTupleSort(const std::vector<Sort>& sorts) const;

  /* .................................................................... */
  /* Create Terms                                                         */
  /* .................................................................... */

  /**
   * Create 0-ary term of given kind.
   * @param kind the kind of the term
   * @return the Term
   */
  Term mkTerm(Kind kind) const;

  /**
   * Create a unary term of given kind.
   * @param kind the kind of the term
   * @param child the child of the term
   * @return the Term
   */
  Term mkTerm(Kind kind, Term child) const;

  /**
   * Create binary term of given kind.
   * @param kind the kind of the term
   * @param child1 the first child of the term
   * @param child2 the second child of the term
   * @return the Term
   */
  Term mkTerm(Kind kind, Term child1, Term child2) const;

  /**
   * Create ternary term of given kind.
   * @param kind the kind of the term
   * @param child1 the first child of the term
   * @param child2 the second child of the term
   * @param child3 the third child of the term
   * @return the Term
   */
  Term mkTerm(Kind kind, Term child1, Term child2, Term child3) const;

  /**
   * Create n-ary term of given kind.
   * @param kind the kind of the term
   * @param children the children of the term
   * @return the Term
   */
  Term mkTerm(Kind kind, const std::vector<Term>& children) const;

  /**
   * Create nullary term of given kind from a given operator.
   * Create operators with mkOp().
   * @param the operator
   * @return the Term
   */
  Term mkTerm(Op op) const;

  /**
   * Create unary term of given kind from a given operator.
   * Create operators with mkOp().
   * @param the operator
   * @child the child of the term
   * @return the Term
   */
  Term mkTerm(Op op, Term child) const;

  /**
   * Create binary term of given kind from a given operator.
   * Create operators with mkOp().
   * @param the operator
   * @child1 the first child of the term
   * @child2 the second child of the term
   * @return the Term
   */
  Term mkTerm(Op op, Term child1, Term child2) const;

  /**
   * Create ternary term of given kind from a given operator.
   * Create operators with mkOp().
   * @param the operator
   * @child1 the first child of the term
   * @child2 the second child of the term
   * @child3 the third child of the term
   * @return the Term
   */
  Term mkTerm(Op op, Term child1, Term child2, Term child3) const;

  /**
   * Create n-ary term of given kind from a given operator.
   * Create operators with mkOp().
   * @param kind the kind of the term
   * @param the operator
   * @children the children of the term
   * @return the Term
   */
  Term mkTerm(Op op, const std::vector<Term>& children) const;

  /**
   * Create a tuple term. Terms are automatically converted if sorts are
   * compatible.
   * @param sorts The sorts of the elements in the tuple
   * @param terms The elements in the tuple
   * @return the tuple Term
   */
  Term mkTuple(const std::vector<Sort>& sorts,
               const std::vector<Term>& terms) const;

  /**
   * Make witness term for sort. Returns an arbitrary term of sort s.
   * @param s The Sort to witness.
   * @return The Term of sort s.
   */
  Term mkWitness(Sort s) const;
  
  /** 
   * Cast term. Construct the term corresponding to casting t to sort s
   * if possible.
   * @param t The Term to cast
   * @param s The desired Sort of the cast.
   * @return The Term t casted to Sort s.
   */
  Term mkTermCast(Term t, Sort s) const;
               
  /* .................................................................... */
  /* Create Operators                                                     */
  /* .................................................................... */

  /**
   * Create an operator for a builtin Kind
   * The Kind may not be the Kind for an indexed operator
   *   (e.g. BITVECTOR_EXTRACT)
   * Note: in this case, the Op simply wraps the Kind.
   * The Kind can be used in mkTerm directly without
   *   creating an op first.
   * @param kind the kind to wrap
   */
  Op mkOp(Kind kind) const;

  /**
   * Create operator of kind:
   *   - RECORD_UPDATE
   *   - DIVISIBLE (to support arbitrary precision integers)
   * See enum Kind for a description of the parameters.
   * @param kind the kind of the operator
   * @param arg the string argument to this operator
   */
  Op mkOp(Kind kind, const std::string& arg) const;

  /**
   * Create operator of kind:
   *   - DIVISIBLE
   *   - BITVECTOR_REPEAT
   *   - BITVECTOR_ZERO_EXTEND
   *   - BITVECTOR_SIGN_EXTEND
   *   - BITVECTOR_ROTATE_LEFT
   *   - BITVECTOR_ROTATE_RIGHT
   *   - INT_TO_BITVECTOR
   *   - FLOATINGPOINT_TO_UBV
   *   - FLOATINGPOINT_TO_UBV_TOTAL
   *   - FLOATINGPOINT_TO_SBV
   *   - FLOATINGPOINT_TO_SBV_TOTAL
   *   - TUPLE_UPDATE
   * See enum Kind for a description of the parameters.
   * @param kind the kind of the operator
   * @param arg the uint32_t argument to this operator
   */
  Op mkOp(Kind kind, uint32_t arg) const;

  /**
   * Create operator of Kind:
   *   - BITVECTOR_EXTRACT
   *   - FLOATINGPOINT_TO_FP_IEEE_BITVECTOR
   *   - FLOATINGPOINT_TO_FP_FLOATINGPOINT
   *   - FLOATINGPOINT_TO_FP_REAL
   *   - FLOATINGPOINT_TO_FP_SIGNED_BITVECTOR
   *   - FLOATINGPOINT_TO_FP_UNSIGNED_BITVECTOR
   *   - FLOATINGPOINT_TO_FP_GENERIC
   * See enum Kind for a description of the parameters.
   * @param kind the kind of the operator
   * @param arg1 the first uint32_t argument to this operator
   * @param arg2 the second uint32_t argument to this operator
   */
  Op mkOp(Kind kind, uint32_t arg1, uint32_t arg2) const;

  /* .................................................................... */
  /* Create Constants                                                     */
  /* .................................................................... */

  /**
   * Create a Boolean true constant.
   * @return the true constant
   */
  Term mkTrue() const;

  /**
   * Create a Boolean false constant.
   * @return the false constant
   */
  Term mkFalse() const;

  /**
   * Create a Boolean constant.
   * @return the Boolean constant
   * @param val the value of the constant
   */
  Term mkBoolean(bool val) const;

  /**
   * Create a constant representing the number Pi.
   * @return a constant representing Pi
   */
  Term mkPi() const;

  /**
   * Create a real constant from a string.
   * @param s the string representation of the constant, may represent an
   *          integer (e.g., "123") or real constant (e.g., "12.34" or "12/34").
   * @return a constant of sort Real or Integer (if 's' represents an integer)
   */
  Term mkReal(const char* s) const;

  /**
   * Create a real constant from a string.
   * @param s the string representation of the constant, may represent an
   *          integer (e.g., "123") or real constant (e.g., "12.34" or "12/34").
   * @return a constant of sort Real or Integer (if 's' represents an integer)
   */
  Term mkReal(const std::string& s) const;

  /**
   * Create a real constant from an integer.
   * @param val the value of the constant
   * @return a constant of sort Integer
   */
  Term mkReal(int32_t val) const;

  /**
   * Create a real constant from an integer.
   * @param val the value of the constant
   * @return a constant of sort Integer
   */
  Term mkReal(int64_t val) const;

  /**
   * Create a real constant from an unsigned integer.
   * @param val the value of the constant
   * @return a constant of sort Integer
   */
  Term mkReal(uint32_t val) const;

  /**
   * Create a real constant from an unsigned integer.
   * @param val the value of the constant
   * @return a constant of sort Integer
   */
  Term mkReal(uint64_t val) const;

  /**
   * Create a real constant from a rational.
   * @param num the value of the numerator
   * @param den the value of the denominator
   * @return a constant of sort Real or Integer (if 'num' is divisible by 'den')
   */
  Term mkReal(int32_t num, int32_t den) const;

  /**
   * Create a real constant from a rational.
   * @param num the value of the numerator
   * @param den the value of the denominator
   * @return a constant of sort Real or Integer (if 'num' is divisible by 'den')
   */
  Term mkReal(int64_t num, int64_t den) const;

  /**
   * Create a real constant from a rational.
   * @param num the value of the numerator
   * @param den the value of the denominator
   * @return a constant of sort Real or Integer (if 'num' is divisible by 'den')
   */
  Term mkReal(uint32_t num, uint32_t den) const;

  /**
   * Create a real constant from a rational.
   * @param num the value of the numerator
   * @param den the value of the denominator
   * @return a constant of sort Real or Integer (if 'num' is divisible by 'den')
   */
  Term mkReal(uint64_t num, uint64_t den) const;

  /**
   * Create a regular expression empty term.
   * @return the empty term
   */
  Term mkRegexpEmpty() const;

  /**
   * Create a regular expression sigma term.
   * @return the sigma term
   */
  Term mkRegexpSigma() const;

  /**
   * Create a constant representing an empty set of the given sort.
   * @param s the sort of the set elements.
   * @return the empty set constant
   */
  Term mkEmptySet(Sort s) const;

  /**
   * Create a separation logic nil term.
   * @param sort the sort of the nil term
   * @return the separation logic nil term
   */
  Term mkSepNil(Sort sort) const;

  /**
   * Create a String constant.
   * @param s the string this constant represents
   * @param useEscSequences determines whether escape sequences in \p s should
   * be converted to the corresponding character
   * @return the String constant
   */
  Term mkString(const char* s, bool useEscSequences = false) const;

  /**
   * Create a String constant.
   * @param s the string this constant represents
   * @param useEscSequences determines whether escape sequences in \p s should
   * be converted to the corresponding character
   * @return the String constant
   */
  Term mkString(const std::string& s, bool useEscSequences = false) const;

  /**
   * Create a String constant.
   * @param c the character this constant represents
   * @return the String constant
   */
  Term mkString(const unsigned char c) const;

  /**
   * Create a String constant.
   * @param s a list of unsigned values this constant represents as string
   * @return the String constant
   */
  Term mkString(const std::vector<unsigned>& s) const;

  /**
   * Create a universe set of the given sort.
   * @param sort the sort of the set elements
   * @return the universe set constant
   */
  Term mkUniverseSet(Sort sort) const;

  /**
   * Create a bit-vector constant of given size and value.
   * @param size the bit-width of the bit-vector sort
   * @param val the value of the constant
   * @return the bit-vector constant
   */
  Term mkBitVector(uint32_t size, uint64_t val = 0) const;

  /**
   * Create a bit-vector constant from a given string.
   * @param s the string representation of the constant
   * @param base the base of the string representation (2, 10, or 16)
   * @return the bit-vector constant
   */
  Term mkBitVector(const char* s, uint32_t base = 2) const;

  /**
   * Create a bit-vector constant from a given string of base 2, 10 or 16.
   *
   * The size of resulting bit-vector is
   * - base  2: the size of the binary string
   * - base 10: the min. size required to represent the decimal as a bit-vector
   * - base 16: the max. size required to represent the hexadecimal as a
   *            bit-vector (4 * size of the given value string)
   *
   * @param s the string representation of the constant
   * @param base the base of the string representation (2, 10, or 16)
   * @return the bit-vector constant
   */
  Term mkBitVector(const std::string& s, uint32_t base = 2) const;

  /**
   * Create a bit-vector constant of a given bit-width from a given string of
   * base 2, 10 or 16.
   *
   * @param size the bit-width of the constant
   * @param s the string representation of the constant
   * @param base the base of the string representation (2, 10, or 16)
   * @return the bit-vector constant
   */
  Term mkBitVector(uint32_t size, const char* s, uint32_t base) const;

  /**
   * Create a bit-vector constant of a given bit-width from a given string of
   * base 2, 10 or 16.
   * @param size the bit-width of the constant
   * @param s the string representation of the constant
   * @param base the base of the string representation (2, 10, or 16)
   * @return the bit-vector constant
   */
  Term mkBitVector(uint32_t size, std::string& s, uint32_t base) const;

  /**
   * Create a constant array with the provided constant value stored at every
   * index
   * @param sort the sort of the constant array (must be an array sort)
   * @param val the constant value to store (must match the sort's element sort)
   * @return the constant array term
   */
  Term mkConstArray(Sort sort, Term val) const;

  /**
   * Create a positive infinity floating-point constant. Requires CVC4 to be
   * compiled with SymFPU support.
   * @param exp Number of bits in the exponent
   * @param sig Number of bits in the significand
   * @return the floating-point constant
   */
  Term mkPosInf(uint32_t exp, uint32_t sig) const;

  /**
   * Create a negative infinity floating-point constant. Requires CVC4 to be
   * compiled with SymFPU support.
   * @param exp Number of bits in the exponent
   * @param sig Number of bits in the significand
   * @return the floating-point constant
   */
  Term mkNegInf(uint32_t exp, uint32_t sig) const;

  /**
   * Create a not-a-number (NaN) floating-point constant. Requires CVC4 to be
   * compiled with SymFPU support.
   * @param exp Number of bits in the exponent
   * @param sig Number of bits in the significand
   * @return the floating-point constant
   */
  Term mkNaN(uint32_t exp, uint32_t sig) const;

  /**
   * Create a positive zero (+0.0) floating-point constant. Requires CVC4 to be
   * compiled with SymFPU support.
   * @param exp Number of bits in the exponent
   * @param sig Number of bits in the significand
   * @return the floating-point constant
   */
  Term mkPosZero(uint32_t exp, uint32_t sig) const;

  /**
   * Create a negative zero (-0.0) floating-point constant. Requires CVC4 to be
   * compiled with SymFPU support.
   * @param exp Number of bits in the exponent
   * @param sig Number of bits in the significand
   * @return the floating-point constant
   */
  Term mkNegZero(uint32_t exp, uint32_t sig) const;

  /**
   * Create a roundingmode constant.
   * @param rm the floating point rounding mode this constant represents
   */
  Term mkRoundingMode(RoundingMode rm) const;

  /**
   * Create uninterpreted constant.
   * @param arg1 Sort of the constant
   * @param arg2 Index of the constant
   */
  Term mkUninterpretedConst(Sort sort, int32_t index) const;

  /**
   * Create an abstract value constant.
   * @param index Index of the abstract value
   */
  Term mkAbstractValue(const std::string& index) const;

  /**
   * Create an abstract value constant.
   * @param index Index of the abstract value
   */
  Term mkAbstractValue(uint64_t index) const;

  /**
   * Create a floating-point constant (requires CVC4 to be compiled with symFPU
   * support).
   * @param exp Size of the exponent
   * @param sig Size of the significand
   * @param val Value of the floating-point constant as a bit-vector term
   */
  Term mkFloatingPoint(uint32_t exp, uint32_t sig, Term val) const;

  /* .................................................................... */
  /* Create Variables                                                     */
  /* .................................................................... */

  /**
   * Create (first-order) constant (0-arity function symbol).
   * SMT-LIB: ( declare-const <symbol> <sort> )
   * SMT-LIB: ( declare-fun <symbol> ( ) <sort> )
   *
   * @param sort the sort of the constant
   * @param symbol the name of the constant
   * @return the first-order constant
   */
  Term mkConst(Sort sort, const std::string& symbol = std::string()) const;

  /**
   * Create (bound) variable.
   * @param sort the sort of the variable
   * @param symbol the name of the variable
   * @return the variable
   */
  Term mkVar(Sort sort, const std::string& symbol = std::string()) const;

  /* .................................................................... */
  /* Create datatype declarations                                         */
  /* .................................................................... */

  /**
   * Create a datatype declaration.
   * @param name the name of the datatype
   * @param isCoDatatype true if a codatatype is to be constructed
   * @return the DatatypeDecl
   */
  DatatypeDecl mkDatatypeDecl(const std::string& name,
                              bool isCoDatatype = false);

  /**
   * Create a datatype declaration.
   * Create sorts parameter with Solver::mkParamSort().
   * @param name the name of the datatype
   * @param param the sort parameter
   * @param isCoDatatype true if a codatatype is to be constructed
   * @return the DatatypeDecl
   */
  DatatypeDecl mkDatatypeDecl(const std::string& name,
                              Sort param,
                              bool isCoDatatype = false);

  /**
   * Create a datatype declaration.
   * Create sorts parameter with Solver::mkParamSort().
   * @param name the name of the datatype
   * @param params a list of sort parameters
   * @param isCoDatatype true if a codatatype is to be constructed
   * @return the DatatypeDecl
   */
  DatatypeDecl mkDatatypeDecl(const std::string& name,
                              const std::vector<Sort>& params,
                              bool isCoDatatype = false);

  /* .................................................................... */
  /* Formula Handling                                                     */
  /* .................................................................... */

  /**
   * Simplify a formula without doing "much" work.  Does not involve
   * the SAT Engine in the simplification, but uses the current
   * definitions, assertions, and the current partial model, if one
   * has been constructed.  It also involves theory normalization.
   * @param t the formula to simplify
   * @return the simplified formula
   */
  Term simplify(const Term& t);

  /**
   * Assert a formula.
   * SMT-LIB: ( assert <term> )
   * @param term the formula to assert
   */
  void assertFormula(Term term) const;

  /**
   * Check satisfiability.
   * SMT-LIB: ( check-sat )
   * @return the result of the satisfiability check.
   */
  Result checkSat() const;

  /**
   * Check satisfiability assuming the given formula.
   * SMT-LIB: ( check-sat-assuming ( <prop_literal> ) )
   * @param assumption the formula to assume
   * @return the result of the satisfiability check.
   */
  Result checkSatAssuming(Term assumption) const;

  /**
   * Check satisfiability assuming the given formulas.
   * SMT-LIB: ( check-sat-assuming ( <prop_literal>+ ) )
   * @param assumptions the formulas to assume
   * @return the result of the satisfiability check.
   */
  Result checkSatAssuming(const std::vector<Term>& assumptions) const;

  /**
   * Check validity.
   * @return the result of the validity check.
   */
  Result checkValid() const;

  /**
   * Check validity assuming the given formula.
   * @param assumption the formula to assume
   * @return the result of the validity check.
   */
  Result checkValidAssuming(Term assumption) const;

  /**
   * Check validity assuming the given formulas.
   * @param assumptions the formulas to assume
   * @return the result of the validity check.
   */
  Result checkValidAssuming(const std::vector<Term>& assumptions) const;

  /**
   * Create datatype sort.
   * SMT-LIB: ( declare-datatype <symbol> <datatype_decl> )
   * @param symbol the name of the datatype sort
   * @param ctors the constructor declarations of the datatype sort
   * @return the datatype sort
   */
  Sort declareDatatype(const std::string& symbol,
                       const std::vector<DatatypeConstructorDecl>& ctors) const;

  /**
   * Declare n-ary function symbol.
   * SMT-LIB: ( declare-fun <symbol> ( <sort>* ) <sort> )
   * @param symbol the name of the function
   * @param sorts the sorts of the parameters to this function
   * @param sort the sort of the return value of this function
   * @return the function
   */
  Term declareFun(const std::string& symbol,
                  const std::vector<Sort>& sorts,
                  Sort sort) const;

  /**
   * Declare uninterpreted sort.
   * SMT-LIB: ( declare-sort <symbol> <numeral> )
   * @param symbol the name of the sort
   * @param arity the arity of the sort
   * @return the sort
   */
  Sort declareSort(const std::string& symbol, uint32_t arity) const;

  /**
   * Define n-ary function.
   * SMT-LIB: ( define-fun <function_def> )
   * @param symbol the name of the function
   * @param bound_vars the parameters to this function
   * @param sort the sort of the return value of this function
   * @param term the function body
   * @return the function
   */
  Term defineFun(const std::string& symbol,
                 const std::vector<Term>& bound_vars,
                 Sort sort,
                 Term term) const;
  /**
   * Define n-ary function.
   * SMT-LIB: ( define-fun <function_def> )
   * Create parameter 'fun' with mkConst().
   * @param fun the sorted function
   * @param bound_vars the parameters to this function
   * @param term the function body
   * @return the function
   */
  Term defineFun(Term fun,
                 const std::vector<Term>& bound_vars,
                 Term term) const;

  /**
   * Define recursive function.
   * SMT-LIB: ( define-fun-rec <function_def> )
   * @param symbol the name of the function
   * @param bound_vars the parameters to this function
   * @param sort the sort of the return value of this function
   * @param term the function body
   * @return the function
   */
  Term defineFunRec(const std::string& symbol,
                    const std::vector<Term>& bound_vars,
                    Sort sort,
                    Term term) const;

  /**
   * Define recursive function.
   * SMT-LIB: ( define-fun-rec <function_def> )
   * Create parameter 'fun' with mkConst().
   * @param fun the sorted function
   * @param bound_vars the parameters to this function
   * @param term the function body
   * @return the function
   */
  Term defineFunRec(Term fun,
                    const std::vector<Term>& bound_vars,
                    Term term) const;

  /**
   * Define recursive functions.
   * SMT-LIB: ( define-funs-rec ( <function_decl>^{n+1} ) ( <term>^{n+1} ) )
   * Create elements of parameter 'funs' with mkConst().
   * @param funs the sorted functions
   * @param bound_vars the list of parameters to the functions
   * @param term the list of function bodies of the functions
   * @return the function
   */
  void defineFunsRec(const std::vector<Term>& funs,
                     const std::vector<std::vector<Term>>& bound_vars,
                     const std::vector<Term>& terms) const;

  /**
   * Echo a given string to the given output stream.
   * SMT-LIB: ( echo <std::string> )
   * @param out the output stream
   * @param str the string to echo
   */
  void echo(std::ostream& out, const std::string& str) const;

  /**
   * Get the list of asserted formulas.
   * SMT-LIB: ( get-assertions )
   * @return the list of asserted formulas
   */
  std::vector<Term> getAssertions() const;

  /**
   * Get the assignment of asserted formulas.
   * SMT-LIB: ( get-assignment )
   * Requires to enable option 'produce-assignments'.
   * @return a list of formula-assignment pairs
   */
  std::vector<std::pair<Term, Term>> getAssignment() const;

  /**
   * Get info from the solver.
   * SMT-LIB: ( get-info <info_flag> )
   * @return the info
   */
  std::string getInfo(const std::string& flag) const;

  /**
   * Get the value of a given option.
   * SMT-LIB: ( get-option <keyword> )
   * @param option the option for which the value is queried
   * @return a string representation of the option value
   */
  std::string getOption(const std::string& option) const;

  /**
   * Get the set of unsat ("failed") assumptions.
   * SMT-LIB: ( get-unsat-assumptions )
   * Requires to enable option 'produce-unsat-assumptions'.
   * @return the set of unsat assumptions.
   */
  std::vector<Term> getUnsatAssumptions() const;

  /**
   * Get the unsatisfiable core.
   * SMT-LIB: ( get-unsat-core )
   * Requires to enable option 'produce-unsat-cores'.
   * @return a set of terms representing the unsatisfiable core
   */
  std::vector<Term> getUnsatCore() const;

  /**
   * Get the value of the given term.
   * SMT-LIB: ( get-value ( <term> ) )
   * @param term the term for which the value is queried
   * @return the value of the given term
   */
  Term getValue(Term term) const;
  /**
   * Get the values of the given terms.
   * SMT-LIB: ( get-value ( <term>+ ) )
   * @param terms the terms for which the value is queried
   * @return the values of the given terms
   */
  std::vector<Term> getValue(const std::vector<Term>& terms) const;

  /**
   * Pop (a) level(s) from the assertion stack.
   * SMT-LIB: ( pop <numeral> )
   * @param nscopes the number of levels to pop
   */
  void pop(uint32_t nscopes = 1) const;

  /**
   * Print the model of a satisfiable query to the given output stream.
   * Requires to enable option 'produce-models'.
   * @param out the output stream
   */
  void printModel(std::ostream& out) const;

  /**
   * Push (a) level(s) to the assertion stack.
   * SMT-LIB: ( push <numeral> )
   * @param nscopes the number of levels to push
   */
  void push(uint32_t nscopes = 1) const;

  /**
   * Reset the solver.
   * SMT-LIB: ( reset )
   */
  void reset() const;

  /**
   * Remove all assertions.
   * SMT-LIB: ( reset-assertions )
   */
  void resetAssertions() const;

  /**
   * Set info.
   * SMT-LIB: ( set-info <attribute> )
   * @param keyword the info flag
   * @param value the value of the info flag
   */
  void setInfo(const std::string& keyword, const std::string& value) const;

  /**
   * Set logic.
   * SMT-LIB: ( set-logic <symbol> )
   * @param logic the logic to set
   */
  void setLogic(const std::string& logic) const;

  /**
   * Set option.
   * SMT-LIB: ( set-option <option> )
   * @param option the option name
   * @param value the option value
   */
  void setOption(const std::string& option, const std::string& value) const;

  /**
   * If needed, convert this term to a given sort. Note that the sort of the
   * term must be convertible into the target sort. Currently only Int to Real
   * conversions are supported.
   * @param s the target sort
   * @return the term wrapped into a sort conversion if needed
   */
  Term ensureTermSort(const Term& t, const Sort& s) const;

  // !!! This is only temporarily available until the parser is fully migrated
  // to the new API. !!!
  ExprManager* getExprManager(void) const;

  // !!! This is only temporarily available until the parser is fully migrated
  // to the new API. !!!
  SmtEngine* getSmtEngine(void) const;

 private:
  /* Helper to convert a vector of internal types to sorts. */
  std::vector<Type> sortVectorToTypes(const std::vector<Sort>& vector) const;
  /* Helper to convert a vector of sorts to internal types. */
  std::vector<Expr> termVectorToExprs(const std::vector<Term>& vector) const;
  /* Helper to check for API misuse in mkOp functions. */
  void checkMkTerm(Kind kind, uint32_t nchildren) const;
  /* Helper for mk-functions that call d_exprMgr->mkConst(). */
  template <typename T>
  Term mkValHelper(T t) const;
  /* Helper for mkReal functions that take a string as argument. */
  Term mkRealFromStrHelper(std::string s) const;
  /* Helper for mkBitVector functions that take a string as argument. */
  Term mkBVFromStrHelper(std::string s, uint32_t base) const;
  /* Helper for mkBitVector functions that take a string and a size as
   * arguments. */
  Term mkBVFromStrHelper(uint32_t size, std::string s, uint32_t base) const;
  /* Helper for mkBitVector functions that take an integer as argument. */
  Term mkBVFromIntHelper(uint32_t size, uint64_t val) const;
  /* Helper for setLogic. */
  void setLogicHelper(const std::string& logic) const;
  /* Helper for mkTerm functions that create Term from a Kind */
  Term mkTermFromKind(Kind kind) const;

  /**
   * Helper function that ensures that a given term is of sort real (as opposed
   * to being of sort integer).
   * @param term a term of sort integer or real
   * @return a term of sort real
   */
  Term ensureRealSort(Term expr) const;

  /* The expression manager of this solver. */
  std::unique_ptr<ExprManager> d_exprMgr;
  /* The SMT engine of this solver. */
  std::unique_ptr<SmtEngine> d_smtEngine;
  /* The random number generator of this solver. */
  std::unique_ptr<Random> d_rng;
};

// !!! Only temporarily public until the parser is fully migrated to the
// new API. !!!
std::vector<Expr> termVectorToExprs(const std::vector<Term>& terms);
std::vector<Type> sortVectorToTypes(const std::vector<Sort>& sorts);
std::vector<Term> exprVectorToTerms(const std::vector<Expr>& terms);
std::vector<Sort> typeVectorToSorts(const std::vector<Type>& sorts);
std::set<Type> sortSetToTypes(const std::set<Sort>& sorts);

}  // namespace api

// !!! Only temporarily public until the parser is fully migrated to the
// new API. !!!
CVC4::api::Kind intToExtKind(CVC4::Kind k);
CVC4::Kind extToIntKind(CVC4::api::Kind k);

}  // namespace CVC4
#endif<|MERGE_RESOLUTION|>--- conflicted
+++ resolved
@@ -1343,14 +1343,6 @@
 
   /** @return the name of this Datatype selector. */
   std::string getName() const;
-<<<<<<< HEAD
-
-  /**
-   * @return true if this datatype selector has been resolved.
-   */
-  bool isResolved() const;
-=======
->>>>>>> 90fe2a05
 
   /**
    * Get the selector operator of this datatype selector.
@@ -1620,10 +1612,6 @@
    */
   Term getConstructorTerm(const std::string& name) const;
 
-<<<<<<< HEAD
-
-=======
->>>>>>> 90fe2a05
   /** @return the name of this Datatype. */
   std::string getName() const;
 
@@ -1645,9 +1633,6 @@
   /** @return true if this datatype is finite */
   bool isFinite() const;
 
-<<<<<<< HEAD
-  /** @return true if this datatype is well-founded */
-=======
   /**
    * Is this datatype well-founded? If this datatype is not a codatatype,
    * this returns false if there are no values of this datatype that are of
@@ -1655,7 +1640,6 @@
    *
    * @return true if this datatype is well-founded
    */
->>>>>>> 90fe2a05
   bool isWellFounded() const;
 
   /**
