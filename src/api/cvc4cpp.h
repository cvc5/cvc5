--- conflicted
+++ resolved
@@ -882,7 +882,6 @@
   bool isNull() const;
 
   /**
-<<<<<<< HEAD
    * Check if this is a Term representing a constant.
    *
    * @return true if a constant Term
@@ -890,25 +889,6 @@
   bool isConst() const;
 
   /**
-   * @return true if this expression is parameterized.
-   *
-   * !!! The below documentation is not accurate until we have a way of getting
-   * operators from terms.
-   *
-   * In detail, a term that is parameterized is one that has an operator that
-   * must be provided in addition to its kind to construct it. For example,
-   * say we want to re-construct a Term t where its children a1, ..., an are
-   * replaced by b1 ... bn. Then there are two cases:
-   * (1) If t is parametric, call:
-   *   mkTerm(t.getKind(), t.getOperator(), b1, ..., bn )
-   * (2) If t is not parametric, call:
-   *   mkTerm(t.getKind(), b1, ..., bn )
-   */
-  bool isParameterized() const;
-
-  /**
-=======
->>>>>>> 0398c53a
    * Boolean negation.
    * @return the Boolean negation of this term
    */
@@ -1428,7 +1408,7 @@
    * Get the tester operator of this datatype constructor.
    * @return the tester operator
    */
-  Op getTesterTerm() const;
+  Term getTesterTerm() const;
 
   /**
    * @return the tester name for this Datatype constructor.
