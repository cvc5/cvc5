/*********************                                                        */
/*! \file cvc4cpp.h
 ** \verbatim
 ** Top contributors (to current version):
 **   Aina Niemetz, Andres Noetzli
 ** This file is part of the CVC4 project.
 ** Copyright (c) 2009-2019 by the authors listed in the file AUTHORS
 ** in the top-level source directory) and their institutional affiliations.
 ** All rights reserved.  See the file COPYING in the top-level source
 ** directory for licensing information.\endverbatim
 **
 ** \brief The CVC4 C++ API.
 **
 ** The CVC4 C++ API.
 **/

#include "cvc4_public.h"

#ifndef CVC4__API__CVC4CPP_H
#define CVC4__API__CVC4CPP_H

#include "api/cvc4cppkind.h"

#include <map>
#include <memory>
#include <set>
#include <sstream>
#include <string>
#include <unordered_map>
#include <unordered_set>
#include <vector>

namespace CVC4 {

class Expr;
class Datatype;
class DatatypeConstructor;
class DatatypeConstructorArg;
class ExprManager;
class SmtEngine;
class Type;
class Options;
class Random;
class Result;

namespace api {

/* -------------------------------------------------------------------------- */
/* Exception                                                                  */
/* -------------------------------------------------------------------------- */

class CVC4_PUBLIC CVC4ApiException : public std::exception
{
 public:
  CVC4ApiException(const std::string& str) : d_msg(str) {}
  CVC4ApiException(const std::stringstream& stream) : d_msg(stream.str()) {}
  std::string getMessage() const { return d_msg; }
  const char* what() const noexcept override { return d_msg.c_str(); }

 private:
  std::string d_msg;
};

/* -------------------------------------------------------------------------- */
/* Result                                                                     */
/* -------------------------------------------------------------------------- */

/**
 * Encapsulation of a three-valued solver result, with explanations.
 */
class CVC4_PUBLIC Result
{
  friend class Solver;

 public:
  // !!! This constructor is only temporarily public until the parser is fully
  // migrated to the new API. !!!
  /**
   * Constructor.
   * @param r the internal result that is to be wrapped by this result
   * @return the Result
   */
  Result(const CVC4::Result& r);

  /**
   * Return true if query was a satisfiable checkSat() or checkSatAssuming()
   * query.
   */
  bool isSat() const;

  /**
   * Return true if query was an unsatisfiable checkSat() or
   * checkSatAssuming() query.
   */
  bool isUnsat() const;

  /**
   * Return true if query was a checkSat() or checkSatAssuming() query and
   * CVC4 was not able to determine (un)satisfiability.
   */
  bool isSatUnknown() const;

  /**
   * Return true if corresponding query was a valid checkValid() or
   * checkValidAssuming() query.
   */
  bool isValid() const;

  /**
   * Return true if corresponding query was an invalid checkValid() or
   * checkValidAssuming() query.
   */
  bool isInvalid() const;

  /**
   * Return true if query was a checkValid() or checkValidAssuming() query
   * and CVC4 was not able to determine (in)validity.
   */
  bool isValidUnknown() const;

  /**
   * Operator overloading for equality of two results.
   * @param r the result to compare to for equality
   * @return true if the results are equal
   */
  bool operator==(const Result& r) const;

  /**
   * Operator overloading for disequality of two results.
   * @param r the result to compare to for disequality
   * @return true if the results are disequal
   */
  bool operator!=(const Result& r) const;

  /**
   * @return an explanation for an unknown query result.
   */
  std::string getUnknownExplanation() const;

  /**
   * @return a string representation of this result.
   */
  std::string toString() const;

  // !!! This is only temporarily available until the parser is fully migrated
  // to the new API. !!!
  CVC4::Result getResult(void) const;

 private:
  /**
   * The interal result wrapped by this result.
   * This is a shared_ptr rather than a unique_ptr since CVC4::Result is
   * not ref counted.
   */
  std::shared_ptr<CVC4::Result> d_result;
};

/**
 * Serialize a result to given stream.
 * @param out the output stream
 * @param r the result to be serialized to the given output stream
 * @return the output stream
 */
std::ostream& operator<<(std::ostream& out, const Result& r) CVC4_PUBLIC;

/* -------------------------------------------------------------------------- */
/* Sort                                                                       */
/* -------------------------------------------------------------------------- */

class Datatype;

/**
 * The sort of a CVC4 term.
 */
class CVC4_PUBLIC Sort
{
  friend class DatatypeConstructorDecl;
  friend class DatatypeDecl;
  friend class DatatypeSelectorDecl;
  friend class Op;
  friend class Solver;
  friend struct SortHashFunction;
  friend class Term;

 public:
  // !!! This constructor is only temporarily public until the parser is fully
  // migrated to the new API. !!!
  /**
   * Constructor.
   * @param t the internal type that is to be wrapped by this sort
   * @return the Sort
   */
  Sort(const CVC4::Type& t);

  /**
   * Constructor.
   */
  Sort();

  /**
   * Destructor.
   */
  ~Sort();

  /**
   * Comparison for structural equality.
   * @param s the sort to compare to
   * @return true if the sorts are equal
   */
  bool operator==(const Sort& s) const;

  /**
   * Comparison for structural disequality.
   * @param s the sort to compare to
   * @return true if the sorts are not equal
   */
  bool operator!=(const Sort& s) const;

  /**
   * @return true if this Sort is a null sort.
   */
  bool isNull() const;

  /**
   * Is this a Boolean sort?
   * @return true if the sort is a Boolean sort
   */
  bool isBoolean() const;

  /**
   * Is this a integer sort?
   * @return true if the sort is a integer sort
   */
  bool isInteger() const;

  /**
   * Is this a real sort?
   * @return true if the sort is a real sort
   */
  bool isReal() const;

  /**
   * Is this a string sort?
   * @return true if the sort is the string sort
   */
  bool isString() const;

  /**
   * Is this a regexp sort?
   * @return true if the sort is the regexp sort
   */
  bool isRegExp() const;

  /**
   * Is this a rounding mode sort?
   * @return true if the sort is the rounding mode sort
   */
  bool isRoundingMode() const;

  /**
   * Is this a bit-vector sort?
   * @return true if the sort is a bit-vector sort
   */
  bool isBitVector() const;

  /**
   * Is this a floating-point sort?
   * @return true if the sort is a floating-point sort
   */
  bool isFloatingPoint() const;

  /**
   * Is this a datatype sort?
   * @return true if the sort is a datatype sort
   */
  bool isDatatype() const;

  /**
   * Is this a parametric datatype sort?
   * @return true if the sort is a parametric datatype sort
   */
  bool isParametricDatatype() const;

  /**
   * Is this a function sort?
   * @return true if the sort is a function sort
   */
  bool isFunction() const;

  /**
   * Is this a predicate sort?
   * That is, is this a function sort mapping to Boolean? All predicate
   * sorts are also function sorts.
   * @return true if the sort is a predicate sort
   */
  bool isPredicate() const;

  /**
   * Is this a tuple sort?
   * @return true if the sort is a tuple sort
   */
  bool isTuple() const;

  /**
   * Is this a record sort?
   * @return true if the sort is a record sort
   */
  bool isRecord() const;

  /**
   * Is this an array sort?
   * @return true if the sort is a array sort
   */
  bool isArray() const;

  /**
   * Is this a Set sort?
   * @return true if the sort is a Set sort
   */
  bool isSet() const;

  /**
   * Is this a sort kind?
   * @return true if this is a sort kind
   */
  bool isUninterpretedSort() const;

  /**
   * Is this a sort constructor kind?
   * @return true if this is a sort constructor kind
   */
  bool isSortConstructor() const;

  /**
   * Is this a first-class sort?
   * First-class sorts are sorts for which:
   * (1) we handle equalities between terms of that type, and
   * (2) they are allowed to be parameters of parametric sorts (e.g. index or
   *     element sorts of arrays).
   *
   * Examples of sorts that are not first-class include sort constructor sorts
   * and regular expression sorts.
   *
   * @return true if this is a first-class sort
   */
  bool isFirstClass() const;

  /**
   * Is this a function-LIKE sort?
   *
   * Anything function-like except arrays (e.g., datatype selectors) is
   * considered a function here. Function-like terms can not be the argument
   * or return value for any term that is function-like.
   * This is mainly to avoid higher order.
   *
   * Note that arrays are explicitly not considered function-like here.
   *
   * @return true if this is a function-like sort
   */
  bool isFunctionLike() const;

  /**
   * @return the underlying datatype of a datatype sort
   */
  Datatype getDatatype() const;

  /**
   * Instantiate a parameterized datatype/sort sort.
   * Create sorts parameter with Solver::mkParamSort().
   * @param params the list of sort parameters to instantiate with
   */
  Sort instantiate(const std::vector<Sort>& params) const;

  /**
   * Output a string representation of this sort to a given stream.
   * @param out the output stream
   */
  void toStream(std::ostream& out) const;

  /**
   * @return a string representation of this sort
   */
  std::string toString() const;

  // !!! This is only temporarily available until the parser is fully migrated
  // to the new API. !!!
  CVC4::Type getType(void) const;

  /* Function sort ------------------------------------------------------- */

  /**
   * @return the arity  of a function sort
   */
  size_t getFunctionArity() const;

  /**
   * @return the domain sorts of a function sort
   */
  std::vector<Sort> getFunctionDomainSorts() const;

  /**
   * @return the codomain sort of a function sort
   */
  Sort getFunctionCodomainSort() const;

  /* Array sort ---------------------------------------------------------- */

  /**
   * @return the array index sort of an array sort
   */
  Sort getArrayIndexSort() const;

  /**
   * @return the array element sort of an array element sort
   */
  Sort getArrayElementSort() const;

  /* Set sort ------------------------------------------------------------ */

  /**
   * @return the element sort of a set sort
   */
  Sort getSetElementSort() const;

  /* Uninterpreted sort -------------------------------------------------- */

  /**
   * @return the name of an uninterpreted sort
   */
  std::string getUninterpretedSortName() const;

  /**
   * @return true if an uninterpreted sort is parameterezied
   */
  bool isUninterpretedSortParameterized() const;

  /**
   * @return the parameter sorts of an uninterpreted sort
   */
  std::vector<Sort> getUninterpretedSortParamSorts() const;

  /* Sort constructor sort ----------------------------------------------- */

  /**
   * @return the name of a sort constructor sort
   */
  std::string getSortConstructorName() const;

  /**
   * @return the arity of a sort constructor sort
   */
  size_t getSortConstructorArity() const;

  /* Bit-vector sort ----------------------------------------------------- */

  /**
   * @return the bit-width of the bit-vector sort
   */
  uint32_t getBVSize() const;

  /* Floating-point sort ------------------------------------------------- */

  /**
   * @return the bit-width of the exponent of the floating-point sort
   */
  uint32_t getFPExponentSize() const;

  /**
   * @return the width of the significand of the floating-point sort
   */
  uint32_t getFPSignificandSize() const;

  /* Datatype sort ------------------------------------------------------- */

  /**
   * @return the parameter sorts of a datatype sort
   */
  std::vector<Sort> getDatatypeParamSorts() const;

  /**
   * @return the arity of a datatype sort
   */
  size_t getDatatypeArity() const;

  /* Tuple sort ---------------------------------------------------------- */

  /**
   * @return the length of a tuple sort
   */
  size_t getTupleLength() const;

  /**
   * @return the element sorts of a tuple sort
   */
  std::vector<Sort> getTupleSorts() const;

 private:
  /* Helper to convert a vector of sorts into a vector of internal types. */
  std::vector<Sort> typeVectorToSorts(
      const std::vector<CVC4::Type>& vector) const;
  /**
   * The interal type wrapped by this sort.
   * This is a shared_ptr rather than a unique_ptr to avoid overhead due to
   * memory allocation (CVC4::Type is already ref counted, so this could be
   * a unique_ptr instead).
   */
  std::shared_ptr<CVC4::Type> d_type;
};

/**
 * Serialize a sort to given stream.
 * @param out the output stream
 * @param s the sort to be serialized to the given output stream
 * @return the output stream
 */
std::ostream& operator<<(std::ostream& out, const Sort& s) CVC4_PUBLIC;

/**
 * Hash function for Sorts.
 */
struct CVC4_PUBLIC SortHashFunction
{
  size_t operator()(const Sort& s) const;
};

/* -------------------------------------------------------------------------- */
/* Op                                                                     */
/* -------------------------------------------------------------------------- */

/**
 * A CVC4 operator term.
 * An operator term is a term that represents certain operators, instantiated
 * with its required parameters, e.g., a term of kind BITVECTOR_EXTRACT.
 */
class CVC4_PUBLIC Op
{
  friend class Solver;
  friend struct OpHashFunction;

 public:
  /**
   * Constructor.
   */
  Op();

  // !!! This constructor is only temporarily public until the parser is fully
  // migrated to the new API. !!!
  /**
   * Constructor for a single kind (non-indexed operator).
   * @param k the kind of this Op
   */
  Op(const Kind k);

  // !!! This constructor is only temporarily public until the parser is fully
  // migrated to the new API. !!!
  /**
   * Constructor.
   * @param k the kind of this Op
   * @param e the internal expression that is to be wrapped by this term
   * @return the Term
   */
  Op(const Kind k, const CVC4::Expr& e);

  /**
   * Destructor.
   */
  ~Op();

  /**
   * Syntactic equality operator.
   * Return true if both operator terms are syntactically identical.
   * Both operator terms must belong to the same solver object.
   * @param t the operator term to compare to for equality
   * @return true if the operator terms are equal
   */
  bool operator==(const Op& t) const;

  /**
   * Syntactic disequality operator.
   * Return true if both operator terms differ syntactically.
   * Both terms must belong to the same solver object.
   * @param t the operator term to compare to for disequality
   * @return true if operator terms are disequal
   */
  bool operator!=(const Op& t) const;

  /**
   * @return the kind of this operator term
   */
  Kind getKind() const;

  /**
   * @return the sort of this operator term
   */
  Sort getSort() const;

  /**
   * @return true if this operator term is a null term
   */
  bool isNull() const;

  /**
   * Get the indices used to create this Op.
   * Supports the following template arguments:
   *   - string
   *   - Kind
   *   - uint32_t
   *   - pair<uint32_t, uint32_t>
   * Check the Op Kind with getKind() to determine which argument to use.
   * @return the indices used to create this Op
   */
  template <typename T>
  T getIndices() const;

  /**
   * @return a string representation of this operator term
   */
  std::string toString() const;

  // !!! This is only temporarily available until the parser is fully migrated
  // to the new API. !!!
  CVC4::Expr getExpr(void) const;

 private:
  /* The kind of this operator term. */
  Kind d_kind;

  /** True iff this Op is indexed
   *  An indexed operator has a non-null internal expr, d_expr
   */
  bool indexed;

  /**
   * The internal expression wrapped by this operator term.
   * This is a shared_ptr rather than a unique_ptr to avoid overhead due to
   * memory allocation (CVC4::Expr is already ref counted, so this could be
   * a unique_ptr instead).
   */
  std::shared_ptr<CVC4::Expr> d_expr;
};

/* -------------------------------------------------------------------------- */
/* Term                                                                       */
/* -------------------------------------------------------------------------- */

/**
 * A CVC4 Term.
 */
class CVC4_PUBLIC Term
{
  friend class Datatype;
  friend class DatatypeConstructor;
  friend class Solver;
  friend struct TermHashFunction;

 public:
  // !!! This constructor is only temporarily public until the parser is fully
  // migrated to the new API. !!!
  /**
   * Constructor.
   * @param e the internal expression that is to be wrapped by this term
   * @return the Term
   */
  Term(const CVC4::Expr& e);

  /**
   * Constructor.
   */
  Term();

  /**
   * Destructor.
   */
  ~Term();

  /**
   * Syntactic equality operator.
   * Return true if both terms are syntactically identical.
   * Both terms must belong to the same solver object.
   * @param t the term to compare to for equality
   * @return true if the terms are equal
   */
  bool operator==(const Term& t) const;

  /**
   * Syntactic disequality operator.
   * Return true if both terms differ syntactically.
   * Both terms must belong to the same solver object.
   * @param t the term to compare to for disequality
   * @return true if terms are disequal
   */
  bool operator!=(const Term& t) const;

  /**
   * @return the id of this term
   */
  uint64_t getId() const;

  /**
   * @return the kind of this term
   */
  Kind getKind() const;

  /**
   * @return the sort of this term
   */
  Sort getSort() const;

  /**
   * @return true if this Term is a null term
   */
  bool isNull() const;

  /**
   * @return true if this expression is parameterized.
   *
   * !!! The below documentation is not accurate until we have a way of getting
   * operators from terms.
   *
   * In detail, a term that is parameterized is one that has an operator that
   * must be provided in addition to its kind to construct it. For example,
   * say we want to re-construct a Term t where its children a1, ..., an are
   * replaced by b1 ... bn. Then there are two cases:
   * (1) If t is parametric, call:
   *   mkTerm(t.getKind(), t.getOperator(), b1, ..., bn )
   * (2) If t is not parametric, call:
   *   mkTerm(t.getKind(), b1, ..., bn )
   */
  bool isParameterized() const;
<<<<<<< HEAD
  
  /**
   * @return the sort of this term
   */
  Sort getSort() const;

  /**
   * @return true iff this term has an operator
   */
  bool hasOp() const;

  /**
   * @return the Op used to create this term
   * safe to call when hasOp() returns true
   */
  Op getOp() const;

  /**
   * @return true if this Term is a null term
   */
  bool isNull() const;
=======
>>>>>>> d6a88030

  /**
   * Boolean negation.
   * @return the Boolean negation of this term
   */
  Term notTerm() const;

  /**
   * Boolean and.
   * @param t a Boolean term
   * @return the conjunction of this term and the given term
   */
  Term andTerm(const Term& t) const;

  /**
   * Boolean or.
   * @param t a Boolean term
   * @return the disjunction of this term and the given term
   */
  Term orTerm(const Term& t) const;

  /**
   * Boolean exclusive or.
   * @param t a Boolean term
   * @return the exclusive disjunction of this term and the given term
   */
  Term xorTerm(const Term& t) const;

  /**
   * Equality.
   * @param t a Boolean term
   * @return the Boolean equivalence of this term and the given term
   */
  Term eqTerm(const Term& t) const;

  /**
   * Boolean implication.
   * @param t a Boolean term
   * @return the implication of this term and the given term
   */
  Term impTerm(const Term& t) const;

  /**
   * If-then-else with this term as the Boolean condition.
   * @param then_t the 'then' term
   * @param else_t the 'else' term
   * @return the if-then-else term with this term as the Boolean condition
   */
  Term iteTerm(const Term& then_t, const Term& else_t) const;

  /**
   * @return a string representation of this term
   */
  std::string toString() const;

  /**
   * Iterator for the children of a Term.
   * Note: This treats uninterpreted functions as Term just like any other term
   *       for example, the term f(x, y) will have Kind APPLY_UF and three
   *       children: f, x, and y
   */
  class const_iterator : public std::iterator<std::input_iterator_tag, Term>
  {
    friend class Term;

   public:
    /**
     * Null Constructor.
     */
    const_iterator();

    /**
     * Constructor
     * @param e a shared pointer to the expression that we're iterating over
     * @param p the position of the iterator (e.g. which child it's on)
     */
    const_iterator(const std::shared_ptr<CVC4::Expr>& e, uint32_t p);

    /**
     * Copy constructor.
     */
    const_iterator(const const_iterator& it);

    /**
     * Assignment operator.
     * @param it the iterator to assign to
     * @return the reference to the iterator after assignment
     */
    const_iterator& operator=(const const_iterator& it);

    /**
     * Equality operator.
     * @param it the iterator to compare to for equality
     * @return true if the iterators are equal
     */
    bool operator==(const const_iterator& it) const;

    /**
     * Disequality operator.
     * @param it the iterator to compare to for disequality
     * @return true if the iterators are disequal
     */
    bool operator!=(const const_iterator& it) const;

    /**
     * Increment operator (prefix).
     * @return a reference to the iterator after incrementing by one
     */
    const_iterator& operator++();

    /**
     * Increment operator (postfix).
     * @return a reference to the iterator after incrementing by one
     */
    const_iterator operator++(int);

    /**
     * Dereference operator.
     * @return the term this iterator points to
     */
    Term operator*() const;

   private:
    /* The internal expression iterator wrapped by this iterator. */
    // void* d_iterator;
    std::shared_ptr<CVC4::Expr> orig_expr;
    /* Keeps track of the iteration position */
    uint32_t pos;
  };

  /**
   * @return an iterator to the first child of this Term
   */
  const_iterator begin() const;

  /**
   * @return an iterator to one-off-the-last child of this Term
   */
  const_iterator end() const;

  // !!! This is only temporarily available until the parser is fully migrated
  // to the new API. !!!
  CVC4::Expr getExpr(void) const;

 private:
  /**
   * The internal expression wrapped by this term.
   * This is a shared_ptr rather than a unique_ptr to avoid overhead due to
   * memory allocation (CVC4::Expr is already ref counted, so this could be
   * a unique_ptr instead).
   */
  std::shared_ptr<CVC4::Expr> d_expr;
};

/**
 * Hash function for Terms.
 */
struct CVC4_PUBLIC TermHashFunction
{
  size_t operator()(const Term& t) const;
};

/**
 * Serialize a term to given stream.
 * @param out the output stream
 * @param t the term to be serialized to the given output stream
 * @return the output stream
 */
std::ostream& operator<<(std::ostream& out, const Term& t) CVC4_PUBLIC;

/**
 * Serialize a vector of terms to given stream.
 * @param out the output stream
 * @param vector the vector of terms to be serialized to the given stream
 * @return the output stream
 */
std::ostream& operator<<(std::ostream& out,
                         const std::vector<Term>& vector) CVC4_PUBLIC;

/**
 * Serialize a set of terms to the given stream.
 * @param out the output stream
 * @param set the set of terms to be serialized to the given stream
 * @return the output stream
 */
std::ostream& operator<<(std::ostream& out,
                         const std::set<Term>& set) CVC4_PUBLIC;

/**
 * Serialize an unordered_set of terms to the given stream.
 *
 * @param out the output stream
 * @param unordered_set the set of terms to be serialized to the given stream
 * @return the output stream
 */
std::ostream& operator<<(std::ostream& out,
                         const std::unordered_set<Term, TermHashFunction>&
                             unordered_set) CVC4_PUBLIC;

/**
 * Serialize a map of terms to the given stream.
 *
 * @param out the output stream
 * @param map the map of terms to be serialized to the given stream
 * @return the output stream
 */
template <typename V>
std::ostream& operator<<(std::ostream& out,
                         const std::map<Term, V>& map) CVC4_PUBLIC;

/**
 * Serialize an unordered_map of terms to the given stream.
 *
 * @param out the output stream
 * @param unordered_map the map of terms to be serialized to the given stream
 * @return the output stream
 */
template <typename V>
std::ostream& operator<<(std::ostream& out,
                         const std::unordered_map<Term, V, TermHashFunction>&
                             unordered_map) CVC4_PUBLIC;


/**
 * Serialize an operator term to given stream.
 * @param out the output stream
 * @param t the operator term to be serialized to the given output stream
 * @return the output stream
 */
std::ostream& operator<<(std::ostream& out, const Op& t) CVC4_PUBLIC;

/**
 * Hash function for Ops.
 */
struct CVC4_PUBLIC OpHashFunction
{
  size_t operator()(const Op& t) const;
};

/* -------------------------------------------------------------------------- */
/* Datatypes                                                                  */
/* -------------------------------------------------------------------------- */

class DatatypeConstructorIterator;
class DatatypeIterator;

/**
 * A place-holder sort to allow a DatatypeDecl to refer to itself.
 * Self-sorted fields of DatatypeDecls will be properly sorted when a Sort is
 * created for the DatatypeDecl.
 */
class CVC4_PUBLIC DatatypeDeclSelfSort
{
};

/**
 * A CVC4 datatype selector declaration.
 */
class CVC4_PUBLIC DatatypeSelectorDecl
{
  friend class DatatypeConstructorDecl;

 public:
  /**
   * Constructor.
   * @param name the name of the datatype selector
   * @param sort the sort of the datatype selector
   * @return the DatatypeSelectorDecl
   */
  DatatypeSelectorDecl(const std::string& name, Sort sort);

  /**
   * Constructor.
   * @param name the name of the datatype selector
   * @param sort the sort of the datatype selector
   * @return the DAtatypeSelectorDecl
   */
  DatatypeSelectorDecl(const std::string& name, DatatypeDeclSelfSort sort);

  /**
   * @return a string representation of this datatype selector
   */
  std::string toString() const;

 private:
  /* The name of the datatype selector. */
  std::string d_name;
  /* The sort of the datatype selector. */
  Sort d_sort;
};

/**
 * A CVC4 datatype constructor declaration.
 */
class CVC4_PUBLIC DatatypeConstructorDecl
{
  friend class DatatypeDecl;

 public:
  /**
   * Constructor.
   * @param name the name of the datatype constructor
   * @return the DatatypeConstructorDecl
   */
  DatatypeConstructorDecl(const std::string& name);

  /**
   * Add datatype selector declaration.
   * @param stor the datatype selector declaration to add
   */
  void addSelector(const DatatypeSelectorDecl& stor);

  /**
   * @return a string representation of this datatype constructor declaration
   */
  std::string toString() const;

  // !!! This is only temporarily available until the parser is fully migrated
  // to the new API. !!!
  CVC4::DatatypeConstructor getDatatypeConstructor(void) const;

 private:
  /**
   * The internal (intermediate) datatype constructor wrapped by this
   * datatype constructor declaration.
   * This is a shared_ptr rather than a unique_ptr since
   * CVC4::DatatypeConstructor is not ref counted.
   */
  std::shared_ptr<CVC4::DatatypeConstructor> d_ctor;
};

/**
 * A CVC4 datatype declaration.
 */
class CVC4_PUBLIC DatatypeDecl
{
  friend class DatatypeConstructorArg;
  friend class Solver;

 public:
  /**
   * Constructor.
   * @param name the name of the datatype
   * @param isCoDatatype true if a codatatype is to be constructed
   * @return the DatatypeDecl
   */
  DatatypeDecl(const std::string& name, bool isCoDatatype = false);

  /**
   * Constructor for parameterized datatype declaration.
   * Create sorts parameter with Solver::mkParamSort().
   * @param name the name of the datatype
   * @param param the sort parameter
   * @param isCoDatatype true if a codatatype is to be constructed
   */
  DatatypeDecl(const std::string& name, Sort param, bool isCoDatatype = false);

  /**
   * Constructor for parameterized datatype declaration.
   * Create sorts parameter with Solver::mkParamSort().
   * @param name the name of the datatype
   * @param params a list of sort parameters
   * @param isCoDatatype true if a codatatype is to be constructed
   */
  DatatypeDecl(const std::string& name,
               const std::vector<Sort>& params,
               bool isCoDatatype = false);

  /**
   * Destructor.
   */
  ~DatatypeDecl();

  /**
   * Add datatype constructor declaration.
   * @param ctor the datatype constructor declaration to add
   */
  void addConstructor(const DatatypeConstructorDecl& ctor);

  /** Get the number of constructors (so far) for this Datatype declaration. */
  size_t getNumConstructors() const;

  /** Is this Datatype declaration parametric? */
  bool isParametric() const;

  /**
   * @return a string representation of this datatype declaration
   */
  std::string toString() const;

  // !!! This is only temporarily available until the parser is fully migrated
  // to the new API. !!!
  CVC4::Datatype getDatatype(void) const;

 private:
  /* The internal (intermediate) datatype wrapped by this datatype
   * declaration
   * This is a shared_ptr rather than a unique_ptr since CVC4::Datatype is
   * not ref counted.
   */
  std::shared_ptr<CVC4::Datatype> d_dtype;
};

/**
 * A CVC4 datatype selector.
 */
class CVC4_PUBLIC DatatypeSelector
{
  friend class DatatypeConstructor;
  friend class Solver;

 public:
  /**
   * Constructor.
   */
  DatatypeSelector();

  // !!! This constructor is only temporarily public until the parser is fully
  // migrated to the new API. !!!
  /**
   * Constructor.
   * @param stor the internal datatype selector to be wrapped
   * @return the DatatypeSelector
   */
  DatatypeSelector(const CVC4::DatatypeConstructorArg& stor);

  /**
   * Destructor.
   */
  ~DatatypeSelector();

  /**
   * @return true if this datatype selector has been resolved.
   */
  bool isResolved() const;

  /**
   * Get the selector operator of this datatype selector.
   * @return the selector operator
   */
  Op getSelectorTerm() const;

  /**
   * @return a string representation of this datatype selector
   */
  std::string toString() const;

  // !!! This is only temporarily available until the parser is fully migrated
  // to the new API. !!!
  CVC4::DatatypeConstructorArg getDatatypeConstructorArg(void) const;

 private:
  /**
   * The internal datatype selector wrapped by this datatype selector.
   * This is a shared_ptr rather than a unique_ptr since CVC4::Datatype is
   * not ref counted.
   */
  std::shared_ptr<CVC4::DatatypeConstructorArg> d_stor;
};

/**
 * A CVC4 datatype constructor.
 */
class CVC4_PUBLIC DatatypeConstructor
{
  friend class Datatype;
  friend class Solver;

 public:
  /**
   * Constructor.
   */
  DatatypeConstructor();

  // !!! This constructor is only temporarily public until the parser is fully
  // migrated to the new API. !!!
  /**
   * Constructor.
   * @param ctor the internal datatype constructor to be wrapped
   * @return the DatatypeConstructor
   */
  DatatypeConstructor(const CVC4::DatatypeConstructor& ctor);

  /**
   * Destructor.
   */
  ~DatatypeConstructor();

  /**
   * @return true if this datatype constructor has been resolved.
   */
  bool isResolved() const;

  /**
   * Get the constructor operator of this datatype constructor.
   * @return the constructor operator
   */
  Op getConstructorTerm() const;

  /**
   * Get the datatype selector with the given name.
   * This is a linear search through the selectors, so in case of
   * multiple, similarly-named selectors, the first is returned.
   * @param name the name of the datatype selector
   * @return the first datatype selector with the given name
   */
  DatatypeSelector operator[](const std::string& name) const;
  DatatypeSelector getSelector(const std::string& name) const;

  /**
   * Get the term representation of the datatype selector with the given name.
   * This is a linear search through the arguments, so in case of multiple,
   * similarly-named arguments, the selector for the first is returned.
   * @param name the name of the datatype selector
   * @return a term representing the datatype selector with the given name
   */
  Op getSelectorTerm(const std::string& name) const;

  /**
   * @return a string representation of this datatype constructor
   */
  std::string toString() const;

  /**
   * Iterator for the selectors of a datatype constructor.
   */
  class const_iterator
      : public std::iterator<std::input_iterator_tag, DatatypeConstructor>
  {
    friend class DatatypeConstructor;  // to access constructor

   public:
    /**
     * Assignment operator.
     * @param it the iterator to assign to
     * @return the reference to the iterator after assignment
     */
    const_iterator& operator=(const const_iterator& it);

    /**
     * Equality operator.
     * @param it the iterator to compare to for equality
     * @return true if the iterators are equal
     */
    bool operator==(const const_iterator& it) const;

    /**
     * Disequality operator.
     * @param it the iterator to compare to for disequality
     * @return true if the iterators are disequal
     */
    bool operator!=(const const_iterator& it) const;

    /**
     * Increment operator (prefix).
     * @return a reference to the iterator after incrementing by one
     */
    const_iterator& operator++();

    /**
     * Increment operator (postfix).
     * @return a reference to the iterator after incrementing by one
     */
    const_iterator operator++(int);

    /**
     * Dereference operator.
     * @return a reference to the selector this iterator points to
     */
    const DatatypeSelector& operator*() const;

    /**
     * Dereference operator.
     * @return a pointer to the selector this iterator points to
     */
    const DatatypeSelector* operator->() const;

   private:
    /**
     * Constructor.
     * @param ctor the internal datatype constructor to iterate over
     * @param true if this is a begin() iterator
     */
    const_iterator(const CVC4::DatatypeConstructor& ctor, bool begin);
    /* A pointer to the list of selectors of the internal datatype
     * constructor to iterate over.
     * This pointer is maintained for operators == and != only. */
    const void* d_int_stors;
    /* The list of datatype selector (wrappers) to iterate over. */
    std::vector<DatatypeSelector> d_stors;
    /* The current index of the iterator. */
    size_t d_idx;
  };

  /**
   * @return an iterator to the first selector of this constructor
   */
  const_iterator begin() const;

  /**
   * @return an iterator to one-off-the-last selector of this constructor
   */
  const_iterator end() const;

  // !!! This is only temporarily available until the parser is fully migrated
  // to the new API. !!!
  CVC4::DatatypeConstructor getDatatypeConstructor(void) const;

 private:
  /**
   * The internal datatype constructor wrapped by this datatype constructor.
   * This is a shared_ptr rather than a unique_ptr since CVC4::Datatype is
   * not ref counted.
   */
  std::shared_ptr<CVC4::DatatypeConstructor> d_ctor;
};

/*
 * A CVC4 datatype.
 */
class CVC4_PUBLIC Datatype
{
  friend class Solver;
  friend class Sort;

 public:
  // !!! This constructor is only temporarily public until the parser is fully
  // migrated to the new API. !!!
  /**
   * Constructor.
   * @param dtype the internal datatype to be wrapped
   * @return the Datatype
   */
  Datatype(const CVC4::Datatype& dtype);

  /**
   * Destructor.
   */
  ~Datatype();

  /**
   * Get the datatype constructor at a given index.
   * @param idx the index of the datatype constructor to return
   * @return the datatype constructor with the given index
   */
  DatatypeConstructor operator[](size_t idx) const;

  /**
   * Get the datatype constructor with the given name.
   * This is a linear search through the constructors, so in case of multiple,
   * similarly-named constructors, the first is returned.
   * @param name the name of the datatype constructor
   * @return the datatype constructor with the given name
   */
  DatatypeConstructor operator[](const std::string& name) const;
  DatatypeConstructor getConstructor(const std::string& name) const;

  /**
   * Get a term representing the datatype constructor with the given name.
   * This is a linear search through the constructors, so in case of multiple,
   * similarly-named constructors, the
   * first is returned.
   */
  Op getConstructorTerm(const std::string& name) const;

  /** Get the number of constructors for this Datatype. */
  size_t getNumConstructors() const;

  /** Is this Datatype parametric? */
  bool isParametric() const;

  /**
   * @return a string representation of this datatype
   */
  std::string toString() const;

  /**
   * Iterator for the constructors of a datatype.
   */
  class const_iterator : public std::iterator<std::input_iterator_tag, Datatype>
  {
    friend class Datatype;  // to access constructor

   public:
    /**
     * Assignment operator.
     * @param it the iterator to assign to
     * @return the reference to the iterator after assignment
     */
    const_iterator& operator=(const const_iterator& it);

    /**
     * Equality operator.
     * @param it the iterator to compare to for equality
     * @return true if the iterators are equal
     */
    bool operator==(const const_iterator& it) const;

    /**
     * Disequality operator.
     * @param it the iterator to compare to for disequality
     * @return true if the iterators are disequal
     */
    bool operator!=(const const_iterator& it) const;

    /**
     * Increment operator (prefix).
     * @return a reference to the iterator after incrementing by one
     */
    const_iterator& operator++();

    /**
     * Increment operator (postfix).
     * @return a reference to the iterator after incrementing by one
     */
    const_iterator operator++(int);

    /**
     * Dereference operator.
     * @return a reference to the constructor this iterator points to
     */
    const DatatypeConstructor& operator*() const;

    /**
     * Dereference operator.
     * @return a pointer to the constructor this iterator points to
     */
    const DatatypeConstructor* operator->() const;

   private:
    /**
     * Constructor.
     * @param dtype the internal datatype to iterate over
     * @param true if this is a begin() iterator
     */
    const_iterator(const CVC4::Datatype& dtype, bool begin);
    /* A pointer to the list of constructors of the internal datatype
     * to iterate over.
     * This pointer is maintained for operators == and != only. */
    const void* d_int_ctors;
    /* The list of datatype constructor (wrappers) to iterate over. */
    std::vector<DatatypeConstructor> d_ctors;
    /* The current index of the iterator. */
    size_t d_idx;
  };

  /**
   * @return an iterator to the first constructor of this datatype
   */
  const_iterator begin() const;

  /**
   * @return an iterator to one-off-the-last constructor of this datatype
   */
  const_iterator end() const;

  // !!! This is only temporarily available until the parser is fully migrated
  // to the new API. !!!
  CVC4::Datatype getDatatype(void) const;

 private:
  /**
   * The internal datatype wrapped by this datatype.
   * This is a shared_ptr rather than a unique_ptr since CVC4::Datatype is
   * not ref counted.
   */
  std::shared_ptr<CVC4::Datatype> d_dtype;
};

/**
 * Serialize a datatype declaration to given stream.
 * @param out the output stream
 * @param dtdecl the datatype declaration to be serialized to the given stream
 * @return the output stream
 */
std::ostream& operator<<(std::ostream& out,
                         const DatatypeDecl& dtdecl) CVC4_PUBLIC;

/**
 * Serialize a datatype constructor declaration to given stream.
 * @param out the output stream
 * @param ctordecl the datatype constructor declaration to be serialized
 * @return the output stream
 */
std::ostream& operator<<(std::ostream& out,
                         const DatatypeConstructorDecl& ctordecl) CVC4_PUBLIC;

/**
 * Serialize a vector of datatype constructor declarations to given stream.
 * @param out the output stream
 * @param vector the vector of datatype constructor declarations to be
 * serialized to the given stream
 * @return the output stream
 */
std::ostream& operator<<(std::ostream& out,
                         const std::vector<DatatypeConstructorDecl>& vector);

/**
 * Serialize a datatype selector declaration to given stream.
 * @param out the output stream
 * @param stordecl the datatype selector declaration to be serialized
 * @return the output stream
 */
std::ostream& operator<<(std::ostream& out,
                         const DatatypeSelectorDecl& stordecl) CVC4_PUBLIC;

/**
 * Serialize a datatype to given stream.
 * @param out the output stream
 * @param dtdecl the datatype to be serialized to given stream
 * @return the output stream
 */
std::ostream& operator<<(std::ostream& out, const Datatype& dtype) CVC4_PUBLIC;

/**
 * Serialize a datatype constructor to given stream.
 * @param out the output stream
 * @param ctor the datatype constructor to be serialized to given stream
 * @return the output stream
 */
std::ostream& operator<<(std::ostream& out,
                         const DatatypeConstructor& ctor) CVC4_PUBLIC;

/**
 * Serialize a datatype selector to given stream.
 * @param out the output stream
 * @param ctor the datatype selector to be serialized to given stream
 * @return the output stream
 */
std::ostream& operator<<(std::ostream& out,
                         const DatatypeSelector& stor) CVC4_PUBLIC;

/* -------------------------------------------------------------------------- */
/* Rounding Mode for Floating Points                                          */
/* -------------------------------------------------------------------------- */

/**
 * A CVC4 floating point rounding mode.
 */
enum CVC4_PUBLIC RoundingMode
{
  ROUND_NEAREST_TIES_TO_EVEN,
  ROUND_TOWARD_POSITIVE,
  ROUND_TOWARD_NEGATIVE,
  ROUND_TOWARD_ZERO,
  ROUND_NEAREST_TIES_TO_AWAY,
};

/**
 * Hash function for RoundingModes.
 */
struct CVC4_PUBLIC RoundingModeHashFunction
{
  inline size_t operator()(const RoundingMode& rm) const;
};

/* -------------------------------------------------------------------------- */
/* Solver                                                                     */
/* -------------------------------------------------------------------------- */

/*
 * A CVC4 solver.
 */
class CVC4_PUBLIC Solver
{
 public:
  /* .................................................................... */
  /* Constructors/Destructors                                             */
  /* .................................................................... */

  /**
   * Constructor.
   * @param opts a pointer to a solver options object (for parser only)
   * @return the Solver
   */
  Solver(Options* opts = nullptr);

  /**
   * Destructor.
   */
  ~Solver();

  /**
   * Disallow copy/assignment.
   */
  Solver(const Solver&) = delete;
  Solver& operator=(const Solver&) = delete;

  /* .................................................................... */
  /* Sorts Handling                                                       */
  /* .................................................................... */

  /**
   * @return sort null
   */
  Sort getNullSort() const;

  /**
   * @return sort Boolean
   */
  Sort getBooleanSort() const;

  /**
   * @return sort Integer (in CVC4, Integer is a subtype of Real)
   */
  Sort getIntegerSort() const;

  /**
   * @return sort Real
   */
  Sort getRealSort() const;

  /**
   * @return sort RegExp
   */
  Sort getRegExpSort() const;

  /**
   * @return sort RoundingMode
   */
  Sort getRoundingmodeSort() const;

  /**
   * @return sort String
   */
  Sort getStringSort() const;

  /**
   * Create an array sort.
   * @param indexSort the array index sort
   * @param elemSort the array element sort
   * @return the array sort
   */
  Sort mkArraySort(Sort indexSort, Sort elemSort) const;

  /**
   * Create a bit-vector sort.
   * @param size the bit-width of the bit-vector sort
   * @return the bit-vector sort
   */
  Sort mkBitVectorSort(uint32_t size) const;

  /**
   * Create a floating-point sort.
   * @param exp the bit-width of the exponent of the floating-point sort.
   * @param sig the bit-width of the significand of the floating-point sort.
   */
  Sort mkFloatingPointSort(uint32_t exp, uint32_t sig) const;

  /**
   * Create a datatype sort.
   * @param dtypedecl the datatype declaration from which the sort is created
   * @return the datatype sort
   */
  Sort mkDatatypeSort(DatatypeDecl dtypedecl) const;

  /**
   * Create function sort.
   * @param domain the sort of the fuction argument
   * @param codomain the sort of the function return value
   * @return the function sort
   */
  Sort mkFunctionSort(Sort domain, Sort codomain) const;

  /**
   * Create function sort.
   * @param sorts the sort of the function arguments
   * @param codomain the sort of the function return value
   * @return the function sort
   */
  Sort mkFunctionSort(const std::vector<Sort>& sorts, Sort codomain) const;

  /**
   * Create a sort parameter.
   * @param symbol the name of the sort
   * @return the sort parameter
   */
  Sort mkParamSort(const std::string& symbol) const;

  /**
   * Create a predicate sort.
   * @param sorts the list of sorts of the predicate
   * @return the predicate sort
   */
  Sort mkPredicateSort(const std::vector<Sort>& sorts) const;

  /**
   * Create a record sort
   * @param fields the list of fields of the record
   * @return the record sort
   */
  Sort mkRecordSort(
      const std::vector<std::pair<std::string, Sort>>& fields) const;

  /**
   * Create a set sort.
   * @param elemSort the sort of the set elements
   * @return the set sort
   */
  Sort mkSetSort(Sort elemSort) const;

  /**
   * Create an uninterpreted sort.
   * @param symbol the name of the sort
   * @return the uninterpreted sort
   */
  Sort mkUninterpretedSort(const std::string& symbol) const;

  /**
   * Create a sort constructor sort.
   * @param symbol the symbol of the sort
   * @param arity the arity of the sort
   * @return the sort constructor sort
   */
  Sort mkSortConstructorSort(const std::string& symbol, size_t arity) const;

  /**
   * Create a tuple sort.
   * @param sorts of the elements of the tuple
   * @return the tuple sort
   */
  Sort mkTupleSort(const std::vector<Sort>& sorts) const;

  /* .................................................................... */
  /* Create Terms                                                         */
  /* .................................................................... */

  /**
   * Create 0-ary term of given kind.
   * @param kind the kind of the term
   * @return the Term
   */
  Term mkTerm(Kind kind) const;

  /**
   * Create a unary term of given kind.
   * @param kind the kind of the term
   * @param child the child of the term
   * @return the Term
   */
  Term mkTerm(Kind kind, Term child) const;

  /**
   * Create binary term of given kind.
   * @param kind the kind of the term
   * @param child1 the first child of the term
   * @param child2 the second child of the term
   * @return the Term
   */
  Term mkTerm(Kind kind, Term child1, Term child2) const;

  /**
   * Create ternary term of given kind.
   * @param kind the kind of the term
   * @param child1 the first child of the term
   * @param child2 the second child of the term
   * @param child3 the third child of the term
   * @return the Term
   */
  Term mkTerm(Kind kind, Term child1, Term child2, Term child3) const;

  /**
   * Create n-ary term of given kind.
   * @param kind the kind of the term
   * @param children the children of the term
   * @return the Term
   */
  Term mkTerm(Kind kind, const std::vector<Term>& children) const;

  /**
   * Create nullary term of given kind from a given operator term.
   * Create operator terms with mkOp().
   * @param the operator term
   * @return the Term
   */
  Term mkTerm(Op op) const;

  /**
   * Create unary term of given kind from a given operator term.
   * Create operator terms with mkOp().
   * @param the operator term
   * @child the child of the term
   * @return the Term
   */
  Term mkTerm(Op op, Term child) const;

  /**
   * Create binary term of given kind from a given operator term.
   * Create operator terms with mkOp().
   * @param the operator term
   * @child1 the first child of the term
   * @child2 the second child of the term
   * @return the Term
   */
  Term mkTerm(Op op, Term child1, Term child2) const;

  /**
   * Create ternary term of given kind from a given operator term.
   * Create operator terms with mkOp().
   * @param the operator term
   * @child1 the first child of the term
   * @child2 the second child of the term
   * @child3 the third child of the term
   * @return the Term
   */
  Term mkTerm(Op op, Term child1, Term child2, Term child3) const;

  /**
   * Create n-ary term of given kind from a given operator term.
   * Create operator terms with mkOp().
   * @param kind the kind of the term
   * @param the operator term
   * @children the children of the term
   * @return the Term
   */
  Term mkTerm(Op op, const std::vector<Term>& children) const;

  /**
   * Create a tuple term. Terms are automatically converted if sorts are
   * compatible.
   * @param sorts The sorts of the elements in the tuple
   * @param terms The elements in the tuple
   * @return the tuple Term
   */
  Term mkTuple(const std::vector<Sort>& sorts,
               const std::vector<Term>& terms) const;

  /* .................................................................... */
  /* Create Operator Terms                                                */
  /* .................................................................... */

  /**
   * Create operator term of kind:
   *   - CHAIN
   * See enum Kind for a description of the parameters.
   * @param kind the kind of the operator
   * @param k the kind argument to this operator
   */
  Op mkOp(Kind kind, Kind k) const;

  /**
   * Create operator of kind:
   *   - RECORD_UPDATE
   *   - DIVISIBLE (to support arbitrary precision integers)
   * See enum Kind for a description of the parameters.
   * @param kind the kind of the operator
   * @param arg the string argument to this operator
   */
  Op mkOp(Kind kind, const std::string& arg) const;

  /**
   * Create operator of kind:
   *   - DIVISIBLE
   *   - BITVECTOR_REPEAT
   *   - BITVECTOR_ZERO_EXTEND
   *   - BITVECTOR_SIGN_EXTEND
   *   - BITVECTOR_ROTATE_LEFT
   *   - BITVECTOR_ROTATE_RIGHT
   *   - INT_TO_BITVECTOR
   *   - FLOATINGPOINT_TO_UBV
   *   - FLOATINGPOINT_TO_UBV_TOTAL
   *   - FLOATINGPOINT_TO_SBV
   *   - FLOATINGPOINT_TO_SBV_TOTAL
   *   - TUPLE_UPDATE
   * See enum Kind for a description of the parameters.
   * @param kind the kind of the operator
   * @param arg the uint32_t argument to this operator
   */
  Op mkOp(Kind kind, uint32_t arg) const;

  /**
   * Create operator of Kind:
   *   - BITVECTOR_EXTRACT
   *   - FLOATINGPOINT_TO_FP_IEEE_BITVECTOR
   *   - FLOATINGPOINT_TO_FP_FLOATINGPOINT
   *   - FLOATINGPOINT_TO_FP_REAL
   *   - FLOATINGPOINT_TO_FP_SIGNED_BITVECTOR
   *   - FLOATINGPOINT_TO_FP_UNSIGNED_BITVECTOR
   *   - FLOATINGPOINT_TO_FP_GENERIC
   * See enum Kind for a description of the parameters.
   * @param kind the kind of the operator
   * @param arg1 the first uint32_t argument to this operator
   * @param arg2 the second uint32_t argument to this operator
   */
  Op mkOp(Kind kind, uint32_t arg1, uint32_t arg2) const;

  /* .................................................................... */
  /* Create Constants                                                     */
  /* .................................................................... */

  /**
   * Create a Boolean true constant.
   * @return the true constant
   */
  Term mkTrue() const;

  /**
   * Create a Boolean false constant.
   * @return the false constant
   */
  Term mkFalse() const;

  /**
   * Create a Boolean constant.
   * @return the Boolean constant
   * @param val the value of the constant
   */
  Term mkBoolean(bool val) const;

  /**
   * Create a constant representing the number Pi.
   * @return a constant representing Pi
   */
  Term mkPi() const;

  /**
   * Create a real constant from a string.
   * @param s the string representation of the constant, may represent an
   *          integer (e.g., "123") or real constant (e.g., "12.34" or "12/34").
   * @return a constant of sort Real or Integer (if 's' represents an integer)
   */
  Term mkReal(const char* s) const;

  /**
   * Create a real constant from a string.
   * @param s the string representation of the constant, may represent an
   *          integer (e.g., "123") or real constant (e.g., "12.34" or "12/34").
   * @return a constant of sort Real or Integer (if 's' represents an integer)
   */
  Term mkReal(const std::string& s) const;

  /**
   * Create a real constant from an integer.
   * @param val the value of the constant
   * @return a constant of sort Integer
   */
  Term mkReal(int32_t val) const;

  /**
   * Create a real constant from an integer.
   * @param val the value of the constant
   * @return a constant of sort Integer
   */
  Term mkReal(int64_t val) const;

  /**
   * Create a real constant from an unsigned integer.
   * @param val the value of the constant
   * @return a constant of sort Integer
   */
  Term mkReal(uint32_t val) const;

  /**
   * Create a real constant from an unsigned integer.
   * @param val the value of the constant
   * @return a constant of sort Integer
   */
  Term mkReal(uint64_t val) const;

  /**
   * Create a real constant from a rational.
   * @param num the value of the numerator
   * @param den the value of the denominator
   * @return a constant of sort Real or Integer (if 'num' is divisible by 'den')
   */
  Term mkReal(int32_t num, int32_t den) const;

  /**
   * Create a real constant from a rational.
   * @param num the value of the numerator
   * @param den the value of the denominator
   * @return a constant of sort Real or Integer (if 'num' is divisible by 'den')
   */
  Term mkReal(int64_t num, int64_t den) const;

  /**
   * Create a real constant from a rational.
   * @param num the value of the numerator
   * @param den the value of the denominator
   * @return a constant of sort Real or Integer (if 'num' is divisible by 'den')
   */
  Term mkReal(uint32_t num, uint32_t den) const;

  /**
   * Create a real constant from a rational.
   * @param num the value of the numerator
   * @param den the value of the denominator
   * @return a constant of sort Real or Integer (if 'num' is divisible by 'den')
   */
  Term mkReal(uint64_t num, uint64_t den) const;

  /**
   * Create a regular expression empty term.
   * @return the empty term
   */
  Term mkRegexpEmpty() const;

  /**
   * Create a regular expression sigma term.
   * @return the sigma term
   */
  Term mkRegexpSigma() const;

  /**
   * Create a constant representing an empty set of the given sort.
   * @param s the sort of the set elements.
   * @return the empty set constant
   */
  Term mkEmptySet(Sort s) const;

  /**
   * Create a separation logic nil term.
   * @param sort the sort of the nil term
   * @return the separation logic nil term
   */
  Term mkSepNil(Sort sort) const;

  /**
   * Create a String constant.
   * @param s the string this constant represents
   * @param useEscSequences determines whether escape sequences in \p s should
   * be converted to the corresponding character
   * @return the String constant
   */
  Term mkString(const char* s, bool useEscSequences = false) const;

  /**
   * Create a String constant.
   * @param s the string this constant represents
   * @param useEscSequences determines whether escape sequences in \p s should
   * be converted to the corresponding character
   * @return the String constant
   */
  Term mkString(const std::string& s, bool useEscSequences = false) const;

  /**
   * Create a String constant.
   * @param c the character this constant represents
   * @return the String constant
   */
  Term mkString(const unsigned char c) const;

  /**
   * Create a String constant.
   * @param s a list of unsigned values this constant represents as string
   * @return the String constant
   */
  Term mkString(const std::vector<unsigned>& s) const;

  /**
   * Create a universe set of the given sort.
   * @param sort the sort of the set elements
   * @return the universe set constant
   */
  Term mkUniverseSet(Sort sort) const;

  /**
   * Create a bit-vector constant of given size and value.
   * @param size the bit-width of the bit-vector sort
   * @param val the value of the constant
   * @return the bit-vector constant
   */
  Term mkBitVector(uint32_t size, uint64_t val = 0) const;

  /**
   * Create a bit-vector constant from a given string.
   * @param s the string representation of the constant
   * @param base the base of the string representation (2, 10, or 16)
   * @return the bit-vector constant
   */
  Term mkBitVector(const char* s, uint32_t base = 2) const;

  /**
   * Create a bit-vector constant from a given string of base 2, 10 or 16.
   *
   * The size of resulting bit-vector is
   * - base  2: the size of the binary string
   * - base 10: the min. size required to represent the decimal as a bit-vector
   * - base 16: the max. size required to represent the hexadecimal as a
   *            bit-vector (4 * size of the given value string)
   *
   * @param s the string representation of the constant
   * @param base the base of the string representation (2, 10, or 16)
   * @return the bit-vector constant
   */
  Term mkBitVector(const std::string& s, uint32_t base = 2) const;

  /**
   * Create a bit-vector constant of a given bit-width from a given string of
   * base 2, 10 or 16.
   *
   * @param size the bit-width of the constant
   * @param s the string representation of the constant
   * @param base the base of the string representation (2, 10, or 16)
   * @return the bit-vector constant
   */
  Term mkBitVector(uint32_t size, const char* s, uint32_t base) const;

  /**
   * Create a bit-vector constant of a given bit-width from a given string of
   * base 2, 10 or 16.
   * @param size the bit-width of the constant
   * @param s the string representation of the constant
   * @param base the base of the string representation (2, 10, or 16)
   * @return the bit-vector constant
   */
  Term mkBitVector(uint32_t size, std::string& s, uint32_t base) const;

  /**
   * Create a constant array with the provided constant value stored at every
   * index
   * @param sort the sort of the constant array (must be an array sort)
   * @param val the constant value to store (must match the sort's element sort)
   * @return the constant array term
   */
  Term mkConstArray(Sort sort, Term val) const;

  /**
   * Create a positive infinity floating-point constant. Requires CVC4 to be
   * compiled with SymFPU support.
   * @param exp Number of bits in the exponent
   * @param sig Number of bits in the significand
   * @return the floating-point constant
   */
  Term mkPosInf(uint32_t exp, uint32_t sig) const;

  /**
   * Create a negative infinity floating-point constant. Requires CVC4 to be
   * compiled with SymFPU support.
   * @param exp Number of bits in the exponent
   * @param sig Number of bits in the significand
   * @return the floating-point constant
   */
  Term mkNegInf(uint32_t exp, uint32_t sig) const;

  /**
   * Create a not-a-number (NaN) floating-point constant. Requires CVC4 to be
   * compiled with SymFPU support.
   * @param exp Number of bits in the exponent
   * @param sig Number of bits in the significand
   * @return the floating-point constant
   */
  Term mkNaN(uint32_t exp, uint32_t sig) const;

  /**
   * Create a positive zero (+0.0) floating-point constant. Requires CVC4 to be
   * compiled with SymFPU support.
   * @param exp Number of bits in the exponent
   * @param sig Number of bits in the significand
   * @return the floating-point constant
   */
  Term mkPosZero(uint32_t exp, uint32_t sig) const;

  /**
   * Create a negative zero (-0.0) floating-point constant. Requires CVC4 to be
   * compiled with SymFPU support.
   * @param exp Number of bits in the exponent
   * @param sig Number of bits in the significand
   * @return the floating-point constant
   */
  Term mkNegZero(uint32_t exp, uint32_t sig) const;

  /**
   * Create a roundingmode constant.
   * @param rm the floating point rounding mode this constant represents
   */
  Term mkRoundingMode(RoundingMode rm) const;

  /**
   * Create uninterpreted constant.
   * @param arg1 Sort of the constant
   * @param arg2 Index of the constant
   */
  Term mkUninterpretedConst(Sort sort, int32_t index) const;

  /**
   * Create an abstract value constant.
   * @param index Index of the abstract value
   */
  Term mkAbstractValue(const std::string& index) const;

  /**
   * Create an abstract value constant.
   * @param index Index of the abstract value
   */
  Term mkAbstractValue(uint64_t index) const;

  /**
   * Create a floating-point constant (requires CVC4 to be compiled with symFPU
   * support).
   * @param exp Size of the exponent
   * @param sig Size of the significand
   * @param val Value of the floating-point constant as a bit-vector term
   */
  Term mkFloatingPoint(uint32_t exp, uint32_t sig, Term val) const;

  /* .................................................................... */
  /* Create Variables                                                     */
  /* .................................................................... */

  /**
   * Create (first-order) constant (0-arity function symbol).
   * SMT-LIB: ( declare-const <symbol> <sort> )
   * SMT-LIB: ( declare-fun <symbol> ( ) <sort> )
   *
   * @param sort the sort of the constant
   * @param symbol the name of the constant
   * @return the first-order constant
   */
  Term mkConst(Sort sort, const std::string& symbol = std::string()) const;

  /**
   * Create (bound) variable.
   * @param sort the sort of the variable
   * @param symbol the name of the variable
   * @return the variable
   */
  Term mkVar(Sort sort, const std::string& symbol = std::string()) const;

  /* .................................................................... */
  /* Formula Handling                                                     */
  /* .................................................................... */

  /**
   * Simplify a formula without doing "much" work.  Does not involve
   * the SAT Engine in the simplification, but uses the current
   * definitions, assertions, and the current partial model, if one
   * has been constructed.  It also involves theory normalization.
   * @param t the formula to simplify
   * @return the simplified formula
   */
  Term simplify(const Term& t);

  /**
   * Assert a formula.
   * SMT-LIB: ( assert <term> )
   * @param term the formula to assert
   */
  void assertFormula(Term term) const;

  /**
   * Check satisfiability.
   * SMT-LIB: ( check-sat )
   * @return the result of the satisfiability check.
   */
  Result checkSat() const;

  /**
   * Check satisfiability assuming the given formula.
   * SMT-LIB: ( check-sat-assuming ( <prop_literal> ) )
   * @param assumption the formula to assume
   * @return the result of the satisfiability check.
   */
  Result checkSatAssuming(Term assumption) const;

  /**
   * Check satisfiability assuming the given formulas.
   * SMT-LIB: ( check-sat-assuming ( <prop_literal>+ ) )
   * @param assumptions the formulas to assume
   * @return the result of the satisfiability check.
   */
  Result checkSatAssuming(const std::vector<Term>& assumptions) const;

  /**
   * Check validity.
   * @return the result of the validity check.
   */
  Result checkValid() const;

  /**
   * Check validity assuming the given formula.
   * @param assumption the formula to assume
   * @return the result of the validity check.
   */
  Result checkValidAssuming(Term assumption) const;

  /**
   * Check validity assuming the given formulas.
   * @param assumptions the formulas to assume
   * @return the result of the validity check.
   */
  Result checkValidAssuming(const std::vector<Term>& assumptions) const;

  /**
   * Create datatype sort.
   * SMT-LIB: ( declare-datatype <symbol> <datatype_decl> )
   * @param symbol the name of the datatype sort
   * @param ctors the constructor declarations of the datatype sort
   * @return the datatype sort
   */
  Sort declareDatatype(const std::string& symbol,
                       const std::vector<DatatypeConstructorDecl>& ctors) const;

  /**
   * Declare n-ary function symbol.
   * SMT-LIB: ( declare-fun <symbol> ( <sort>* ) <sort> )
   * @param symbol the name of the function
   * @param sorts the sorts of the parameters to this function
   * @param sort the sort of the return value of this function
   * @return the function
   */
  Term declareFun(const std::string& symbol,
                  const std::vector<Sort>& sorts,
                  Sort sort) const;

  /**
   * Declare uninterpreted sort.
   * SMT-LIB: ( declare-sort <symbol> <numeral> )
   * @param symbol the name of the sort
   * @param arity the arity of the sort
   * @return the sort
   */
  Sort declareSort(const std::string& symbol, uint32_t arity) const;

  /**
   * Define n-ary function.
   * SMT-LIB: ( define-fun <function_def> )
   * @param symbol the name of the function
   * @param bound_vars the parameters to this function
   * @param sort the sort of the return value of this function
   * @param term the function body
   * @return the function
   */
  Term defineFun(const std::string& symbol,
                 const std::vector<Term>& bound_vars,
                 Sort sort,
                 Term term) const;
  /**
   * Define n-ary function.
   * SMT-LIB: ( define-fun <function_def> )
   * Create parameter 'fun' with mkConst().
   * @param fun the sorted function
   * @param bound_vars the parameters to this function
   * @param term the function body
   * @return the function
   */
  Term defineFun(Term fun,
                 const std::vector<Term>& bound_vars,
                 Term term) const;

  /**
   * Define recursive function.
   * SMT-LIB: ( define-fun-rec <function_def> )
   * @param symbol the name of the function
   * @param bound_vars the parameters to this function
   * @param sort the sort of the return value of this function
   * @param term the function body
   * @return the function
   */
  Term defineFunRec(const std::string& symbol,
                    const std::vector<Term>& bound_vars,
                    Sort sort,
                    Term term) const;

  /**
   * Define recursive function.
   * SMT-LIB: ( define-fun-rec <function_def> )
   * Create parameter 'fun' with mkConst().
   * @param fun the sorted function
   * @param bound_vars the parameters to this function
   * @param term the function body
   * @return the function
   */
  Term defineFunRec(Term fun,
                    const std::vector<Term>& bound_vars,
                    Term term) const;

  /**
   * Define recursive functions.
   * SMT-LIB: ( define-funs-rec ( <function_decl>^{n+1} ) ( <term>^{n+1} ) )
   * Create elements of parameter 'funs' with mkConst().
   * @param funs the sorted functions
   * @param bound_vars the list of parameters to the functions
   * @param term the list of function bodies of the functions
   * @return the function
   */
  void defineFunsRec(const std::vector<Term>& funs,
                     const std::vector<std::vector<Term>>& bound_vars,
                     const std::vector<Term>& terms) const;

  /**
   * Echo a given string to the given output stream.
   * SMT-LIB: ( echo <std::string> )
   * @param out the output stream
   * @param str the string to echo
   */
  void echo(std::ostream& out, const std::string& str) const;

  /**
   * Get the list of asserted formulas.
   * SMT-LIB: ( get-assertions )
   * @return the list of asserted formulas
   */
  std::vector<Term> getAssertions() const;

  /**
   * Get the assignment of asserted formulas.
   * SMT-LIB: ( get-assignment )
   * Requires to enable option 'produce-assignments'.
   * @return a list of formula-assignment pairs
   */
  std::vector<std::pair<Term, Term>> getAssignment() const;

  /**
   * Get info from the solver.
   * SMT-LIB: ( get-info <info_flag> )
   * @return the info
   */
  std::string getInfo(const std::string& flag) const;

  /**
   * Get the value of a given option.
   * SMT-LIB: ( get-option <keyword> )
   * @param option the option for which the value is queried
   * @return a string representation of the option value
   */
  std::string getOption(const std::string& option) const;

  /**
   * Get the set of unsat ("failed") assumptions.
   * SMT-LIB: ( get-unsat-assumptions )
   * Requires to enable option 'produce-unsat-assumptions'.
   * @return the set of unsat assumptions.
   */
  std::vector<Term> getUnsatAssumptions() const;

  /**
   * Get the unsatisfiable core.
   * SMT-LIB: ( get-unsat-core )
   * Requires to enable option 'produce-unsat-cores'.
   * @return a set of terms representing the unsatisfiable core
   */
  std::vector<Term> getUnsatCore() const;

  /**
   * Get the value of the given term.
   * SMT-LIB: ( get-value ( <term> ) )
   * @param term the term for which the value is queried
   * @return the value of the given term
   */
  Term getValue(Term term) const;
  /**
   * Get the values of the given terms.
   * SMT-LIB: ( get-value ( <term>+ ) )
   * @param terms the terms for which the value is queried
   * @return the values of the given terms
   */
  std::vector<Term> getValue(const std::vector<Term>& terms) const;

  /**
   * Pop (a) level(s) from the assertion stack.
   * SMT-LIB: ( pop <numeral> )
   * @param nscopes the number of levels to pop
   */
  void pop(uint32_t nscopes = 1) const;

  /**
   * Print the model of a satisfiable query to the given output stream.
   * Requires to enable option 'produce-models'.
   * @param out the output stream
   */
  void printModel(std::ostream& out) const;

  /**
   * Push (a) level(s) to the assertion stack.
   * SMT-LIB: ( push <numeral> )
   * @param nscopes the number of levels to push
   */
  void push(uint32_t nscopes = 1) const;

  /**
   * Reset the solver.
   * SMT-LIB: ( reset )
   */
  void reset() const;

  /**
   * Remove all assertions.
   * SMT-LIB: ( reset-assertions )
   */
  void resetAssertions() const;

  /**
   * Set info.
   * SMT-LIB: ( set-info <attribute> )
   * @param keyword the info flag
   * @param value the value of the info flag
   */
  void setInfo(const std::string& keyword, const std::string& value) const;

  /**
   * Set logic.
   * SMT-LIB: ( set-logic <symbol> )
   * @param logic the logic to set
   */
  void setLogic(const std::string& logic) const;

  /**
   * Set option.
   * SMT-LIB: ( set-option <option> )
   * @param option the option name
   * @param value the option value
   */
  void setOption(const std::string& option, const std::string& value) const;

  /**
   * If needed, convert this term to a given sort. Note that the sort of the
   * term must be convertible into the target sort. Currently only Int to Real
   * conversions are supported.
   * @param s the target sort
   * @return the term wrapped into a sort conversion if needed
   */
  Term ensureTermSort(const Term& t, const Sort& s) const;

  // !!! This is only temporarily available until the parser is fully migrated
  // to the new API. !!!
  ExprManager* getExprManager(void) const;

  // !!! This is only temporarily available until the parser is fully migrated
  // to the new API. !!!
  SmtEngine* getSmtEngine(void) const;

 private:
  /* Helper to convert a vector of internal types to sorts. */
  std::vector<Type> sortVectorToTypes(const std::vector<Sort>& vector) const;
  /* Helper to convert a vector of sorts to internal types. */
  std::vector<Expr> termVectorToExprs(const std::vector<Term>& vector) const;
  /* Helper to check for API misuse in mkOp functions. */
  void checkMkTerm(Kind kind, uint32_t nchildren) const;
  /* Helper for mk-functions that call d_exprMgr->mkConst(). */
  template <typename T>
  Term mkValHelper(T t) const;
  /* Helper for mkReal functions that take a string as argument. */
  Term mkRealFromStrHelper(std::string s) const;
  /* Helper for mkBitVector functions that take a string as argument. */
  Term mkBVFromStrHelper(std::string s, uint32_t base) const;
  /* Helper for mkBitVector functions that take a string and a size as
   * arguments. */
  Term mkBVFromStrHelper(uint32_t size, std::string s, uint32_t base) const;
  /* Helper for mkBitVector functions that take an integer as argument. */
  Term mkBVFromIntHelper(uint32_t size, uint64_t val) const;
  /* Helper for setLogic. */
  void setLogicHelper(const std::string& logic) const;
  /* Helper for mkTerm functions that create Term from a Kind */
  Term mkTermFromKind(Kind kind) const;

  /**
   * Helper function that ensures that a given term is of sort real (as opposed
   * to being of sort integer).
   * @param term a term of sort integer or real
   * @return a term of sort real
   */
  Term ensureRealSort(Term expr) const;

  /* The expression manager of this solver. */
  std::unique_ptr<ExprManager> d_exprMgr;
  /* The SMT engine of this solver. */
  std::unique_ptr<SmtEngine> d_smtEngine;
  /* The random number generator of this solver. */
  std::unique_ptr<Random> d_rng;
};

}  // namespace api
}  // namespace CVC4
#endif<|MERGE_RESOLUTION|>--- conflicted
+++ resolved
@@ -707,6 +707,17 @@
   Sort getSort() const;
 
   /**
+   * @return true iff this term has an operator
+   */
+  bool hasOp() const;
+
+  /**
+   * @return the Op used to create this term
+   * safe to call when hasOp() returns true
+   */
+  Op getOp() const;
+
+  /**
    * @return true if this Term is a null term
    */
   bool isNull() const;
@@ -727,30 +738,6 @@
    *   mkTerm(t.getKind(), b1, ..., bn )
    */
   bool isParameterized() const;
-<<<<<<< HEAD
-  
-  /**
-   * @return the sort of this term
-   */
-  Sort getSort() const;
-
-  /**
-   * @return true iff this term has an operator
-   */
-  bool hasOp() const;
-
-  /**
-   * @return the Op used to create this term
-   * safe to call when hasOp() returns true
-   */
-  Op getOp() const;
-
-  /**
-   * @return true if this Term is a null term
-   */
-  bool isNull() const;
-=======
->>>>>>> d6a88030
 
   /**
    * Boolean negation.
