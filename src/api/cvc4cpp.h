--- conflicted
+++ resolved
@@ -1504,8 +1504,6 @@
    * parametric datatypes and can be seen as returning the constructor
    * term that has been explicitly cast to the given sort.
    *
-<<<<<<< HEAD
-=======
    * This method is required for constructors of parametric datatypes whose
    * return type cannot be determined by type inference. For example, given:
    *   (declare-datatype List (par (T) ((nil) (cons (head T) (tail (List T))))))
@@ -1520,7 +1518,6 @@
    * while Solver::mkTerm(APPLY_CONSTRUCTOR, t) is used to construct the above
    * (nullary) application of nil.
    *
->>>>>>> 24a40040
    * @param retSort the desired return sort of the constructor
    * @return the constructor term
    */
