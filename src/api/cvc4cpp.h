--- conflicted
+++ resolved
@@ -216,12 +216,7 @@
   bool operator!=(const Sort& s) const;
 
   /**
-<<<<<<< HEAD
-   * Is this the null sort?
-   * @return true if this sort is the null sort
-=======
    * @return true if this Sort is a null sort.
->>>>>>> e4e8d99e
    */
   bool isNull() const;
 
@@ -1865,28 +1860,18 @@
   Term mkPi() const;
 
   /**
-   * Create a real constant.
-<<<<<<< HEAD
-   * @param s the string representation of the constant
-   * @return a constant of sort Real or Integer (if the string is an integer)
-=======
+   * Create a real constant from a string.
    * @param s the string representation of the constant, may represent an
    *          integer (e.g., "123") or real constant (e.g., "12.34" or "12/34").
    * @return a constant of sort Real or Integer (if 's' represents an integer)
->>>>>>> e4e8d99e
    */
   Term mkReal(const char* s) const;
 
   /**
-   * Create a real constant.
-<<<<<<< HEAD
-   * @param s the string representation of the constant
-   * @return a constant of sort Real or Integer (if the string is an integer)
-=======
+   * Create a real constant from a string.
    * @param s the string representation of the constant, may represent an
    *          integer (e.g., "123") or real constant (e.g., "12.34" or "12/34").
    * @return a constant of sort Real or Integer (if 's' represents an integer)
->>>>>>> e4e8d99e
    */
   Term mkReal(const std::string& s) const;
 
@@ -1898,33 +1883,21 @@
   Term mkReal(int32_t val) const;
 
   /**
-<<<<<<< HEAD
-   * Create a real constant.
-=======
    * Create a real constant from an integer.
->>>>>>> e4e8d99e
    * @param val the value of the constant
    * @return a constant of sort Integer
    */
   Term mkReal(int64_t val) const;
 
   /**
-<<<<<<< HEAD
-   * Create a real constant.
-=======
    * Create a real constant from an unsigned integer.
->>>>>>> e4e8d99e
    * @param val the value of the constant
    * @return a constant of sort Integer
    */
   Term mkReal(uint32_t val) const;
 
   /**
-<<<<<<< HEAD
-   * Create a real constant.
-=======
    * Create a real constant from an unsigned integer.
->>>>>>> e4e8d99e
    * @param val the value of the constant
    * @return a constant of sort Integer
    */
@@ -1934,12 +1907,7 @@
    * Create a real constant from a rational.
    * @param num the value of the numerator
    * @param den the value of the denominator
-<<<<<<< HEAD
-   * @return a constant of sort Real or Integer (if the numerator is divisible
-   * by the denominator)
-=======
    * @return a constant of sort Real or Integer (if 'num' is divisible by 'den')
->>>>>>> e4e8d99e
    */
   Term mkReal(int32_t num, int32_t den) const;
 
@@ -1947,12 +1915,7 @@
    * Create a real constant from a rational.
    * @param num the value of the numerator
    * @param den the value of the denominator
-<<<<<<< HEAD
-   * @return a constant of sort Real or Integer (if the numerator is divisible
-   * by the denominator)
-=======
    * @return a constant of sort Real or Integer (if 'num' is divisible by 'den')
->>>>>>> e4e8d99e
    */
   Term mkReal(int64_t num, int64_t den) const;
 
@@ -1960,12 +1923,7 @@
    * Create a real constant from a rational.
    * @param num the value of the numerator
    * @param den the value of the denominator
-<<<<<<< HEAD
-   * @return a constant of sort Real or Integer (if the numerator is divisible
-   * by the denominator)
-=======
    * @return a constant of sort Real or Integer (if 'num' is divisible by 'den')
->>>>>>> e4e8d99e
    */
   Term mkReal(uint32_t num, uint32_t den) const;
 
@@ -1973,12 +1931,7 @@
    * Create a real constant from a rational.
    * @param num the value of the numerator
    * @param den the value of the denominator
-<<<<<<< HEAD
-   * @return a constant of sort Real or Integer (if the numerator is divisible
-   * by the denominator)
-=======
    * @return a constant of sort Real or Integer (if 'num' is divisible by 'den')
->>>>>>> e4e8d99e
    */
   Term mkReal(uint64_t num, uint64_t den) const;
 
