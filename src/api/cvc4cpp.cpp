/*********************                                                        */
/*! \file cvc4cpp.cpp
 ** \verbatim
 ** Top contributors (to current version):
 **   Aina Niemetz, Andres Noetzli
 ** This file is part of the CVC4 project.
 ** Copyright (c) 2009-2019 by the authors listed in the file AUTHORS
 ** in the top-level source directory) and their institutional affiliations.
 ** All rights reserved.  See the file COPYING in the top-level source
 ** directory for licensing information.\endverbatim
 **
 ** \brief The CVC4 C++ API.
 **
 ** The CVC4 C++ API.
 **
 ** A brief note on how to guard API functions:
 **
 ** In general, we think of API guards as a fence -- they are supposed to make
 ** sure that no invalid arguments get passed into internal realms of CVC4.
 ** Thus we always want to catch such cases on the API level (and can then
 ** assert internally that no invalid argument is passed in).
 **
 ** The only special case is when we use 3rd party back-ends we have no control
 ** over, and which throw (invalid_argument) exceptions anyways. In this case,
 ** we do not replicate argument checks but delegate them to the back-end,
 ** catch thrown exceptions, and raise a CVC4ApiException.
 **
 ** Our Integer implementation, e.g., is such a special case since we support
 ** two different back end implementations (GMP, CLN). Be aware that they do
 ** not fully agree on what is (in)valid input, which requires extra checks for
 ** consistent behavior (see Solver::mkRealFromStrHelper for an example).
 **/

#include "api/cvc4cpp.h"

#include "base/check.h"
#include "base/configuration.h"
#include "expr/expr.h"
#include "expr/expr_manager.h"
#include "expr/expr_manager_scope.h"
#include "expr/kind.h"
#include "expr/metakind.h"
#include "expr/node_manager.h"
#include "expr/type.h"
#include "options/main_options.h"
#include "options/options.h"
#include "options/smt_options.h"
#include "smt/model.h"
#include "smt/smt_engine.h"
#include "theory/logic_info.h"
#include "util/random.h"
#include "util/result.h"
#include "util/utility.h"

#include <cstring>
#include <sstream>

namespace CVC4 {
namespace api {

/* -------------------------------------------------------------------------- */
/* Kind                                                                       */
/* -------------------------------------------------------------------------- */

/* Mapping from external (API) kind to internal kind. */
const static std::unordered_map<Kind, CVC4::Kind, KindHashFunction> s_kinds{
    {INTERNAL_KIND, CVC4::Kind::UNDEFINED_KIND},
    {UNDEFINED_KIND, CVC4::Kind::UNDEFINED_KIND},
    {NULL_EXPR, CVC4::Kind::NULL_EXPR},
    /* Builtin ------------------------------------------------------------- */
    {UNINTERPRETED_CONSTANT, CVC4::Kind::UNINTERPRETED_CONSTANT},
    {ABSTRACT_VALUE, CVC4::Kind::ABSTRACT_VALUE},
    {EQUAL, CVC4::Kind::EQUAL},
    {DISTINCT, CVC4::Kind::DISTINCT},
    {CONSTANT, CVC4::Kind::VARIABLE},
    {VARIABLE, CVC4::Kind::BOUND_VARIABLE},
    {LAMBDA, CVC4::Kind::LAMBDA},
    {CHOICE, CVC4::Kind::CHOICE},
    {CHAIN, CVC4::Kind::CHAIN},
    /* Boolean ------------------------------------------------------------- */
    {CONST_BOOLEAN, CVC4::Kind::CONST_BOOLEAN},
    {NOT, CVC4::Kind::NOT},
    {AND, CVC4::Kind::AND},
    {IMPLIES, CVC4::Kind::IMPLIES},
    {OR, CVC4::Kind::OR},
    {XOR, CVC4::Kind::XOR},
    {ITE, CVC4::Kind::ITE},
    {MATCH, CVC4::Kind::MATCH},
    {MATCH_CASE, CVC4::Kind::MATCH_CASE},
    {MATCH_BIND_CASE, CVC4::Kind::MATCH_BIND_CASE},
    /* UF ------------------------------------------------------------------ */
    {APPLY_UF, CVC4::Kind::APPLY_UF},
    {CARDINALITY_CONSTRAINT, CVC4::Kind::CARDINALITY_CONSTRAINT},
    {CARDINALITY_VALUE, CVC4::Kind::CARDINALITY_VALUE},
    {HO_APPLY, CVC4::Kind::HO_APPLY},
    /* Arithmetic ---------------------------------------------------------- */
    {PLUS, CVC4::Kind::PLUS},
    {MULT, CVC4::Kind::MULT},
    {MINUS, CVC4::Kind::MINUS},
    {UMINUS, CVC4::Kind::UMINUS},
    {DIVISION, CVC4::Kind::DIVISION},
    {DIVISION_TOTAL, CVC4::Kind::DIVISION_TOTAL},
    {INTS_DIVISION, CVC4::Kind::INTS_DIVISION},
    {INTS_DIVISION_TOTAL, CVC4::Kind::INTS_DIVISION_TOTAL},
    {INTS_MODULUS, CVC4::Kind::INTS_MODULUS},
    {INTS_MODULUS_TOTAL, CVC4::Kind::INTS_MODULUS_TOTAL},
    {ABS, CVC4::Kind::ABS},
    {DIVISIBLE, CVC4::Kind::DIVISIBLE},
    {POW, CVC4::Kind::POW},
    {EXPONENTIAL, CVC4::Kind::EXPONENTIAL},
    {SINE, CVC4::Kind::SINE},
    {COSINE, CVC4::Kind::COSINE},
    {TANGENT, CVC4::Kind::TANGENT},
    {COSECANT, CVC4::Kind::COSECANT},
    {SECANT, CVC4::Kind::SECANT},
    {COTANGENT, CVC4::Kind::COTANGENT},
    {ARCSINE, CVC4::Kind::ARCSINE},
    {ARCCOSINE, CVC4::Kind::ARCCOSINE},
    {ARCTANGENT, CVC4::Kind::ARCTANGENT},
    {ARCCOSECANT, CVC4::Kind::ARCCOSECANT},
    {ARCSECANT, CVC4::Kind::ARCSECANT},
    {ARCCOTANGENT, CVC4::Kind::ARCCOTANGENT},
    {SQRT, CVC4::Kind::SQRT},
    {CONST_RATIONAL, CVC4::Kind::CONST_RATIONAL},
    {LT, CVC4::Kind::LT},
    {LEQ, CVC4::Kind::LEQ},
    {GT, CVC4::Kind::GT},
    {GEQ, CVC4::Kind::GEQ},
    {IS_INTEGER, CVC4::Kind::IS_INTEGER},
    {TO_INTEGER, CVC4::Kind::TO_INTEGER},
    {TO_REAL, CVC4::Kind::TO_REAL},
    {PI, CVC4::Kind::PI},
    /* BV ------------------------------------------------------------------ */
    {CONST_BITVECTOR, CVC4::Kind::CONST_BITVECTOR},
    {BITVECTOR_CONCAT, CVC4::Kind::BITVECTOR_CONCAT},
    {BITVECTOR_AND, CVC4::Kind::BITVECTOR_AND},
    {BITVECTOR_OR, CVC4::Kind::BITVECTOR_OR},
    {BITVECTOR_XOR, CVC4::Kind::BITVECTOR_XOR},
    {BITVECTOR_NOT, CVC4::Kind::BITVECTOR_NOT},
    {BITVECTOR_NAND, CVC4::Kind::BITVECTOR_NAND},
    {BITVECTOR_NOR, CVC4::Kind::BITVECTOR_NOR},
    {BITVECTOR_XNOR, CVC4::Kind::BITVECTOR_XNOR},
    {BITVECTOR_COMP, CVC4::Kind::BITVECTOR_COMP},
    {BITVECTOR_MULT, CVC4::Kind::BITVECTOR_MULT},
    {BITVECTOR_PLUS, CVC4::Kind::BITVECTOR_PLUS},
    {BITVECTOR_SUB, CVC4::Kind::BITVECTOR_SUB},
    {BITVECTOR_NEG, CVC4::Kind::BITVECTOR_NEG},
    {BITVECTOR_UDIV, CVC4::Kind::BITVECTOR_UDIV},
    {BITVECTOR_UREM, CVC4::Kind::BITVECTOR_UREM},
    {BITVECTOR_SDIV, CVC4::Kind::BITVECTOR_SDIV},
    {BITVECTOR_SREM, CVC4::Kind::BITVECTOR_SREM},
    {BITVECTOR_SMOD, CVC4::Kind::BITVECTOR_SMOD},
    {BITVECTOR_UDIV_TOTAL, CVC4::Kind::BITVECTOR_UDIV_TOTAL},
    {BITVECTOR_UREM_TOTAL, CVC4::Kind::BITVECTOR_UREM_TOTAL},
    {BITVECTOR_SHL, CVC4::Kind::BITVECTOR_SHL},
    {BITVECTOR_LSHR, CVC4::Kind::BITVECTOR_LSHR},
    {BITVECTOR_ASHR, CVC4::Kind::BITVECTOR_ASHR},
    {BITVECTOR_ULT, CVC4::Kind::BITVECTOR_ULT},
    {BITVECTOR_ULE, CVC4::Kind::BITVECTOR_ULE},
    {BITVECTOR_UGT, CVC4::Kind::BITVECTOR_UGT},
    {BITVECTOR_UGE, CVC4::Kind::BITVECTOR_UGE},
    {BITVECTOR_SLT, CVC4::Kind::BITVECTOR_SLT},
    {BITVECTOR_SLE, CVC4::Kind::BITVECTOR_SLE},
    {BITVECTOR_SGT, CVC4::Kind::BITVECTOR_SGT},
    {BITVECTOR_SGE, CVC4::Kind::BITVECTOR_SGE},
    {BITVECTOR_ULTBV, CVC4::Kind::BITVECTOR_ULTBV},
    {BITVECTOR_SLTBV, CVC4::Kind::BITVECTOR_SLTBV},
    {BITVECTOR_ITE, CVC4::Kind::BITVECTOR_ITE},
    {BITVECTOR_REDOR, CVC4::Kind::BITVECTOR_REDOR},
    {BITVECTOR_REDAND, CVC4::Kind::BITVECTOR_REDAND},
    {BITVECTOR_EXTRACT, CVC4::Kind::BITVECTOR_EXTRACT},
    {BITVECTOR_REPEAT, CVC4::Kind::BITVECTOR_REPEAT},
    {BITVECTOR_ZERO_EXTEND, CVC4::Kind::BITVECTOR_ZERO_EXTEND},
    {BITVECTOR_SIGN_EXTEND, CVC4::Kind::BITVECTOR_SIGN_EXTEND},
    {BITVECTOR_ROTATE_LEFT, CVC4::Kind::BITVECTOR_ROTATE_LEFT},
    {BITVECTOR_ROTATE_RIGHT, CVC4::Kind::BITVECTOR_ROTATE_RIGHT},
    {INT_TO_BITVECTOR, CVC4::Kind::INT_TO_BITVECTOR},
    {BITVECTOR_TO_NAT, CVC4::Kind::BITVECTOR_TO_NAT},
    /* FP ------------------------------------------------------------------ */
    {CONST_FLOATINGPOINT, CVC4::Kind::CONST_FLOATINGPOINT},
    {CONST_ROUNDINGMODE, CVC4::Kind::CONST_ROUNDINGMODE},
    {FLOATINGPOINT_FP, CVC4::Kind::FLOATINGPOINT_FP},
    {FLOATINGPOINT_EQ, CVC4::Kind::FLOATINGPOINT_EQ},
    {FLOATINGPOINT_ABS, CVC4::Kind::FLOATINGPOINT_ABS},
    {FLOATINGPOINT_NEG, CVC4::Kind::FLOATINGPOINT_NEG},
    {FLOATINGPOINT_PLUS, CVC4::Kind::FLOATINGPOINT_PLUS},
    {FLOATINGPOINT_SUB, CVC4::Kind::FLOATINGPOINT_SUB},
    {FLOATINGPOINT_MULT, CVC4::Kind::FLOATINGPOINT_MULT},
    {FLOATINGPOINT_DIV, CVC4::Kind::FLOATINGPOINT_DIV},
    {FLOATINGPOINT_FMA, CVC4::Kind::FLOATINGPOINT_FMA},
    {FLOATINGPOINT_SQRT, CVC4::Kind::FLOATINGPOINT_SQRT},
    {FLOATINGPOINT_REM, CVC4::Kind::FLOATINGPOINT_REM},
    {FLOATINGPOINT_RTI, CVC4::Kind::FLOATINGPOINT_RTI},
    {FLOATINGPOINT_MIN, CVC4::Kind::FLOATINGPOINT_MIN},
    {FLOATINGPOINT_MAX, CVC4::Kind::FLOATINGPOINT_MAX},
    {FLOATINGPOINT_LEQ, CVC4::Kind::FLOATINGPOINT_LEQ},
    {FLOATINGPOINT_LT, CVC4::Kind::FLOATINGPOINT_LT},
    {FLOATINGPOINT_GEQ, CVC4::Kind::FLOATINGPOINT_GEQ},
    {FLOATINGPOINT_GT, CVC4::Kind::FLOATINGPOINT_GT},
    {FLOATINGPOINT_ISN, CVC4::Kind::FLOATINGPOINT_ISN},
    {FLOATINGPOINT_ISSN, CVC4::Kind::FLOATINGPOINT_ISSN},
    {FLOATINGPOINT_ISZ, CVC4::Kind::FLOATINGPOINT_ISZ},
    {FLOATINGPOINT_ISINF, CVC4::Kind::FLOATINGPOINT_ISINF},
    {FLOATINGPOINT_ISNAN, CVC4::Kind::FLOATINGPOINT_ISNAN},
    {FLOATINGPOINT_ISNEG, CVC4::Kind::FLOATINGPOINT_ISNEG},
    {FLOATINGPOINT_ISPOS, CVC4::Kind::FLOATINGPOINT_ISPOS},
    {FLOATINGPOINT_TO_FP_FLOATINGPOINT,
     CVC4::Kind::FLOATINGPOINT_TO_FP_FLOATINGPOINT},
    {FLOATINGPOINT_TO_FP_REAL, CVC4::Kind::FLOATINGPOINT_TO_FP_REAL},
    {FLOATINGPOINT_TO_FP_SIGNED_BITVECTOR,
     CVC4::Kind::FLOATINGPOINT_TO_FP_SIGNED_BITVECTOR},
    {FLOATINGPOINT_TO_FP_UNSIGNED_BITVECTOR,
     CVC4::Kind::FLOATINGPOINT_TO_FP_UNSIGNED_BITVECTOR},
    {FLOATINGPOINT_TO_FP_GENERIC, CVC4::Kind::FLOATINGPOINT_TO_FP_GENERIC},
    {FLOATINGPOINT_TO_UBV, CVC4::Kind::FLOATINGPOINT_TO_UBV},
    {FLOATINGPOINT_TO_UBV_TOTAL, CVC4::Kind::FLOATINGPOINT_TO_UBV_TOTAL},
    {FLOATINGPOINT_TO_SBV, CVC4::Kind::FLOATINGPOINT_TO_SBV},
    {FLOATINGPOINT_TO_SBV_TOTAL, CVC4::Kind::FLOATINGPOINT_TO_SBV_TOTAL},
    {FLOATINGPOINT_TO_REAL, CVC4::Kind::FLOATINGPOINT_TO_REAL},
    {FLOATINGPOINT_TO_REAL_TOTAL, CVC4::Kind::FLOATINGPOINT_TO_REAL_TOTAL},
    /* Arrays -------------------------------------------------------------- */
    {SELECT, CVC4::Kind::SELECT},
    {STORE, CVC4::Kind::STORE},
    {STORE_ALL, CVC4::Kind::STORE_ALL},
    /* Datatypes ----------------------------------------------------------- */
    {APPLY_SELECTOR, CVC4::Kind::APPLY_SELECTOR},
    {APPLY_CONSTRUCTOR, CVC4::Kind::APPLY_CONSTRUCTOR},
    {APPLY_SELECTOR_TOTAL, CVC4::Kind::APPLY_SELECTOR_TOTAL},
    {APPLY_TESTER, CVC4::Kind::APPLY_TESTER},
    {TUPLE_UPDATE, CVC4::Kind::TUPLE_UPDATE},
    {RECORD_UPDATE, CVC4::Kind::RECORD_UPDATE},
    {DT_SIZE, CVC4::Kind::DT_SIZE},
    /* Separation Logic ---------------------------------------------------- */
    {SEP_NIL, CVC4::Kind::SEP_NIL},
    {SEP_EMP, CVC4::Kind::SEP_EMP},
    {SEP_PTO, CVC4::Kind::SEP_PTO},
    {SEP_STAR, CVC4::Kind::SEP_STAR},
    {SEP_WAND, CVC4::Kind::SEP_WAND},
    /* Sets ---------------------------------------------------------------- */
    {EMPTYSET, CVC4::Kind::EMPTYSET},
    {UNION, CVC4::Kind::UNION},
    {INTERSECTION, CVC4::Kind::INTERSECTION},
    {SETMINUS, CVC4::Kind::SETMINUS},
    {SUBSET, CVC4::Kind::SUBSET},
    {MEMBER, CVC4::Kind::MEMBER},
    {SINGLETON, CVC4::Kind::SINGLETON},
    {INSERT, CVC4::Kind::INSERT},
    {CARD, CVC4::Kind::CARD},
    {COMPLEMENT, CVC4::Kind::COMPLEMENT},
    {UNIVERSE_SET, CVC4::Kind::UNIVERSE_SET},
    {JOIN, CVC4::Kind::JOIN},
    {PRODUCT, CVC4::Kind::PRODUCT},
    {TRANSPOSE, CVC4::Kind::TRANSPOSE},
    {TCLOSURE, CVC4::Kind::TCLOSURE},
    {JOIN_IMAGE, CVC4::Kind::JOIN_IMAGE},
    {IDEN, CVC4::Kind::IDEN},
    {COMPREHENSION, CVC4::Kind::COMPREHENSION},
    /* Strings ------------------------------------------------------------- */
    {STRING_CONCAT, CVC4::Kind::STRING_CONCAT},
    {STRING_IN_REGEXP, CVC4::Kind::STRING_IN_REGEXP},
    {STRING_LENGTH, CVC4::Kind::STRING_LENGTH},
    {STRING_SUBSTR, CVC4::Kind::STRING_SUBSTR},
    {STRING_CHARAT, CVC4::Kind::STRING_CHARAT},
    {STRING_STRCTN, CVC4::Kind::STRING_STRCTN},
    {STRING_STRIDOF, CVC4::Kind::STRING_STRIDOF},
    {STRING_STRREPL, CVC4::Kind::STRING_STRREPL},
    {STRING_STRREPLALL, CVC4::Kind::STRING_STRREPLALL},
    {STRING_TOLOWER, CVC4::Kind::STRING_TOLOWER},
    {STRING_TOUPPER, CVC4::Kind::STRING_TOUPPER},
    {STRING_REV, CVC4::Kind::STRING_REV},
    {STRING_CODE, CVC4::Kind::STRING_CODE},
    {STRING_LT, CVC4::Kind::STRING_LT},
    {STRING_LEQ, CVC4::Kind::STRING_LEQ},
    {STRING_PREFIX, CVC4::Kind::STRING_PREFIX},
    {STRING_SUFFIX, CVC4::Kind::STRING_SUFFIX},
    {STRING_ITOS, CVC4::Kind::STRING_ITOS},
    {STRING_STOI, CVC4::Kind::STRING_STOI},
    {CONST_STRING, CVC4::Kind::CONST_STRING},
    {STRING_TO_REGEXP, CVC4::Kind::STRING_TO_REGEXP},
    {REGEXP_CONCAT, CVC4::Kind::REGEXP_CONCAT},
    {REGEXP_UNION, CVC4::Kind::REGEXP_UNION},
    {REGEXP_INTER, CVC4::Kind::REGEXP_INTER},
    {REGEXP_STAR, CVC4::Kind::REGEXP_STAR},
    {REGEXP_PLUS, CVC4::Kind::REGEXP_PLUS},
    {REGEXP_OPT, CVC4::Kind::REGEXP_OPT},
    {REGEXP_RANGE, CVC4::Kind::REGEXP_RANGE},
    {REGEXP_LOOP, CVC4::Kind::REGEXP_LOOP},
    {REGEXP_EMPTY, CVC4::Kind::REGEXP_EMPTY},
    {REGEXP_SIGMA, CVC4::Kind::REGEXP_SIGMA},
    /* Quantifiers --------------------------------------------------------- */
    {FORALL, CVC4::Kind::FORALL},
    {EXISTS, CVC4::Kind::EXISTS},
    {BOUND_VAR_LIST, CVC4::Kind::BOUND_VAR_LIST},
    {INST_CLOSURE, CVC4::Kind::INST_CLOSURE},
    {INST_PATTERN, CVC4::Kind::INST_PATTERN},
    {INST_NO_PATTERN, CVC4::Kind::INST_NO_PATTERN},
    {INST_ATTRIBUTE, CVC4::Kind::INST_ATTRIBUTE},
    {INST_PATTERN_LIST, CVC4::Kind::INST_PATTERN_LIST},
    {LAST_KIND, CVC4::Kind::LAST_KIND},
};

/* Mapping from internal kind to external (API) kind. */
const static std::unordered_map<CVC4::Kind, Kind, CVC4::kind::KindHashFunction>
    s_kinds_internal{
        {CVC4::Kind::UNDEFINED_KIND, UNDEFINED_KIND},
        {CVC4::Kind::NULL_EXPR, NULL_EXPR},
        /* Builtin --------------------------------------------------------- */
        {CVC4::Kind::UNINTERPRETED_CONSTANT, UNINTERPRETED_CONSTANT},
        {CVC4::Kind::ABSTRACT_VALUE, ABSTRACT_VALUE},
        {CVC4::Kind::EQUAL, EQUAL},
        {CVC4::Kind::DISTINCT, DISTINCT},
        {CVC4::Kind::VARIABLE, CONSTANT},
        {CVC4::Kind::BOUND_VARIABLE, VARIABLE},
        {CVC4::Kind::LAMBDA, LAMBDA},
        {CVC4::Kind::CHOICE, CHOICE},
        {CVC4::Kind::CHAIN, CHAIN},
        {CVC4::Kind::CHAIN_OP, CHAIN},
        /* Boolean --------------------------------------------------------- */
        {CVC4::Kind::CONST_BOOLEAN, CONST_BOOLEAN},
        {CVC4::Kind::NOT, NOT},
        {CVC4::Kind::AND, AND},
        {CVC4::Kind::IMPLIES, IMPLIES},
        {CVC4::Kind::OR, OR},
        {CVC4::Kind::XOR, XOR},
        {CVC4::Kind::ITE, ITE},
        {CVC4::Kind::MATCH, MATCH},
        {CVC4::Kind::MATCH_CASE, MATCH_CASE},
        {CVC4::Kind::MATCH_BIND_CASE, MATCH_BIND_CASE},
        /* UF -------------------------------------------------------------- */
        {CVC4::Kind::APPLY_UF, APPLY_UF},
        {CVC4::Kind::CARDINALITY_CONSTRAINT, CARDINALITY_CONSTRAINT},
        {CVC4::Kind::CARDINALITY_VALUE, CARDINALITY_VALUE},
        {CVC4::Kind::HO_APPLY, HO_APPLY},
        /* Arithmetic ------------------------------------------------------ */
        {CVC4::Kind::PLUS, PLUS},
        {CVC4::Kind::MULT, MULT},
        {CVC4::Kind::MINUS, MINUS},
        {CVC4::Kind::UMINUS, UMINUS},
        {CVC4::Kind::DIVISION, DIVISION},
        {CVC4::Kind::DIVISION_TOTAL, DIVISION_TOTAL},
        {CVC4::Kind::INTS_DIVISION, INTS_DIVISION},
        {CVC4::Kind::INTS_DIVISION_TOTAL, INTS_DIVISION_TOTAL},
        {CVC4::Kind::INTS_MODULUS, INTS_MODULUS},
        {CVC4::Kind::INTS_MODULUS_TOTAL, INTS_MODULUS_TOTAL},
        {CVC4::Kind::ABS, ABS},
        {CVC4::Kind::DIVISIBLE, DIVISIBLE},
        {CVC4::Kind::POW, POW},
        {CVC4::Kind::EXPONENTIAL, EXPONENTIAL},
        {CVC4::Kind::SINE, SINE},
        {CVC4::Kind::COSINE, COSINE},
        {CVC4::Kind::TANGENT, TANGENT},
        {CVC4::Kind::COSECANT, COSECANT},
        {CVC4::Kind::SECANT, SECANT},
        {CVC4::Kind::COTANGENT, COTANGENT},
        {CVC4::Kind::ARCSINE, ARCSINE},
        {CVC4::Kind::ARCCOSINE, ARCCOSINE},
        {CVC4::Kind::ARCTANGENT, ARCTANGENT},
        {CVC4::Kind::ARCCOSECANT, ARCCOSECANT},
        {CVC4::Kind::ARCSECANT, ARCSECANT},
        {CVC4::Kind::ARCCOTANGENT, ARCCOTANGENT},
        {CVC4::Kind::SQRT, SQRT},
        {CVC4::Kind::DIVISIBLE_OP, DIVISIBLE},
        {CVC4::Kind::CONST_RATIONAL, CONST_RATIONAL},
        {CVC4::Kind::LT, LT},
        {CVC4::Kind::LEQ, LEQ},
        {CVC4::Kind::GT, GT},
        {CVC4::Kind::GEQ, GEQ},
        {CVC4::Kind::IS_INTEGER, IS_INTEGER},
        {CVC4::Kind::TO_INTEGER, TO_INTEGER},
        {CVC4::Kind::TO_REAL, TO_REAL},
        {CVC4::Kind::PI, PI},
        /* BV -------------------------------------------------------------- */
        {CVC4::Kind::CONST_BITVECTOR, CONST_BITVECTOR},
        {CVC4::Kind::BITVECTOR_CONCAT, BITVECTOR_CONCAT},
        {CVC4::Kind::BITVECTOR_AND, BITVECTOR_AND},
        {CVC4::Kind::BITVECTOR_OR, BITVECTOR_OR},
        {CVC4::Kind::BITVECTOR_XOR, BITVECTOR_XOR},
        {CVC4::Kind::BITVECTOR_NOT, BITVECTOR_NOT},
        {CVC4::Kind::BITVECTOR_NAND, BITVECTOR_NAND},
        {CVC4::Kind::BITVECTOR_NOR, BITVECTOR_NOR},
        {CVC4::Kind::BITVECTOR_XNOR, BITVECTOR_XNOR},
        {CVC4::Kind::BITVECTOR_COMP, BITVECTOR_COMP},
        {CVC4::Kind::BITVECTOR_MULT, BITVECTOR_MULT},
        {CVC4::Kind::BITVECTOR_PLUS, BITVECTOR_PLUS},
        {CVC4::Kind::BITVECTOR_SUB, BITVECTOR_SUB},
        {CVC4::Kind::BITVECTOR_NEG, BITVECTOR_NEG},
        {CVC4::Kind::BITVECTOR_UDIV, BITVECTOR_UDIV},
        {CVC4::Kind::BITVECTOR_UREM, BITVECTOR_UREM},
        {CVC4::Kind::BITVECTOR_SDIV, BITVECTOR_SDIV},
        {CVC4::Kind::BITVECTOR_SREM, BITVECTOR_SREM},
        {CVC4::Kind::BITVECTOR_SMOD, BITVECTOR_SMOD},
        {CVC4::Kind::BITVECTOR_UDIV_TOTAL, BITVECTOR_UDIV_TOTAL},
        {CVC4::Kind::BITVECTOR_UREM_TOTAL, BITVECTOR_UREM_TOTAL},
        {CVC4::Kind::BITVECTOR_SHL, BITVECTOR_SHL},
        {CVC4::Kind::BITVECTOR_LSHR, BITVECTOR_LSHR},
        {CVC4::Kind::BITVECTOR_ASHR, BITVECTOR_ASHR},
        {CVC4::Kind::BITVECTOR_ULT, BITVECTOR_ULT},
        {CVC4::Kind::BITVECTOR_ULE, BITVECTOR_ULE},
        {CVC4::Kind::BITVECTOR_UGT, BITVECTOR_UGT},
        {CVC4::Kind::BITVECTOR_UGE, BITVECTOR_UGE},
        {CVC4::Kind::BITVECTOR_SLT, BITVECTOR_SLT},
        {CVC4::Kind::BITVECTOR_SLE, BITVECTOR_SLE},
        {CVC4::Kind::BITVECTOR_SGT, BITVECTOR_SGT},
        {CVC4::Kind::BITVECTOR_SGE, BITVECTOR_SGE},
        {CVC4::Kind::BITVECTOR_ULTBV, BITVECTOR_ULTBV},
        {CVC4::Kind::BITVECTOR_SLTBV, BITVECTOR_SLTBV},
        {CVC4::Kind::BITVECTOR_ITE, BITVECTOR_ITE},
        {CVC4::Kind::BITVECTOR_REDOR, BITVECTOR_REDOR},
        {CVC4::Kind::BITVECTOR_REDAND, BITVECTOR_REDAND},
        {CVC4::Kind::BITVECTOR_EXTRACT_OP, BITVECTOR_EXTRACT},
        {CVC4::Kind::BITVECTOR_REPEAT_OP, BITVECTOR_REPEAT},
        {CVC4::Kind::BITVECTOR_ZERO_EXTEND_OP, BITVECTOR_ZERO_EXTEND},
        {CVC4::Kind::BITVECTOR_SIGN_EXTEND_OP, BITVECTOR_SIGN_EXTEND},
        {CVC4::Kind::BITVECTOR_ROTATE_LEFT_OP, BITVECTOR_ROTATE_LEFT},
        {CVC4::Kind::BITVECTOR_ROTATE_RIGHT_OP, BITVECTOR_ROTATE_RIGHT},
        {CVC4::Kind::BITVECTOR_EXTRACT, BITVECTOR_EXTRACT},
        {CVC4::Kind::BITVECTOR_REPEAT, BITVECTOR_REPEAT},
        {CVC4::Kind::BITVECTOR_ZERO_EXTEND, BITVECTOR_ZERO_EXTEND},
        {CVC4::Kind::BITVECTOR_SIGN_EXTEND, BITVECTOR_SIGN_EXTEND},
        {CVC4::Kind::BITVECTOR_ROTATE_LEFT, BITVECTOR_ROTATE_LEFT},
        {CVC4::Kind::BITVECTOR_ROTATE_RIGHT, BITVECTOR_ROTATE_RIGHT},
        {CVC4::Kind::INT_TO_BITVECTOR_OP, INT_TO_BITVECTOR},
        {CVC4::Kind::INT_TO_BITVECTOR, INT_TO_BITVECTOR},
        {CVC4::Kind::BITVECTOR_TO_NAT, BITVECTOR_TO_NAT},
        /* FP -------------------------------------------------------------- */
        {CVC4::Kind::CONST_FLOATINGPOINT, CONST_FLOATINGPOINT},
        {CVC4::Kind::CONST_ROUNDINGMODE, CONST_ROUNDINGMODE},
        {CVC4::Kind::FLOATINGPOINT_FP, FLOATINGPOINT_FP},
        {CVC4::Kind::FLOATINGPOINT_EQ, FLOATINGPOINT_EQ},
        {CVC4::Kind::FLOATINGPOINT_ABS, FLOATINGPOINT_ABS},
        {CVC4::Kind::FLOATINGPOINT_NEG, FLOATINGPOINT_NEG},
        {CVC4::Kind::FLOATINGPOINT_PLUS, FLOATINGPOINT_PLUS},
        {CVC4::Kind::FLOATINGPOINT_SUB, FLOATINGPOINT_SUB},
        {CVC4::Kind::FLOATINGPOINT_MULT, FLOATINGPOINT_MULT},
        {CVC4::Kind::FLOATINGPOINT_DIV, FLOATINGPOINT_DIV},
        {CVC4::Kind::FLOATINGPOINT_FMA, FLOATINGPOINT_FMA},
        {CVC4::Kind::FLOATINGPOINT_SQRT, FLOATINGPOINT_SQRT},
        {CVC4::Kind::FLOATINGPOINT_REM, FLOATINGPOINT_REM},
        {CVC4::Kind::FLOATINGPOINT_RTI, FLOATINGPOINT_RTI},
        {CVC4::Kind::FLOATINGPOINT_MIN, FLOATINGPOINT_MIN},
        {CVC4::Kind::FLOATINGPOINT_MAX, FLOATINGPOINT_MAX},
        {CVC4::Kind::FLOATINGPOINT_LEQ, FLOATINGPOINT_LEQ},
        {CVC4::Kind::FLOATINGPOINT_LT, FLOATINGPOINT_LT},
        {CVC4::Kind::FLOATINGPOINT_GEQ, FLOATINGPOINT_GEQ},
        {CVC4::Kind::FLOATINGPOINT_GT, FLOATINGPOINT_GT},
        {CVC4::Kind::FLOATINGPOINT_ISN, FLOATINGPOINT_ISN},
        {CVC4::Kind::FLOATINGPOINT_ISSN, FLOATINGPOINT_ISSN},
        {CVC4::Kind::FLOATINGPOINT_ISZ, FLOATINGPOINT_ISZ},
        {CVC4::Kind::FLOATINGPOINT_ISINF, FLOATINGPOINT_ISINF},
        {CVC4::Kind::FLOATINGPOINT_ISNAN, FLOATINGPOINT_ISNAN},
        {CVC4::Kind::FLOATINGPOINT_ISNEG, FLOATINGPOINT_ISNEG},
        {CVC4::Kind::FLOATINGPOINT_ISPOS, FLOATINGPOINT_ISPOS},
        {CVC4::Kind::FLOATINGPOINT_TO_FP_IEEE_BITVECTOR_OP,
         FLOATINGPOINT_TO_FP_IEEE_BITVECTOR},
        {CVC4::Kind::FLOATINGPOINT_TO_FP_IEEE_BITVECTOR,
         FLOATINGPOINT_TO_FP_IEEE_BITVECTOR},
        {CVC4::Kind::FLOATINGPOINT_TO_FP_FLOATINGPOINT_OP,
         FLOATINGPOINT_TO_FP_FLOATINGPOINT},
        {CVC4::Kind::FLOATINGPOINT_TO_FP_FLOATINGPOINT,
         FLOATINGPOINT_TO_FP_FLOATINGPOINT},
        {CVC4::Kind::FLOATINGPOINT_TO_FP_REAL_OP, FLOATINGPOINT_TO_FP_REAL},
        {CVC4::Kind::FLOATINGPOINT_TO_FP_REAL, FLOATINGPOINT_TO_FP_REAL},
        {CVC4::Kind::FLOATINGPOINT_TO_FP_SIGNED_BITVECTOR_OP,
         FLOATINGPOINT_TO_FP_SIGNED_BITVECTOR},
        {CVC4::Kind::FLOATINGPOINT_TO_FP_SIGNED_BITVECTOR,
         FLOATINGPOINT_TO_FP_SIGNED_BITVECTOR},
        {CVC4::Kind::FLOATINGPOINT_TO_FP_UNSIGNED_BITVECTOR_OP,
         FLOATINGPOINT_TO_FP_UNSIGNED_BITVECTOR},
        {CVC4::Kind::FLOATINGPOINT_TO_FP_UNSIGNED_BITVECTOR,
         FLOATINGPOINT_TO_FP_UNSIGNED_BITVECTOR},
        {CVC4::Kind::FLOATINGPOINT_TO_FP_GENERIC_OP,
         FLOATINGPOINT_TO_FP_GENERIC},
        {CVC4::Kind::FLOATINGPOINT_TO_FP_GENERIC, FLOATINGPOINT_TO_FP_GENERIC},
        {CVC4::Kind::FLOATINGPOINT_TO_UBV_OP, FLOATINGPOINT_TO_UBV},
        {CVC4::Kind::FLOATINGPOINT_TO_UBV, FLOATINGPOINT_TO_UBV},
        {CVC4::Kind::FLOATINGPOINT_TO_UBV_TOTAL_OP, FLOATINGPOINT_TO_UBV_TOTAL},
        {CVC4::Kind::FLOATINGPOINT_TO_UBV_TOTAL, FLOATINGPOINT_TO_UBV_TOTAL},
        {CVC4::Kind::FLOATINGPOINT_TO_SBV_OP, FLOATINGPOINT_TO_SBV},
        {CVC4::Kind::FLOATINGPOINT_TO_SBV, FLOATINGPOINT_TO_SBV},
        {CVC4::Kind::FLOATINGPOINT_TO_SBV_TOTAL_OP, FLOATINGPOINT_TO_SBV_TOTAL},
        {CVC4::Kind::FLOATINGPOINT_TO_SBV_TOTAL, FLOATINGPOINT_TO_SBV_TOTAL},
        {CVC4::Kind::FLOATINGPOINT_TO_REAL, FLOATINGPOINT_TO_REAL},
        {CVC4::Kind::FLOATINGPOINT_TO_REAL_TOTAL, FLOATINGPOINT_TO_REAL_TOTAL},
        /* Arrays ---------------------------------------------------------- */
        {CVC4::Kind::SELECT, SELECT},
        {CVC4::Kind::STORE, STORE},
        {CVC4::Kind::STORE_ALL, STORE_ALL},
        /* Datatypes ------------------------------------------------------- */
        {CVC4::Kind::APPLY_SELECTOR, APPLY_SELECTOR},
        {CVC4::Kind::APPLY_CONSTRUCTOR, APPLY_CONSTRUCTOR},
        {CVC4::Kind::APPLY_SELECTOR_TOTAL, APPLY_SELECTOR_TOTAL},
        {CVC4::Kind::APPLY_TESTER, APPLY_TESTER},
        {CVC4::Kind::TUPLE_UPDATE_OP, TUPLE_UPDATE},
        {CVC4::Kind::TUPLE_UPDATE, TUPLE_UPDATE},
        {CVC4::Kind::RECORD_UPDATE_OP, RECORD_UPDATE},
        {CVC4::Kind::RECORD_UPDATE, RECORD_UPDATE},
        {CVC4::Kind::DT_SIZE, DT_SIZE},
        /* Separation Logic ------------------------------------------------ */
        {CVC4::Kind::SEP_NIL, SEP_NIL},
        {CVC4::Kind::SEP_EMP, SEP_EMP},
        {CVC4::Kind::SEP_PTO, SEP_PTO},
        {CVC4::Kind::SEP_STAR, SEP_STAR},
        {CVC4::Kind::SEP_WAND, SEP_WAND},
        /* Sets ------------------------------------------------------------ */
        {CVC4::Kind::EMPTYSET, EMPTYSET},
        {CVC4::Kind::UNION, UNION},
        {CVC4::Kind::INTERSECTION, INTERSECTION},
        {CVC4::Kind::SETMINUS, SETMINUS},
        {CVC4::Kind::SUBSET, SUBSET},
        {CVC4::Kind::MEMBER, MEMBER},
        {CVC4::Kind::SINGLETON, SINGLETON},
        {CVC4::Kind::INSERT, INSERT},
        {CVC4::Kind::CARD, CARD},
        {CVC4::Kind::COMPLEMENT, COMPLEMENT},
        {CVC4::Kind::UNIVERSE_SET, UNIVERSE_SET},
        {CVC4::Kind::JOIN, JOIN},
        {CVC4::Kind::PRODUCT, PRODUCT},
        {CVC4::Kind::TRANSPOSE, TRANSPOSE},
        {CVC4::Kind::TCLOSURE, TCLOSURE},
        {CVC4::Kind::JOIN_IMAGE, JOIN_IMAGE},
        {CVC4::Kind::IDEN, IDEN},
        {CVC4::Kind::COMPREHENSION, COMPREHENSION},
        /* Strings --------------------------------------------------------- */
        {CVC4::Kind::STRING_CONCAT, STRING_CONCAT},
        {CVC4::Kind::STRING_IN_REGEXP, STRING_IN_REGEXP},
        {CVC4::Kind::STRING_LENGTH, STRING_LENGTH},
        {CVC4::Kind::STRING_SUBSTR, STRING_SUBSTR},
        {CVC4::Kind::STRING_CHARAT, STRING_CHARAT},
        {CVC4::Kind::STRING_STRCTN, STRING_STRCTN},
        {CVC4::Kind::STRING_STRIDOF, STRING_STRIDOF},
        {CVC4::Kind::STRING_STRREPL, STRING_STRREPL},
        {CVC4::Kind::STRING_STRREPLALL, STRING_STRREPLALL},
        {CVC4::Kind::STRING_TOLOWER, STRING_TOLOWER},
        {CVC4::Kind::STRING_TOUPPER, STRING_TOUPPER},
        {CVC4::Kind::STRING_REV, STRING_REV},
        {CVC4::Kind::STRING_CODE, STRING_CODE},
        {CVC4::Kind::STRING_LT, STRING_LT},
        {CVC4::Kind::STRING_LEQ, STRING_LEQ},
        {CVC4::Kind::STRING_PREFIX, STRING_PREFIX},
        {CVC4::Kind::STRING_SUFFIX, STRING_SUFFIX},
        {CVC4::Kind::STRING_ITOS, STRING_ITOS},
        {CVC4::Kind::STRING_STOI, STRING_STOI},
        {CVC4::Kind::CONST_STRING, CONST_STRING},
        {CVC4::Kind::STRING_TO_REGEXP, STRING_TO_REGEXP},
        {CVC4::Kind::REGEXP_CONCAT, REGEXP_CONCAT},
        {CVC4::Kind::REGEXP_UNION, REGEXP_UNION},
        {CVC4::Kind::REGEXP_INTER, REGEXP_INTER},
        {CVC4::Kind::REGEXP_STAR, REGEXP_STAR},
        {CVC4::Kind::REGEXP_PLUS, REGEXP_PLUS},
        {CVC4::Kind::REGEXP_OPT, REGEXP_OPT},
        {CVC4::Kind::REGEXP_RANGE, REGEXP_RANGE},
        {CVC4::Kind::REGEXP_LOOP, REGEXP_LOOP},
        {CVC4::Kind::REGEXP_EMPTY, REGEXP_EMPTY},
        {CVC4::Kind::REGEXP_SIGMA, REGEXP_SIGMA},
        /* Quantifiers ----------------------------------------------------- */
        {CVC4::Kind::FORALL, FORALL},
        {CVC4::Kind::EXISTS, EXISTS},
        {CVC4::Kind::BOUND_VAR_LIST, BOUND_VAR_LIST},
        {CVC4::Kind::INST_CLOSURE, INST_CLOSURE},
        {CVC4::Kind::INST_PATTERN, INST_PATTERN},
        {CVC4::Kind::INST_NO_PATTERN, INST_NO_PATTERN},
        {CVC4::Kind::INST_ATTRIBUTE, INST_ATTRIBUTE},
        {CVC4::Kind::INST_PATTERN_LIST, INST_PATTERN_LIST},
        /* ----------------------------------------------------------------- */
        {CVC4::Kind::LAST_KIND, LAST_KIND},
    };

/* Set of kinds for indexed operators */
const static std::unordered_set<Kind, KindHashFunction> s_indexed_kinds(
    {CHAIN,
     RECORD_UPDATE,
     DIVISIBLE,
     BITVECTOR_REPEAT,
     BITVECTOR_ZERO_EXTEND,
     BITVECTOR_SIGN_EXTEND,
     BITVECTOR_ROTATE_LEFT,
     BITVECTOR_ROTATE_RIGHT,
     INT_TO_BITVECTOR,
     FLOATINGPOINT_TO_UBV,
     FLOATINGPOINT_TO_UBV_TOTAL,
     FLOATINGPOINT_TO_SBV,
     FLOATINGPOINT_TO_SBV_TOTAL,
     TUPLE_UPDATE,
     BITVECTOR_EXTRACT,
     FLOATINGPOINT_TO_FP_IEEE_BITVECTOR,
     FLOATINGPOINT_TO_FP_FLOATINGPOINT,
     FLOATINGPOINT_TO_FP_REAL,
     FLOATINGPOINT_TO_FP_SIGNED_BITVECTOR,
     FLOATINGPOINT_TO_FP_UNSIGNED_BITVECTOR,
     FLOATINGPOINT_TO_FP_GENERIC});

namespace {

bool isDefinedKind(Kind k) { return k > UNDEFINED_KIND && k < LAST_KIND; }

/** Returns true if the internal kind is one where the API term structure
 *  differs from internal structure. This happens for APPLY_* kinds.
 *  The API takes a "higher-order" perspective and treats functions as well
 *  as datatype constructors/selectors/testers as terms
 *  but interally they are not
 */
bool isApplyKind(CVC4::Kind k)
{
  return (k == CVC4::Kind::APPLY_UF || k == CVC4::Kind::APPLY_CONSTRUCTOR
          || k == CVC4::Kind::APPLY_SELECTOR || k == CVC4::Kind::APPLY_TESTER);
}

#ifdef CVC4_ASSERTIONS
bool isDefinedIntKind(CVC4::Kind k)
{
  return k != CVC4::Kind::UNDEFINED_KIND && k != CVC4::Kind::LAST_KIND;
}
#endif

uint32_t minArity(Kind k)
{
  Assert(isDefinedKind(k));
  Assert(isDefinedIntKind(extToIntKind(k)));
  return CVC4::ExprManager::minArity(extToIntKind(k));
}

uint32_t maxArity(Kind k)
{
  Assert(isDefinedKind(k));
  Assert(isDefinedIntKind(extToIntKind(k)));
  uint32_t max = CVC4::ExprManager::maxArity(extToIntKind(k));

  // special cases for API level
  // higher-order logic perspective at API
  // functions/constructors/selectors/testers are terms
  if (isApplyKind(extToIntKind(k))
      && max != std::numeric_limits<uint32_t>::max())  // be careful not to
                                                       // overflow
  {
    max++;
  }
  return max;
}

}  // namespace

std::string kindToString(Kind k)
{
  return k == INTERNAL_KIND ? "INTERNAL_KIND"
                            : CVC4::kind::kindToString(extToIntKind(k));
}

std::ostream& operator<<(std::ostream& out, Kind k)
{
  switch (k)
  {
    case INTERNAL_KIND: out << "INTERNAL_KIND"; break;
    default: out << extToIntKind(k);
  }
  return out;
}

size_t KindHashFunction::operator()(Kind k) const { return k; }

/* -------------------------------------------------------------------------- */
/* API guard helpers                                                          */
/* -------------------------------------------------------------------------- */

namespace {

class CVC4ApiExceptionStream
{
 public:
  CVC4ApiExceptionStream() {}
  /* Note: This needs to be explicitly set to 'noexcept(false)' since it is
   * a destructor that throws an exception and in C++11 all destructors
   * default to noexcept(true) (else this triggers a call to std::terminate). */
  ~CVC4ApiExceptionStream() noexcept(false)
  {
    if (!std::uncaught_exception())
    {
      throw CVC4ApiException(d_stream.str());
    }
  }

  std::ostream& ostream() { return d_stream; }

 private:
  std::stringstream d_stream;
};

#define CVC4_API_CHECK(cond) \
  CVC4_PREDICT_TRUE(cond)    \
  ? (void)0 : OstreamVoider() & CVC4ApiExceptionStream().ostream()

#define CVC4_API_CHECK_NOT_NULL                                           \
  CVC4_API_CHECK(!isNullHelper()) << "Invalid call to '" << __PRETTY_FUNCTION__ \
                                  << "', expected non-null object";

#define CVC4_API_ARG_CHECK_NOT_NULL(arg) \
  CVC4_API_CHECK(!arg.isNull()) << "Invalid null argument for '" << #arg << "'";

#define CVC4_API_ARG_CHECK_NOT_NULLPTR(arg) \
  CVC4_API_CHECK(arg != nullptr)            \
      << "Invalid null argument for '" << #arg << "'";

#define CVC4_API_KIND_CHECK(kind)     \
  CVC4_API_CHECK(isDefinedKind(kind)) \
      << "Invalid kind '" << kindToString(kind) << "'";

#define CVC4_API_KIND_CHECK_EXPECTED(cond, kind) \
  CVC4_PREDICT_TRUE(cond)                        \
  ? (void)0                                      \
  : OstreamVoider()                              \
          & CVC4ApiExceptionStream().ostream()   \
                << "Invalid kind '" << kindToString(kind) << "', expected "

#define CVC4_API_ARG_CHECK_EXPECTED(cond, arg)                      \
  CVC4_PREDICT_TRUE(cond)                                           \
  ? (void)0                                                         \
  : OstreamVoider()                                                 \
          & CVC4ApiExceptionStream().ostream()                      \
                << "Invalid argument '" << arg << "' for '" << #arg \
                << "', expected "

#define CVC4_API_ARG_SIZE_CHECK_EXPECTED(cond, arg) \
  CVC4_PREDICT_TRUE(cond)                           \
  ? (void)0                                         \
  : OstreamVoider()                                 \
          & CVC4ApiExceptionStream().ostream()      \
                << "Invalid size of argument '" << #arg << "', expected "

#define CVC4_API_ARG_AT_INDEX_CHECK_EXPECTED(cond, what, arg, idx)          \
  CVC4_PREDICT_TRUE(cond)                                                   \
  ? (void)0                                                                 \
  : OstreamVoider()                                                         \
          & CVC4ApiExceptionStream().ostream()                              \
                << "Invalid " << what << " '" << arg << "' at index" << idx \
                << ", expected "

#define CVC4_API_SOLVER_TRY_CATCH_BEGIN \
  try                                   \
  {
#define CVC4_API_SOLVER_TRY_CATCH_END                                          \
  }                                                                            \
  catch (const CVC4::Exception& e) { throw CVC4ApiException(e.getMessage()); } \
  catch (const std::invalid_argument& e) { throw CVC4ApiException(e.what()); }
}  // namespace

/* -------------------------------------------------------------------------- */
/* Result                                                                     */
/* -------------------------------------------------------------------------- */

Result::Result(const CVC4::Result& r) : d_result(new CVC4::Result(r)) {}

Result::Result() : d_result(new CVC4::Result()) {}

bool Result::isNull() const
{
  return d_result->getType() == CVC4::Result::TYPE_NONE;
}

bool Result::isSat(void) const
{
  return d_result->getType() == CVC4::Result::TYPE_SAT
         && d_result->isSat() == CVC4::Result::SAT;
}

bool Result::isUnsat(void) const
{
  return d_result->getType() == CVC4::Result::TYPE_SAT
         && d_result->isSat() == CVC4::Result::UNSAT;
}

bool Result::isSatUnknown(void) const
{
  return d_result->getType() == CVC4::Result::TYPE_SAT
         && d_result->isSat() == CVC4::Result::SAT_UNKNOWN;
}

bool Result::isValid(void) const
{
  return d_result->getType() == CVC4::Result::TYPE_VALIDITY
         && d_result->isValid() == CVC4::Result::VALID;
}

bool Result::isInvalid(void) const
{
  return d_result->getType() == CVC4::Result::TYPE_VALIDITY
         && d_result->isValid() == CVC4::Result::INVALID;
}

bool Result::isValidUnknown(void) const
{
  return d_result->getType() == CVC4::Result::TYPE_VALIDITY
         && d_result->isValid() == CVC4::Result::VALIDITY_UNKNOWN;
}

bool Result::operator==(const Result& r) const
{
  return *d_result == *r.d_result;
}

bool Result::operator!=(const Result& r) const
{
  return *d_result != *r.d_result;
}

std::string Result::getUnknownExplanation(void) const
{
  std::stringstream ss;
  ss << d_result->whyUnknown();
  return ss.str();
}

std::string Result::toString(void) const { return d_result->toString(); }

// !!! This is only temporarily available until the parser is fully migrated
// to the new API. !!!
CVC4::Result Result::getResult(void) const { return *d_result; }

std::ostream& operator<<(std::ostream& out, const Result& r)
{
  out << r.toString();
  return out;
}

/* -------------------------------------------------------------------------- */
/* Sort                                                                       */
/* -------------------------------------------------------------------------- */

Sort::Sort(const CVC4::Type& t) : d_type(new CVC4::Type(t)) {}

Sort::Sort() : d_type(new CVC4::Type()) {}

Sort::~Sort() {}

/* Helpers                                                                    */
/* -------------------------------------------------------------------------- */

/* Split out to avoid nested API calls (problematic with API tracing).        */
/* .......................................................................... */

bool Sort::isNullHelper() const { return d_type->isNull(); }

bool Sort::operator==(const Sort& s) const { return *d_type == *s.d_type; }

bool Sort::operator!=(const Sort& s) const { return *d_type != *s.d_type; }

bool Sort::operator<(const Sort& s) const { return *d_type < *s.d_type; }

bool Sort::operator>(const Sort& s) const { return *d_type > *s.d_type; }

bool Sort::operator<=(const Sort& s) const { return *d_type <= *s.d_type; }

bool Sort::operator>=(const Sort& s) const { return *d_type >= *s.d_type; }

bool Sort::isNull() const { return isNullHelper(); }

bool Sort::isBoolean() const { return d_type->isBoolean(); }

bool Sort::isInteger() const { return d_type->isInteger(); }

bool Sort::isReal() const { return d_type->isReal(); }

bool Sort::isString() const { return d_type->isString(); }

bool Sort::isRegExp() const { return d_type->isRegExp(); }

bool Sort::isRoundingMode() const { return d_type->isRoundingMode(); }

bool Sort::isBitVector() const { return d_type->isBitVector(); }

bool Sort::isFloatingPoint() const { return d_type->isFloatingPoint(); }

bool Sort::isDatatype() const { return d_type->isDatatype(); }

bool Sort::isParametricDatatype() const
{
  if (!d_type->isDatatype()) return false;
  return DatatypeType(*d_type).isParametric();
}

bool Sort::isConstructor() const { return d_type->isConstructor(); }
bool Sort::isSelector() const { return d_type->isSelector(); }
bool Sort::isTester() const { return d_type->isTester(); }

bool Sort::isFunction() const { return d_type->isFunction(); }

bool Sort::isPredicate() const { return d_type->isPredicate(); }

bool Sort::isTuple() const { return d_type->isTuple(); }

bool Sort::isRecord() const { return d_type->isRecord(); }

bool Sort::isArray() const { return d_type->isArray(); }

bool Sort::isSet() const { return d_type->isSet(); }

bool Sort::isUninterpretedSort() const { return d_type->isSort(); }

bool Sort::isSortConstructor() const { return d_type->isSortConstructor(); }

bool Sort::isFirstClass() const { return d_type->isFirstClass(); }

bool Sort::isFunctionLike() const { return d_type->isFunctionLike(); }

bool Sort::isSubsortOf(Sort s) const { return d_type->isSubtypeOf(*s.d_type); }

bool Sort::isComparableTo(Sort s) const
{
  return d_type->isComparableTo(*s.d_type);
}

Datatype Sort::getDatatype() const
{
  CVC4_API_CHECK(isDatatype()) << "Expected datatype sort.";
  return DatatypeType(*d_type).getDatatype();
}

Sort Sort::instantiate(const std::vector<Sort>& params) const
{
  CVC4_API_CHECK(isParametricDatatype() || isSortConstructor())
      << "Expected parametric datatype or sort constructor sort.";
  std::vector<Type> tparams;
  for (const Sort& s : params)
  {
    tparams.push_back(*s.d_type.get());
  }
  if (d_type->isDatatype())
  {
    return DatatypeType(*d_type).instantiate(tparams);
  }
  Assert(d_type->isSortConstructor());
  return SortConstructorType(*d_type).instantiate(tparams);
}

std::string Sort::toString() const { return d_type->toString(); }

// !!! This is only temporarily available until the parser is fully migrated
// to the new API. !!!
CVC4::Type Sort::getType(void) const { return *d_type; }

/* Constructor sort ------------------------------------------------------- */

size_t Sort::getConstructorArity() const
{
  CVC4_API_CHECK(isConstructor()) << "Not a function sort.";
  return ConstructorType(*d_type).getArity();
}

std::vector<Sort> Sort::getConstructorDomainSorts() const
{
  CVC4_API_CHECK(isConstructor()) << "Not a function sort.";
  std::vector<CVC4::Type> types = ConstructorType(*d_type).getArgTypes();
  return typeVectorToSorts(types);
}

Sort Sort::getConstructorCodomainSort() const
{
  CVC4_API_CHECK(isConstructor()) << "Not a function sort.";
  return ConstructorType(*d_type).getRangeType();
}

/* Function sort ------------------------------------------------------- */

size_t Sort::getFunctionArity() const
{
  CVC4_API_CHECK(isFunction()) << "Not a function sort.";
  return FunctionType(*d_type).getArity();
}

std::vector<Sort> Sort::getFunctionDomainSorts() const
{
  CVC4_API_CHECK(isFunction()) << "Not a function sort.";
  std::vector<CVC4::Type> types = FunctionType(*d_type).getArgTypes();
  return typeVectorToSorts(types);
}

Sort Sort::getFunctionCodomainSort() const
{
  CVC4_API_CHECK(isFunction()) << "Not a function sort.";
  return FunctionType(*d_type).getRangeType();
}

/* Array sort ---------------------------------------------------------- */

Sort Sort::getArrayIndexSort() const
{
  CVC4_API_CHECK(isArray()) << "Not an array sort.";
  return ArrayType(*d_type).getIndexType();
}

Sort Sort::getArrayElementSort() const
{
  CVC4_API_CHECK(isArray()) << "Not an array sort.";
  return ArrayType(*d_type).getConstituentType();
}

/* Set sort ------------------------------------------------------------ */

Sort Sort::getSetElementSort() const
{
  CVC4_API_CHECK(isSet()) << "Not a set sort.";
  return SetType(*d_type).getElementType();
}

/* Uninterpreted sort -------------------------------------------------- */

std::string Sort::getUninterpretedSortName() const
{
  CVC4_API_CHECK(isUninterpretedSort()) << "Not an uninterpreted sort.";
  return SortType(*d_type).getName();
}

bool Sort::isUninterpretedSortParameterized() const
{
  CVC4_API_CHECK(isUninterpretedSort()) << "Not an uninterpreted sort.";
  return SortType(*d_type).isParameterized();
}

std::vector<Sort> Sort::getUninterpretedSortParamSorts() const
{
  CVC4_API_CHECK(isUninterpretedSort()) << "Not an uninterpreted sort.";
  std::vector<CVC4::Type> types = SortType(*d_type).getParamTypes();
  return typeVectorToSorts(types);
}

/* Sort constructor sort ----------------------------------------------- */

std::string Sort::getSortConstructorName() const
{
  CVC4_API_CHECK(isSortConstructor()) << "Not a sort constructor sort.";
  return SortConstructorType(*d_type).getName();
}

size_t Sort::getSortConstructorArity() const
{
  CVC4_API_CHECK(isSortConstructor()) << "Not a sort constructor sort.";
  return SortConstructorType(*d_type).getArity();
}

/* Bit-vector sort ----------------------------------------------------- */

uint32_t Sort::getBVSize() const
{
  CVC4_API_CHECK(isBitVector()) << "Not a bit-vector sort.";
  return BitVectorType(*d_type).getSize();
}

/* Floating-point sort ------------------------------------------------- */

uint32_t Sort::getFPExponentSize() const
{
  CVC4_API_CHECK(isFloatingPoint()) << "Not a floating-point sort.";
  return FloatingPointType(*d_type).getExponentSize();
}

uint32_t Sort::getFPSignificandSize() const
{
  CVC4_API_CHECK(isFloatingPoint()) << "Not a floating-point sort.";
  return FloatingPointType(*d_type).getSignificandSize();
}

/* Datatype sort ------------------------------------------------------- */

std::vector<Sort> Sort::getDatatypeParamSorts() const
{
  CVC4_API_CHECK(isParametricDatatype()) << "Not a parametric datatype sort.";
  std::vector<CVC4::Type> types = DatatypeType(*d_type).getParamTypes();
  return typeVectorToSorts(types);
}

size_t Sort::getDatatypeArity() const
{
  CVC4_API_CHECK(isDatatype()) << "Not a datatype sort.";
  return DatatypeType(*d_type).getArity();
}

/* Tuple sort ---------------------------------------------------------- */

size_t Sort::getTupleLength() const
{
  CVC4_API_CHECK(isTuple()) << "Not a tuple sort.";
  return DatatypeType(*d_type).getTupleLength();
}

std::vector<Sort> Sort::getTupleSorts() const
{
  CVC4_API_CHECK(isTuple()) << "Not a tuple sort.";
  std::vector<CVC4::Type> types = DatatypeType(*d_type).getTupleTypes();
  return typeVectorToSorts(types);
}

/* --------------------------------------------------------------------- */

std::ostream& operator<<(std::ostream& out, const Sort& s)
{
  out << s.toString();
  return out;
}

size_t SortHashFunction::operator()(const Sort& s) const
{
  return TypeHashFunction()(*s.d_type);
}

/* -------------------------------------------------------------------------- */
/* Op                                                                     */
/* -------------------------------------------------------------------------- */

Op::Op() : d_kind(NULL_EXPR), d_expr(new CVC4::Expr()) {}

Op::Op(const Kind k) : d_kind(k), d_expr(new CVC4::Expr()) {}

Op::Op(const Kind k, const CVC4::Expr& e) : d_kind(k), d_expr(new CVC4::Expr(e))
{
}

Op::~Op() {}

/* Helpers                                                                    */
/* -------------------------------------------------------------------------- */

/* Split out to avoid nested API calls (problematic with API tracing).        */
/* .......................................................................... */

bool Op::isNullHelper() const { return (d_expr->isNull() && (d_kind == NULL_EXPR)); }

bool Op::isIndexedHelper() const { return !d_expr->isNull(); }

/* Public methods                                                             */
bool Op::operator==(const Op& t) const
{
  if (d_expr->isNull() && t.d_expr->isNull())
  {
    return (d_kind == t.d_kind);
  }
  else if (d_expr->isNull() || t.d_expr->isNull())
  {
    return false;
  }
  return (d_kind == t.d_kind) && (*d_expr == *t.d_expr);
}

bool Op::operator!=(const Op& t) const { return !(*this == t); }

Kind Op::getKind() const
{
  CVC4_API_CHECK(d_kind != NULL_EXPR) << "Expecting a non-null Kind";
  return d_kind;
}

Sort Op::getSort() const
{
  CVC4_API_CHECK_NOT_NULL;
  return Sort(d_expr->getType());
}

bool Op::isNull() const { return isNullHelper(); }

bool Op::isIndexed() const { return isIndexedHelper(); }

template <>
std::string Op::getIndices() const
{
  CVC4_API_CHECK_NOT_NULL;
  CVC4_API_CHECK(!d_expr->isNull())
      << "Expecting a non-null internal expression. This Op is not indexed.";

  std::string i;
  Kind k = intToExtKind(d_expr->getKind());

  if (k == DIVISIBLE)
  {
    // DIVISIBLE returns a string index to support
    // arbitrary precision integers
    CVC4::Integer _int = d_expr->getConst<Divisible>().k;
    i = _int.toString();
  }
  else if (k == RECORD_UPDATE)
  {
    i = d_expr->getConst<RecordUpdate>().getField();
  }
  else
  {
    CVC4_API_CHECK(false) << "Can't get string index from"
                          << " kind " << kindToString(k);
  }

  return i;
}

template <>
Kind Op::getIndices() const
{
  CVC4_API_CHECK_NOT_NULL;
  CVC4_API_CHECK(!d_expr->isNull())
      << "Expecting a non-null internal expression. This Op is not indexed.";
  Kind kind = intToExtKind(d_expr->getKind());
  CVC4_API_KIND_CHECK_EXPECTED(kind == CHAIN, kind) << "CHAIN";
  return intToExtKind(d_expr->getConst<Chain>().getOperator());
}

template <>
uint32_t Op::getIndices() const
{
  CVC4_API_CHECK_NOT_NULL;
  CVC4_API_CHECK(!d_expr->isNull())
      << "Expecting a non-null internal expression. This Op is not indexed.";

  uint32_t i = 0;
  Kind k = intToExtKind(d_expr->getKind());
  switch (k)
  {
    case BITVECTOR_REPEAT:
      i = d_expr->getConst<BitVectorRepeat>().repeatAmount;
      break;
    case BITVECTOR_ZERO_EXTEND:
      i = d_expr->getConst<BitVectorZeroExtend>().zeroExtendAmount;
      break;
    case BITVECTOR_SIGN_EXTEND:
      i = d_expr->getConst<BitVectorSignExtend>().signExtendAmount;
      break;
    case BITVECTOR_ROTATE_LEFT:
      i = d_expr->getConst<BitVectorRotateLeft>().rotateLeftAmount;
      break;
    case BITVECTOR_ROTATE_RIGHT:
      i = d_expr->getConst<BitVectorRotateRight>().rotateRightAmount;
      break;
    case INT_TO_BITVECTOR: i = d_expr->getConst<IntToBitVector>().size; break;
    case FLOATINGPOINT_TO_UBV:
      i = d_expr->getConst<FloatingPointToUBV>().bvs.size;
      break;
    case FLOATINGPOINT_TO_UBV_TOTAL:
      i = d_expr->getConst<FloatingPointToUBVTotal>().bvs.size;
      break;
    case FLOATINGPOINT_TO_SBV:
      i = d_expr->getConst<FloatingPointToSBV>().bvs.size;
      break;
    case FLOATINGPOINT_TO_SBV_TOTAL:
      i = d_expr->getConst<FloatingPointToSBVTotal>().bvs.size;
      break;
    case TUPLE_UPDATE: i = d_expr->getConst<TupleUpdate>().getIndex(); break;
    default:
      CVC4ApiExceptionStream().ostream() << "Can't get uint32_t index from"
                                         << " kind " << kindToString(k);
  }
  return i;
}

template <>
std::pair<uint32_t, uint32_t> Op::getIndices() const
{
  CVC4_API_CHECK_NOT_NULL;
  CVC4_API_CHECK(!d_expr->isNull())
      << "Expecting a non-null internal expression. This Op is not indexed.";

  std::pair<uint32_t, uint32_t> indices;
  Kind k = intToExtKind(d_expr->getKind());

  // using if/else instead of case statement because want local variables
  if (k == BITVECTOR_EXTRACT)
  {
    CVC4::BitVectorExtract ext = d_expr->getConst<BitVectorExtract>();
    indices = std::make_pair(ext.high, ext.low);
  }
  else if (k == FLOATINGPOINT_TO_FP_IEEE_BITVECTOR)
  {
    CVC4::FloatingPointToFPIEEEBitVector ext =
        d_expr->getConst<FloatingPointToFPIEEEBitVector>();
    indices = std::make_pair(ext.t.exponent(), ext.t.significand());
  }
  else if (k == FLOATINGPOINT_TO_FP_FLOATINGPOINT)
  {
    CVC4::FloatingPointToFPFloatingPoint ext =
        d_expr->getConst<FloatingPointToFPFloatingPoint>();
    indices = std::make_pair(ext.t.exponent(), ext.t.significand());
  }
  else if (k == FLOATINGPOINT_TO_FP_REAL)
  {
    CVC4::FloatingPointToFPReal ext = d_expr->getConst<FloatingPointToFPReal>();
    indices = std::make_pair(ext.t.exponent(), ext.t.significand());
  }
  else if (k == FLOATINGPOINT_TO_FP_SIGNED_BITVECTOR)
  {
    CVC4::FloatingPointToFPSignedBitVector ext =
        d_expr->getConst<FloatingPointToFPSignedBitVector>();
    indices = std::make_pair(ext.t.exponent(), ext.t.significand());
  }
  else if (k == FLOATINGPOINT_TO_FP_UNSIGNED_BITVECTOR)
  {
    CVC4::FloatingPointToFPUnsignedBitVector ext =
        d_expr->getConst<FloatingPointToFPUnsignedBitVector>();
    indices = std::make_pair(ext.t.exponent(), ext.t.significand());
  }
  else if (k == FLOATINGPOINT_TO_FP_GENERIC)
  {
    CVC4::FloatingPointToFPGeneric ext =
        d_expr->getConst<FloatingPointToFPGeneric>();
    indices = std::make_pair(ext.t.exponent(), ext.t.significand());
  }
  else
  {
    CVC4_API_CHECK(false) << "Can't get pair<uint32_t, uint32_t> indices from"
                          << " kind " << kindToString(k);
  }
  return indices;
}

std::string Op::toString() const
{
  CVC4_API_CHECK_NOT_NULL;
  if (d_expr->isNull())
  {
    return kindToString(d_kind);
  }
  else
  {
    CVC4_API_CHECK(!d_expr->isNull())
        << "Expecting a non-null internal expression";
    return d_expr->toString();
  }
}

// !!! This is only temporarily available until the parser is fully migrated
// to the new API. !!!
CVC4::Expr Op::getExpr(void) const { return *d_expr; }

std::ostream& operator<<(std::ostream& out, const Op& t)
{
  out << t.toString();
  return out;
}

size_t OpHashFunction::operator()(const Op& t) const
{
  if (t.isIndexedHelper())
  {
    return ExprHashFunction()(*t.d_expr);
  }
  else
  {
    return KindHashFunction()(t.d_kind);
  }
}

/* -------------------------------------------------------------------------- */
/* Term                                                                       */
/* -------------------------------------------------------------------------- */

Term::Term() : d_expr(new CVC4::Expr()) {}

Term::Term(const CVC4::Expr& e) : d_expr(new CVC4::Expr(e)) {}

Term::~Term() {}

/* Helpers                                                                    */
/* -------------------------------------------------------------------------- */

/* Split out to avoid nested API calls (problematic with API tracing).        */
/* .......................................................................... */

bool Term::isNullHelper() const { return d_expr->isNull(); }

bool Term::operator==(const Term& t) const { return *d_expr == *t.d_expr; }

bool Term::operator!=(const Term& t) const { return *d_expr != *t.d_expr; }

bool Term::operator<(const Term& t) const { return *d_expr < *t.d_expr; }

bool Term::operator>(const Term& t) const { return *d_expr > *t.d_expr; }

bool Term::operator<=(const Term& t) const { return *d_expr <= *t.d_expr; }

bool Term::operator>=(const Term& t) const { return *d_expr >= *t.d_expr; }

size_t Term::getNumChildren() const { return d_expr->getNumChildren(); }

Term Term::operator[](size_t index) const
{
  return api::Term((*d_expr)[index]);
}

uint64_t Term::getId() const
{
  CVC4_API_CHECK_NOT_NULL;
  return d_expr->getId();
}

Kind Term::getKind() const
{
  CVC4_API_CHECK_NOT_NULL;
  return intToExtKind(d_expr->getKind());
}

Sort Term::getSort() const
{
  CVC4_API_CHECK_NOT_NULL;
  return Sort(d_expr->getType());
}

Term Term::substitute(Term e, Term replacement) const
{
  return api::Term(d_expr->substitute(e.getExpr(), replacement.getExpr()));
}

Term Term::substitute(const std::vector<Term> es,
                      const std::vector<Term>& replacements) const
{
  return api::Term(d_expr->substitute(termVectorToExprs(es),
                                      termVectorToExprs(replacements)));
}

bool Term::hasOp() const
{
  CVC4_API_CHECK_NOT_NULL;
  return d_expr->hasOperator();
}

Op Term::getOp() const
{
  CVC4_API_CHECK_NOT_NULL;
  CVC4_API_CHECK(d_expr->hasOperator())
      << "Expecting Term to have an Op when calling getOp()";

  // special cases for parameterized operators that are not indexed operators
  // the API level differs from the internal structure
  // indexed operators are stored in Ops
  // whereas functions and datatype operators are terms, and the Op
  // is one of the APPLY_* kinds
  if (isApplyKind(d_expr->getKind()))
  {
    return Op(intToExtKind(d_expr->getKind()));
  }
  else if (d_expr->isParameterized())
  {
    // it's an indexed operator
    // so we should return the indexed op
    CVC4::Expr op = d_expr->getOperator();
    return Op(intToExtKind(d_expr->getKind()), op);
  }
  else
  {
    return Op(intToExtKind(d_expr->getKind()));
  }
}

bool Term::isNull() const { return isNullHelper(); }

<<<<<<< HEAD
bool Term::isConst() const
{
  CVC4_API_CHECK_NOT_NULL;
  return d_expr->isConst();
}

bool Term::isParameterized() const
{
  CVC4_API_CHECK_NOT_NULL;
  return d_expr->isParameterized();
}

=======
>>>>>>> 508ecb30
Term Term::notTerm() const
{
  CVC4_API_CHECK_NOT_NULL;
  try
  {
    Term res = d_expr->notExpr();
    (void)res.d_expr->getType(true); /* kick off type checking */
    return res;
  }
  catch (const CVC4::TypeCheckingException& e)
  {
    throw CVC4ApiException(e.getMessage());
  }
}

Term Term::andTerm(const Term& t) const
{
  CVC4_API_CHECK_NOT_NULL;
  CVC4_API_ARG_CHECK_NOT_NULL(t);
  try
  {
    Term res = d_expr->andExpr(*t.d_expr);
    (void)res.d_expr->getType(true); /* kick off type checking */
    return res;
  }
  catch (const CVC4::TypeCheckingException& e)
  {
    throw CVC4ApiException(e.getMessage());
  }
}

Term Term::orTerm(const Term& t) const
{
  CVC4_API_CHECK_NOT_NULL;
  CVC4_API_ARG_CHECK_NOT_NULL(t);
  try
  {
    Term res = d_expr->orExpr(*t.d_expr);
    (void)res.d_expr->getType(true); /* kick off type checking */
    return res;
  }
  catch (const CVC4::TypeCheckingException& e)
  {
    throw CVC4ApiException(e.getMessage());
  }
}

Term Term::xorTerm(const Term& t) const
{
  CVC4_API_CHECK_NOT_NULL;
  CVC4_API_ARG_CHECK_NOT_NULL(t);
  try
  {
    Term res = d_expr->xorExpr(*t.d_expr);
    (void)res.d_expr->getType(true); /* kick off type checking */
    return res;
  }
  catch (const CVC4::TypeCheckingException& e)
  {
    throw CVC4ApiException(e.getMessage());
  }
}

Term Term::eqTerm(const Term& t) const
{
  CVC4_API_CHECK_NOT_NULL;
  CVC4_API_ARG_CHECK_NOT_NULL(t);
  try
  {
    Term res = d_expr->eqExpr(*t.d_expr);
    (void)res.d_expr->getType(true); /* kick off type checking */
    return res;
  }
  catch (const CVC4::TypeCheckingException& e)
  {
    throw CVC4ApiException(e.getMessage());
  }
}

Term Term::impTerm(const Term& t) const
{
  CVC4_API_CHECK_NOT_NULL;
  CVC4_API_ARG_CHECK_NOT_NULL(t);
  try
  {
    Term res = d_expr->impExpr(*t.d_expr);
    (void)res.d_expr->getType(true); /* kick off type checking */
    return res;
  }
  catch (const CVC4::TypeCheckingException& e)
  {
    throw CVC4ApiException(e.getMessage());
  }
}

Term Term::iteTerm(const Term& then_t, const Term& else_t) const
{
  CVC4_API_CHECK_NOT_NULL;
  CVC4_API_ARG_CHECK_NOT_NULL(then_t);
  CVC4_API_ARG_CHECK_NOT_NULL(else_t);
  try
  {
    Term res = d_expr->iteExpr(*then_t.d_expr, *else_t.d_expr);
    (void)res.d_expr->getType(true); /* kick off type checking */
    return res;
  }
  catch (const CVC4::TypeCheckingException& e)
  {
    throw CVC4ApiException(e.getMessage());
  }
}

std::string Term::toString() const { return d_expr->toString(); }

Term::const_iterator::const_iterator() : d_orig_expr(nullptr), d_pos(0) {}

Term::const_iterator::const_iterator(const std::shared_ptr<CVC4::Expr>& e,
                                     uint32_t p)
    : d_orig_expr(e), d_pos(p)
{
}

Term::const_iterator::const_iterator(const const_iterator& it)
    : d_orig_expr(nullptr)
{
  if (it.d_orig_expr != nullptr)
  {
    d_orig_expr = it.d_orig_expr;
    d_pos = it.d_pos;
  }
}

Term::const_iterator& Term::const_iterator::operator=(const const_iterator& it)
{
  d_orig_expr = it.d_orig_expr;
  d_pos = it.d_pos;
  return *this;
}

bool Term::const_iterator::operator==(const const_iterator& it) const
{
  if (d_orig_expr == nullptr || it.d_orig_expr == nullptr)
  {
    return false;
  }
  return (*d_orig_expr == *it.d_orig_expr) && (d_pos == it.d_pos);
}

bool Term::const_iterator::operator!=(const const_iterator& it) const
{
  return !(*this == it);
}

Term::const_iterator& Term::const_iterator::operator++()
{
  Assert(d_orig_expr != nullptr);
  ++d_pos;
  return *this;
}

Term::const_iterator Term::const_iterator::operator++(int)
{
  Assert(d_orig_expr != nullptr);
  const_iterator it = *this;
  ++d_pos;
  return it;
}

Term Term::const_iterator::operator*() const
{
  Assert(d_orig_expr != nullptr);
  // this term has an extra child (mismatch between API and internal structure)
  // the extra child will be the first child
  bool extra_child = isApplyKind(d_orig_expr->getKind());

  if (!d_pos && extra_child)
  {
    return Term(d_orig_expr->getOperator());
  }
  else
  {
    uint32_t idx = d_pos;
    if (extra_child)
    {
      Assert(idx > 0);
      --idx;
    }
    Assert(idx >= 0);
    return Term((*d_orig_expr)[idx]);
  }
}

Term::const_iterator Term::begin() const
{
  return Term::const_iterator(d_expr, 0);
}

Term::const_iterator Term::end() const
{
  int endpos = d_expr->getNumChildren();
  // special cases for APPLY_*
  // the API differs from the internal structure
  // the API takes a "higher-order" perspective and the applied
  //   function or datatype constructor/selector/tester is a Term
  // which means it needs to be one of the children, even though
  //   internally it is not
  if (isApplyKind(d_expr->getKind()))
  {
    // one more child if this is a UF application (count the UF as a child)
    ++endpos;
  }
  return Term::const_iterator(d_expr, endpos);
}

// !!! This is only temporarily available until the parser is fully migrated
// to the new API. !!!
CVC4::Expr Term::getExpr(void) const { return *d_expr; }

std::ostream& operator<<(std::ostream& out, const Term& t)
{
  out << t.toString();
  return out;
}

std::ostream& operator<<(std::ostream& out, const std::vector<Term>& vector)
{
  container_to_stream(out, vector);
  return out;
}

std::ostream& operator<<(std::ostream& out, const std::set<Term>& set)
{
  container_to_stream(out, set);
  return out;
}

std::ostream& operator<<(
    std::ostream& out,
    const std::unordered_set<Term, TermHashFunction>& unordered_set)
{
  container_to_stream(out, unordered_set);
  return out;
}

template <typename V>
std::ostream& operator<<(std::ostream& out, const std::map<Term, V>& map)
{
  container_to_stream(out, map);
  return out;
}

template <typename V>
std::ostream& operator<<(
    std::ostream& out,
    const std::unordered_map<Term, V, TermHashFunction>& unordered_map)
{
  container_to_stream(out, unordered_map);
  return out;
}

size_t TermHashFunction::operator()(const Term& t) const
{
  return ExprHashFunction()(*t.d_expr);
}


/* -------------------------------------------------------------------------- */
/* Datatypes                                                                  */
/* -------------------------------------------------------------------------- */

/* DatatypeSelectorDecl ----------------------------------------------------- */

DatatypeSelectorDecl::DatatypeSelectorDecl(const std::string& name, Sort sort)
    : d_name(name), d_sort(sort)
{
}

DatatypeSelectorDecl::DatatypeSelectorDecl(const std::string& name,
                                           DatatypeDeclSelfSort sort)
    : d_name(name), d_sort(Sort(CVC4::Type()))
{
}

std::string DatatypeSelectorDecl::toString() const
{
  std::stringstream ss;
  ss << d_name << ": " << d_sort;
  return ss.str();
}

std::ostream& operator<<(std::ostream& out, const DatatypeDecl& dtdecl)
{
  out << dtdecl.toString();
  return out;
}

/* DatatypeConstructorDecl -------------------------------------------------- */

DatatypeConstructorDecl::DatatypeConstructorDecl(const std::string& name)
    : d_ctor(new CVC4::DatatypeConstructor(name))
{
}

void DatatypeConstructorDecl::addSelector(const DatatypeSelectorDecl& stor)
{
  CVC4::Type t = *stor.d_sort.d_type;
  if (t.isNull())
  {
    d_ctor->addArg(stor.d_name, DatatypeSelfType());
  }
  else
  {
    d_ctor->addArg(stor.d_name, t);
  }
}

std::string DatatypeConstructorDecl::toString() const
{
  std::stringstream ss;
  ss << *d_ctor;
  return ss.str();
}

// !!! This is only temporarily available until the parser is fully migrated
// to the new API. !!!
const CVC4::DatatypeConstructor&
DatatypeConstructorDecl::getDatatypeConstructor(void) const
{
  return *d_ctor;
}

std::ostream& operator<<(std::ostream& out,
                         const DatatypeConstructorDecl& ctordecl)
{
  out << ctordecl.toString();
  return out;
}

std::ostream& operator<<(std::ostream& out,
                         const std::vector<DatatypeConstructorDecl>& vector)
{
  container_to_stream(out, vector);
  return out;
}

/* DatatypeDecl ------------------------------------------------------------- */

DatatypeDecl::DatatypeDecl(const Solver* s,
                           const std::string& name,
                           bool isCoDatatype)
    : d_dtype(new CVC4::Datatype(s->getExprManager(), name, isCoDatatype))
{
}

DatatypeDecl::DatatypeDecl(const Solver* s,
                           const std::string& name,
                           Sort param,
                           bool isCoDatatype)
    : d_dtype(new CVC4::Datatype(s->getExprManager(),
                                 name,
                                 std::vector<Type>{*param.d_type},
                                 isCoDatatype))
{
}

DatatypeDecl::DatatypeDecl(const Solver* s,
                           const std::string& name,
                           const std::vector<Sort>& params,
                           bool isCoDatatype)
{
  std::vector<Type> tparams;
  for (const Sort& s : params)
  {
    tparams.push_back(*s.d_type);
  }
  d_dtype = std::shared_ptr<CVC4::Datatype>(
      new CVC4::Datatype(s->getExprManager(), name, tparams, isCoDatatype));
}

bool DatatypeDecl::isNullHelper() const { return !d_dtype; }

DatatypeDecl::DatatypeDecl() {}

DatatypeDecl::~DatatypeDecl() {}

void DatatypeDecl::addConstructor(const DatatypeConstructorDecl& ctor)
{
  CVC4_API_CHECK_NOT_NULL;
  d_dtype->addConstructor(*ctor.d_ctor);
}

size_t DatatypeDecl::getNumConstructors() const
{
  CVC4_API_CHECK_NOT_NULL;
  return d_dtype->getNumConstructors();
}

bool DatatypeDecl::isParametric() const
{
  CVC4_API_CHECK_NOT_NULL;
  return d_dtype->isParametric();
}

std::string DatatypeDecl::toString() const
{
  CVC4_API_CHECK_NOT_NULL;
  std::stringstream ss;
  ss << *d_dtype;
  return ss.str();
}

bool DatatypeDecl::isNull() const { return isNullHelper(); }

// !!! This is only temporarily available until the parser is fully migrated
// to the new API. !!!
const CVC4::Datatype& DatatypeDecl::getDatatype(void) const { return *d_dtype; }

std::ostream& operator<<(std::ostream& out,
                         const DatatypeSelectorDecl& stordecl)
{
  out << stordecl.toString();
  return out;
}

/* DatatypeSelector --------------------------------------------------------- */

DatatypeSelector::DatatypeSelector() { d_stor = nullptr; }

DatatypeSelector::DatatypeSelector(const CVC4::DatatypeConstructorArg& stor)
    : d_stor(new CVC4::DatatypeConstructorArg(stor))
{
}

DatatypeSelector::~DatatypeSelector() {}

std::string DatatypeSelector::getName() const { return d_stor->getName(); }

bool DatatypeSelector::isResolved() const { return d_stor->isResolved(); }

Term DatatypeSelector::getSelectorTerm() const
{
  CVC4_API_CHECK(isResolved()) << "Expected resolved datatype selector.";
  Term sel = d_stor->getSelector();
  return sel;
}

std::string DatatypeSelector::toString() const
{
  std::stringstream ss;
  ss << *d_stor;
  return ss.str();
}

// !!! This is only temporarily available until the parser is fully migrated
// to the new API. !!!
CVC4::DatatypeConstructorArg DatatypeSelector::getDatatypeConstructorArg(
    void) const
{
  return *d_stor;
}

std::ostream& operator<<(std::ostream& out, const DatatypeSelector& stor)
{
  out << stor.toString();
  return out;
}

/* DatatypeConstructor ------------------------------------------------------ */

DatatypeConstructor::DatatypeConstructor() { d_ctor = nullptr; }

DatatypeConstructor::DatatypeConstructor(const CVC4::DatatypeConstructor& ctor)
    : d_ctor(new CVC4::DatatypeConstructor(ctor))
{
}

DatatypeConstructor::~DatatypeConstructor() {}

bool DatatypeConstructor::isResolved() const { return d_ctor->isResolved(); }

<<<<<<< HEAD
std::string DatatypeConstructor::getName() const { return d_ctor->getName(); }

Op DatatypeConstructor::getConstructorTerm() const
=======
Term DatatypeConstructor::getConstructorTerm() const
>>>>>>> 508ecb30
{
  CVC4_API_CHECK(isResolved()) << "Expected resolved datatype constructor.";
  Term ctor = d_ctor->getConstructor();
  return ctor;
}

Op DatatypeConstructor::getTesterTerm() const
{
  CVC4_API_CHECK(isResolved()) << "Expected resolved datatype constructor.";
  CVC4::Expr tst = d_ctor->getTester();
  return Op(APPLY_TESTER, tst);
}

std::string DatatypeConstructor::getTesterName() const
{
  return d_ctor->getTesterName();
}

size_t DatatypeConstructor::getNumSelectors() const
{
  return d_ctor->getNumArgs();
}

DatatypeSelector DatatypeConstructor::operator[](size_t index) const
{
  return (*d_ctor)[index];
}

DatatypeSelector DatatypeConstructor::operator[](const std::string& name) const
{
  // CHECK: selector with name exists?
  // CHECK: is resolved?
  return (*d_ctor)[name];
}

DatatypeSelector DatatypeConstructor::getSelector(const std::string& name) const
{
  // CHECK: cons with name exists?
  // CHECK: is resolved?
  return (*d_ctor)[name];
}

Term DatatypeConstructor::getSelectorTerm(const std::string& name) const
{
  // CHECK: cons with name exists?
  // CHECK: is resolved?
  Term sel = d_ctor->getSelector(name);
  return sel;
}

DatatypeConstructor::const_iterator DatatypeConstructor::begin() const
{
  return DatatypeConstructor::const_iterator(*d_ctor, true);
}

DatatypeConstructor::const_iterator DatatypeConstructor::end() const
{
  return DatatypeConstructor::const_iterator(*d_ctor, false);
}

DatatypeConstructor::const_iterator::const_iterator(
    const CVC4::DatatypeConstructor& ctor, bool begin)
{
  d_int_stors = ctor.getArgs();
  const std::vector<CVC4::DatatypeConstructorArg>* sels =
      static_cast<const std::vector<CVC4::DatatypeConstructorArg>*>(
          d_int_stors);
  for (const auto& s : *sels)
  {
    /* Can not use emplace_back here since constructor is private. */
    d_stors.push_back(DatatypeSelector(s));
  }
  d_idx = begin ? 0 : sels->size();
}

// Nullary constructor for Cython
DatatypeConstructor::const_iterator::const_iterator() {}

DatatypeConstructor::const_iterator& DatatypeConstructor::const_iterator::
operator=(const DatatypeConstructor::const_iterator& it)
{
  d_int_stors = it.d_int_stors;
  d_stors = it.d_stors;
  d_idx = it.d_idx;
  return *this;
}

const DatatypeSelector& DatatypeConstructor::const_iterator::operator*() const
{
  return d_stors[d_idx];
}

const DatatypeSelector* DatatypeConstructor::const_iterator::operator->() const
{
  return &d_stors[d_idx];
}

DatatypeConstructor::const_iterator& DatatypeConstructor::const_iterator::
operator++()
{
  ++d_idx;
  return *this;
}

DatatypeConstructor::const_iterator DatatypeConstructor::const_iterator::
operator++(int)
{
  DatatypeConstructor::const_iterator it(*this);
  ++d_idx;
  return it;
}

bool DatatypeConstructor::const_iterator::operator==(
    const DatatypeConstructor::const_iterator& other) const
{
  return d_int_stors == other.d_int_stors && d_idx == other.d_idx;
}

bool DatatypeConstructor::const_iterator::operator!=(
    const DatatypeConstructor::const_iterator& other) const
{
  return d_int_stors != other.d_int_stors || d_idx != other.d_idx;
}

std::string DatatypeConstructor::toString() const
{
  std::stringstream ss;
  ss << *d_ctor;
  return ss.str();
}

// !!! This is only temporarily available until the parser is fully migrated
// to the new API. !!!
const CVC4::DatatypeConstructor& DatatypeConstructor::getDatatypeConstructor(
    void) const
{
  return *d_ctor;
}

std::ostream& operator<<(std::ostream& out, const DatatypeConstructor& ctor)
{
  out << ctor.toString();
  return out;
}

/* Datatype ----------------------------------------------------------------- */

Datatype::Datatype(const CVC4::Datatype& dtype)
    : d_dtype(new CVC4::Datatype(dtype))
{
}

// Nullary constructor for Cython
Datatype::Datatype() {}

Datatype::~Datatype() {}

DatatypeConstructor Datatype::operator[](size_t idx) const
{
  // CHECK (maybe): is resolved?
  CVC4_API_CHECK(idx < getNumConstructors()) << "Index out of bounds.";
  return (*d_dtype)[idx];
}

DatatypeConstructor Datatype::operator[](const std::string& name) const
{
  // CHECK: cons with name exists?
  // CHECK: is resolved?
  return (*d_dtype)[name];
}

DatatypeConstructor Datatype::getConstructor(const std::string& name) const
{
  // CHECK: cons with name exists?
  // CHECK: is resolved?
  return (*d_dtype)[name];
}

Term Datatype::getConstructorTerm(const std::string& name) const
{
  // CHECK: cons with name exists?
  // CHECK: is resolved?
  Term ctor = d_dtype->getConstructor(name);
  return ctor;
}

std::string Datatype::getName() const { return d_dtype->getName(); }

size_t Datatype::getNumConstructors() const
{
  return d_dtype->getNumConstructors();
}

bool Datatype::isParametric() const { return d_dtype->isParametric(); }
bool Datatype::isCodatatype() const { return d_dtype->isCodatatype(); }

bool Datatype::isTuple() const { return d_dtype->isTuple(); }

bool Datatype::isRecord() const { return d_dtype->isRecord(); }

bool Datatype::isFinite() const
{
  // CHECK: is resolved?
  return d_dtype->isFinite();
}
bool Datatype::isWellFounded() const
{
  // CHECK: is resolved?
  return d_dtype->isWellFounded();
}

std::string Datatype::toString() const { return d_dtype->getName(); }

Datatype::const_iterator Datatype::begin() const
{
  return Datatype::const_iterator(*d_dtype, true);
}

Datatype::const_iterator Datatype::end() const
{
  return Datatype::const_iterator(*d_dtype, false);
}

// !!! This is only temporarily available until the parser is fully migrated
// to the new API. !!!
const CVC4::Datatype& Datatype::getDatatype(void) const { return *d_dtype; }

Datatype::const_iterator::const_iterator(const CVC4::Datatype& dtype,
                                         bool begin)
{
  d_int_ctors = dtype.getConstructors();
  const std::vector<CVC4::DatatypeConstructor>* cons =
      static_cast<const std::vector<CVC4::DatatypeConstructor>*>(d_int_ctors);
  for (const auto& c : *cons)
  {
    /* Can not use emplace_back here since constructor is private. */
    d_ctors.push_back(DatatypeConstructor(c));
  }
  d_idx = begin ? 0 : cons->size();
}

Datatype::const_iterator::const_iterator() {}

Datatype::const_iterator& Datatype::const_iterator::operator=(
    const Datatype::const_iterator& it)
{
  d_int_ctors = it.d_int_ctors;
  d_ctors = it.d_ctors;
  d_idx = it.d_idx;
  return *this;
}

const DatatypeConstructor& Datatype::const_iterator::operator*() const
{
  return d_ctors[d_idx];
}

const DatatypeConstructor* Datatype::const_iterator::operator->() const
{
  return &d_ctors[d_idx];
}

Datatype::const_iterator& Datatype::const_iterator::operator++()
{
  ++d_idx;
  return *this;
}

Datatype::const_iterator Datatype::const_iterator::operator++(int)
{
  Datatype::const_iterator it(*this);
  ++d_idx;
  return it;
}

bool Datatype::const_iterator::operator==(
    const Datatype::const_iterator& other) const
{
  return d_int_ctors == other.d_int_ctors && d_idx == other.d_idx;
}

bool Datatype::const_iterator::operator!=(
    const Datatype::const_iterator& other) const
{
  return d_int_ctors != other.d_int_ctors || d_idx != other.d_idx;
}

/* -------------------------------------------------------------------------- */
/* Rounding Mode for Floating Points                                          */
/* -------------------------------------------------------------------------- */

const static std::
    unordered_map<RoundingMode, CVC4::RoundingMode, RoundingModeHashFunction>
        s_rmodes{
            {ROUND_NEAREST_TIES_TO_EVEN,
             CVC4::RoundingMode::roundNearestTiesToEven},
            {ROUND_TOWARD_POSITIVE, CVC4::RoundingMode::roundTowardPositive},
            {ROUND_TOWARD_NEGATIVE, CVC4::RoundingMode::roundTowardNegative},
            {ROUND_TOWARD_ZERO, CVC4::RoundingMode::roundTowardZero},
            {ROUND_NEAREST_TIES_TO_AWAY,
             CVC4::RoundingMode::roundNearestTiesToAway},
        };

const static std::unordered_map<CVC4::RoundingMode,
                                RoundingMode,
                                CVC4::RoundingModeHashFunction>
    s_rmodes_internal{
        {CVC4::RoundingMode::roundNearestTiesToEven,
         ROUND_NEAREST_TIES_TO_EVEN},
        {CVC4::RoundingMode::roundTowardPositive, ROUND_TOWARD_POSITIVE},
        {CVC4::RoundingMode::roundTowardNegative, ROUND_TOWARD_NEGATIVE},
        {CVC4::RoundingMode::roundTowardZero, ROUND_TOWARD_ZERO},
        {CVC4::RoundingMode::roundNearestTiesToAway,
         ROUND_NEAREST_TIES_TO_AWAY},
    };

size_t RoundingModeHashFunction::operator()(const RoundingMode& rm) const
{
  return size_t(rm);
}

/* -------------------------------------------------------------------------- */
/* Solver                                                                     */
/* -------------------------------------------------------------------------- */

Solver::Solver(Options* opts)
{
  Options* o = opts == nullptr ? new Options() : opts;
  d_exprMgr.reset(new ExprManager(*o));
  d_smtEngine.reset(new SmtEngine(d_exprMgr.get()));
  d_rng.reset(new Random((*o)[options::seed]));
  if (opts == nullptr) delete o;
}

Solver::~Solver() {}

/* Helpers                                                                    */
/* -------------------------------------------------------------------------- */

/* Split out to avoid nested API calls (problematic with API tracing).        */
/* .......................................................................... */

template <typename T>
Term Solver::mkValHelper(T t) const
{
  Term res = d_exprMgr->mkConst(t);
  (void)res.d_expr->getType(true); /* kick off type checking */
  return res;
}

Term Solver::mkRealFromStrHelper(std::string s) const
{
  /* CLN and GMP handle this case differently, CLN interprets it as 0, GMP
   * throws an std::invalid_argument exception. For consistency, we treat it
   * as invalid. */
  CVC4_API_ARG_CHECK_EXPECTED(s != ".", s)
      << "a string representing an integer, real or rational value.";

  CVC4::Rational r = s.find('/') != std::string::npos
                         ? CVC4::Rational(s)
                         : CVC4::Rational::fromDecimal(s);
  return mkValHelper<CVC4::Rational>(r);
}

Term Solver::mkBVFromIntHelper(uint32_t size, uint64_t val) const
{
  CVC4_API_SOLVER_TRY_CATCH_BEGIN;
  CVC4_API_ARG_CHECK_EXPECTED(size > 0, size) << "a bit-width > 0";

  return mkValHelper<CVC4::BitVector>(CVC4::BitVector(size, val));

  CVC4_API_SOLVER_TRY_CATCH_END;
}

Term Solver::mkBVFromStrHelper(std::string s, uint32_t base) const
{
  CVC4_API_ARG_CHECK_EXPECTED(!s.empty(), s) << "a non-empty string";
  CVC4_API_ARG_CHECK_EXPECTED(base == 2 || base == 10 || base == 16, s)
      << "base 2, 10, or 16";

  return mkValHelper<CVC4::BitVector>(CVC4::BitVector(s, base));
}

Term Solver::mkBVFromStrHelper(uint32_t size,
                               std::string s,
                               uint32_t base) const
{
  CVC4_API_ARG_CHECK_EXPECTED(!s.empty(), s) << "a non-empty string";
  CVC4_API_ARG_CHECK_EXPECTED(base == 2 || base == 10 || base == 16, s)
      << "base 2, 10, or 16";

  Integer val(s, base);

  if (val.strictlyNegative())
  {
    CVC4_API_CHECK(val >= -Integer("2", 10).pow(size - 1))
        << "Overflow in bitvector construction (specified bitvector size "
        << size << " too small to hold value " << s << ")";
  }
  else
  {
    CVC4_API_CHECK(val.modByPow2(size) == val)
        << "Overflow in bitvector construction (specified bitvector size "
        << size << " too small to hold value " << s << ")";
  }

  return mkValHelper<CVC4::BitVector>(CVC4::BitVector(size, val));
}

Term Solver::mkTermFromKind(Kind kind) const
{
  CVC4_API_SOLVER_TRY_CATCH_BEGIN;
  CVC4_API_KIND_CHECK_EXPECTED(
      kind == PI || kind == REGEXP_EMPTY || kind == REGEXP_SIGMA, kind)
      << "PI or REGEXP_EMPTY or REGEXP_SIGMA";

  Term res;
  if (kind == REGEXP_EMPTY || kind == REGEXP_SIGMA)
  {
    CVC4::Kind k = extToIntKind(kind);
    Assert(isDefinedIntKind(k));
    res = d_exprMgr->mkExpr(k, std::vector<Expr>());
  }
  else
  {
    Assert(kind == PI);
    res = d_exprMgr->mkNullaryOperator(d_exprMgr->realType(), CVC4::kind::PI);
  }
  (void)res.d_expr->getType(true); /* kick off type checking */
  return res;

  CVC4_API_SOLVER_TRY_CATCH_END;
}

/* Helpers for converting vectors.                                            */
/* .......................................................................... */

std::vector<Type> Solver::sortVectorToTypes(
    const std::vector<Sort>& sorts) const
{
  std::vector<Type> res;
  for (const Sort& s : sorts)
  {
    res.push_back(*s.d_type);
  }
  return res;
}

std::vector<Expr> Solver::termVectorToExprs(
    const std::vector<Term>& terms) const
{
  std::vector<Expr> res;
  for (const Term& t : terms)
  {
    res.push_back(*t.d_expr);
  }
  return res;
}

/* Helpers for mkTerm checks.                                                  */
/* .......................................................................... */

void Solver::checkMkTerm(Kind kind, uint32_t nchildren) const
{
  CVC4_API_KIND_CHECK(kind);
  Assert(isDefinedIntKind(extToIntKind(kind)));
  const CVC4::kind::MetaKind mk = kind::metaKindOf(extToIntKind(kind));
  CVC4_API_KIND_CHECK_EXPECTED(
      mk == kind::metakind::PARAMETERIZED || mk == kind::metakind::OPERATOR,
      kind)
      << "Only operator-style terms are created with mkTerm(), "
         "to create variables, constants and values see mkVar(), mkConst() "
         "and the respective theory-specific functions to create values, "
         "e.g., mkBitVector().";
  CVC4_API_KIND_CHECK_EXPECTED(
      nchildren >= minArity(kind) && nchildren <= maxArity(kind), kind)
      << "Terms with kind " << kindToString(kind) << " must have at least "
      << minArity(kind) << " children and at most " << maxArity(kind)
      << " children (the one under construction has " << nchildren << ")";
}

/* Sorts Handling                                                             */
/* -------------------------------------------------------------------------- */

Sort Solver::getNullSort(void) const
{
  CVC4_API_SOLVER_TRY_CATCH_BEGIN;
  return Type();
  CVC4_API_SOLVER_TRY_CATCH_END;
}

Sort Solver::getBooleanSort(void) const
{
  CVC4_API_SOLVER_TRY_CATCH_BEGIN;
  return d_exprMgr->booleanType();
  CVC4_API_SOLVER_TRY_CATCH_END;
}

Sort Solver::getIntegerSort(void) const
{
  CVC4_API_SOLVER_TRY_CATCH_BEGIN;
  return d_exprMgr->integerType();
  CVC4_API_SOLVER_TRY_CATCH_END;
}

Sort Solver::getRealSort(void) const
{
  CVC4_API_SOLVER_TRY_CATCH_BEGIN;
  return d_exprMgr->realType();
  CVC4_API_SOLVER_TRY_CATCH_END;
}

Sort Solver::getRegExpSort(void) const
{
  CVC4_API_SOLVER_TRY_CATCH_BEGIN;
  return d_exprMgr->regExpType();
  CVC4_API_SOLVER_TRY_CATCH_END;
}

Sort Solver::getStringSort(void) const
{
  CVC4_API_SOLVER_TRY_CATCH_BEGIN;
  return d_exprMgr->stringType();
  CVC4_API_SOLVER_TRY_CATCH_END;
}

Sort Solver::getRoundingmodeSort(void) const
{
  CVC4_API_SOLVER_TRY_CATCH_BEGIN;
  return d_exprMgr->roundingModeType();
  CVC4_API_SOLVER_TRY_CATCH_END;
}

/* Create sorts ------------------------------------------------------- */

Sort Solver::mkArraySort(Sort indexSort, Sort elemSort) const
{
  CVC4_API_SOLVER_TRY_CATCH_BEGIN;
  CVC4_API_ARG_CHECK_EXPECTED(!indexSort.isNull(), indexSort)
      << "non-null index sort";
  CVC4_API_ARG_CHECK_EXPECTED(!elemSort.isNull(), elemSort)
      << "non-null element sort";

  return d_exprMgr->mkArrayType(*indexSort.d_type, *elemSort.d_type);

  CVC4_API_SOLVER_TRY_CATCH_END;
}

Sort Solver::mkBitVectorSort(uint32_t size) const
{
  CVC4_API_SOLVER_TRY_CATCH_BEGIN;
  CVC4_API_ARG_CHECK_EXPECTED(size > 0, size) << "size > 0";

  return d_exprMgr->mkBitVectorType(size);

  CVC4_API_SOLVER_TRY_CATCH_END;
}

Sort Solver::mkFloatingPointSort(uint32_t exp, uint32_t sig) const
{
  CVC4_API_SOLVER_TRY_CATCH_BEGIN;
  CVC4_API_ARG_CHECK_EXPECTED(exp > 0, exp) << "exponent size > 0";
  CVC4_API_ARG_CHECK_EXPECTED(sig > 0, sig) << "significand size > 0";

  return d_exprMgr->mkFloatingPointType(exp, sig);

  CVC4_API_SOLVER_TRY_CATCH_END;
}

Sort Solver::mkDatatypeSort(DatatypeDecl dtypedecl) const
{
  CVC4_API_SOLVER_TRY_CATCH_BEGIN;
  CVC4_API_ARG_CHECK_EXPECTED(dtypedecl.getNumConstructors() > 0, dtypedecl)
      << "a datatype declaration with at least one constructor";

  return d_exprMgr->mkDatatypeType(*dtypedecl.d_dtype);

  CVC4_API_SOLVER_TRY_CATCH_END;
}

Sort Solver::mkFunctionSort(Sort domain, Sort codomain) const
{
  CVC4_API_SOLVER_TRY_CATCH_BEGIN;
  CVC4_API_ARG_CHECK_EXPECTED(!codomain.isNull(), codomain)
      << "non-null codomain sort";
  CVC4_API_ARG_CHECK_EXPECTED(domain.isFirstClass(), domain)
      << "first-class sort as domain sort for function sort";
  CVC4_API_ARG_CHECK_EXPECTED(codomain.isFirstClass(), codomain)
      << "first-class sort as codomain sort for function sort";
  Assert(!codomain.isFunction()); /* A function sort is not first-class. */

  return d_exprMgr->mkFunctionType(*domain.d_type, *codomain.d_type);

  CVC4_API_SOLVER_TRY_CATCH_END;
}

Sort Solver::mkFunctionSort(const std::vector<Sort>& sorts, Sort codomain) const
{
  CVC4_API_SOLVER_TRY_CATCH_BEGIN;
  CVC4_API_ARG_SIZE_CHECK_EXPECTED(sorts.size() >= 1, sorts)
      << "at least one parameter sort for function sort";
  for (size_t i = 0, size = sorts.size(); i < size; ++i)
  {
    CVC4_API_ARG_AT_INDEX_CHECK_EXPECTED(
        !sorts[i].isNull(), "parameter sort", sorts[i], i)
        << "non-null sort";
    CVC4_API_ARG_AT_INDEX_CHECK_EXPECTED(
        sorts[i].isFirstClass(), "parameter sort", sorts[i], i)
        << "first-class sort as parameter sort for function sort";
  }
  CVC4_API_ARG_CHECK_EXPECTED(!codomain.isNull(), codomain)
      << "non-null codomain sort";
  CVC4_API_ARG_CHECK_EXPECTED(codomain.isFirstClass(), codomain)
      << "first-class sort as codomain sort for function sort";
  Assert(!codomain.isFunction()); /* A function sort is not first-class. */

  std::vector<Type> argTypes = sortVectorToTypes(sorts);
  return d_exprMgr->mkFunctionType(argTypes, *codomain.d_type);

  CVC4_API_SOLVER_TRY_CATCH_END;
}

Sort Solver::mkParamSort(const std::string& symbol) const
{
  CVC4_API_SOLVER_TRY_CATCH_BEGIN;
  return d_exprMgr->mkSort(symbol, ExprManager::SORT_FLAG_PLACEHOLDER);
  CVC4_API_SOLVER_TRY_CATCH_END;
}

Sort Solver::mkPredicateSort(const std::vector<Sort>& sorts) const
{
  CVC4_API_SOLVER_TRY_CATCH_BEGIN;
  CVC4_API_ARG_SIZE_CHECK_EXPECTED(sorts.size() >= 1, sorts)
      << "at least one parameter sort for predicate sort";
  for (size_t i = 0, size = sorts.size(); i < size; ++i)
  {
    CVC4_API_ARG_AT_INDEX_CHECK_EXPECTED(
        !sorts[i].isNull(), "parameter sort", sorts[i], i)
        << "non-null sort";
    CVC4_API_ARG_AT_INDEX_CHECK_EXPECTED(
        sorts[i].isFirstClass(), "parameter sort", sorts[i], i)
        << "first-class sort as parameter sort for predicate sort";
  }
  std::vector<Type> types = sortVectorToTypes(sorts);

  return d_exprMgr->mkPredicateType(types);

  CVC4_API_SOLVER_TRY_CATCH_END;
}

Sort Solver::mkRecordSort(
    const std::vector<std::pair<std::string, Sort>>& fields) const
{
  CVC4_API_SOLVER_TRY_CATCH_BEGIN;
  std::vector<std::pair<std::string, Type>> f;
  size_t i = 0;
  for (const auto& p : fields)
  {
    CVC4_API_ARG_AT_INDEX_CHECK_EXPECTED(
        !p.second.isNull(), "parameter sort", p.second, i)
        << "non-null sort";
    i += 1;
    f.emplace_back(p.first, *p.second.d_type);
  }

  return d_exprMgr->mkRecordType(Record(f));

  CVC4_API_SOLVER_TRY_CATCH_END;
}

Sort Solver::mkSetSort(Sort elemSort) const
{
  CVC4_API_SOLVER_TRY_CATCH_BEGIN;
  CVC4_API_ARG_CHECK_EXPECTED(!elemSort.isNull(), elemSort)
      << "non-null element sort";

  return d_exprMgr->mkSetType(*elemSort.d_type);

  CVC4_API_SOLVER_TRY_CATCH_END;
}

Sort Solver::mkUninterpretedSort(const std::string& symbol) const
{
  CVC4_API_SOLVER_TRY_CATCH_BEGIN;
  return d_exprMgr->mkSort(symbol);
  CVC4_API_SOLVER_TRY_CATCH_END;
}

Sort Solver::mkSortConstructorSort(const std::string& symbol,
                                   size_t arity) const
{
  CVC4_API_SOLVER_TRY_CATCH_BEGIN;
  CVC4_API_ARG_CHECK_EXPECTED(arity > 0, arity) << "an arity > 0";

  return d_exprMgr->mkSortConstructor(symbol, arity);

  CVC4_API_SOLVER_TRY_CATCH_END;
}

Sort Solver::mkTupleSort(const std::vector<Sort>& sorts) const
{
  CVC4_API_SOLVER_TRY_CATCH_BEGIN;
  for (size_t i = 0, size = sorts.size(); i < size; ++i)
  {
    CVC4_API_ARG_AT_INDEX_CHECK_EXPECTED(
        !sorts[i].isNull(), "parameter sort", sorts[i], i)
        << "non-null sort";
    CVC4_API_ARG_AT_INDEX_CHECK_EXPECTED(
        !sorts[i].isFunctionLike(), "parameter sort", sorts[i], i)
        << "non-function-like sort as parameter sort for tuple sort";
  }
  std::vector<Type> types = sortVectorToTypes(sorts);

  return d_exprMgr->mkTupleType(types);

  CVC4_API_SOLVER_TRY_CATCH_END;
}

/* Create consts                                                              */
/* -------------------------------------------------------------------------- */

Term Solver::mkTrue(void) const
{
  CVC4_API_SOLVER_TRY_CATCH_BEGIN;
  return d_exprMgr->mkConst<bool>(true);
  CVC4_API_SOLVER_TRY_CATCH_END;
}

Term Solver::mkFalse(void) const
{
  CVC4_API_SOLVER_TRY_CATCH_BEGIN;
  return d_exprMgr->mkConst<bool>(false);
  CVC4_API_SOLVER_TRY_CATCH_END;
}

Term Solver::mkBoolean(bool val) const
{
  CVC4_API_SOLVER_TRY_CATCH_BEGIN;
  return d_exprMgr->mkConst<bool>(val);
  CVC4_API_SOLVER_TRY_CATCH_END;
}

Term Solver::mkPi() const
{
  CVC4_API_SOLVER_TRY_CATCH_BEGIN;

  Term res =
      d_exprMgr->mkNullaryOperator(d_exprMgr->realType(), CVC4::kind::PI);
  (void)res.d_expr->getType(true); /* kick off type checking */
  return res;

  CVC4_API_SOLVER_TRY_CATCH_END;
}

Term Solver::mkReal(const char* s) const
{
  CVC4_API_SOLVER_TRY_CATCH_BEGIN;
  CVC4_API_ARG_CHECK_NOT_NULLPTR(s);

  return mkRealFromStrHelper(std::string(s));

  CVC4_API_SOLVER_TRY_CATCH_END;
}

Term Solver::mkReal(const std::string& s) const
{
  CVC4_API_SOLVER_TRY_CATCH_BEGIN;
  return mkRealFromStrHelper(s);
  CVC4_API_SOLVER_TRY_CATCH_END;
}

Term Solver::mkReal(int32_t val) const
{
  CVC4_API_SOLVER_TRY_CATCH_BEGIN;
  return mkValHelper<CVC4::Rational>(CVC4::Rational(val));
  CVC4_API_SOLVER_TRY_CATCH_END;
}

Term Solver::mkReal(int64_t val) const
{
  CVC4_API_SOLVER_TRY_CATCH_BEGIN;
  return mkValHelper<CVC4::Rational>(CVC4::Rational(val));
  CVC4_API_SOLVER_TRY_CATCH_END;
}

Term Solver::mkReal(uint32_t val) const
{
  CVC4_API_SOLVER_TRY_CATCH_BEGIN;
  return mkValHelper<CVC4::Rational>(CVC4::Rational(val));
  CVC4_API_SOLVER_TRY_CATCH_END;
}

Term Solver::mkReal(uint64_t val) const
{
  CVC4_API_SOLVER_TRY_CATCH_BEGIN;
  return mkValHelper<CVC4::Rational>(CVC4::Rational(val));
  CVC4_API_SOLVER_TRY_CATCH_END;
}

Term Solver::mkReal(int32_t num, int32_t den) const
{
  CVC4_API_SOLVER_TRY_CATCH_BEGIN;
  return mkValHelper<CVC4::Rational>(CVC4::Rational(num, den));
  CVC4_API_SOLVER_TRY_CATCH_END;
}

Term Solver::mkReal(int64_t num, int64_t den) const
{
  CVC4_API_SOLVER_TRY_CATCH_BEGIN;
  return mkValHelper<CVC4::Rational>(CVC4::Rational(num, den));
  CVC4_API_SOLVER_TRY_CATCH_END;
}

Term Solver::mkReal(uint32_t num, uint32_t den) const
{
  CVC4_API_SOLVER_TRY_CATCH_BEGIN;
  return mkValHelper<CVC4::Rational>(CVC4::Rational(num, den));
  CVC4_API_SOLVER_TRY_CATCH_END;
}

Term Solver::mkReal(uint64_t num, uint64_t den) const
{
  CVC4_API_SOLVER_TRY_CATCH_BEGIN;
  return mkValHelper<CVC4::Rational>(CVC4::Rational(num, den));
  CVC4_API_SOLVER_TRY_CATCH_END;
}

Term Solver::mkRegexpEmpty() const
{
  CVC4_API_SOLVER_TRY_CATCH_BEGIN;

  Term res =
      d_exprMgr->mkExpr(CVC4::kind::REGEXP_EMPTY, std::vector<CVC4::Expr>());
  (void)res.d_expr->getType(true); /* kick off type checking */
  return res;

  CVC4_API_SOLVER_TRY_CATCH_END;
}

Term Solver::mkRegexpSigma() const
{
  CVC4_API_SOLVER_TRY_CATCH_BEGIN;

  Term res =
      d_exprMgr->mkExpr(CVC4::kind::REGEXP_SIGMA, std::vector<CVC4::Expr>());
  (void)res.d_expr->getType(true); /* kick off type checking */
  return res;

  CVC4_API_SOLVER_TRY_CATCH_END;
}

Term Solver::mkEmptySet(Sort s) const
{
  CVC4_API_SOLVER_TRY_CATCH_BEGIN;
  CVC4_API_ARG_CHECK_EXPECTED(s.isNull() || s.isSet(), s)
      << "null sort or set sort";

  return mkValHelper<CVC4::EmptySet>(CVC4::EmptySet(*s.d_type));

  CVC4_API_SOLVER_TRY_CATCH_END;
}

Term Solver::mkSepNil(Sort sort) const
{
  CVC4_API_SOLVER_TRY_CATCH_BEGIN;
  CVC4_API_ARG_CHECK_EXPECTED(!sort.isNull(), sort) << "non-null sort";

  Term res = d_exprMgr->mkNullaryOperator(*sort.d_type, CVC4::kind::SEP_NIL);
  (void)res.d_expr->getType(true); /* kick off type checking */
  return res;

  CVC4_API_SOLVER_TRY_CATCH_END;
}

Term Solver::mkString(const char* s, bool useEscSequences) const
{
  CVC4_API_SOLVER_TRY_CATCH_BEGIN;
  return mkValHelper<CVC4::String>(CVC4::String(s, useEscSequences));
  CVC4_API_SOLVER_TRY_CATCH_END;
}

Term Solver::mkString(const std::string& s, bool useEscSequences) const
{
  CVC4_API_SOLVER_TRY_CATCH_BEGIN;
  return mkValHelper<CVC4::String>(CVC4::String(s, useEscSequences));
  CVC4_API_SOLVER_TRY_CATCH_END;
}

Term Solver::mkString(const unsigned char c) const
{
  CVC4_API_SOLVER_TRY_CATCH_BEGIN;
  return mkValHelper<CVC4::String>(CVC4::String(std::string(1, c)));
  CVC4_API_SOLVER_TRY_CATCH_END;
}

Term Solver::mkString(const std::vector<unsigned>& s) const
{
  CVC4_API_SOLVER_TRY_CATCH_BEGIN;
  return mkValHelper<CVC4::String>(CVC4::String(s));
  CVC4_API_SOLVER_TRY_CATCH_END;
}

Term Solver::mkUniverseSet(Sort sort) const
{
  CVC4_API_SOLVER_TRY_CATCH_BEGIN;
  CVC4_API_ARG_CHECK_EXPECTED(!sort.isNull(), sort) << "non-null sort";

  Term res =
      d_exprMgr->mkNullaryOperator(*sort.d_type, CVC4::kind::UNIVERSE_SET);
  // TODO(#2771): Reenable?
  // (void)res.d_expr->getType(true); /* kick off type checking */
  return res;

  CVC4_API_SOLVER_TRY_CATCH_END;
}

Term Solver::mkBitVector(uint32_t size, uint64_t val) const
{
  CVC4_API_SOLVER_TRY_CATCH_BEGIN;
  return mkBVFromIntHelper(size, val);
  CVC4_API_SOLVER_TRY_CATCH_END;
}

Term Solver::mkBitVector(const char* s, uint32_t base) const
{
  CVC4_API_SOLVER_TRY_CATCH_BEGIN;
  CVC4_API_ARG_CHECK_NOT_NULLPTR(s);

  return mkBVFromStrHelper(std::string(s), base);

  CVC4_API_SOLVER_TRY_CATCH_END;
}

Term Solver::mkBitVector(const std::string& s, uint32_t base) const
{
  CVC4_API_SOLVER_TRY_CATCH_BEGIN;
  return mkBVFromStrHelper(s, base);
  CVC4_API_SOLVER_TRY_CATCH_END;
}

Term Solver::mkBitVector(uint32_t size, const char* s, uint32_t base) const
{
  CVC4_API_SOLVER_TRY_CATCH_BEGIN;
  CVC4_API_ARG_CHECK_NOT_NULLPTR(s);
  return mkBVFromStrHelper(size, s, base);
  CVC4_API_SOLVER_TRY_CATCH_END;
}

Term Solver::mkBitVector(uint32_t size, std::string& s, uint32_t base) const
{
  CVC4_API_SOLVER_TRY_CATCH_BEGIN;
  return mkBVFromStrHelper(size, s, base);
  CVC4_API_SOLVER_TRY_CATCH_END;
}

Term Solver::mkConstArray(Sort sort, Term val) const
{
  CVC4_API_SOLVER_TRY_CATCH_BEGIN;
  CVC4_API_ARG_CHECK_NOT_NULL(val);
  CVC4_API_CHECK(sort.isArray()) << "Not an array sort.";
  CVC4_API_CHECK(sort.getArrayElementSort().isComparableTo(val.getSort()))
      << "Value does not match element sort.";
  Term res = mkValHelper<CVC4::ArrayStoreAll>(
      CVC4::ArrayStoreAll(*sort.d_type, *val.d_expr));
  return res;
  CVC4_API_SOLVER_TRY_CATCH_END;
}

Term Solver::mkPosInf(uint32_t exp, uint32_t sig) const
{
  CVC4_API_SOLVER_TRY_CATCH_BEGIN;
  CVC4_API_CHECK(Configuration::isBuiltWithSymFPU())
      << "Expected CVC4 to be compiled with SymFPU support";

  return mkValHelper<CVC4::FloatingPoint>(
      FloatingPoint::makeInf(FloatingPointSize(exp, sig), false));

  CVC4_API_SOLVER_TRY_CATCH_END;
}

Term Solver::mkNegInf(uint32_t exp, uint32_t sig) const
{
  CVC4_API_SOLVER_TRY_CATCH_BEGIN;
  CVC4_API_CHECK(Configuration::isBuiltWithSymFPU())
      << "Expected CVC4 to be compiled with SymFPU support";

  return mkValHelper<CVC4::FloatingPoint>(
      FloatingPoint::makeInf(FloatingPointSize(exp, sig), true));

  CVC4_API_SOLVER_TRY_CATCH_END;
}

Term Solver::mkNaN(uint32_t exp, uint32_t sig) const
{
  CVC4_API_SOLVER_TRY_CATCH_BEGIN;
  CVC4_API_CHECK(Configuration::isBuiltWithSymFPU())
      << "Expected CVC4 to be compiled with SymFPU support";

  return mkValHelper<CVC4::FloatingPoint>(
      FloatingPoint::makeNaN(FloatingPointSize(exp, sig)));

  CVC4_API_SOLVER_TRY_CATCH_END;
}

Term Solver::mkPosZero(uint32_t exp, uint32_t sig) const
{
  CVC4_API_SOLVER_TRY_CATCH_BEGIN;
  CVC4_API_CHECK(Configuration::isBuiltWithSymFPU())
      << "Expected CVC4 to be compiled with SymFPU support";

  return mkValHelper<CVC4::FloatingPoint>(
      FloatingPoint::makeZero(FloatingPointSize(exp, sig), false));

  CVC4_API_SOLVER_TRY_CATCH_END;
}

Term Solver::mkNegZero(uint32_t exp, uint32_t sig) const
{
  CVC4_API_SOLVER_TRY_CATCH_BEGIN;
  CVC4_API_CHECK(Configuration::isBuiltWithSymFPU())
      << "Expected CVC4 to be compiled with SymFPU support";

  return mkValHelper<CVC4::FloatingPoint>(
      FloatingPoint::makeZero(FloatingPointSize(exp, sig), true));

  CVC4_API_SOLVER_TRY_CATCH_END;
}

Term Solver::mkRoundingMode(RoundingMode rm) const
{
  CVC4_API_SOLVER_TRY_CATCH_BEGIN;
  return mkValHelper<CVC4::RoundingMode>(s_rmodes.at(rm));
  CVC4_API_SOLVER_TRY_CATCH_END;
}

Term Solver::mkUninterpretedConst(Sort sort, int32_t index) const
{
  CVC4_API_SOLVER_TRY_CATCH_BEGIN;
  CVC4_API_ARG_CHECK_EXPECTED(!sort.isNull(), sort) << "non-null sort";

  return mkValHelper<CVC4::UninterpretedConstant>(
      CVC4::UninterpretedConstant(*sort.d_type, index));

  CVC4_API_SOLVER_TRY_CATCH_END;
}

Term Solver::mkAbstractValue(const std::string& index) const
{
  CVC4_API_SOLVER_TRY_CATCH_BEGIN;
  CVC4_API_ARG_CHECK_EXPECTED(!index.empty(), index) << "a non-empty string";

  CVC4::Integer idx(index, 10);
  CVC4_API_ARG_CHECK_EXPECTED(idx > 0, index)
      << "a string representing an integer > 0";
  return d_exprMgr->mkConst(CVC4::AbstractValue(idx));
  // do not call getType(), for abstract values, type can not be computed
  // until it is substituted away
  CVC4_API_SOLVER_TRY_CATCH_END;
}

Term Solver::mkAbstractValue(uint64_t index) const
{
  CVC4_API_SOLVER_TRY_CATCH_BEGIN;
  CVC4_API_ARG_CHECK_EXPECTED(index > 0, index) << "an integer > 0";

  return d_exprMgr->mkConst(CVC4::AbstractValue(Integer(index)));
  // do not call getType(), for abstract values, type can not be computed
  // until it is substituted away
  CVC4_API_SOLVER_TRY_CATCH_END;
}

Term Solver::mkFloatingPoint(uint32_t exp, uint32_t sig, Term val) const
{
  CVC4_API_SOLVER_TRY_CATCH_BEGIN;
  CVC4_API_CHECK(Configuration::isBuiltWithSymFPU())
      << "Expected CVC4 to be compiled with SymFPU support";
  CVC4_API_ARG_CHECK_EXPECTED(exp > 0, exp) << "a value > 0";
  CVC4_API_ARG_CHECK_EXPECTED(sig > 0, sig) << "a value > 0";
  uint32_t bw = exp + sig;
  CVC4_API_ARG_CHECK_EXPECTED(bw == val.getSort().getBVSize(), val)
      << "a bit-vector constant with bit-width '" << bw << "'";
  CVC4_API_ARG_CHECK_EXPECTED(!val.isNull(), val) << "non-null term";
  CVC4_API_ARG_CHECK_EXPECTED(
      val.getSort().isBitVector() && val.d_expr->isConst(), val)
      << "bit-vector constant";

  return mkValHelper<CVC4::FloatingPoint>(
      CVC4::FloatingPoint(exp, sig, val.d_expr->getConst<BitVector>()));

  CVC4_API_SOLVER_TRY_CATCH_END;
}

/* Create constants                                                           */
/* -------------------------------------------------------------------------- */

Term Solver::mkConst(Sort sort, const std::string& symbol) const
{
  CVC4_API_SOLVER_TRY_CATCH_BEGIN;
  CVC4_API_ARG_CHECK_EXPECTED(!sort.isNull(), sort) << "non-null sort";

  Term res = symbol.empty() ? d_exprMgr->mkVar(*sort.d_type)
                            : d_exprMgr->mkVar(symbol, *sort.d_type);
  (void)res.d_expr->getType(true); /* kick off type checking */
  return res;

  CVC4_API_SOLVER_TRY_CATCH_END;
}

/* Create variables                                                           */
/* -------------------------------------------------------------------------- */

Term Solver::mkVar(Sort sort, const std::string& symbol) const
{
  CVC4_API_SOLVER_TRY_CATCH_BEGIN;
  CVC4_API_ARG_CHECK_EXPECTED(!sort.isNull(), sort) << "non-null sort";

  Term res = symbol.empty() ? d_exprMgr->mkBoundVar(*sort.d_type)
                            : d_exprMgr->mkBoundVar(symbol, *sort.d_type);
  (void)res.d_expr->getType(true); /* kick off type checking */
  return res;

  CVC4_API_SOLVER_TRY_CATCH_END;
}

/* Create datatype declarations                                               */
/* -------------------------------------------------------------------------- */

DatatypeDecl Solver::mkDatatypeDecl(const std::string& name, bool isCoDatatype)
{
  return DatatypeDecl(this, name, isCoDatatype);
}

DatatypeDecl Solver::mkDatatypeDecl(const std::string& name,
                                    Sort param,
                                    bool isCoDatatype)
{
  return DatatypeDecl(this, name, param, isCoDatatype);
}

DatatypeDecl Solver::mkDatatypeDecl(const std::string& name,
                                    const std::vector<Sort>& params,
                                    bool isCoDatatype)
{
  return DatatypeDecl(this, name, params, isCoDatatype);
}

/* Create terms                                                               */
/* -------------------------------------------------------------------------- */

Term Solver::mkTerm(Kind kind) const
{
  CVC4_API_SOLVER_TRY_CATCH_BEGIN;
  return mkTermFromKind(kind);
  CVC4_API_SOLVER_TRY_CATCH_END;
}

Term Solver::mkTerm(Kind kind, Term child) const
{
  CVC4_API_SOLVER_TRY_CATCH_BEGIN;
  CVC4_API_ARG_CHECK_EXPECTED(!child.isNull(), child) << "non-null term";
  checkMkTerm(kind, 1);

  Term res = d_exprMgr->mkExpr(extToIntKind(kind), *child.d_expr);
  (void)res.d_expr->getType(true); /* kick off type checking */
  return res;

  CVC4_API_SOLVER_TRY_CATCH_END;
}

Term Solver::mkTerm(Kind kind, Term child1, Term child2) const
{
  CVC4_API_SOLVER_TRY_CATCH_BEGIN;
  CVC4_API_ARG_CHECK_EXPECTED(!child1.isNull(), child1) << "non-null term";
  CVC4_API_ARG_CHECK_EXPECTED(!child2.isNull(), child2) << "non-null term";
  checkMkTerm(kind, 2);

  Term res =
      d_exprMgr->mkExpr(extToIntKind(kind), *child1.d_expr, *child2.d_expr);
  (void)res.d_expr->getType(true); /* kick off type checking */
  return res;

  CVC4_API_SOLVER_TRY_CATCH_END;
}

Term Solver::mkTerm(Kind kind, Term child1, Term child2, Term child3) const
{
  CVC4_API_SOLVER_TRY_CATCH_BEGIN;
  CVC4_API_ARG_CHECK_EXPECTED(!child1.isNull(), child1) << "non-null term";
  CVC4_API_ARG_CHECK_EXPECTED(!child2.isNull(), child2) << "non-null term";
  CVC4_API_ARG_CHECK_EXPECTED(!child3.isNull(), child3) << "non-null term";
  checkMkTerm(kind, 3);

  std::vector<Expr> echildren{*child1.d_expr, *child2.d_expr, *child3.d_expr};
  CVC4::Kind k = extToIntKind(kind);
  Assert(isDefinedIntKind(k));
  Term res = kind::isAssociative(k) ? d_exprMgr->mkAssociative(k, echildren)
                                    : d_exprMgr->mkExpr(k, echildren);
  (void)res.d_expr->getType(true); /* kick off type checking */
  return res;

  CVC4_API_SOLVER_TRY_CATCH_END;
}

Term Solver::mkTerm(Kind kind, const std::vector<Term>& children) const
{
  CVC4_API_SOLVER_TRY_CATCH_BEGIN;
  for (size_t i = 0, size = children.size(); i < size; ++i)
  {
    CVC4_API_ARG_AT_INDEX_CHECK_EXPECTED(
        !children[i].isNull(), "parameter term", children[i], i)
        << "non-null term";
  }
  checkMkTerm(kind, children.size());

  std::vector<Expr> echildren = termVectorToExprs(children);
  CVC4::Kind k = extToIntKind(kind);
  Assert(isDefinedIntKind(k));
  Term res = kind::isAssociative(k) ? d_exprMgr->mkAssociative(k, echildren)
                                    : d_exprMgr->mkExpr(k, echildren);
  (void)res.d_expr->getType(true); /* kick off type checking */
  return res;

  CVC4_API_SOLVER_TRY_CATCH_END;
}

Term Solver::mkTerm(Op op) const
{
  CVC4_API_SOLVER_TRY_CATCH_BEGIN;

  Term res;
  if (op.isIndexedHelper())
  {
    const CVC4::Kind int_kind = extToIntKind(op.d_kind);
    res = d_exprMgr->mkExpr(int_kind, *op.d_expr);
  }
  else
  {
    res = mkTermFromKind(op.d_kind);
  }

  (void)res.d_expr->getType(true); /* kick off type checking */
  return res;

  CVC4_API_SOLVER_TRY_CATCH_END;
}

Term Solver::mkTerm(Op op, Term child) const
{
  CVC4_API_SOLVER_TRY_CATCH_BEGIN;
  CVC4_API_ARG_CHECK_EXPECTED(!child.isNull(), child) << "non-null term";

  const CVC4::Kind int_kind = extToIntKind(op.d_kind);
  Term res;
  if (op.isIndexedHelper())
  {
    res = d_exprMgr->mkExpr(int_kind, *op.d_expr, *child.d_expr);
  }
  else
  {
    res = d_exprMgr->mkExpr(int_kind, *child.d_expr);
  }

  (void)res.d_expr->getType(true); /* kick off type checking */
  return res;

  CVC4_API_SOLVER_TRY_CATCH_END;
}

Term Solver::mkTerm(Op op, Term child1, Term child2) const
{
  CVC4_API_SOLVER_TRY_CATCH_BEGIN;
  CVC4_API_ARG_CHECK_EXPECTED(!child1.isNull(), child1) << "non-null term";
  CVC4_API_ARG_CHECK_EXPECTED(!child2.isNull(), child2) << "non-null term";

  const CVC4::Kind int_kind = extToIntKind(op.d_kind);
  Term res;
  if (op.isIndexedHelper())
  {
    res =
        d_exprMgr->mkExpr(int_kind, *op.d_expr, *child1.d_expr, *child2.d_expr);
  }
  else
  {
    res = d_exprMgr->mkExpr(int_kind, *child1.d_expr, *child2.d_expr);
  }

  (void)res.d_expr->getType(true); /* kick off type checking */
  return res;
  CVC4_API_SOLVER_TRY_CATCH_END;
}

Term Solver::mkTerm(Op op, Term child1, Term child2, Term child3) const
{
  CVC4_API_SOLVER_TRY_CATCH_BEGIN;
  CVC4_API_ARG_CHECK_EXPECTED(!child1.isNull(), child1) << "non-null term";
  CVC4_API_ARG_CHECK_EXPECTED(!child2.isNull(), child2) << "non-null term";
  CVC4_API_ARG_CHECK_EXPECTED(!child3.isNull(), child3) << "non-null term";

  const CVC4::Kind int_kind = extToIntKind(op.d_kind);
  Term res;
  if (op.isIndexedHelper())
  {
    res = d_exprMgr->mkExpr(
        int_kind, *op.d_expr, *child1.d_expr, *child2.d_expr, *child3.d_expr);
  }
  else
  {
    res = d_exprMgr->mkExpr(
        int_kind, *child1.d_expr, *child2.d_expr, *child3.d_expr);
  }

  (void)res.d_expr->getType(true); /* kick off type checking */
  return res;

  CVC4_API_SOLVER_TRY_CATCH_END;
}

Term Solver::mkTerm(Op op, const std::vector<Term>& children) const
{
  CVC4_API_SOLVER_TRY_CATCH_BEGIN;
  for (size_t i = 0, size = children.size(); i < size; ++i)
  {
    CVC4_API_ARG_AT_INDEX_CHECK_EXPECTED(
        !children[i].isNull(), "parameter term", children[i], i)
        << "non-null term";
  }

  const CVC4::Kind int_kind = extToIntKind(op.d_kind);
  std::vector<Expr> echildren = termVectorToExprs(children);
  Term res;
  if (op.isIndexedHelper())
  {
    res = d_exprMgr->mkExpr(int_kind, *op.d_expr, echildren);
  }
  else
  {
    res = d_exprMgr->mkExpr(int_kind, echildren);
  }

  (void)res.d_expr->getType(true); /* kick off type checking */
  return res;

  CVC4_API_SOLVER_TRY_CATCH_END;
}

Term Solver::mkTuple(const std::vector<Sort>& sorts,
                     const std::vector<Term>& terms) const
{
  CVC4_API_SOLVER_TRY_CATCH_BEGIN;
  CVC4_API_CHECK(sorts.size() == terms.size())
      << "Expected the same number of sorts and elements";
  std::vector<CVC4::Expr> args;
  for (size_t i = 0, size = sorts.size(); i < size; i++)
  {
    args.push_back(*(ensureTermSort(terms[i], sorts[i])).d_expr);
  }

  Sort s = mkTupleSort(sorts);
  Datatype dt = s.getDatatype();
  Term res = d_exprMgr->mkExpr(extToIntKind(APPLY_CONSTRUCTOR),
                               *dt[0].getConstructorTerm().d_expr,
                               args);
  (void)res.d_expr->getType(true); /* kick off type checking */
  return res;

  CVC4_API_SOLVER_TRY_CATCH_END;
}

/* Create operators                                                           */
/* -------------------------------------------------------------------------- */

Op Solver::mkOp(Kind kind) const
{
  CVC4_API_SOLVER_TRY_CATCH_BEGIN;
  CVC4_API_CHECK(s_indexed_kinds.find(kind) == s_indexed_kinds.end())
      << "Expected a kind for a non-indexed operator.";
  return Op(kind);
  CVC4_API_SOLVER_TRY_CATCH_END
}

Op Solver::mkOp(Kind kind, Kind k) const
{
  CVC4_API_SOLVER_TRY_CATCH_BEGIN;
  CVC4_API_KIND_CHECK_EXPECTED(kind == CHAIN, kind) << "CHAIN";

  return Op(
      kind,
      *mkValHelper<CVC4::Chain>(CVC4::Chain(extToIntKind(k))).d_expr.get());

  CVC4_API_SOLVER_TRY_CATCH_END;
}

Op Solver::mkOp(Kind kind, const std::string& arg) const
{
  CVC4_API_SOLVER_TRY_CATCH_BEGIN;
  CVC4_API_KIND_CHECK_EXPECTED((kind == RECORD_UPDATE) || (kind == DIVISIBLE),
                               kind)
      << "RECORD_UPDATE or DIVISIBLE";
  Op res;
  if (kind == RECORD_UPDATE)
  {
    res = Op(
        kind,
        *mkValHelper<CVC4::RecordUpdate>(CVC4::RecordUpdate(arg)).d_expr.get());
  }
  else
  {
    /* CLN and GMP handle this case differently, CLN interprets it as 0, GMP
     * throws an std::invalid_argument exception. For consistency, we treat it
     * as invalid. */
    CVC4_API_ARG_CHECK_EXPECTED(arg != ".", arg)
        << "a string representing an integer, real or rational value.";
    res = Op(kind,
             *mkValHelper<CVC4::Divisible>(CVC4::Divisible(CVC4::Integer(arg)))
                  .d_expr.get());
  }
  return res;

  CVC4_API_SOLVER_TRY_CATCH_END;
}

Op Solver::mkOp(Kind kind, uint32_t arg) const
{
  CVC4_API_SOLVER_TRY_CATCH_BEGIN;
  CVC4_API_KIND_CHECK(kind);

  Op res;
  switch (kind)
  {
    case DIVISIBLE:
      res =
          Op(kind,
             *mkValHelper<CVC4::Divisible>(CVC4::Divisible(arg)).d_expr.get());
      break;
    case BITVECTOR_REPEAT:
      res = Op(kind,
               *mkValHelper<CVC4::BitVectorRepeat>(CVC4::BitVectorRepeat(arg))
                    .d_expr.get());
      break;
    case BITVECTOR_ZERO_EXTEND:
      res = Op(kind,
               *mkValHelper<CVC4::BitVectorZeroExtend>(
                    CVC4::BitVectorZeroExtend(arg))
                    .d_expr.get());
      break;
    case BITVECTOR_SIGN_EXTEND:
      res = Op(kind,
               *mkValHelper<CVC4::BitVectorSignExtend>(
                    CVC4::BitVectorSignExtend(arg))
                    .d_expr.get());
      break;
    case BITVECTOR_ROTATE_LEFT:
      res = Op(kind,
               *mkValHelper<CVC4::BitVectorRotateLeft>(
                    CVC4::BitVectorRotateLeft(arg))
                    .d_expr.get());
      break;
    case BITVECTOR_ROTATE_RIGHT:
      res = Op(kind,
               *mkValHelper<CVC4::BitVectorRotateRight>(
                    CVC4::BitVectorRotateRight(arg))
                    .d_expr.get());
      break;
    case INT_TO_BITVECTOR:
      res = Op(kind,
               *mkValHelper<CVC4::IntToBitVector>(CVC4::IntToBitVector(arg))
                    .d_expr.get());
      break;
    case FLOATINGPOINT_TO_UBV:
      res = Op(
          kind,
          *mkValHelper<CVC4::FloatingPointToUBV>(CVC4::FloatingPointToUBV(arg))
               .d_expr.get());
      break;
    case FLOATINGPOINT_TO_UBV_TOTAL:
      res = Op(kind,
               *mkValHelper<CVC4::FloatingPointToUBVTotal>(
                    CVC4::FloatingPointToUBVTotal(arg))
                    .d_expr.get());
      break;
    case FLOATINGPOINT_TO_SBV:
      res = Op(
          kind,
          *mkValHelper<CVC4::FloatingPointToSBV>(CVC4::FloatingPointToSBV(arg))
               .d_expr.get());
      break;
    case FLOATINGPOINT_TO_SBV_TOTAL:
      res = Op(kind,
               *mkValHelper<CVC4::FloatingPointToSBVTotal>(
                    CVC4::FloatingPointToSBVTotal(arg))
                    .d_expr.get());
      break;
    case TUPLE_UPDATE:
      res = Op(
          kind,
          *mkValHelper<CVC4::TupleUpdate>(CVC4::TupleUpdate(arg)).d_expr.get());
      break;
    default:
      CVC4_API_KIND_CHECK_EXPECTED(false, kind)
          << "operator kind with uint32_t argument";
  }
  Assert(!res.isNull());
  return res;

  CVC4_API_SOLVER_TRY_CATCH_END;
}

Op Solver::mkOp(Kind kind, uint32_t arg1, uint32_t arg2) const
{
  CVC4_API_SOLVER_TRY_CATCH_BEGIN;
  CVC4_API_KIND_CHECK(kind);

  Op res;
  switch (kind)
  {
    case BITVECTOR_EXTRACT:
      res = Op(kind,
               *mkValHelper<CVC4::BitVectorExtract>(
                    CVC4::BitVectorExtract(arg1, arg2))
                    .d_expr.get());
      break;
    case FLOATINGPOINT_TO_FP_IEEE_BITVECTOR:
      res = Op(kind,
               *mkValHelper<CVC4::FloatingPointToFPIEEEBitVector>(
                    CVC4::FloatingPointToFPIEEEBitVector(arg1, arg2))
                    .d_expr.get());
      break;
    case FLOATINGPOINT_TO_FP_FLOATINGPOINT:
      res = Op(kind,
               *mkValHelper<CVC4::FloatingPointToFPFloatingPoint>(
                    CVC4::FloatingPointToFPFloatingPoint(arg1, arg2))
                    .d_expr.get());
      break;
    case FLOATINGPOINT_TO_FP_REAL:
      res = Op(kind,
               *mkValHelper<CVC4::FloatingPointToFPReal>(
                    CVC4::FloatingPointToFPReal(arg1, arg2))
                    .d_expr.get());
      break;
    case FLOATINGPOINT_TO_FP_SIGNED_BITVECTOR:
      res = Op(kind,
               *mkValHelper<CVC4::FloatingPointToFPSignedBitVector>(
                    CVC4::FloatingPointToFPSignedBitVector(arg1, arg2))
                    .d_expr.get());
      break;
    case FLOATINGPOINT_TO_FP_UNSIGNED_BITVECTOR:
      res = Op(kind,
               *mkValHelper<CVC4::FloatingPointToFPUnsignedBitVector>(
                    CVC4::FloatingPointToFPUnsignedBitVector(arg1, arg2))
                    .d_expr.get());
      break;
    case FLOATINGPOINT_TO_FP_GENERIC:
      res = Op(kind,
               *mkValHelper<CVC4::FloatingPointToFPGeneric>(
                    CVC4::FloatingPointToFPGeneric(arg1, arg2))
                    .d_expr.get());
      break;
    default:
      CVC4_API_KIND_CHECK_EXPECTED(false, kind)
          << "operator kind with two uint32_t arguments";
  }
  Assert(!res.isNull());
  return res;

  CVC4_API_SOLVER_TRY_CATCH_END;
}

/* Non-SMT-LIB commands                                                       */
/* -------------------------------------------------------------------------- */

Term Solver::simplify(const Term& t)
{
  CVC4_API_SOLVER_TRY_CATCH_BEGIN;
  CVC4_API_ARG_CHECK_NOT_NULL(t);

  return d_smtEngine->simplify(*t.d_expr);

  CVC4_API_SOLVER_TRY_CATCH_END;
}

Result Solver::checkValid(void) const
{
  CVC4_API_SOLVER_TRY_CATCH_BEGIN;
  CVC4::ExprManagerScope exmgrs(*(d_exprMgr.get()));
  CVC4_API_CHECK(!d_smtEngine->isQueryMade()
                 || CVC4::options::incrementalSolving())
      << "Cannot make multiple queries unless incremental solving is enabled "
         "(try --incremental)";

  CVC4::Result r = d_smtEngine->query();
  return Result(r);

  CVC4_API_SOLVER_TRY_CATCH_END;
}

Result Solver::checkValidAssuming(Term assumption) const
{
  CVC4_API_SOLVER_TRY_CATCH_BEGIN;
  CVC4::ExprManagerScope exmgrs(*(d_exprMgr.get()));
  CVC4_API_CHECK(!d_smtEngine->isQueryMade()
                 || CVC4::options::incrementalSolving())
      << "Cannot make multiple queries unless incremental solving is enabled "
         "(try --incremental)";
  CVC4_API_ARG_CHECK_NOT_NULL(assumption);

  CVC4::Result r = d_smtEngine->query(*assumption.d_expr);
  return Result(r);

  CVC4_API_SOLVER_TRY_CATCH_END;
}

Result Solver::checkValidAssuming(const std::vector<Term>& assumptions) const
{
  CVC4_API_SOLVER_TRY_CATCH_BEGIN;
  CVC4::ExprManagerScope exmgrs(*(d_exprMgr.get()));
  CVC4_API_CHECK(!d_smtEngine->isQueryMade()
                 || CVC4::options::incrementalSolving())
      << "Cannot make multiple queries unless incremental solving is enabled "
         "(try --incremental)";
  for (const Term& assumption : assumptions)
  {
    CVC4_API_ARG_CHECK_NOT_NULL(assumption);
  }

  std::vector<Expr> eassumptions = termVectorToExprs(assumptions);
  CVC4::Result r = d_smtEngine->query(eassumptions);
  return Result(r);

  CVC4_API_SOLVER_TRY_CATCH_END;
}

/* SMT-LIB commands                                                           */
/* -------------------------------------------------------------------------- */

/**
 *  ( assert <term> )
 */
void Solver::assertFormula(Term term) const
{
  // CHECK:
  // NodeManager::fromExprManager(d_exprMgr)
  // == NodeManager::fromExprManager(expr.getExprManager())
  d_smtEngine->assertFormula(*term.d_expr);
}

/**
 *  ( check-sat )
 */
Result Solver::checkSat(void) const
{
  // CHECK:
  // if d_queryMade -> incremental enabled
  CVC4::Result r = d_smtEngine->checkSat();
  return Result(r);
}

/**
 *  ( check-sat-assuming ( <prop_literal> ) )
 */
Result Solver::checkSatAssuming(Term assumption) const
{
  // CHECK:
  // if assumptions.size() > 0:  incremental enabled?
  CVC4::Result r = d_smtEngine->checkSat(*assumption.d_expr);
  return Result(r);
}

/**
 *  ( check-sat-assuming ( <prop_literal>* ) )
 */
Result Solver::checkSatAssuming(const std::vector<Term>& assumptions) const
{
  // CHECK:
  // if assumptions.size() > 0:  incremental enabled?
  std::vector<Expr> eassumptions = termVectorToExprs(assumptions);
  CVC4::Result r = d_smtEngine->checkSat(eassumptions);
  return Result(r);
}

/**
 *  ( declare-datatype <symbol> <datatype_decl> )
 */
Sort Solver::declareDatatype(
    const std::string& symbol,
    const std::vector<DatatypeConstructorDecl>& ctors) const
{
  CVC4_API_ARG_CHECK_EXPECTED(ctors.size() > 0, ctors)
      << "a datatype declaration with at least one constructor";
  DatatypeDecl dtdecl(this, symbol);
  for (const DatatypeConstructorDecl& ctor : ctors)
  {
    dtdecl.addConstructor(ctor);
  }
  return d_exprMgr->mkDatatypeType(*dtdecl.d_dtype);
}

/**
 *  ( declare-fun <symbol> ( <sort>* ) <sort> )
 */
Term Solver::declareFun(const std::string& symbol,
                        const std::vector<Sort>& sorts,
                        Sort sort) const
{
  for (size_t i = 0, size = sorts.size(); i < size; ++i)
  {
    CVC4_API_ARG_AT_INDEX_CHECK_EXPECTED(
        sorts[i].isFirstClass(), "parameter sort", sorts[i], i)
        << "first-class sort as parameter sort for function sort";
  }
  CVC4_API_ARG_CHECK_EXPECTED(sort.isFirstClass(), sort)
      << "first-class sort as function codomain sort";
  Assert(!sort.isFunction()); /* A function sort is not first-class. */
  Type type = *sort.d_type;
  if (!sorts.empty())
  {
    std::vector<Type> types = sortVectorToTypes(sorts);
    type = d_exprMgr->mkFunctionType(types, type);
  }
  return d_exprMgr->mkVar(symbol, type);
}

/**
 *  ( declare-sort <symbol> <numeral> )
 */
Sort Solver::declareSort(const std::string& symbol, uint32_t arity) const
{
  if (arity == 0) return d_exprMgr->mkSort(symbol);
  return d_exprMgr->mkSortConstructor(symbol, arity);
}

/**
 *  ( define-fun <function_def> )
 */
Term Solver::defineFun(const std::string& symbol,
                       const std::vector<Term>& bound_vars,
                       Sort sort,
                       Term term) const
{
  // CHECK:
  // for bv in bound_vars:
  // NodeManager::fromExprManager(d_exprMgr)
  // == NodeManager::fromExprManager(bv.getExprManager())
  // NodeManager::fromExprManager(d_exprMgr)
  // == NodeManager::fromExprManager(expr.getExprManager())
  // CHECK: not recursive
  CVC4_API_ARG_CHECK_EXPECTED(sort.isFirstClass(), sort)
      << "first-class sort as codomain sort for function sort";
  // CHECK:
  // for v in bound_vars: is bound var
  std::vector<Type> domain_types;
  for (size_t i = 0, size = bound_vars.size(); i < size; ++i)
  {
    CVC4::Type t = bound_vars[i].d_expr->getType();
    CVC4_API_ARG_AT_INDEX_CHECK_EXPECTED(
        t.isFirstClass(), "sort of parameter", bound_vars[i], i)
        << "first-class sort of parameter of defined function";
    domain_types.push_back(t);
  }
  CVC4_API_CHECK(sort == term.getSort())
      << "Invalid sort of function body '" << term << "', expected '" << sort
      << "'";
  Type type = *sort.d_type;
  if (!domain_types.empty())
  {
    type = d_exprMgr->mkFunctionType(domain_types, type);
  }
  Expr fun = d_exprMgr->mkVar(symbol, type);
  std::vector<Expr> ebound_vars = termVectorToExprs(bound_vars);
  d_smtEngine->defineFunction(fun, ebound_vars, *term.d_expr);
  return fun;
}

Term Solver::defineFun(Term fun,
                       const std::vector<Term>& bound_vars,
                       Term term) const
{
  // CHECK:
  // NodeManager::fromExprManager(d_exprMgr)
  // == NodeManager::fromExprManager(bv.getExprManager())
  // NodeManager::fromExprManager(d_exprMgr)
  // == NodeManager::fromExprManager(expr.getExprManager())
  CVC4_API_ARG_CHECK_EXPECTED(fun.getSort().isFunction(), fun) << "function";
  std::vector<Sort> domain_sorts = fun.getSort().getFunctionDomainSorts();
  size_t size = bound_vars.size();
  CVC4_API_ARG_SIZE_CHECK_EXPECTED(size == domain_sorts.size(), bound_vars)
      << "'" << domain_sorts.size() << "'";
  for (size_t i = 0; i < size; ++i)
  {
    CVC4_API_ARG_AT_INDEX_CHECK_EXPECTED(
        domain_sorts[i] == bound_vars[i].getSort(),
        "sort of parameter",
        bound_vars[i],
        i)
        << "'" << domain_sorts[i] << "'";
  }
  Sort codomain = fun.getSort().getFunctionCodomainSort();
  CVC4_API_CHECK(codomain == term.getSort())
      << "Invalid sort of function body '" << term << "', expected '"
      << codomain << "'";

  // CHECK: not recursive
  // CHECK:
  // for v in bound_vars: is bound var
  std::vector<Expr> ebound_vars = termVectorToExprs(bound_vars);
  d_smtEngine->defineFunction(*fun.d_expr, ebound_vars, *term.d_expr);
  return fun;
}

/**
 *  ( define-fun-rec <function_def> )
 */
Term Solver::defineFunRec(const std::string& symbol,
                          const std::vector<Term>& bound_vars,
                          Sort sort,
                          Term term) const
{
  // CHECK:
  // for bv in bound_vars:
  // NodeManager::fromExprManager(d_exprMgr)
  // == NodeManager::fromExprManager(bv.getExprManager())
  // NodeManager::fromExprManager(d_exprMgr)
  // == NodeManager::fromExprManager(expr.getExprManager())
  CVC4_API_ARG_CHECK_EXPECTED(sort.isFirstClass(), sort)
      << "first-class sort as function codomain sort";
  Assert(!sort.isFunction()); /* A function sort is not first-class. */
  // CHECK:
  // for v in bound_vars: is bound var
  std::vector<Type> domain_types;
  for (size_t i = 0, size = bound_vars.size(); i < size; ++i)
  {
    CVC4::Type t = bound_vars[i].d_expr->getType();
    CVC4_API_ARG_AT_INDEX_CHECK_EXPECTED(
        t.isFirstClass(), "sort of parameter", bound_vars[i], i)
        << "first-class sort of parameter of defined function";
    domain_types.push_back(t);
  }
  CVC4_API_CHECK(sort == term.getSort())
      << "Invalid sort of function body '" << term << "', expected '" << sort
      << "'";
  Type type = *sort.d_type;
  if (!domain_types.empty())
  {
    type = d_exprMgr->mkFunctionType(domain_types, type);
  }
  Expr fun = d_exprMgr->mkVar(symbol, type);
  std::vector<Expr> ebound_vars = termVectorToExprs(bound_vars);
  d_smtEngine->defineFunctionRec(fun, ebound_vars, *term.d_expr);
  return fun;
}

Term Solver::defineFunRec(Term fun,
                          const std::vector<Term>& bound_vars,
                          Term term) const
{
  // CHECK:
  // for bv in bound_vars:
  // NodeManager::fromExprManager(d_exprMgr)
  // == NodeManager::fromExprManager(bv.getExprManager())
  // NodeManager::fromExprManager(d_exprMgr)
  // == NodeManager::fromExprManager(expr.getExprManager())
  CVC4_API_ARG_CHECK_EXPECTED(fun.getSort().isFunction(), fun) << "function";
  std::vector<Sort> domain_sorts = fun.getSort().getFunctionDomainSorts();
  size_t size = bound_vars.size();
  CVC4_API_ARG_SIZE_CHECK_EXPECTED(size == domain_sorts.size(), bound_vars)
      << "'" << domain_sorts.size() << "'";
  for (size_t i = 0; i < size; ++i)
  {
    CVC4_API_ARG_AT_INDEX_CHECK_EXPECTED(
        domain_sorts[i] == bound_vars[i].getSort(),
        "sort of parameter",
        bound_vars[i],
        i)
        << "'" << domain_sorts[i] << "'";
  }
  Sort codomain = fun.getSort().getFunctionCodomainSort();
  CVC4_API_CHECK(codomain == term.getSort())
      << "Invalid sort of function body '" << term << "', expected '"
      << codomain << "'";
  // CHECK:
  // for v in bound_vars: is bound var
  std::vector<Expr> ebound_vars = termVectorToExprs(bound_vars);
  d_smtEngine->defineFunctionRec(*fun.d_expr, ebound_vars, *term.d_expr);
  return fun;
}

/**
 *  ( define-funs-rec ( <function_decl>^{n+1} ) ( <term>^{n+1} ) )
 */
void Solver::defineFunsRec(const std::vector<Term>& funs,
                           const std::vector<std::vector<Term>>& bound_vars,
                           const std::vector<Term>& terms) const
{
  // CHECK:
  // for f in funs:
  // NodeManager::fromExprManager(d_exprMgr)
  // == NodeManager::fromExprManager(f.getExprManager())
  // for bv in bound_vars:
  // NodeManager::fromExprManager(d_exprMgr)
  // == NodeManager::fromExprManager(bv.getExprManager())
  // NodeManager::fromExprManager(d_exprMgr)
  // == NodeManager::fromExprManager(expr.getExprManager())
  size_t funs_size = funs.size();
  CVC4_API_ARG_SIZE_CHECK_EXPECTED(funs_size == bound_vars.size(), bound_vars)
      << "'" << funs_size << "'";
  for (size_t j = 0; j < funs_size; ++j)
  {
    const Term& fun = funs[j];
    const std::vector<Term>& bvars = bound_vars[j];
    const Term& term = terms[j];

    CVC4_API_ARG_CHECK_EXPECTED(fun.getSort().isFunction(), fun) << "function";
    std::vector<Sort> domain_sorts = fun.getSort().getFunctionDomainSorts();
    size_t size = bvars.size();
    CVC4_API_ARG_SIZE_CHECK_EXPECTED(size == domain_sorts.size(), bvars)
        << "'" << domain_sorts.size() << "'";
    for (size_t i = 0; i < size; ++i)
    {
      CVC4_API_ARG_AT_INDEX_CHECK_EXPECTED(
          domain_sorts[i] == bvars[i].getSort(),
          "sort of parameter",
          bvars[i],
          i)
          << "'" << domain_sorts[i] << "' in parameter bound_vars[" << j << "]";
    }
    Sort codomain = fun.getSort().getFunctionCodomainSort();
    CVC4_API_ARG_AT_INDEX_CHECK_EXPECTED(
        codomain == term.getSort(), "sort of function body", term, j)
        << "'" << codomain << "'";
  }
  // CHECK:
  // for bv in bound_vars (for v in bv): is bound var
  std::vector<Expr> efuns = termVectorToExprs(funs);
  std::vector<std::vector<Expr>> ebound_vars;
  for (const auto& v : bound_vars)
  {
    ebound_vars.push_back(termVectorToExprs(v));
  }
  std::vector<Expr> exprs = termVectorToExprs(terms);
  d_smtEngine->defineFunctionsRec(efuns, ebound_vars, exprs);
}

/**
 *  ( echo <std::string> )
 */
void Solver::echo(std::ostream& out, const std::string& str) const
{
  out << str;
}

/**
 *  ( get-assertions )
 */
std::vector<Term> Solver::getAssertions(void) const
{
  std::vector<Expr> assertions = d_smtEngine->getAssertions();
  /* Can not use
   *   return std::vector<Term>(assertions.begin(), assertions.end());
   * here since constructor is private */
  std::vector<Term> res;
  for (const Expr& e : assertions)
  {
    res.push_back(Term(e));
  }
  return res;
}

/**
 *  ( get-assignment )
 */
std::vector<std::pair<Term, Term>> Solver::getAssignment(void) const
{
  // CHECK: produce-models set
  // CHECK: result sat
  std::vector<std::pair<Expr, Expr>> assignment = d_smtEngine->getAssignment();
  std::vector<std::pair<Term, Term>> res;
  for (const auto& p : assignment)
  {
    res.emplace_back(Term(p.first), Term(p.second));
  }
  return res;
}

/**
 *  ( get-info <info_flag> )
 */
std::string Solver::getInfo(const std::string& flag) const
{
  // CHECK: flag valid?
  return d_smtEngine->getInfo(flag).toString();
}

/**
 *  ( get-option <keyword> )
 */
std::string Solver::getOption(const std::string& option) const
{
  // CHECK: option exists?
  SExpr res = d_smtEngine->getOption(option);
  return res.toString();
}

/**
 *  ( get-unsat-assumptions )
 */
std::vector<Term> Solver::getUnsatAssumptions(void) const
{
  // CHECK: incremental?
  // CHECK: option produce-unsat-assumptions set?
  // CHECK: last check sat/valid result is unsat/invalid
  std::vector<Expr> uassumptions = d_smtEngine->getUnsatAssumptions();
  /* Can not use
   *   return std::vector<Term>(uassumptions.begin(), uassumptions.end());
   * here since constructor is private */
  std::vector<Term> res;
  for (const Expr& e : uassumptions)
  {
    res.push_back(Term(e));
  }
  return res;
}

/**
 *  ( get-unsat-core )
 */
std::vector<Term> Solver::getUnsatCore(void) const
{
  // CHECK: result unsat?
  UnsatCore core = d_smtEngine->getUnsatCore();
  /* Can not use
   *   return std::vector<Term>(core.begin(), core.end());
   * here since constructor is private */
  std::vector<Term> res;
  for (const Expr& e : core)
  {
    res.push_back(Term(e));
  }
  return res;
}

/**
 *  ( get-value ( <term> ) )
 */
Term Solver::getValue(Term term) const
{
  // CHECK:
  // NodeManager::fromExprManager(d_exprMgr)
  // == NodeManager::fromExprManager(expr.getExprManager())
  return d_smtEngine->getValue(*term.d_expr);
}

/**
 *  ( get-value ( <term>+ ) )
 */
std::vector<Term> Solver::getValue(const std::vector<Term>& terms) const
{
  // CHECK:
  // for e in exprs:
  // NodeManager::fromExprManager(d_exprMgr)
  // == NodeManager::fromExprManager(e.getExprManager())
  std::vector<Term> res;
  for (const Term& t : terms)
  {
    /* Can not use emplace_back here since constructor is private. */
    res.push_back(Term(d_smtEngine->getValue(*t.d_expr)));
  }
  return res;
}

/**
 *  ( pop <numeral> )
 */
void Solver::pop(uint32_t nscopes) const
{
  CVC4_API_SOLVER_TRY_CATCH_BEGIN;
  CVC4::ExprManagerScope exmgrs(*(d_exprMgr.get()));
  CVC4_API_CHECK(CVC4::options::incrementalSolving())
      << "Cannot pop when not solving incrementally (use --incremental)";
  CVC4_API_CHECK(nscopes <= d_smtEngine->getNumUserLevels())
      << "Cannot pop beyond first pushed context";

  for (uint32_t n = 0; n < nscopes; ++n)
  {
    d_smtEngine->pop();
  }

  CVC4_API_SOLVER_TRY_CATCH_END;
}

void Solver::printModel(std::ostream& out) const
{
  // CHECK: produce-models?
  out << *d_smtEngine->getModel();
}

/**
 *  ( push <numeral> )
 */
void Solver::push(uint32_t nscopes) const
{
  CVC4_API_SOLVER_TRY_CATCH_BEGIN;
  CVC4::ExprManagerScope exmgrs(*(d_exprMgr.get()));
  CVC4_API_CHECK(CVC4::options::incrementalSolving())
      << "Cannot push when not solving incrementally (use --incremental)";

  for (uint32_t n = 0; n < nscopes; ++n)
  {
    d_smtEngine->push();
  }

  CVC4_API_SOLVER_TRY_CATCH_END;
}

/**
 *  ( reset )
 */
void Solver::reset(void) const { d_smtEngine->reset(); }

/**
 *  ( reset-assertions )
 */
void Solver::resetAssertions(void) const { d_smtEngine->resetAssertions(); }

// TODO: issue #2781
void Solver::setLogicHelper(const std::string& logic) const
{
  CVC4_API_CHECK(!d_smtEngine->isFullyInited())
      << "Invalid call to 'setLogic', solver is already fully initialized";
  try
  {
    CVC4::LogicInfo logic_info(logic);
    d_smtEngine->setLogic(logic_info);
  }
  catch (CVC4::IllegalArgumentException& e)
  {
    throw CVC4ApiException(e.getMessage());
  }
}

/**
 *  ( set-info <attribute> )
 */
void Solver::setInfo(const std::string& keyword, const std::string& value) const
{
  CVC4_API_ARG_CHECK_EXPECTED(
      keyword == "source" || keyword == "category" || keyword == "difficulty"
          || keyword == "filename" || keyword == "license" || keyword == "name"
          || keyword == "notes" || keyword == "smt-lib-version"
          || keyword == "status",
      keyword)
      << "'source', 'category', 'difficulty', 'filename', 'license', 'name', "
         "'notes', 'smt-lib-version' or 'status'";
  CVC4_API_ARG_CHECK_EXPECTED(keyword != "smt-lib-version" || value == "2"
                                  || value == "2.0" || value == "2.5"
                                  || value == "2.6" || value == "2.6.1",
                              value)
      << "'2.0', '2.5', '2.6' or '2.6.1'";
  CVC4_API_ARG_CHECK_EXPECTED(keyword != "status" || value == "sat"
                                  || value == "unsat" || value == "unknown",
                              value)
      << "'sat', 'unsat' or 'unknown'";

  d_smtEngine->setInfo(keyword, value);
}

/**
 *  ( set-logic <symbol> )
 */
void Solver::setLogic(const std::string& logic) const { setLogicHelper(logic); }

/**
 *  ( set-option <option> )
 */
void Solver::setOption(const std::string& option,
                       const std::string& value) const
{
  CVC4_API_CHECK(!d_smtEngine->isFullyInited())
      << "Invalid call to 'setOption', solver is already fully initialized";
  try
  {
    d_smtEngine->setOption(option, value);
  }
  catch (CVC4::OptionException& e)
  {
    throw CVC4ApiException(e.getMessage());
  }
}

Term Solver::ensureTermSort(const Term& term, const Sort& sort) const
{
  CVC4_API_CHECK(term.getSort() == sort
                 || (term.getSort().isInteger() && sort.isReal()))
      << "Expected conversion from Int to Real";

  Sort t = term.getSort();
  if (term.getSort() == sort)
  {
    return term;
  }

  // Integers are reals, too
  Assert(t.isReal());
  Term res = term;
  if (t.isInteger())
  {
    // Must cast to Real to ensure correct type is passed to parametric type
    // constructors. We do this cast using division with 1. This has the
    // advantage wrt using TO_REAL since (constant) division is always included
    // in the theory.
    res = Term(d_exprMgr->mkExpr(extToIntKind(DIVISION),
                                 *res.d_expr,
                                 d_exprMgr->mkConst(CVC4::Rational(1))));
  }
  Assert(res.getSort() == sort);
  return res;
}

/**
 * !!! This is only temporarily available until the parser is fully migrated to
 * the new API. !!!
 */
ExprManager* Solver::getExprManager(void) const { return d_exprMgr.get(); }

/**
 * !!! This is only temporarily available until the parser is fully migrated to
 * the new API. !!!
 */
SmtEngine* Solver::getSmtEngine(void) const { return d_smtEngine.get(); }


/* -------------------------------------------------------------------------- */
/* Conversions                                                                */
/* -------------------------------------------------------------------------- */

std::vector<Expr> termVectorToExprs(const std::vector<Term>& terms)
{
  std::vector<Expr> exprs;
  for (size_t i = 0, tsize = terms.size(); i < tsize; i++)
  {
    exprs.push_back(terms[i].getExpr());
  }
  return exprs;
}

std::vector<Type> sortVectorToTypes(const std::vector<Sort>& sorts)
{
  std::vector<Type> types;
  for (size_t i = 0, ssize = sorts.size(); i < ssize; i++)
  {
    types.push_back(sorts[i].getType());
  }
  return types;
}

std::set<Type> sortSetToTypes(const std::set<Sort>& sorts)
{
  std::set<Type> types;
  for (const Sort& s : sorts)
  {
    types.insert(s.getType());
  }
  return types;
}

std::vector<Term> exprVectorToTerms(const std::vector<Expr>& exprs)
{
  std::vector<Term> terms;
  for (size_t i = 0, esize = exprs.size(); i < esize; i++)
  {
    terms.push_back(Term(exprs[i]));
  }
  return terms;
}

std::vector<Sort> typeVectorToSorts(const std::vector<Type>& types)
{
  std::vector<Sort> sorts;
  for (size_t i = 0, tsize = types.size(); i < tsize; i++)
  {
    sorts.push_back(Sort(types[i]));
  }
  return sorts;
}

}  // namespace api

/* -------------------------------------------------------------------------- */
/* Kind Conversions                                                           */
/* -------------------------------------------------------------------------- */

CVC4::api::Kind intToExtKind(CVC4::Kind k)
{
  auto it = api::s_kinds_internal.find(k);
  if (it == api::s_kinds_internal.end())
  {
    return api::INTERNAL_KIND;
  }
  return it->second;
}

CVC4::Kind extToIntKind(CVC4::api::Kind k)
{
  auto it = api::s_kinds.find(k);
  if (it == api::s_kinds.end())
  {
    return CVC4::Kind::UNDEFINED_KIND;
  }
  return it->second;
}

}  // namespace CVC4<|MERGE_RESOLUTION|>--- conflicted
+++ resolved
@@ -1443,21 +1443,12 @@
 
 bool Term::isNull() const { return isNullHelper(); }
 
-<<<<<<< HEAD
 bool Term::isConst() const
 {
   CVC4_API_CHECK_NOT_NULL;
   return d_expr->isConst();
 }
 
-bool Term::isParameterized() const
-{
-  CVC4_API_CHECK_NOT_NULL;
-  return d_expr->isParameterized();
-}
-
-=======
->>>>>>> 508ecb30
 Term Term::notTerm() const
 {
   CVC4_API_CHECK_NOT_NULL;
@@ -1938,13 +1929,9 @@
 
 bool DatatypeConstructor::isResolved() const { return d_ctor->isResolved(); }
 
-<<<<<<< HEAD
 std::string DatatypeConstructor::getName() const { return d_ctor->getName(); }
 
-Op DatatypeConstructor::getConstructorTerm() const
-=======
 Term DatatypeConstructor::getConstructorTerm() const
->>>>>>> 508ecb30
 {
   CVC4_API_CHECK(isResolved()) << "Expected resolved datatype constructor.";
   Term ctor = d_ctor->getConstructor();
