/*********************                                                        */
/*! \file cvc4cpp.cpp
 ** \verbatim
 ** Top contributors (to current version):
 **   Aina Niemetz, Andrew Reynolds, Andres Noetzli
 ** This file is part of the CVC4 project.
 ** Copyright (c) 2009-2021 by the authors listed in the file AUTHORS
 ** in the top-level source directory and their institutional affiliations.
 ** All rights reserved.  See the file COPYING in the top-level source
 ** directory for licensing information.\endverbatim
 **
 ** \brief The CVC4 C++ API.
 **
 ** The CVC4 C++ API.
 **
 ** A brief note on how to guard API functions:
 **
 ** In general, we think of API guards as a fence -- they are supposed to make
 ** sure that no invalid arguments get passed into internal realms of CVC4.
 ** Thus we always want to catch such cases on the API level (and can then
 ** assert internally that no invalid argument is passed in).
 **
 ** The only special case is when we use 3rd party back-ends we have no control
 ** over, and which throw (invalid_argument) exceptions anyways. In this case,
 ** we do not replicate argument checks but delegate them to the back-end,
 ** catch thrown exceptions, and raise a CVC4ApiException.
 **
 ** Our Integer implementation, e.g., is such a special case since we support
 ** two different back end implementations (GMP, CLN). Be aware that they do
 ** not fully agree on what is (in)valid input, which requires extra checks for
 ** consistent behavior (see Solver::mkRealFromStrHelper for an example).
 **/

#include "api/cvc4cpp.h"

#include <cstring>
#include <sstream>

#include "api/checks.h"
#include "base/check.h"
#include "base/configuration.h"
#include "expr/dtype.h"
#include "expr/dtype_cons.h"
#include "expr/dtype_selector.h"
#include "expr/kind.h"
#include "expr/metakind.h"
#include "expr/node.h"
#include "expr/node_manager.h"
#include "expr/sequence.h"
#include "expr/type_node.h"
#include "options/main_options.h"
#include "options/options.h"
#include "options/smt_options.h"
#include "proof/unsat_core.h"
#include "smt/model.h"
#include "smt/smt_engine.h"
#include "smt/smt_mode.h"
#include "theory/logic_info.h"
#include "theory/theory_model.h"
#include "util/random.h"
#include "util/result.h"
#include "util/statistics_registry.h"
#include "util/stats_histogram.h"
#include "util/utility.h"

namespace CVC4 {
namespace api {

/* -------------------------------------------------------------------------- */
/* Statistics                                                                 */
/* -------------------------------------------------------------------------- */

struct Statistics
{
  Statistics()
      : d_consts("api::CONSTANT"), d_vars("api::VARIABLE"), d_terms("api::TERM")
  {
  }
  IntegralHistogramStat<TypeConstant> d_consts;
  IntegralHistogramStat<TypeConstant> d_vars;
  IntegralHistogramStat<Kind> d_terms;
};

/* -------------------------------------------------------------------------- */
/* Kind                                                                       */
/* -------------------------------------------------------------------------- */

/* Mapping from external (API) kind to internal kind. */
const static std::unordered_map<Kind, CVC4::Kind, KindHashFunction> s_kinds{
    {INTERNAL_KIND, CVC4::Kind::UNDEFINED_KIND},
    {UNDEFINED_KIND, CVC4::Kind::UNDEFINED_KIND},
    {NULL_EXPR, CVC4::Kind::NULL_EXPR},
    /* Builtin ------------------------------------------------------------- */
    {UNINTERPRETED_CONSTANT, CVC4::Kind::UNINTERPRETED_CONSTANT},
    {ABSTRACT_VALUE, CVC4::Kind::ABSTRACT_VALUE},
    {EQUAL, CVC4::Kind::EQUAL},
    {DISTINCT, CVC4::Kind::DISTINCT},
    {CONSTANT, CVC4::Kind::VARIABLE},
    {VARIABLE, CVC4::Kind::BOUND_VARIABLE},
    {SEXPR, CVC4::Kind::SEXPR},
    {LAMBDA, CVC4::Kind::LAMBDA},
    {WITNESS, CVC4::Kind::WITNESS},
    /* Boolean ------------------------------------------------------------- */
    {CONST_BOOLEAN, CVC4::Kind::CONST_BOOLEAN},
    {NOT, CVC4::Kind::NOT},
    {AND, CVC4::Kind::AND},
    {IMPLIES, CVC4::Kind::IMPLIES},
    {OR, CVC4::Kind::OR},
    {XOR, CVC4::Kind::XOR},
    {ITE, CVC4::Kind::ITE},
    {MATCH, CVC4::Kind::MATCH},
    {MATCH_CASE, CVC4::Kind::MATCH_CASE},
    {MATCH_BIND_CASE, CVC4::Kind::MATCH_BIND_CASE},
    /* UF ------------------------------------------------------------------ */
    {APPLY_UF, CVC4::Kind::APPLY_UF},
    {CARDINALITY_CONSTRAINT, CVC4::Kind::CARDINALITY_CONSTRAINT},
    {CARDINALITY_VALUE, CVC4::Kind::CARDINALITY_VALUE},
    {HO_APPLY, CVC4::Kind::HO_APPLY},
    /* Arithmetic ---------------------------------------------------------- */
    {PLUS, CVC4::Kind::PLUS},
    {MULT, CVC4::Kind::MULT},
    {IAND, CVC4::Kind::IAND},
    {MINUS, CVC4::Kind::MINUS},
    {UMINUS, CVC4::Kind::UMINUS},
    {DIVISION, CVC4::Kind::DIVISION},
    {INTS_DIVISION, CVC4::Kind::INTS_DIVISION},
    {INTS_MODULUS, CVC4::Kind::INTS_MODULUS},
    {ABS, CVC4::Kind::ABS},
    {DIVISIBLE, CVC4::Kind::DIVISIBLE},
    {POW, CVC4::Kind::POW},
    {EXPONENTIAL, CVC4::Kind::EXPONENTIAL},
    {SINE, CVC4::Kind::SINE},
    {COSINE, CVC4::Kind::COSINE},
    {TANGENT, CVC4::Kind::TANGENT},
    {COSECANT, CVC4::Kind::COSECANT},
    {SECANT, CVC4::Kind::SECANT},
    {COTANGENT, CVC4::Kind::COTANGENT},
    {ARCSINE, CVC4::Kind::ARCSINE},
    {ARCCOSINE, CVC4::Kind::ARCCOSINE},
    {ARCTANGENT, CVC4::Kind::ARCTANGENT},
    {ARCCOSECANT, CVC4::Kind::ARCCOSECANT},
    {ARCSECANT, CVC4::Kind::ARCSECANT},
    {ARCCOTANGENT, CVC4::Kind::ARCCOTANGENT},
    {SQRT, CVC4::Kind::SQRT},
    {CONST_RATIONAL, CVC4::Kind::CONST_RATIONAL},
    {LT, CVC4::Kind::LT},
    {LEQ, CVC4::Kind::LEQ},
    {GT, CVC4::Kind::GT},
    {GEQ, CVC4::Kind::GEQ},
    {IS_INTEGER, CVC4::Kind::IS_INTEGER},
    {TO_INTEGER, CVC4::Kind::TO_INTEGER},
    {TO_REAL, CVC4::Kind::TO_REAL},
    {PI, CVC4::Kind::PI},
    /* BV ------------------------------------------------------------------ */
    {CONST_BITVECTOR, CVC4::Kind::CONST_BITVECTOR},
    {BITVECTOR_CONCAT, CVC4::Kind::BITVECTOR_CONCAT},
    {BITVECTOR_AND, CVC4::Kind::BITVECTOR_AND},
    {BITVECTOR_OR, CVC4::Kind::BITVECTOR_OR},
    {BITVECTOR_XOR, CVC4::Kind::BITVECTOR_XOR},
    {BITVECTOR_NOT, CVC4::Kind::BITVECTOR_NOT},
    {BITVECTOR_NAND, CVC4::Kind::BITVECTOR_NAND},
    {BITVECTOR_NOR, CVC4::Kind::BITVECTOR_NOR},
    {BITVECTOR_XNOR, CVC4::Kind::BITVECTOR_XNOR},
    {BITVECTOR_COMP, CVC4::Kind::BITVECTOR_COMP},
    {BITVECTOR_MULT, CVC4::Kind::BITVECTOR_MULT},
    {BITVECTOR_PLUS, CVC4::Kind::BITVECTOR_PLUS},
    {BITVECTOR_SUB, CVC4::Kind::BITVECTOR_SUB},
    {BITVECTOR_NEG, CVC4::Kind::BITVECTOR_NEG},
    {BITVECTOR_UDIV, CVC4::Kind::BITVECTOR_UDIV},
    {BITVECTOR_UREM, CVC4::Kind::BITVECTOR_UREM},
    {BITVECTOR_SDIV, CVC4::Kind::BITVECTOR_SDIV},
    {BITVECTOR_SREM, CVC4::Kind::BITVECTOR_SREM},
    {BITVECTOR_SMOD, CVC4::Kind::BITVECTOR_SMOD},
    {BITVECTOR_SHL, CVC4::Kind::BITVECTOR_SHL},
    {BITVECTOR_LSHR, CVC4::Kind::BITVECTOR_LSHR},
    {BITVECTOR_ASHR, CVC4::Kind::BITVECTOR_ASHR},
    {BITVECTOR_ULT, CVC4::Kind::BITVECTOR_ULT},
    {BITVECTOR_ULE, CVC4::Kind::BITVECTOR_ULE},
    {BITVECTOR_UGT, CVC4::Kind::BITVECTOR_UGT},
    {BITVECTOR_UGE, CVC4::Kind::BITVECTOR_UGE},
    {BITVECTOR_SLT, CVC4::Kind::BITVECTOR_SLT},
    {BITVECTOR_SLE, CVC4::Kind::BITVECTOR_SLE},
    {BITVECTOR_SGT, CVC4::Kind::BITVECTOR_SGT},
    {BITVECTOR_SGE, CVC4::Kind::BITVECTOR_SGE},
    {BITVECTOR_ULTBV, CVC4::Kind::BITVECTOR_ULTBV},
    {BITVECTOR_SLTBV, CVC4::Kind::BITVECTOR_SLTBV},
    {BITVECTOR_ITE, CVC4::Kind::BITVECTOR_ITE},
    {BITVECTOR_REDOR, CVC4::Kind::BITVECTOR_REDOR},
    {BITVECTOR_REDAND, CVC4::Kind::BITVECTOR_REDAND},
    {BITVECTOR_EXTRACT, CVC4::Kind::BITVECTOR_EXTRACT},
    {BITVECTOR_REPEAT, CVC4::Kind::BITVECTOR_REPEAT},
    {BITVECTOR_ZERO_EXTEND, CVC4::Kind::BITVECTOR_ZERO_EXTEND},
    {BITVECTOR_SIGN_EXTEND, CVC4::Kind::BITVECTOR_SIGN_EXTEND},
    {BITVECTOR_ROTATE_LEFT, CVC4::Kind::BITVECTOR_ROTATE_LEFT},
    {BITVECTOR_ROTATE_RIGHT, CVC4::Kind::BITVECTOR_ROTATE_RIGHT},
    {INT_TO_BITVECTOR, CVC4::Kind::INT_TO_BITVECTOR},
    {BITVECTOR_TO_NAT, CVC4::Kind::BITVECTOR_TO_NAT},
    /* FP ------------------------------------------------------------------ */
    {CONST_FLOATINGPOINT, CVC4::Kind::CONST_FLOATINGPOINT},
    {CONST_ROUNDINGMODE, CVC4::Kind::CONST_ROUNDINGMODE},
    {FLOATINGPOINT_FP, CVC4::Kind::FLOATINGPOINT_FP},
    {FLOATINGPOINT_EQ, CVC4::Kind::FLOATINGPOINT_EQ},
    {FLOATINGPOINT_ABS, CVC4::Kind::FLOATINGPOINT_ABS},
    {FLOATINGPOINT_NEG, CVC4::Kind::FLOATINGPOINT_NEG},
    {FLOATINGPOINT_PLUS, CVC4::Kind::FLOATINGPOINT_PLUS},
    {FLOATINGPOINT_SUB, CVC4::Kind::FLOATINGPOINT_SUB},
    {FLOATINGPOINT_MULT, CVC4::Kind::FLOATINGPOINT_MULT},
    {FLOATINGPOINT_DIV, CVC4::Kind::FLOATINGPOINT_DIV},
    {FLOATINGPOINT_FMA, CVC4::Kind::FLOATINGPOINT_FMA},
    {FLOATINGPOINT_SQRT, CVC4::Kind::FLOATINGPOINT_SQRT},
    {FLOATINGPOINT_REM, CVC4::Kind::FLOATINGPOINT_REM},
    {FLOATINGPOINT_RTI, CVC4::Kind::FLOATINGPOINT_RTI},
    {FLOATINGPOINT_MIN, CVC4::Kind::FLOATINGPOINT_MIN},
    {FLOATINGPOINT_MAX, CVC4::Kind::FLOATINGPOINT_MAX},
    {FLOATINGPOINT_LEQ, CVC4::Kind::FLOATINGPOINT_LEQ},
    {FLOATINGPOINT_LT, CVC4::Kind::FLOATINGPOINT_LT},
    {FLOATINGPOINT_GEQ, CVC4::Kind::FLOATINGPOINT_GEQ},
    {FLOATINGPOINT_GT, CVC4::Kind::FLOATINGPOINT_GT},
    {FLOATINGPOINT_ISN, CVC4::Kind::FLOATINGPOINT_ISN},
    {FLOATINGPOINT_ISSN, CVC4::Kind::FLOATINGPOINT_ISSN},
    {FLOATINGPOINT_ISZ, CVC4::Kind::FLOATINGPOINT_ISZ},
    {FLOATINGPOINT_ISINF, CVC4::Kind::FLOATINGPOINT_ISINF},
    {FLOATINGPOINT_ISNAN, CVC4::Kind::FLOATINGPOINT_ISNAN},
    {FLOATINGPOINT_ISNEG, CVC4::Kind::FLOATINGPOINT_ISNEG},
    {FLOATINGPOINT_ISPOS, CVC4::Kind::FLOATINGPOINT_ISPOS},
    {FLOATINGPOINT_TO_FP_FLOATINGPOINT,
     CVC4::Kind::FLOATINGPOINT_TO_FP_FLOATINGPOINT},
    {FLOATINGPOINT_TO_FP_REAL, CVC4::Kind::FLOATINGPOINT_TO_FP_REAL},
    {FLOATINGPOINT_TO_FP_SIGNED_BITVECTOR,
     CVC4::Kind::FLOATINGPOINT_TO_FP_SIGNED_BITVECTOR},
    {FLOATINGPOINT_TO_FP_UNSIGNED_BITVECTOR,
     CVC4::Kind::FLOATINGPOINT_TO_FP_UNSIGNED_BITVECTOR},
    {FLOATINGPOINT_TO_FP_GENERIC, CVC4::Kind::FLOATINGPOINT_TO_FP_GENERIC},
    {FLOATINGPOINT_TO_UBV, CVC4::Kind::FLOATINGPOINT_TO_UBV},
    {FLOATINGPOINT_TO_SBV, CVC4::Kind::FLOATINGPOINT_TO_SBV},
    {FLOATINGPOINT_TO_REAL, CVC4::Kind::FLOATINGPOINT_TO_REAL},
    /* Arrays -------------------------------------------------------------- */
    {SELECT, CVC4::Kind::SELECT},
    {STORE, CVC4::Kind::STORE},
    {CONST_ARRAY, CVC4::Kind::STORE_ALL},
    {EQ_RANGE, CVC4::Kind::EQ_RANGE},
    /* Datatypes ----------------------------------------------------------- */
    {APPLY_SELECTOR, CVC4::Kind::APPLY_SELECTOR},
    {APPLY_CONSTRUCTOR, CVC4::Kind::APPLY_CONSTRUCTOR},
    {APPLY_TESTER, CVC4::Kind::APPLY_TESTER},
    {TUPLE_UPDATE, CVC4::Kind::TUPLE_UPDATE},
    {RECORD_UPDATE, CVC4::Kind::RECORD_UPDATE},
    {DT_SIZE, CVC4::Kind::DT_SIZE},
    {TUPLE_PROJECT, CVC4::Kind::TUPLE_PROJECT},
    /* Separation Logic ---------------------------------------------------- */
    {SEP_NIL, CVC4::Kind::SEP_NIL},
    {SEP_EMP, CVC4::Kind::SEP_EMP},
    {SEP_PTO, CVC4::Kind::SEP_PTO},
    {SEP_STAR, CVC4::Kind::SEP_STAR},
    {SEP_WAND, CVC4::Kind::SEP_WAND},
    /* Sets ---------------------------------------------------------------- */
    {EMPTYSET, CVC4::Kind::EMPTYSET},
    {UNION, CVC4::Kind::UNION},
    {INTERSECTION, CVC4::Kind::INTERSECTION},
    {SETMINUS, CVC4::Kind::SETMINUS},
    {SUBSET, CVC4::Kind::SUBSET},
    {MEMBER, CVC4::Kind::MEMBER},
    {SINGLETON, CVC4::Kind::SINGLETON},
    {INSERT, CVC4::Kind::INSERT},
    {CARD, CVC4::Kind::CARD},
    {COMPLEMENT, CVC4::Kind::COMPLEMENT},
    {UNIVERSE_SET, CVC4::Kind::UNIVERSE_SET},
    {JOIN, CVC4::Kind::JOIN},
    {PRODUCT, CVC4::Kind::PRODUCT},
    {TRANSPOSE, CVC4::Kind::TRANSPOSE},
    {TCLOSURE, CVC4::Kind::TCLOSURE},
    {JOIN_IMAGE, CVC4::Kind::JOIN_IMAGE},
    {IDEN, CVC4::Kind::IDEN},
    {COMPREHENSION, CVC4::Kind::COMPREHENSION},
    {CHOOSE, CVC4::Kind::CHOOSE},
    {IS_SINGLETON, CVC4::Kind::IS_SINGLETON},
    /* Bags ---------------------------------------------------------------- */
    {UNION_MAX, CVC4::Kind::UNION_MAX},
    {UNION_DISJOINT, CVC4::Kind::UNION_DISJOINT},
    {INTERSECTION_MIN, CVC4::Kind::INTERSECTION_MIN},
    {DIFFERENCE_SUBTRACT, CVC4::Kind::DIFFERENCE_SUBTRACT},
    {DIFFERENCE_REMOVE, CVC4::Kind::DIFFERENCE_REMOVE},
    {SUBBAG, CVC4::Kind::SUBBAG},
    {BAG_COUNT, CVC4::Kind::BAG_COUNT},
    {DUPLICATE_REMOVAL, CVC4::Kind::DUPLICATE_REMOVAL},
    {MK_BAG, CVC4::Kind::MK_BAG},
    {EMPTYBAG, CVC4::Kind::EMPTYBAG},
    {BAG_CARD, CVC4::Kind::BAG_CARD},
    {BAG_CHOOSE, CVC4::Kind::BAG_CHOOSE},
    {BAG_IS_SINGLETON, CVC4::Kind::BAG_IS_SINGLETON},
    {BAG_FROM_SET, CVC4::Kind::BAG_FROM_SET},
    {BAG_TO_SET, CVC4::Kind::BAG_TO_SET},
    /* Strings ------------------------------------------------------------- */
    {STRING_CONCAT, CVC4::Kind::STRING_CONCAT},
    {STRING_IN_REGEXP, CVC4::Kind::STRING_IN_REGEXP},
    {STRING_LENGTH, CVC4::Kind::STRING_LENGTH},
    {STRING_SUBSTR, CVC4::Kind::STRING_SUBSTR},
    {STRING_UPDATE, CVC4::Kind::STRING_UPDATE},
    {STRING_CHARAT, CVC4::Kind::STRING_CHARAT},
    {STRING_CONTAINS, CVC4::Kind::STRING_STRCTN},
    {STRING_INDEXOF, CVC4::Kind::STRING_STRIDOF},
    {STRING_REPLACE, CVC4::Kind::STRING_STRREPL},
    {STRING_REPLACE_ALL, CVC4::Kind::STRING_STRREPLALL},
    {STRING_REPLACE_RE, CVC4::Kind::STRING_REPLACE_RE},
    {STRING_REPLACE_RE_ALL, CVC4::Kind::STRING_REPLACE_RE_ALL},
    {STRING_TOLOWER, CVC4::Kind::STRING_TOLOWER},
    {STRING_TOUPPER, CVC4::Kind::STRING_TOUPPER},
    {STRING_REV, CVC4::Kind::STRING_REV},
    {STRING_FROM_CODE, CVC4::Kind::STRING_FROM_CODE},
    {STRING_TO_CODE, CVC4::Kind::STRING_TO_CODE},
    {STRING_LT, CVC4::Kind::STRING_LT},
    {STRING_LEQ, CVC4::Kind::STRING_LEQ},
    {STRING_PREFIX, CVC4::Kind::STRING_PREFIX},
    {STRING_SUFFIX, CVC4::Kind::STRING_SUFFIX},
    {STRING_IS_DIGIT, CVC4::Kind::STRING_IS_DIGIT},
    {STRING_FROM_INT, CVC4::Kind::STRING_ITOS},
    {STRING_TO_INT, CVC4::Kind::STRING_STOI},
    {CONST_STRING, CVC4::Kind::CONST_STRING},
    {STRING_TO_REGEXP, CVC4::Kind::STRING_TO_REGEXP},
    {REGEXP_CONCAT, CVC4::Kind::REGEXP_CONCAT},
    {REGEXP_UNION, CVC4::Kind::REGEXP_UNION},
    {REGEXP_INTER, CVC4::Kind::REGEXP_INTER},
    {REGEXP_DIFF, CVC4::Kind::REGEXP_DIFF},
    {REGEXP_STAR, CVC4::Kind::REGEXP_STAR},
    {REGEXP_PLUS, CVC4::Kind::REGEXP_PLUS},
    {REGEXP_OPT, CVC4::Kind::REGEXP_OPT},
    {REGEXP_RANGE, CVC4::Kind::REGEXP_RANGE},
    {REGEXP_REPEAT, CVC4::Kind::REGEXP_REPEAT},
    {REGEXP_LOOP, CVC4::Kind::REGEXP_LOOP},
    {REGEXP_EMPTY, CVC4::Kind::REGEXP_EMPTY},
    {REGEXP_SIGMA, CVC4::Kind::REGEXP_SIGMA},
    {REGEXP_COMPLEMENT, CVC4::Kind::REGEXP_COMPLEMENT},
    // maps to the same kind as the string versions
    {SEQ_CONCAT, CVC4::Kind::STRING_CONCAT},
    {SEQ_LENGTH, CVC4::Kind::STRING_LENGTH},
    {SEQ_EXTRACT, CVC4::Kind::STRING_SUBSTR},
    {SEQ_UPDATE, CVC4::Kind::STRING_UPDATE},
    {SEQ_AT, CVC4::Kind::STRING_CHARAT},
    {SEQ_CONTAINS, CVC4::Kind::STRING_STRCTN},
    {SEQ_INDEXOF, CVC4::Kind::STRING_STRIDOF},
    {SEQ_REPLACE, CVC4::Kind::STRING_STRREPL},
    {SEQ_REPLACE_ALL, CVC4::Kind::STRING_STRREPLALL},
    {SEQ_REV, CVC4::Kind::STRING_REV},
    {SEQ_PREFIX, CVC4::Kind::STRING_PREFIX},
    {SEQ_SUFFIX, CVC4::Kind::STRING_SUFFIX},
    {CONST_SEQUENCE, CVC4::Kind::CONST_SEQUENCE},
    {SEQ_UNIT, CVC4::Kind::SEQ_UNIT},
    {SEQ_NTH, CVC4::Kind::SEQ_NTH},
    /* Quantifiers --------------------------------------------------------- */
    {FORALL, CVC4::Kind::FORALL},
    {EXISTS, CVC4::Kind::EXISTS},
    {BOUND_VAR_LIST, CVC4::Kind::BOUND_VAR_LIST},
    {INST_PATTERN, CVC4::Kind::INST_PATTERN},
    {INST_NO_PATTERN, CVC4::Kind::INST_NO_PATTERN},
    {INST_ATTRIBUTE, CVC4::Kind::INST_ATTRIBUTE},
    {INST_PATTERN_LIST, CVC4::Kind::INST_PATTERN_LIST},
    {LAST_KIND, CVC4::Kind::LAST_KIND},
};

/* Mapping from internal kind to external (API) kind. */
const static std::unordered_map<CVC4::Kind, Kind, CVC4::kind::KindHashFunction>
    s_kinds_internal{
        {CVC4::Kind::UNDEFINED_KIND, UNDEFINED_KIND},
        {CVC4::Kind::NULL_EXPR, NULL_EXPR},
        /* Builtin --------------------------------------------------------- */
        {CVC4::Kind::UNINTERPRETED_CONSTANT, UNINTERPRETED_CONSTANT},
        {CVC4::Kind::ABSTRACT_VALUE, ABSTRACT_VALUE},
        {CVC4::Kind::EQUAL, EQUAL},
        {CVC4::Kind::DISTINCT, DISTINCT},
        {CVC4::Kind::VARIABLE, CONSTANT},
        {CVC4::Kind::BOUND_VARIABLE, VARIABLE},
        {CVC4::Kind::SEXPR, SEXPR},
        {CVC4::Kind::LAMBDA, LAMBDA},
        {CVC4::Kind::WITNESS, WITNESS},
        /* Boolean --------------------------------------------------------- */
        {CVC4::Kind::CONST_BOOLEAN, CONST_BOOLEAN},
        {CVC4::Kind::NOT, NOT},
        {CVC4::Kind::AND, AND},
        {CVC4::Kind::IMPLIES, IMPLIES},
        {CVC4::Kind::OR, OR},
        {CVC4::Kind::XOR, XOR},
        {CVC4::Kind::ITE, ITE},
        {CVC4::Kind::MATCH, MATCH},
        {CVC4::Kind::MATCH_CASE, MATCH_CASE},
        {CVC4::Kind::MATCH_BIND_CASE, MATCH_BIND_CASE},
        /* UF -------------------------------------------------------------- */
        {CVC4::Kind::APPLY_UF, APPLY_UF},
        {CVC4::Kind::CARDINALITY_CONSTRAINT, CARDINALITY_CONSTRAINT},
        {CVC4::Kind::CARDINALITY_VALUE, CARDINALITY_VALUE},
        {CVC4::Kind::HO_APPLY, HO_APPLY},
        /* Arithmetic ------------------------------------------------------ */
        {CVC4::Kind::PLUS, PLUS},
        {CVC4::Kind::MULT, MULT},
        {CVC4::Kind::IAND, IAND},
        {CVC4::Kind::MINUS, MINUS},
        {CVC4::Kind::UMINUS, UMINUS},
        {CVC4::Kind::DIVISION, DIVISION},
        {CVC4::Kind::DIVISION_TOTAL, INTERNAL_KIND},
        {CVC4::Kind::INTS_DIVISION, INTS_DIVISION},
        {CVC4::Kind::INTS_DIVISION_TOTAL, INTERNAL_KIND},
        {CVC4::Kind::INTS_MODULUS, INTS_MODULUS},
        {CVC4::Kind::INTS_MODULUS_TOTAL, INTERNAL_KIND},
        {CVC4::Kind::ABS, ABS},
        {CVC4::Kind::DIVISIBLE, DIVISIBLE},
        {CVC4::Kind::POW, POW},
        {CVC4::Kind::EXPONENTIAL, EXPONENTIAL},
        {CVC4::Kind::SINE, SINE},
        {CVC4::Kind::COSINE, COSINE},
        {CVC4::Kind::TANGENT, TANGENT},
        {CVC4::Kind::COSECANT, COSECANT},
        {CVC4::Kind::SECANT, SECANT},
        {CVC4::Kind::COTANGENT, COTANGENT},
        {CVC4::Kind::ARCSINE, ARCSINE},
        {CVC4::Kind::ARCCOSINE, ARCCOSINE},
        {CVC4::Kind::ARCTANGENT, ARCTANGENT},
        {CVC4::Kind::ARCCOSECANT, ARCCOSECANT},
        {CVC4::Kind::ARCSECANT, ARCSECANT},
        {CVC4::Kind::ARCCOTANGENT, ARCCOTANGENT},
        {CVC4::Kind::SQRT, SQRT},
        {CVC4::Kind::DIVISIBLE_OP, DIVISIBLE},
        {CVC4::Kind::CONST_RATIONAL, CONST_RATIONAL},
        {CVC4::Kind::LT, LT},
        {CVC4::Kind::LEQ, LEQ},
        {CVC4::Kind::GT, GT},
        {CVC4::Kind::GEQ, GEQ},
        {CVC4::Kind::IS_INTEGER, IS_INTEGER},
        {CVC4::Kind::TO_INTEGER, TO_INTEGER},
        {CVC4::Kind::TO_REAL, TO_REAL},
        {CVC4::Kind::PI, PI},
        /* BV -------------------------------------------------------------- */
        {CVC4::Kind::CONST_BITVECTOR, CONST_BITVECTOR},
        {CVC4::Kind::BITVECTOR_CONCAT, BITVECTOR_CONCAT},
        {CVC4::Kind::BITVECTOR_AND, BITVECTOR_AND},
        {CVC4::Kind::BITVECTOR_OR, BITVECTOR_OR},
        {CVC4::Kind::BITVECTOR_XOR, BITVECTOR_XOR},
        {CVC4::Kind::BITVECTOR_NOT, BITVECTOR_NOT},
        {CVC4::Kind::BITVECTOR_NAND, BITVECTOR_NAND},
        {CVC4::Kind::BITVECTOR_NOR, BITVECTOR_NOR},
        {CVC4::Kind::BITVECTOR_XNOR, BITVECTOR_XNOR},
        {CVC4::Kind::BITVECTOR_COMP, BITVECTOR_COMP},
        {CVC4::Kind::BITVECTOR_MULT, BITVECTOR_MULT},
        {CVC4::Kind::BITVECTOR_PLUS, BITVECTOR_PLUS},
        {CVC4::Kind::BITVECTOR_SUB, BITVECTOR_SUB},
        {CVC4::Kind::BITVECTOR_NEG, BITVECTOR_NEG},
        {CVC4::Kind::BITVECTOR_UDIV, BITVECTOR_UDIV},
        {CVC4::Kind::BITVECTOR_UREM, BITVECTOR_UREM},
        {CVC4::Kind::BITVECTOR_SDIV, BITVECTOR_SDIV},
        {CVC4::Kind::BITVECTOR_SREM, BITVECTOR_SREM},
        {CVC4::Kind::BITVECTOR_SMOD, BITVECTOR_SMOD},
        {CVC4::Kind::BITVECTOR_SHL, BITVECTOR_SHL},
        {CVC4::Kind::BITVECTOR_LSHR, BITVECTOR_LSHR},
        {CVC4::Kind::BITVECTOR_ASHR, BITVECTOR_ASHR},
        {CVC4::Kind::BITVECTOR_ULT, BITVECTOR_ULT},
        {CVC4::Kind::BITVECTOR_ULE, BITVECTOR_ULE},
        {CVC4::Kind::BITVECTOR_UGT, BITVECTOR_UGT},
        {CVC4::Kind::BITVECTOR_UGE, BITVECTOR_UGE},
        {CVC4::Kind::BITVECTOR_SLT, BITVECTOR_SLT},
        {CVC4::Kind::BITVECTOR_SLE, BITVECTOR_SLE},
        {CVC4::Kind::BITVECTOR_SGT, BITVECTOR_SGT},
        {CVC4::Kind::BITVECTOR_SGE, BITVECTOR_SGE},
        {CVC4::Kind::BITVECTOR_ULTBV, BITVECTOR_ULTBV},
        {CVC4::Kind::BITVECTOR_SLTBV, BITVECTOR_SLTBV},
        {CVC4::Kind::BITVECTOR_ITE, BITVECTOR_ITE},
        {CVC4::Kind::BITVECTOR_REDOR, BITVECTOR_REDOR},
        {CVC4::Kind::BITVECTOR_REDAND, BITVECTOR_REDAND},
        {CVC4::Kind::BITVECTOR_EXTRACT_OP, BITVECTOR_EXTRACT},
        {CVC4::Kind::BITVECTOR_REPEAT_OP, BITVECTOR_REPEAT},
        {CVC4::Kind::BITVECTOR_ZERO_EXTEND_OP, BITVECTOR_ZERO_EXTEND},
        {CVC4::Kind::BITVECTOR_SIGN_EXTEND_OP, BITVECTOR_SIGN_EXTEND},
        {CVC4::Kind::BITVECTOR_ROTATE_LEFT_OP, BITVECTOR_ROTATE_LEFT},
        {CVC4::Kind::BITVECTOR_ROTATE_RIGHT_OP, BITVECTOR_ROTATE_RIGHT},
        {CVC4::Kind::BITVECTOR_EXTRACT, BITVECTOR_EXTRACT},
        {CVC4::Kind::BITVECTOR_REPEAT, BITVECTOR_REPEAT},
        {CVC4::Kind::BITVECTOR_ZERO_EXTEND, BITVECTOR_ZERO_EXTEND},
        {CVC4::Kind::BITVECTOR_SIGN_EXTEND, BITVECTOR_SIGN_EXTEND},
        {CVC4::Kind::BITVECTOR_ROTATE_LEFT, BITVECTOR_ROTATE_LEFT},
        {CVC4::Kind::BITVECTOR_ROTATE_RIGHT, BITVECTOR_ROTATE_RIGHT},
        {CVC4::Kind::INT_TO_BITVECTOR_OP, INT_TO_BITVECTOR},
        {CVC4::Kind::INT_TO_BITVECTOR, INT_TO_BITVECTOR},
        {CVC4::Kind::BITVECTOR_TO_NAT, BITVECTOR_TO_NAT},
        /* FP -------------------------------------------------------------- */
        {CVC4::Kind::CONST_FLOATINGPOINT, CONST_FLOATINGPOINT},
        {CVC4::Kind::CONST_ROUNDINGMODE, CONST_ROUNDINGMODE},
        {CVC4::Kind::FLOATINGPOINT_FP, FLOATINGPOINT_FP},
        {CVC4::Kind::FLOATINGPOINT_EQ, FLOATINGPOINT_EQ},
        {CVC4::Kind::FLOATINGPOINT_ABS, FLOATINGPOINT_ABS},
        {CVC4::Kind::FLOATINGPOINT_NEG, FLOATINGPOINT_NEG},
        {CVC4::Kind::FLOATINGPOINT_PLUS, FLOATINGPOINT_PLUS},
        {CVC4::Kind::FLOATINGPOINT_SUB, FLOATINGPOINT_SUB},
        {CVC4::Kind::FLOATINGPOINT_MULT, FLOATINGPOINT_MULT},
        {CVC4::Kind::FLOATINGPOINT_DIV, FLOATINGPOINT_DIV},
        {CVC4::Kind::FLOATINGPOINT_FMA, FLOATINGPOINT_FMA},
        {CVC4::Kind::FLOATINGPOINT_SQRT, FLOATINGPOINT_SQRT},
        {CVC4::Kind::FLOATINGPOINT_REM, FLOATINGPOINT_REM},
        {CVC4::Kind::FLOATINGPOINT_RTI, FLOATINGPOINT_RTI},
        {CVC4::Kind::FLOATINGPOINT_MIN, FLOATINGPOINT_MIN},
        {CVC4::Kind::FLOATINGPOINT_MAX, FLOATINGPOINT_MAX},
        {CVC4::Kind::FLOATINGPOINT_LEQ, FLOATINGPOINT_LEQ},
        {CVC4::Kind::FLOATINGPOINT_LT, FLOATINGPOINT_LT},
        {CVC4::Kind::FLOATINGPOINT_GEQ, FLOATINGPOINT_GEQ},
        {CVC4::Kind::FLOATINGPOINT_GT, FLOATINGPOINT_GT},
        {CVC4::Kind::FLOATINGPOINT_ISN, FLOATINGPOINT_ISN},
        {CVC4::Kind::FLOATINGPOINT_ISSN, FLOATINGPOINT_ISSN},
        {CVC4::Kind::FLOATINGPOINT_ISZ, FLOATINGPOINT_ISZ},
        {CVC4::Kind::FLOATINGPOINT_ISINF, FLOATINGPOINT_ISINF},
        {CVC4::Kind::FLOATINGPOINT_ISNAN, FLOATINGPOINT_ISNAN},
        {CVC4::Kind::FLOATINGPOINT_ISNEG, FLOATINGPOINT_ISNEG},
        {CVC4::Kind::FLOATINGPOINT_ISPOS, FLOATINGPOINT_ISPOS},
        {CVC4::Kind::FLOATINGPOINT_TO_FP_IEEE_BITVECTOR_OP,
         FLOATINGPOINT_TO_FP_IEEE_BITVECTOR},
        {CVC4::Kind::FLOATINGPOINT_TO_FP_IEEE_BITVECTOR,
         FLOATINGPOINT_TO_FP_IEEE_BITVECTOR},
        {CVC4::Kind::FLOATINGPOINT_TO_FP_FLOATINGPOINT_OP,
         FLOATINGPOINT_TO_FP_FLOATINGPOINT},
        {CVC4::Kind::FLOATINGPOINT_TO_FP_FLOATINGPOINT,
         FLOATINGPOINT_TO_FP_FLOATINGPOINT},
        {CVC4::Kind::FLOATINGPOINT_TO_FP_REAL_OP, FLOATINGPOINT_TO_FP_REAL},
        {CVC4::Kind::FLOATINGPOINT_TO_FP_REAL, FLOATINGPOINT_TO_FP_REAL},
        {CVC4::Kind::FLOATINGPOINT_TO_FP_SIGNED_BITVECTOR_OP,
         FLOATINGPOINT_TO_FP_SIGNED_BITVECTOR},
        {CVC4::Kind::FLOATINGPOINT_TO_FP_SIGNED_BITVECTOR,
         FLOATINGPOINT_TO_FP_SIGNED_BITVECTOR},
        {CVC4::Kind::FLOATINGPOINT_TO_FP_UNSIGNED_BITVECTOR_OP,
         FLOATINGPOINT_TO_FP_UNSIGNED_BITVECTOR},
        {CVC4::Kind::FLOATINGPOINT_TO_FP_UNSIGNED_BITVECTOR,
         FLOATINGPOINT_TO_FP_UNSIGNED_BITVECTOR},
        {CVC4::Kind::FLOATINGPOINT_TO_FP_GENERIC_OP,
         FLOATINGPOINT_TO_FP_GENERIC},
        {CVC4::Kind::FLOATINGPOINT_TO_FP_GENERIC, FLOATINGPOINT_TO_FP_GENERIC},
        {CVC4::Kind::FLOATINGPOINT_TO_UBV_OP, FLOATINGPOINT_TO_UBV},
        {CVC4::Kind::FLOATINGPOINT_TO_UBV, FLOATINGPOINT_TO_UBV},
        {CVC4::Kind::FLOATINGPOINT_TO_UBV_TOTAL_OP, INTERNAL_KIND},
        {CVC4::Kind::FLOATINGPOINT_TO_UBV_TOTAL, INTERNAL_KIND},
        {CVC4::Kind::FLOATINGPOINT_TO_SBV_OP, FLOATINGPOINT_TO_SBV},
        {CVC4::Kind::FLOATINGPOINT_TO_SBV, FLOATINGPOINT_TO_SBV},
        {CVC4::Kind::FLOATINGPOINT_TO_SBV_TOTAL_OP, INTERNAL_KIND},
        {CVC4::Kind::FLOATINGPOINT_TO_SBV_TOTAL, INTERNAL_KIND},
        {CVC4::Kind::FLOATINGPOINT_TO_REAL, FLOATINGPOINT_TO_REAL},
        {CVC4::Kind::FLOATINGPOINT_TO_REAL_TOTAL, INTERNAL_KIND},
        /* Arrays ---------------------------------------------------------- */
        {CVC4::Kind::SELECT, SELECT},
        {CVC4::Kind::STORE, STORE},
        {CVC4::Kind::STORE_ALL, CONST_ARRAY},
        /* Datatypes ------------------------------------------------------- */
        {CVC4::Kind::APPLY_SELECTOR, APPLY_SELECTOR},
        {CVC4::Kind::APPLY_CONSTRUCTOR, APPLY_CONSTRUCTOR},
        {CVC4::Kind::APPLY_SELECTOR_TOTAL, INTERNAL_KIND},
        {CVC4::Kind::APPLY_TESTER, APPLY_TESTER},
        {CVC4::Kind::TUPLE_UPDATE_OP, TUPLE_UPDATE},
        {CVC4::Kind::TUPLE_UPDATE, TUPLE_UPDATE},
        {CVC4::Kind::RECORD_UPDATE_OP, RECORD_UPDATE},
        {CVC4::Kind::RECORD_UPDATE, RECORD_UPDATE},
        {CVC4::Kind::DT_SIZE, DT_SIZE},
        {CVC4::Kind::TUPLE_PROJECT, TUPLE_PROJECT},
        /* Separation Logic ------------------------------------------------ */
        {CVC4::Kind::SEP_NIL, SEP_NIL},
        {CVC4::Kind::SEP_EMP, SEP_EMP},
        {CVC4::Kind::SEP_PTO, SEP_PTO},
        {CVC4::Kind::SEP_STAR, SEP_STAR},
        {CVC4::Kind::SEP_WAND, SEP_WAND},
        /* Sets ------------------------------------------------------------ */
        {CVC4::Kind::EMPTYSET, EMPTYSET},
        {CVC4::Kind::UNION, UNION},
        {CVC4::Kind::INTERSECTION, INTERSECTION},
        {CVC4::Kind::SETMINUS, SETMINUS},
        {CVC4::Kind::SUBSET, SUBSET},
        {CVC4::Kind::MEMBER, MEMBER},
        {CVC4::Kind::SINGLETON, SINGLETON},
        {CVC4::Kind::INSERT, INSERT},
        {CVC4::Kind::CARD, CARD},
        {CVC4::Kind::COMPLEMENT, COMPLEMENT},
        {CVC4::Kind::UNIVERSE_SET, UNIVERSE_SET},
        {CVC4::Kind::JOIN, JOIN},
        {CVC4::Kind::PRODUCT, PRODUCT},
        {CVC4::Kind::TRANSPOSE, TRANSPOSE},
        {CVC4::Kind::TCLOSURE, TCLOSURE},
        {CVC4::Kind::JOIN_IMAGE, JOIN_IMAGE},
        {CVC4::Kind::IDEN, IDEN},
        {CVC4::Kind::COMPREHENSION, COMPREHENSION},
        {CVC4::Kind::CHOOSE, CHOOSE},
        {CVC4::Kind::IS_SINGLETON, IS_SINGLETON},
        /* Bags ------------------------------------------------------------ */
        {CVC4::Kind::UNION_MAX, UNION_MAX},
        {CVC4::Kind::UNION_DISJOINT, UNION_DISJOINT},
        {CVC4::Kind::INTERSECTION_MIN, INTERSECTION_MIN},
        {CVC4::Kind::DIFFERENCE_SUBTRACT, DIFFERENCE_SUBTRACT},
        {CVC4::Kind::DIFFERENCE_REMOVE, DIFFERENCE_REMOVE},
        {CVC4::Kind::SUBBAG, SUBBAG},
        {CVC4::Kind::BAG_COUNT, BAG_COUNT},
        {CVC4::Kind::DUPLICATE_REMOVAL, DUPLICATE_REMOVAL},
        {CVC4::Kind::MK_BAG, MK_BAG},
        {CVC4::Kind::EMPTYBAG, EMPTYBAG},
        {CVC4::Kind::BAG_CARD, BAG_CARD},
        {CVC4::Kind::BAG_CHOOSE, BAG_CHOOSE},
        {CVC4::Kind::BAG_IS_SINGLETON, BAG_IS_SINGLETON},
        {CVC4::Kind::BAG_FROM_SET, BAG_FROM_SET},
        {CVC4::Kind::BAG_TO_SET, BAG_TO_SET},
        /* Strings --------------------------------------------------------- */
        {CVC4::Kind::STRING_CONCAT, STRING_CONCAT},
        {CVC4::Kind::STRING_IN_REGEXP, STRING_IN_REGEXP},
        {CVC4::Kind::STRING_LENGTH, STRING_LENGTH},
        {CVC4::Kind::STRING_SUBSTR, STRING_SUBSTR},
        {CVC4::Kind::STRING_UPDATE, STRING_UPDATE},
        {CVC4::Kind::STRING_CHARAT, STRING_CHARAT},
        {CVC4::Kind::STRING_STRCTN, STRING_CONTAINS},
        {CVC4::Kind::STRING_STRIDOF, STRING_INDEXOF},
        {CVC4::Kind::STRING_STRREPL, STRING_REPLACE},
        {CVC4::Kind::STRING_STRREPLALL, STRING_REPLACE_ALL},
        {CVC4::Kind::STRING_REPLACE_RE, STRING_REPLACE_RE},
        {CVC4::Kind::STRING_REPLACE_RE_ALL, STRING_REPLACE_RE_ALL},
        {CVC4::Kind::STRING_TOLOWER, STRING_TOLOWER},
        {CVC4::Kind::STRING_TOUPPER, STRING_TOUPPER},
        {CVC4::Kind::STRING_REV, STRING_REV},
        {CVC4::Kind::STRING_FROM_CODE, STRING_FROM_CODE},
        {CVC4::Kind::STRING_TO_CODE, STRING_TO_CODE},
        {CVC4::Kind::STRING_LT, STRING_LT},
        {CVC4::Kind::STRING_LEQ, STRING_LEQ},
        {CVC4::Kind::STRING_PREFIX, STRING_PREFIX},
        {CVC4::Kind::STRING_SUFFIX, STRING_SUFFIX},
        {CVC4::Kind::STRING_IS_DIGIT, STRING_IS_DIGIT},
        {CVC4::Kind::STRING_ITOS, STRING_FROM_INT},
        {CVC4::Kind::STRING_STOI, STRING_TO_INT},
        {CVC4::Kind::CONST_STRING, CONST_STRING},
        {CVC4::Kind::STRING_TO_REGEXP, STRING_TO_REGEXP},
        {CVC4::Kind::REGEXP_CONCAT, REGEXP_CONCAT},
        {CVC4::Kind::REGEXP_UNION, REGEXP_UNION},
        {CVC4::Kind::REGEXP_INTER, REGEXP_INTER},
        {CVC4::Kind::REGEXP_DIFF, REGEXP_DIFF},
        {CVC4::Kind::REGEXP_STAR, REGEXP_STAR},
        {CVC4::Kind::REGEXP_PLUS, REGEXP_PLUS},
        {CVC4::Kind::REGEXP_OPT, REGEXP_OPT},
        {CVC4::Kind::REGEXP_RANGE, REGEXP_RANGE},
        {CVC4::Kind::REGEXP_REPEAT, REGEXP_REPEAT},
        {CVC4::Kind::REGEXP_REPEAT_OP, REGEXP_REPEAT},
        {CVC4::Kind::REGEXP_LOOP, REGEXP_LOOP},
        {CVC4::Kind::REGEXP_LOOP_OP, REGEXP_LOOP},
        {CVC4::Kind::REGEXP_EMPTY, REGEXP_EMPTY},
        {CVC4::Kind::REGEXP_SIGMA, REGEXP_SIGMA},
        {CVC4::Kind::REGEXP_COMPLEMENT, REGEXP_COMPLEMENT},
        {CVC4::Kind::CONST_SEQUENCE, CONST_SEQUENCE},
        {CVC4::Kind::SEQ_UNIT, SEQ_UNIT},
        {CVC4::Kind::SEQ_NTH, SEQ_NTH},
        /* Quantifiers ----------------------------------------------------- */
        {CVC4::Kind::FORALL, FORALL},
        {CVC4::Kind::EXISTS, EXISTS},
        {CVC4::Kind::BOUND_VAR_LIST, BOUND_VAR_LIST},
        {CVC4::Kind::INST_PATTERN, INST_PATTERN},
        {CVC4::Kind::INST_NO_PATTERN, INST_NO_PATTERN},
        {CVC4::Kind::INST_ATTRIBUTE, INST_ATTRIBUTE},
        {CVC4::Kind::INST_PATTERN_LIST, INST_PATTERN_LIST},
        /* ----------------------------------------------------------------- */
        {CVC4::Kind::LAST_KIND, LAST_KIND},
    };

/* Set of kinds for indexed operators */
const static std::unordered_set<Kind, KindHashFunction> s_indexed_kinds(
    {RECORD_UPDATE,
     DIVISIBLE,
     IAND,
     BITVECTOR_REPEAT,
     BITVECTOR_ZERO_EXTEND,
     BITVECTOR_SIGN_EXTEND,
     BITVECTOR_ROTATE_LEFT,
     BITVECTOR_ROTATE_RIGHT,
     INT_TO_BITVECTOR,
     FLOATINGPOINT_TO_UBV,
     FLOATINGPOINT_TO_SBV,
     TUPLE_UPDATE,
     BITVECTOR_EXTRACT,
     FLOATINGPOINT_TO_FP_IEEE_BITVECTOR,
     FLOATINGPOINT_TO_FP_FLOATINGPOINT,
     FLOATINGPOINT_TO_FP_REAL,
     FLOATINGPOINT_TO_FP_SIGNED_BITVECTOR,
     FLOATINGPOINT_TO_FP_UNSIGNED_BITVECTOR,
     FLOATINGPOINT_TO_FP_GENERIC});

namespace {

/** Convert a CVC4::Kind (internal) to a CVC4::api::Kind (external). */
CVC4::api::Kind intToExtKind(CVC4::Kind k)
{
  auto it = api::s_kinds_internal.find(k);
  if (it == api::s_kinds_internal.end())
  {
    return api::INTERNAL_KIND;
  }
  return it->second;
}

/** Convert a CVC4::api::Kind (external) to a CVC4::Kind (internal). */
CVC4::Kind extToIntKind(CVC4::api::Kind k)
{
  auto it = api::s_kinds.find(k);
  if (it == api::s_kinds.end())
  {
    return CVC4::Kind::UNDEFINED_KIND;
  }
  return it->second;
}

/** Return true if given kind is a defined external kind. */
bool isDefinedKind(Kind k) { return k > UNDEFINED_KIND && k < LAST_KIND; }

/**
 * Return true if the internal kind is one where the API term structure
 * differs from internal structure. This happens for APPLY_* kinds.
 * The API takes a "higher-order" perspective and treats functions as well
 * as datatype constructors/selectors/testers as terms
 * but interally they are not
 */
bool isApplyKind(CVC4::Kind k)
{
  return (k == CVC4::Kind::APPLY_UF || k == CVC4::Kind::APPLY_CONSTRUCTOR
          || k == CVC4::Kind::APPLY_SELECTOR || k == CVC4::Kind::APPLY_TESTER);
}

#ifdef CVC4_ASSERTIONS
/** Return true if given kind is a defined internal kind. */
bool isDefinedIntKind(CVC4::Kind k)
{
  return k != CVC4::Kind::UNDEFINED_KIND && k != CVC4::Kind::LAST_KIND;
}
#endif

/** Return the minimum arity of given kind. */
uint32_t minArity(Kind k)
{
  Assert(isDefinedKind(k));
  Assert(isDefinedIntKind(extToIntKind(k)));
  uint32_t min = CVC4::kind::metakind::getMinArityForKind(extToIntKind(k));

  // At the API level, we treat functions/constructors/selectors/testers as
  // normal terms instead of making them part of the operator
  if (isApplyKind(extToIntKind(k)))
  {
    min++;
  }
  return min;
}

/** Return the maximum arity of given kind. */
uint32_t maxArity(Kind k)
{
  Assert(isDefinedKind(k));
  Assert(isDefinedIntKind(extToIntKind(k)));
  uint32_t max = CVC4::kind::metakind::getMaxArityForKind(extToIntKind(k));

  // At the API level, we treat functions/constructors/selectors/testers as
  // normal terms instead of making them part of the operator
  if (isApplyKind(extToIntKind(k))
      && max != std::numeric_limits<uint32_t>::max())  // be careful not to
                                                       // overflow
  {
    max++;
  }
  return max;
}

}  // namespace

std::string kindToString(Kind k)
{
  return k == INTERNAL_KIND ? "INTERNAL_KIND"
                            : CVC4::kind::kindToString(extToIntKind(k));
}

std::ostream& operator<<(std::ostream& out, Kind k)
{
  switch (k)
  {
    case INTERNAL_KIND: out << "INTERNAL_KIND"; break;
    default: out << extToIntKind(k);
  }
  return out;
}

size_t KindHashFunction::operator()(Kind k) const { return k; }

/* -------------------------------------------------------------------------- */
/* API guard helpers                                                          */
/* -------------------------------------------------------------------------- */

namespace {

class CVC4ApiExceptionStream
{
 public:
  CVC4ApiExceptionStream() {}
  /* Note: This needs to be explicitly set to 'noexcept(false)' since it is
   * a destructor that throws an exception and in C++11 all destructors
   * default to noexcept(true) (else this triggers a call to std::terminate). */
  ~CVC4ApiExceptionStream() noexcept(false)
  {
    if (std::uncaught_exceptions() == 0)
    {
      throw CVC4ApiException(d_stream.str());
    }
  }

  std::ostream& ostream() { return d_stream; }

 private:
  std::stringstream d_stream;
};

class CVC4ApiRecoverableExceptionStream
{
 public:
  CVC4ApiRecoverableExceptionStream() {}
  /* Note: This needs to be explicitly set to 'noexcept(false)' since it is
   * a destructor that throws an exception and in C++11 all destructors
   * default to noexcept(true) (else this triggers a call to std::terminate). */
  ~CVC4ApiRecoverableExceptionStream() noexcept(false)
  {
    if (std::uncaught_exceptions() == 0)
    {
      throw CVC4ApiRecoverableException(d_stream.str());
    }
  }

  std::ostream& ostream() { return d_stream; }

 private:
  std::stringstream d_stream;
};

#define CVC4_API_TRY_CATCH_BEGIN \
  try                            \
  {
#define CVC4_API_TRY_CATCH_END                                                 \
  }                                                                            \
  catch (const UnrecognizedOptionException& e)                                 \
  {                                                                            \
    throw CVC4ApiRecoverableException(e.getMessage());                         \
  }                                                                            \
  catch (const CVC4::RecoverableModalException& e)                             \
  {                                                                            \
    throw CVC4ApiRecoverableException(e.getMessage());                         \
  }                                                                            \
  catch (const CVC4::Exception& e) { throw CVC4ApiException(e.getMessage()); } \
  catch (const std::invalid_argument& e) { throw CVC4ApiException(e.what()); }

}  // namespace

/* -------------------------------------------------------------------------- */
/* Result                                                                     */
/* -------------------------------------------------------------------------- */

Result::Result(const CVC4::Result& r) : d_result(new CVC4::Result(r)) {}

Result::Result() : d_result(new CVC4::Result()) {}

bool Result::isNull() const
{
  return d_result->getType() == CVC4::Result::TYPE_NONE;
}

bool Result::isSat(void) const
{
  return d_result->getType() == CVC4::Result::TYPE_SAT
         && d_result->isSat() == CVC4::Result::SAT;
}

bool Result::isUnsat(void) const
{
  return d_result->getType() == CVC4::Result::TYPE_SAT
         && d_result->isSat() == CVC4::Result::UNSAT;
}

bool Result::isSatUnknown(void) const
{
  return d_result->getType() == CVC4::Result::TYPE_SAT
         && d_result->isSat() == CVC4::Result::SAT_UNKNOWN;
}

bool Result::isEntailed(void) const
{
  return d_result->getType() == CVC4::Result::TYPE_ENTAILMENT
         && d_result->isEntailed() == CVC4::Result::ENTAILED;
}

bool Result::isNotEntailed(void) const
{
  return d_result->getType() == CVC4::Result::TYPE_ENTAILMENT
         && d_result->isEntailed() == CVC4::Result::NOT_ENTAILED;
}

bool Result::isEntailmentUnknown(void) const
{
  return d_result->getType() == CVC4::Result::TYPE_ENTAILMENT
         && d_result->isEntailed() == CVC4::Result::ENTAILMENT_UNKNOWN;
}

bool Result::operator==(const Result& r) const
{
  return *d_result == *r.d_result;
}

bool Result::operator!=(const Result& r) const
{
  return *d_result != *r.d_result;
}

Result::UnknownExplanation Result::getUnknownExplanation(void) const
{
  CVC4::Result::UnknownExplanation expl = d_result->whyUnknown();
  switch (expl)
  {
    case CVC4::Result::REQUIRES_FULL_CHECK: return REQUIRES_FULL_CHECK;
    case CVC4::Result::INCOMPLETE: return INCOMPLETE;
    case CVC4::Result::TIMEOUT: return TIMEOUT;
    case CVC4::Result::RESOURCEOUT: return RESOURCEOUT;
    case CVC4::Result::MEMOUT: return MEMOUT;
    case CVC4::Result::INTERRUPTED: return INTERRUPTED;
    case CVC4::Result::NO_STATUS: return NO_STATUS;
    case CVC4::Result::UNSUPPORTED: return UNSUPPORTED;
    case CVC4::Result::OTHER: return OTHER;
    default: return UNKNOWN_REASON;
  }
  return UNKNOWN_REASON;
}

std::string Result::toString(void) const { return d_result->toString(); }

std::ostream& operator<<(std::ostream& out, const Result& r)
{
  out << r.toString();
  return out;
}

std::ostream& operator<<(std::ostream& out, enum Result::UnknownExplanation e)
{
  switch (e)
  {
    case Result::REQUIRES_FULL_CHECK: out << "REQUIRES_FULL_CHECK"; break;
    case Result::INCOMPLETE: out << "INCOMPLETE"; break;
    case Result::TIMEOUT: out << "TIMEOUT"; break;
    case Result::RESOURCEOUT: out << "RESOURCEOUT"; break;
    case Result::MEMOUT: out << "MEMOUT"; break;
    case Result::INTERRUPTED: out << "INTERRUPTED"; break;
    case Result::NO_STATUS: out << "NO_STATUS"; break;
    case Result::UNSUPPORTED: out << "UNSUPPORTED"; break;
    case Result::OTHER: out << "OTHER"; break;
    case Result::UNKNOWN_REASON: out << "UNKNOWN_REASON"; break;
    default: Unhandled() << e;
  }
  return out;
}

/* -------------------------------------------------------------------------- */
/* Sort                                                                       */
/* -------------------------------------------------------------------------- */

Sort::Sort(const Solver* slv, const CVC4::TypeNode& t)
    : d_solver(slv), d_type(new CVC4::TypeNode(t))
{
}

Sort::Sort() : d_solver(nullptr), d_type(new CVC4::TypeNode()) {}

Sort::~Sort()
{
  if (d_solver != nullptr)
  {
    // Ensure that the correct node manager is in scope when the node is
    // destroyed.
    NodeManagerScope scope(d_solver->getNodeManager());
    d_type.reset();
  }
}

std::set<TypeNode> Sort::sortSetToTypeNodes(const std::set<Sort>& sorts)
{
  std::set<TypeNode> types;
  for (const Sort& s : sorts)
  {
    types.insert(s.getTypeNode());
  }
  return types;
}

std::vector<TypeNode> Sort::sortVectorToTypeNodes(
    const std::vector<Sort>& sorts)
{
  std::vector<TypeNode> typeNodes;
  for (const Sort& sort : sorts)
  {
    typeNodes.push_back(sort.getTypeNode());
  }
  return typeNodes;
}

std::vector<Sort> Sort::typeNodeVectorToSorts(
    const Solver* slv, const std::vector<TypeNode>& types)
{
  std::vector<Sort> sorts;
  for (size_t i = 0, tsize = types.size(); i < tsize; i++)
  {
    sorts.push_back(Sort(slv, types[i]));
  }
  return sorts;
}

bool Sort::operator==(const Sort& s) const
{
  CVC4_API_TRY_CATCH_BEGIN;
  //////// all checks before this line
  return *d_type == *s.d_type;
  ////////
  CVC4_API_TRY_CATCH_END;
}

bool Sort::operator!=(const Sort& s) const
{
  CVC4_API_TRY_CATCH_BEGIN;
  //////// all checks before this line
  return *d_type != *s.d_type;
  ////////
  CVC4_API_TRY_CATCH_END;
}

bool Sort::operator<(const Sort& s) const
{
  CVC4_API_TRY_CATCH_BEGIN;
  //////// all checks before this line
  return *d_type < *s.d_type;
  ////////
  CVC4_API_TRY_CATCH_END;
}

bool Sort::operator>(const Sort& s) const
{
  CVC4_API_TRY_CATCH_BEGIN;
  //////// all checks before this line
  return *d_type > *s.d_type;
  ////////
  CVC4_API_TRY_CATCH_END;
}

bool Sort::operator<=(const Sort& s) const
{
  CVC4_API_TRY_CATCH_BEGIN;
  //////// all checks before this line
  return *d_type <= *s.d_type;
  ////////
  CVC4_API_TRY_CATCH_END;
}

bool Sort::operator>=(const Sort& s) const
{
  CVC4_API_TRY_CATCH_BEGIN;
  //////// all checks before this line
  return *d_type >= *s.d_type;
  ////////
  CVC4_API_TRY_CATCH_END;
}

bool Sort::isNull() const
{
  CVC4_API_TRY_CATCH_BEGIN;
  //////// all checks before this line
  return isNullHelper();
  ////////
  CVC4_API_TRY_CATCH_END;
}

bool Sort::isBoolean() const
{
  CVC4_API_TRY_CATCH_BEGIN;
  //////// all checks before this line
  return d_type->isBoolean();
  ////////
  CVC4_API_TRY_CATCH_END;
}

bool Sort::isInteger() const
{
  CVC4_API_TRY_CATCH_BEGIN;
  //////// all checks before this line
  return d_type->isInteger();
  ////////
  CVC4_API_TRY_CATCH_END;
}

bool Sort::isReal() const
{
  CVC4_API_TRY_CATCH_BEGIN;
  //////// all checks before this line
  return d_type->isReal();
  ////////
  CVC4_API_TRY_CATCH_END;
}

bool Sort::isString() const
{
  CVC4_API_TRY_CATCH_BEGIN;
  //////// all checks before this line
  return d_type->isString();
  ////////
  CVC4_API_TRY_CATCH_END;
}

bool Sort::isRegExp() const
{
  CVC4_API_TRY_CATCH_BEGIN;
  //////// all checks before this line
  return d_type->isRegExp();
  ////////
  CVC4_API_TRY_CATCH_END;
}

bool Sort::isRoundingMode() const
{
  CVC4_API_TRY_CATCH_BEGIN;
  //////// all checks before this line
  return d_type->isRoundingMode();
  ////////
  CVC4_API_TRY_CATCH_END;
}

bool Sort::isBitVector() const
{
  CVC4_API_TRY_CATCH_BEGIN;
  //////// all checks before this line
  return d_type->isBitVector();
  ////////
  CVC4_API_TRY_CATCH_END;
}

bool Sort::isFloatingPoint() const
{
  CVC4_API_TRY_CATCH_BEGIN;
  //////// all checks before this line
  return d_type->isFloatingPoint();
  ////////
  CVC4_API_TRY_CATCH_END;
}

bool Sort::isDatatype() const
{
  CVC4_API_TRY_CATCH_BEGIN;
  //////// all checks before this line
  return d_type->isDatatype();
  ////////
  CVC4_API_TRY_CATCH_END;
}

bool Sort::isParametricDatatype() const
{
  CVC4_API_TRY_CATCH_BEGIN;
  //////// all checks before this line
  if (!d_type->isDatatype()) return false;
  return d_type->isParametricDatatype();
  ////////
  CVC4_API_TRY_CATCH_END;
}

bool Sort::isConstructor() const
{
  CVC4_API_TRY_CATCH_BEGIN;
  //////// all checks before this line
  return d_type->isConstructor();
  ////////
  CVC4_API_TRY_CATCH_END;
}

bool Sort::isSelector() const
{
  CVC4_API_TRY_CATCH_BEGIN;
  //////// all checks before this line
  return d_type->isSelector();
  ////////
  CVC4_API_TRY_CATCH_END;
}

bool Sort::isTester() const
{
  CVC4_API_TRY_CATCH_BEGIN;
  //////// all checks before this line
  return d_type->isTester();
  ////////
  CVC4_API_TRY_CATCH_END;
}

bool Sort::isFunction() const
{
  CVC4_API_TRY_CATCH_BEGIN;
  //////// all checks before this line
  return d_type->isFunction();
  ////////
  CVC4_API_TRY_CATCH_END;
}

bool Sort::isPredicate() const
{
  CVC4_API_TRY_CATCH_BEGIN;
  //////// all checks before this line
  return d_type->isPredicate();
  ////////
  CVC4_API_TRY_CATCH_END;
}

bool Sort::isTuple() const
{
  CVC4_API_TRY_CATCH_BEGIN;
  //////// all checks before this line
  return d_type->isTuple();
  ////////
  CVC4_API_TRY_CATCH_END;
}

bool Sort::isRecord() const
{
  CVC4_API_TRY_CATCH_BEGIN;
  //////// all checks before this line
  return d_type->isRecord();
  ////////
  CVC4_API_TRY_CATCH_END;
}

bool Sort::isArray() const
{
  CVC4_API_TRY_CATCH_BEGIN;
  //////// all checks before this line
  return d_type->isArray();
  ////////
  CVC4_API_TRY_CATCH_END;
}

bool Sort::isSet() const
{
  CVC4_API_TRY_CATCH_BEGIN;
  //////// all checks before this line
  return d_type->isSet();
  ////////
  CVC4_API_TRY_CATCH_END;
}

bool Sort::isBag() const
{
  CVC4_API_TRY_CATCH_BEGIN;
  //////// all checks before this line
  return d_type->isBag();
  ////////
  CVC4_API_TRY_CATCH_END;
}

bool Sort::isSequence() const
{
  CVC4_API_TRY_CATCH_BEGIN;
  //////// all checks before this line
  return d_type->isSequence();
  ////////
  CVC4_API_TRY_CATCH_END;
}

bool Sort::isUninterpretedSort() const
{
  CVC4_API_TRY_CATCH_BEGIN;
  //////// all checks before this line
  return d_type->isSort();
  ////////
  CVC4_API_TRY_CATCH_END;
}

bool Sort::isSortConstructor() const
{
  CVC4_API_TRY_CATCH_BEGIN;
  //////// all checks before this line
  return d_type->isSortConstructor();
  ////////
  CVC4_API_TRY_CATCH_END;
}

bool Sort::isFirstClass() const
{
  CVC4_API_TRY_CATCH_BEGIN;
  //////// all checks before this line
  return d_type->isFirstClass();
  ////////
  CVC4_API_TRY_CATCH_END;
}

bool Sort::isFunctionLike() const
{
  CVC4_API_TRY_CATCH_BEGIN;
  //////// all checks before this line
  return d_type->isFunctionLike();
  ////////
  CVC4_API_TRY_CATCH_END;
}

bool Sort::isSubsortOf(const Sort& s) const
{
  CVC4_API_TRY_CATCH_BEGIN;
  CVC4_API_ARG_CHECK_SOLVER("sort", s);
  //////// all checks before this line
  return d_type->isSubtypeOf(*s.d_type);
  ////////
  CVC4_API_TRY_CATCH_END;
}

bool Sort::isComparableTo(const Sort& s) const
{
  CVC4_API_TRY_CATCH_BEGIN;
  CVC4_API_ARG_CHECK_SOLVER("sort", s);
  //////// all checks before this line
  return d_type->isComparableTo(*s.d_type);
  ////////
  CVC4_API_TRY_CATCH_END;
}

Datatype Sort::getDatatype() const
{
  NodeManagerScope scope(d_solver->getNodeManager());
  CVC4_API_TRY_CATCH_BEGIN;
  CVC4_API_CHECK_NOT_NULL;
  CVC4_API_CHECK(isDatatype()) << "Expected datatype sort.";
  //////// all checks before this line
  return Datatype(d_solver, d_type->getDType());
  ////////
  CVC4_API_TRY_CATCH_END;
}

Sort Sort::instantiate(const std::vector<Sort>& params) const
{
  NodeManagerScope scope(d_solver->getNodeManager());
  CVC4_API_TRY_CATCH_BEGIN;
  CVC4_API_CHECK_NOT_NULL;
  CVC4_API_CHECK_SORTS(params);
  CVC4_API_CHECK(isParametricDatatype() || isSortConstructor())
      << "Expected parametric datatype or sort constructor sort.";
  //////// all checks before this line
  std::vector<CVC4::TypeNode> tparams = sortVectorToTypeNodes(params);
  if (d_type->isDatatype())
  {
    return Sort(d_solver, d_type->instantiateParametricDatatype(tparams));
  }
  Assert(d_type->isSortConstructor());
  return Sort(d_solver, d_solver->getNodeManager()->mkSort(*d_type, tparams));
  ////////
  CVC4_API_TRY_CATCH_END;
}

Sort Sort::substitute(const Sort& sort, const Sort& replacement) const
{
  NodeManagerScope scope(d_solver->getNodeManager());
  CVC4_API_TRY_CATCH_BEGIN;
  CVC4_API_CHECK_NOT_NULL;
  CVC4_API_CHECK_SORT(sort);
  CVC4_API_CHECK_SORT(replacement);
  //////// all checks before this line
  return Sort(
      d_solver,
      d_type->substitute(sort.getTypeNode(), replacement.getTypeNode()));
  ////////
  CVC4_API_TRY_CATCH_END;
}

Sort Sort::substitute(const std::vector<Sort>& sorts,
                      const std::vector<Sort>& replacements) const
{
  NodeManagerScope scope(d_solver->getNodeManager());
  CVC4_API_TRY_CATCH_BEGIN;
  CVC4_API_CHECK_NOT_NULL;
  CVC4_API_CHECK_SORTS(sorts);
  CVC4_API_CHECK_SORTS(replacements);
  //////// all checks before this line

  std::vector<CVC4::TypeNode> tSorts = sortVectorToTypeNodes(sorts),
                              tReplacements =
                                  sortVectorToTypeNodes(replacements);
  return Sort(d_solver,
              d_type->substitute(tSorts.begin(),
                                 tSorts.end(),
                                 tReplacements.begin(),
                                 tReplacements.end()));
  ////////
  CVC4_API_TRY_CATCH_END;
}

std::string Sort::toString() const
{
  CVC4_API_TRY_CATCH_BEGIN;
  //////// all checks before this line
  if (d_solver != nullptr)
  {
    NodeManagerScope scope(d_solver->getNodeManager());
    return d_type->toString();
  }
  return d_type->toString();
  ////////
  CVC4_API_TRY_CATCH_END;
}

const CVC4::TypeNode& Sort::getTypeNode(void) const { return *d_type; }

/* Constructor sort ------------------------------------------------------- */

size_t Sort::getConstructorArity() const
{
  CVC4_API_TRY_CATCH_BEGIN;
  CVC4_API_CHECK_NOT_NULL;
  CVC4_API_CHECK(isConstructor()) << "Not a constructor sort: " << (*this);
  //////// all checks before this line
  return d_type->getNumChildren() - 1;
  ////////
  CVC4_API_TRY_CATCH_END;
}

std::vector<Sort> Sort::getConstructorDomainSorts() const
{
  CVC4_API_TRY_CATCH_BEGIN;
  CVC4_API_CHECK_NOT_NULL;
  CVC4_API_CHECK(isConstructor()) << "Not a constructor sort: " << (*this);
  //////// all checks before this line
  return typeNodeVectorToSorts(d_solver, d_type->getArgTypes());
  ////////
  CVC4_API_TRY_CATCH_END;
}

Sort Sort::getConstructorCodomainSort() const
{
  CVC4_API_TRY_CATCH_BEGIN;
  CVC4_API_CHECK_NOT_NULL;
  CVC4_API_CHECK(isConstructor()) << "Not a constructor sort: " << (*this);
  //////// all checks before this line
  return Sort(d_solver, d_type->getConstructorRangeType());
  ////////
  CVC4_API_TRY_CATCH_END;
}

/* Selector sort ------------------------------------------------------- */

Sort Sort::getSelectorDomainSort() const
{
  CVC4_API_TRY_CATCH_BEGIN;
  CVC4_API_CHECK_NOT_NULL;
  CVC4_API_CHECK(isSelector()) << "Not a selector sort: " << (*this);
  //////// all checks before this line
  return Sort(d_solver, d_type->getSelectorDomainType());
  ////////
  CVC4_API_TRY_CATCH_END;
}

Sort Sort::getSelectorCodomainSort() const
{
  CVC4_API_TRY_CATCH_BEGIN;
  CVC4_API_CHECK_NOT_NULL;
  CVC4_API_CHECK(isSelector()) << "Not a selector sort: " << (*this);
  //////// all checks before this line
  return Sort(d_solver, d_type->getSelectorRangeType());
  ////////
  CVC4_API_TRY_CATCH_END;
}

/* Tester sort ------------------------------------------------------- */

Sort Sort::getTesterDomainSort() const
{
  CVC4_API_TRY_CATCH_BEGIN;
  CVC4_API_CHECK_NOT_NULL;
  CVC4_API_CHECK(isTester()) << "Not a tester sort: " << (*this);
  //////// all checks before this line
  return Sort(d_solver, d_type->getTesterDomainType());
  ////////
  CVC4_API_TRY_CATCH_END;
}

Sort Sort::getTesterCodomainSort() const
{
  CVC4_API_TRY_CATCH_BEGIN;
  CVC4_API_CHECK_NOT_NULL;
  CVC4_API_CHECK(isTester()) << "Not a tester sort: " << (*this);
  //////// all checks before this line
  return d_solver->getBooleanSort();
  ////////
  CVC4_API_TRY_CATCH_END;
}

/* Function sort ------------------------------------------------------- */

size_t Sort::getFunctionArity() const
{
  CVC4_API_TRY_CATCH_BEGIN;
  CVC4_API_CHECK_NOT_NULL;
  CVC4_API_CHECK(isFunction()) << "Not a function sort: " << (*this);
  //////// all checks before this line
  return d_type->getNumChildren() - 1;
  ////////
  CVC4_API_TRY_CATCH_END;
}

std::vector<Sort> Sort::getFunctionDomainSorts() const
{
  CVC4_API_TRY_CATCH_BEGIN;
  CVC4_API_CHECK_NOT_NULL;
  CVC4_API_CHECK(isFunction()) << "Not a function sort: " << (*this);
  //////// all checks before this line
  return typeNodeVectorToSorts(d_solver, d_type->getArgTypes());
  ////////
  CVC4_API_TRY_CATCH_END;
}

Sort Sort::getFunctionCodomainSort() const
{
  CVC4_API_TRY_CATCH_BEGIN;
  CVC4_API_CHECK_NOT_NULL;
  CVC4_API_CHECK(isFunction()) << "Not a function sort" << (*this);
  //////// all checks before this line
  return Sort(d_solver, d_type->getRangeType());
  ////////
  CVC4_API_TRY_CATCH_END;
}

/* Array sort ---------------------------------------------------------- */

Sort Sort::getArrayIndexSort() const
{
  CVC4_API_TRY_CATCH_BEGIN;
  CVC4_API_CHECK_NOT_NULL;
  CVC4_API_CHECK(isArray()) << "Not an array sort.";
  //////// all checks before this line
  return Sort(d_solver, d_type->getArrayIndexType());
  ////////
  CVC4_API_TRY_CATCH_END;
}

Sort Sort::getArrayElementSort() const
{
  CVC4_API_TRY_CATCH_BEGIN;
  CVC4_API_CHECK_NOT_NULL;
  CVC4_API_CHECK(isArray()) << "Not an array sort.";
  //////// all checks before this line
  return Sort(d_solver, d_type->getArrayConstituentType());
  ////////
  CVC4_API_TRY_CATCH_END;
}

/* Set sort ------------------------------------------------------------ */

Sort Sort::getSetElementSort() const
{
  CVC4_API_TRY_CATCH_BEGIN;
  CVC4_API_CHECK_NOT_NULL;
  CVC4_API_CHECK(isSet()) << "Not a set sort.";
  //////// all checks before this line
  return Sort(d_solver, d_type->getSetElementType());
  ////////
  CVC4_API_TRY_CATCH_END;
}

/* Bag sort ------------------------------------------------------------ */

Sort Sort::getBagElementSort() const
{
  CVC4_API_TRY_CATCH_BEGIN;
  CVC4_API_CHECK_NOT_NULL;
  CVC4_API_CHECK(isBag()) << "Not a bag sort.";
  //////// all checks before this line
  return Sort(d_solver, d_type->getBagElementType());
  ////////
  CVC4_API_TRY_CATCH_END;
}

/* Sequence sort ------------------------------------------------------- */

Sort Sort::getSequenceElementSort() const
{
  CVC4_API_TRY_CATCH_BEGIN;
  CVC4_API_CHECK_NOT_NULL;
  CVC4_API_CHECK(isSequence()) << "Not a sequence sort.";
  //////// all checks before this line
  return Sort(d_solver, d_type->getSequenceElementType());
  ////////
  CVC4_API_TRY_CATCH_END;
}

/* Uninterpreted sort -------------------------------------------------- */

std::string Sort::getUninterpretedSortName() const
{
  CVC4_API_TRY_CATCH_BEGIN;
  CVC4_API_CHECK_NOT_NULL;
  CVC4_API_CHECK(isUninterpretedSort()) << "Not an uninterpreted sort.";
  //////// all checks before this line
  return d_type->getName();
  ////////
  CVC4_API_TRY_CATCH_END;
}

bool Sort::isUninterpretedSortParameterized() const
{
  CVC4_API_TRY_CATCH_BEGIN;
  CVC4_API_CHECK_NOT_NULL;
  CVC4_API_CHECK(isUninterpretedSort()) << "Not an uninterpreted sort.";
  //////// all checks before this line

  /* This method is not implemented in the NodeManager, since whether a
   * uninterpreted sort is parameterized is irrelevant for solving. */
  return d_type->getNumChildren() > 0;
  ////////
  CVC4_API_TRY_CATCH_END;
}

std::vector<Sort> Sort::getUninterpretedSortParamSorts() const
{
  CVC4_API_TRY_CATCH_BEGIN;
  CVC4_API_CHECK_NOT_NULL;
  CVC4_API_CHECK(isUninterpretedSort()) << "Not an uninterpreted sort.";
  //////// all checks before this line

  /* This method is not implemented in the NodeManager, since whether a
   * uninterpreted sort is parameterized is irrelevant for solving. */
  std::vector<TypeNode> params;
  for (size_t i = 0, nchildren = d_type->getNumChildren(); i < nchildren; i++)
  {
    params.push_back((*d_type)[i]);
  }
  return typeNodeVectorToSorts(d_solver, params);
  ////////
  CVC4_API_TRY_CATCH_END;
}

/* Sort constructor sort ----------------------------------------------- */

std::string Sort::getSortConstructorName() const
{
  CVC4_API_TRY_CATCH_BEGIN;
  CVC4_API_CHECK_NOT_NULL;
  CVC4_API_CHECK(isSortConstructor()) << "Not a sort constructor sort.";
  //////// all checks before this line
  return d_type->getName();
  ////////
  CVC4_API_TRY_CATCH_END;
}

size_t Sort::getSortConstructorArity() const
{
  CVC4_API_TRY_CATCH_BEGIN;
  CVC4_API_CHECK_NOT_NULL;
  CVC4_API_CHECK(isSortConstructor()) << "Not a sort constructor sort.";
  //////// all checks before this line
  return d_type->getSortConstructorArity();
  ////////
  CVC4_API_TRY_CATCH_END;
}

/* Bit-vector sort ----------------------------------------------------- */

uint32_t Sort::getBVSize() const
{
  CVC4_API_TRY_CATCH_BEGIN;
  CVC4_API_CHECK_NOT_NULL;
  CVC4_API_CHECK(isBitVector()) << "Not a bit-vector sort.";
  //////// all checks before this line
  return d_type->getBitVectorSize();
  ////////
  CVC4_API_TRY_CATCH_END;
}

/* Floating-point sort ------------------------------------------------- */

uint32_t Sort::getFPExponentSize() const
{
  CVC4_API_TRY_CATCH_BEGIN;
  CVC4_API_CHECK_NOT_NULL;
  CVC4_API_CHECK(isFloatingPoint()) << "Not a floating-point sort.";
  //////// all checks before this line
  return d_type->getFloatingPointExponentSize();
  ////////
  CVC4_API_TRY_CATCH_END;
}

uint32_t Sort::getFPSignificandSize() const
{
  CVC4_API_TRY_CATCH_BEGIN;
  CVC4_API_CHECK_NOT_NULL;
  CVC4_API_CHECK(isFloatingPoint()) << "Not a floating-point sort.";
  //////// all checks before this line
  return d_type->getFloatingPointSignificandSize();
  ////////
  CVC4_API_TRY_CATCH_END;
}

/* Datatype sort ------------------------------------------------------- */

std::vector<Sort> Sort::getDatatypeParamSorts() const
{
  CVC4_API_TRY_CATCH_BEGIN;
  CVC4_API_CHECK_NOT_NULL;
  CVC4_API_CHECK(isParametricDatatype()) << "Not a parametric datatype sort.";
  //////// all checks before this line
  return typeNodeVectorToSorts(d_solver, d_type->getParamTypes());
  ////////
  CVC4_API_TRY_CATCH_END;
}

size_t Sort::getDatatypeArity() const
{
  CVC4_API_TRY_CATCH_BEGIN;
  CVC4_API_CHECK_NOT_NULL;
  CVC4_API_CHECK(isDatatype()) << "Not a datatype sort.";
  //////// all checks before this line
  return d_type->getNumChildren() - 1;
  ////////
  CVC4_API_TRY_CATCH_END;
}

/* Tuple sort ---------------------------------------------------------- */

size_t Sort::getTupleLength() const
{
  CVC4_API_TRY_CATCH_BEGIN;
  CVC4_API_CHECK_NOT_NULL;
  CVC4_API_CHECK(isTuple()) << "Not a tuple sort.";
  //////// all checks before this line
  return d_type->getTupleLength();
  ////////
  CVC4_API_TRY_CATCH_END;
}

std::vector<Sort> Sort::getTupleSorts() const
{
  CVC4_API_TRY_CATCH_BEGIN;
  CVC4_API_CHECK_NOT_NULL;
  CVC4_API_CHECK(isTuple()) << "Not a tuple sort.";
  //////// all checks before this line
  return typeNodeVectorToSorts(d_solver, d_type->getTupleTypes());
  ////////
  CVC4_API_TRY_CATCH_END;
}

/* --------------------------------------------------------------------- */

std::ostream& operator<<(std::ostream& out, const Sort& s)
{
  out << s.toString();
  return out;
}

size_t SortHashFunction::operator()(const Sort& s) const
{
  return TypeNodeHashFunction()(*s.d_type);
}

/* Helpers                                                                    */
/* -------------------------------------------------------------------------- */

/* Split out to avoid nested API calls (problematic with API tracing).        */
/* .......................................................................... */

bool Sort::isNullHelper() const { return d_type->isNull(); }

/* -------------------------------------------------------------------------- */
/* Op                                                                     */
/* -------------------------------------------------------------------------- */

Op::Op() : d_solver(nullptr), d_kind(NULL_EXPR), d_node(new CVC4::Node()) {}

Op::Op(const Solver* slv, const Kind k)
    : d_solver(slv), d_kind(k), d_node(new CVC4::Node())
{
}

Op::Op(const Solver* slv, const Kind k, const CVC4::Node& n)
    : d_solver(slv), d_kind(k), d_node(new CVC4::Node(n))
{
}

Op::~Op()
{
  if (d_solver != nullptr)
  {
    // Ensure that the correct node manager is in scope when the type node is
    // destroyed.
    NodeManagerScope scope(d_solver->getNodeManager());
    d_node.reset();
  }
}

/* Public methods                                                             */
bool Op::operator==(const Op& t) const
{
  CVC4_API_TRY_CATCH_BEGIN;
  //////// all checks before this line
  if (d_node->isNull() && t.d_node->isNull())
  {
    return (d_kind == t.d_kind);
  }
  else if (d_node->isNull() || t.d_node->isNull())
  {
    return false;
  }
  return (d_kind == t.d_kind) && (*d_node == *t.d_node);
  ////////
  CVC4_API_TRY_CATCH_END;
}

bool Op::operator!=(const Op& t) const
{
  CVC4_API_TRY_CATCH_BEGIN;
  //////// all checks before this line
  return !(*this == t);
  ////////
  CVC4_API_TRY_CATCH_END;
}

Kind Op::getKind() const
{
  CVC4_API_CHECK(d_kind != NULL_EXPR) << "Expecting a non-null Kind";
  //////// all checks before this line
  return d_kind;
}

bool Op::isNull() const
{
  CVC4_API_TRY_CATCH_BEGIN;
  //////// all checks before this line
  return isNullHelper();
  ////////
  CVC4_API_TRY_CATCH_END;
}

bool Op::isIndexed() const
{
  CVC4_API_TRY_CATCH_BEGIN;
  //////// all checks before this line
  return isIndexedHelper();
  ////////
  CVC4_API_TRY_CATCH_END;
}

template <>
std::string Op::getIndices() const
{
  CVC4_API_TRY_CATCH_BEGIN;
  CVC4_API_CHECK_NOT_NULL;
  CVC4_API_CHECK(!d_node->isNull())
      << "Expecting a non-null internal expression. This Op is not indexed.";
  Kind k = intToExtKind(d_node->getKind());
  CVC4_API_CHECK(k == DIVISIBLE || k == RECORD_UPDATE)
      << "Can't get string index from"
      << " kind " << kindToString(k);
  //////// all checks before this line
  return k == DIVISIBLE ? d_node->getConst<Divisible>().k.toString()
                        : d_node->getConst<RecordUpdate>().getField();
  ////////
  CVC4_API_TRY_CATCH_END;
}

template <>
uint32_t Op::getIndices() const
{
  CVC4_API_TRY_CATCH_BEGIN;
  CVC4_API_CHECK_NOT_NULL;
  CVC4_API_CHECK(!d_node->isNull())
      << "Expecting a non-null internal expression. This Op is not indexed.";
  //////// all checks before this line

  uint32_t i = 0;
  Kind k = intToExtKind(d_node->getKind());
  switch (k)
  {
    case BITVECTOR_REPEAT:
      i = d_node->getConst<BitVectorRepeat>().d_repeatAmount;
      break;
    case BITVECTOR_ZERO_EXTEND:
      i = d_node->getConst<BitVectorZeroExtend>().d_zeroExtendAmount;
      break;
    case BITVECTOR_SIGN_EXTEND:
      i = d_node->getConst<BitVectorSignExtend>().d_signExtendAmount;
      break;
    case BITVECTOR_ROTATE_LEFT:
      i = d_node->getConst<BitVectorRotateLeft>().d_rotateLeftAmount;
      break;
    case BITVECTOR_ROTATE_RIGHT:
      i = d_node->getConst<BitVectorRotateRight>().d_rotateRightAmount;
      break;
    case INT_TO_BITVECTOR: i = d_node->getConst<IntToBitVector>().d_size; break;
    case IAND: i = d_node->getConst<IntAnd>().d_size; break;
    case FLOATINGPOINT_TO_UBV:
      i = d_node->getConst<FloatingPointToUBV>().d_bv_size.d_size;
      break;
    case FLOATINGPOINT_TO_SBV:
      i = d_node->getConst<FloatingPointToSBV>().d_bv_size.d_size;
      break;
    case TUPLE_UPDATE: i = d_node->getConst<TupleUpdate>().getIndex(); break;
    case REGEXP_REPEAT:
      i = d_node->getConst<RegExpRepeat>().d_repeatAmount;
      break;
    default:
      CVC4_API_CHECK(false) << "Can't get uint32_t index from"
                            << " kind " << kindToString(k);
  }
  return i;
  ////////
  CVC4_API_TRY_CATCH_END;
}

template <>
std::pair<uint32_t, uint32_t> Op::getIndices() const
{
  CVC4_API_TRY_CATCH_BEGIN;
  CVC4_API_CHECK_NOT_NULL;
  CVC4_API_CHECK(!d_node->isNull())
      << "Expecting a non-null internal expression. This Op is not indexed.";
  //////// all checks before this line

  std::pair<uint32_t, uint32_t> indices;
  Kind k = intToExtKind(d_node->getKind());

  // using if/else instead of case statement because want local variables
  if (k == BITVECTOR_EXTRACT)
  {
    CVC4::BitVectorExtract ext = d_node->getConst<BitVectorExtract>();
    indices = std::make_pair(ext.d_high, ext.d_low);
  }
  else if (k == FLOATINGPOINT_TO_FP_IEEE_BITVECTOR)
  {
    CVC4::FloatingPointToFPIEEEBitVector ext =
        d_node->getConst<FloatingPointToFPIEEEBitVector>();
    indices = std::make_pair(ext.d_fp_size.exponentWidth(),
                             ext.d_fp_size.significandWidth());
  }
  else if (k == FLOATINGPOINT_TO_FP_FLOATINGPOINT)
  {
    CVC4::FloatingPointToFPFloatingPoint ext =
        d_node->getConst<FloatingPointToFPFloatingPoint>();
    indices = std::make_pair(ext.d_fp_size.exponentWidth(),
                             ext.d_fp_size.significandWidth());
  }
  else if (k == FLOATINGPOINT_TO_FP_REAL)
  {
    CVC4::FloatingPointToFPReal ext = d_node->getConst<FloatingPointToFPReal>();
    indices = std::make_pair(ext.d_fp_size.exponentWidth(),
                             ext.d_fp_size.significandWidth());
  }
  else if (k == FLOATINGPOINT_TO_FP_SIGNED_BITVECTOR)
  {
    CVC4::FloatingPointToFPSignedBitVector ext =
        d_node->getConst<FloatingPointToFPSignedBitVector>();
    indices = std::make_pair(ext.d_fp_size.exponentWidth(),
                             ext.d_fp_size.significandWidth());
  }
  else if (k == FLOATINGPOINT_TO_FP_UNSIGNED_BITVECTOR)
  {
    CVC4::FloatingPointToFPUnsignedBitVector ext =
        d_node->getConst<FloatingPointToFPUnsignedBitVector>();
    indices = std::make_pair(ext.d_fp_size.exponentWidth(),
                             ext.d_fp_size.significandWidth());
  }
  else if (k == FLOATINGPOINT_TO_FP_GENERIC)
  {
    CVC4::FloatingPointToFPGeneric ext =
        d_node->getConst<FloatingPointToFPGeneric>();
    indices = std::make_pair(ext.d_fp_size.exponentWidth(),
                             ext.d_fp_size.significandWidth());
  }
  else if (k == REGEXP_LOOP)
  {
    CVC4::RegExpLoop ext = d_node->getConst<RegExpLoop>();
    indices = std::make_pair(ext.d_loopMinOcc, ext.d_loopMaxOcc);
  }
  else
  {
    CVC4_API_CHECK(false) << "Can't get pair<uint32_t, uint32_t> indices from"
                          << " kind " << kindToString(k);
  }
  return indices;
  ////////
  CVC4_API_TRY_CATCH_END;
}

std::string Op::toString() const
{
  CVC4_API_TRY_CATCH_BEGIN;
  //////// all checks before this line
  if (d_node->isNull())
  {
    return kindToString(d_kind);
  }
  else
  {
    CVC4_API_CHECK(!d_node->isNull())
        << "Expecting a non-null internal expression";
    if (d_solver != nullptr)
    {
      NodeManagerScope scope(d_solver->getNodeManager());
      return d_node->toString();
    }
    return d_node->toString();
  }
  ////////
  CVC4_API_TRY_CATCH_END;
}

std::ostream& operator<<(std::ostream& out, const Op& t)
{
  out << t.toString();
  return out;
}

size_t OpHashFunction::operator()(const Op& t) const
{
  if (t.isIndexedHelper())
  {
    return NodeHashFunction()(*t.d_node);
  }
  else
  {
    return KindHashFunction()(t.d_kind);
  }
}

/* Helpers                                                                    */
/* -------------------------------------------------------------------------- */

/* Split out to avoid nested API calls (problematic with API tracing).        */
/* .......................................................................... */

bool Op::isNullHelper() const
{
  return (d_node->isNull() && (d_kind == NULL_EXPR));
}

bool Op::isIndexedHelper() const { return !d_node->isNull(); }

/* -------------------------------------------------------------------------- */
/* Term                                                                       */
/* -------------------------------------------------------------------------- */

Term::Term() : d_solver(nullptr), d_node(new CVC4::Node()) {}

Term::Term(const Solver* slv, const CVC4::Node& n) : d_solver(slv)
{
  // Ensure that we create the node in the correct node manager.
  NodeManagerScope scope(d_solver->getNodeManager());
  d_node.reset(new CVC4::Node(n));
}

Term::~Term()
{
  if (d_solver != nullptr)
  {
    // Ensure that the correct node manager is in scope when the node is
    // destroyed.
    NodeManagerScope scope(d_solver->getNodeManager());
    d_node.reset();
  }
}

bool Term::isNullHelper() const
{
  /* Split out to avoid nested API calls (problematic with API tracing). */
  return d_node->isNull();
}

Kind Term::getKindHelper() const
{
  // Sequence kinds do not exist internally, so we must convert their internal
  // (string) versions back to sequence. All operators where this is
  // necessary are such that their first child is of sequence type, which
  // we check here.
  if (d_node->getNumChildren() > 0 && (*d_node)[0].getType().isSequence())
  {
    switch (d_node->getKind())
    {
      case CVC4::Kind::STRING_CONCAT: return SEQ_CONCAT;
      case CVC4::Kind::STRING_LENGTH: return SEQ_LENGTH;
      case CVC4::Kind::STRING_SUBSTR: return SEQ_EXTRACT;
      case CVC4::Kind::STRING_UPDATE: return SEQ_UPDATE;
      case CVC4::Kind::STRING_CHARAT: return SEQ_AT;
      case CVC4::Kind::STRING_STRCTN: return SEQ_CONTAINS;
      case CVC4::Kind::STRING_STRIDOF: return SEQ_INDEXOF;
      case CVC4::Kind::STRING_STRREPL: return SEQ_REPLACE;
      case CVC4::Kind::STRING_STRREPLALL: return SEQ_REPLACE_ALL;
      case CVC4::Kind::STRING_REV: return SEQ_REV;
      case CVC4::Kind::STRING_PREFIX: return SEQ_PREFIX;
      case CVC4::Kind::STRING_SUFFIX: return SEQ_SUFFIX;
      default:
        // fall through to conversion below
        break;
    }
  }
  // Notice that kinds like APPLY_TYPE_ASCRIPTION will be converted to
  // INTERNAL_KIND.
  if(isCastedReal())
  {
    return CONST_RATIONAL;
  }
  return intToExtKind(d_node->getKind());
}

bool Term::isCastedReal() const
{
  if(d_node->getKind() == kind::CAST_TO_REAL)
  {
    return (*d_node)[0].isConst() && (*d_node)[0].getType().isInteger();
  }
  return false;
}

bool Term::operator==(const Term& t) const { return *d_node == *t.d_node; }

bool Term::operator!=(const Term& t) const { return *d_node != *t.d_node; }

bool Term::operator<(const Term& t) const { return *d_node < *t.d_node; }

bool Term::operator>(const Term& t) const { return *d_node > *t.d_node; }

bool Term::operator<=(const Term& t) const { return *d_node <= *t.d_node; }

bool Term::operator>=(const Term& t) const { return *d_node >= *t.d_node; }

size_t Term::getNumChildren() const
{
  CVC4_API_CHECK_NOT_NULL;
  // special case for apply kinds
  if (isApplyKind(d_node->getKind()))
  {
    return d_node->getNumChildren() + 1;
  }
  if(isCastedReal())
  {
    return 0;
  }
  return d_node->getNumChildren();
}

Term Term::operator[](size_t index) const
{
  CVC4_API_CHECK_NOT_NULL;

  // check the index within the number of children
  CVC4_API_CHECK(index < getNumChildren()) << "index out of bound";

  // special cases for apply kinds
  if (isApplyKind(d_node->getKind()))
  {
    CVC4_API_CHECK(d_node->hasOperator())
        << "Expected apply kind to have operator when accessing child of Term";
    if (index == 0)
    {
      // return the operator
      return Term(d_solver, d_node->getOperator());
    }
    // otherwise we are looking up child at (index-1)
    index--;
  }
  return Term(d_solver, (*d_node)[index]);
}

uint64_t Term::getId() const
{
  CVC4_API_CHECK_NOT_NULL;
  return d_node->getId();
}

Kind Term::getKind() const
{
  CVC4_API_CHECK_NOT_NULL;
  return getKindHelper();
}

Sort Term::getSort() const
{
  CVC4_API_CHECK_NOT_NULL;
  NodeManagerScope scope(d_solver->getNodeManager());
  return Sort(d_solver, d_node->getType());
}

Term Term::substitute(const Term& e, const Term& replacement) const
{
  CVC4_API_CHECK_NOT_NULL;
  CVC4_API_CHECK(!e.isNull())
      << "Expected non-null term to replace in substitute";
  CVC4_API_CHECK(!replacement.isNull())
      << "Expected non-null term as replacement in substitute";
  CVC4_API_CHECK(e.getSort().isComparableTo(replacement.getSort()))
      << "Expecting terms of comparable sort in substitute";
  return Term(d_solver,
              d_node->substitute(TNode(*e.d_node), TNode(*replacement.d_node)));
}

Term Term::substitute(const std::vector<Term>& es,
                      const std::vector<Term>& replacements) const
{
  CVC4_API_CHECK_NOT_NULL;
  CVC4_API_CHECK(es.size() == replacements.size())
      << "Expecting vectors of the same arity in substitute";
  for (unsigned i = 0, nterms = es.size(); i < nterms; i++)
  {
    CVC4_API_CHECK(!es[i].isNull())
        << "Expected non-null term to replace in substitute";
    CVC4_API_CHECK(!replacements[i].isNull())
        << "Expected non-null term as replacement in substitute";
    CVC4_API_CHECK(es[i].getSort().isComparableTo(replacements[i].getSort()))
        << "Expecting terms of comparable sort in substitute";
  }

  std::vector<Node> nodes = Term::termVectorToNodes(es);
  std::vector<Node> nodeReplacements = Term::termVectorToNodes(replacements);
  return Term(d_solver,
              d_node->substitute(nodes.begin(),
                                 nodes.end(),
                                 nodeReplacements.begin(),
                                 nodeReplacements.end()));
}

bool Term::hasOp() const
{
  CVC4_API_CHECK_NOT_NULL;
  return d_node->hasOperator();
}

Op Term::getOp() const
{
  CVC4_API_CHECK_NOT_NULL;
  CVC4_API_CHECK(d_node->hasOperator())
      << "Expecting Term to have an Op when calling getOp()";

  // special cases for parameterized operators that are not indexed operators
  // the API level differs from the internal structure
  // indexed operators are stored in Ops
  // whereas functions and datatype operators are terms, and the Op
  // is one of the APPLY_* kinds
  if (isApplyKind(d_node->getKind()))
  {
    return Op(d_solver, intToExtKind(d_node->getKind()));
  }
  else if (d_node->getMetaKind() == kind::metakind::PARAMETERIZED)
  {
    // it's an indexed operator
    // so we should return the indexed op
    CVC4::Node op = d_node->getOperator();
    return Op(d_solver, intToExtKind(d_node->getKind()), op);
  }
  // Notice this is the only case where getKindHelper is used, since the
  // cases above do not have special cases for intToExtKind.
  return Op(d_solver, getKindHelper());
}

bool Term::isNull() const { return isNullHelper(); }

Term Term::getConstArrayBase() const
{
  NodeManagerScope scope(d_solver->getNodeManager());
  CVC4_API_CHECK_NOT_NULL;
  // CONST_ARRAY kind maps to STORE_ALL internal kind
  CVC4_API_CHECK(d_node->getKind() == CVC4::Kind::STORE_ALL)
      << "Expecting a CONST_ARRAY Term when calling getConstArrayBase()";
  return Term(d_solver, d_node->getConst<ArrayStoreAll>().getValue());
}

std::vector<Term> Term::getConstSequenceElements() const
{
  CVC4_API_CHECK_NOT_NULL;
  CVC4_API_CHECK(d_node->getKind() == CVC4::Kind::CONST_SEQUENCE)
      << "Expecting a CONST_SEQUENCE Term when calling "
         "getConstSequenceElements()";
  const std::vector<Node>& elems = d_node->getConst<Sequence>().getVec();
  std::vector<Term> terms;
  for (const Node& t : elems)
  {
    terms.push_back(Term(d_solver, t));
  }
  return terms;
}

Term Term::notTerm() const
{
  CVC4_API_CHECK_NOT_NULL;
  try
  {
    Node res = d_node->notNode();
    (void)res.getType(true); /* kick off type checking */
    return Term(d_solver, res);
  }
  catch (const CVC4::TypeCheckingExceptionPrivate& e)
  {
    throw CVC4ApiException(e.getMessage());
  }
}

Term Term::andTerm(const Term& t) const
{
  CVC4_API_CHECK_NOT_NULL;
  CVC4_API_ARG_CHECK_NOT_NULL(t);
  try
  {
    Node res = d_node->andNode(*t.d_node);
    (void)res.getType(true); /* kick off type checking */
    return Term(d_solver, res);
  }
  catch (const CVC4::TypeCheckingExceptionPrivate& e)
  {
    throw CVC4ApiException(e.getMessage());
  }
}

Term Term::orTerm(const Term& t) const
{
  CVC4_API_CHECK_NOT_NULL;
  CVC4_API_ARG_CHECK_NOT_NULL(t);
  try
  {
    Node res = d_node->orNode(*t.d_node);
    (void)res.getType(true); /* kick off type checking */
    return Term(d_solver, res);
  }
  catch (const CVC4::TypeCheckingExceptionPrivate& e)
  {
    throw CVC4ApiException(e.getMessage());
  }
}

Term Term::xorTerm(const Term& t) const
{
  CVC4_API_CHECK_NOT_NULL;
  CVC4_API_ARG_CHECK_NOT_NULL(t);
  try
  {
    Node res = d_node->xorNode(*t.d_node);
    (void)res.getType(true); /* kick off type checking */
    return Term(d_solver, res);
  }
  catch (const CVC4::TypeCheckingExceptionPrivate& e)
  {
    throw CVC4ApiException(e.getMessage());
  }
}

Term Term::eqTerm(const Term& t) const
{
  CVC4_API_CHECK_NOT_NULL;
  CVC4_API_ARG_CHECK_NOT_NULL(t);
  try
  {
    Node res = d_node->eqNode(*t.d_node);
    (void)res.getType(true); /* kick off type checking */
    return Term(d_solver, res);
  }
  catch (const CVC4::TypeCheckingExceptionPrivate& e)
  {
    throw CVC4ApiException(e.getMessage());
  }
}

Term Term::impTerm(const Term& t) const
{
  CVC4_API_CHECK_NOT_NULL;
  CVC4_API_ARG_CHECK_NOT_NULL(t);
  try
  {
    Node res = d_node->impNode(*t.d_node);
    (void)res.getType(true); /* kick off type checking */
    return Term(d_solver, res);
  }
  catch (const CVC4::TypeCheckingExceptionPrivate& e)
  {
    throw CVC4ApiException(e.getMessage());
  }
}

Term Term::iteTerm(const Term& then_t, const Term& else_t) const
{
  CVC4_API_CHECK_NOT_NULL;
  CVC4_API_ARG_CHECK_NOT_NULL(then_t);
  CVC4_API_ARG_CHECK_NOT_NULL(else_t);
  try
  {
    Node res = d_node->iteNode(*then_t.d_node, *else_t.d_node);
    (void)res.getType(true); /* kick off type checking */
    return Term(d_solver, res);
  }
  catch (const CVC4::TypeCheckingExceptionPrivate& e)
  {
    throw CVC4ApiException(e.getMessage());
  }
}

std::string Term::toString() const
{
  if (d_solver != nullptr)
  {
    NodeManagerScope scope(d_solver->getNodeManager());
    return d_node->toString();
  }
  return d_node->toString();
}

Term::const_iterator::const_iterator()
    : d_solver(nullptr), d_origNode(nullptr), d_pos(0)
{
}

Term::const_iterator::const_iterator(const Solver* slv,
                                     const std::shared_ptr<CVC4::Node>& n,
                                     uint32_t p)
    : d_solver(slv), d_origNode(n), d_pos(p)
{
}

Term::const_iterator::const_iterator(const const_iterator& it)
    : d_solver(nullptr), d_origNode(nullptr)
{
  if (it.d_origNode != nullptr)
  {
    d_solver = it.d_solver;
    d_origNode = it.d_origNode;
    d_pos = it.d_pos;
  }
}

Term::const_iterator& Term::const_iterator::operator=(const const_iterator& it)
{
  d_solver = it.d_solver;
  d_origNode = it.d_origNode;
  d_pos = it.d_pos;
  return *this;
}

bool Term::const_iterator::operator==(const const_iterator& it) const
{
  if (d_origNode == nullptr || it.d_origNode == nullptr)
  {
    return false;
  }
  return (d_solver == it.d_solver && *d_origNode == *it.d_origNode)
         && (d_pos == it.d_pos);
}

bool Term::const_iterator::operator!=(const const_iterator& it) const
{
  return !(*this == it);
}

Term::const_iterator& Term::const_iterator::operator++()
{
  Assert(d_origNode != nullptr);
  ++d_pos;
  return *this;
}

Term::const_iterator Term::const_iterator::operator++(int)
{
  Assert(d_origNode != nullptr);
  const_iterator it = *this;
  ++d_pos;
  return it;
}

Term Term::const_iterator::operator*() const
{
  Assert(d_origNode != nullptr);
  // this term has an extra child (mismatch between API and internal structure)
  // the extra child will be the first child
  bool extra_child = isApplyKind(d_origNode->getKind());

  if (!d_pos && extra_child)
  {
    return Term(d_solver, d_origNode->getOperator());
  }
  else
  {
    uint32_t idx = d_pos;
    if (extra_child)
    {
      Assert(idx > 0);
      --idx;
    }
    Assert(idx >= 0);
    return Term(d_solver, (*d_origNode)[idx]);
  }
}

Term::const_iterator Term::begin() const
{
  return Term::const_iterator(d_solver, d_node, 0);
}

Term::const_iterator Term::end() const
{
  int endpos = d_node->getNumChildren();
  // special cases for APPLY_*
  // the API differs from the internal structure
  // the API takes a "higher-order" perspective and the applied
  //   function or datatype constructor/selector/tester is a Term
  // which means it needs to be one of the children, even though
  //   internally it is not
  if (isApplyKind(d_node->getKind()))
  {
    // one more child if this is a UF application (count the UF as a child)
    ++endpos;
  }
  return Term::const_iterator(d_solver, d_node, endpos);
}

const CVC4::Node& Term::getNode(void) const { return *d_node; }

namespace detail {
const Rational& getRational(const CVC4::Node& node)
{
  return node.getConst<Rational>();
}
Integer getInteger(const CVC4::Node& node)
{
  return node.getConst<Rational>().getNumerator();
}
template <typename T>
bool checkIntegerBounds(const Integer& i)
{
  return i >= std::numeric_limits<T>::min()
         && i <= std::numeric_limits<T>::max();
}
bool checkReal32Bounds(const Rational& r)
{
  return checkIntegerBounds<std::int32_t>(r.getNumerator())
         && checkIntegerBounds<std::uint32_t>(r.getDenominator());
}
bool checkReal64Bounds(const Rational& r)
{
  return checkIntegerBounds<std::int64_t>(r.getNumerator())
         && checkIntegerBounds<std::uint64_t>(r.getDenominator());
}

bool isInteger(const Node& node)
{
  return node.getKind() == CVC4::Kind::CONST_RATIONAL
         && node.getConst<Rational>().isIntegral();
}
bool isInt32(const Node& node)
{
  return isInteger(node)
         && checkIntegerBounds<std::int32_t>(getInteger(node));
}
bool isUInt32(const Node& node)
{
  return isInteger(node)
         && checkIntegerBounds<std::uint32_t>(getInteger(node));
}
bool isInt64(const Node& node)
{
  return isInteger(node)
         && checkIntegerBounds<std::int64_t>(getInteger(node));
}
bool isUInt64(const Node& node)
{
  return isInteger(node)
         && checkIntegerBounds<std::uint64_t>(getInteger(node));
}
}  // namespace detail

bool Term::isInt32() const { return detail::isInt32(*d_node); }
std::int32_t Term::getInt32() const
{
  CVC4_API_CHECK(detail::isInt32(*d_node))
      << "Term should be a Int32 when calling getInt32()";
  return detail::getInteger(*d_node).getSignedInt();
}
bool Term::isUInt32() const { return detail::isUInt32(*d_node); }
std::uint32_t Term::getUInt32() const
{
  CVC4_API_CHECK(detail::isUInt32(*d_node))
      << "Term should be a UInt32 when calling getUInt32()";
  return detail::getInteger(*d_node).getUnsignedInt();
}
bool Term::isInt64() const { return detail::isInt64(*d_node); }
std::int64_t Term::getInt64() const
{
  CVC4_API_CHECK(detail::isInt64(*d_node))
      << "Term should be a Int64 when calling getInt64()";
  return detail::getInteger(*d_node).getLong();
}
bool Term::isUInt64() const { return detail::isUInt64(*d_node); }
std::uint64_t Term::getUInt64() const
{
  CVC4_API_CHECK(detail::isUInt64(*d_node))
      << "Term should be a UInt64 when calling getUInt64()";
  return detail::getInteger(*d_node).getUnsignedLong();
}
bool Term::isInteger() const { return detail::isInteger(*d_node); }
std::string Term::getInteger() const
{
  CVC4_API_CHECK(detail::isInteger(*d_node))
      << "Term should be an Int when calling getIntString()";
  return detail::getInteger(*d_node).toString();
}

bool Term::isString() const
{
  return d_node->getKind() == CVC4::Kind::CONST_STRING;
}

std::wstring Term::getString() const
{
  CVC4_API_CHECK(d_node->getKind() == CVC4::Kind::CONST_STRING)
      << "Term should be a String when calling getString()";
  return d_node->getConst<CVC4::String>().toWString();
}

std::vector<Node> Term::termVectorToNodes(const std::vector<Term>& terms)
{
  std::vector<Node> res;
  for (const Term& t : terms)
  {
    res.push_back(t.getNode());
  }
  return res;
}

std::ostream& operator<<(std::ostream& out, const Term& t)
{
  out << t.toString();
  return out;
}

std::ostream& operator<<(std::ostream& out, const std::vector<Term>& vector)
{
  container_to_stream(out, vector);
  return out;
}

std::ostream& operator<<(std::ostream& out, const std::set<Term>& set)
{
  container_to_stream(out, set);
  return out;
}

std::ostream& operator<<(
    std::ostream& out,
    const std::unordered_set<Term, TermHashFunction>& unordered_set)
{
  container_to_stream(out, unordered_set);
  return out;
}

template <typename V>
std::ostream& operator<<(std::ostream& out, const std::map<Term, V>& map)
{
  container_to_stream(out, map);
  return out;
}

template <typename V>
std::ostream& operator<<(
    std::ostream& out,
    const std::unordered_map<Term, V, TermHashFunction>& unordered_map)
{
  container_to_stream(out, unordered_map);
  return out;
}

size_t TermHashFunction::operator()(const Term& t) const
{
  return NodeHashFunction()(*t.d_node);
}

/* -------------------------------------------------------------------------- */
/* Datatypes                                                                  */
/* -------------------------------------------------------------------------- */

/* DatatypeConstructorDecl -------------------------------------------------- */

DatatypeConstructorDecl::DatatypeConstructorDecl()
    : d_solver(nullptr), d_ctor(nullptr)
{
}

DatatypeConstructorDecl::DatatypeConstructorDecl(const Solver* slv,
                                                 const std::string& name)
    : d_solver(slv), d_ctor(new CVC4::DTypeConstructor(name))
{
}
DatatypeConstructorDecl::~DatatypeConstructorDecl()
{
  if (d_ctor != nullptr)
  {
    // ensure proper node manager is in scope
    NodeManagerScope scope(d_solver->getNodeManager());
    d_ctor.reset();
  }
}

void DatatypeConstructorDecl::addSelector(const std::string& name,
                                          const Sort& sort)
{
  NodeManagerScope scope(d_solver->getNodeManager());
  CVC4_API_TRY_CATCH_BEGIN;
  CVC4_API_CHECK_NOT_NULL;
  CVC4_API_CHECK_SORT(sort);
  CVC4_API_ARG_CHECK_EXPECTED(!sort.isNull(), sort)
      << "non-null range sort for selector";
  //////// all checks before this line
  d_ctor->addArg(name, *sort.d_type);
  ////////
  CVC4_API_TRY_CATCH_END;
}

void DatatypeConstructorDecl::addSelectorSelf(const std::string& name)
{
  NodeManagerScope scope(d_solver->getNodeManager());
  CVC4_API_TRY_CATCH_BEGIN;
  CVC4_API_CHECK_NOT_NULL;
  //////// all checks before this line
  d_ctor->addArgSelf(name);
  ////////
  CVC4_API_TRY_CATCH_END;
}

bool DatatypeConstructorDecl::isNull() const
{
  CVC4_API_TRY_CATCH_BEGIN;
  //////// all checks before this line
  return isNullHelper();
  ////////
  CVC4_API_TRY_CATCH_END;
}

std::string DatatypeConstructorDecl::toString() const
{
  CVC4_API_TRY_CATCH_BEGIN;
  //////// all checks before this line
  std::stringstream ss;
  ss << *d_ctor;
  return ss.str();
  ////////
  CVC4_API_TRY_CATCH_END;
}

std::ostream& operator<<(std::ostream& out,
                         const DatatypeConstructorDecl& ctordecl)
{
  out << ctordecl.toString();
  return out;
}

std::ostream& operator<<(std::ostream& out,
                         const std::vector<DatatypeConstructorDecl>& vector)
{
  container_to_stream(out, vector);
  return out;
}

bool DatatypeConstructorDecl::isNullHelper() const { return d_ctor == nullptr; }

/* DatatypeDecl ------------------------------------------------------------- */

DatatypeDecl::DatatypeDecl() : d_solver(nullptr), d_dtype(nullptr) {}

DatatypeDecl::DatatypeDecl(const Solver* slv,
                           const std::string& name,
                           bool isCoDatatype)
    : d_solver(slv), d_dtype(new CVC4::DType(name, isCoDatatype))
{
}

DatatypeDecl::DatatypeDecl(const Solver* slv,
                           const std::string& name,
                           const Sort& param,
                           bool isCoDatatype)
    : d_solver(slv),
      d_dtype(new CVC4::DType(
          name, std::vector<TypeNode>{*param.d_type}, isCoDatatype))
{
}

DatatypeDecl::DatatypeDecl(const Solver* slv,
                           const std::string& name,
                           const std::vector<Sort>& params,
                           bool isCoDatatype)
    : d_solver(slv)
{
  std::vector<TypeNode> tparams = Sort::sortVectorToTypeNodes(params);
  d_dtype = std::shared_ptr<CVC4::DType>(
      new CVC4::DType(name, tparams, isCoDatatype));
}

bool DatatypeDecl::isNullHelper() const { return !d_dtype; }

DatatypeDecl::~DatatypeDecl()
{
  if (d_dtype != nullptr)
  {
    // ensure proper node manager is in scope
    NodeManagerScope scope(d_solver->getNodeManager());
    d_dtype.reset();
  }
}

void DatatypeDecl::addConstructor(const DatatypeConstructorDecl& ctor)
{
  NodeManagerScope scope(d_solver->getNodeManager());
  CVC4_API_TRY_CATCH_BEGIN;
  CVC4_API_CHECK_NOT_NULL;
  CVC4_API_ARG_CHECK_NOT_NULL(ctor);
  CVC4_API_ARG_CHECK_SOLVER("datatype constructor declaration", ctor);
  //////// all checks before this line
  d_dtype->addConstructor(ctor.d_ctor);
  ////////
  CVC4_API_TRY_CATCH_END;
}

size_t DatatypeDecl::getNumConstructors() const
{
  CVC4_API_TRY_CATCH_BEGIN;
  CVC4_API_CHECK_NOT_NULL;
  //////// all checks before this line
  return d_dtype->getNumConstructors();
  ////////
  CVC4_API_TRY_CATCH_END;
}

bool DatatypeDecl::isParametric() const
{
  CVC4_API_TRY_CATCH_BEGIN;
  CVC4_API_CHECK_NOT_NULL;
  //////// all checks before this line
  return d_dtype->isParametric();
  ////////
  CVC4_API_TRY_CATCH_END;
}

std::string DatatypeDecl::toString() const
{
  CVC4_API_TRY_CATCH_BEGIN;
  CVC4_API_CHECK_NOT_NULL;
  //////// all checks before this line
  std::stringstream ss;
  ss << *d_dtype;
  return ss.str();
  ////////
  CVC4_API_TRY_CATCH_END;
}

std::string DatatypeDecl::getName() const
{
  CVC4_API_TRY_CATCH_BEGIN;
  CVC4_API_CHECK_NOT_NULL;
  //////// all checks before this line
  return d_dtype->getName();
  ////////
  CVC4_API_TRY_CATCH_END;
}

bool DatatypeDecl::isNull() const
{
  CVC4_API_TRY_CATCH_BEGIN;
  //////// all checks before this line
  return isNullHelper();
  ////////
  CVC4_API_TRY_CATCH_END;
}

std::ostream& operator<<(std::ostream& out, const DatatypeDecl& dtdecl)
{
  out << dtdecl.toString();
  return out;
}

CVC4::DType& DatatypeDecl::getDatatype(void) const { return *d_dtype; }

/* DatatypeSelector --------------------------------------------------------- */

DatatypeSelector::DatatypeSelector() : d_solver(nullptr), d_stor(nullptr) {}

DatatypeSelector::DatatypeSelector(const Solver* slv,
                                   const CVC4::DTypeSelector& stor)
    : d_solver(slv), d_stor(new CVC4::DTypeSelector(stor))
{
  CVC4_API_CHECK(d_stor->isResolved()) << "Expected resolved datatype selector";
}

DatatypeSelector::~DatatypeSelector()
{
  if (d_stor != nullptr)
  {
    // ensure proper node manager is in scope
    NodeManagerScope scope(d_solver->getNodeManager());
    d_stor.reset();
  }
}

std::string DatatypeSelector::getName() const
{
  CVC4_API_TRY_CATCH_BEGIN;
  CVC4_API_CHECK_NOT_NULL;
  //////// all checks before this line
  return d_stor->getName();
  ////////
  CVC4_API_TRY_CATCH_END;
}

Term DatatypeSelector::getSelectorTerm() const
{
  CVC4_API_TRY_CATCH_BEGIN;
  CVC4_API_CHECK_NOT_NULL;
  //////// all checks before this line
  return Term(d_solver, d_stor->getSelector());
  ////////
  CVC4_API_TRY_CATCH_END;
}

Sort DatatypeSelector::getRangeSort() const
{
  CVC4_API_TRY_CATCH_BEGIN;
  CVC4_API_CHECK_NOT_NULL;
  //////// all checks before this line
  return Sort(d_solver, d_stor->getRangeType());
  ////////
  CVC4_API_TRY_CATCH_END;
}

bool DatatypeSelector::isNull() const
{
  CVC4_API_TRY_CATCH_BEGIN;
  //////// all checks before this line
  return isNullHelper();
  ////////
  CVC4_API_TRY_CATCH_END;
}

std::string DatatypeSelector::toString() const
{
  CVC4_API_TRY_CATCH_BEGIN;
  //////// all checks before this line
  std::stringstream ss;
  ss << *d_stor;
  return ss.str();
  ////////
  CVC4_API_TRY_CATCH_END;
}

std::ostream& operator<<(std::ostream& out, const DatatypeSelector& stor)
{
  out << stor.toString();
  return out;
}

bool DatatypeSelector::isNullHelper() const { return d_stor == nullptr; }

/* DatatypeConstructor ------------------------------------------------------ */

DatatypeConstructor::DatatypeConstructor() : d_solver(nullptr), d_ctor(nullptr)
{
}

DatatypeConstructor::DatatypeConstructor(const Solver* slv,
                                         const CVC4::DTypeConstructor& ctor)
    : d_solver(slv), d_ctor(new CVC4::DTypeConstructor(ctor))
{
  CVC4_API_CHECK(d_ctor->isResolved())
      << "Expected resolved datatype constructor";
}

DatatypeConstructor::~DatatypeConstructor()
{
  if (d_ctor != nullptr)
  {
    // ensure proper node manager is in scope
    NodeManagerScope scope(d_solver->getNodeManager());
    d_ctor.reset();
  }
}

std::string DatatypeConstructor::getName() const
{
  CVC4_API_TRY_CATCH_BEGIN;
  CVC4_API_CHECK_NOT_NULL;
  //////// all checks before this line
  return d_ctor->getName();
  ////////
  CVC4_API_TRY_CATCH_END;
}

Term DatatypeConstructor::getConstructorTerm() const
{
  CVC4_API_TRY_CATCH_BEGIN;
  CVC4_API_CHECK_NOT_NULL;
  //////// all checks before this line
  return Term(d_solver, d_ctor->getConstructor());
  ////////
  CVC4_API_TRY_CATCH_END;
}

Term DatatypeConstructor::getSpecializedConstructorTerm(
    const Sort& retSort) const
{
  NodeManagerScope scope(d_solver->getNodeManager());
  CVC4_API_TRY_CATCH_BEGIN;
  CVC4_API_CHECK_NOT_NULL;
  CVC4_API_CHECK(d_ctor->isResolved())
      << "Expected resolved datatype constructor";
  CVC4_API_CHECK(retSort.isDatatype())
      << "Cannot get specialized constructor type for non-datatype type "
      << retSort;
  //////// all checks before this line

  NodeManager* nm = d_solver->getNodeManager();
  Node ret =
      nm->mkNode(kind::APPLY_TYPE_ASCRIPTION,
                 nm->mkConst(AscriptionType(
                     d_ctor->getSpecializedConstructorType(*retSort.d_type))),
                 d_ctor->getConstructor());
  (void)ret.getType(true); /* kick off type checking */
  // apply type ascription to the operator
  Term sctor = api::Term(d_solver, ret);
  return sctor;
  ////////
  CVC4_API_TRY_CATCH_END;
}

Term DatatypeConstructor::getTesterTerm() const
{
  CVC4_API_TRY_CATCH_BEGIN;
  CVC4_API_CHECK_NOT_NULL;
  //////// all checks before this line
  return Term(d_solver, d_ctor->getTester());
  ////////
  CVC4_API_TRY_CATCH_END;
}

size_t DatatypeConstructor::getNumSelectors() const
{
  CVC4_API_TRY_CATCH_BEGIN;
  CVC4_API_CHECK_NOT_NULL;
  //////// all checks before this line
  return d_ctor->getNumArgs();
  ////////
  CVC4_API_TRY_CATCH_END;
}

DatatypeSelector DatatypeConstructor::operator[](size_t index) const
{
  CVC4_API_TRY_CATCH_BEGIN;
  CVC4_API_CHECK_NOT_NULL;
  //////// all checks before this line
  return DatatypeSelector(d_solver, (*d_ctor)[index]);
  ////////
  CVC4_API_TRY_CATCH_END;
}

DatatypeSelector DatatypeConstructor::operator[](const std::string& name) const
{
  CVC4_API_TRY_CATCH_BEGIN;
  CVC4_API_CHECK_NOT_NULL;
  //////// all checks before this line
  return getSelectorForName(name);
  ////////
  CVC4_API_TRY_CATCH_END;
}

DatatypeSelector DatatypeConstructor::getSelector(const std::string& name) const
{
  CVC4_API_TRY_CATCH_BEGIN;
  CVC4_API_CHECK_NOT_NULL;
  //////// all checks before this line
  return getSelectorForName(name);
  ////////
  CVC4_API_TRY_CATCH_END;
}

Term DatatypeConstructor::getSelectorTerm(const std::string& name) const
{
  CVC4_API_TRY_CATCH_BEGIN;
  CVC4_API_CHECK_NOT_NULL;
  //////// all checks before this line
  return getSelector(name).getSelectorTerm();
  ////////
  CVC4_API_TRY_CATCH_END;
}

DatatypeConstructor::const_iterator DatatypeConstructor::begin() const
{
  return DatatypeConstructor::const_iterator(d_solver, *d_ctor, true);
}

DatatypeConstructor::const_iterator DatatypeConstructor::end() const
{
  return DatatypeConstructor::const_iterator(d_solver, *d_ctor, false);
}

DatatypeConstructor::const_iterator::const_iterator(
    const Solver* slv, const CVC4::DTypeConstructor& ctor, bool begin)
{
  d_solver = slv;
  d_int_stors = &ctor.getArgs();

  const std::vector<std::shared_ptr<CVC4::DTypeSelector>>& sels =
      ctor.getArgs();
  for (const std::shared_ptr<CVC4::DTypeSelector>& s : sels)
  {
    /* Can not use emplace_back here since constructor is private. */
    d_stors.push_back(DatatypeSelector(d_solver, *s.get()));
  }
  d_idx = begin ? 0 : sels.size();
}

DatatypeConstructor::const_iterator::const_iterator()
    : d_solver(nullptr), d_int_stors(nullptr), d_idx(0)
{
}

DatatypeConstructor::const_iterator&
DatatypeConstructor::const_iterator::operator=(
    const DatatypeConstructor::const_iterator& it)
{
  d_solver = it.d_solver;
  d_int_stors = it.d_int_stors;
  d_stors = it.d_stors;
  d_idx = it.d_idx;
  return *this;
}

const DatatypeSelector& DatatypeConstructor::const_iterator::operator*() const
{
  return d_stors[d_idx];
}

const DatatypeSelector* DatatypeConstructor::const_iterator::operator->() const
{
  return &d_stors[d_idx];
}

DatatypeConstructor::const_iterator&
DatatypeConstructor::const_iterator::operator++()
{
  ++d_idx;
  return *this;
}

DatatypeConstructor::const_iterator
DatatypeConstructor::const_iterator::operator++(int)
{
  DatatypeConstructor::const_iterator it(*this);
  ++d_idx;
  return it;
}

bool DatatypeConstructor::const_iterator::operator==(
    const DatatypeConstructor::const_iterator& other) const
{
  return d_int_stors == other.d_int_stors && d_idx == other.d_idx;
}

bool DatatypeConstructor::const_iterator::operator!=(
    const DatatypeConstructor::const_iterator& other) const
{
  return d_int_stors != other.d_int_stors || d_idx != other.d_idx;
}

bool DatatypeConstructor::isNull() const
{
  CVC4_API_TRY_CATCH_BEGIN;
  //////// all checks before this line
  return isNullHelper();
  ////////
  CVC4_API_TRY_CATCH_END;
}

std::string DatatypeConstructor::toString() const
{
  CVC4_API_TRY_CATCH_BEGIN;
  //////// all checks before this line
  std::stringstream ss;
  ss << *d_ctor;
  return ss.str();
  ////////
  CVC4_API_TRY_CATCH_END;
}

bool DatatypeConstructor::isNullHelper() const { return d_ctor == nullptr; }

DatatypeSelector DatatypeConstructor::getSelectorForName(
    const std::string& name) const
{
  bool foundSel = false;
  size_t index = 0;
  for (size_t i = 0, nsels = getNumSelectors(); i < nsels; i++)
  {
    if ((*d_ctor)[i].getName() == name)
    {
      index = i;
      foundSel = true;
      break;
    }
  }
  if (!foundSel)
  {
    std::stringstream snames;
    snames << "{ ";
    for (size_t i = 0, ncons = getNumSelectors(); i < ncons; i++)
    {
      snames << (*d_ctor)[i].getName() << " ";
    }
    snames << "} ";
    CVC4_API_CHECK(foundSel) << "No selector " << name << " for constructor "
                             << getName() << " exists among " << snames.str();
  }
  return DatatypeSelector(d_solver, (*d_ctor)[index]);
}

std::ostream& operator<<(std::ostream& out, const DatatypeConstructor& ctor)
{
  out << ctor.toString();
  return out;
}

/* Datatype ----------------------------------------------------------------- */

Datatype::Datatype(const Solver* slv, const CVC4::DType& dtype)
    : d_solver(slv), d_dtype(new CVC4::DType(dtype))
{
  CVC4_API_CHECK(d_dtype->isResolved()) << "Expected resolved datatype";
}

Datatype::Datatype() : d_solver(nullptr), d_dtype(nullptr) {}

Datatype::~Datatype()
{
  if (d_dtype != nullptr)
  {
    // ensure proper node manager is in scope
    NodeManagerScope scope(d_solver->getNodeManager());
    d_dtype.reset();
  }
}

DatatypeConstructor Datatype::operator[](size_t idx) const
{
  CVC4_API_TRY_CATCH_BEGIN;
  CVC4_API_CHECK_NOT_NULL;
  CVC4_API_CHECK(idx < getNumConstructors()) << "Index out of bounds.";
  //////// all checks before this line
  return DatatypeConstructor(d_solver, (*d_dtype)[idx]);
  ////////
  CVC4_API_TRY_CATCH_END;
}

DatatypeConstructor Datatype::operator[](const std::string& name) const
{
  CVC4_API_TRY_CATCH_BEGIN;
  CVC4_API_CHECK_NOT_NULL;
  //////// all checks before this line
  return getConstructorForName(name);
  ////////
  CVC4_API_TRY_CATCH_END;
}

DatatypeConstructor Datatype::getConstructor(const std::string& name) const
{
  CVC4_API_TRY_CATCH_BEGIN;
  CVC4_API_CHECK_NOT_NULL;
  //////// all checks before this line
  return getConstructorForName(name);
  ////////
  CVC4_API_TRY_CATCH_END;
}

Term Datatype::getConstructorTerm(const std::string& name) const
{
  CVC4_API_TRY_CATCH_BEGIN;
  CVC4_API_CHECK_NOT_NULL;
  //////// all checks before this line
  return getConstructor(name).getConstructorTerm();
  ////////
  CVC4_API_TRY_CATCH_END;
}

std::string Datatype::getName() const
{
  CVC4_API_TRY_CATCH_BEGIN;
  CVC4_API_CHECK_NOT_NULL;
  //////// all checks before this line
  return d_dtype->getName();
  ////////
  CVC4_API_TRY_CATCH_END;
}

size_t Datatype::getNumConstructors() const
{
  CVC4_API_TRY_CATCH_BEGIN;
  CVC4_API_CHECK_NOT_NULL;
  //////// all checks before this line
  return d_dtype->getNumConstructors();
  ////////
  CVC4_API_TRY_CATCH_END;
}

bool Datatype::isParametric() const
{
  CVC4_API_TRY_CATCH_BEGIN;
  CVC4_API_CHECK_NOT_NULL;
  //////// all checks before this line
  return d_dtype->isParametric();
  ////////
  CVC4_API_TRY_CATCH_END;
}

bool Datatype::isCodatatype() const
{
  CVC4_API_TRY_CATCH_BEGIN;
  CVC4_API_CHECK_NOT_NULL;
  //////// all checks before this line
  return d_dtype->isCodatatype();
  ////////
  CVC4_API_TRY_CATCH_END;
}

bool Datatype::isTuple() const
{
  CVC4_API_TRY_CATCH_BEGIN;
  CVC4_API_CHECK_NOT_NULL;
  //////// all checks before this line
  return d_dtype->isTuple();
  ////////
  CVC4_API_TRY_CATCH_END;
}

bool Datatype::isRecord() const
{
  CVC4_API_TRY_CATCH_BEGIN;
  CVC4_API_CHECK_NOT_NULL;
  //////// all checks before this line
  return d_dtype->isRecord();
  ////////
  CVC4_API_TRY_CATCH_END;
}

bool Datatype::isFinite() const
{
  CVC4_API_TRY_CATCH_BEGIN;
  CVC4_API_CHECK_NOT_NULL;
  //////// all checks before this line
  return d_dtype->isFinite();
  ////////
  CVC4_API_TRY_CATCH_END;
}

bool Datatype::isWellFounded() const
{
  CVC4_API_TRY_CATCH_BEGIN;
  CVC4_API_CHECK_NOT_NULL;
  //////// all checks before this line
  return d_dtype->isWellFounded();
  ////////
  CVC4_API_TRY_CATCH_END;
}
bool Datatype::hasNestedRecursion() const
{
  CVC4_API_TRY_CATCH_BEGIN;
  CVC4_API_CHECK_NOT_NULL;
  //////// all checks before this line
  return d_dtype->hasNestedRecursion();
  ////////
  CVC4_API_TRY_CATCH_END;
}

bool Datatype::isNull() const
{
  CVC4_API_TRY_CATCH_BEGIN;
  CVC4_API_CHECK_NOT_NULL;
  //////// all checks before this line
  return isNullHelper();
  ////////
  CVC4_API_TRY_CATCH_END;
}

std::string Datatype::toString() const
{
  CVC4_API_TRY_CATCH_BEGIN;
  CVC4_API_CHECK_NOT_NULL;
  //////// all checks before this line
  return d_dtype->getName();
  ////////
  CVC4_API_TRY_CATCH_END;
}

Datatype::const_iterator Datatype::begin() const
{
  return Datatype::const_iterator(d_solver, *d_dtype, true);
}

Datatype::const_iterator Datatype::end() const
{
  return Datatype::const_iterator(d_solver, *d_dtype, false);
}

DatatypeConstructor Datatype::getConstructorForName(
    const std::string& name) const
{
  bool foundCons = false;
  size_t index = 0;
  for (size_t i = 0, ncons = getNumConstructors(); i < ncons; i++)
  {
    if ((*d_dtype)[i].getName() == name)
    {
      index = i;
      foundCons = true;
      break;
    }
  }
  if (!foundCons)
  {
    std::stringstream snames;
    snames << "{ ";
    for (size_t i = 0, ncons = getNumConstructors(); i < ncons; i++)
    {
      snames << (*d_dtype)[i].getName() << " ";
    }
    snames << "}";
    CVC4_API_CHECK(foundCons) << "No constructor " << name << " for datatype "
                              << getName() << " exists, among " << snames.str();
  }
  return DatatypeConstructor(d_solver, (*d_dtype)[index]);
}

Datatype::const_iterator::const_iterator(const Solver* slv,
                                         const CVC4::DType& dtype,
                                         bool begin)
    : d_solver(slv), d_int_ctors(&dtype.getConstructors())
{
  const std::vector<std::shared_ptr<DTypeConstructor>>& cons =
      dtype.getConstructors();
  for (const std::shared_ptr<DTypeConstructor>& c : cons)
  {
    /* Can not use emplace_back here since constructor is private. */
    d_ctors.push_back(DatatypeConstructor(d_solver, *c.get()));
  }
  d_idx = begin ? 0 : cons.size();
}

Datatype::const_iterator::const_iterator()
    : d_solver(nullptr), d_int_ctors(nullptr), d_idx(0)
{
}

Datatype::const_iterator& Datatype::const_iterator::operator=(
    const Datatype::const_iterator& it)
{
  d_solver = it.d_solver;
  d_int_ctors = it.d_int_ctors;
  d_ctors = it.d_ctors;
  d_idx = it.d_idx;
  return *this;
}

const DatatypeConstructor& Datatype::const_iterator::operator*() const
{
  return d_ctors[d_idx];
}

const DatatypeConstructor* Datatype::const_iterator::operator->() const
{
  return &d_ctors[d_idx];
}

Datatype::const_iterator& Datatype::const_iterator::operator++()
{
  ++d_idx;
  return *this;
}

Datatype::const_iterator Datatype::const_iterator::operator++(int)
{
  Datatype::const_iterator it(*this);
  ++d_idx;
  return it;
}

bool Datatype::const_iterator::operator==(
    const Datatype::const_iterator& other) const
{
  return d_int_ctors == other.d_int_ctors && d_idx == other.d_idx;
}

bool Datatype::const_iterator::operator!=(
    const Datatype::const_iterator& other) const
{
  return d_int_ctors != other.d_int_ctors || d_idx != other.d_idx;
}

bool Datatype::isNullHelper() const { return d_dtype == nullptr; }

/* -------------------------------------------------------------------------- */
/* Grammar                                                                    */
/* -------------------------------------------------------------------------- */

Grammar::Grammar()
    : d_solver(nullptr),
      d_sygusVars(),
      d_ntSyms(),
      d_ntsToTerms(0),
      d_allowConst(),
      d_allowVars(),
      d_isResolved(false)
{
}

Grammar::Grammar(const Solver* slv,
                 const std::vector<Term>& sygusVars,
                 const std::vector<Term>& ntSymbols)
    : d_solver(slv),
      d_sygusVars(sygusVars),
      d_ntSyms(ntSymbols),
      d_ntsToTerms(ntSymbols.size()),
      d_allowConst(),
      d_allowVars(),
      d_isResolved(false)
{
  for (Term ntsymbol : d_ntSyms)
  {
    d_ntsToTerms.emplace(ntsymbol, std::vector<Term>());
  }
}

void Grammar::addRule(const Term& ntSymbol, const Term& rule)
{
  CVC4_API_TRY_CATCH_BEGIN;
  CVC4_API_CHECK(!d_isResolved) << "Grammar cannot be modified after passing "
                                   "it as an argument to synthFun/synthInv";
  CVC4_API_CHECK_TERM(ntSymbol);
  CVC4_API_CHECK_TERM(rule);
  CVC4_API_ARG_CHECK_EXPECTED(
      d_ntsToTerms.find(ntSymbol) != d_ntsToTerms.cend(), ntSymbol)
      << "ntSymbol to be one of the non-terminal symbols given in the "
         "predeclaration";
  CVC4_API_CHECK(ntSymbol.d_node->getType() == rule.d_node->getType())
      << "Expected ntSymbol and rule to have the same sort";
  //////// all checks before this line
  d_ntsToTerms[ntSymbol].push_back(rule);
  ////////
  CVC4_API_TRY_CATCH_END;
}

void Grammar::addRules(const Term& ntSymbol, const std::vector<Term>& rules)
{
  CVC4_API_TRY_CATCH_BEGIN;
  CVC4_API_CHECK(!d_isResolved) << "Grammar cannot be modified after passing "
                                   "it as an argument to synthFun/synthInv";
  CVC4_API_CHECK_TERM(ntSymbol);
  CVC4_API_CHECK_TERMS_WITH_SORT(rules, ntSymbol.getSort());
  CVC4_API_ARG_CHECK_EXPECTED(
      d_ntsToTerms.find(ntSymbol) != d_ntsToTerms.cend(), ntSymbol)
      << "ntSymbol to be one of the non-terminal symbols given in the "
         "predeclaration";
<<<<<<< HEAD

  for (size_t i = 0, n = rules.size(); i < n; ++i)
  {
    CVC4_API_ARG_AT_INDEX_CHECK_EXPECTED(
        !rules[i].isNull(), "parameter rule", rules, i)
        << "non-null term";
    CVC4_API_CHECK(ntSymbol.d_node->getType() == rules[i].d_node->getType())
        << "Expected ntSymbol and rule at index " << i
        << " to have the same sort";
  }

=======
  //////// all checks before this line
>>>>>>> a6b7bb25
  d_ntsToTerms[ntSymbol].insert(
      d_ntsToTerms[ntSymbol].cend(), rules.cbegin(), rules.cend());
  ////////
  CVC4_API_TRY_CATCH_END;
}

void Grammar::addAnyConstant(const Term& ntSymbol)
{
  CVC4_API_TRY_CATCH_BEGIN;
  CVC4_API_CHECK(!d_isResolved) << "Grammar cannot be modified after passing "
                                   "it as an argument to synthFun/synthInv";
  CVC4_API_CHECK_TERM(ntSymbol);
  CVC4_API_ARG_CHECK_EXPECTED(
      d_ntsToTerms.find(ntSymbol) != d_ntsToTerms.cend(), ntSymbol)
      << "ntSymbol to be one of the non-terminal symbols given in the "
         "predeclaration";
  //////// all checks before this line
  d_allowConst.insert(ntSymbol);
  ////////
  CVC4_API_TRY_CATCH_END;
}

void Grammar::addAnyVariable(const Term& ntSymbol)
{
  CVC4_API_TRY_CATCH_BEGIN;
  CVC4_API_CHECK(!d_isResolved) << "Grammar cannot be modified after passing "
                                   "it as an argument to synthFun/synthInv";
  CVC4_API_CHECK_TERM(ntSymbol);
  CVC4_API_ARG_CHECK_EXPECTED(
      d_ntsToTerms.find(ntSymbol) != d_ntsToTerms.cend(), ntSymbol)
      << "ntSymbol to be one of the non-terminal symbols given in the "
         "predeclaration";
  //////// all checks before this line
  d_allowVars.insert(ntSymbol);
  ////////
  CVC4_API_TRY_CATCH_END;
}

/**
 * this function concatinates the outputs of calling f on each element between
 * first and last, seperated by sep.
 * @param first the beginning of the range
 * @param last the end of the range
 * @param f the function to call on each element in the range, its output must
 *          be overloaded for operator<<
 * @param sep the string to add between successive calls to f
 */
template <typename Iterator, typename Function>
std::string join(Iterator first, Iterator last, Function f, std::string sep)
{
  std::stringstream ss;
  Iterator i = first;

  if (i != last)
  {
    ss << f(*i);
    ++i;
  }

  while (i != last)
  {
    ss << sep << f(*i);
    ++i;
  }

  return ss.str();
}

std::string Grammar::toString() const
{
  CVC4_API_TRY_CATCH_BEGIN;
  //////// all checks before this line
  std::stringstream ss;
  ss << "  ("  // pre-declaration
     << join(
            d_ntSyms.cbegin(),
            d_ntSyms.cend(),
            [](const Term& t) {
              std::stringstream s;
              s << '(' << t << ' ' << t.getSort() << ')';
              return s.str();
            },
            " ")
     << ")\n  ("  // grouped rule listing
     << join(
            d_ntSyms.cbegin(),
            d_ntSyms.cend(),
            [this](const Term& t) {
              bool allowConst = d_allowConst.find(t) != d_allowConst.cend(),
                   allowVars = d_allowVars.find(t) != d_allowVars.cend();
              const std::vector<Term>& rules = d_ntsToTerms.at(t);
              std::stringstream s;
              s << '(' << t << ' ' << t.getSort() << " ("
                << (allowConst ? "(Constant " + t.getSort().toString() + ")"
                               : "")
                << (allowConst && allowVars ? " " : "")
                << (allowVars ? "(Var " + t.getSort().toString() + ")" : "")
                << ((allowConst || allowVars) && !rules.empty() ? " " : "")
                << join(
                       rules.cbegin(),
                       rules.cend(),
                       [](const Term& rule) { return rule.toString(); },
                       " ")
                << "))";
              return s.str();
            },
            "\n   ")
     << ')';

  return ss.str();
  ////////
  CVC4_API_TRY_CATCH_END;
}

Sort Grammar::resolve()
{
  CVC4_API_TRY_CATCH_BEGIN;
  //////// all checks before this line

  d_isResolved = true;

  Term bvl;

  if (!d_sygusVars.empty())
  {
    bvl = Term(
        d_solver,
        d_solver->getNodeManager()->mkNode(
            CVC4::kind::BOUND_VAR_LIST, Term::termVectorToNodes(d_sygusVars)));
  }

  std::unordered_map<Term, Sort, TermHashFunction> ntsToUnres(d_ntSyms.size());

  for (Term ntsymbol : d_ntSyms)
  {
    // make the unresolved type, used for referencing the final version of
    // the ntsymbol's datatype
    ntsToUnres[ntsymbol] =
        Sort(d_solver, d_solver->getNodeManager()->mkSort(ntsymbol.toString()));
  }

  std::vector<CVC4::DType> datatypes;
  std::set<TypeNode> unresTypes;

  datatypes.reserve(d_ntSyms.size());

  for (const Term& ntSym : d_ntSyms)
  {
    // make the datatype, which encodes terms generated by this non-terminal
    DatatypeDecl dtDecl(d_solver, ntSym.toString());

    for (const Term& consTerm : d_ntsToTerms[ntSym])
    {
      addSygusConstructorTerm(dtDecl, consTerm, ntsToUnres);
    }

    if (d_allowVars.find(ntSym) != d_allowVars.cend())
    {
      addSygusConstructorVariables(dtDecl,
                                   Sort(d_solver, ntSym.d_node->getType()));
    }

    bool aci = d_allowConst.find(ntSym) != d_allowConst.end();
    TypeNode btt = ntSym.d_node->getType();
    dtDecl.d_dtype->setSygus(btt, *bvl.d_node, aci, false);

    // We can be in a case where the only rule specified was (Variable T)
    // and there are no variables of type T, in which case this is a bogus
    // grammar. This results in the error below.
    CVC4_API_CHECK(dtDecl.d_dtype->getNumConstructors() != 0)
        << "Grouped rule listing for " << *dtDecl.d_dtype
        << " produced an empty rule list";

    datatypes.push_back(*dtDecl.d_dtype);
    unresTypes.insert(*ntsToUnres[ntSym].d_type);
  }

  std::vector<TypeNode> datatypeTypes =
      d_solver->getNodeManager()->mkMutualDatatypeTypes(
          datatypes, unresTypes, NodeManager::DATATYPE_FLAG_PLACEHOLDER);

  // return is the first datatype
  return Sort(d_solver, datatypeTypes[0]);
  ////////
  CVC4_API_TRY_CATCH_END;
}

void Grammar::addSygusConstructorTerm(
    DatatypeDecl& dt,
    const Term& term,
    const std::unordered_map<Term, Sort, TermHashFunction>& ntsToUnres) const
{
  CVC4_API_TRY_CATCH_BEGIN;
  CVC4_API_CHECK_DTDECL(dt);
  CVC4_API_CHECK_TERM(term);
  CVC4_API_CHECK_TERMS_MAP(ntsToUnres);
  //////// all checks before this line

  // At this point, we should know that dt is well founded, and that its
  // builtin sygus operators are well-typed.
  // Now, purify each occurrence of a non-terminal symbol in term, replace by
  // free variables. These become arguments to constructors. Notice we must do
  // a tree traversal in this function, since unique paths to the same term
  // should be treated as distinct terms.
  // Notice that let expressions are forbidden in the input syntax of term, so
  // this does not lead to exponential behavior with respect to input size.
  std::vector<Term> args;
  std::vector<Sort> cargs;
  Term op = purifySygusGTerm(term, args, cargs, ntsToUnres);
  std::stringstream ssCName;
  ssCName << op.getKind();
  if (!args.empty())
  {
    Term lbvl =
        Term(d_solver,
             d_solver->getNodeManager()->mkNode(CVC4::kind::BOUND_VAR_LIST,
                                                Term::termVectorToNodes(args)));
    // its operator is a lambda
    op = Term(d_solver,
              d_solver->getNodeManager()->mkNode(
                  CVC4::kind::LAMBDA, *lbvl.d_node, *op.d_node));
  }
  std::vector<TypeNode> cargst = Sort::sortVectorToTypeNodes(cargs);
  dt.d_dtype->addSygusConstructor(*op.d_node, ssCName.str(), cargst);
  ////////
  CVC4_API_TRY_CATCH_END;
}

Term Grammar::purifySygusGTerm(
    const Term& term,
    std::vector<Term>& args,
    std::vector<Sort>& cargs,
    const std::unordered_map<Term, Sort, TermHashFunction>& ntsToUnres) const
{
  CVC4_API_TRY_CATCH_BEGIN;
  CVC4_API_CHECK_TERM(term);
  CVC4_API_CHECK_TERMS(args);
  CVC4_API_CHECK_SORTS(cargs);
  CVC4_API_CHECK_TERMS_MAP(ntsToUnres);
  //////// all checks before this line

  std::unordered_map<Term, Sort, TermHashFunction>::const_iterator itn =
      ntsToUnres.find(term);
  if (itn != ntsToUnres.cend())
  {
    Term ret =
        Term(d_solver,
             d_solver->getNodeManager()->mkBoundVar(term.d_node->getType()));
    args.push_back(ret);
    cargs.push_back(itn->second);
    return ret;
  }
  std::vector<Term> pchildren;
  bool childChanged = false;
  for (unsigned i = 0, nchild = term.d_node->getNumChildren(); i < nchild; i++)
  {
    Term ptermc = purifySygusGTerm(
        Term(d_solver, (*term.d_node)[i]), args, cargs, ntsToUnres);
    pchildren.push_back(ptermc);
    childChanged = childChanged || *ptermc.d_node != (*term.d_node)[i];
  }
  if (!childChanged)
  {
    return term;
  }

  Node nret;

  if (term.d_node->getMetaKind() == kind::metakind::PARAMETERIZED)
  {
    // it's an indexed operator so we should provide the op
    NodeBuilder<> nb(term.d_node->getKind());
    nb << term.d_node->getOperator();
    nb.append(Term::termVectorToNodes(pchildren));
    nret = nb.constructNode();
  }
  else
  {
    nret = d_solver->getNodeManager()->mkNode(
        term.d_node->getKind(), Term::termVectorToNodes(pchildren));
  }

  return Term(d_solver, nret);
  ////////
  CVC4_API_TRY_CATCH_END;
}

void Grammar::addSygusConstructorVariables(DatatypeDecl& dt,
                                           const Sort& sort) const
{
  CVC4_API_TRY_CATCH_BEGIN;
  CVC4_API_CHECK_DTDECL(dt);
  CVC4_API_CHECK_SORT(sort);
  //////// all checks before this line

  // each variable of appropriate type becomes a sygus constructor in dt.
  for (unsigned i = 0, size = d_sygusVars.size(); i < size; i++)
  {
    Term v = d_sygusVars[i];
    if (v.d_node->getType() == *sort.d_type)
    {
      std::stringstream ss;
      ss << v;
      std::vector<TypeNode> cargs;
      dt.d_dtype->addSygusConstructor(*v.d_node, ss.str(), cargs);
    }
  }
  ////////
  CVC4_API_TRY_CATCH_END;
}

std::ostream& operator<<(std::ostream& out, const Grammar& g)
{
  return out << g.toString();
}

/* -------------------------------------------------------------------------- */
/* Rounding Mode for Floating Points                                          */
/* -------------------------------------------------------------------------- */

const static std::
    unordered_map<RoundingMode, CVC4::RoundingMode, RoundingModeHashFunction>
        s_rmodes{
            {ROUND_NEAREST_TIES_TO_EVEN,
             CVC4::RoundingMode::ROUND_NEAREST_TIES_TO_EVEN},
            {ROUND_TOWARD_POSITIVE, CVC4::RoundingMode::ROUND_TOWARD_POSITIVE},
            {ROUND_TOWARD_NEGATIVE, CVC4::RoundingMode::ROUND_TOWARD_NEGATIVE},
            {ROUND_TOWARD_ZERO, CVC4::RoundingMode::ROUND_TOWARD_ZERO},
            {ROUND_NEAREST_TIES_TO_AWAY,
             CVC4::RoundingMode::ROUND_NEAREST_TIES_TO_AWAY},
        };

const static std::unordered_map<CVC4::RoundingMode,
                                RoundingMode,
                                CVC4::RoundingModeHashFunction>
    s_rmodes_internal{
        {CVC4::RoundingMode::ROUND_NEAREST_TIES_TO_EVEN,
         ROUND_NEAREST_TIES_TO_EVEN},
        {CVC4::RoundingMode::ROUND_TOWARD_POSITIVE, ROUND_TOWARD_POSITIVE},
        {CVC4::RoundingMode::ROUND_TOWARD_POSITIVE, ROUND_TOWARD_NEGATIVE},
        {CVC4::RoundingMode::ROUND_TOWARD_ZERO, ROUND_TOWARD_ZERO},
        {CVC4::RoundingMode::ROUND_NEAREST_TIES_TO_AWAY,
         ROUND_NEAREST_TIES_TO_AWAY},
    };

size_t RoundingModeHashFunction::operator()(const RoundingMode& rm) const
{
  return size_t(rm);
}

/* -------------------------------------------------------------------------- */
/* Solver                                                                     */
/* -------------------------------------------------------------------------- */

Solver::Solver(Options* opts)
{
  d_nodeMgr.reset(new NodeManager());
  d_smtEngine.reset(new SmtEngine(d_nodeMgr.get(), opts));
  d_smtEngine->setSolver(this);
  Options& o = d_smtEngine->getOptions();
  d_rng.reset(new Random(o[options::seed]));
#if CVC4_STATISTICS_ON
  d_stats.reset(new Statistics());
  d_nodeMgr->getStatisticsRegistry()->registerStat(&d_stats->d_consts);
  d_nodeMgr->getStatisticsRegistry()->registerStat(&d_stats->d_vars);
  d_nodeMgr->getStatisticsRegistry()->registerStat(&d_stats->d_terms);
#endif
}

Solver::~Solver() {}

/* Helpers and private functions                                              */
/* -------------------------------------------------------------------------- */

NodeManager* Solver::getNodeManager(void) const { return d_nodeMgr.get(); }

void Solver::increment_term_stats(Kind kind) const
{
#ifdef CVC4_STATISTICS_ON
  d_stats->d_terms << kind;
#endif
}

void Solver::increment_vars_consts_stats(const Sort& sort, bool is_var) const
{
#ifdef CVC4_STATISTICS_ON
  const TypeNode tn = sort.getTypeNode();
  TypeConstant tc = tn.getKind() == CVC4::kind::TYPE_CONSTANT
                        ? tn.getConst<TypeConstant>()
                        : LAST_TYPE;
  if (is_var)
  {
    d_stats->d_vars << tc;
  }
  else
  {
    d_stats->d_consts << tc;
  }
#endif
}

/* Split out to avoid nested API calls (problematic with API tracing).        */
/* .......................................................................... */

template <typename T>
Term Solver::mkValHelper(T t) const
{
  NodeManagerScope scope(getNodeManager());
  Node res = getNodeManager()->mkConst(t);
  (void)res.getType(true); /* kick off type checking */
  return Term(this, res);
}

Term Solver::mkRealFromStrHelper(const std::string& s) const
{
  try
  {
    CVC4::Rational r = s.find('/') != std::string::npos
                           ? CVC4::Rational(s)
                           : CVC4::Rational::fromDecimal(s);
    return mkValHelper<CVC4::Rational>(r);
  }
  catch (const std::invalid_argument& e)
  {
    std::stringstream message;
    message << "Cannot construct Real or Int from string argument '" << s << "'"
            << std::endl;
    throw std::invalid_argument(message.str());
  }
}

Term Solver::mkBVFromIntHelper(uint32_t size, uint64_t val) const
{
  CVC4_API_TRY_CATCH_BEGIN;
  CVC4_API_ARG_CHECK_EXPECTED(size > 0, size) << "a bit-width > 0";

  return mkValHelper<CVC4::BitVector>(CVC4::BitVector(size, val));
  ////////
  CVC4_API_TRY_CATCH_END;
}

Term Solver::mkBVFromStrHelper(const std::string& s, uint32_t base) const
{
  CVC4_API_ARG_CHECK_EXPECTED(!s.empty(), s) << "a non-empty string";
  CVC4_API_ARG_CHECK_EXPECTED(base == 2 || base == 10 || base == 16, base)
      << "base 2, 10, or 16";

  return mkValHelper<CVC4::BitVector>(CVC4::BitVector(s, base));
}

Term Solver::mkBVFromStrHelper(uint32_t size,
                               const std::string& s,
                               uint32_t base) const
{
  CVC4_API_ARG_CHECK_EXPECTED(!s.empty(), s) << "a non-empty string";
  CVC4_API_ARG_CHECK_EXPECTED(base == 2 || base == 10 || base == 16, base)
      << "base 2, 10, or 16";

  Integer val(s, base);

  if (val.strictlyNegative())
  {
    CVC4_API_CHECK(val >= -Integer("2", 10).pow(size - 1))
        << "Overflow in bitvector construction (specified bitvector size "
        << size << " too small to hold value " << s << ")";
  }
  else
  {
    CVC4_API_CHECK(val.modByPow2(size) == val)
        << "Overflow in bitvector construction (specified bitvector size "
        << size << " too small to hold value " << s << ")";
  }

  return mkValHelper<CVC4::BitVector>(CVC4::BitVector(size, val));
}

Term Solver::mkCharFromStrHelper(const std::string& s) const
{
  CVC4_API_CHECK(s.find_first_not_of("0123456789abcdefABCDEF", 0)
                     == std::string::npos
                 && s.size() <= 5 && s.size() > 0)
      << "Unexpected string for hexadecimal character " << s;
  uint32_t val = static_cast<uint32_t>(std::stoul(s, 0, 16));
  CVC4_API_CHECK(val < String::num_codes())
      << "Not a valid code point for hexadecimal character " << s;
  std::vector<unsigned> cpts;
  cpts.push_back(val);
  return mkValHelper<CVC4::String>(CVC4::String(cpts));
}

Term Solver::getValueHelper(const Term& term) const
{
  // Note: Term is checked in the caller to avoid double checks
  Node value = d_smtEngine->getValue(*term.d_node);
  Term res = Term(this, value);
  // May need to wrap in real cast so that user know this is a real.
  TypeNode tn = (*term.d_node).getType();
  if (!tn.isInteger() && value.getType().isInteger())
  {
    return ensureRealSort(res);
  }
  return res;
}

Sort Solver::mkTupleSortHelper(const std::vector<Sort>& sorts) const
{
  // Note: Sorts are checked in the caller to avoid double checks
  std::vector<TypeNode> typeNodes = Sort::sortVectorToTypeNodes(sorts);
  return Sort(this, getNodeManager()->mkTupleType(typeNodes));
}

Term Solver::mkTermFromKind(Kind kind) const
{
  CVC4_API_KIND_CHECK_EXPECTED(
      kind == PI || kind == REGEXP_EMPTY || kind == REGEXP_SIGMA, kind)
      << "PI or REGEXP_EMPTY or REGEXP_SIGMA";

  Node res;
  if (kind == REGEXP_EMPTY || kind == REGEXP_SIGMA)
  {
    CVC4::Kind k = extToIntKind(kind);
    Assert(isDefinedIntKind(k));
    res = d_nodeMgr->mkNode(k, std::vector<Node>());
  }
  else
  {
    Assert(kind == PI);
    res = d_nodeMgr->mkNullaryOperator(d_nodeMgr->realType(), CVC4::kind::PI);
  }
  (void)res.getType(true); /* kick off type checking */
  increment_term_stats(kind);
  return Term(this, res);
}

Term Solver::mkTermHelper(Kind kind, const std::vector<Term>& children) const
{
  for (size_t i = 0, size = children.size(); i < size; ++i)
  {
    CVC4_API_ARG_AT_INDEX_CHECK_EXPECTED(
        !children[i].isNull(), "child term", children, i)
        << "non-null term";
    CVC4_API_ARG_AT_INDEX_CHECK_EXPECTED(
        this == children[i].d_solver, "child term", children, i)
        << "a child term associated to this solver object";
  }

  std::vector<Node> echildren = Term::termVectorToNodes(children);
  CVC4::Kind k = extToIntKind(kind);
  Assert(isDefinedIntKind(k))
      << "Not a defined internal kind : " << k << " " << kind;

  Node res;
  if (echildren.size() > 2)
  {
    if (kind == INTS_DIVISION || kind == XOR || kind == MINUS
        || kind == DIVISION || kind == HO_APPLY || kind == REGEXP_DIFF)
    {
      // left-associative, but CVC4 internally only supports 2 args
      res = d_nodeMgr->mkLeftAssociative(k, echildren);
    }
    else if (kind == IMPLIES)
    {
      // right-associative, but CVC4 internally only supports 2 args
      res = d_nodeMgr->mkRightAssociative(k, echildren);
    }
    else if (kind == EQUAL || kind == LT || kind == GT || kind == LEQ
             || kind == GEQ)
    {
      // "chainable", but CVC4 internally only supports 2 args
      res = d_nodeMgr->mkChain(k, echildren);
    }
    else if (kind::isAssociative(k))
    {
      // mkAssociative has special treatment for associative operators with lots
      // of children
      res = d_nodeMgr->mkAssociative(k, echildren);
    }
    else
    {
      // default case, must check kind
      checkMkTerm(kind, children.size());
      res = d_nodeMgr->mkNode(k, echildren);
    }
  }
  else if (kind::isAssociative(k))
  {
    // associative case, same as above
    res = d_nodeMgr->mkAssociative(k, echildren);
  }
  else
  {
    // default case, same as above
    checkMkTerm(kind, children.size());
    if (kind == api::SINGLETON)
    {
      // the type of the term is the same as the type of the internal node
      // see Term::getSort()
      TypeNode type = children[0].d_node->getType();
      // Internally NodeManager::mkSingleton needs a type argument
      // to construct a singleton, since there is no difference between
      // integers and reals (both are Rationals).
      // At the API, mkReal and mkInteger are different and therefore the
      // element type can be used safely here.
      res = getNodeManager()->mkSingleton(type, *children[0].d_node);
    }
    else if (kind == api::MK_BAG)
    {
      // the type of the term is the same as the type of the internal node
      // see Term::getSort()
      TypeNode type = children[0].d_node->getType();
      // Internally NodeManager::mkBag needs a type argument
      // to construct a bag, since there is no difference between
      // integers and reals (both are Rationals).
      // At the API, mkReal and mkInteger are different and therefore the
      // element type can be used safely here.
      res = getNodeManager()->mkBag(
          type, *children[0].d_node, *children[1].d_node);
    }
    else
    {
      res = d_nodeMgr->mkNode(k, echildren);
    }
  }

  (void)res.getType(true); /* kick off type checking */
  increment_term_stats(kind);
  return Term(this, res);
}

Term Solver::mkTermHelper(const Op& op, const std::vector<Term>& children) const
{
  CVC4_API_SOLVER_CHECK_OP(op);

  if (!op.isIndexedHelper())
  {
    return mkTermHelper(op.d_kind, children);
  }

  for (size_t i = 0, size = children.size(); i < size; ++i)
  {
    CVC4_API_ARG_AT_INDEX_CHECK_EXPECTED(
        !children[i].isNull(), "child term", children, i)
        << "non-null term";
    CVC4_API_ARG_AT_INDEX_CHECK_EXPECTED(
        this == children[i].d_solver, "child term", children, i)
        << "child term associated to this solver object";
  }
  checkMkTerm(op.d_kind, children.size());

  const CVC4::Kind int_kind = extToIntKind(op.d_kind);
  std::vector<Node> echildren = Term::termVectorToNodes(children);

  NodeBuilder<> nb(int_kind);
  nb << *op.d_node;
  nb.append(echildren);
  Node res = nb.constructNode();

  (void)res.getType(true); /* kick off type checking */
  return Term(this, res);
}

std::vector<Sort> Solver::mkDatatypeSortsInternal(
    const std::vector<DatatypeDecl>& dtypedecls,
    const std::set<Sort>& unresolvedSorts) const
{
  std::vector<CVC4::DType> datatypes;
  for (size_t i = 0, ndts = dtypedecls.size(); i < ndts; ++i)
  {
    CVC4_API_ARG_AT_INDEX_CHECK_EXPECTED(
        this == dtypedecls[i].d_solver, "datatype declaration", dtypedecls, i)
        << "a datatype declaration associated to this solver object";
    CVC4_API_ARG_AT_INDEX_CHECK_EXPECTED(dtypedecls[i].getNumConstructors() > 0,
                                         "datatype declaration",
                                         dtypedecls,
                                         i)
        << "a datatype declaration with at least one constructor";
    datatypes.push_back(dtypedecls[i].getDatatype());
  }
  size_t i = 0;
  for (auto& sort : unresolvedSorts)
  {
    CVC4_API_ARG_AT_INDEX_CHECK_EXPECTED(
        !sort.isNull(), "unresolved sort", unresolvedSorts, i)
        << "non-null sort";
    CVC4_API_ARG_AT_INDEX_CHECK_EXPECTED(
        this == sort.d_solver, "unresolved sort", unresolvedSorts, i)
        << "an unresolved sort associated to this solver object";
    i += 1;
  }

  std::set<TypeNode> utypes = Sort::sortSetToTypeNodes(unresolvedSorts);
  std::vector<CVC4::TypeNode> dtypes =
      getNodeManager()->mkMutualDatatypeTypes(datatypes, utypes);
  std::vector<Sort> retTypes = Sort::typeNodeVectorToSorts(this, dtypes);
  return retTypes;
}

Term Solver::synthFunHelper(const std::string& symbol,
                            const std::vector<Term>& boundVars,
                            const Sort& sort,
                            bool isInv,
                            Grammar* g) const
{
  CVC4_API_ARG_CHECK_NOT_NULL(sort);

  std::vector<TypeNode> varTypes;
  for (size_t i = 0, n = boundVars.size(); i < n; ++i)
  {
    CVC4_API_ARG_AT_INDEX_CHECK_EXPECTED(
        this == boundVars[i].d_solver, "bound variable", boundVars, i)
        << "bound variable associated to this solver object";
    CVC4_API_ARG_AT_INDEX_CHECK_EXPECTED(
        !boundVars[i].isNull(), "bound variable", boundVars, i)
        << "a non-null term";
    CVC4_API_ARG_AT_INDEX_CHECK_EXPECTED(
        boundVars[i].d_node->getKind() == CVC4::Kind::BOUND_VARIABLE,
        "bound variable",
        boundVars,
        i)
        << "a bound variable";
    varTypes.push_back(boundVars[i].d_node->getType());
  }
  CVC4_API_SOLVER_CHECK_SORT(sort);

  if (g != nullptr)
  {
    CVC4_API_CHECK(g->d_ntSyms[0].d_node->getType() == *sort.d_type)
        << "Invalid Start symbol for Grammar g, Expected Start's sort to be "
        << *sort.d_type << " but found " << g->d_ntSyms[0].d_node->getType();
  }

  TypeNode funType = varTypes.empty() ? *sort.d_type
                                      : getNodeManager()->mkFunctionType(
                                          varTypes, *sort.d_type);

  Node fun = getNodeManager()->mkBoundVar(symbol, funType);
  (void)fun.getType(true); /* kick off type checking */

  std::vector<Node> bvns = Term::termVectorToNodes(boundVars);

  d_smtEngine->declareSynthFun(
      fun, g == nullptr ? funType : *g->resolve().d_type, isInv, bvns);

  return Term(this, fun);
}

Term Solver::ensureTermSort(const Term& term, const Sort& sort) const
{
  // Note: Term and sort are checked in the caller to avoid double checks
  CVC4_API_CHECK(term.getSort() == sort
                 || (term.getSort().isInteger() && sort.isReal()))
      << "Expected conversion from Int to Real";

  Sort t = term.getSort();
  if (term.getSort() == sort)
  {
    return term;
  }

  // Integers are reals, too
  Assert(t.isReal());
  Term res = term;
  if (t.isInteger())
  {
    // Must cast to Real to ensure correct type is passed to parametric type
    // constructors. We do this cast using division with 1. This has the
    // advantage wrt using TO_REAL since (constant) division is always included
    // in the theory.
    res = Term(this,
               d_nodeMgr->mkNode(extToIntKind(DIVISION),
                                 *res.d_node,
                                 d_nodeMgr->mkConst(CVC4::Rational(1))));
  }
  Assert(res.getSort() == sort);
  return res;
}

Term Solver::ensureRealSort(const Term& t) const
{
  Assert(this == t.d_solver);
  CVC4_API_ARG_CHECK_EXPECTED(
      t.getSort() == getIntegerSort() || t.getSort() == getRealSort(),
      " an integer or real term");
  if (t.getSort() == getIntegerSort())
  {
    Node n = getNodeManager()->mkNode(kind::CAST_TO_REAL, *t.d_node);
    return Term(this, n);
  }
  return t;
}

bool Solver::isValidInteger(const std::string& s) const
{
  if (s.length() == 0)
  {
    // string should not be empty
    return false;
  }

  size_t index = 0;
  if (s[index] == '-')
  {
    if (s.length() == 1)
    {
      // negative integers should contain at least one digit
      return false;
    }
    index = 1;
  }

  if (s[index] == '0' && s.length() > (index + 1))
  {
    // From SMT-Lib 2.6: A <numeral> is the digit 0 or a non-empty sequence of
    // digits not starting with 0. So integers like 001, 000 are not allowed
    return false;
  }

  // all remaining characters should be decimal digits
  for (; index < s.length(); ++index)
  {
    if (!std::isdigit(s[index]))
    {
      return false;
    }
  }

  return true;
}

/* Helpers for mkTerm checks.                                                 */
/* .......................................................................... */

void Solver::checkMkTerm(Kind kind, uint32_t nchildren) const
{
  CVC4_API_KIND_CHECK(kind);
  Assert(isDefinedIntKind(extToIntKind(kind)));
  const CVC4::kind::MetaKind mk = kind::metaKindOf(extToIntKind(kind));
  CVC4_API_KIND_CHECK_EXPECTED(
      mk == kind::metakind::PARAMETERIZED || mk == kind::metakind::OPERATOR,
      kind)
      << "Only operator-style terms are created with mkTerm(), "
         "to create variables, constants and values see mkVar(), mkConst() "
         "and the respective theory-specific functions to create values, "
         "e.g., mkBitVector().";
  CVC4_API_KIND_CHECK_EXPECTED(
      nchildren >= minArity(kind) && nchildren <= maxArity(kind), kind)
      << "Terms with kind " << kindToString(kind) << " must have at least "
      << minArity(kind) << " children and at most " << maxArity(kind)
      << " children (the one under construction has " << nchildren << ")";
}

/* Solver Configuration                                                       */
/* -------------------------------------------------------------------------- */

bool Solver::supportsFloatingPoint() const
{
  return Configuration::isBuiltWithSymFPU();
}

/* Sorts Handling                                                             */
/* -------------------------------------------------------------------------- */

Sort Solver::getNullSort(void) const
{
  CVC4_API_TRY_CATCH_BEGIN;
  return Sort(this, TypeNode());
  ////////
  CVC4_API_TRY_CATCH_END;
}

Sort Solver::getBooleanSort(void) const
{
  NodeManagerScope scope(getNodeManager());
  CVC4_API_TRY_CATCH_BEGIN;
  return Sort(this, getNodeManager()->booleanType());
  ////////
  CVC4_API_TRY_CATCH_END;
}

Sort Solver::getIntegerSort(void) const
{
  NodeManagerScope scope(getNodeManager());
  CVC4_API_TRY_CATCH_BEGIN;
  return Sort(this, getNodeManager()->integerType());
  ////////
  CVC4_API_TRY_CATCH_END;
}

Sort Solver::getRealSort(void) const
{
  NodeManagerScope scope(getNodeManager());
  CVC4_API_TRY_CATCH_BEGIN;
  return Sort(this, getNodeManager()->realType());
  ////////
  CVC4_API_TRY_CATCH_END;
}

Sort Solver::getRegExpSort(void) const
{
  NodeManagerScope scope(getNodeManager());
  CVC4_API_TRY_CATCH_BEGIN;
  return Sort(this, getNodeManager()->regExpType());
  ////////
  CVC4_API_TRY_CATCH_END;
}

Sort Solver::getStringSort(void) const
{
  NodeManagerScope scope(getNodeManager());
  CVC4_API_TRY_CATCH_BEGIN;
  return Sort(this, getNodeManager()->stringType());
  ////////
  CVC4_API_TRY_CATCH_END;
}

Sort Solver::getRoundingModeSort(void) const
{
  NodeManagerScope scope(getNodeManager());
  CVC4_API_TRY_CATCH_BEGIN;
  CVC4_API_CHECK(Configuration::isBuiltWithSymFPU())
      << "Expected CVC4 to be compiled with SymFPU support";
  return Sort(this, getNodeManager()->roundingModeType());
  ////////
  CVC4_API_TRY_CATCH_END;
}

/* Create sorts ------------------------------------------------------- */

Sort Solver::mkArraySort(const Sort& indexSort, const Sort& elemSort) const
{
  NodeManagerScope scope(getNodeManager());
  CVC4_API_TRY_CATCH_BEGIN;
  CVC4_API_ARG_CHECK_EXPECTED(!indexSort.isNull(), indexSort)
      << "non-null index sort";
  CVC4_API_ARG_CHECK_EXPECTED(!elemSort.isNull(), elemSort)
      << "non-null element sort";
  CVC4_API_SOLVER_CHECK_SORT(indexSort);
  CVC4_API_SOLVER_CHECK_SORT(elemSort);

  return Sort(
      this, getNodeManager()->mkArrayType(*indexSort.d_type, *elemSort.d_type));
  ////////
  CVC4_API_TRY_CATCH_END;
}

Sort Solver::mkBitVectorSort(uint32_t size) const
{
  NodeManagerScope scope(getNodeManager());
  CVC4_API_TRY_CATCH_BEGIN;
  CVC4_API_ARG_CHECK_EXPECTED(size > 0, size) << "size > 0";

  return Sort(this, getNodeManager()->mkBitVectorType(size));
  ////////
  CVC4_API_TRY_CATCH_END;
}

Sort Solver::mkFloatingPointSort(uint32_t exp, uint32_t sig) const
{
  NodeManagerScope scope(getNodeManager());
  CVC4_API_TRY_CATCH_BEGIN;
  CVC4_API_CHECK(Configuration::isBuiltWithSymFPU())
      << "Expected CVC4 to be compiled with SymFPU support";
  CVC4_API_ARG_CHECK_EXPECTED(exp > 0, exp) << "exponent size > 0";
  CVC4_API_ARG_CHECK_EXPECTED(sig > 0, sig) << "significand size > 0";

  return Sort(this, getNodeManager()->mkFloatingPointType(exp, sig));
  ////////
  CVC4_API_TRY_CATCH_END;
}

Sort Solver::mkDatatypeSort(const DatatypeDecl& dtypedecl) const
{
  NodeManagerScope scope(getNodeManager());
  CVC4_API_TRY_CATCH_BEGIN;
  CVC4_API_CHECK(this == dtypedecl.d_solver)
      << "Given datatype declaration is not associated with this solver";
  CVC4_API_ARG_CHECK_EXPECTED(dtypedecl.getNumConstructors() > 0, dtypedecl)
      << "a datatype declaration with at least one constructor";

  return Sort(this, getNodeManager()->mkDatatypeType(*dtypedecl.d_dtype));
  ////////
  CVC4_API_TRY_CATCH_END;
}

std::vector<Sort> Solver::mkDatatypeSorts(
    const std::vector<DatatypeDecl>& dtypedecls) const
{
  NodeManagerScope scope(getNodeManager());
  CVC4_API_TRY_CATCH_BEGIN;
  std::set<Sort> unresolvedSorts;
  return mkDatatypeSortsInternal(dtypedecls, unresolvedSorts);
  ////////
  CVC4_API_TRY_CATCH_END;
}

std::vector<Sort> Solver::mkDatatypeSorts(
    const std::vector<DatatypeDecl>& dtypedecls,
    const std::set<Sort>& unresolvedSorts) const
{
  NodeManagerScope scope(getNodeManager());
  CVC4_API_TRY_CATCH_BEGIN;
  return mkDatatypeSortsInternal(dtypedecls, unresolvedSorts);
  ////////
  CVC4_API_TRY_CATCH_END;
}

Sort Solver::mkFunctionSort(const Sort& domain, const Sort& codomain) const
{
  NodeManagerScope scope(getNodeManager());
  CVC4_API_TRY_CATCH_BEGIN;
  CVC4_API_ARG_CHECK_EXPECTED(!codomain.isNull(), codomain)
      << "non-null codomain sort";
  CVC4_API_SOLVER_CHECK_SORT(domain);
  CVC4_API_SOLVER_CHECK_SORT(codomain);
  CVC4_API_ARG_CHECK_EXPECTED(domain.isFirstClass(), domain)
      << "first-class sort as domain sort for function sort";
  CVC4_API_ARG_CHECK_EXPECTED(codomain.isFirstClass(), codomain)
      << "first-class sort as codomain sort for function sort";
  Assert(!codomain.isFunction()); /* A function sort is not first-class. */

  return Sort(
      this, getNodeManager()->mkFunctionType(*domain.d_type, *codomain.d_type));
  ////////
  CVC4_API_TRY_CATCH_END;
}

Sort Solver::mkFunctionSort(const std::vector<Sort>& sorts,
                            const Sort& codomain) const
{
  NodeManagerScope scope(getNodeManager());
  CVC4_API_TRY_CATCH_BEGIN;
  CVC4_API_ARG_SIZE_CHECK_EXPECTED(sorts.size() >= 1, sorts)
      << "at least one parameter sort for function sort";
  for (size_t i = 0, size = sorts.size(); i < size; ++i)
  {
    CVC4_API_ARG_AT_INDEX_CHECK_EXPECTED(
        !sorts[i].isNull(), "parameter sort", sorts, i)
        << "non-null sort";
    CVC4_API_ARG_AT_INDEX_CHECK_EXPECTED(
        this == sorts[i].d_solver, "parameter sort", sorts, i)
        << "sort associated to this solver object";
    CVC4_API_ARG_AT_INDEX_CHECK_EXPECTED(
        sorts[i].isFirstClass(), "parameter sort", sorts, i)
        << "first-class sort as parameter sort for function sort";
  }
  CVC4_API_ARG_CHECK_EXPECTED(!codomain.isNull(), codomain)
      << "non-null codomain sort";
  CVC4_API_SOLVER_CHECK_SORT(codomain);
  CVC4_API_ARG_CHECK_EXPECTED(codomain.isFirstClass(), codomain)
      << "first-class sort as codomain sort for function sort";
  Assert(!codomain.isFunction()); /* A function sort is not first-class. */

  std::vector<TypeNode> argTypes = Sort::sortVectorToTypeNodes(sorts);
  return Sort(this,
              getNodeManager()->mkFunctionType(argTypes, *codomain.d_type));
  ////////
  CVC4_API_TRY_CATCH_END;
}

Sort Solver::mkParamSort(const std::string& symbol) const
{
  NodeManagerScope scope(getNodeManager());
  CVC4_API_TRY_CATCH_BEGIN;
  return Sort(
      this,
      getNodeManager()->mkSort(symbol, NodeManager::SORT_FLAG_PLACEHOLDER));
  ////////
  CVC4_API_TRY_CATCH_END;
}

Sort Solver::mkPredicateSort(const std::vector<Sort>& sorts) const
{
  NodeManagerScope scope(getNodeManager());
  CVC4_API_TRY_CATCH_BEGIN;
  CVC4_API_ARG_SIZE_CHECK_EXPECTED(sorts.size() >= 1, sorts)
      << "at least one parameter sort for predicate sort";
  for (size_t i = 0, size = sorts.size(); i < size; ++i)
  {
    CVC4_API_ARG_AT_INDEX_CHECK_EXPECTED(
        !sorts[i].isNull(), "parameter sort", sorts, i)
        << "non-null sort";
    CVC4_API_ARG_AT_INDEX_CHECK_EXPECTED(
        this == sorts[i].d_solver, "parameter sort", sorts, i)
        << "sort associated to this solver object";
    CVC4_API_ARG_AT_INDEX_CHECK_EXPECTED(
        sorts[i].isFirstClass(), "parameter sort", sorts, i)
        << "first-class sort as parameter sort for predicate sort";
  }
  std::vector<TypeNode> types = Sort::sortVectorToTypeNodes(sorts);

  return Sort(this, getNodeManager()->mkPredicateType(types));
  ////////
  CVC4_API_TRY_CATCH_END;
}

Sort Solver::mkRecordSort(
    const std::vector<std::pair<std::string, Sort>>& fields) const
{
  NodeManagerScope scope(getNodeManager());
  CVC4_API_TRY_CATCH_BEGIN;
  std::vector<std::pair<std::string, TypeNode>> f;
  size_t i = 0;
  for (const auto& p : fields)
  {
    CVC4_API_ARG_AT_INDEX_CHECK_EXPECTED(
        !p.second.isNull(), "parameter sort", fields, i)
        << "non-null sort";
    CVC4_API_ARG_AT_INDEX_CHECK_EXPECTED(
        this == p.second.d_solver, "parameter sort", fields, i)
        << "sort associated to this solver object";
    i += 1;
    f.emplace_back(p.first, *p.second.d_type);
  }

  return Sort(this, getNodeManager()->mkRecordType(f));
  ////////
  CVC4_API_TRY_CATCH_END;
}

Sort Solver::mkSetSort(const Sort& elemSort) const
{
  NodeManagerScope scope(getNodeManager());
  CVC4_API_TRY_CATCH_BEGIN;
  CVC4_API_ARG_CHECK_EXPECTED(!elemSort.isNull(), elemSort)
      << "non-null element sort";
  CVC4_API_SOLVER_CHECK_SORT(elemSort);

  return Sort(this, getNodeManager()->mkSetType(*elemSort.d_type));
  ////////
  CVC4_API_TRY_CATCH_END;
}

Sort Solver::mkBagSort(const Sort& elemSort) const
{
  NodeManagerScope scope(getNodeManager());
  CVC4_API_TRY_CATCH_BEGIN;
  CVC4_API_ARG_CHECK_EXPECTED(!elemSort.isNull(), elemSort)
      << "non-null element sort";
  CVC4_API_SOLVER_CHECK_SORT(elemSort);

  return Sort(this, getNodeManager()->mkBagType(*elemSort.d_type));
  ////////
  CVC4_API_TRY_CATCH_END;
}

Sort Solver::mkSequenceSort(const Sort& elemSort) const
{
  NodeManagerScope scope(getNodeManager());
  CVC4_API_TRY_CATCH_BEGIN;
  CVC4_API_ARG_CHECK_EXPECTED(!elemSort.isNull(), elemSort)
      << "non-null element sort";
  CVC4_API_SOLVER_CHECK_SORT(elemSort);

  return Sort(this, getNodeManager()->mkSequenceType(*elemSort.d_type));
  ////////
  CVC4_API_TRY_CATCH_END;
}

Sort Solver::mkUninterpretedSort(const std::string& symbol) const
{
  NodeManagerScope scope(getNodeManager());
  CVC4_API_TRY_CATCH_BEGIN;
  return Sort(this, getNodeManager()->mkSort(symbol));
  ////////
  CVC4_API_TRY_CATCH_END;
}

Sort Solver::mkSortConstructorSort(const std::string& symbol,
                                   size_t arity) const
{
  NodeManagerScope scope(getNodeManager());
  CVC4_API_TRY_CATCH_BEGIN;
  CVC4_API_ARG_CHECK_EXPECTED(arity > 0, arity) << "an arity > 0";

  return Sort(this, getNodeManager()->mkSortConstructor(symbol, arity));
  ////////
  CVC4_API_TRY_CATCH_END;
}

Sort Solver::mkTupleSort(const std::vector<Sort>& sorts) const
{
  NodeManagerScope scope(getNodeManager());
  CVC4_API_TRY_CATCH_BEGIN;
  for (size_t i = 0, size = sorts.size(); i < size; ++i)
  {
    CVC4_API_ARG_AT_INDEX_CHECK_EXPECTED(
        !sorts[i].isNull(), "parameter sort", sorts, i)
        << "non-null sort";
    CVC4_API_ARG_AT_INDEX_CHECK_EXPECTED(
        this == sorts[i].d_solver, "parameter sort", sorts, i)
        << "sort associated to this solver object";
    CVC4_API_ARG_AT_INDEX_CHECK_EXPECTED(
        !sorts[i].isFunctionLike(), "parameter sort", sorts, i)
        << "non-function-like sort as parameter sort for tuple sort";
  }
  return mkTupleSortHelper(sorts);
  ////////
  CVC4_API_TRY_CATCH_END;
}

/* Create consts                                                              */
/* -------------------------------------------------------------------------- */

Term Solver::mkTrue(void) const
{
  CVC4_API_TRY_CATCH_BEGIN;
  return Term(this, d_nodeMgr->mkConst<bool>(true));
  ////////
  CVC4_API_TRY_CATCH_END;
}

Term Solver::mkFalse(void) const
{
  CVC4_API_TRY_CATCH_BEGIN;
  return Term(this, d_nodeMgr->mkConst<bool>(false));
  ////////
  CVC4_API_TRY_CATCH_END;
}

Term Solver::mkBoolean(bool val) const
{
  CVC4_API_TRY_CATCH_BEGIN;
  return Term(this, d_nodeMgr->mkConst<bool>(val));
  ////////
  CVC4_API_TRY_CATCH_END;
}

Term Solver::mkPi() const
{
  CVC4_API_TRY_CATCH_BEGIN;

  Node res =
      d_nodeMgr->mkNullaryOperator(d_nodeMgr->realType(), CVC4::kind::PI);
  (void)res.getType(true); /* kick off type checking */
  return Term(this, res);
  ////////
  CVC4_API_TRY_CATCH_END;
}

Term Solver::mkInteger(const std::string& s) const
{
  CVC4_API_TRY_CATCH_BEGIN;
  CVC4_API_ARG_CHECK_EXPECTED(isValidInteger(s), s) << " an integer ";
  Term integer = mkRealFromStrHelper(s);
  CVC4_API_ARG_CHECK_EXPECTED(integer.getSort() == getIntegerSort(), s)
      << " an integer";
  return integer;
  ////////
  CVC4_API_TRY_CATCH_END;
}

Term Solver::mkInteger(int64_t val) const
{
  CVC4_API_TRY_CATCH_BEGIN;
  Term integer = mkValHelper<CVC4::Rational>(CVC4::Rational(val));
  Assert(integer.getSort() == getIntegerSort());
  return integer;
  ////////
  CVC4_API_TRY_CATCH_END;
}

Term Solver::mkReal(const std::string& s) const
{
  CVC4_API_TRY_CATCH_BEGIN;
  /* CLN and GMP handle this case differently, CLN interprets it as 0, GMP
   * throws an std::invalid_argument exception. For consistency, we treat it
   * as invalid. */
  CVC4_API_ARG_CHECK_EXPECTED(s != ".", s)
      << "a string representing a real or rational value.";
  Term rational = mkRealFromStrHelper(s);
  return ensureRealSort(rational);
  ////////
  CVC4_API_TRY_CATCH_END;
}

Term Solver::mkReal(int64_t val) const
{
  CVC4_API_TRY_CATCH_BEGIN;
  Term rational = mkValHelper<CVC4::Rational>(CVC4::Rational(val));
  return ensureRealSort(rational);
  ////////
  CVC4_API_TRY_CATCH_END;
}

Term Solver::mkReal(int64_t num, int64_t den) const
{
  CVC4_API_TRY_CATCH_BEGIN;
  Term rational = mkValHelper<CVC4::Rational>(CVC4::Rational(num, den));
  return ensureRealSort(rational);
  ////////
  CVC4_API_TRY_CATCH_END;
}

Term Solver::mkRegexpEmpty() const
{
  CVC4_API_TRY_CATCH_BEGIN;

  Node res =
      d_nodeMgr->mkNode(CVC4::kind::REGEXP_EMPTY, std::vector<CVC4::Node>());
  (void)res.getType(true); /* kick off type checking */
  return Term(this, res);
  ////////
  CVC4_API_TRY_CATCH_END;
}

Term Solver::mkRegexpSigma() const
{
  CVC4_API_TRY_CATCH_BEGIN;

  Node res =
      d_nodeMgr->mkNode(CVC4::kind::REGEXP_SIGMA, std::vector<CVC4::Node>());
  (void)res.getType(true); /* kick off type checking */
  return Term(this, res);
  ////////
  CVC4_API_TRY_CATCH_END;
}

Term Solver::mkEmptySet(const Sort& s) const
{
  CVC4_API_TRY_CATCH_BEGIN;
  CVC4_API_ARG_CHECK_EXPECTED(s.isNull() || s.isSet(), s)
      << "null sort or set sort";
  CVC4_API_ARG_CHECK_EXPECTED(s.isNull() || this == s.d_solver, s)
      << "set sort associated to this solver object";

  return mkValHelper<CVC4::EmptySet>(CVC4::EmptySet(*s.d_type));
  ////////
  CVC4_API_TRY_CATCH_END;
}

Term Solver::mkEmptyBag(const Sort& s) const
{
  CVC4_API_TRY_CATCH_BEGIN;
  CVC4_API_ARG_CHECK_EXPECTED(s.isNull() || s.isBag(), s)
      << "null sort or bag sort";

  CVC4_API_ARG_CHECK_EXPECTED(s.isNull() || this == s.d_solver, s)
      << "bag sort associated to this solver object";

  return mkValHelper<CVC4::EmptyBag>(CVC4::EmptyBag(*s.d_type));
  ////////
  CVC4_API_TRY_CATCH_END;
}

Term Solver::mkSepNil(const Sort& sort) const
{
  CVC4_API_TRY_CATCH_BEGIN;
  CVC4_API_ARG_CHECK_EXPECTED(!sort.isNull(), sort) << "non-null sort";
  CVC4_API_SOLVER_CHECK_SORT(sort);

  Node res =
      getNodeManager()->mkNullaryOperator(*sort.d_type, CVC4::kind::SEP_NIL);
  (void)res.getType(true); /* kick off type checking */
  return Term(this, res);
  ////////
  CVC4_API_TRY_CATCH_END;
}

Term Solver::mkString(const std::string& s, bool useEscSequences) const
{
  CVC4_API_TRY_CATCH_BEGIN;
  return mkValHelper<CVC4::String>(CVC4::String(s, useEscSequences));
  ////////
  CVC4_API_TRY_CATCH_END;
}

Term Solver::mkString(const unsigned char c) const
{
  CVC4_API_TRY_CATCH_BEGIN;
  return mkValHelper<CVC4::String>(CVC4::String(std::string(1, c)));
  ////////
  CVC4_API_TRY_CATCH_END;
}

Term Solver::mkString(const std::vector<uint32_t>& s) const
{
  CVC4_API_TRY_CATCH_BEGIN;
  return mkValHelper<CVC4::String>(CVC4::String(s));
  ////////
  CVC4_API_TRY_CATCH_END;
}

Term Solver::mkChar(const std::string& s) const
{
  CVC4_API_TRY_CATCH_BEGIN;
  return mkCharFromStrHelper(s);
  ////////
  CVC4_API_TRY_CATCH_END;
}

Term Solver::mkEmptySequence(const Sort& sort) const
{
  CVC4_API_TRY_CATCH_BEGIN;
  CVC4_API_ARG_CHECK_EXPECTED(!sort.isNull(), sort) << "non-null sort";
  CVC4_API_SOLVER_CHECK_SORT(sort);

  std::vector<Node> seq;
  Node res = d_nodeMgr->mkConst(Sequence(*sort.d_type, seq));
  return Term(this, res);
  ////////
  CVC4_API_TRY_CATCH_END;
}

Term Solver::mkUniverseSet(const Sort& sort) const
{
  CVC4_API_TRY_CATCH_BEGIN;
  CVC4_API_ARG_CHECK_EXPECTED(!sort.isNull(), sort) << "non-null sort";
  CVC4_API_SOLVER_CHECK_SORT(sort);

  Node res = getNodeManager()->mkNullaryOperator(*sort.d_type,
                                                 CVC4::kind::UNIVERSE_SET);
  // TODO(#2771): Reenable?
  // (void)res->getType(true); /* kick off type checking */
  return Term(this, res);
  ////////
  CVC4_API_TRY_CATCH_END;
}

Term Solver::mkBitVector(uint32_t size, uint64_t val) const
{
  CVC4_API_TRY_CATCH_BEGIN;
  return mkBVFromIntHelper(size, val);
  ////////
  CVC4_API_TRY_CATCH_END;
}

Term Solver::mkBitVector(const std::string& s, uint32_t base) const
{
  CVC4_API_TRY_CATCH_BEGIN;
  return mkBVFromStrHelper(s, base);
  ////////
  CVC4_API_TRY_CATCH_END;
}

Term Solver::mkBitVector(uint32_t size,
                         const std::string& s,
                         uint32_t base) const
{
  CVC4_API_TRY_CATCH_BEGIN;
  return mkBVFromStrHelper(size, s, base);
  ////////
  CVC4_API_TRY_CATCH_END;
}

Term Solver::mkConstArray(const Sort& sort, const Term& val) const
{
  CVC4_API_TRY_CATCH_BEGIN;
  NodeManagerScope scope(getNodeManager());
  CVC4_API_ARG_CHECK_NOT_NULL(sort);
  CVC4_API_ARG_CHECK_NOT_NULL(val);
  CVC4_API_SOLVER_CHECK_SORT(sort);
  CVC4_API_SOLVER_CHECK_TERM(val);
  CVC4_API_CHECK(sort.isArray()) << "Not an array sort.";
  CVC4_API_CHECK(val.getSort().isSubsortOf(sort.getArrayElementSort()))
      << "Value does not match element sort.";
  // handle the special case of (CAST_TO_REAL n) where n is an integer
  Node n = *val.d_node;
  if (val.isCastedReal())
  {
    // this is safe because the constant array stores its type
    n = n[0];
  }
  Term res = mkValHelper<CVC4::ArrayStoreAll>(
      CVC4::ArrayStoreAll(*sort.d_type, n));
  return res;
  ////////
  CVC4_API_TRY_CATCH_END;
}

Term Solver::mkPosInf(uint32_t exp, uint32_t sig) const
{
  CVC4_API_TRY_CATCH_BEGIN;
  CVC4_API_CHECK(Configuration::isBuiltWithSymFPU())
      << "Expected CVC4 to be compiled with SymFPU support";

  return mkValHelper<CVC4::FloatingPoint>(
      FloatingPoint::makeInf(FloatingPointSize(exp, sig), false));
  ////////
  CVC4_API_TRY_CATCH_END;
}

Term Solver::mkNegInf(uint32_t exp, uint32_t sig) const
{
  CVC4_API_TRY_CATCH_BEGIN;
  CVC4_API_CHECK(Configuration::isBuiltWithSymFPU())
      << "Expected CVC4 to be compiled with SymFPU support";

  return mkValHelper<CVC4::FloatingPoint>(
      FloatingPoint::makeInf(FloatingPointSize(exp, sig), true));
  ////////
  CVC4_API_TRY_CATCH_END;
}

Term Solver::mkNaN(uint32_t exp, uint32_t sig) const
{
  CVC4_API_TRY_CATCH_BEGIN;
  CVC4_API_CHECK(Configuration::isBuiltWithSymFPU())
      << "Expected CVC4 to be compiled with SymFPU support";

  return mkValHelper<CVC4::FloatingPoint>(
      FloatingPoint::makeNaN(FloatingPointSize(exp, sig)));
  ////////
  CVC4_API_TRY_CATCH_END;
}

Term Solver::mkPosZero(uint32_t exp, uint32_t sig) const
{
  CVC4_API_TRY_CATCH_BEGIN;
  CVC4_API_CHECK(Configuration::isBuiltWithSymFPU())
      << "Expected CVC4 to be compiled with SymFPU support";

  return mkValHelper<CVC4::FloatingPoint>(
      FloatingPoint::makeZero(FloatingPointSize(exp, sig), false));
  ////////
  CVC4_API_TRY_CATCH_END;
}

Term Solver::mkNegZero(uint32_t exp, uint32_t sig) const
{
  CVC4_API_TRY_CATCH_BEGIN;
  CVC4_API_CHECK(Configuration::isBuiltWithSymFPU())
      << "Expected CVC4 to be compiled with SymFPU support";

  return mkValHelper<CVC4::FloatingPoint>(
      FloatingPoint::makeZero(FloatingPointSize(exp, sig), true));
  ////////
  CVC4_API_TRY_CATCH_END;
}

Term Solver::mkRoundingMode(RoundingMode rm) const
{
  CVC4_API_TRY_CATCH_BEGIN;
  CVC4_API_CHECK(Configuration::isBuiltWithSymFPU())
      << "Expected CVC4 to be compiled with SymFPU support";
  return mkValHelper<CVC4::RoundingMode>(s_rmodes.at(rm));
  ////////
  CVC4_API_TRY_CATCH_END;
}

Term Solver::mkUninterpretedConst(const Sort& sort, int32_t index) const
{
  CVC4_API_TRY_CATCH_BEGIN;
  CVC4_API_ARG_CHECK_EXPECTED(!sort.isNull(), sort) << "non-null sort";
  CVC4_API_SOLVER_CHECK_SORT(sort);

  return mkValHelper<CVC4::UninterpretedConstant>(
      CVC4::UninterpretedConstant(*sort.d_type, index));
  ////////
  CVC4_API_TRY_CATCH_END;
}

Term Solver::mkAbstractValue(const std::string& index) const
{
  CVC4_API_TRY_CATCH_BEGIN;
  CVC4_API_ARG_CHECK_EXPECTED(!index.empty(), index) << "a non-empty string";

  CVC4::Integer idx(index, 10);
  CVC4_API_ARG_CHECK_EXPECTED(idx > 0, index)
      << "a string representing an integer > 0";
  return Term(this, getNodeManager()->mkConst(CVC4::AbstractValue(idx)));
  // do not call getType(), for abstract values, type can not be computed
  // until it is substituted away
  ////////
  CVC4_API_TRY_CATCH_END;
}

Term Solver::mkAbstractValue(uint64_t index) const
{
  CVC4_API_TRY_CATCH_BEGIN;
  CVC4_API_ARG_CHECK_EXPECTED(index > 0, index) << "an integer > 0";

  return Term(this,
              getNodeManager()->mkConst(CVC4::AbstractValue(Integer(index))));
  // do not call getType(), for abstract values, type can not be computed
  // until it is substituted away
  ////////
  CVC4_API_TRY_CATCH_END;
}

Term Solver::mkFloatingPoint(uint32_t exp, uint32_t sig, Term val) const
{
  CVC4_API_TRY_CATCH_BEGIN;
  CVC4_API_CHECK(Configuration::isBuiltWithSymFPU())
      << "Expected CVC4 to be compiled with SymFPU support";
  CVC4_API_ARG_CHECK_EXPECTED(exp > 0, exp) << "a value > 0";
  CVC4_API_ARG_CHECK_EXPECTED(sig > 0, sig) << "a value > 0";
  uint32_t bw = exp + sig;
  CVC4_API_ARG_CHECK_EXPECTED(bw == val.getSort().getBVSize(), val)
      << "a bit-vector constant with bit-width '" << bw << "'";
  CVC4_API_ARG_CHECK_EXPECTED(!val.isNull(), val) << "non-null term";
  CVC4_API_SOLVER_CHECK_TERM(val);
  CVC4_API_ARG_CHECK_EXPECTED(
      val.getSort().isBitVector() && val.d_node->isConst(), val)
      << "bit-vector constant";

  return mkValHelper<CVC4::FloatingPoint>(
      CVC4::FloatingPoint(exp, sig, val.d_node->getConst<BitVector>()));
  ////////
  CVC4_API_TRY_CATCH_END;
}

/* Create constants                                                           */
/* -------------------------------------------------------------------------- */

Term Solver::mkConst(const Sort& sort, const std::string& symbol) const
{
  NodeManagerScope scope(getNodeManager());
  CVC4_API_TRY_CATCH_BEGIN;
  CVC4_API_ARG_CHECK_EXPECTED(!sort.isNull(), sort) << "non-null sort";
  CVC4_API_SOLVER_CHECK_SORT(sort);

  Node res = d_nodeMgr->mkVar(symbol, *sort.d_type);
  (void)res.getType(true); /* kick off type checking */
  increment_vars_consts_stats(sort, false);
  return Term(this, res);
  ////////
  CVC4_API_TRY_CATCH_END;
}

Term Solver::mkConst(const Sort& sort) const
{
  NodeManagerScope scope(getNodeManager());
  CVC4_API_TRY_CATCH_BEGIN;
  CVC4_API_ARG_CHECK_EXPECTED(!sort.isNull(), sort) << "non-null sort";
  CVC4_API_SOLVER_CHECK_SORT(sort);

  Node res = d_nodeMgr->mkVar(*sort.d_type);
  (void)res.getType(true); /* kick off type checking */
  increment_vars_consts_stats(sort, false);
  return Term(this, res);
  ////////
  CVC4_API_TRY_CATCH_END;
}

/* Create variables                                                           */
/* -------------------------------------------------------------------------- */

Term Solver::mkVar(const Sort& sort, const std::string& symbol) const
{
  NodeManagerScope scope(getNodeManager());
  CVC4_API_TRY_CATCH_BEGIN;
  CVC4_API_ARG_CHECK_EXPECTED(!sort.isNull(), sort) << "non-null sort";
  CVC4_API_SOLVER_CHECK_SORT(sort);

  Node res = symbol.empty() ? d_nodeMgr->mkBoundVar(*sort.d_type)
                            : d_nodeMgr->mkBoundVar(symbol, *sort.d_type);
  (void)res.getType(true); /* kick off type checking */
  increment_vars_consts_stats(sort, true);
  return Term(this, res);
  ////////
  CVC4_API_TRY_CATCH_END;
}

/* Create datatype constructor declarations                                   */
/* -------------------------------------------------------------------------- */

DatatypeConstructorDecl Solver::mkDatatypeConstructorDecl(
    const std::string& name)
{
  NodeManagerScope scope(getNodeManager());
  return DatatypeConstructorDecl(this, name);
}

/* Create datatype declarations                                               */
/* -------------------------------------------------------------------------- */

DatatypeDecl Solver::mkDatatypeDecl(const std::string& name, bool isCoDatatype)
{
  NodeManagerScope scope(getNodeManager());
  CVC4_API_TRY_CATCH_BEGIN;
  return DatatypeDecl(this, name, isCoDatatype);
  ////////
  CVC4_API_TRY_CATCH_END;
}

DatatypeDecl Solver::mkDatatypeDecl(const std::string& name,
                                    Sort param,
                                    bool isCoDatatype)
{
  NodeManagerScope scope(getNodeManager());
  CVC4_API_TRY_CATCH_BEGIN;
  CVC4_API_ARG_CHECK_NOT_NULL(param);
  CVC4_API_SOLVER_CHECK_SORT(param);
  return DatatypeDecl(this, name, param, isCoDatatype);
  ////////
  CVC4_API_TRY_CATCH_END;
}

DatatypeDecl Solver::mkDatatypeDecl(const std::string& name,
                                    const std::vector<Sort>& params,
                                    bool isCoDatatype)
{
  NodeManagerScope scope(getNodeManager());
  CVC4_API_TRY_CATCH_BEGIN;
  for (size_t i = 0, size = params.size(); i < size; ++i)
  {
    CVC4_API_ARG_AT_INDEX_CHECK_EXPECTED(
        !params[i].isNull(), "parameter sort", params, i)
        << "non-null sort";
    CVC4_API_ARG_AT_INDEX_CHECK_EXPECTED(
        this == params[i].d_solver, "parameter sort", params, i)
        << "sort associated to this solver object";
  }
  return DatatypeDecl(this, name, params, isCoDatatype);
  ////////
  CVC4_API_TRY_CATCH_END;
}

/* Create terms                                                               */
/* -------------------------------------------------------------------------- */

Term Solver::mkTerm(Kind kind) const
{
  NodeManagerScope scope(getNodeManager());
  CVC4_API_TRY_CATCH_BEGIN;
  return mkTermFromKind(kind);
  ////////
  CVC4_API_TRY_CATCH_END;
}

Term Solver::mkTerm(Kind kind, const Term& child) const
{
  NodeManagerScope scope(getNodeManager());
  CVC4_API_TRY_CATCH_BEGIN;
  return mkTermHelper(kind, std::vector<Term>{child});
  ////////
  CVC4_API_TRY_CATCH_END;
}

Term Solver::mkTerm(Kind kind, const Term& child1, const Term& child2) const
{
  NodeManagerScope scope(getNodeManager());
  CVC4_API_TRY_CATCH_BEGIN;
  return mkTermHelper(kind, std::vector<Term>{child1, child2});
  ////////
  CVC4_API_TRY_CATCH_END;
}

Term Solver::mkTerm(Kind kind,
                    const Term& child1,
                    const Term& child2,
                    const Term& child3) const
{
  NodeManagerScope scope(getNodeManager());
  CVC4_API_TRY_CATCH_BEGIN;
  // need to use internal term call to check e.g. associative construction
  return mkTermHelper(kind, std::vector<Term>{child1, child2, child3});
  ////////
  CVC4_API_TRY_CATCH_END;
}

Term Solver::mkTerm(Kind kind, const std::vector<Term>& children) const
{
  NodeManagerScope scope(getNodeManager());
  CVC4_API_TRY_CATCH_BEGIN;
  return mkTermHelper(kind, children);
  ////////
  CVC4_API_TRY_CATCH_END;
}

Term Solver::mkTerm(const Op& op) const
{
  NodeManagerScope scope(getNodeManager());
  CVC4_API_TRY_CATCH_BEGIN;
  CVC4_API_SOLVER_CHECK_OP(op);
  checkMkTerm(op.d_kind, 0);

  if (!op.isIndexedHelper())
  {
    return mkTermFromKind(op.d_kind);
  }

  const CVC4::Kind int_kind = extToIntKind(op.d_kind);
  Term res = Term(this, getNodeManager()->mkNode(int_kind, *op.d_node));

  (void)res.d_node->getType(true); /* kick off type checking */
  return res;
  ////////
  CVC4_API_TRY_CATCH_END;
}

Term Solver::mkTerm(const Op& op, const Term& child) const
{
  NodeManagerScope scope(getNodeManager());
  CVC4_API_TRY_CATCH_BEGIN;
  return mkTermHelper(op, std::vector<Term>{child});
  ////////
  CVC4_API_TRY_CATCH_END;
}

Term Solver::mkTerm(const Op& op, const Term& child1, const Term& child2) const
{
  NodeManagerScope scope(getNodeManager());
  CVC4_API_TRY_CATCH_BEGIN;
  return mkTermHelper(op, std::vector<Term>{child1, child2});
  ////////
  CVC4_API_TRY_CATCH_END;
}

Term Solver::mkTerm(const Op& op,
                    const Term& child1,
                    const Term& child2,
                    const Term& child3) const
{
  NodeManagerScope scope(getNodeManager());
  CVC4_API_TRY_CATCH_BEGIN;
  return mkTermHelper(op, std::vector<Term>{child1, child2, child3});
  ////////
  CVC4_API_TRY_CATCH_END;
}

Term Solver::mkTerm(const Op& op, const std::vector<Term>& children) const
{
  NodeManagerScope scope(getNodeManager());
  CVC4_API_TRY_CATCH_BEGIN;
  return mkTermHelper(op, children);
  ////////
  CVC4_API_TRY_CATCH_END;
}

Term Solver::mkTuple(const std::vector<Sort>& sorts,
                     const std::vector<Term>& terms) const
{
  NodeManagerScope scope(getNodeManager());
  CVC4_API_TRY_CATCH_BEGIN;
  CVC4_API_CHECK(sorts.size() == terms.size())
      << "Expected the same number of sorts and elements";
  std::vector<CVC4::Node> args;
  for (size_t i = 0, size = sorts.size(); i < size; i++)
  {
    CVC4_API_ARG_AT_INDEX_CHECK_EXPECTED(!sorts[i].isNull(), "sort", sorts, i)
        << "non-null sort";
    CVC4_API_ARG_AT_INDEX_CHECK_EXPECTED(!terms[i].isNull(), "term", terms, i)
        << "non-null term";
    CVC4_API_ARG_AT_INDEX_CHECK_EXPECTED(
        this == terms[i].d_solver, "child term", terms, i)
        << "child term associated to this solver object";
    CVC4_API_ARG_AT_INDEX_CHECK_EXPECTED(
        this == sorts[i].d_solver, "child sort", sorts, i)
        << "child sort associated to this solver object";
    args.push_back(*(ensureTermSort(terms[i], sorts[i])).d_node);
  }

  Sort s = mkTupleSortHelper(sorts);
  Datatype dt = s.getDatatype();
  NodeBuilder<> nb(extToIntKind(APPLY_CONSTRUCTOR));
  nb << *dt[0].getConstructorTerm().d_node;
  nb.append(args);
  Node res = nb.constructNode();
  (void)res.getType(true); /* kick off type checking */
  return Term(this, res);
  ////////
  CVC4_API_TRY_CATCH_END;
}

/* Create operators                                                           */
/* -------------------------------------------------------------------------- */

Op Solver::mkOp(Kind kind) const
{
  CVC4_API_TRY_CATCH_BEGIN;
  CVC4_API_CHECK(s_indexed_kinds.find(kind) == s_indexed_kinds.end())
      << "Expected a kind for a non-indexed operator.";
  return Op(this, kind);
  CVC4_API_TRY_CATCH_END
}

Op Solver::mkOp(Kind kind, const std::string& arg) const
{
  CVC4_API_TRY_CATCH_BEGIN;
  CVC4_API_KIND_CHECK_EXPECTED((kind == RECORD_UPDATE) || (kind == DIVISIBLE),
                               kind)
      << "RECORD_UPDATE or DIVISIBLE";
  Op res;
  if (kind == RECORD_UPDATE)
  {
    res = Op(this,
             kind,
             *mkValHelper<CVC4::RecordUpdate>(CVC4::RecordUpdate(arg)).d_node);
  }
  else
  {
    /* CLN and GMP handle this case differently, CLN interprets it as 0, GMP
     * throws an std::invalid_argument exception. For consistency, we treat it
     * as invalid. */
    CVC4_API_ARG_CHECK_EXPECTED(arg != ".", arg)
        << "a string representing an integer, real or rational value.";
    res = Op(this,
             kind,
             *mkValHelper<CVC4::Divisible>(CVC4::Divisible(CVC4::Integer(arg)))
                  .d_node);
  }
  return res;
  ////////
  CVC4_API_TRY_CATCH_END;
}

Op Solver::mkOp(Kind kind, uint32_t arg) const
{
  CVC4_API_TRY_CATCH_BEGIN;
  CVC4_API_KIND_CHECK(kind);

  Op res;
  switch (kind)
  {
    case DIVISIBLE:
      res = Op(this,
               kind,
               *mkValHelper<CVC4::Divisible>(CVC4::Divisible(arg)).d_node);
      break;
    case BITVECTOR_REPEAT:
      res = Op(this,
               kind,
               *mkValHelper<CVC4::BitVectorRepeat>(CVC4::BitVectorRepeat(arg))
                    .d_node);
      break;
    case BITVECTOR_ZERO_EXTEND:
      res = Op(this,
               kind,
               *mkValHelper<CVC4::BitVectorZeroExtend>(
                    CVC4::BitVectorZeroExtend(arg))
                    .d_node);
      break;
    case BITVECTOR_SIGN_EXTEND:
      res = Op(this,
               kind,
               *mkValHelper<CVC4::BitVectorSignExtend>(
                    CVC4::BitVectorSignExtend(arg))
                    .d_node);
      break;
    case BITVECTOR_ROTATE_LEFT:
      res = Op(this,
               kind,
               *mkValHelper<CVC4::BitVectorRotateLeft>(
                    CVC4::BitVectorRotateLeft(arg))
                    .d_node);
      break;
    case BITVECTOR_ROTATE_RIGHT:
      res = Op(this,
               kind,
               *mkValHelper<CVC4::BitVectorRotateRight>(
                    CVC4::BitVectorRotateRight(arg))
                    .d_node);
      break;
    case INT_TO_BITVECTOR:
      res = Op(
          this,
          kind,
          *mkValHelper<CVC4::IntToBitVector>(CVC4::IntToBitVector(arg)).d_node);
      break;
    case IAND:
      res =
          Op(this, kind, *mkValHelper<CVC4::IntAnd>(CVC4::IntAnd(arg)).d_node);
      break;
    case FLOATINGPOINT_TO_UBV:
      res = Op(
          this,
          kind,
          *mkValHelper<CVC4::FloatingPointToUBV>(CVC4::FloatingPointToUBV(arg))
               .d_node);
      break;
    case FLOATINGPOINT_TO_SBV:
      res = Op(
          this,
          kind,
          *mkValHelper<CVC4::FloatingPointToSBV>(CVC4::FloatingPointToSBV(arg))
               .d_node);
      break;
    case TUPLE_UPDATE:
      res = Op(this,
               kind,
               *mkValHelper<CVC4::TupleUpdate>(CVC4::TupleUpdate(arg)).d_node);
      break;
    case REGEXP_REPEAT:
      res =
          Op(this,
             kind,
             *mkValHelper<CVC4::RegExpRepeat>(CVC4::RegExpRepeat(arg)).d_node);
      break;
    default:
      CVC4_API_KIND_CHECK_EXPECTED(false, kind)
          << "operator kind with uint32_t argument";
  }
  Assert(!res.isNull());
  return res;
  ////////
  CVC4_API_TRY_CATCH_END;
}

Op Solver::mkOp(Kind kind, uint32_t arg1, uint32_t arg2) const
{
  CVC4_API_TRY_CATCH_BEGIN;
  CVC4_API_KIND_CHECK(kind);

  Op res;
  switch (kind)
  {
    case BITVECTOR_EXTRACT:
      res = Op(this,
               kind,
               *mkValHelper<CVC4::BitVectorExtract>(
                    CVC4::BitVectorExtract(arg1, arg2))
                    .d_node);
      break;
    case FLOATINGPOINT_TO_FP_IEEE_BITVECTOR:
      res = Op(this,
               kind,
               *mkValHelper<CVC4::FloatingPointToFPIEEEBitVector>(
                    CVC4::FloatingPointToFPIEEEBitVector(arg1, arg2))
                    .d_node);
      break;
    case FLOATINGPOINT_TO_FP_FLOATINGPOINT:
      res = Op(this,
               kind,
               *mkValHelper<CVC4::FloatingPointToFPFloatingPoint>(
                    CVC4::FloatingPointToFPFloatingPoint(arg1, arg2))
                    .d_node);
      break;
    case FLOATINGPOINT_TO_FP_REAL:
      res = Op(this,
               kind,
               *mkValHelper<CVC4::FloatingPointToFPReal>(
                    CVC4::FloatingPointToFPReal(arg1, arg2))
                    .d_node);
      break;
    case FLOATINGPOINT_TO_FP_SIGNED_BITVECTOR:
      res = Op(this,
               kind,
               *mkValHelper<CVC4::FloatingPointToFPSignedBitVector>(
                    CVC4::FloatingPointToFPSignedBitVector(arg1, arg2))
                    .d_node);
      break;
    case FLOATINGPOINT_TO_FP_UNSIGNED_BITVECTOR:
      res = Op(this,
               kind,
               *mkValHelper<CVC4::FloatingPointToFPUnsignedBitVector>(
                    CVC4::FloatingPointToFPUnsignedBitVector(arg1, arg2))
                    .d_node);
      break;
    case FLOATINGPOINT_TO_FP_GENERIC:
      res = Op(this,
               kind,
               *mkValHelper<CVC4::FloatingPointToFPGeneric>(
                    CVC4::FloatingPointToFPGeneric(arg1, arg2))
                    .d_node);
      break;
    case REGEXP_LOOP:
      res = Op(
          this,
          kind,
          *mkValHelper<CVC4::RegExpLoop>(CVC4::RegExpLoop(arg1, arg2)).d_node);
      break;
    default:
      CVC4_API_KIND_CHECK_EXPECTED(false, kind)
          << "operator kind with two uint32_t arguments";
  }
  Assert(!res.isNull());
  return res;
  ////////
  CVC4_API_TRY_CATCH_END;
}

Op Solver::mkOp(Kind kind, const std::vector<uint32_t>& args) const
{
  CVC4_API_TRY_CATCH_BEGIN;
  CVC4_API_KIND_CHECK(kind);

  Op res;
  switch (kind)
  {
    case TUPLE_PROJECT:
    {
      res = Op(this,
               kind,
               *mkValHelper<CVC4::TupleProjectOp>(CVC4::TupleProjectOp(args))
                    .d_node);
    }
    break;
    default:
    {
      std::string message = "operator kind with " + std::to_string(args.size())
                            + " uint32_t arguments";
      CVC4_API_KIND_CHECK_EXPECTED(false, kind) << message;
    }
  }
  Assert(!res.isNull());
  return res;
  ////////
  CVC4_API_TRY_CATCH_END;
}

/* Non-SMT-LIB commands                                                       */
/* -------------------------------------------------------------------------- */

Term Solver::simplify(const Term& term)
{
  CVC4_API_TRY_CATCH_BEGIN;
  NodeManagerScope scope(getNodeManager());
  CVC4_API_ARG_CHECK_NOT_NULL(term);
  CVC4_API_SOLVER_CHECK_TERM(term);

  return Term(this, d_smtEngine->simplify(*term.d_node));
  ////////
  CVC4_API_TRY_CATCH_END;
}

Result Solver::checkEntailed(const Term& term) const
{
  CVC4_API_TRY_CATCH_BEGIN;
  NodeManagerScope scope(getNodeManager());
  CVC4_API_CHECK(!d_smtEngine->isQueryMade()
                 || d_smtEngine->getOptions()[options::incrementalSolving])
      << "Cannot make multiple queries unless incremental solving is enabled "
         "(try --incremental)";
  CVC4_API_ARG_CHECK_NOT_NULL(term);
  CVC4_API_SOLVER_CHECK_TERM(term);

  CVC4::Result r = d_smtEngine->checkEntailed(*term.d_node);
  return Result(r);
  ////////
  CVC4_API_TRY_CATCH_END;
}

Result Solver::checkEntailed(const std::vector<Term>& terms) const
{
  CVC4_API_TRY_CATCH_BEGIN;
  NodeManagerScope scope(getNodeManager());
  CVC4_API_CHECK(!d_smtEngine->isQueryMade()
                 || d_smtEngine->getOptions()[options::incrementalSolving])
      << "Cannot make multiple queries unless incremental solving is enabled "
         "(try --incremental)";
  for (const Term& term : terms)
  {
    CVC4_API_SOLVER_CHECK_TERM(term);
    CVC4_API_ARG_CHECK_NOT_NULL(term);
  }

  std::vector<Node> exprs = Term::termVectorToNodes(terms);
  CVC4::Result r = d_smtEngine->checkEntailed(exprs);
  return Result(r);
  ////////
  CVC4_API_TRY_CATCH_END;
}

/* SMT-LIB commands                                                           */
/* -------------------------------------------------------------------------- */

/**
 *  ( assert <term> )
 */
void Solver::assertFormula(const Term& term) const
{
  CVC4_API_TRY_CATCH_BEGIN;
  CVC4_API_SOLVER_CHECK_TERM(term);
  CVC4_API_ARG_CHECK_NOT_NULL(term);
  d_smtEngine->assertFormula(*term.d_node);
  ////////
  CVC4_API_TRY_CATCH_END;
}

/**
 *  ( check-sat )
 */
Result Solver::checkSat(void) const
{
  CVC4_API_TRY_CATCH_BEGIN;
  NodeManagerScope scope(getNodeManager());
  CVC4_API_CHECK(!d_smtEngine->isQueryMade()
                 || d_smtEngine->getOptions()[options::incrementalSolving])
      << "Cannot make multiple queries unless incremental solving is enabled "
         "(try --incremental)";
  CVC4::Result r = d_smtEngine->checkSat();
  return Result(r);
  ////////
  CVC4_API_TRY_CATCH_END;
}

/**
 *  ( check-sat-assuming ( <prop_literal> ) )
 */
Result Solver::checkSatAssuming(const Term& assumption) const
{
  CVC4_API_TRY_CATCH_BEGIN;
  NodeManagerScope scope(getNodeManager());
  CVC4_API_CHECK(!d_smtEngine->isQueryMade()
                 || d_smtEngine->getOptions()[options::incrementalSolving])
      << "Cannot make multiple queries unless incremental solving is enabled "
         "(try --incremental)";
  CVC4_API_SOLVER_CHECK_TERM(assumption);
  CVC4::Result r = d_smtEngine->checkSat(*assumption.d_node);
  return Result(r);
  ////////
  CVC4_API_TRY_CATCH_END;
}

/**
 *  ( check-sat-assuming ( <prop_literal>* ) )
 */
Result Solver::checkSatAssuming(const std::vector<Term>& assumptions) const
{
  CVC4_API_TRY_CATCH_BEGIN;
  NodeManagerScope scope(getNodeManager());
  CVC4_API_CHECK(!d_smtEngine->isQueryMade() || assumptions.size() == 0
                 || d_smtEngine->getOptions()[options::incrementalSolving])
      << "Cannot make multiple queries unless incremental solving is enabled "
         "(try --incremental)";
  for (const Term& term : assumptions)
  {
    CVC4_API_SOLVER_CHECK_TERM(term);
    CVC4_API_ARG_CHECK_NOT_NULL(term);
  }
  std::vector<Node> eassumptions = Term::termVectorToNodes(assumptions);
  CVC4::Result r = d_smtEngine->checkSat(eassumptions);
  return Result(r);
  ////////
  CVC4_API_TRY_CATCH_END;
}

/**
 *  ( declare-datatype <symbol> <datatype_decl> )
 */
Sort Solver::declareDatatype(
    const std::string& symbol,
    const std::vector<DatatypeConstructorDecl>& ctors) const
{
  CVC4_API_TRY_CATCH_BEGIN;
  CVC4_API_ARG_CHECK_EXPECTED(ctors.size() > 0, ctors)
      << "a datatype declaration with at least one constructor";
  DatatypeDecl dtdecl(this, symbol);
  for (size_t i = 0, size = ctors.size(); i < size; i++)
  {
    CVC4_API_ARG_AT_INDEX_CHECK_EXPECTED(
        this == ctors[i].d_solver, "datatype constructor declaration", ctors, i)
        << "datatype constructor declaration associated to this solver object";
    dtdecl.addConstructor(ctors[i]);
  }
  return Sort(this, getNodeManager()->mkDatatypeType(*dtdecl.d_dtype));
  ////////
  CVC4_API_TRY_CATCH_END;
}

/**
 *  ( declare-fun <symbol> ( <sort>* ) <sort> )
 */
Term Solver::declareFun(const std::string& symbol,
                        const std::vector<Sort>& sorts,
                        const Sort& sort) const
{
  CVC4_API_TRY_CATCH_BEGIN;
  for (size_t i = 0, size = sorts.size(); i < size; ++i)
  {
    CVC4_API_ARG_AT_INDEX_CHECK_EXPECTED(
        this == sorts[i].d_solver, "parameter sort", sorts, i)
        << "parameter sort associated to this solver object";
    CVC4_API_ARG_AT_INDEX_CHECK_EXPECTED(
        sorts[i].isFirstClass(), "parameter sort", sorts, i)
        << "first-class sort as parameter sort for function sort";
  }
  CVC4_API_ARG_CHECK_EXPECTED(sort.isFirstClass(), sort)
      << "first-class sort as function codomain sort";
  CVC4_API_SOLVER_CHECK_SORT(sort);
  Assert(!sort.isFunction()); /* A function sort is not first-class. */
  TypeNode type = *sort.d_type;
  if (!sorts.empty())
  {
    std::vector<TypeNode> types = Sort::sortVectorToTypeNodes(sorts);
    type = getNodeManager()->mkFunctionType(types, type);
  }
  return Term(this, d_nodeMgr->mkVar(symbol, type));
  ////////
  CVC4_API_TRY_CATCH_END;
}

/**
 *  ( declare-sort <symbol> <numeral> )
 */
Sort Solver::declareSort(const std::string& symbol, uint32_t arity) const
{
  CVC4_API_TRY_CATCH_BEGIN;
  if (arity == 0)
  {
    return Sort(this, getNodeManager()->mkSort(symbol));
  }
  return Sort(this, getNodeManager()->mkSortConstructor(symbol, arity));
  ////////
  CVC4_API_TRY_CATCH_END;
}

/**
 *  ( define-fun <function_def> )
 */
Term Solver::defineFun(const std::string& symbol,
                       const std::vector<Term>& bound_vars,
                       const Sort& sort,
                       const Term& term,
                       bool global) const
{
  CVC4_API_TRY_CATCH_BEGIN;
  CVC4_API_ARG_CHECK_EXPECTED(sort.isFirstClass(), sort)
      << "first-class sort as codomain sort for function sort";
  std::vector<TypeNode> domain_types;
  for (size_t i = 0, size = bound_vars.size(); i < size; ++i)
  {
    CVC4_API_ARG_AT_INDEX_CHECK_EXPECTED(
        this == bound_vars[i].d_solver, "bound variable", bound_vars, i)
        << "bound variable associated to this solver object";
    CVC4_API_ARG_AT_INDEX_CHECK_EXPECTED(
        bound_vars[i].d_node->getKind() == CVC4::Kind::BOUND_VARIABLE,
        "bound variable",
        bound_vars,
        i)
        << "a bound variable";
    CVC4::TypeNode t = bound_vars[i].d_node->getType();
    CVC4_API_ARG_AT_INDEX_CHECK_EXPECTED(
        t.isFirstClass(), "sort of parameter", bound_vars, i)
        << "first-class sort of parameter of defined function";
    domain_types.push_back(t);
  }
  CVC4_API_SOLVER_CHECK_SORT(sort);
  CVC4_API_SOLVER_CHECK_TERM(term);
  CVC4_API_CHECK(sort == term.getSort())
      << "Invalid sort of function body '" << term << "', expected '" << sort
      << "'";
  NodeManager* nm = getNodeManager();
  TypeNode type = *sort.d_type;
  if (!domain_types.empty())
  {
    type = nm->mkFunctionType(domain_types, type);
  }
  Node fun = d_nodeMgr->mkVar(symbol, type);
  std::vector<Node> ebound_vars = Term::termVectorToNodes(bound_vars);
  d_smtEngine->defineFunction(fun, ebound_vars, *term.d_node, global);
  return Term(this, fun);
  ////////
  CVC4_API_TRY_CATCH_END;
}

Term Solver::defineFun(const Term& fun,
                       const std::vector<Term>& bound_vars,
                       const Term& term,
                       bool global) const
{
  CVC4_API_TRY_CATCH_BEGIN;

  if (fun.getSort().isFunction())
  {
    std::vector<Sort> domain_sorts = fun.getSort().getFunctionDomainSorts();
    size_t size = bound_vars.size();
    CVC4_API_ARG_SIZE_CHECK_EXPECTED(size == domain_sorts.size(), bound_vars)
        << "'" << domain_sorts.size() << "'";
    for (size_t i = 0; i < size; ++i)
    {
      CVC4_API_ARG_AT_INDEX_CHECK_EXPECTED(
          this == bound_vars[i].d_solver, "bound variable", bound_vars, i)
          << "bound variable associated to this solver object";
      CVC4_API_ARG_AT_INDEX_CHECK_EXPECTED(
          bound_vars[i].d_node->getKind() == CVC4::Kind::BOUND_VARIABLE,
          "bound variable",
          bound_vars,
          i)
          << "a bound variable";
      CVC4_API_ARG_AT_INDEX_CHECK_EXPECTED(
          domain_sorts[i] == bound_vars[i].getSort(),
          "sort of parameter",
          bound_vars,
          i)
          << "'" << domain_sorts[i] << "'";
    }
    Sort codomain = fun.getSort().getFunctionCodomainSort();
    CVC4_API_CHECK(codomain == term.getSort())
        << "Invalid sort of function body '" << term << "', expected '"
        << codomain << "'";
  }
  else
  {
    CVC4_API_ARG_CHECK_EXPECTED(bound_vars.size() == 0, fun)
        << "function or nullary symbol";
  }

  CVC4_API_SOLVER_CHECK_TERM(term);

  std::vector<Node> ebound_vars = Term::termVectorToNodes(bound_vars);
  d_smtEngine->defineFunction(*fun.d_node, ebound_vars, *term.d_node, global);
  return fun;
  ////////
  CVC4_API_TRY_CATCH_END;
}

/**
 *  ( define-fun-rec <function_def> )
 */
Term Solver::defineFunRec(const std::string& symbol,
                          const std::vector<Term>& bound_vars,
                          const Sort& sort,
                          const Term& term,
                          bool global) const
{
  NodeManagerScope scope(getNodeManager());
  CVC4_API_TRY_CATCH_BEGIN;

  CVC4_API_CHECK(d_smtEngine->getUserLogicInfo().isQuantified())
      << "recursive function definitions require a logic with quantifiers";
  CVC4_API_CHECK(
      d_smtEngine->getUserLogicInfo().isTheoryEnabled(theory::THEORY_UF))
      << "recursive function definitions require a logic with uninterpreted "
         "functions";

  CVC4_API_ARG_CHECK_EXPECTED(sort.isFirstClass(), sort)
      << "first-class sort as function codomain sort";
  Assert(!sort.isFunction()); /* A function sort is not first-class. */
  std::vector<TypeNode> domain_types;
  for (size_t i = 0, size = bound_vars.size(); i < size; ++i)
  {
    CVC4_API_ARG_AT_INDEX_CHECK_EXPECTED(
        this == bound_vars[i].d_solver, "bound variable", bound_vars, i)
        << "bound variable associated to this solver object";
    CVC4_API_ARG_AT_INDEX_CHECK_EXPECTED(
        bound_vars[i].d_node->getKind() == CVC4::Kind::BOUND_VARIABLE,
        "bound variable",
        bound_vars,
        i)
        << "a bound variable";
    CVC4::TypeNode t = bound_vars[i].d_node->getType();
    CVC4_API_ARG_AT_INDEX_CHECK_EXPECTED(
        t.isFirstClass(), "sort of parameter", bound_vars, i)
        << "first-class sort of parameter of defined function";
    domain_types.push_back(t);
  }
  CVC4_API_SOLVER_CHECK_SORT(sort);
  CVC4_API_CHECK(sort == term.getSort())
      << "Invalid sort of function body '" << term << "', expected '" << sort
      << "'";
  CVC4_API_SOLVER_CHECK_TERM(term);
  NodeManager* nm = getNodeManager();
  TypeNode type = *sort.d_type;
  if (!domain_types.empty())
  {
    type = nm->mkFunctionType(domain_types, type);
  }
  Node fun = d_nodeMgr->mkVar(symbol, type);
  std::vector<Node> ebound_vars = Term::termVectorToNodes(bound_vars);
  d_smtEngine->defineFunctionRec(fun, ebound_vars, *term.d_node, global);
  return Term(this, fun);
  ////////
  CVC4_API_TRY_CATCH_END;
}

Term Solver::defineFunRec(const Term& fun,
                          const std::vector<Term>& bound_vars,
                          const Term& term,
                          bool global) const
{
  NodeManagerScope scope(getNodeManager());
  CVC4_API_TRY_CATCH_BEGIN;

  CVC4_API_CHECK(d_smtEngine->getUserLogicInfo().isQuantified())
      << "recursive function definitions require a logic with quantifiers";
  CVC4_API_CHECK(
      d_smtEngine->getUserLogicInfo().isTheoryEnabled(theory::THEORY_UF))
      << "recursive function definitions require a logic with uninterpreted "
         "functions";

  CVC4_API_SOLVER_CHECK_TERM(fun);
  if (fun.getSort().isFunction())
  {
    std::vector<Sort> domain_sorts = fun.getSort().getFunctionDomainSorts();
    size_t size = bound_vars.size();
    CVC4_API_ARG_SIZE_CHECK_EXPECTED(size == domain_sorts.size(), bound_vars)
        << "'" << domain_sorts.size() << "'";
    for (size_t i = 0; i < size; ++i)
    {
      CVC4_API_ARG_AT_INDEX_CHECK_EXPECTED(
          this == bound_vars[i].d_solver, "bound variable", bound_vars, i)
          << "bound variable associated to this solver object";
      CVC4_API_ARG_AT_INDEX_CHECK_EXPECTED(
          bound_vars[i].d_node->getKind() == CVC4::Kind::BOUND_VARIABLE,
          "bound variable",
          bound_vars,
          i)
          << "a bound variable";
      CVC4_API_ARG_AT_INDEX_CHECK_EXPECTED(
          domain_sorts[i] == bound_vars[i].getSort(),
          "sort of parameter",
          bound_vars,
          i)
          << "'" << domain_sorts[i] << "'";
    }
    Sort codomain = fun.getSort().getFunctionCodomainSort();
    CVC4_API_CHECK(codomain == term.getSort())
        << "Invalid sort of function body '" << term << "', expected '"
        << codomain << "'";
  }
  else
  {
    CVC4_API_ARG_CHECK_EXPECTED(bound_vars.size() == 0, fun)
        << "function or nullary symbol";
  }

  CVC4_API_SOLVER_CHECK_TERM(term);
  std::vector<Node> ebound_vars = Term::termVectorToNodes(bound_vars);
  d_smtEngine->defineFunctionRec(
      *fun.d_node, ebound_vars, *term.d_node, global);
  return fun;
  ////////
  CVC4_API_TRY_CATCH_END;
}

/**
 *  ( define-funs-rec ( <function_decl>^{n+1} ) ( <term>^{n+1} ) )
 */
void Solver::defineFunsRec(const std::vector<Term>& funs,
                           const std::vector<std::vector<Term>>& bound_vars,
                           const std::vector<Term>& terms,
                           bool global) const
{
  NodeManagerScope scope(getNodeManager());
  CVC4_API_TRY_CATCH_BEGIN;

  CVC4_API_CHECK(d_smtEngine->getUserLogicInfo().isQuantified())
      << "recursive function definitions require a logic with quantifiers";
  CVC4_API_CHECK(
      d_smtEngine->getUserLogicInfo().isTheoryEnabled(theory::THEORY_UF))
      << "recursive function definitions require a logic with uninterpreted "
         "functions";

  size_t funs_size = funs.size();
  CVC4_API_ARG_SIZE_CHECK_EXPECTED(funs_size == bound_vars.size(), bound_vars)
      << "'" << funs_size << "'";
  for (size_t j = 0; j < funs_size; ++j)
  {
    const Term& fun = funs[j];
    const std::vector<Term>& bvars = bound_vars[j];
    const Term& term = terms[j];

    CVC4_API_ARG_AT_INDEX_CHECK_EXPECTED(
        this == fun.d_solver, "function", funs, j)
        << "function associated to this solver object";
    CVC4_API_ARG_AT_INDEX_CHECK_EXPECTED(
        this == term.d_solver, "term", terms, j)
        << "term associated to this solver object";

    if (fun.getSort().isFunction())
    {
      std::vector<Sort> domain_sorts = fun.getSort().getFunctionDomainSorts();
      size_t size = bvars.size();
      CVC4_API_ARG_SIZE_CHECK_EXPECTED(size == domain_sorts.size(), bvars)
          << "'" << domain_sorts.size() << "'";
      for (size_t i = 0; i < size; ++i)
      {
        for (size_t k = 0, nbvars = bvars.size(); k < nbvars; ++k)
        {
          CVC4_API_ARG_AT_INDEX_CHECK_EXPECTED(
              this == bvars[k].d_solver, "bound variable", bvars, k)
              << "bound variable associated to this solver object";
          CVC4_API_ARG_AT_INDEX_CHECK_EXPECTED(
              bvars[k].d_node->getKind() == CVC4::Kind::BOUND_VARIABLE,
              "bound variable",
              bvars,
              k)
              << "a bound variable";
        }
        CVC4_API_ARG_AT_INDEX_CHECK_EXPECTED(
            domain_sorts[i] == bvars[i].getSort(),
            "sort of parameter",
            bvars,
            i)
            << "'" << domain_sorts[i] << "' in parameter bound_vars[" << j
            << "]";
      }
      Sort codomain = fun.getSort().getFunctionCodomainSort();
      CVC4_API_ARG_AT_INDEX_CHECK_EXPECTED(
          codomain == term.getSort(), "sort of function body", term, j)
          << "'" << codomain << "'";
    }
    else
    {
      CVC4_API_ARG_CHECK_EXPECTED(bvars.size() == 0, fun)
          << "function or nullary symbol";
    }
  }
  std::vector<Node> efuns = Term::termVectorToNodes(funs);
  std::vector<std::vector<Node>> ebound_vars;
  for (const auto& v : bound_vars)
  {
    ebound_vars.push_back(Term::termVectorToNodes(v));
  }
  std::vector<Node> nodes = Term::termVectorToNodes(terms);
  d_smtEngine->defineFunctionsRec(efuns, ebound_vars, nodes, global);
  ////////
  CVC4_API_TRY_CATCH_END;
}

/**
 *  ( echo <std::string> )
 */
void Solver::echo(std::ostream& out, const std::string& str) const
{
  out << str;
}

/**
 *  ( get-assertions )
 */
std::vector<Term> Solver::getAssertions(void) const
{
  CVC4_API_TRY_CATCH_BEGIN;
  std::vector<Node> assertions = d_smtEngine->getAssertions();
  /* Can not use
   *   return std::vector<Term>(assertions.begin(), assertions.end());
   * here since constructor is private */
  std::vector<Term> res;
  for (const Node& e : assertions)
  {
    res.push_back(Term(this, e));
  }
  return res;
  ////////
  CVC4_API_TRY_CATCH_END;
}

/**
 *  ( get-info <info_flag> )
 */
std::string Solver::getInfo(const std::string& flag) const
{
  CVC4_API_TRY_CATCH_BEGIN;
  CVC4_API_RECOVERABLE_CHECK(d_smtEngine->isValidGetInfoFlag(flag))
      << "Unrecognized flag for getInfo.";

  return d_smtEngine->getInfo(flag).toString();
  ////////
  CVC4_API_TRY_CATCH_END;
}

/**
 *  ( get-option <keyword> )
 */
std::string Solver::getOption(const std::string& option) const
{
  CVC4_API_TRY_CATCH_BEGIN;
  SExpr res = d_smtEngine->getOption(option);
  return res.toString();
  ////////
  CVC4_API_TRY_CATCH_END;
}

/**
 *  ( get-unsat-assumptions )
 */
std::vector<Term> Solver::getUnsatAssumptions(void) const
{
  CVC4_API_TRY_CATCH_BEGIN;
  NodeManagerScope scope(getNodeManager());
  CVC4_API_CHECK(d_smtEngine->getOptions()[options::incrementalSolving])
      << "Cannot get unsat assumptions unless incremental solving is enabled "
         "(try --incremental)";
  CVC4_API_CHECK(d_smtEngine->getOptions()[options::unsatAssumptions])
      << "Cannot get unsat assumptions unless explicitly enabled "
         "(try --produce-unsat-assumptions)";
  CVC4_API_CHECK(d_smtEngine->getSmtMode() == SmtMode::UNSAT)
      << "Cannot get unsat assumptions unless in unsat mode.";

  std::vector<Node> uassumptions = d_smtEngine->getUnsatAssumptions();
  /* Can not use
   *   return std::vector<Term>(uassumptions.begin(), uassumptions.end());
   * here since constructor is private */
  std::vector<Term> res;
  for (const Node& n : uassumptions)
  {
    res.push_back(Term(this, n));
  }
  return res;
  ////////
  CVC4_API_TRY_CATCH_END;
}

/**
 *  ( get-unsat-core )
 */
std::vector<Term> Solver::getUnsatCore(void) const
{
  CVC4_API_TRY_CATCH_BEGIN;
  NodeManagerScope scope(getNodeManager());
  CVC4_API_CHECK(d_smtEngine->getOptions()[options::unsatCores])
      << "Cannot get unsat core unless explicitly enabled "
         "(try --produce-unsat-cores)";
  CVC4_API_RECOVERABLE_CHECK(d_smtEngine->getSmtMode() == SmtMode::UNSAT)
      << "Cannot get unsat core unless in unsat mode.";
  UnsatCore core = d_smtEngine->getUnsatCore();
  /* Can not use
   *   return std::vector<Term>(core.begin(), core.end());
   * here since constructor is private */
  std::vector<Term> res;
  for (const Node& e : core)
  {
    res.push_back(Term(this, e));
  }
  return res;
  ////////
  CVC4_API_TRY_CATCH_END;
}

/**
 *  ( get-value ( <term> ) )
 */
Term Solver::getValue(const Term& term) const
{
  CVC4_API_TRY_CATCH_BEGIN;
  CVC4_API_SOLVER_CHECK_TERM(term);
  return getValueHelper(term);
  ////////
  CVC4_API_TRY_CATCH_END;
}

/**
 *  ( get-value ( <term>+ ) )
 */
std::vector<Term> Solver::getValue(const std::vector<Term>& terms) const
{
  CVC4_API_TRY_CATCH_BEGIN;
  NodeManagerScope scope(getNodeManager());
  CVC4_API_RECOVERABLE_CHECK(d_smtEngine->getOptions()[options::produceModels])
      << "Cannot get value unless model generation is enabled "
         "(try --produce-models)";
  CVC4_API_RECOVERABLE_CHECK(d_smtEngine->isSmtModeSat())
      << "Cannot get value unless after a SAT or unknown response.";
  std::vector<Term> res;
  for (size_t i = 0, n = terms.size(); i < n; ++i)
  {
    CVC4_API_ARG_AT_INDEX_CHECK_EXPECTED(
        this == terms[i].d_solver, "term", terms, i)
        << "term associated to this solver object";
    /* Can not use emplace_back here since constructor is private. */
    res.push_back(getValueHelper(terms[i]));
  }
  return res;
  ////////
  CVC4_API_TRY_CATCH_END;
}

Term Solver::getQuantifierElimination(const Term& q) const
{
  CVC4_API_TRY_CATCH_BEGIN;
  CVC4_API_ARG_CHECK_NOT_NULL(q);
  CVC4_API_SOLVER_CHECK_TERM(q);
  NodeManagerScope scope(getNodeManager());
  return Term(this,
              d_smtEngine->getQuantifierElimination(q.getNode(), true, true));
  ////////
  CVC4_API_TRY_CATCH_END;
}

Term Solver::getQuantifierEliminationDisjunct(const Term& q) const
{
  CVC4_API_TRY_CATCH_BEGIN;
  CVC4_API_ARG_CHECK_NOT_NULL(q);
  CVC4_API_SOLVER_CHECK_TERM(q);
  NodeManagerScope scope(getNodeManager());
  return Term(
      this, d_smtEngine->getQuantifierElimination(q.getNode(), false, true));
  ////////
  CVC4_API_TRY_CATCH_END;
}

void Solver::declareSeparationHeap(const Sort& locSort,
                                   const Sort& dataSort) const
{
  CVC4_API_TRY_CATCH_BEGIN;
  CVC4_API_SOLVER_CHECK_SORT(locSort);
  CVC4_API_SOLVER_CHECK_SORT(dataSort);
  CVC4_API_CHECK(
      d_smtEngine->getLogicInfo().isTheoryEnabled(theory::THEORY_SEP))
      << "Cannot obtain separation logic expressions if not using the "
         "separation logic theory.";
  d_smtEngine->declareSepHeap(locSort.getTypeNode(), dataSort.getTypeNode());
  ////////
  CVC4_API_TRY_CATCH_END;
}

Term Solver::getSeparationHeap() const
{
  NodeManagerScope scope(getNodeManager());
  CVC4_API_TRY_CATCH_BEGIN;
  CVC4_API_CHECK(
      d_smtEngine->getLogicInfo().isTheoryEnabled(theory::THEORY_SEP))
      << "Cannot obtain separation logic expressions if not using the "
         "separation logic theory.";
  CVC4_API_CHECK(d_smtEngine->getOptions()[options::produceModels])
      << "Cannot get separation heap term unless model generation is enabled "
         "(try --produce-models)";
  CVC4_API_RECOVERABLE_CHECK(d_smtEngine->isSmtModeSat())
      << "Can only get separtion heap term after sat or unknown response.";
  return Term(this, d_smtEngine->getSepHeapExpr());
  ////////
  CVC4_API_TRY_CATCH_END;
}

Term Solver::getSeparationNilTerm() const
{
  NodeManagerScope scope(getNodeManager());
  CVC4_API_TRY_CATCH_BEGIN;
  CVC4_API_CHECK(
      d_smtEngine->getLogicInfo().isTheoryEnabled(theory::THEORY_SEP))
      << "Cannot obtain separation logic expressions if not using the "
         "separation logic theory.";
  CVC4_API_CHECK(d_smtEngine->getOptions()[options::produceModels])
      << "Cannot get separation nil term unless model generation is enabled "
         "(try --produce-models)";
  CVC4_API_RECOVERABLE_CHECK(d_smtEngine->isSmtModeSat())
      << "Can only get separtion nil term after sat or unknown response.";
  return Term(this, d_smtEngine->getSepNilExpr());
  ////////
  CVC4_API_TRY_CATCH_END;
}

/**
 *  ( pop <numeral> )
 */
void Solver::pop(uint32_t nscopes) const
{
  NodeManagerScope scope(getNodeManager());
  CVC4_API_TRY_CATCH_BEGIN;
  CVC4_API_CHECK(d_smtEngine->getOptions()[options::incrementalSolving])
      << "Cannot pop when not solving incrementally (use --incremental)";
  CVC4_API_CHECK(nscopes <= d_smtEngine->getNumUserLevels())
      << "Cannot pop beyond first pushed context";

  for (uint32_t n = 0; n < nscopes; ++n)
  {
    d_smtEngine->pop();
  }
  ////////
  CVC4_API_TRY_CATCH_END;
}

bool Solver::getInterpolant(const Term& conj, Term& output) const
{
  NodeManagerScope scope(getNodeManager());
  CVC4_API_TRY_CATCH_BEGIN;
  CVC4_API_SOLVER_CHECK_TERM(conj);
  Node result;
  bool success = d_smtEngine->getInterpol(*conj.d_node, result);
  if (success)
  {
    output = Term(this, result);
  }
  return success;
  ////////
  CVC4_API_TRY_CATCH_END;
}

bool Solver::getInterpolant(const Term& conj, Grammar& g, Term& output) const
{
  NodeManagerScope scope(getNodeManager());
  CVC4_API_TRY_CATCH_BEGIN;
  CVC4_API_SOLVER_CHECK_TERM(conj);
  Node result;
  bool success =
      d_smtEngine->getInterpol(*conj.d_node, *g.resolve().d_type, result);
  if (success)
  {
    output = Term(this, result);
  }
  return success;
  ////////
  CVC4_API_TRY_CATCH_END;
}

bool Solver::getAbduct(const Term& conj, Term& output) const
{
  NodeManagerScope scope(getNodeManager());
  CVC4_API_TRY_CATCH_BEGIN;
  CVC4_API_SOLVER_CHECK_TERM(conj);
  Node result;
  bool success = d_smtEngine->getAbduct(*conj.d_node, result);
  if (success)
  {
    output = Term(this, result);
  }
  return success;
  ////////
  CVC4_API_TRY_CATCH_END;
}

bool Solver::getAbduct(const Term& conj, Grammar& g, Term& output) const
{
  NodeManagerScope scope(getNodeManager());
  CVC4_API_TRY_CATCH_BEGIN;
  CVC4_API_SOLVER_CHECK_TERM(conj);
  Node result;
  bool success =
      d_smtEngine->getAbduct(*conj.d_node, *g.resolve().d_type, result);
  if (success)
  {
    output = Term(this, result);
  }
  return success;
  ////////
  CVC4_API_TRY_CATCH_END;
}

void Solver::blockModel() const
{
  CVC4_API_TRY_CATCH_BEGIN;
  NodeManagerScope scope(getNodeManager());
  CVC4_API_CHECK(d_smtEngine->getOptions()[options::produceModels])
      << "Cannot get value unless model generation is enabled "
         "(try --produce-models)";
  CVC4_API_RECOVERABLE_CHECK(d_smtEngine->isSmtModeSat())
      << "Can only block model after sat or unknown response.";
  d_smtEngine->blockModel();
  ////////
  CVC4_API_TRY_CATCH_END;
}

void Solver::blockModelValues(const std::vector<Term>& terms) const
{
  CVC4_API_TRY_CATCH_BEGIN;
  CVC4_API_CHECK(d_smtEngine->getOptions()[options::produceModels])
      << "Cannot get value unless model generation is enabled "
         "(try --produce-models)";
  CVC4_API_RECOVERABLE_CHECK(d_smtEngine->isSmtModeSat())
      << "Can only block model values after sat or unknown response.";
  CVC4_API_ARG_SIZE_CHECK_EXPECTED(!terms.empty(), terms)
      << "a non-empty set of terms";
  for (size_t i = 0, tsize = terms.size(); i < tsize; ++i)
  {
    CVC4_API_ARG_AT_INDEX_CHECK_EXPECTED(!terms[i].isNull(), "term", terms, i)
        << "a non-null term";
    CVC4_API_ARG_AT_INDEX_CHECK_EXPECTED(
        this == terms[i].d_solver, "term", terms, i)
        << "a term associated to this solver object";
  }
  NodeManagerScope scope(getNodeManager());
  d_smtEngine->blockModelValues(Term::termVectorToNodes(terms));
  ////////
  CVC4_API_TRY_CATCH_END;
}

void Solver::printInstantiations(std::ostream& out) const
{
  CVC4_API_TRY_CATCH_BEGIN;
  NodeManagerScope scope(getNodeManager());
  d_smtEngine->printInstantiations(out);
  ////////
  CVC4_API_TRY_CATCH_END;
}

/**
 *  ( push <numeral> )
 */
void Solver::push(uint32_t nscopes) const
{
  CVC4_API_TRY_CATCH_BEGIN;
  NodeManagerScope scope(getNodeManager());
  CVC4_API_CHECK(d_smtEngine->getOptions()[options::incrementalSolving])
      << "Cannot push when not solving incrementally (use --incremental)";

  for (uint32_t n = 0; n < nscopes; ++n)
  {
    d_smtEngine->push();
  }
  ////////
  CVC4_API_TRY_CATCH_END;
}

/**
 *  ( reset-assertions )
 */
void Solver::resetAssertions(void) const
{
  CVC4_API_TRY_CATCH_BEGIN;
  d_smtEngine->resetAssertions();
  ////////
  CVC4_API_TRY_CATCH_END;
}

/**
 *  ( set-info <attribute> )
 */
void Solver::setInfo(const std::string& keyword, const std::string& value) const
{
  CVC4_API_TRY_CATCH_BEGIN;
  CVC4_API_RECOVERABLE_ARG_CHECK_EXPECTED(
      keyword == "source" || keyword == "category" || keyword == "difficulty"
          || keyword == "filename" || keyword == "license" || keyword == "name"
          || keyword == "notes" || keyword == "smt-lib-version"
          || keyword == "status",
      keyword)
      << "'source', 'category', 'difficulty', 'filename', 'license', 'name', "
         "'notes', 'smt-lib-version' or 'status'";
  CVC4_API_RECOVERABLE_ARG_CHECK_EXPECTED(
      keyword != "smt-lib-version" || value == "2" || value == "2.0"
          || value == "2.5" || value == "2.6",
      value)
      << "'2.0', '2.5', '2.6'";
  CVC4_API_ARG_CHECK_EXPECTED(keyword != "status" || value == "sat"
                                  || value == "unsat" || value == "unknown",
                              value)
      << "'sat', 'unsat' or 'unknown'";

  d_smtEngine->setInfo(keyword, value);
  ////////
  CVC4_API_TRY_CATCH_END;
}

/**
 *  ( set-logic <symbol> )
 */
void Solver::setLogic(const std::string& logic) const
{
  CVC4_API_TRY_CATCH_BEGIN;
  CVC4_API_CHECK(!d_smtEngine->isFullyInited())
      << "Invalid call to 'setLogic', solver is already fully initialized";
  CVC4::LogicInfo logic_info(logic);
  d_smtEngine->setLogic(logic_info);
  ////////
  CVC4_API_TRY_CATCH_END;
}

/**
 *  ( set-option <option> )
 */
void Solver::setOption(const std::string& option,
                       const std::string& value) const
{
  CVC4_API_TRY_CATCH_BEGIN;
  CVC4_API_CHECK(!d_smtEngine->isFullyInited())
      << "Invalid call to 'setOption', solver is already fully initialized";
  d_smtEngine->setOption(option, value);
  ////////
  CVC4_API_TRY_CATCH_END;
}

Term Solver::mkSygusVar(const Sort& sort, const std::string& symbol) const
{
  CVC4_API_TRY_CATCH_BEGIN;
  CVC4_API_ARG_CHECK_NOT_NULL(sort);
  CVC4_API_SOLVER_CHECK_SORT(sort);

  Node res = getNodeManager()->mkBoundVar(symbol, *sort.d_type);
  (void)res.getType(true); /* kick off type checking */

  d_smtEngine->declareSygusVar(res);

  return Term(this, res);
  ////////
  CVC4_API_TRY_CATCH_END;
}

Grammar Solver::mkSygusGrammar(const std::vector<Term>& boundVars,
                               const std::vector<Term>& ntSymbols) const
{
  CVC4_API_TRY_CATCH_BEGIN;
  CVC4_API_ARG_SIZE_CHECK_EXPECTED(!ntSymbols.empty(), ntSymbols)
      << "a non-empty vector";

  for (size_t i = 0, n = boundVars.size(); i < n; ++i)
  {
    CVC4_API_ARG_AT_INDEX_CHECK_EXPECTED(
        this == boundVars[i].d_solver, "bound variable", boundVars, i)
        << "bound variable associated to this solver object";
    CVC4_API_ARG_AT_INDEX_CHECK_EXPECTED(
        !boundVars[i].isNull(), "bound variable", boundVars, i)
        << "a non-null term";
    CVC4_API_ARG_AT_INDEX_CHECK_EXPECTED(
        boundVars[i].d_node->getKind() == CVC4::Kind::BOUND_VARIABLE,
        "bound variable",
        boundVars,
        i)
        << "a bound variable";
  }

  for (size_t i = 0, n = ntSymbols.size(); i < n; ++i)
  {
    CVC4_API_ARG_AT_INDEX_CHECK_EXPECTED(
        this == ntSymbols[i].d_solver, "non-terminal", ntSymbols, i)
        << "term associated to this solver object";
    CVC4_API_ARG_AT_INDEX_CHECK_EXPECTED(
        !ntSymbols[i].isNull(), "non-terminal", ntSymbols, i)
        << "a non-null term";
    CVC4_API_ARG_AT_INDEX_CHECK_EXPECTED(
        ntSymbols[i].d_node->getKind() == CVC4::Kind::BOUND_VARIABLE,
        "non-terminal",
        ntSymbols,
        i)
        << "a bound variable";
  }

  return Grammar(this, boundVars, ntSymbols);
  ////////
  CVC4_API_TRY_CATCH_END;
}

Term Solver::synthFun(const std::string& symbol,
                      const std::vector<Term>& boundVars,
                      const Sort& sort) const
{
  CVC4_API_TRY_CATCH_BEGIN;
  return synthFunHelper(symbol, boundVars, sort);
  ////////
  CVC4_API_TRY_CATCH_END;
}

Term Solver::synthFun(const std::string& symbol,
                      const std::vector<Term>& boundVars,
                      Sort sort,
                      Grammar& g) const
{
  CVC4_API_TRY_CATCH_BEGIN;
  return synthFunHelper(symbol, boundVars, sort, false, &g);
  ////////
  CVC4_API_TRY_CATCH_END;
}

Term Solver::synthInv(const std::string& symbol,
                      const std::vector<Term>& boundVars) const
{
  CVC4_API_TRY_CATCH_BEGIN;
  return synthFunHelper(
      symbol, boundVars, Sort(this, getNodeManager()->booleanType()), true);
  ////////
  CVC4_API_TRY_CATCH_END;
}

Term Solver::synthInv(const std::string& symbol,
                      const std::vector<Term>& boundVars,
                      Grammar& g) const
{
  CVC4_API_TRY_CATCH_BEGIN;
  return synthFunHelper(
      symbol, boundVars, Sort(this, getNodeManager()->booleanType()), true, &g);
  ////////
  CVC4_API_TRY_CATCH_END;
}

void Solver::addSygusConstraint(const Term& term) const
{
  NodeManagerScope scope(getNodeManager());
  CVC4_API_TRY_CATCH_BEGIN;
  CVC4_API_ARG_CHECK_NOT_NULL(term);
  CVC4_API_SOLVER_CHECK_TERM(term);
  CVC4_API_ARG_CHECK_EXPECTED(
      term.d_node->getType() == getNodeManager()->booleanType(), term)
      << "boolean term";

  d_smtEngine->assertSygusConstraint(*term.d_node);
  ////////
  CVC4_API_TRY_CATCH_END;
}

void Solver::addSygusInvConstraint(Term inv,
                                   Term pre,
                                   Term trans,
                                   Term post) const
{
  CVC4_API_TRY_CATCH_BEGIN;
  CVC4_API_ARG_CHECK_NOT_NULL(inv);
  CVC4_API_SOLVER_CHECK_TERM(inv);
  CVC4_API_ARG_CHECK_NOT_NULL(pre);
  CVC4_API_SOLVER_CHECK_TERM(pre);
  CVC4_API_ARG_CHECK_NOT_NULL(trans);
  CVC4_API_SOLVER_CHECK_TERM(trans);
  CVC4_API_ARG_CHECK_NOT_NULL(post);
  CVC4_API_SOLVER_CHECK_TERM(post);

  CVC4_API_ARG_CHECK_EXPECTED(inv.d_node->getType().isFunction(), inv)
      << "a function";

  TypeNode invType = inv.d_node->getType();

  CVC4_API_ARG_CHECK_EXPECTED(invType.getRangeType().isBoolean(), inv)
      << "boolean range";

  CVC4_API_CHECK(pre.d_node->getType() == invType)
      << "Expected inv and pre to have the same sort";

  CVC4_API_CHECK(post.d_node->getType() == invType)
      << "Expected inv and post to have the same sort";

  const std::vector<TypeNode>& invArgTypes = invType.getArgTypes();

  std::vector<TypeNode> expectedTypes;
  expectedTypes.reserve(2 * invArgTypes.size() + 1);

  for (size_t i = 0, n = invArgTypes.size(); i < 2 * n; i += 2)
  {
    expectedTypes.push_back(invArgTypes[i % n]);
    expectedTypes.push_back(invArgTypes[(i + 1) % n]);
  }

  expectedTypes.push_back(invType.getRangeType());
  TypeNode expectedTransType = getNodeManager()->mkFunctionType(expectedTypes);

  CVC4_API_CHECK(trans.d_node->getType() == expectedTransType)
      << "Expected trans's sort to be " << invType;

  d_smtEngine->assertSygusInvConstraint(
      *inv.d_node, *pre.d_node, *trans.d_node, *post.d_node);
  ////////
  CVC4_API_TRY_CATCH_END;
}

Result Solver::checkSynth() const
{
  CVC4_API_TRY_CATCH_BEGIN;
  return d_smtEngine->checkSynth();
  ////////
  CVC4_API_TRY_CATCH_END;
}

Term Solver::getSynthSolution(Term term) const
{
  CVC4_API_TRY_CATCH_BEGIN;
  CVC4_API_ARG_CHECK_NOT_NULL(term);
  CVC4_API_SOLVER_CHECK_TERM(term);

  std::map<CVC4::Node, CVC4::Node> map;
  CVC4_API_CHECK(d_smtEngine->getSynthSolutions(map))
      << "The solver is not in a state immediately preceded by a "
         "successful call to checkSynth";

  std::map<CVC4::Node, CVC4::Node>::const_iterator it = map.find(*term.d_node);

  CVC4_API_CHECK(it != map.cend()) << "Synth solution not found for given term";

  return Term(this, it->second);
  ////////
  CVC4_API_TRY_CATCH_END;
}

std::vector<Term> Solver::getSynthSolutions(
    const std::vector<Term>& terms) const
{
  CVC4_API_TRY_CATCH_BEGIN;
  CVC4_API_ARG_SIZE_CHECK_EXPECTED(!terms.empty(), terms) << "non-empty vector";

  for (size_t i = 0, n = terms.size(); i < n; ++i)
  {
    CVC4_API_ARG_AT_INDEX_CHECK_EXPECTED(
        this == terms[i].d_solver, "parameter term", terms, i)
        << "parameter term associated to this solver object";
    CVC4_API_ARG_AT_INDEX_CHECK_EXPECTED(
        !terms[i].isNull(), "parameter term", terms, i)
        << "non-null term";
  }

  std::map<CVC4::Node, CVC4::Node> map;
  CVC4_API_CHECK(d_smtEngine->getSynthSolutions(map))
      << "The solver is not in a state immediately preceded by a "
         "successful call to checkSynth";

  std::vector<Term> synthSolution;
  synthSolution.reserve(terms.size());

  for (size_t i = 0, n = terms.size(); i < n; ++i)
  {
    std::map<CVC4::Node, CVC4::Node>::const_iterator it =
        map.find(*terms[i].d_node);

    CVC4_API_CHECK(it != map.cend())
        << "Synth solution not found for term at index " << i;

    synthSolution.push_back(Term(this, it->second));
  }

  return synthSolution;
  ////////
  CVC4_API_TRY_CATCH_END;
}

void Solver::printSynthSolution(std::ostream& out) const
{
  CVC4_API_TRY_CATCH_BEGIN;
  d_smtEngine->printSynthSolution(out);
  ////////
  CVC4_API_TRY_CATCH_END;
}

/**
 * !!! This is only temporarily available until the parser is fully migrated to
 * the new API. !!!
 */
SmtEngine* Solver::getSmtEngine(void) const { return d_smtEngine.get(); }

/**
 * !!! This is only temporarily available until the parser is fully migrated to
 * the new API. !!!
 */
Options& Solver::getOptions(void) { return d_smtEngine->getOptions(); }

}  // namespace api

}  // namespace CVC4<|MERGE_RESOLUTION|>--- conflicted
+++ resolved
@@ -3545,21 +3545,7 @@
       d_ntsToTerms.find(ntSymbol) != d_ntsToTerms.cend(), ntSymbol)
       << "ntSymbol to be one of the non-terminal symbols given in the "
          "predeclaration";
-<<<<<<< HEAD
-
-  for (size_t i = 0, n = rules.size(); i < n; ++i)
-  {
-    CVC4_API_ARG_AT_INDEX_CHECK_EXPECTED(
-        !rules[i].isNull(), "parameter rule", rules, i)
-        << "non-null term";
-    CVC4_API_CHECK(ntSymbol.d_node->getType() == rules[i].d_node->getType())
-        << "Expected ntSymbol and rule at index " << i
-        << " to have the same sort";
-  }
-
-=======
-  //////// all checks before this line
->>>>>>> a6b7bb25
+  //////// all checks before this line
   d_ntsToTerms[ntSymbol].insert(
       d_ntsToTerms[ntSymbol].cend(), rules.cbegin(), rules.cend());
   ////////
