/*********************                                                        */
/*! \file cvc4cpp.cpp
 ** \verbatim
 ** Top contributors (to current version):
 **   Aina Niemetz
 ** This file is part of the CVC4 project.
 ** Copyright (c) 2009-2018 by the authors listed in the file AUTHORS
 ** in the top-level source directory) and their institutional affiliations.
 ** All rights reserved.  See the file COPYING in the top-level source
 ** directory for licensing information.\endverbatim
 **
 ** \brief The CVC4 C++ API.
 **
 ** The CVC4 C++ API.
 **/

#include "api/cvc4cpp.h"

<<<<<<< HEAD
#include "base/cvc4_assert.h"
#include "expr/expr.h"
#include "expr/expr_manager.h"
=======
#include "expr/type.h"
>>>>>>> afd4d46b
#include "util/result.h"

#include <sstream>

namespace CVC4 {
namespace api {

/* -------------------------------------------------------------------------- */
/* Result                                                                     */
/* -------------------------------------------------------------------------- */

Result::Result(const CVC4::Result& r) : d_result(new CVC4::Result(r)) {}

bool Result::isSat(void) const
{
  return d_result->getType() == CVC4::Result::TYPE_SAT
         && d_result->isSat() == CVC4::Result::SAT;
}

bool Result::isUnsat(void) const
{
  return d_result->getType() == CVC4::Result::TYPE_SAT
         && d_result->isSat() == CVC4::Result::UNSAT;
}

bool Result::isSatUnknown(void) const
{
  return d_result->getType() == CVC4::Result::TYPE_SAT
         && d_result->isSat() == CVC4::Result::SAT_UNKNOWN;
}

bool Result::isValid(void) const
{
  return d_result->getType() == CVC4::Result::TYPE_VALIDITY
         && d_result->isValid() == CVC4::Result::VALID;
}

bool Result::isInvalid(void) const
{
  return d_result->getType() == CVC4::Result::TYPE_VALIDITY
         && d_result->isValid() == CVC4::Result::INVALID;
}

bool Result::isValidUnknown(void) const
{
  return d_result->getType() == CVC4::Result::TYPE_VALIDITY
         && d_result->isValid() == CVC4::Result::VALIDITY_UNKNOWN;
}

bool Result::operator==(const Result& r) const
{
  return *d_result == *r.d_result;
}

bool Result::operator!=(const Result& r) const
{
  return *d_result != *r.d_result;
}

std::string Result::getUnknownExplanation(void) const
{
  std::stringstream ss;
  ss << d_result->whyUnknown();
  return ss.str();
}

std::string Result::toString(void) const { return d_result->toString(); }

std::ostream& operator<<(std::ostream& out, const Result& r)
{
  out << r.toString();
  return out;
}

/* -------------------------------------------------------------------------- */
<<<<<<< HEAD
/* OpTerm                                                                     */
/* -------------------------------------------------------------------------- */

OpTerm::OpTerm() : d_expr(new CVC4::Expr())
{
}

OpTerm::OpTerm(const CVC4::Expr& e) : d_expr(new CVC4::Expr(e))
{
}

OpTerm::~OpTerm()
{
}

OpTerm& OpTerm::operator=(const OpTerm& t)
{
  // CHECK: expr managers must match
  if (this != &t)
  {
    *d_expr = *t.d_expr;
=======
/* Sort                                                                       */
/* -------------------------------------------------------------------------- */

Sort::Sort(const CVC4::Type& t) : d_type(new CVC4::Type(t))
{
}

Sort::~Sort()
{
}

Sort& Sort::operator=(const Sort& s)
{
  // CHECK: valid sort s?
  if (this != &s)
  {
    *d_type = *s.d_type;
>>>>>>> afd4d46b
  }
  return *this;
}

<<<<<<< HEAD
bool OpTerm::operator==(const OpTerm& t) const
{
  // CHECK: expr managers must match
  return *d_expr == *t.d_expr;
}

bool OpTerm::operator!=(const OpTerm& t) const
{
  // CHECK: expr managers must match
  return *d_expr != *t.d_expr;
}

#if 0
Kind OpTerm::getKind() const
{
  return s_kinds_internal[d_expr->getKind()];
}

Sort OpTerm::getSort() const
{
  return Sort(d_expr->getType());
}
#endif

bool OpTerm::isNull() const
{
  return d_expr->isNull();
}

std::string OpTerm::toString() const
{
  return d_expr->toString();
}

std::ostream& operator<< (std::ostream& out, const OpTerm& t)
{
  out << t.toString();
  return out;
}

size_t OpTermHashFunction::operator()(const OpTerm& t) const
{
  return ExprHashFunction()(*t.d_expr);
}

=======
bool Sort::operator==(const Sort& s) const
{
  // CHECK: valid sort s?
  return *d_type == *s.d_type;
}

bool Sort::operator!=(const Sort& s) const
{
  // CHECK: valid sort s?
  return *d_type != *s.d_type;
}

bool Sort::isBoolean() const
{
  // CHECK: valid sort s?
  return d_type->isBoolean();
}

bool Sort::isInteger() const
{
  // CHECK: valid sort s?
  return d_type->isInteger();
}

bool Sort::isReal() const
{
  // CHECK: valid sort s?
  return d_type->isReal();
}

bool Sort::isString() const
{
  // CHECK: valid sort s?
  return d_type->isString();
}

bool Sort::isRegExp() const
{
  // CHECK: valid sort s?
  return d_type->isRegExp();
}

bool Sort::isRoundingMode() const
{
  // CHECK: valid sort s?
  return d_type->isRoundingMode();
}

bool Sort::isBitVector() const
{
  // CHECK: valid sort s?
  return d_type->isBitVector();
}

bool Sort::isFloatingPoint() const
{
  // CHECK: valid sort s?
  return d_type->isFloatingPoint();
}

bool Sort::isDatatype() const
{
  // CHECK: valid sort s?
  return d_type->isDatatype();
}

bool Sort::isFunction() const
{
  // CHECK: valid sort s?
  return d_type->isFunction();
}

bool Sort::isPredicate() const
{
  // CHECK: valid sort s?
  return d_type->isPredicate();
}

bool Sort::isTuple() const
{
  // CHECK: valid sort s?
  return d_type->isTuple();
}

bool Sort::isRecord() const
{
  // CHECK: valid sort s?
  return d_type->isRecord();
}

bool Sort::isArray() const
{
  // CHECK: valid sort s?
  return d_type->isArray();
}

bool Sort::isSet() const
{
  // CHECK: valid sort s?
  return d_type->isSet();
}

bool Sort::isUninterpretedSort() const
{
  // CHECK: valid sort s?
  return d_type->isSort();
}

bool Sort::isSortConstructor() const
{
  // CHECK: valid sort s?
  return d_type->isSortConstructor();
}

#if 0
Datatype Sort::getDatatype() const
{
  // CHECK: is this a datatype sort?
  DatatypeType* type = static_cast<DatatypeType*>(d_type.get());
  return type->getDatatype();
}

Sort Sort::instantiate(const std::vector<Sort>& params) const
{
  // CHECK: Is this a datatype/sort constructor sort?
  std::vector<Type> tparams;
  for (const Sort& s : params) { tparams.push_back(*s.d_type.get()); }
  if (d_type->isDatatype())
  {
    // CHECK: is parametric?
    DatatypeType* type = static_cast<DatatypeType*>(d_type.get());
    return type->instantiate(tparams);
  }
  Assert (d_type->isSortConstructor());
  return static_cast<SortConstructorType*>(d_type.get())->instantiate(tparams);
}
#endif

std::string Sort::toString() const
{
  // CHECK: valid sort s?
  return d_type->toString();
}

std::ostream& operator<< (std::ostream& out, const Sort& s)
{
  out << s.toString();
  return out;
}

size_t SortHashFunction::operator()(const Sort& s) const {
  return TypeHashFunction()(*s.d_type);
}


>>>>>>> afd4d46b
}  // namespace api
}  // namespace CVC4<|MERGE_RESOLUTION|>--- conflicted
+++ resolved
@@ -16,13 +16,10 @@
 
 #include "api/cvc4cpp.h"
 
-<<<<<<< HEAD
 #include "base/cvc4_assert.h"
 #include "expr/expr.h"
 #include "expr/expr_manager.h"
-=======
 #include "expr/type.h"
->>>>>>> afd4d46b
 #include "util/result.h"
 
 #include <sstream>
@@ -97,30 +94,8 @@
   return out;
 }
 
-/* -------------------------------------------------------------------------- */
-<<<<<<< HEAD
-/* OpTerm                                                                     */
-/* -------------------------------------------------------------------------- */
-
-OpTerm::OpTerm() : d_expr(new CVC4::Expr())
-{
-}
-
-OpTerm::OpTerm(const CVC4::Expr& e) : d_expr(new CVC4::Expr(e))
-{
-}
-
-OpTerm::~OpTerm()
-{
-}
-
-OpTerm& OpTerm::operator=(const OpTerm& t)
-{
-  // CHECK: expr managers must match
-  if (this != &t)
-  {
-    *d_expr = *t.d_expr;
-=======
+
+/* -------------------------------------------------------------------------- */
 /* Sort                                                                       */
 /* -------------------------------------------------------------------------- */
 
@@ -138,58 +113,10 @@
   if (this != &s)
   {
     *d_type = *s.d_type;
->>>>>>> afd4d46b
   }
   return *this;
 }
 
-<<<<<<< HEAD
-bool OpTerm::operator==(const OpTerm& t) const
-{
-  // CHECK: expr managers must match
-  return *d_expr == *t.d_expr;
-}
-
-bool OpTerm::operator!=(const OpTerm& t) const
-{
-  // CHECK: expr managers must match
-  return *d_expr != *t.d_expr;
-}
-
-#if 0
-Kind OpTerm::getKind() const
-{
-  return s_kinds_internal[d_expr->getKind()];
-}
-
-Sort OpTerm::getSort() const
-{
-  return Sort(d_expr->getType());
-}
-#endif
-
-bool OpTerm::isNull() const
-{
-  return d_expr->isNull();
-}
-
-std::string OpTerm::toString() const
-{
-  return d_expr->toString();
-}
-
-std::ostream& operator<< (std::ostream& out, const OpTerm& t)
-{
-  out << t.toString();
-  return out;
-}
-
-size_t OpTermHashFunction::operator()(const OpTerm& t) const
-{
-  return ExprHashFunction()(*t.d_expr);
-}
-
-=======
 bool Sort::operator==(const Sort& s) const
 {
   // CHECK: valid sort s?
@@ -345,6 +272,76 @@
 }
 
 
->>>>>>> afd4d46b
+/* -------------------------------------------------------------------------- */
+/* OpTerm                                                                     */
+/* -------------------------------------------------------------------------- */
+
+OpTerm::OpTerm() : d_expr(new CVC4::Expr())
+{
+}
+
+OpTerm::OpTerm(const CVC4::Expr& e) : d_expr(new CVC4::Expr(e))
+{
+}
+
+OpTerm::~OpTerm()
+{
+}
+
+OpTerm& OpTerm::operator=(const OpTerm& t)
+{
+  // CHECK: expr managers must match
+  if (this != &t)
+  {
+    *d_expr = *t.d_expr;
+  }
+  return *this;
+}
+
+bool OpTerm::operator==(const OpTerm& t) const
+{
+  // CHECK: expr managers must match
+  return *d_expr == *t.d_expr;
+}
+
+bool OpTerm::operator!=(const OpTerm& t) const
+{
+  // CHECK: expr managers must match
+  return *d_expr != *t.d_expr;
+}
+
+#if 0
+Kind OpTerm::getKind() const
+{
+  return s_kinds_internal[d_expr->getKind()];
+}
+
+Sort OpTerm::getSort() const
+{
+  return Sort(d_expr->getType());
+}
+#endif
+
+bool OpTerm::isNull() const
+{
+  return d_expr->isNull();
+}
+
+std::string OpTerm::toString() const
+{
+  return d_expr->toString();
+}
+
+std::ostream& operator<< (std::ostream& out, const OpTerm& t)
+{
+  out << t.toString();
+  return out;
+}
+
+size_t OpTermHashFunction::operator()(const OpTerm& t) const
+{
+  return ExprHashFunction()(*t.d_expr);
+}
+
 }  // namespace api
 }  // namespace CVC4