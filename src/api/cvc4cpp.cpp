--- conflicted
+++ resolved
@@ -16,13 +16,10 @@
 
 #include "api/cvc4cpp.h"
 
-<<<<<<< HEAD
 #include "base/cvc4_assert.h"
 #include "expr/expr.h"
 #include "expr/expr_manager.h"
-=======
 #include "expr/type.h"
->>>>>>> afd4d46b
 #include "util/result.h"
 #include "util/utility.h"
 
@@ -98,8 +95,185 @@
   return out;
 }
 
+
 /* -------------------------------------------------------------------------- */
-<<<<<<< HEAD
+/* Sort                                                                       */
+/* -------------------------------------------------------------------------- */
+
+Sort::Sort(const CVC4::Type& t) : d_type(new CVC4::Type(t))
+{
+}
+
+Sort::~Sort()
+{
+}
+
+Sort& Sort::operator=(const Sort& s)
+{
+  // CHECK: valid sort s?
+  if (this != &s)
+  {
+    *d_type = *s.d_type;
+  }
+  return *this;
+}
+
+bool Sort::operator==(const Sort& s) const
+{
+  // CHECK: valid sort s?
+  return *d_type == *s.d_type;
+}
+
+bool Sort::operator!=(const Sort& s) const
+{
+  // CHECK: valid sort s?
+  return *d_type != *s.d_type;
+}
+
+bool Sort::isBoolean() const
+{
+  // CHECK: valid sort s?
+  return d_type->isBoolean();
+}
+
+bool Sort::isInteger() const
+{
+  // CHECK: valid sort s?
+  return d_type->isInteger();
+}
+
+bool Sort::isReal() const
+{
+  // CHECK: valid sort s?
+  return d_type->isReal();
+}
+
+bool Sort::isString() const
+{
+  // CHECK: valid sort s?
+  return d_type->isString();
+}
+
+bool Sort::isRegExp() const
+{
+  // CHECK: valid sort s?
+  return d_type->isRegExp();
+}
+
+bool Sort::isRoundingMode() const
+{
+  // CHECK: valid sort s?
+  return d_type->isRoundingMode();
+}
+
+bool Sort::isBitVector() const
+{
+  // CHECK: valid sort s?
+  return d_type->isBitVector();
+}
+
+bool Sort::isFloatingPoint() const
+{
+  // CHECK: valid sort s?
+  return d_type->isFloatingPoint();
+}
+
+bool Sort::isDatatype() const
+{
+  // CHECK: valid sort s?
+  return d_type->isDatatype();
+}
+
+bool Sort::isFunction() const
+{
+  // CHECK: valid sort s?
+  return d_type->isFunction();
+}
+
+bool Sort::isPredicate() const
+{
+  // CHECK: valid sort s?
+  return d_type->isPredicate();
+}
+
+bool Sort::isTuple() const
+{
+  // CHECK: valid sort s?
+  return d_type->isTuple();
+}
+
+bool Sort::isRecord() const
+{
+  // CHECK: valid sort s?
+  return d_type->isRecord();
+}
+
+bool Sort::isArray() const
+{
+  // CHECK: valid sort s?
+  return d_type->isArray();
+}
+
+bool Sort::isSet() const
+{
+  // CHECK: valid sort s?
+  return d_type->isSet();
+}
+
+bool Sort::isUninterpretedSort() const
+{
+  // CHECK: valid sort s?
+  return d_type->isSort();
+}
+
+bool Sort::isSortConstructor() const
+{
+  // CHECK: valid sort s?
+  return d_type->isSortConstructor();
+}
+
+#if 0
+Datatype Sort::getDatatype() const
+{
+  // CHECK: is this a datatype sort?
+  DatatypeType* type = static_cast<DatatypeType*>(d_type.get());
+  return type->getDatatype();
+}
+
+Sort Sort::instantiate(const std::vector<Sort>& params) const
+{
+  // CHECK: Is this a datatype/sort constructor sort?
+  std::vector<Type> tparams;
+  for (const Sort& s : params) { tparams.push_back(*s.d_type.get()); }
+  if (d_type->isDatatype())
+  {
+    // CHECK: is parametric?
+    DatatypeType* type = static_cast<DatatypeType*>(d_type.get());
+    return type->instantiate(tparams);
+  }
+  Assert (d_type->isSortConstructor());
+  return static_cast<SortConstructorType*>(d_type.get())->instantiate(tparams);
+}
+#endif
+
+std::string Sort::toString() const
+{
+  // CHECK: valid sort s?
+  return d_type->toString();
+}
+
+std::ostream& operator<< (std::ostream& out, const Sort& s)
+{
+  out << s.toString();
+  return out;
+}
+
+size_t SortHashFunction::operator()(const Sort& s) const {
+  return TypeHashFunction()(*s.d_type);
+}
+
+
+/* -------------------------------------------------------------------------- */
 /* Term                                                                       */
 /* -------------------------------------------------------------------------- */
 
@@ -121,30 +295,10 @@
   if (this != &t)
   {
     *d_expr = *t.d_expr;
-=======
-/* Sort                                                                       */
-/* -------------------------------------------------------------------------- */
-
-Sort::Sort(const CVC4::Type& t) : d_type(new CVC4::Type(t))
-{
-}
-
-Sort::~Sort()
-{
-}
-
-Sort& Sort::operator=(const Sort& s)
-{
-  // CHECK: valid sort s?
-  if (this != &s)
-  {
-    *d_type = *s.d_type;
->>>>>>> afd4d46b
   }
   return *this;
 }
 
-<<<<<<< HEAD
 bool Term::operator==(const Term& t) const
 {
   // CHECK: expr managers must match
@@ -343,162 +497,5 @@
 {
   return ExprHashFunction()(*t.d_expr);
 }
-=======
-bool Sort::operator==(const Sort& s) const
-{
-  // CHECK: valid sort s?
-  return *d_type == *s.d_type;
-}
-
-bool Sort::operator!=(const Sort& s) const
-{
-  // CHECK: valid sort s?
-  return *d_type != *s.d_type;
-}
-
-bool Sort::isBoolean() const
-{
-  // CHECK: valid sort s?
-  return d_type->isBoolean();
-}
-
-bool Sort::isInteger() const
-{
-  // CHECK: valid sort s?
-  return d_type->isInteger();
-}
-
-bool Sort::isReal() const
-{
-  // CHECK: valid sort s?
-  return d_type->isReal();
-}
-
-bool Sort::isString() const
-{
-  // CHECK: valid sort s?
-  return d_type->isString();
-}
-
-bool Sort::isRegExp() const
-{
-  // CHECK: valid sort s?
-  return d_type->isRegExp();
-}
-
-bool Sort::isRoundingMode() const
-{
-  // CHECK: valid sort s?
-  return d_type->isRoundingMode();
-}
-
-bool Sort::isBitVector() const
-{
-  // CHECK: valid sort s?
-  return d_type->isBitVector();
-}
-
-bool Sort::isFloatingPoint() const
-{
-  // CHECK: valid sort s?
-  return d_type->isFloatingPoint();
-}
-
-bool Sort::isDatatype() const
-{
-  // CHECK: valid sort s?
-  return d_type->isDatatype();
-}
-
-bool Sort::isFunction() const
-{
-  // CHECK: valid sort s?
-  return d_type->isFunction();
-}
-
-bool Sort::isPredicate() const
-{
-  // CHECK: valid sort s?
-  return d_type->isPredicate();
-}
-
-bool Sort::isTuple() const
-{
-  // CHECK: valid sort s?
-  return d_type->isTuple();
-}
-
-bool Sort::isRecord() const
-{
-  // CHECK: valid sort s?
-  return d_type->isRecord();
-}
-
-bool Sort::isArray() const
-{
-  // CHECK: valid sort s?
-  return d_type->isArray();
-}
-
-bool Sort::isSet() const
-{
-  // CHECK: valid sort s?
-  return d_type->isSet();
-}
-
-bool Sort::isUninterpretedSort() const
-{
-  // CHECK: valid sort s?
-  return d_type->isSort();
-}
-
-bool Sort::isSortConstructor() const
-{
-  // CHECK: valid sort s?
-  return d_type->isSortConstructor();
-}
-
-#if 0
-Datatype Sort::getDatatype() const
-{
-  // CHECK: is this a datatype sort?
-  DatatypeType* type = static_cast<DatatypeType*>(d_type.get());
-  return type->getDatatype();
-}
-
-Sort Sort::instantiate(const std::vector<Sort>& params) const
-{
-  // CHECK: Is this a datatype/sort constructor sort?
-  std::vector<Type> tparams;
-  for (const Sort& s : params) { tparams.push_back(*s.d_type.get()); }
-  if (d_type->isDatatype())
-  {
-    // CHECK: is parametric?
-    DatatypeType* type = static_cast<DatatypeType*>(d_type.get());
-    return type->instantiate(tparams);
-  }
-  Assert (d_type->isSortConstructor());
-  return static_cast<SortConstructorType*>(d_type.get())->instantiate(tparams);
-}
-#endif
-
-std::string Sort::toString() const
-{
-  // CHECK: valid sort s?
-  return d_type->toString();
-}
-
-std::ostream& operator<< (std::ostream& out, const Sort& s)
-{
-  out << s.toString();
-  return out;
-}
-
-size_t SortHashFunction::operator()(const Sort& s) const {
-  return TypeHashFunction()(*s.d_type);
-}
-
->>>>>>> afd4d46b
-
 }  // namespace api
 }  // namespace CVC4