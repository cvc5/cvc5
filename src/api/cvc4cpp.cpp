--- conflicted
+++ resolved
@@ -2355,7 +2355,229 @@
 }
 
 /**
-<<<<<<< HEAD
+ *  ( declare-fun <symbol> () <sort> )
+ */
+Term Solver::declareFun(const std::string& symbol, Sort sort) const
+{
+  // CHECK: sort exists
+  // CHECK:
+  // sort.isFirstClass()
+  // else "can not create function type for range type that is not first class"
+  // CHECK:
+  // !sort.isFunction()
+  // else "must flatten function types"
+  Type type = *sort.d_type;
+  // CHECK:
+  // !t.isFunction() || THEORY_UF not enabled
+  // else "Functions (of non-zero arity) cannot be declared in logic"
+  return d_exprMgr->mkVar(symbol, type);
+}
+
+/**
+ *  ( declare-fun <symbol> ( <sort>* ) <sort> )
+ */
+Term Solver::declareFun(const std::string& symbol,
+                        const std::vector<Sort>& sorts,
+                        Sort sort) const
+{
+  // CHECK: for all s in sorts, s exists
+  // CHECK: sort exists
+  // CHECK:
+  // for (unsigned i = 0; i < sorts.size(); ++ i)
+  //   sorts[i].isFirstClass()
+  // else "can not create function type for argument type that is not
+  //       first class"
+  // CHECK:
+  // sort.isFirstClass()
+  // else "can not create function type for range type that is not first class"
+  // CHECK:
+  // !sort.isFunction()
+  // else "must flatten function types"
+  Type type = *sort.d_type;
+  if (!sorts.empty())
+  {
+    std::vector<Type> types = sortVectorToTypes(sorts);
+    type = d_exprMgr->mkFunctionType(types, type);
+  }
+  // CHECK:
+  // !t.isFunction() || THEORY_UF not enabled
+  // else "Functions (of non-zero arity) cannot be declared in logic"
+  return d_exprMgr->mkVar(symbol, type);
+}
+
+/**
+ *  ( declare-sort <symbol> <numeral> )
+ */
+Sort Solver::declareSort(const std::string& symbol, uint32_t arity) const
+{
+  // CHECK:
+  // - logic set?
+  // - !THEORY_UF && !THEORY_ARRAYS && !THEORY_DATATYPES && !THEORY_SETS
+  // else "Free sort symbols not allowed in logic"
+  if (arity == 0) return d_exprMgr->mkSort(symbol);
+  return d_exprMgr->mkSortConstructor(symbol, arity);
+}
+
+/**
+ *  ( define-fun <function_def> )
+ */
+Term Solver::defineFun(const std::string& symbol,
+                       const std::vector<Term>& bound_vars,
+                       Sort sort,
+                       Term term) const
+{
+  // CHECK:
+  // for bv in bound_vars:
+  // NodeManager::fromExprManager(d_exprMgr)
+  // == NodeManager::fromExprManager(bv.getExprManager())
+  // NodeManager::fromExprManager(d_exprMgr)
+  // == NodeManager::fromExprManager(expr.getExprManager())
+  // CHECK: sort exists
+  // CHECK: not recursive
+  // CHECK:
+  // sort.isFirstClass()
+  // else "can not create function type for range type that is not first class"
+  // !sort.isFunction()
+  // else "must flatten function types"
+  // CHECK:
+  // for v in bound_vars: is bound var
+  std::vector<Type> types;
+  for (const Term& v : bound_vars)
+  {
+    types.push_back(v.d_expr->getType());
+  }
+  // CHECK:
+  // for (unsigned i = 0; i < types.size(); ++ i)
+  //   sorts[i].isFirstClass()
+  // else "can not create function type for argument type that is not
+  //       first class"
+  Type type = *sort.d_type;
+  if (!types.empty())
+  {
+    type = d_exprMgr->mkFunctionType(types, type);
+  }
+  Expr fun = d_exprMgr->mkVar(symbol, type);
+  std::vector<Expr> ebound_vars = termVectorToExprs(bound_vars);
+  d_smtEngine->defineFunction(fun, ebound_vars, *term.d_expr);
+  return fun;
+}
+
+Term Solver::defineFun(Term fun,
+                       const std::vector<Term>& bound_vars,
+                       Term term) const
+{
+  // CHECK:
+  // NodeManager::fromExprManager(d_exprMgr)
+  // == NodeManager::fromExprManager(bv.getExprManager())
+  // NodeManager::fromExprManager(d_exprMgr)
+  // == NodeManager::fromExprManager(expr.getExprManager())
+  // CHECK:
+  // - bound_vars matches sort of fun
+  // - expr matches sort of fun
+  // CHECK: not recursive
+  // CHECK:
+  // for v in bound_vars: is bound var
+  std::vector<Expr> ebound_vars = termVectorToExprs(bound_vars);
+  d_smtEngine->defineFunction(*fun.d_expr, ebound_vars, *term.d_expr);
+  return fun;
+}
+
+/**
+ *  ( define-fun-rec <function_def> )
+ */
+Term Solver::defineFunRec(const std::string& symbol,
+                          const std::vector<Term>& bound_vars,
+                          Sort sort,
+                          Term term) const
+{
+  // CHECK:
+  // for bv in bound_vars:
+  // NodeManager::fromExprManager(d_exprMgr)
+  // == NodeManager::fromExprManager(bv.getExprManager())
+  // NodeManager::fromExprManager(d_exprMgr)
+  // == NodeManager::fromExprManager(expr.getExprManager())
+  // CHECK: sort exists
+  // CHECK:
+  // sort.isFirstClass()
+  // else "can not create function type for range type that is not first class"
+  // !sort.isFunction()
+  // else "must flatten function types"
+  // CHECK:
+  // for v in bound_vars: is bound var
+  std::vector<Type> types;
+  for (const Term& v : bound_vars)
+  {
+    types.push_back(v.d_expr->getType());
+  }
+  // CHECK:
+  // for (unsigned i = 0; i < types.size(); ++ i)
+  //   sorts[i].isFirstClass()
+  // else "can not create function type for argument type that is not
+  //       first class"
+  Type type = *sort.d_type;
+  if (!types.empty())
+  {
+    type = d_exprMgr->mkFunctionType(types, type);
+  }
+  Expr fun = d_exprMgr->mkVar(symbol, type);
+  std::vector<Expr> ebound_vars = termVectorToExprs(bound_vars);
+  d_smtEngine->defineFunctionRec(fun, ebound_vars, *term.d_expr);
+  return fun;
+}
+
+Term Solver::defineFunRec(Term fun,
+                          const std::vector<Term>& bound_vars,
+                          Term term) const
+{
+  // CHECK:
+  // for bv in bound_vars:
+  // NodeManager::fromExprManager(d_exprMgr)
+  // == NodeManager::fromExprManager(bv.getExprManager())
+  // NodeManager::fromExprManager(d_exprMgr)
+  // == NodeManager::fromExprManager(expr.getExprManager())
+  // CHECK:
+  // - bound_vars matches sort of fun
+  // - expr matches sort of fun
+  // CHECK:
+  // for v in bound_vars: is bound var
+  std::vector<Expr> ebound_vars = termVectorToExprs(bound_vars);
+  d_smtEngine->defineFunctionRec(*fun.d_expr, ebound_vars, *term.d_expr);
+  return fun;
+}
+
+/**
+ *  ( define-funs-rec ( <function_decl>^{n+1} ) ( <term>^{n+1} ) )
+ */
+void Solver::defineFunsRec(const std::vector<Term>& funs,
+                           const std::vector<std::vector<Term>>& bound_vars,
+                           const std::vector<Term>& terms) const
+{
+  // CHECK:
+  // for f in funs:
+  // NodeManager::fromExprManager(d_exprMgr)
+  // == NodeManager::fromExprManager(f.getExprManager())
+  // for bv in bound_vars:
+  // NodeManager::fromExprManager(d_exprMgr)
+  // == NodeManager::fromExprManager(bv.getExprManager())
+  // NodeManager::fromExprManager(d_exprMgr)
+  // == NodeManager::fromExprManager(expr.getExprManager())
+  // CHECK:
+  // - bound_vars matches sort of funs
+  // - exprs matches sort of funs
+  // CHECK:
+  // CHECK:
+  // for bv in bound_vars (for v in bv): is bound var
+  std::vector<Expr> efuns = termVectorToExprs(funs);
+  std::vector<std::vector<Expr>> ebound_vars;
+  for (const auto& v : bound_vars)
+  {
+    ebound_vars.push_back(termVectorToExprs(v));
+  }
+  std::vector<Expr> exprs = termVectorToExprs(terms);
+  d_smtEngine->defineFunctionsRec(efuns, ebound_vars, exprs);
+}
+
+/**
  *  ( echo <std::string> )
  */
 void Solver::echo(std::ostream& out, const std::string& str) const
@@ -2553,228 +2775,6 @@
   // CHECK: option exists?
   // CHECK: !d_smtEngine->d_fullInited, else option can't be set
   d_smtEngine->setOption(option, value);
-=======
- *  ( declare-fun <symbol> () <sort> )
- */
-Term Solver::declareFun(const std::string& symbol, Sort sort) const
-{
-  // CHECK: sort exists
-  // CHECK:
-  // sort.isFirstClass()
-  // else "can not create function type for range type that is not first class"
-  // CHECK:
-  // !sort.isFunction()
-  // else "must flatten function types"
-  Type type = *sort.d_type;
-  // CHECK:
-  // !t.isFunction() || THEORY_UF not enabled
-  // else "Functions (of non-zero arity) cannot be declared in logic"
-  return d_exprMgr->mkVar(symbol, type);
-}
-
-/**
- *  ( declare-fun <symbol> ( <sort>* ) <sort> )
- */
-Term Solver::declareFun(const std::string& symbol,
-                        const std::vector<Sort>& sorts,
-                        Sort sort) const
-{
-  // CHECK: for all s in sorts, s exists
-  // CHECK: sort exists
-  // CHECK:
-  // for (unsigned i = 0; i < sorts.size(); ++ i)
-  //   sorts[i].isFirstClass()
-  // else "can not create function type for argument type that is not
-  //       first class"
-  // CHECK:
-  // sort.isFirstClass()
-  // else "can not create function type for range type that is not first class"
-  // CHECK:
-  // !sort.isFunction()
-  // else "must flatten function types"
-  Type type = *sort.d_type;
-  if (!sorts.empty())
-  {
-    std::vector<Type> types = sortVectorToTypes(sorts);
-    type = d_exprMgr->mkFunctionType(types, type);
-  }
-  // CHECK:
-  // !t.isFunction() || THEORY_UF not enabled
-  // else "Functions (of non-zero arity) cannot be declared in logic"
-  return d_exprMgr->mkVar(symbol, type);
-}
-
-/**
- *  ( declare-sort <symbol> <numeral> )
- */
-Sort Solver::declareSort(const std::string& symbol, uint32_t arity) const
-{
-  // CHECK:
-  // - logic set?
-  // - !THEORY_UF && !THEORY_ARRAYS && !THEORY_DATATYPES && !THEORY_SETS
-  // else "Free sort symbols not allowed in logic"
-  if (arity == 0) return d_exprMgr->mkSort(symbol);
-  return d_exprMgr->mkSortConstructor(symbol, arity);
-}
-
-/**
- *  ( define-fun <function_def> )
- */
-Term Solver::defineFun(const std::string& symbol,
-                       const std::vector<Term>& bound_vars,
-                       Sort sort,
-                       Term term) const
-{
-  // CHECK:
-  // for bv in bound_vars:
-  // NodeManager::fromExprManager(d_exprMgr)
-  // == NodeManager::fromExprManager(bv.getExprManager())
-  // NodeManager::fromExprManager(d_exprMgr)
-  // == NodeManager::fromExprManager(expr.getExprManager())
-  // CHECK: sort exists
-  // CHECK: not recursive
-  // CHECK:
-  // sort.isFirstClass()
-  // else "can not create function type for range type that is not first class"
-  // !sort.isFunction()
-  // else "must flatten function types"
-  // CHECK:
-  // for v in bound_vars: is bound var
-  std::vector<Type> types;
-  for (const Term& v : bound_vars)
-  {
-    types.push_back(v.d_expr->getType());
-  }
-  // CHECK:
-  // for (unsigned i = 0; i < types.size(); ++ i)
-  //   sorts[i].isFirstClass()
-  // else "can not create function type for argument type that is not
-  //       first class"
-  Type type = *sort.d_type;
-  if (!types.empty())
-  {
-    type = d_exprMgr->mkFunctionType(types, type);
-  }
-  Expr fun = d_exprMgr->mkVar(symbol, type);
-  std::vector<Expr> ebound_vars = termVectorToExprs(bound_vars);
-  d_smtEngine->defineFunction(fun, ebound_vars, *term.d_expr);
-  return fun;
-}
-
-Term Solver::defineFun(Term fun,
-                       const std::vector<Term>& bound_vars,
-                       Term term) const
-{
-  // CHECK:
-  // NodeManager::fromExprManager(d_exprMgr)
-  // == NodeManager::fromExprManager(bv.getExprManager())
-  // NodeManager::fromExprManager(d_exprMgr)
-  // == NodeManager::fromExprManager(expr.getExprManager())
-  // CHECK:
-  // - bound_vars matches sort of fun
-  // - expr matches sort of fun
-  // CHECK: not recursive
-  // CHECK:
-  // for v in bound_vars: is bound var
-  std::vector<Expr> ebound_vars = termVectorToExprs(bound_vars);
-  d_smtEngine->defineFunction(*fun.d_expr, ebound_vars, *term.d_expr);
-  return fun;
-}
-
-/**
- *  ( define-fun-rec <function_def> )
- */
-Term Solver::defineFunRec(const std::string& symbol,
-                          const std::vector<Term>& bound_vars,
-                          Sort sort,
-                          Term term) const
-{
-  // CHECK:
-  // for bv in bound_vars:
-  // NodeManager::fromExprManager(d_exprMgr)
-  // == NodeManager::fromExprManager(bv.getExprManager())
-  // NodeManager::fromExprManager(d_exprMgr)
-  // == NodeManager::fromExprManager(expr.getExprManager())
-  // CHECK: sort exists
-  // CHECK:
-  // sort.isFirstClass()
-  // else "can not create function type for range type that is not first class"
-  // !sort.isFunction()
-  // else "must flatten function types"
-  // CHECK:
-  // for v in bound_vars: is bound var
-  std::vector<Type> types;
-  for (const Term& v : bound_vars)
-  {
-    types.push_back(v.d_expr->getType());
-  }
-  // CHECK:
-  // for (unsigned i = 0; i < types.size(); ++ i)
-  //   sorts[i].isFirstClass()
-  // else "can not create function type for argument type that is not
-  //       first class"
-  Type type = *sort.d_type;
-  if (!types.empty())
-  {
-    type = d_exprMgr->mkFunctionType(types, type);
-  }
-  Expr fun = d_exprMgr->mkVar(symbol, type);
-  std::vector<Expr> ebound_vars = termVectorToExprs(bound_vars);
-  d_smtEngine->defineFunctionRec(fun, ebound_vars, *term.d_expr);
-  return fun;
-}
-
-Term Solver::defineFunRec(Term fun,
-                          const std::vector<Term>& bound_vars,
-                          Term term) const
-{
-  // CHECK:
-  // for bv in bound_vars:
-  // NodeManager::fromExprManager(d_exprMgr)
-  // == NodeManager::fromExprManager(bv.getExprManager())
-  // NodeManager::fromExprManager(d_exprMgr)
-  // == NodeManager::fromExprManager(expr.getExprManager())
-  // CHECK:
-  // - bound_vars matches sort of fun
-  // - expr matches sort of fun
-  // CHECK:
-  // for v in bound_vars: is bound var
-  std::vector<Expr> ebound_vars = termVectorToExprs(bound_vars);
-  d_smtEngine->defineFunctionRec(*fun.d_expr, ebound_vars, *term.d_expr);
-  return fun;
-}
-
-/**
- *  ( define-funs-rec ( <function_decl>^{n+1} ) ( <term>^{n+1} ) )
- */
-void Solver::defineFunsRec(const std::vector<Term>& funs,
-                           const std::vector<std::vector<Term>>& bound_vars,
-                           const std::vector<Term>& terms) const
-{
-  // CHECK:
-  // for f in funs:
-  // NodeManager::fromExprManager(d_exprMgr)
-  // == NodeManager::fromExprManager(f.getExprManager())
-  // for bv in bound_vars:
-  // NodeManager::fromExprManager(d_exprMgr)
-  // == NodeManager::fromExprManager(bv.getExprManager())
-  // NodeManager::fromExprManager(d_exprMgr)
-  // == NodeManager::fromExprManager(expr.getExprManager())
-  // CHECK:
-  // - bound_vars matches sort of funs
-  // - exprs matches sort of funs
-  // CHECK:
-  // CHECK:
-  // for bv in bound_vars (for v in bv): is bound var
-  std::vector<Expr> efuns = termVectorToExprs(funs);
-  std::vector<std::vector<Expr>> ebound_vars;
-  for (const auto& v : bound_vars)
-  {
-    ebound_vars.push_back(termVectorToExprs(v));
-  }
-  std::vector<Expr> exprs = termVectorToExprs(terms);
-  d_smtEngine->defineFunctionsRec(efuns, ebound_vars, exprs);
->>>>>>> c7be9ef4
 }
 
 }  // namespace api
