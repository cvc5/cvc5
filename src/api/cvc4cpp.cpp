/*********************                                                        */
/*! \file cvc4cpp.cpp
 ** \verbatim
 ** Top contributors (to current version):
 **   Aina Niemetz, Andrew Reynolds, Andres Noetzli
 ** This file is part of the CVC4 project.
 ** Copyright (c) 2009-2021 by the authors listed in the file AUTHORS
 ** in the top-level source directory and their institutional affiliations.
 ** All rights reserved.  See the file COPYING in the top-level source
 ** directory for licensing information.\endverbatim
 **
 ** \brief The CVC4 C++ API.
 **
 ** The CVC4 C++ API.
 **
 ** A brief note on how to guard API functions:
 **
 ** In general, we think of API guards as a fence -- they are supposed to make
 ** sure that no invalid arguments get passed into internal realms of CVC4.
 ** Thus we always want to catch such cases on the API level (and can then
 ** assert internally that no invalid argument is passed in).
 **
 ** The only special case is when we use 3rd party back-ends we have no control
 ** over, and which throw (invalid_argument) exceptions anyways. In this case,
 ** we do not replicate argument checks but delegate them to the back-end,
 ** catch thrown exceptions, and raise a CVC4ApiException.
 **
 ** Our Integer implementation, e.g., is such a special case since we support
 ** two different back end implementations (GMP, CLN). Be aware that they do
 ** not fully agree on what is (in)valid input, which requires extra checks for
 ** consistent behavior (see Solver::mkRealFromStrHelper for an example).
 **/

#include "api/cvc4cpp.h"

#include <cstring>
#include <sstream>

#include "api/checks.h"
#include "base/check.h"
#include "base/configuration.h"
#include "expr/dtype.h"
#include "expr/dtype_cons.h"
#include "expr/dtype_selector.h"
#include "expr/kind.h"
#include "expr/metakind.h"
#include "expr/node.h"
#include "expr/node_manager.h"
#include "expr/sequence.h"
#include "expr/type_node.h"
#include "options/main_options.h"
#include "options/options.h"
#include "options/smt_options.h"
#include "proof/unsat_core.h"
#include "smt/model.h"
#include "smt/smt_engine.h"
#include "smt/smt_mode.h"
#include "theory/logic_info.h"
#include "theory/theory_model.h"
#include "util/random.h"
#include "util/result.h"
#include "util/statistics_registry.h"
#include "util/stats_histogram.h"
#include "util/utility.h"

namespace CVC4 {
namespace api {

/* -------------------------------------------------------------------------- */
/* Statistics                                                                 */
/* -------------------------------------------------------------------------- */

struct Statistics
{
  Statistics()
      : d_consts("api::CONSTANT"), d_vars("api::VARIABLE"), d_terms("api::TERM")
  {
  }
  IntegralHistogramStat<TypeConstant> d_consts;
  IntegralHistogramStat<TypeConstant> d_vars;
  IntegralHistogramStat<Kind> d_terms;
};

/* -------------------------------------------------------------------------- */
/* Kind                                                                       */
/* -------------------------------------------------------------------------- */

/* Mapping from external (API) kind to internal kind. */
const static std::unordered_map<Kind, CVC4::Kind, KindHashFunction> s_kinds{
    {INTERNAL_KIND, CVC4::Kind::UNDEFINED_KIND},
    {UNDEFINED_KIND, CVC4::Kind::UNDEFINED_KIND},
    {NULL_EXPR, CVC4::Kind::NULL_EXPR},
    /* Builtin ------------------------------------------------------------- */
    {UNINTERPRETED_CONSTANT, CVC4::Kind::UNINTERPRETED_CONSTANT},
    {ABSTRACT_VALUE, CVC4::Kind::ABSTRACT_VALUE},
    {EQUAL, CVC4::Kind::EQUAL},
    {DISTINCT, CVC4::Kind::DISTINCT},
    {CONSTANT, CVC4::Kind::VARIABLE},
    {VARIABLE, CVC4::Kind::BOUND_VARIABLE},
    {SEXPR, CVC4::Kind::SEXPR},
    {LAMBDA, CVC4::Kind::LAMBDA},
    {WITNESS, CVC4::Kind::WITNESS},
    /* Boolean ------------------------------------------------------------- */
    {CONST_BOOLEAN, CVC4::Kind::CONST_BOOLEAN},
    {NOT, CVC4::Kind::NOT},
    {AND, CVC4::Kind::AND},
    {IMPLIES, CVC4::Kind::IMPLIES},
    {OR, CVC4::Kind::OR},
    {XOR, CVC4::Kind::XOR},
    {ITE, CVC4::Kind::ITE},
    {MATCH, CVC4::Kind::MATCH},
    {MATCH_CASE, CVC4::Kind::MATCH_CASE},
    {MATCH_BIND_CASE, CVC4::Kind::MATCH_BIND_CASE},
    /* UF ------------------------------------------------------------------ */
    {APPLY_UF, CVC4::Kind::APPLY_UF},
    {CARDINALITY_CONSTRAINT, CVC4::Kind::CARDINALITY_CONSTRAINT},
    {CARDINALITY_VALUE, CVC4::Kind::CARDINALITY_VALUE},
    {HO_APPLY, CVC4::Kind::HO_APPLY},
    /* Arithmetic ---------------------------------------------------------- */
    {PLUS, CVC4::Kind::PLUS},
    {MULT, CVC4::Kind::MULT},
    {IAND, CVC4::Kind::IAND},
    {MINUS, CVC4::Kind::MINUS},
    {UMINUS, CVC4::Kind::UMINUS},
    {DIVISION, CVC4::Kind::DIVISION},
    {INTS_DIVISION, CVC4::Kind::INTS_DIVISION},
    {INTS_MODULUS, CVC4::Kind::INTS_MODULUS},
    {ABS, CVC4::Kind::ABS},
    {DIVISIBLE, CVC4::Kind::DIVISIBLE},
    {POW, CVC4::Kind::POW},
    {EXPONENTIAL, CVC4::Kind::EXPONENTIAL},
    {SINE, CVC4::Kind::SINE},
    {COSINE, CVC4::Kind::COSINE},
    {TANGENT, CVC4::Kind::TANGENT},
    {COSECANT, CVC4::Kind::COSECANT},
    {SECANT, CVC4::Kind::SECANT},
    {COTANGENT, CVC4::Kind::COTANGENT},
    {ARCSINE, CVC4::Kind::ARCSINE},
    {ARCCOSINE, CVC4::Kind::ARCCOSINE},
    {ARCTANGENT, CVC4::Kind::ARCTANGENT},
    {ARCCOSECANT, CVC4::Kind::ARCCOSECANT},
    {ARCSECANT, CVC4::Kind::ARCSECANT},
    {ARCCOTANGENT, CVC4::Kind::ARCCOTANGENT},
    {SQRT, CVC4::Kind::SQRT},
    {CONST_RATIONAL, CVC4::Kind::CONST_RATIONAL},
    {LT, CVC4::Kind::LT},
    {LEQ, CVC4::Kind::LEQ},
    {GT, CVC4::Kind::GT},
    {GEQ, CVC4::Kind::GEQ},
    {IS_INTEGER, CVC4::Kind::IS_INTEGER},
    {TO_INTEGER, CVC4::Kind::TO_INTEGER},
    {TO_REAL, CVC4::Kind::TO_REAL},
    {PI, CVC4::Kind::PI},
    /* BV ------------------------------------------------------------------ */
    {CONST_BITVECTOR, CVC4::Kind::CONST_BITVECTOR},
    {BITVECTOR_CONCAT, CVC4::Kind::BITVECTOR_CONCAT},
    {BITVECTOR_AND, CVC4::Kind::BITVECTOR_AND},
    {BITVECTOR_OR, CVC4::Kind::BITVECTOR_OR},
    {BITVECTOR_XOR, CVC4::Kind::BITVECTOR_XOR},
    {BITVECTOR_NOT, CVC4::Kind::BITVECTOR_NOT},
    {BITVECTOR_NAND, CVC4::Kind::BITVECTOR_NAND},
    {BITVECTOR_NOR, CVC4::Kind::BITVECTOR_NOR},
    {BITVECTOR_XNOR, CVC4::Kind::BITVECTOR_XNOR},
    {BITVECTOR_COMP, CVC4::Kind::BITVECTOR_COMP},
    {BITVECTOR_MULT, CVC4::Kind::BITVECTOR_MULT},
    {BITVECTOR_PLUS, CVC4::Kind::BITVECTOR_PLUS},
    {BITVECTOR_SUB, CVC4::Kind::BITVECTOR_SUB},
    {BITVECTOR_NEG, CVC4::Kind::BITVECTOR_NEG},
    {BITVECTOR_UDIV, CVC4::Kind::BITVECTOR_UDIV},
    {BITVECTOR_UREM, CVC4::Kind::BITVECTOR_UREM},
    {BITVECTOR_SDIV, CVC4::Kind::BITVECTOR_SDIV},
    {BITVECTOR_SREM, CVC4::Kind::BITVECTOR_SREM},
    {BITVECTOR_SMOD, CVC4::Kind::BITVECTOR_SMOD},
    {BITVECTOR_SHL, CVC4::Kind::BITVECTOR_SHL},
    {BITVECTOR_LSHR, CVC4::Kind::BITVECTOR_LSHR},
    {BITVECTOR_ASHR, CVC4::Kind::BITVECTOR_ASHR},
    {BITVECTOR_ULT, CVC4::Kind::BITVECTOR_ULT},
    {BITVECTOR_ULE, CVC4::Kind::BITVECTOR_ULE},
    {BITVECTOR_UGT, CVC4::Kind::BITVECTOR_UGT},
    {BITVECTOR_UGE, CVC4::Kind::BITVECTOR_UGE},
    {BITVECTOR_SLT, CVC4::Kind::BITVECTOR_SLT},
    {BITVECTOR_SLE, CVC4::Kind::BITVECTOR_SLE},
    {BITVECTOR_SGT, CVC4::Kind::BITVECTOR_SGT},
    {BITVECTOR_SGE, CVC4::Kind::BITVECTOR_SGE},
    {BITVECTOR_ULTBV, CVC4::Kind::BITVECTOR_ULTBV},
    {BITVECTOR_SLTBV, CVC4::Kind::BITVECTOR_SLTBV},
    {BITVECTOR_ITE, CVC4::Kind::BITVECTOR_ITE},
    {BITVECTOR_REDOR, CVC4::Kind::BITVECTOR_REDOR},
    {BITVECTOR_REDAND, CVC4::Kind::BITVECTOR_REDAND},
    {BITVECTOR_EXTRACT, CVC4::Kind::BITVECTOR_EXTRACT},
    {BITVECTOR_REPEAT, CVC4::Kind::BITVECTOR_REPEAT},
    {BITVECTOR_ZERO_EXTEND, CVC4::Kind::BITVECTOR_ZERO_EXTEND},
    {BITVECTOR_SIGN_EXTEND, CVC4::Kind::BITVECTOR_SIGN_EXTEND},
    {BITVECTOR_ROTATE_LEFT, CVC4::Kind::BITVECTOR_ROTATE_LEFT},
    {BITVECTOR_ROTATE_RIGHT, CVC4::Kind::BITVECTOR_ROTATE_RIGHT},
    {INT_TO_BITVECTOR, CVC4::Kind::INT_TO_BITVECTOR},
    {BITVECTOR_TO_NAT, CVC4::Kind::BITVECTOR_TO_NAT},
    /* FP ------------------------------------------------------------------ */
    {CONST_FLOATINGPOINT, CVC4::Kind::CONST_FLOATINGPOINT},
    {CONST_ROUNDINGMODE, CVC4::Kind::CONST_ROUNDINGMODE},
    {FLOATINGPOINT_FP, CVC4::Kind::FLOATINGPOINT_FP},
    {FLOATINGPOINT_EQ, CVC4::Kind::FLOATINGPOINT_EQ},
    {FLOATINGPOINT_ABS, CVC4::Kind::FLOATINGPOINT_ABS},
    {FLOATINGPOINT_NEG, CVC4::Kind::FLOATINGPOINT_NEG},
    {FLOATINGPOINT_PLUS, CVC4::Kind::FLOATINGPOINT_PLUS},
    {FLOATINGPOINT_SUB, CVC4::Kind::FLOATINGPOINT_SUB},
    {FLOATINGPOINT_MULT, CVC4::Kind::FLOATINGPOINT_MULT},
    {FLOATINGPOINT_DIV, CVC4::Kind::FLOATINGPOINT_DIV},
    {FLOATINGPOINT_FMA, CVC4::Kind::FLOATINGPOINT_FMA},
    {FLOATINGPOINT_SQRT, CVC4::Kind::FLOATINGPOINT_SQRT},
    {FLOATINGPOINT_REM, CVC4::Kind::FLOATINGPOINT_REM},
    {FLOATINGPOINT_RTI, CVC4::Kind::FLOATINGPOINT_RTI},
    {FLOATINGPOINT_MIN, CVC4::Kind::FLOATINGPOINT_MIN},
    {FLOATINGPOINT_MAX, CVC4::Kind::FLOATINGPOINT_MAX},
    {FLOATINGPOINT_LEQ, CVC4::Kind::FLOATINGPOINT_LEQ},
    {FLOATINGPOINT_LT, CVC4::Kind::FLOATINGPOINT_LT},
    {FLOATINGPOINT_GEQ, CVC4::Kind::FLOATINGPOINT_GEQ},
    {FLOATINGPOINT_GT, CVC4::Kind::FLOATINGPOINT_GT},
    {FLOATINGPOINT_ISN, CVC4::Kind::FLOATINGPOINT_ISN},
    {FLOATINGPOINT_ISSN, CVC4::Kind::FLOATINGPOINT_ISSN},
    {FLOATINGPOINT_ISZ, CVC4::Kind::FLOATINGPOINT_ISZ},
    {FLOATINGPOINT_ISINF, CVC4::Kind::FLOATINGPOINT_ISINF},
    {FLOATINGPOINT_ISNAN, CVC4::Kind::FLOATINGPOINT_ISNAN},
    {FLOATINGPOINT_ISNEG, CVC4::Kind::FLOATINGPOINT_ISNEG},
    {FLOATINGPOINT_ISPOS, CVC4::Kind::FLOATINGPOINT_ISPOS},
    {FLOATINGPOINT_TO_FP_FLOATINGPOINT,
     CVC4::Kind::FLOATINGPOINT_TO_FP_FLOATINGPOINT},
    {FLOATINGPOINT_TO_FP_REAL, CVC4::Kind::FLOATINGPOINT_TO_FP_REAL},
    {FLOATINGPOINT_TO_FP_SIGNED_BITVECTOR,
     CVC4::Kind::FLOATINGPOINT_TO_FP_SIGNED_BITVECTOR},
    {FLOATINGPOINT_TO_FP_UNSIGNED_BITVECTOR,
     CVC4::Kind::FLOATINGPOINT_TO_FP_UNSIGNED_BITVECTOR},
    {FLOATINGPOINT_TO_FP_GENERIC, CVC4::Kind::FLOATINGPOINT_TO_FP_GENERIC},
    {FLOATINGPOINT_TO_UBV, CVC4::Kind::FLOATINGPOINT_TO_UBV},
    {FLOATINGPOINT_TO_SBV, CVC4::Kind::FLOATINGPOINT_TO_SBV},
    {FLOATINGPOINT_TO_REAL, CVC4::Kind::FLOATINGPOINT_TO_REAL},
    /* Arrays -------------------------------------------------------------- */
    {SELECT, CVC4::Kind::SELECT},
    {STORE, CVC4::Kind::STORE},
    {CONST_ARRAY, CVC4::Kind::STORE_ALL},
    {EQ_RANGE, CVC4::Kind::EQ_RANGE},
    /* Datatypes ----------------------------------------------------------- */
    {APPLY_SELECTOR, CVC4::Kind::APPLY_SELECTOR},
    {APPLY_CONSTRUCTOR, CVC4::Kind::APPLY_CONSTRUCTOR},
    {APPLY_TESTER, CVC4::Kind::APPLY_TESTER},
    {TUPLE_UPDATE, CVC4::Kind::TUPLE_UPDATE},
    {RECORD_UPDATE, CVC4::Kind::RECORD_UPDATE},
    {DT_SIZE, CVC4::Kind::DT_SIZE},
    {TUPLE_PROJECT, CVC4::Kind::TUPLE_PROJECT},
    /* Separation Logic ---------------------------------------------------- */
    {SEP_NIL, CVC4::Kind::SEP_NIL},
    {SEP_EMP, CVC4::Kind::SEP_EMP},
    {SEP_PTO, CVC4::Kind::SEP_PTO},
    {SEP_STAR, CVC4::Kind::SEP_STAR},
    {SEP_WAND, CVC4::Kind::SEP_WAND},
    /* Sets ---------------------------------------------------------------- */
    {EMPTYSET, CVC4::Kind::EMPTYSET},
    {UNION, CVC4::Kind::UNION},
    {INTERSECTION, CVC4::Kind::INTERSECTION},
    {SETMINUS, CVC4::Kind::SETMINUS},
    {SUBSET, CVC4::Kind::SUBSET},
    {MEMBER, CVC4::Kind::MEMBER},
    {SINGLETON, CVC4::Kind::SINGLETON},
    {INSERT, CVC4::Kind::INSERT},
    {CARD, CVC4::Kind::CARD},
    {COMPLEMENT, CVC4::Kind::COMPLEMENT},
    {UNIVERSE_SET, CVC4::Kind::UNIVERSE_SET},
    {JOIN, CVC4::Kind::JOIN},
    {PRODUCT, CVC4::Kind::PRODUCT},
    {TRANSPOSE, CVC4::Kind::TRANSPOSE},
    {TCLOSURE, CVC4::Kind::TCLOSURE},
    {JOIN_IMAGE, CVC4::Kind::JOIN_IMAGE},
    {IDEN, CVC4::Kind::IDEN},
    {COMPREHENSION, CVC4::Kind::COMPREHENSION},
    {CHOOSE, CVC4::Kind::CHOOSE},
    {IS_SINGLETON, CVC4::Kind::IS_SINGLETON},
    /* Bags ---------------------------------------------------------------- */
    {UNION_MAX, CVC4::Kind::UNION_MAX},
    {UNION_DISJOINT, CVC4::Kind::UNION_DISJOINT},
    {INTERSECTION_MIN, CVC4::Kind::INTERSECTION_MIN},
    {DIFFERENCE_SUBTRACT, CVC4::Kind::DIFFERENCE_SUBTRACT},
    {DIFFERENCE_REMOVE, CVC4::Kind::DIFFERENCE_REMOVE},
    {SUBBAG, CVC4::Kind::SUBBAG},
    {BAG_COUNT, CVC4::Kind::BAG_COUNT},
    {DUPLICATE_REMOVAL, CVC4::Kind::DUPLICATE_REMOVAL},
    {MK_BAG, CVC4::Kind::MK_BAG},
    {EMPTYBAG, CVC4::Kind::EMPTYBAG},
    {BAG_CARD, CVC4::Kind::BAG_CARD},
    {BAG_CHOOSE, CVC4::Kind::BAG_CHOOSE},
    {BAG_IS_SINGLETON, CVC4::Kind::BAG_IS_SINGLETON},
    {BAG_FROM_SET, CVC4::Kind::BAG_FROM_SET},
    {BAG_TO_SET, CVC4::Kind::BAG_TO_SET},
    /* Strings ------------------------------------------------------------- */
    {STRING_CONCAT, CVC4::Kind::STRING_CONCAT},
    {STRING_IN_REGEXP, CVC4::Kind::STRING_IN_REGEXP},
    {STRING_LENGTH, CVC4::Kind::STRING_LENGTH},
    {STRING_SUBSTR, CVC4::Kind::STRING_SUBSTR},
    {STRING_UPDATE, CVC4::Kind::STRING_UPDATE},
    {STRING_CHARAT, CVC4::Kind::STRING_CHARAT},
    {STRING_CONTAINS, CVC4::Kind::STRING_STRCTN},
    {STRING_INDEXOF, CVC4::Kind::STRING_STRIDOF},
    {STRING_REPLACE, CVC4::Kind::STRING_STRREPL},
    {STRING_REPLACE_ALL, CVC4::Kind::STRING_STRREPLALL},
    {STRING_REPLACE_RE, CVC4::Kind::STRING_REPLACE_RE},
    {STRING_REPLACE_RE_ALL, CVC4::Kind::STRING_REPLACE_RE_ALL},
    {STRING_TOLOWER, CVC4::Kind::STRING_TOLOWER},
    {STRING_TOUPPER, CVC4::Kind::STRING_TOUPPER},
    {STRING_REV, CVC4::Kind::STRING_REV},
    {STRING_FROM_CODE, CVC4::Kind::STRING_FROM_CODE},
    {STRING_TO_CODE, CVC4::Kind::STRING_TO_CODE},
    {STRING_LT, CVC4::Kind::STRING_LT},
    {STRING_LEQ, CVC4::Kind::STRING_LEQ},
    {STRING_PREFIX, CVC4::Kind::STRING_PREFIX},
    {STRING_SUFFIX, CVC4::Kind::STRING_SUFFIX},
    {STRING_IS_DIGIT, CVC4::Kind::STRING_IS_DIGIT},
    {STRING_FROM_INT, CVC4::Kind::STRING_ITOS},
    {STRING_TO_INT, CVC4::Kind::STRING_STOI},
    {CONST_STRING, CVC4::Kind::CONST_STRING},
    {STRING_TO_REGEXP, CVC4::Kind::STRING_TO_REGEXP},
    {REGEXP_CONCAT, CVC4::Kind::REGEXP_CONCAT},
    {REGEXP_UNION, CVC4::Kind::REGEXP_UNION},
    {REGEXP_INTER, CVC4::Kind::REGEXP_INTER},
    {REGEXP_DIFF, CVC4::Kind::REGEXP_DIFF},
    {REGEXP_STAR, CVC4::Kind::REGEXP_STAR},
    {REGEXP_PLUS, CVC4::Kind::REGEXP_PLUS},
    {REGEXP_OPT, CVC4::Kind::REGEXP_OPT},
    {REGEXP_RANGE, CVC4::Kind::REGEXP_RANGE},
    {REGEXP_REPEAT, CVC4::Kind::REGEXP_REPEAT},
    {REGEXP_LOOP, CVC4::Kind::REGEXP_LOOP},
    {REGEXP_EMPTY, CVC4::Kind::REGEXP_EMPTY},
    {REGEXP_SIGMA, CVC4::Kind::REGEXP_SIGMA},
    {REGEXP_COMPLEMENT, CVC4::Kind::REGEXP_COMPLEMENT},
    // maps to the same kind as the string versions
    {SEQ_CONCAT, CVC4::Kind::STRING_CONCAT},
    {SEQ_LENGTH, CVC4::Kind::STRING_LENGTH},
    {SEQ_EXTRACT, CVC4::Kind::STRING_SUBSTR},
    {SEQ_UPDATE, CVC4::Kind::STRING_UPDATE},
    {SEQ_AT, CVC4::Kind::STRING_CHARAT},
    {SEQ_CONTAINS, CVC4::Kind::STRING_STRCTN},
    {SEQ_INDEXOF, CVC4::Kind::STRING_STRIDOF},
    {SEQ_REPLACE, CVC4::Kind::STRING_STRREPL},
    {SEQ_REPLACE_ALL, CVC4::Kind::STRING_STRREPLALL},
    {SEQ_REV, CVC4::Kind::STRING_REV},
    {SEQ_PREFIX, CVC4::Kind::STRING_PREFIX},
    {SEQ_SUFFIX, CVC4::Kind::STRING_SUFFIX},
    {CONST_SEQUENCE, CVC4::Kind::CONST_SEQUENCE},
    {SEQ_UNIT, CVC4::Kind::SEQ_UNIT},
    {SEQ_NTH, CVC4::Kind::SEQ_NTH},
    /* Quantifiers --------------------------------------------------------- */
    {FORALL, CVC4::Kind::FORALL},
    {EXISTS, CVC4::Kind::EXISTS},
    {BOUND_VAR_LIST, CVC4::Kind::BOUND_VAR_LIST},
    {INST_PATTERN, CVC4::Kind::INST_PATTERN},
    {INST_NO_PATTERN, CVC4::Kind::INST_NO_PATTERN},
    {INST_ATTRIBUTE, CVC4::Kind::INST_ATTRIBUTE},
    {INST_PATTERN_LIST, CVC4::Kind::INST_PATTERN_LIST},
    {LAST_KIND, CVC4::Kind::LAST_KIND},
};

/* Mapping from internal kind to external (API) kind. */
const static std::unordered_map<CVC4::Kind, Kind, CVC4::kind::KindHashFunction>
    s_kinds_internal{
        {CVC4::Kind::UNDEFINED_KIND, UNDEFINED_KIND},
        {CVC4::Kind::NULL_EXPR, NULL_EXPR},
        /* Builtin --------------------------------------------------------- */
        {CVC4::Kind::UNINTERPRETED_CONSTANT, UNINTERPRETED_CONSTANT},
        {CVC4::Kind::ABSTRACT_VALUE, ABSTRACT_VALUE},
        {CVC4::Kind::EQUAL, EQUAL},
        {CVC4::Kind::DISTINCT, DISTINCT},
        {CVC4::Kind::VARIABLE, CONSTANT},
        {CVC4::Kind::BOUND_VARIABLE, VARIABLE},
        {CVC4::Kind::SEXPR, SEXPR},
        {CVC4::Kind::LAMBDA, LAMBDA},
        {CVC4::Kind::WITNESS, WITNESS},
        /* Boolean --------------------------------------------------------- */
        {CVC4::Kind::CONST_BOOLEAN, CONST_BOOLEAN},
        {CVC4::Kind::NOT, NOT},
        {CVC4::Kind::AND, AND},
        {CVC4::Kind::IMPLIES, IMPLIES},
        {CVC4::Kind::OR, OR},
        {CVC4::Kind::XOR, XOR},
        {CVC4::Kind::ITE, ITE},
        {CVC4::Kind::MATCH, MATCH},
        {CVC4::Kind::MATCH_CASE, MATCH_CASE},
        {CVC4::Kind::MATCH_BIND_CASE, MATCH_BIND_CASE},
        /* UF -------------------------------------------------------------- */
        {CVC4::Kind::APPLY_UF, APPLY_UF},
        {CVC4::Kind::CARDINALITY_CONSTRAINT, CARDINALITY_CONSTRAINT},
        {CVC4::Kind::CARDINALITY_VALUE, CARDINALITY_VALUE},
        {CVC4::Kind::HO_APPLY, HO_APPLY},
        /* Arithmetic ------------------------------------------------------ */
        {CVC4::Kind::PLUS, PLUS},
        {CVC4::Kind::MULT, MULT},
        {CVC4::Kind::IAND, IAND},
        {CVC4::Kind::MINUS, MINUS},
        {CVC4::Kind::UMINUS, UMINUS},
        {CVC4::Kind::DIVISION, DIVISION},
        {CVC4::Kind::DIVISION_TOTAL, INTERNAL_KIND},
        {CVC4::Kind::INTS_DIVISION, INTS_DIVISION},
        {CVC4::Kind::INTS_DIVISION_TOTAL, INTERNAL_KIND},
        {CVC4::Kind::INTS_MODULUS, INTS_MODULUS},
        {CVC4::Kind::INTS_MODULUS_TOTAL, INTERNAL_KIND},
        {CVC4::Kind::ABS, ABS},
        {CVC4::Kind::DIVISIBLE, DIVISIBLE},
        {CVC4::Kind::POW, POW},
        {CVC4::Kind::EXPONENTIAL, EXPONENTIAL},
        {CVC4::Kind::SINE, SINE},
        {CVC4::Kind::COSINE, COSINE},
        {CVC4::Kind::TANGENT, TANGENT},
        {CVC4::Kind::COSECANT, COSECANT},
        {CVC4::Kind::SECANT, SECANT},
        {CVC4::Kind::COTANGENT, COTANGENT},
        {CVC4::Kind::ARCSINE, ARCSINE},
        {CVC4::Kind::ARCCOSINE, ARCCOSINE},
        {CVC4::Kind::ARCTANGENT, ARCTANGENT},
        {CVC4::Kind::ARCCOSECANT, ARCCOSECANT},
        {CVC4::Kind::ARCSECANT, ARCSECANT},
        {CVC4::Kind::ARCCOTANGENT, ARCCOTANGENT},
        {CVC4::Kind::SQRT, SQRT},
        {CVC4::Kind::DIVISIBLE_OP, DIVISIBLE},
        {CVC4::Kind::CONST_RATIONAL, CONST_RATIONAL},
        {CVC4::Kind::LT, LT},
        {CVC4::Kind::LEQ, LEQ},
        {CVC4::Kind::GT, GT},
        {CVC4::Kind::GEQ, GEQ},
        {CVC4::Kind::IS_INTEGER, IS_INTEGER},
        {CVC4::Kind::TO_INTEGER, TO_INTEGER},
        {CVC4::Kind::TO_REAL, TO_REAL},
        {CVC4::Kind::PI, PI},
        /* BV -------------------------------------------------------------- */
        {CVC4::Kind::CONST_BITVECTOR, CONST_BITVECTOR},
        {CVC4::Kind::BITVECTOR_CONCAT, BITVECTOR_CONCAT},
        {CVC4::Kind::BITVECTOR_AND, BITVECTOR_AND},
        {CVC4::Kind::BITVECTOR_OR, BITVECTOR_OR},
        {CVC4::Kind::BITVECTOR_XOR, BITVECTOR_XOR},
        {CVC4::Kind::BITVECTOR_NOT, BITVECTOR_NOT},
        {CVC4::Kind::BITVECTOR_NAND, BITVECTOR_NAND},
        {CVC4::Kind::BITVECTOR_NOR, BITVECTOR_NOR},
        {CVC4::Kind::BITVECTOR_XNOR, BITVECTOR_XNOR},
        {CVC4::Kind::BITVECTOR_COMP, BITVECTOR_COMP},
        {CVC4::Kind::BITVECTOR_MULT, BITVECTOR_MULT},
        {CVC4::Kind::BITVECTOR_PLUS, BITVECTOR_PLUS},
        {CVC4::Kind::BITVECTOR_SUB, BITVECTOR_SUB},
        {CVC4::Kind::BITVECTOR_NEG, BITVECTOR_NEG},
        {CVC4::Kind::BITVECTOR_UDIV, BITVECTOR_UDIV},
        {CVC4::Kind::BITVECTOR_UREM, BITVECTOR_UREM},
        {CVC4::Kind::BITVECTOR_SDIV, BITVECTOR_SDIV},
        {CVC4::Kind::BITVECTOR_SREM, BITVECTOR_SREM},
        {CVC4::Kind::BITVECTOR_SMOD, BITVECTOR_SMOD},
        {CVC4::Kind::BITVECTOR_SHL, BITVECTOR_SHL},
        {CVC4::Kind::BITVECTOR_LSHR, BITVECTOR_LSHR},
        {CVC4::Kind::BITVECTOR_ASHR, BITVECTOR_ASHR},
        {CVC4::Kind::BITVECTOR_ULT, BITVECTOR_ULT},
        {CVC4::Kind::BITVECTOR_ULE, BITVECTOR_ULE},
        {CVC4::Kind::BITVECTOR_UGT, BITVECTOR_UGT},
        {CVC4::Kind::BITVECTOR_UGE, BITVECTOR_UGE},
        {CVC4::Kind::BITVECTOR_SLT, BITVECTOR_SLT},
        {CVC4::Kind::BITVECTOR_SLE, BITVECTOR_SLE},
        {CVC4::Kind::BITVECTOR_SGT, BITVECTOR_SGT},
        {CVC4::Kind::BITVECTOR_SGE, BITVECTOR_SGE},
        {CVC4::Kind::BITVECTOR_ULTBV, BITVECTOR_ULTBV},
        {CVC4::Kind::BITVECTOR_SLTBV, BITVECTOR_SLTBV},
        {CVC4::Kind::BITVECTOR_ITE, BITVECTOR_ITE},
        {CVC4::Kind::BITVECTOR_REDOR, BITVECTOR_REDOR},
        {CVC4::Kind::BITVECTOR_REDAND, BITVECTOR_REDAND},
        {CVC4::Kind::BITVECTOR_EXTRACT_OP, BITVECTOR_EXTRACT},
        {CVC4::Kind::BITVECTOR_REPEAT_OP, BITVECTOR_REPEAT},
        {CVC4::Kind::BITVECTOR_ZERO_EXTEND_OP, BITVECTOR_ZERO_EXTEND},
        {CVC4::Kind::BITVECTOR_SIGN_EXTEND_OP, BITVECTOR_SIGN_EXTEND},
        {CVC4::Kind::BITVECTOR_ROTATE_LEFT_OP, BITVECTOR_ROTATE_LEFT},
        {CVC4::Kind::BITVECTOR_ROTATE_RIGHT_OP, BITVECTOR_ROTATE_RIGHT},
        {CVC4::Kind::BITVECTOR_EXTRACT, BITVECTOR_EXTRACT},
        {CVC4::Kind::BITVECTOR_REPEAT, BITVECTOR_REPEAT},
        {CVC4::Kind::BITVECTOR_ZERO_EXTEND, BITVECTOR_ZERO_EXTEND},
        {CVC4::Kind::BITVECTOR_SIGN_EXTEND, BITVECTOR_SIGN_EXTEND},
        {CVC4::Kind::BITVECTOR_ROTATE_LEFT, BITVECTOR_ROTATE_LEFT},
        {CVC4::Kind::BITVECTOR_ROTATE_RIGHT, BITVECTOR_ROTATE_RIGHT},
        {CVC4::Kind::INT_TO_BITVECTOR_OP, INT_TO_BITVECTOR},
        {CVC4::Kind::INT_TO_BITVECTOR, INT_TO_BITVECTOR},
        {CVC4::Kind::BITVECTOR_TO_NAT, BITVECTOR_TO_NAT},
        /* FP -------------------------------------------------------------- */
        {CVC4::Kind::CONST_FLOATINGPOINT, CONST_FLOATINGPOINT},
        {CVC4::Kind::CONST_ROUNDINGMODE, CONST_ROUNDINGMODE},
        {CVC4::Kind::FLOATINGPOINT_FP, FLOATINGPOINT_FP},
        {CVC4::Kind::FLOATINGPOINT_EQ, FLOATINGPOINT_EQ},
        {CVC4::Kind::FLOATINGPOINT_ABS, FLOATINGPOINT_ABS},
        {CVC4::Kind::FLOATINGPOINT_NEG, FLOATINGPOINT_NEG},
        {CVC4::Kind::FLOATINGPOINT_PLUS, FLOATINGPOINT_PLUS},
        {CVC4::Kind::FLOATINGPOINT_SUB, FLOATINGPOINT_SUB},
        {CVC4::Kind::FLOATINGPOINT_MULT, FLOATINGPOINT_MULT},
        {CVC4::Kind::FLOATINGPOINT_DIV, FLOATINGPOINT_DIV},
        {CVC4::Kind::FLOATINGPOINT_FMA, FLOATINGPOINT_FMA},
        {CVC4::Kind::FLOATINGPOINT_SQRT, FLOATINGPOINT_SQRT},
        {CVC4::Kind::FLOATINGPOINT_REM, FLOATINGPOINT_REM},
        {CVC4::Kind::FLOATINGPOINT_RTI, FLOATINGPOINT_RTI},
        {CVC4::Kind::FLOATINGPOINT_MIN, FLOATINGPOINT_MIN},
        {CVC4::Kind::FLOATINGPOINT_MAX, FLOATINGPOINT_MAX},
        {CVC4::Kind::FLOATINGPOINT_LEQ, FLOATINGPOINT_LEQ},
        {CVC4::Kind::FLOATINGPOINT_LT, FLOATINGPOINT_LT},
        {CVC4::Kind::FLOATINGPOINT_GEQ, FLOATINGPOINT_GEQ},
        {CVC4::Kind::FLOATINGPOINT_GT, FLOATINGPOINT_GT},
        {CVC4::Kind::FLOATINGPOINT_ISN, FLOATINGPOINT_ISN},
        {CVC4::Kind::FLOATINGPOINT_ISSN, FLOATINGPOINT_ISSN},
        {CVC4::Kind::FLOATINGPOINT_ISZ, FLOATINGPOINT_ISZ},
        {CVC4::Kind::FLOATINGPOINT_ISINF, FLOATINGPOINT_ISINF},
        {CVC4::Kind::FLOATINGPOINT_ISNAN, FLOATINGPOINT_ISNAN},
        {CVC4::Kind::FLOATINGPOINT_ISNEG, FLOATINGPOINT_ISNEG},
        {CVC4::Kind::FLOATINGPOINT_ISPOS, FLOATINGPOINT_ISPOS},
        {CVC4::Kind::FLOATINGPOINT_TO_FP_IEEE_BITVECTOR_OP,
         FLOATINGPOINT_TO_FP_IEEE_BITVECTOR},
        {CVC4::Kind::FLOATINGPOINT_TO_FP_IEEE_BITVECTOR,
         FLOATINGPOINT_TO_FP_IEEE_BITVECTOR},
        {CVC4::Kind::FLOATINGPOINT_TO_FP_FLOATINGPOINT_OP,
         FLOATINGPOINT_TO_FP_FLOATINGPOINT},
        {CVC4::Kind::FLOATINGPOINT_TO_FP_FLOATINGPOINT,
         FLOATINGPOINT_TO_FP_FLOATINGPOINT},
        {CVC4::Kind::FLOATINGPOINT_TO_FP_REAL_OP, FLOATINGPOINT_TO_FP_REAL},
        {CVC4::Kind::FLOATINGPOINT_TO_FP_REAL, FLOATINGPOINT_TO_FP_REAL},
        {CVC4::Kind::FLOATINGPOINT_TO_FP_SIGNED_BITVECTOR_OP,
         FLOATINGPOINT_TO_FP_SIGNED_BITVECTOR},
        {CVC4::Kind::FLOATINGPOINT_TO_FP_SIGNED_BITVECTOR,
         FLOATINGPOINT_TO_FP_SIGNED_BITVECTOR},
        {CVC4::Kind::FLOATINGPOINT_TO_FP_UNSIGNED_BITVECTOR_OP,
         FLOATINGPOINT_TO_FP_UNSIGNED_BITVECTOR},
        {CVC4::Kind::FLOATINGPOINT_TO_FP_UNSIGNED_BITVECTOR,
         FLOATINGPOINT_TO_FP_UNSIGNED_BITVECTOR},
        {CVC4::Kind::FLOATINGPOINT_TO_FP_GENERIC_OP,
         FLOATINGPOINT_TO_FP_GENERIC},
        {CVC4::Kind::FLOATINGPOINT_TO_FP_GENERIC, FLOATINGPOINT_TO_FP_GENERIC},
        {CVC4::Kind::FLOATINGPOINT_TO_UBV_OP, FLOATINGPOINT_TO_UBV},
        {CVC4::Kind::FLOATINGPOINT_TO_UBV, FLOATINGPOINT_TO_UBV},
        {CVC4::Kind::FLOATINGPOINT_TO_UBV_TOTAL_OP, INTERNAL_KIND},
        {CVC4::Kind::FLOATINGPOINT_TO_UBV_TOTAL, INTERNAL_KIND},
        {CVC4::Kind::FLOATINGPOINT_TO_SBV_OP, FLOATINGPOINT_TO_SBV},
        {CVC4::Kind::FLOATINGPOINT_TO_SBV, FLOATINGPOINT_TO_SBV},
        {CVC4::Kind::FLOATINGPOINT_TO_SBV_TOTAL_OP, INTERNAL_KIND},
        {CVC4::Kind::FLOATINGPOINT_TO_SBV_TOTAL, INTERNAL_KIND},
        {CVC4::Kind::FLOATINGPOINT_TO_REAL, FLOATINGPOINT_TO_REAL},
        {CVC4::Kind::FLOATINGPOINT_TO_REAL_TOTAL, INTERNAL_KIND},
        /* Arrays ---------------------------------------------------------- */
        {CVC4::Kind::SELECT, SELECT},
        {CVC4::Kind::STORE, STORE},
        {CVC4::Kind::STORE_ALL, CONST_ARRAY},
        /* Datatypes ------------------------------------------------------- */
        {CVC4::Kind::APPLY_SELECTOR, APPLY_SELECTOR},
        {CVC4::Kind::APPLY_CONSTRUCTOR, APPLY_CONSTRUCTOR},
        {CVC4::Kind::APPLY_SELECTOR_TOTAL, INTERNAL_KIND},
        {CVC4::Kind::APPLY_TESTER, APPLY_TESTER},
        {CVC4::Kind::TUPLE_UPDATE_OP, TUPLE_UPDATE},
        {CVC4::Kind::TUPLE_UPDATE, TUPLE_UPDATE},
        {CVC4::Kind::RECORD_UPDATE_OP, RECORD_UPDATE},
        {CVC4::Kind::RECORD_UPDATE, RECORD_UPDATE},
        {CVC4::Kind::DT_SIZE, DT_SIZE},
        {CVC4::Kind::TUPLE_PROJECT, TUPLE_PROJECT},
        /* Separation Logic ------------------------------------------------ */
        {CVC4::Kind::SEP_NIL, SEP_NIL},
        {CVC4::Kind::SEP_EMP, SEP_EMP},
        {CVC4::Kind::SEP_PTO, SEP_PTO},
        {CVC4::Kind::SEP_STAR, SEP_STAR},
        {CVC4::Kind::SEP_WAND, SEP_WAND},
        /* Sets ------------------------------------------------------------ */
        {CVC4::Kind::EMPTYSET, EMPTYSET},
        {CVC4::Kind::UNION, UNION},
        {CVC4::Kind::INTERSECTION, INTERSECTION},
        {CVC4::Kind::SETMINUS, SETMINUS},
        {CVC4::Kind::SUBSET, SUBSET},
        {CVC4::Kind::MEMBER, MEMBER},
        {CVC4::Kind::SINGLETON, SINGLETON},
        {CVC4::Kind::INSERT, INSERT},
        {CVC4::Kind::CARD, CARD},
        {CVC4::Kind::COMPLEMENT, COMPLEMENT},
        {CVC4::Kind::UNIVERSE_SET, UNIVERSE_SET},
        {CVC4::Kind::JOIN, JOIN},
        {CVC4::Kind::PRODUCT, PRODUCT},
        {CVC4::Kind::TRANSPOSE, TRANSPOSE},
        {CVC4::Kind::TCLOSURE, TCLOSURE},
        {CVC4::Kind::JOIN_IMAGE, JOIN_IMAGE},
        {CVC4::Kind::IDEN, IDEN},
        {CVC4::Kind::COMPREHENSION, COMPREHENSION},
        {CVC4::Kind::CHOOSE, CHOOSE},
        {CVC4::Kind::IS_SINGLETON, IS_SINGLETON},
        /* Bags ------------------------------------------------------------ */
        {CVC4::Kind::UNION_MAX, UNION_MAX},
        {CVC4::Kind::UNION_DISJOINT, UNION_DISJOINT},
        {CVC4::Kind::INTERSECTION_MIN, INTERSECTION_MIN},
        {CVC4::Kind::DIFFERENCE_SUBTRACT, DIFFERENCE_SUBTRACT},
        {CVC4::Kind::DIFFERENCE_REMOVE, DIFFERENCE_REMOVE},
        {CVC4::Kind::SUBBAG, SUBBAG},
        {CVC4::Kind::BAG_COUNT, BAG_COUNT},
        {CVC4::Kind::DUPLICATE_REMOVAL, DUPLICATE_REMOVAL},
        {CVC4::Kind::MK_BAG, MK_BAG},
        {CVC4::Kind::EMPTYBAG, EMPTYBAG},
        {CVC4::Kind::BAG_CARD, BAG_CARD},
        {CVC4::Kind::BAG_CHOOSE, BAG_CHOOSE},
        {CVC4::Kind::BAG_IS_SINGLETON, BAG_IS_SINGLETON},
        {CVC4::Kind::BAG_FROM_SET, BAG_FROM_SET},
        {CVC4::Kind::BAG_TO_SET, BAG_TO_SET},
        /* Strings --------------------------------------------------------- */
        {CVC4::Kind::STRING_CONCAT, STRING_CONCAT},
        {CVC4::Kind::STRING_IN_REGEXP, STRING_IN_REGEXP},
        {CVC4::Kind::STRING_LENGTH, STRING_LENGTH},
        {CVC4::Kind::STRING_SUBSTR, STRING_SUBSTR},
        {CVC4::Kind::STRING_UPDATE, STRING_UPDATE},
        {CVC4::Kind::STRING_CHARAT, STRING_CHARAT},
        {CVC4::Kind::STRING_STRCTN, STRING_CONTAINS},
        {CVC4::Kind::STRING_STRIDOF, STRING_INDEXOF},
        {CVC4::Kind::STRING_STRREPL, STRING_REPLACE},
        {CVC4::Kind::STRING_STRREPLALL, STRING_REPLACE_ALL},
        {CVC4::Kind::STRING_REPLACE_RE, STRING_REPLACE_RE},
        {CVC4::Kind::STRING_REPLACE_RE_ALL, STRING_REPLACE_RE_ALL},
        {CVC4::Kind::STRING_TOLOWER, STRING_TOLOWER},
        {CVC4::Kind::STRING_TOUPPER, STRING_TOUPPER},
        {CVC4::Kind::STRING_REV, STRING_REV},
        {CVC4::Kind::STRING_FROM_CODE, STRING_FROM_CODE},
        {CVC4::Kind::STRING_TO_CODE, STRING_TO_CODE},
        {CVC4::Kind::STRING_LT, STRING_LT},
        {CVC4::Kind::STRING_LEQ, STRING_LEQ},
        {CVC4::Kind::STRING_PREFIX, STRING_PREFIX},
        {CVC4::Kind::STRING_SUFFIX, STRING_SUFFIX},
        {CVC4::Kind::STRING_IS_DIGIT, STRING_IS_DIGIT},
        {CVC4::Kind::STRING_ITOS, STRING_FROM_INT},
        {CVC4::Kind::STRING_STOI, STRING_TO_INT},
        {CVC4::Kind::CONST_STRING, CONST_STRING},
        {CVC4::Kind::STRING_TO_REGEXP, STRING_TO_REGEXP},
        {CVC4::Kind::REGEXP_CONCAT, REGEXP_CONCAT},
        {CVC4::Kind::REGEXP_UNION, REGEXP_UNION},
        {CVC4::Kind::REGEXP_INTER, REGEXP_INTER},
        {CVC4::Kind::REGEXP_DIFF, REGEXP_DIFF},
        {CVC4::Kind::REGEXP_STAR, REGEXP_STAR},
        {CVC4::Kind::REGEXP_PLUS, REGEXP_PLUS},
        {CVC4::Kind::REGEXP_OPT, REGEXP_OPT},
        {CVC4::Kind::REGEXP_RANGE, REGEXP_RANGE},
        {CVC4::Kind::REGEXP_REPEAT, REGEXP_REPEAT},
        {CVC4::Kind::REGEXP_REPEAT_OP, REGEXP_REPEAT},
        {CVC4::Kind::REGEXP_LOOP, REGEXP_LOOP},
        {CVC4::Kind::REGEXP_LOOP_OP, REGEXP_LOOP},
        {CVC4::Kind::REGEXP_EMPTY, REGEXP_EMPTY},
        {CVC4::Kind::REGEXP_SIGMA, REGEXP_SIGMA},
        {CVC4::Kind::REGEXP_COMPLEMENT, REGEXP_COMPLEMENT},
        {CVC4::Kind::CONST_SEQUENCE, CONST_SEQUENCE},
        {CVC4::Kind::SEQ_UNIT, SEQ_UNIT},
        {CVC4::Kind::SEQ_NTH, SEQ_NTH},
        /* Quantifiers ----------------------------------------------------- */
        {CVC4::Kind::FORALL, FORALL},
        {CVC4::Kind::EXISTS, EXISTS},
        {CVC4::Kind::BOUND_VAR_LIST, BOUND_VAR_LIST},
        {CVC4::Kind::INST_PATTERN, INST_PATTERN},
        {CVC4::Kind::INST_NO_PATTERN, INST_NO_PATTERN},
        {CVC4::Kind::INST_ATTRIBUTE, INST_ATTRIBUTE},
        {CVC4::Kind::INST_PATTERN_LIST, INST_PATTERN_LIST},
        /* ----------------------------------------------------------------- */
        {CVC4::Kind::LAST_KIND, LAST_KIND},
    };

/* Set of kinds for indexed operators */
const static std::unordered_set<Kind, KindHashFunction> s_indexed_kinds(
    {RECORD_UPDATE,
     DIVISIBLE,
     IAND,
     BITVECTOR_REPEAT,
     BITVECTOR_ZERO_EXTEND,
     BITVECTOR_SIGN_EXTEND,
     BITVECTOR_ROTATE_LEFT,
     BITVECTOR_ROTATE_RIGHT,
     INT_TO_BITVECTOR,
     FLOATINGPOINT_TO_UBV,
     FLOATINGPOINT_TO_SBV,
     TUPLE_UPDATE,
     BITVECTOR_EXTRACT,
     FLOATINGPOINT_TO_FP_IEEE_BITVECTOR,
     FLOATINGPOINT_TO_FP_FLOATINGPOINT,
     FLOATINGPOINT_TO_FP_REAL,
     FLOATINGPOINT_TO_FP_SIGNED_BITVECTOR,
     FLOATINGPOINT_TO_FP_UNSIGNED_BITVECTOR,
     FLOATINGPOINT_TO_FP_GENERIC});

namespace {

/** Convert a CVC4::Kind (internal) to a CVC4::api::Kind (external). */
CVC4::api::Kind intToExtKind(CVC4::Kind k)
{
  auto it = api::s_kinds_internal.find(k);
  if (it == api::s_kinds_internal.end())
  {
    return api::INTERNAL_KIND;
  }
  return it->second;
}

/** Convert a CVC4::api::Kind (external) to a CVC4::Kind (internal). */
CVC4::Kind extToIntKind(CVC4::api::Kind k)
{
  auto it = api::s_kinds.find(k);
  if (it == api::s_kinds.end())
  {
    return CVC4::Kind::UNDEFINED_KIND;
  }
  return it->second;
}

/** Return true if given kind is a defined external kind. */
bool isDefinedKind(Kind k) { return k > UNDEFINED_KIND && k < LAST_KIND; }

/**
 * Return true if the internal kind is one where the API term structure
 * differs from internal structure. This happens for APPLY_* kinds.
 * The API takes a "higher-order" perspective and treats functions as well
 * as datatype constructors/selectors/testers as terms
 * but interally they are not
 */
bool isApplyKind(CVC4::Kind k)
{
  return (k == CVC4::Kind::APPLY_UF || k == CVC4::Kind::APPLY_CONSTRUCTOR
          || k == CVC4::Kind::APPLY_SELECTOR || k == CVC4::Kind::APPLY_TESTER);
}

#ifdef CVC4_ASSERTIONS
/** Return true if given kind is a defined internal kind. */
bool isDefinedIntKind(CVC4::Kind k)
{
  return k != CVC4::Kind::UNDEFINED_KIND && k != CVC4::Kind::LAST_KIND;
}
#endif

/** Return the minimum arity of given kind. */
uint32_t minArity(Kind k)
{
  Assert(isDefinedKind(k));
  Assert(isDefinedIntKind(extToIntKind(k)));
  uint32_t min = CVC4::kind::metakind::getMinArityForKind(extToIntKind(k));

  // At the API level, we treat functions/constructors/selectors/testers as
  // normal terms instead of making them part of the operator
  if (isApplyKind(extToIntKind(k)))
  {
    min++;
  }
  return min;
}

/** Return the maximum arity of given kind. */
uint32_t maxArity(Kind k)
{
  Assert(isDefinedKind(k));
  Assert(isDefinedIntKind(extToIntKind(k)));
  uint32_t max = CVC4::kind::metakind::getMaxArityForKind(extToIntKind(k));

  // At the API level, we treat functions/constructors/selectors/testers as
  // normal terms instead of making them part of the operator
  if (isApplyKind(extToIntKind(k))
      && max != std::numeric_limits<uint32_t>::max())  // be careful not to
                                                       // overflow
  {
    max++;
  }
  return max;
}

}  // namespace

std::string kindToString(Kind k)
{
  return k == INTERNAL_KIND ? "INTERNAL_KIND"
                            : CVC4::kind::kindToString(extToIntKind(k));
}

std::ostream& operator<<(std::ostream& out, Kind k)
{
  switch (k)
  {
    case INTERNAL_KIND: out << "INTERNAL_KIND"; break;
    default: out << extToIntKind(k);
  }
  return out;
}

size_t KindHashFunction::operator()(Kind k) const { return k; }

/* -------------------------------------------------------------------------- */
/* API guard helpers                                                          */
/* -------------------------------------------------------------------------- */

namespace {

class CVC4ApiExceptionStream
{
 public:
  CVC4ApiExceptionStream() {}
  /* Note: This needs to be explicitly set to 'noexcept(false)' since it is
   * a destructor that throws an exception and in C++11 all destructors
   * default to noexcept(true) (else this triggers a call to std::terminate). */
  ~CVC4ApiExceptionStream() noexcept(false)
  {
    if (std::uncaught_exceptions() == 0)
    {
      throw CVC4ApiException(d_stream.str());
    }
  }

  std::ostream& ostream() { return d_stream; }

 private:
  std::stringstream d_stream;
};

class CVC4ApiRecoverableExceptionStream
{
 public:
  CVC4ApiRecoverableExceptionStream() {}
  /* Note: This needs to be explicitly set to 'noexcept(false)' since it is
   * a destructor that throws an exception and in C++11 all destructors
   * default to noexcept(true) (else this triggers a call to std::terminate). */
  ~CVC4ApiRecoverableExceptionStream() noexcept(false)
  {
    if (std::uncaught_exceptions() == 0)
    {
      throw CVC4ApiRecoverableException(d_stream.str());
    }
  }

  std::ostream& ostream() { return d_stream; }

 private:
  std::stringstream d_stream;
};

#define CVC4_API_TRY_CATCH_BEGIN \
  try                            \
  {
#define CVC4_API_TRY_CATCH_END                                                 \
  }                                                                            \
  catch (const UnrecognizedOptionException& e)                                 \
  {                                                                            \
    throw CVC4ApiRecoverableException(e.getMessage());                         \
  }                                                                            \
  catch (const CVC4::RecoverableModalException& e)                             \
  {                                                                            \
    throw CVC4ApiRecoverableException(e.getMessage());                         \
  }                                                                            \
  catch (const CVC4::Exception& e) { throw CVC4ApiException(e.getMessage()); } \
  catch (const std::invalid_argument& e) { throw CVC4ApiException(e.what()); }

}  // namespace

/* -------------------------------------------------------------------------- */
/* Result                                                                     */
/* -------------------------------------------------------------------------- */

Result::Result(const CVC4::Result& r) : d_result(new CVC4::Result(r)) {}

Result::Result() : d_result(new CVC4::Result()) {}

bool Result::isNull() const
{
  return d_result->getType() == CVC4::Result::TYPE_NONE;
}

bool Result::isSat(void) const
{
  return d_result->getType() == CVC4::Result::TYPE_SAT
         && d_result->isSat() == CVC4::Result::SAT;
}

bool Result::isUnsat(void) const
{
  return d_result->getType() == CVC4::Result::TYPE_SAT
         && d_result->isSat() == CVC4::Result::UNSAT;
}

bool Result::isSatUnknown(void) const
{
  return d_result->getType() == CVC4::Result::TYPE_SAT
         && d_result->isSat() == CVC4::Result::SAT_UNKNOWN;
}

bool Result::isEntailed(void) const
{
  return d_result->getType() == CVC4::Result::TYPE_ENTAILMENT
         && d_result->isEntailed() == CVC4::Result::ENTAILED;
}

bool Result::isNotEntailed(void) const
{
  return d_result->getType() == CVC4::Result::TYPE_ENTAILMENT
         && d_result->isEntailed() == CVC4::Result::NOT_ENTAILED;
}

bool Result::isEntailmentUnknown(void) const
{
  return d_result->getType() == CVC4::Result::TYPE_ENTAILMENT
         && d_result->isEntailed() == CVC4::Result::ENTAILMENT_UNKNOWN;
}

bool Result::operator==(const Result& r) const
{
  return *d_result == *r.d_result;
}

bool Result::operator!=(const Result& r) const
{
  return *d_result != *r.d_result;
}

Result::UnknownExplanation Result::getUnknownExplanation(void) const
{
  CVC4::Result::UnknownExplanation expl = d_result->whyUnknown();
  switch (expl)
  {
    case CVC4::Result::REQUIRES_FULL_CHECK: return REQUIRES_FULL_CHECK;
    case CVC4::Result::INCOMPLETE: return INCOMPLETE;
    case CVC4::Result::TIMEOUT: return TIMEOUT;
    case CVC4::Result::RESOURCEOUT: return RESOURCEOUT;
    case CVC4::Result::MEMOUT: return MEMOUT;
    case CVC4::Result::INTERRUPTED: return INTERRUPTED;
    case CVC4::Result::NO_STATUS: return NO_STATUS;
    case CVC4::Result::UNSUPPORTED: return UNSUPPORTED;
    case CVC4::Result::OTHER: return OTHER;
    default: return UNKNOWN_REASON;
  }
  return UNKNOWN_REASON;
}

std::string Result::toString(void) const { return d_result->toString(); }

std::ostream& operator<<(std::ostream& out, const Result& r)
{
  out << r.toString();
  return out;
}

std::ostream& operator<<(std::ostream& out, enum Result::UnknownExplanation e)
{
  switch (e)
  {
    case Result::REQUIRES_FULL_CHECK: out << "REQUIRES_FULL_CHECK"; break;
    case Result::INCOMPLETE: out << "INCOMPLETE"; break;
    case Result::TIMEOUT: out << "TIMEOUT"; break;
    case Result::RESOURCEOUT: out << "RESOURCEOUT"; break;
    case Result::MEMOUT: out << "MEMOUT"; break;
    case Result::INTERRUPTED: out << "INTERRUPTED"; break;
    case Result::NO_STATUS: out << "NO_STATUS"; break;
    case Result::UNSUPPORTED: out << "UNSUPPORTED"; break;
    case Result::OTHER: out << "OTHER"; break;
    case Result::UNKNOWN_REASON: out << "UNKNOWN_REASON"; break;
    default: Unhandled() << e;
  }
  return out;
}

/* -------------------------------------------------------------------------- */
/* Sort                                                                       */
/* -------------------------------------------------------------------------- */

Sort::Sort(const Solver* slv, const CVC4::TypeNode& t)
    : d_solver(slv), d_type(new CVC4::TypeNode(t))
{
}

Sort::Sort() : d_solver(nullptr), d_type(new CVC4::TypeNode()) {}

Sort::~Sort()
{
  if (d_solver != nullptr)
  {
    // Ensure that the correct node manager is in scope when the node is
    // destroyed.
    NodeManagerScope scope(d_solver->getNodeManager());
    d_type.reset();
  }
}

std::set<TypeNode> Sort::sortSetToTypeNodes(const std::set<Sort>& sorts)
{
  std::set<TypeNode> types;
  for (const Sort& s : sorts)
  {
    types.insert(s.getTypeNode());
  }
  return types;
}

std::vector<TypeNode> Sort::sortVectorToTypeNodes(
    const std::vector<Sort>& sorts)
{
  std::vector<TypeNode> typeNodes;
  for (const Sort& sort : sorts)
  {
    typeNodes.push_back(sort.getTypeNode());
  }
  return typeNodes;
}

std::vector<Sort> Sort::typeNodeVectorToSorts(
    const Solver* slv, const std::vector<TypeNode>& types)
{
  std::vector<Sort> sorts;
  for (size_t i = 0, tsize = types.size(); i < tsize; i++)
  {
    sorts.push_back(Sort(slv, types[i]));
  }
  return sorts;
}

bool Sort::operator==(const Sort& s) const
{
  CVC4_API_TRY_CATCH_BEGIN;
  //////// all checks before this line
  return *d_type == *s.d_type;
  ////////
  CVC4_API_TRY_CATCH_END;
}

bool Sort::operator!=(const Sort& s) const
{
  CVC4_API_TRY_CATCH_BEGIN;
  //////// all checks before this line
  return *d_type != *s.d_type;
  ////////
  CVC4_API_TRY_CATCH_END;
}

bool Sort::operator<(const Sort& s) const
{
  CVC4_API_TRY_CATCH_BEGIN;
  //////// all checks before this line
  return *d_type < *s.d_type;
  ////////
  CVC4_API_TRY_CATCH_END;
}

bool Sort::operator>(const Sort& s) const
{
  CVC4_API_TRY_CATCH_BEGIN;
  //////// all checks before this line
  return *d_type > *s.d_type;
  ////////
  CVC4_API_TRY_CATCH_END;
}

bool Sort::operator<=(const Sort& s) const
{
  CVC4_API_TRY_CATCH_BEGIN;
  //////// all checks before this line
  return *d_type <= *s.d_type;
  ////////
  CVC4_API_TRY_CATCH_END;
}

bool Sort::operator>=(const Sort& s) const
{
  CVC4_API_TRY_CATCH_BEGIN;
  //////// all checks before this line
  return *d_type >= *s.d_type;
  ////////
  CVC4_API_TRY_CATCH_END;
}

bool Sort::isNull() const
{
  CVC4_API_TRY_CATCH_BEGIN;
  //////// all checks before this line
  return isNullHelper();
  ////////
  CVC4_API_TRY_CATCH_END;
}

bool Sort::isBoolean() const
{
  CVC4_API_TRY_CATCH_BEGIN;
  //////// all checks before this line
  return d_type->isBoolean();
  ////////
  CVC4_API_TRY_CATCH_END;
}

bool Sort::isInteger() const
{
  CVC4_API_TRY_CATCH_BEGIN;
  //////// all checks before this line
  return d_type->isInteger();
  ////////
  CVC4_API_TRY_CATCH_END;
}

bool Sort::isReal() const
{
  CVC4_API_TRY_CATCH_BEGIN;
  //////// all checks before this line
  return d_type->isReal();
  ////////
  CVC4_API_TRY_CATCH_END;
}

bool Sort::isString() const
{
  CVC4_API_TRY_CATCH_BEGIN;
  //////// all checks before this line
  return d_type->isString();
  ////////
  CVC4_API_TRY_CATCH_END;
}

bool Sort::isRegExp() const
{
  CVC4_API_TRY_CATCH_BEGIN;
  //////// all checks before this line
  return d_type->isRegExp();
  ////////
  CVC4_API_TRY_CATCH_END;
}

bool Sort::isRoundingMode() const
{
  CVC4_API_TRY_CATCH_BEGIN;
  //////// all checks before this line
  return d_type->isRoundingMode();
  ////////
  CVC4_API_TRY_CATCH_END;
}

bool Sort::isBitVector() const
{
  CVC4_API_TRY_CATCH_BEGIN;
  //////// all checks before this line
  return d_type->isBitVector();
  ////////
  CVC4_API_TRY_CATCH_END;
}

bool Sort::isFloatingPoint() const
{
  CVC4_API_TRY_CATCH_BEGIN;
  //////// all checks before this line
  return d_type->isFloatingPoint();
  ////////
  CVC4_API_TRY_CATCH_END;
}

bool Sort::isDatatype() const
{
  CVC4_API_TRY_CATCH_BEGIN;
  //////// all checks before this line
  return d_type->isDatatype();
  ////////
  CVC4_API_TRY_CATCH_END;
}

bool Sort::isParametricDatatype() const
{
  CVC4_API_TRY_CATCH_BEGIN;
  //////// all checks before this line
  if (!d_type->isDatatype()) return false;
  return d_type->isParametricDatatype();
  ////////
  CVC4_API_TRY_CATCH_END;
}

bool Sort::isConstructor() const
{
  CVC4_API_TRY_CATCH_BEGIN;
  //////// all checks before this line
  return d_type->isConstructor();
  ////////
  CVC4_API_TRY_CATCH_END;
}

bool Sort::isSelector() const
{
  CVC4_API_TRY_CATCH_BEGIN;
  //////// all checks before this line
  return d_type->isSelector();
  ////////
  CVC4_API_TRY_CATCH_END;
}

bool Sort::isTester() const
{
  CVC4_API_TRY_CATCH_BEGIN;
  //////// all checks before this line
  return d_type->isTester();
  ////////
  CVC4_API_TRY_CATCH_END;
}

bool Sort::isFunction() const
{
  CVC4_API_TRY_CATCH_BEGIN;
  //////// all checks before this line
  return d_type->isFunction();
  ////////
  CVC4_API_TRY_CATCH_END;
}

bool Sort::isPredicate() const
{
  CVC4_API_TRY_CATCH_BEGIN;
  //////// all checks before this line
  return d_type->isPredicate();
  ////////
  CVC4_API_TRY_CATCH_END;
}

bool Sort::isTuple() const
{
  CVC4_API_TRY_CATCH_BEGIN;
  //////// all checks before this line
  return d_type->isTuple();
  ////////
  CVC4_API_TRY_CATCH_END;
}

bool Sort::isRecord() const
{
  CVC4_API_TRY_CATCH_BEGIN;
  //////// all checks before this line
  return d_type->isRecord();
  ////////
  CVC4_API_TRY_CATCH_END;
}

bool Sort::isArray() const
{
  CVC4_API_TRY_CATCH_BEGIN;
  //////// all checks before this line
  return d_type->isArray();
  ////////
  CVC4_API_TRY_CATCH_END;
}

bool Sort::isSet() const
{
  CVC4_API_TRY_CATCH_BEGIN;
  //////// all checks before this line
  return d_type->isSet();
  ////////
  CVC4_API_TRY_CATCH_END;
}

bool Sort::isBag() const
{
  CVC4_API_TRY_CATCH_BEGIN;
  //////// all checks before this line
  return d_type->isBag();
  ////////
  CVC4_API_TRY_CATCH_END;
}

bool Sort::isSequence() const
{
  CVC4_API_TRY_CATCH_BEGIN;
  //////// all checks before this line
  return d_type->isSequence();
  ////////
  CVC4_API_TRY_CATCH_END;
}

bool Sort::isUninterpretedSort() const
{
  CVC4_API_TRY_CATCH_BEGIN;
  //////// all checks before this line
  return d_type->isSort();
  ////////
  CVC4_API_TRY_CATCH_END;
}

bool Sort::isSortConstructor() const
{
  CVC4_API_TRY_CATCH_BEGIN;
  //////// all checks before this line
  return d_type->isSortConstructor();
  ////////
  CVC4_API_TRY_CATCH_END;
}

bool Sort::isFirstClass() const
{
  CVC4_API_TRY_CATCH_BEGIN;
  //////// all checks before this line
  return d_type->isFirstClass();
  ////////
  CVC4_API_TRY_CATCH_END;
}

bool Sort::isFunctionLike() const
{
  CVC4_API_TRY_CATCH_BEGIN;
  //////// all checks before this line
  return d_type->isFunctionLike();
  ////////
  CVC4_API_TRY_CATCH_END;
}

bool Sort::isSubsortOf(const Sort& s) const
{
  CVC4_API_TRY_CATCH_BEGIN;
  CVC4_API_ARG_CHECK_SOLVER("sort", s);
  //////// all checks before this line
  return d_type->isSubtypeOf(*s.d_type);
  ////////
  CVC4_API_TRY_CATCH_END;
}

bool Sort::isComparableTo(const Sort& s) const
{
  CVC4_API_TRY_CATCH_BEGIN;
  CVC4_API_ARG_CHECK_SOLVER("sort", s);
  //////// all checks before this line
  return d_type->isComparableTo(*s.d_type);
  ////////
  CVC4_API_TRY_CATCH_END;
}

Datatype Sort::getDatatype() const
{
  NodeManagerScope scope(d_solver->getNodeManager());
  CVC4_API_TRY_CATCH_BEGIN;
  CVC4_API_CHECK_NOT_NULL;
  CVC4_API_CHECK(isDatatype()) << "Expected datatype sort.";
  //////// all checks before this line
  return Datatype(d_solver, d_type->getDType());
  ////////
  CVC4_API_TRY_CATCH_END;
}

Sort Sort::instantiate(const std::vector<Sort>& params) const
{
  NodeManagerScope scope(d_solver->getNodeManager());
  CVC4_API_TRY_CATCH_BEGIN;
  CVC4_API_CHECK_NOT_NULL;
  CVC4_API_CHECK_SORTS(params);
  CVC4_API_CHECK(isParametricDatatype() || isSortConstructor())
      << "Expected parametric datatype or sort constructor sort.";
  //////// all checks before this line
  std::vector<CVC4::TypeNode> tparams = sortVectorToTypeNodes(params);
  if (d_type->isDatatype())
  {
    return Sort(d_solver, d_type->instantiateParametricDatatype(tparams));
  }
  Assert(d_type->isSortConstructor());
  return Sort(d_solver, d_solver->getNodeManager()->mkSort(*d_type, tparams));
  ////////
  CVC4_API_TRY_CATCH_END;
}

Sort Sort::substitute(const Sort& sort, const Sort& replacement) const
{
  NodeManagerScope scope(d_solver->getNodeManager());
  CVC4_API_TRY_CATCH_BEGIN;
  CVC4_API_CHECK_NOT_NULL;
  CVC4_API_CHECK_SORT(sort);
  CVC4_API_CHECK_SORT(replacement);
  //////// all checks before this line
  return Sort(
      d_solver,
      d_type->substitute(sort.getTypeNode(), replacement.getTypeNode()));
  ////////
  CVC4_API_TRY_CATCH_END;
}

Sort Sort::substitute(const std::vector<Sort>& sorts,
                      const std::vector<Sort>& replacements) const
{
  NodeManagerScope scope(d_solver->getNodeManager());
  CVC4_API_TRY_CATCH_BEGIN;
  CVC4_API_CHECK_NOT_NULL;
  CVC4_API_CHECK_SORTS(sorts);
  CVC4_API_CHECK_SORTS(replacements);
  //////// all checks before this line

  std::vector<CVC4::TypeNode> tSorts = sortVectorToTypeNodes(sorts),
                              tReplacements =
                                  sortVectorToTypeNodes(replacements);
  return Sort(d_solver,
              d_type->substitute(tSorts.begin(),
                                 tSorts.end(),
                                 tReplacements.begin(),
                                 tReplacements.end()));
  ////////
  CVC4_API_TRY_CATCH_END;
}

std::string Sort::toString() const
{
  CVC4_API_TRY_CATCH_BEGIN;
  //////// all checks before this line
  if (d_solver != nullptr)
  {
    NodeManagerScope scope(d_solver->getNodeManager());
    return d_type->toString();
  }
  return d_type->toString();
  ////////
  CVC4_API_TRY_CATCH_END;
}

const CVC4::TypeNode& Sort::getTypeNode(void) const { return *d_type; }

/* Constructor sort ------------------------------------------------------- */

size_t Sort::getConstructorArity() const
{
  CVC4_API_TRY_CATCH_BEGIN;
  CVC4_API_CHECK_NOT_NULL;
  CVC4_API_CHECK(isConstructor()) << "Not a constructor sort: " << (*this);
  //////// all checks before this line
  return d_type->getNumChildren() - 1;
  ////////
  CVC4_API_TRY_CATCH_END;
}

std::vector<Sort> Sort::getConstructorDomainSorts() const
{
  CVC4_API_TRY_CATCH_BEGIN;
  CVC4_API_CHECK_NOT_NULL;
  CVC4_API_CHECK(isConstructor()) << "Not a constructor sort: " << (*this);
  //////// all checks before this line
  return typeNodeVectorToSorts(d_solver, d_type->getArgTypes());
  ////////
  CVC4_API_TRY_CATCH_END;
}

Sort Sort::getConstructorCodomainSort() const
{
  CVC4_API_TRY_CATCH_BEGIN;
  CVC4_API_CHECK_NOT_NULL;
  CVC4_API_CHECK(isConstructor()) << "Not a constructor sort: " << (*this);
  //////// all checks before this line
  return Sort(d_solver, d_type->getConstructorRangeType());
  ////////
  CVC4_API_TRY_CATCH_END;
}

/* Selector sort ------------------------------------------------------- */

Sort Sort::getSelectorDomainSort() const
{
  CVC4_API_TRY_CATCH_BEGIN;
  CVC4_API_CHECK_NOT_NULL;
  CVC4_API_CHECK(isSelector()) << "Not a selector sort: " << (*this);
  //////// all checks before this line
  return Sort(d_solver, d_type->getSelectorDomainType());
  ////////
  CVC4_API_TRY_CATCH_END;
}

Sort Sort::getSelectorCodomainSort() const
{
  CVC4_API_TRY_CATCH_BEGIN;
  CVC4_API_CHECK_NOT_NULL;
  CVC4_API_CHECK(isSelector()) << "Not a selector sort: " << (*this);
  //////// all checks before this line
  return Sort(d_solver, d_type->getSelectorRangeType());
  ////////
  CVC4_API_TRY_CATCH_END;
}

/* Tester sort ------------------------------------------------------- */

Sort Sort::getTesterDomainSort() const
{
  CVC4_API_TRY_CATCH_BEGIN;
  CVC4_API_CHECK_NOT_NULL;
  CVC4_API_CHECK(isTester()) << "Not a tester sort: " << (*this);
  //////// all checks before this line
  return Sort(d_solver, d_type->getTesterDomainType());
  ////////
  CVC4_API_TRY_CATCH_END;
}

Sort Sort::getTesterCodomainSort() const
{
  CVC4_API_TRY_CATCH_BEGIN;
  CVC4_API_CHECK_NOT_NULL;
  CVC4_API_CHECK(isTester()) << "Not a tester sort: " << (*this);
  //////// all checks before this line
  return d_solver->getBooleanSort();
  ////////
  CVC4_API_TRY_CATCH_END;
}

/* Function sort ------------------------------------------------------- */

size_t Sort::getFunctionArity() const
{
  CVC4_API_TRY_CATCH_BEGIN;
  CVC4_API_CHECK_NOT_NULL;
  CVC4_API_CHECK(isFunction()) << "Not a function sort: " << (*this);
  //////// all checks before this line
  return d_type->getNumChildren() - 1;
  ////////
  CVC4_API_TRY_CATCH_END;
}

std::vector<Sort> Sort::getFunctionDomainSorts() const
{
  CVC4_API_TRY_CATCH_BEGIN;
  CVC4_API_CHECK_NOT_NULL;
  CVC4_API_CHECK(isFunction()) << "Not a function sort: " << (*this);
  //////// all checks before this line
  return typeNodeVectorToSorts(d_solver, d_type->getArgTypes());
  ////////
  CVC4_API_TRY_CATCH_END;
}

Sort Sort::getFunctionCodomainSort() const
{
  CVC4_API_TRY_CATCH_BEGIN;
  CVC4_API_CHECK_NOT_NULL;
  CVC4_API_CHECK(isFunction()) << "Not a function sort" << (*this);
  //////// all checks before this line
  return Sort(d_solver, d_type->getRangeType());
  ////////
  CVC4_API_TRY_CATCH_END;
}

/* Array sort ---------------------------------------------------------- */

Sort Sort::getArrayIndexSort() const
{
  CVC4_API_TRY_CATCH_BEGIN;
  CVC4_API_CHECK_NOT_NULL;
  CVC4_API_CHECK(isArray()) << "Not an array sort.";
  //////// all checks before this line
  return Sort(d_solver, d_type->getArrayIndexType());
  ////////
  CVC4_API_TRY_CATCH_END;
}

Sort Sort::getArrayElementSort() const
{
  CVC4_API_TRY_CATCH_BEGIN;
  CVC4_API_CHECK_NOT_NULL;
  CVC4_API_CHECK(isArray()) << "Not an array sort.";
  //////// all checks before this line
  return Sort(d_solver, d_type->getArrayConstituentType());
  ////////
  CVC4_API_TRY_CATCH_END;
}

/* Set sort ------------------------------------------------------------ */

Sort Sort::getSetElementSort() const
{
  CVC4_API_TRY_CATCH_BEGIN;
  CVC4_API_CHECK_NOT_NULL;
  CVC4_API_CHECK(isSet()) << "Not a set sort.";
  //////// all checks before this line
  return Sort(d_solver, d_type->getSetElementType());
  ////////
  CVC4_API_TRY_CATCH_END;
}

/* Bag sort ------------------------------------------------------------ */

Sort Sort::getBagElementSort() const
{
  CVC4_API_TRY_CATCH_BEGIN;
  CVC4_API_CHECK_NOT_NULL;
  CVC4_API_CHECK(isBag()) << "Not a bag sort.";
  //////// all checks before this line
  return Sort(d_solver, d_type->getBagElementType());
  ////////
  CVC4_API_TRY_CATCH_END;
}

/* Sequence sort ------------------------------------------------------- */

Sort Sort::getSequenceElementSort() const
{
  CVC4_API_TRY_CATCH_BEGIN;
  CVC4_API_CHECK_NOT_NULL;
  CVC4_API_CHECK(isSequence()) << "Not a sequence sort.";
  //////// all checks before this line
  return Sort(d_solver, d_type->getSequenceElementType());
  ////////
  CVC4_API_TRY_CATCH_END;
}

/* Uninterpreted sort -------------------------------------------------- */

std::string Sort::getUninterpretedSortName() const
{
  CVC4_API_TRY_CATCH_BEGIN;
  CVC4_API_CHECK_NOT_NULL;
  CVC4_API_CHECK(isUninterpretedSort()) << "Not an uninterpreted sort.";
  //////// all checks before this line
  return d_type->getName();
  ////////
  CVC4_API_TRY_CATCH_END;
}

bool Sort::isUninterpretedSortParameterized() const
{
  CVC4_API_TRY_CATCH_BEGIN;
  CVC4_API_CHECK_NOT_NULL;
  CVC4_API_CHECK(isUninterpretedSort()) << "Not an uninterpreted sort.";
  //////// all checks before this line

  /* This method is not implemented in the NodeManager, since whether a
   * uninterpreted sort is parameterized is irrelevant for solving. */
  return d_type->getNumChildren() > 0;
  ////////
  CVC4_API_TRY_CATCH_END;
}

std::vector<Sort> Sort::getUninterpretedSortParamSorts() const
{
  CVC4_API_TRY_CATCH_BEGIN;
  CVC4_API_CHECK_NOT_NULL;
  CVC4_API_CHECK(isUninterpretedSort()) << "Not an uninterpreted sort.";
  //////// all checks before this line

  /* This method is not implemented in the NodeManager, since whether a
   * uninterpreted sort is parameterized is irrelevant for solving. */
  std::vector<TypeNode> params;
  for (size_t i = 0, nchildren = d_type->getNumChildren(); i < nchildren; i++)
  {
    params.push_back((*d_type)[i]);
  }
  return typeNodeVectorToSorts(d_solver, params);
  ////////
  CVC4_API_TRY_CATCH_END;
}

/* Sort constructor sort ----------------------------------------------- */

std::string Sort::getSortConstructorName() const
{
  CVC4_API_TRY_CATCH_BEGIN;
  CVC4_API_CHECK_NOT_NULL;
  CVC4_API_CHECK(isSortConstructor()) << "Not a sort constructor sort.";
  //////// all checks before this line
  return d_type->getName();
  ////////
  CVC4_API_TRY_CATCH_END;
}

size_t Sort::getSortConstructorArity() const
{
  CVC4_API_TRY_CATCH_BEGIN;
  CVC4_API_CHECK_NOT_NULL;
  CVC4_API_CHECK(isSortConstructor()) << "Not a sort constructor sort.";
  //////// all checks before this line
  return d_type->getSortConstructorArity();
  ////////
  CVC4_API_TRY_CATCH_END;
}

/* Bit-vector sort ----------------------------------------------------- */

uint32_t Sort::getBVSize() const
{
  CVC4_API_TRY_CATCH_BEGIN;
  CVC4_API_CHECK_NOT_NULL;
  CVC4_API_CHECK(isBitVector()) << "Not a bit-vector sort.";
  //////// all checks before this line
  return d_type->getBitVectorSize();
  ////////
  CVC4_API_TRY_CATCH_END;
}

/* Floating-point sort ------------------------------------------------- */

uint32_t Sort::getFPExponentSize() const
{
  CVC4_API_TRY_CATCH_BEGIN;
  CVC4_API_CHECK_NOT_NULL;
  CVC4_API_CHECK(isFloatingPoint()) << "Not a floating-point sort.";
  //////// all checks before this line
  return d_type->getFloatingPointExponentSize();
  ////////
  CVC4_API_TRY_CATCH_END;
}

uint32_t Sort::getFPSignificandSize() const
{
  CVC4_API_TRY_CATCH_BEGIN;
  CVC4_API_CHECK_NOT_NULL;
  CVC4_API_CHECK(isFloatingPoint()) << "Not a floating-point sort.";
  //////// all checks before this line
  return d_type->getFloatingPointSignificandSize();
  ////////
  CVC4_API_TRY_CATCH_END;
}

/* Datatype sort ------------------------------------------------------- */

std::vector<Sort> Sort::getDatatypeParamSorts() const
{
  CVC4_API_TRY_CATCH_BEGIN;
  CVC4_API_CHECK_NOT_NULL;
  CVC4_API_CHECK(isParametricDatatype()) << "Not a parametric datatype sort.";
  //////// all checks before this line
  return typeNodeVectorToSorts(d_solver, d_type->getParamTypes());
  ////////
  CVC4_API_TRY_CATCH_END;
}

size_t Sort::getDatatypeArity() const
{
  CVC4_API_TRY_CATCH_BEGIN;
  CVC4_API_CHECK_NOT_NULL;
  CVC4_API_CHECK(isDatatype()) << "Not a datatype sort.";
  //////// all checks before this line
  return d_type->getNumChildren() - 1;
  ////////
  CVC4_API_TRY_CATCH_END;
}

/* Tuple sort ---------------------------------------------------------- */

size_t Sort::getTupleLength() const
{
  CVC4_API_TRY_CATCH_BEGIN;
  CVC4_API_CHECK_NOT_NULL;
  CVC4_API_CHECK(isTuple()) << "Not a tuple sort.";
  //////// all checks before this line
  return d_type->getTupleLength();
  ////////
  CVC4_API_TRY_CATCH_END;
}

std::vector<Sort> Sort::getTupleSorts() const
{
  CVC4_API_TRY_CATCH_BEGIN;
  CVC4_API_CHECK_NOT_NULL;
  CVC4_API_CHECK(isTuple()) << "Not a tuple sort.";
  //////// all checks before this line
  return typeNodeVectorToSorts(d_solver, d_type->getTupleTypes());
  ////////
  CVC4_API_TRY_CATCH_END;
}

/* --------------------------------------------------------------------- */

std::ostream& operator<<(std::ostream& out, const Sort& s)
{
  out << s.toString();
  return out;
}

size_t SortHashFunction::operator()(const Sort& s) const
{
  return TypeNodeHashFunction()(*s.d_type);
}

/* Helpers                                                                    */
/* -------------------------------------------------------------------------- */

/* Split out to avoid nested API calls (problematic with API tracing).        */
/* .......................................................................... */

bool Sort::isNullHelper() const { return d_type->isNull(); }

/* -------------------------------------------------------------------------- */
/* Op                                                                     */
/* -------------------------------------------------------------------------- */

Op::Op() : d_solver(nullptr), d_kind(NULL_EXPR), d_node(new CVC4::Node()) {}

Op::Op(const Solver* slv, const Kind k)
    : d_solver(slv), d_kind(k), d_node(new CVC4::Node())
{
}

Op::Op(const Solver* slv, const Kind k, const CVC4::Node& n)
    : d_solver(slv), d_kind(k), d_node(new CVC4::Node(n))
{
}

Op::~Op()
{
  if (d_solver != nullptr)
  {
    // Ensure that the correct node manager is in scope when the type node is
    // destroyed.
    NodeManagerScope scope(d_solver->getNodeManager());
    d_node.reset();
  }
}

/* Public methods                                                             */
bool Op::operator==(const Op& t) const
{
  CVC4_API_TRY_CATCH_BEGIN;
  //////// all checks before this line
  if (d_node->isNull() && t.d_node->isNull())
  {
    return (d_kind == t.d_kind);
  }
  else if (d_node->isNull() || t.d_node->isNull())
  {
    return false;
  }
  return (d_kind == t.d_kind) && (*d_node == *t.d_node);
  ////////
  CVC4_API_TRY_CATCH_END;
}

bool Op::operator!=(const Op& t) const
{
  CVC4_API_TRY_CATCH_BEGIN;
  //////// all checks before this line
  return !(*this == t);
  ////////
  CVC4_API_TRY_CATCH_END;
}

Kind Op::getKind() const
{
  CVC4_API_CHECK(d_kind != NULL_EXPR) << "Expecting a non-null Kind";
  //////// all checks before this line
  return d_kind;
}

bool Op::isNull() const
{
  CVC4_API_TRY_CATCH_BEGIN;
  //////// all checks before this line
  return isNullHelper();
  ////////
  CVC4_API_TRY_CATCH_END;
}

bool Op::isIndexed() const
{
  CVC4_API_TRY_CATCH_BEGIN;
  //////// all checks before this line
  return isIndexedHelper();
  ////////
  CVC4_API_TRY_CATCH_END;
}

template <>
std::string Op::getIndices() const
{
  CVC4_API_TRY_CATCH_BEGIN;
  CVC4_API_CHECK_NOT_NULL;
  CVC4_API_CHECK(!d_node->isNull())
      << "Expecting a non-null internal expression. This Op is not indexed.";
  Kind k = intToExtKind(d_node->getKind());
  CVC4_API_CHECK(k == DIVISIBLE || k == RECORD_UPDATE)
      << "Can't get string index from"
      << " kind " << kindToString(k);
  //////// all checks before this line
  return k == DIVISIBLE ? d_node->getConst<Divisible>().k.toString()
                        : d_node->getConst<RecordUpdate>().getField();
  ////////
  CVC4_API_TRY_CATCH_END;
}

template <>
uint32_t Op::getIndices() const
{
  CVC4_API_TRY_CATCH_BEGIN;
  CVC4_API_CHECK_NOT_NULL;
  CVC4_API_CHECK(!d_node->isNull())
      << "Expecting a non-null internal expression. This Op is not indexed.";
  //////// all checks before this line

  uint32_t i = 0;
  Kind k = intToExtKind(d_node->getKind());
  switch (k)
  {
    case BITVECTOR_REPEAT:
      i = d_node->getConst<BitVectorRepeat>().d_repeatAmount;
      break;
    case BITVECTOR_ZERO_EXTEND:
      i = d_node->getConst<BitVectorZeroExtend>().d_zeroExtendAmount;
      break;
    case BITVECTOR_SIGN_EXTEND:
      i = d_node->getConst<BitVectorSignExtend>().d_signExtendAmount;
      break;
    case BITVECTOR_ROTATE_LEFT:
      i = d_node->getConst<BitVectorRotateLeft>().d_rotateLeftAmount;
      break;
    case BITVECTOR_ROTATE_RIGHT:
      i = d_node->getConst<BitVectorRotateRight>().d_rotateRightAmount;
      break;
    case INT_TO_BITVECTOR: i = d_node->getConst<IntToBitVector>().d_size; break;
    case IAND: i = d_node->getConst<IntAnd>().d_size; break;
    case FLOATINGPOINT_TO_UBV:
      i = d_node->getConst<FloatingPointToUBV>().d_bv_size.d_size;
      break;
    case FLOATINGPOINT_TO_SBV:
      i = d_node->getConst<FloatingPointToSBV>().d_bv_size.d_size;
      break;
    case TUPLE_UPDATE: i = d_node->getConst<TupleUpdate>().getIndex(); break;
    case REGEXP_REPEAT:
      i = d_node->getConst<RegExpRepeat>().d_repeatAmount;
      break;
    default:
      CVC4_API_CHECK(false) << "Can't get uint32_t index from"
                            << " kind " << kindToString(k);
  }
  return i;
  ////////
  CVC4_API_TRY_CATCH_END;
}

template <>
std::pair<uint32_t, uint32_t> Op::getIndices() const
{
  CVC4_API_TRY_CATCH_BEGIN;
  CVC4_API_CHECK_NOT_NULL;
  CVC4_API_CHECK(!d_node->isNull())
      << "Expecting a non-null internal expression. This Op is not indexed.";
  //////// all checks before this line

  std::pair<uint32_t, uint32_t> indices;
  Kind k = intToExtKind(d_node->getKind());

  // using if/else instead of case statement because want local variables
  if (k == BITVECTOR_EXTRACT)
  {
    CVC4::BitVectorExtract ext = d_node->getConst<BitVectorExtract>();
    indices = std::make_pair(ext.d_high, ext.d_low);
  }
  else if (k == FLOATINGPOINT_TO_FP_IEEE_BITVECTOR)
  {
    CVC4::FloatingPointToFPIEEEBitVector ext =
        d_node->getConst<FloatingPointToFPIEEEBitVector>();
    indices = std::make_pair(ext.d_fp_size.exponentWidth(),
                             ext.d_fp_size.significandWidth());
  }
  else if (k == FLOATINGPOINT_TO_FP_FLOATINGPOINT)
  {
    CVC4::FloatingPointToFPFloatingPoint ext =
        d_node->getConst<FloatingPointToFPFloatingPoint>();
    indices = std::make_pair(ext.d_fp_size.exponentWidth(),
                             ext.d_fp_size.significandWidth());
  }
  else if (k == FLOATINGPOINT_TO_FP_REAL)
  {
    CVC4::FloatingPointToFPReal ext = d_node->getConst<FloatingPointToFPReal>();
    indices = std::make_pair(ext.d_fp_size.exponentWidth(),
                             ext.d_fp_size.significandWidth());
  }
  else if (k == FLOATINGPOINT_TO_FP_SIGNED_BITVECTOR)
  {
    CVC4::FloatingPointToFPSignedBitVector ext =
        d_node->getConst<FloatingPointToFPSignedBitVector>();
    indices = std::make_pair(ext.d_fp_size.exponentWidth(),
                             ext.d_fp_size.significandWidth());
  }
  else if (k == FLOATINGPOINT_TO_FP_UNSIGNED_BITVECTOR)
  {
    CVC4::FloatingPointToFPUnsignedBitVector ext =
        d_node->getConst<FloatingPointToFPUnsignedBitVector>();
    indices = std::make_pair(ext.d_fp_size.exponentWidth(),
                             ext.d_fp_size.significandWidth());
  }
  else if (k == FLOATINGPOINT_TO_FP_GENERIC)
  {
    CVC4::FloatingPointToFPGeneric ext =
        d_node->getConst<FloatingPointToFPGeneric>();
    indices = std::make_pair(ext.d_fp_size.exponentWidth(),
                             ext.d_fp_size.significandWidth());
  }
  else if (k == REGEXP_LOOP)
  {
    CVC4::RegExpLoop ext = d_node->getConst<RegExpLoop>();
    indices = std::make_pair(ext.d_loopMinOcc, ext.d_loopMaxOcc);
  }
  else
  {
    CVC4_API_CHECK(false) << "Can't get pair<uint32_t, uint32_t> indices from"
                          << " kind " << kindToString(k);
  }
  return indices;
  ////////
  CVC4_API_TRY_CATCH_END;
}

std::string Op::toString() const
{
  CVC4_API_TRY_CATCH_BEGIN;
  //////// all checks before this line
  if (d_node->isNull())
  {
    return kindToString(d_kind);
  }
  else
  {
    CVC4_API_CHECK(!d_node->isNull())
        << "Expecting a non-null internal expression";
    if (d_solver != nullptr)
    {
      NodeManagerScope scope(d_solver->getNodeManager());
      return d_node->toString();
    }
    return d_node->toString();
  }
  ////////
  CVC4_API_TRY_CATCH_END;
}

std::ostream& operator<<(std::ostream& out, const Op& t)
{
  out << t.toString();
  return out;
}

size_t OpHashFunction::operator()(const Op& t) const
{
  if (t.isIndexedHelper())
  {
    return NodeHashFunction()(*t.d_node);
  }
  else
  {
    return KindHashFunction()(t.d_kind);
  }
}

/* Helpers                                                                    */
/* -------------------------------------------------------------------------- */

/* Split out to avoid nested API calls (problematic with API tracing).        */
/* .......................................................................... */

bool Op::isNullHelper() const
{
  return (d_node->isNull() && (d_kind == NULL_EXPR));
}

bool Op::isIndexedHelper() const { return !d_node->isNull(); }

/* -------------------------------------------------------------------------- */
/* Term                                                                       */
/* -------------------------------------------------------------------------- */

Term::Term() : d_solver(nullptr), d_node(new CVC4::Node()) {}

Term::Term(const Solver* slv, const CVC4::Node& n) : d_solver(slv)
{
  // Ensure that we create the node in the correct node manager.
  NodeManagerScope scope(d_solver->getNodeManager());
  d_node.reset(new CVC4::Node(n));
}

Term::~Term()
{
  if (d_solver != nullptr)
  {
    // Ensure that the correct node manager is in scope when the node is
    // destroyed.
    NodeManagerScope scope(d_solver->getNodeManager());
    d_node.reset();
  }
}

bool Term::isNullHelper() const
{
  /* Split out to avoid nested API calls (problematic with API tracing). */
  return d_node->isNull();
}

Kind Term::getKindHelper() const
{
  // Sequence kinds do not exist internally, so we must convert their internal
  // (string) versions back to sequence. All operators where this is
  // necessary are such that their first child is of sequence type, which
  // we check here.
  if (d_node->getNumChildren() > 0 && (*d_node)[0].getType().isSequence())
  {
    switch (d_node->getKind())
    {
      case CVC4::Kind::STRING_CONCAT: return SEQ_CONCAT;
      case CVC4::Kind::STRING_LENGTH: return SEQ_LENGTH;
      case CVC4::Kind::STRING_SUBSTR: return SEQ_EXTRACT;
      case CVC4::Kind::STRING_UPDATE: return SEQ_UPDATE;
      case CVC4::Kind::STRING_CHARAT: return SEQ_AT;
      case CVC4::Kind::STRING_STRCTN: return SEQ_CONTAINS;
      case CVC4::Kind::STRING_STRIDOF: return SEQ_INDEXOF;
      case CVC4::Kind::STRING_STRREPL: return SEQ_REPLACE;
      case CVC4::Kind::STRING_STRREPLALL: return SEQ_REPLACE_ALL;
      case CVC4::Kind::STRING_REV: return SEQ_REV;
      case CVC4::Kind::STRING_PREFIX: return SEQ_PREFIX;
      case CVC4::Kind::STRING_SUFFIX: return SEQ_SUFFIX;
      default:
        // fall through to conversion below
        break;
    }
  }
  // Notice that kinds like APPLY_TYPE_ASCRIPTION will be converted to
  // INTERNAL_KIND.
  if(isCastedReal())
  {
    return CONST_RATIONAL;
  }
  return intToExtKind(d_node->getKind());
}

bool Term::isCastedReal() const
{
  if(d_node->getKind() == kind::CAST_TO_REAL)
  {
    return (*d_node)[0].isConst() && (*d_node)[0].getType().isInteger();
  }
  return false;
}

bool Term::operator==(const Term& t) const { return *d_node == *t.d_node; }

bool Term::operator!=(const Term& t) const { return *d_node != *t.d_node; }

bool Term::operator<(const Term& t) const { return *d_node < *t.d_node; }

bool Term::operator>(const Term& t) const { return *d_node > *t.d_node; }

bool Term::operator<=(const Term& t) const { return *d_node <= *t.d_node; }

bool Term::operator>=(const Term& t) const { return *d_node >= *t.d_node; }

size_t Term::getNumChildren() const
{
  CVC4_API_CHECK_NOT_NULL;
  // special case for apply kinds
  if (isApplyKind(d_node->getKind()))
  {
    return d_node->getNumChildren() + 1;
  }
  if(isCastedReal())
  {
    return 0;
  }
  return d_node->getNumChildren();
}

Term Term::operator[](size_t index) const
{
  CVC4_API_CHECK_NOT_NULL;

  // check the index within the number of children
  CVC4_API_CHECK(index < getNumChildren()) << "index out of bound";

  // special cases for apply kinds
  if (isApplyKind(d_node->getKind()))
  {
    CVC4_API_CHECK(d_node->hasOperator())
        << "Expected apply kind to have operator when accessing child of Term";
    if (index == 0)
    {
      // return the operator
      return Term(d_solver, d_node->getOperator());
    }
    // otherwise we are looking up child at (index-1)
    index--;
  }
  return Term(d_solver, (*d_node)[index]);
}

uint64_t Term::getId() const
{
  CVC4_API_CHECK_NOT_NULL;
  return d_node->getId();
}

Kind Term::getKind() const
{
  CVC4_API_CHECK_NOT_NULL;
  return getKindHelper();
}

Sort Term::getSort() const
{
  CVC4_API_CHECK_NOT_NULL;
  NodeManagerScope scope(d_solver->getNodeManager());
  return Sort(d_solver, d_node->getType());
}

Term Term::substitute(const Term& e, const Term& replacement) const
{
  CVC4_API_CHECK_NOT_NULL;
  CVC4_API_CHECK(!e.isNull())
      << "Expected non-null term to replace in substitute";
  CVC4_API_CHECK(!replacement.isNull())
      << "Expected non-null term as replacement in substitute";
  CVC4_API_CHECK(e.getSort().isComparableTo(replacement.getSort()))
      << "Expecting terms of comparable sort in substitute";
  return Term(d_solver,
              d_node->substitute(TNode(*e.d_node), TNode(*replacement.d_node)));
}

Term Term::substitute(const std::vector<Term>& es,
                      const std::vector<Term>& replacements) const
{
  CVC4_API_CHECK_NOT_NULL;
  CVC4_API_CHECK(es.size() == replacements.size())
      << "Expecting vectors of the same arity in substitute";
  for (unsigned i = 0, nterms = es.size(); i < nterms; i++)
  {
    CVC4_API_CHECK(!es[i].isNull())
        << "Expected non-null term to replace in substitute";
    CVC4_API_CHECK(!replacements[i].isNull())
        << "Expected non-null term as replacement in substitute";
    CVC4_API_CHECK(es[i].getSort().isComparableTo(replacements[i].getSort()))
        << "Expecting terms of comparable sort in substitute";
  }

  std::vector<Node> nodes = Term::termVectorToNodes(es);
  std::vector<Node> nodeReplacements = Term::termVectorToNodes(replacements);
  return Term(d_solver,
              d_node->substitute(nodes.begin(),
                                 nodes.end(),
                                 nodeReplacements.begin(),
                                 nodeReplacements.end()));
}

bool Term::hasOp() const
{
  CVC4_API_CHECK_NOT_NULL;
  return d_node->hasOperator();
}

Op Term::getOp() const
{
  CVC4_API_CHECK_NOT_NULL;
  CVC4_API_CHECK(d_node->hasOperator())
      << "Expecting Term to have an Op when calling getOp()";

  // special cases for parameterized operators that are not indexed operators
  // the API level differs from the internal structure
  // indexed operators are stored in Ops
  // whereas functions and datatype operators are terms, and the Op
  // is one of the APPLY_* kinds
  if (isApplyKind(d_node->getKind()))
  {
    return Op(d_solver, intToExtKind(d_node->getKind()));
  }
  else if (d_node->getMetaKind() == kind::metakind::PARAMETERIZED)
  {
    // it's an indexed operator
    // so we should return the indexed op
    CVC4::Node op = d_node->getOperator();
    return Op(d_solver, intToExtKind(d_node->getKind()), op);
  }
  // Notice this is the only case where getKindHelper is used, since the
  // cases above do not have special cases for intToExtKind.
  return Op(d_solver, getKindHelper());
}

bool Term::isNull() const { return isNullHelper(); }

Term Term::getConstArrayBase() const
{
  NodeManagerScope scope(d_solver->getNodeManager());
  CVC4_API_CHECK_NOT_NULL;
  // CONST_ARRAY kind maps to STORE_ALL internal kind
  CVC4_API_CHECK(d_node->getKind() == CVC4::Kind::STORE_ALL)
      << "Expecting a CONST_ARRAY Term when calling getConstArrayBase()";
  return Term(d_solver, d_node->getConst<ArrayStoreAll>().getValue());
}

std::vector<Term> Term::getConstSequenceElements() const
{
  CVC4_API_CHECK_NOT_NULL;
  CVC4_API_CHECK(d_node->getKind() == CVC4::Kind::CONST_SEQUENCE)
      << "Expecting a CONST_SEQUENCE Term when calling "
         "getConstSequenceElements()";
  const std::vector<Node>& elems = d_node->getConst<Sequence>().getVec();
  std::vector<Term> terms;
  for (const Node& t : elems)
  {
    terms.push_back(Term(d_solver, t));
  }
  return terms;
}

Term Term::notTerm() const
{
  CVC4_API_CHECK_NOT_NULL;
  try
  {
    Node res = d_node->notNode();
    (void)res.getType(true); /* kick off type checking */
    return Term(d_solver, res);
  }
  catch (const CVC4::TypeCheckingExceptionPrivate& e)
  {
    throw CVC4ApiException(e.getMessage());
  }
}

Term Term::andTerm(const Term& t) const
{
  CVC4_API_CHECK_NOT_NULL;
  CVC4_API_ARG_CHECK_NOT_NULL(t);
  try
  {
    Node res = d_node->andNode(*t.d_node);
    (void)res.getType(true); /* kick off type checking */
    return Term(d_solver, res);
  }
  catch (const CVC4::TypeCheckingExceptionPrivate& e)
  {
    throw CVC4ApiException(e.getMessage());
  }
}

Term Term::orTerm(const Term& t) const
{
  CVC4_API_CHECK_NOT_NULL;
  CVC4_API_ARG_CHECK_NOT_NULL(t);
  try
  {
    Node res = d_node->orNode(*t.d_node);
    (void)res.getType(true); /* kick off type checking */
    return Term(d_solver, res);
  }
  catch (const CVC4::TypeCheckingExceptionPrivate& e)
  {
    throw CVC4ApiException(e.getMessage());
  }
}

Term Term::xorTerm(const Term& t) const
{
  CVC4_API_CHECK_NOT_NULL;
  CVC4_API_ARG_CHECK_NOT_NULL(t);
  try
  {
    Node res = d_node->xorNode(*t.d_node);
    (void)res.getType(true); /* kick off type checking */
    return Term(d_solver, res);
  }
  catch (const CVC4::TypeCheckingExceptionPrivate& e)
  {
    throw CVC4ApiException(e.getMessage());
  }
}

Term Term::eqTerm(const Term& t) const
{
  CVC4_API_CHECK_NOT_NULL;
  CVC4_API_ARG_CHECK_NOT_NULL(t);
  try
  {
    Node res = d_node->eqNode(*t.d_node);
    (void)res.getType(true); /* kick off type checking */
    return Term(d_solver, res);
  }
  catch (const CVC4::TypeCheckingExceptionPrivate& e)
  {
    throw CVC4ApiException(e.getMessage());
  }
}

Term Term::impTerm(const Term& t) const
{
  CVC4_API_CHECK_NOT_NULL;
  CVC4_API_ARG_CHECK_NOT_NULL(t);
  try
  {
    Node res = d_node->impNode(*t.d_node);
    (void)res.getType(true); /* kick off type checking */
    return Term(d_solver, res);
  }
  catch (const CVC4::TypeCheckingExceptionPrivate& e)
  {
    throw CVC4ApiException(e.getMessage());
  }
}

Term Term::iteTerm(const Term& then_t, const Term& else_t) const
{
  CVC4_API_CHECK_NOT_NULL;
  CVC4_API_ARG_CHECK_NOT_NULL(then_t);
  CVC4_API_ARG_CHECK_NOT_NULL(else_t);
  try
  {
    Node res = d_node->iteNode(*then_t.d_node, *else_t.d_node);
    (void)res.getType(true); /* kick off type checking */
    return Term(d_solver, res);
  }
  catch (const CVC4::TypeCheckingExceptionPrivate& e)
  {
    throw CVC4ApiException(e.getMessage());
  }
}

std::string Term::toString() const
{
  if (d_solver != nullptr)
  {
    NodeManagerScope scope(d_solver->getNodeManager());
    return d_node->toString();
  }
  return d_node->toString();
}

Term::const_iterator::const_iterator()
    : d_solver(nullptr), d_origNode(nullptr), d_pos(0)
{
}

Term::const_iterator::const_iterator(const Solver* slv,
                                     const std::shared_ptr<CVC4::Node>& n,
                                     uint32_t p)
    : d_solver(slv), d_origNode(n), d_pos(p)
{
}

Term::const_iterator::const_iterator(const const_iterator& it)
    : d_solver(nullptr), d_origNode(nullptr)
{
  if (it.d_origNode != nullptr)
  {
    d_solver = it.d_solver;
    d_origNode = it.d_origNode;
    d_pos = it.d_pos;
  }
}

Term::const_iterator& Term::const_iterator::operator=(const const_iterator& it)
{
  d_solver = it.d_solver;
  d_origNode = it.d_origNode;
  d_pos = it.d_pos;
  return *this;
}

bool Term::const_iterator::operator==(const const_iterator& it) const
{
  if (d_origNode == nullptr || it.d_origNode == nullptr)
  {
    return false;
  }
  return (d_solver == it.d_solver && *d_origNode == *it.d_origNode)
         && (d_pos == it.d_pos);
}

bool Term::const_iterator::operator!=(const const_iterator& it) const
{
  return !(*this == it);
}

Term::const_iterator& Term::const_iterator::operator++()
{
  Assert(d_origNode != nullptr);
  ++d_pos;
  return *this;
}

Term::const_iterator Term::const_iterator::operator++(int)
{
  Assert(d_origNode != nullptr);
  const_iterator it = *this;
  ++d_pos;
  return it;
}

Term Term::const_iterator::operator*() const
{
  Assert(d_origNode != nullptr);
  // this term has an extra child (mismatch between API and internal structure)
  // the extra child will be the first child
  bool extra_child = isApplyKind(d_origNode->getKind());

  if (!d_pos && extra_child)
  {
    return Term(d_solver, d_origNode->getOperator());
  }
  else
  {
    uint32_t idx = d_pos;
    if (extra_child)
    {
      Assert(idx > 0);
      --idx;
    }
    Assert(idx >= 0);
    return Term(d_solver, (*d_origNode)[idx]);
  }
}

Term::const_iterator Term::begin() const
{
  return Term::const_iterator(d_solver, d_node, 0);
}

Term::const_iterator Term::end() const
{
  int endpos = d_node->getNumChildren();
  // special cases for APPLY_*
  // the API differs from the internal structure
  // the API takes a "higher-order" perspective and the applied
  //   function or datatype constructor/selector/tester is a Term
  // which means it needs to be one of the children, even though
  //   internally it is not
  if (isApplyKind(d_node->getKind()))
  {
    // one more child if this is a UF application (count the UF as a child)
    ++endpos;
  }
  return Term::const_iterator(d_solver, d_node, endpos);
}

const CVC4::Node& Term::getNode(void) const { return *d_node; }

namespace detail {
const Rational& getRational(const CVC4::Node& node)
{
  return node.getConst<Rational>();
}
Integer getInteger(const CVC4::Node& node)
{
  return node.getConst<Rational>().getNumerator();
}
template <typename T>
bool checkIntegerBounds(const Integer& i)
{
  return i >= std::numeric_limits<T>::min()
         && i <= std::numeric_limits<T>::max();
}
bool checkReal32Bounds(const Rational& r)
{
  return checkIntegerBounds<std::int32_t>(r.getNumerator())
         && checkIntegerBounds<std::uint32_t>(r.getDenominator());
}
bool checkReal64Bounds(const Rational& r)
{
  return checkIntegerBounds<std::int64_t>(r.getNumerator())
         && checkIntegerBounds<std::uint64_t>(r.getDenominator());
}

bool isInteger(const Node& node)
{
  return node.getKind() == CVC4::Kind::CONST_RATIONAL
         && node.getConst<Rational>().isIntegral();
}
bool isInt32(const Node& node)
{
  return isInteger(node)
         && checkIntegerBounds<std::int32_t>(getInteger(node));
}
bool isUInt32(const Node& node)
{
  return isInteger(node)
         && checkIntegerBounds<std::uint32_t>(getInteger(node));
}
bool isInt64(const Node& node)
{
  return isInteger(node)
         && checkIntegerBounds<std::int64_t>(getInteger(node));
}
bool isUInt64(const Node& node)
{
  return isInteger(node)
         && checkIntegerBounds<std::uint64_t>(getInteger(node));
}
}  // namespace detail

bool Term::isInt32() const { return detail::isInt32(*d_node); }
std::int32_t Term::getInt32() const
{
  CVC4_API_CHECK(detail::isInt32(*d_node))
      << "Term should be a Int32 when calling getInt32()";
  return detail::getInteger(*d_node).getSignedInt();
}
bool Term::isUInt32() const { return detail::isUInt32(*d_node); }
std::uint32_t Term::getUInt32() const
{
  CVC4_API_CHECK(detail::isUInt32(*d_node))
      << "Term should be a UInt32 when calling getUInt32()";
  return detail::getInteger(*d_node).getUnsignedInt();
}
bool Term::isInt64() const { return detail::isInt64(*d_node); }
std::int64_t Term::getInt64() const
{
  CVC4_API_CHECK(detail::isInt64(*d_node))
      << "Term should be a Int64 when calling getInt64()";
  return detail::getInteger(*d_node).getLong();
}
bool Term::isUInt64() const { return detail::isUInt64(*d_node); }
std::uint64_t Term::getUInt64() const
{
  CVC4_API_CHECK(detail::isUInt64(*d_node))
      << "Term should be a UInt64 when calling getUInt64()";
  return detail::getInteger(*d_node).getUnsignedLong();
}
bool Term::isInteger() const { return detail::isInteger(*d_node); }
std::string Term::getInteger() const
{
  CVC4_API_CHECK(detail::isInteger(*d_node))
      << "Term should be an Int when calling getIntString()";
  return detail::getInteger(*d_node).toString();
}

bool Term::isString() const
{
  return d_node->getKind() == CVC4::Kind::CONST_STRING;
}

std::wstring Term::getString() const
{
  CVC4_API_CHECK(d_node->getKind() == CVC4::Kind::CONST_STRING)
      << "Term should be a String when calling getString()";
  return d_node->getConst<CVC4::String>().toWString();
}

std::vector<Node> Term::termVectorToNodes(const std::vector<Term>& terms)
{
  std::vector<Node> res;
  for (const Term& t : terms)
  {
    res.push_back(t.getNode());
  }
  return res;
}

std::ostream& operator<<(std::ostream& out, const Term& t)
{
  out << t.toString();
  return out;
}

std::ostream& operator<<(std::ostream& out, const std::vector<Term>& vector)
{
  container_to_stream(out, vector);
  return out;
}

std::ostream& operator<<(std::ostream& out, const std::set<Term>& set)
{
  container_to_stream(out, set);
  return out;
}

std::ostream& operator<<(
    std::ostream& out,
    const std::unordered_set<Term, TermHashFunction>& unordered_set)
{
  container_to_stream(out, unordered_set);
  return out;
}

template <typename V>
std::ostream& operator<<(std::ostream& out, const std::map<Term, V>& map)
{
  container_to_stream(out, map);
  return out;
}

template <typename V>
std::ostream& operator<<(
    std::ostream& out,
    const std::unordered_map<Term, V, TermHashFunction>& unordered_map)
{
  container_to_stream(out, unordered_map);
  return out;
}

size_t TermHashFunction::operator()(const Term& t) const
{
  return NodeHashFunction()(*t.d_node);
}

/* -------------------------------------------------------------------------- */
/* Datatypes                                                                  */
/* -------------------------------------------------------------------------- */

/* DatatypeConstructorDecl -------------------------------------------------- */

DatatypeConstructorDecl::DatatypeConstructorDecl()
    : d_solver(nullptr), d_ctor(nullptr)
{
}

DatatypeConstructorDecl::DatatypeConstructorDecl(const Solver* slv,
                                                 const std::string& name)
    : d_solver(slv), d_ctor(new CVC4::DTypeConstructor(name))
{
}
DatatypeConstructorDecl::~DatatypeConstructorDecl()
{
  if (d_ctor != nullptr)
  {
    // ensure proper node manager is in scope
    NodeManagerScope scope(d_solver->getNodeManager());
    d_ctor.reset();
  }
}

void DatatypeConstructorDecl::addSelector(const std::string& name,
                                          const Sort& sort)
{
  NodeManagerScope scope(d_solver->getNodeManager());
  CVC4_API_TRY_CATCH_BEGIN;
  CVC4_API_CHECK_NOT_NULL;
  CVC4_API_CHECK_SORT(sort);
  CVC4_API_ARG_CHECK_EXPECTED(!sort.isNull(), sort)
      << "non-null range sort for selector";
  //////// all checks before this line
  d_ctor->addArg(name, *sort.d_type);
  ////////
  CVC4_API_TRY_CATCH_END;
}

void DatatypeConstructorDecl::addSelectorSelf(const std::string& name)
{
  NodeManagerScope scope(d_solver->getNodeManager());
  CVC4_API_TRY_CATCH_BEGIN;
  CVC4_API_CHECK_NOT_NULL;
  //////// all checks before this line
  d_ctor->addArgSelf(name);
  ////////
  CVC4_API_TRY_CATCH_END;
}

bool DatatypeConstructorDecl::isNull() const
{
  CVC4_API_TRY_CATCH_BEGIN;
  //////// all checks before this line
  return isNullHelper();
  ////////
  CVC4_API_TRY_CATCH_END;
}

std::string DatatypeConstructorDecl::toString() const
{
  CVC4_API_TRY_CATCH_BEGIN;
  //////// all checks before this line
  std::stringstream ss;
  ss << *d_ctor;
  return ss.str();
  ////////
  CVC4_API_TRY_CATCH_END;
}

std::ostream& operator<<(std::ostream& out,
                         const DatatypeConstructorDecl& ctordecl)
{
  out << ctordecl.toString();
  return out;
}

std::ostream& operator<<(std::ostream& out,
                         const std::vector<DatatypeConstructorDecl>& vector)
{
  container_to_stream(out, vector);
  return out;
}

bool DatatypeConstructorDecl::isNullHelper() const { return d_ctor == nullptr; }

/* DatatypeDecl ------------------------------------------------------------- */

DatatypeDecl::DatatypeDecl() : d_solver(nullptr), d_dtype(nullptr) {}

DatatypeDecl::DatatypeDecl(const Solver* slv,
                           const std::string& name,
                           bool isCoDatatype)
    : d_solver(slv), d_dtype(new CVC4::DType(name, isCoDatatype))
{
}

DatatypeDecl::DatatypeDecl(const Solver* slv,
                           const std::string& name,
                           const Sort& param,
                           bool isCoDatatype)
    : d_solver(slv),
      d_dtype(new CVC4::DType(
          name, std::vector<TypeNode>{*param.d_type}, isCoDatatype))
{
}

DatatypeDecl::DatatypeDecl(const Solver* slv,
                           const std::string& name,
                           const std::vector<Sort>& params,
                           bool isCoDatatype)
    : d_solver(slv)
{
  std::vector<TypeNode> tparams = Sort::sortVectorToTypeNodes(params);
  d_dtype = std::shared_ptr<CVC4::DType>(
      new CVC4::DType(name, tparams, isCoDatatype));
}

bool DatatypeDecl::isNullHelper() const { return !d_dtype; }

DatatypeDecl::~DatatypeDecl()
{
  if (d_dtype != nullptr)
  {
    // ensure proper node manager is in scope
    NodeManagerScope scope(d_solver->getNodeManager());
    d_dtype.reset();
  }
}

void DatatypeDecl::addConstructor(const DatatypeConstructorDecl& ctor)
{
  NodeManagerScope scope(d_solver->getNodeManager());
  CVC4_API_TRY_CATCH_BEGIN;
  CVC4_API_CHECK_NOT_NULL;
  CVC4_API_ARG_CHECK_NOT_NULL(ctor);
  CVC4_API_ARG_CHECK_SOLVER("datatype constructor declaration", ctor);
  //////// all checks before this line
  d_dtype->addConstructor(ctor.d_ctor);
  ////////
  CVC4_API_TRY_CATCH_END;
}

size_t DatatypeDecl::getNumConstructors() const
{
  CVC4_API_TRY_CATCH_BEGIN;
  CVC4_API_CHECK_NOT_NULL;
  //////// all checks before this line
  return d_dtype->getNumConstructors();
  ////////
  CVC4_API_TRY_CATCH_END;
}

bool DatatypeDecl::isParametric() const
{
  CVC4_API_TRY_CATCH_BEGIN;
  CVC4_API_CHECK_NOT_NULL;
  //////// all checks before this line
  return d_dtype->isParametric();
  ////////
  CVC4_API_TRY_CATCH_END;
}

std::string DatatypeDecl::toString() const
{
  CVC4_API_TRY_CATCH_BEGIN;
  CVC4_API_CHECK_NOT_NULL;
  //////// all checks before this line
  std::stringstream ss;
  ss << *d_dtype;
  return ss.str();
  ////////
  CVC4_API_TRY_CATCH_END;
}

std::string DatatypeDecl::getName() const
{
  CVC4_API_TRY_CATCH_BEGIN;
  CVC4_API_CHECK_NOT_NULL;
  //////// all checks before this line
  return d_dtype->getName();
  ////////
  CVC4_API_TRY_CATCH_END;
}

bool DatatypeDecl::isNull() const
{
  CVC4_API_TRY_CATCH_BEGIN;
  //////// all checks before this line
  return isNullHelper();
  ////////
  CVC4_API_TRY_CATCH_END;
}

std::ostream& operator<<(std::ostream& out, const DatatypeDecl& dtdecl)
{
  out << dtdecl.toString();
  return out;
}

CVC4::DType& DatatypeDecl::getDatatype(void) const { return *d_dtype; }

/* DatatypeSelector --------------------------------------------------------- */

DatatypeSelector::DatatypeSelector() : d_solver(nullptr), d_stor(nullptr) {}

DatatypeSelector::DatatypeSelector(const Solver* slv,
                                   const CVC4::DTypeSelector& stor)
    : d_solver(slv), d_stor(new CVC4::DTypeSelector(stor))
{
  CVC4_API_CHECK(d_stor->isResolved()) << "Expected resolved datatype selector";
}

DatatypeSelector::~DatatypeSelector()
{
  if (d_stor != nullptr)
  {
    // ensure proper node manager is in scope
    NodeManagerScope scope(d_solver->getNodeManager());
    d_stor.reset();
  }
}

std::string DatatypeSelector::getName() const
{
  CVC4_API_TRY_CATCH_BEGIN;
  CVC4_API_CHECK_NOT_NULL;
  //////// all checks before this line
  return d_stor->getName();
  ////////
  CVC4_API_TRY_CATCH_END;
}

Term DatatypeSelector::getSelectorTerm() const
{
  CVC4_API_TRY_CATCH_BEGIN;
  CVC4_API_CHECK_NOT_NULL;
  //////// all checks before this line
  return Term(d_solver, d_stor->getSelector());
  ////////
  CVC4_API_TRY_CATCH_END;
}

Sort DatatypeSelector::getRangeSort() const
{
  CVC4_API_TRY_CATCH_BEGIN;
  CVC4_API_CHECK_NOT_NULL;
  //////// all checks before this line
  return Sort(d_solver, d_stor->getRangeType());
  ////////
  CVC4_API_TRY_CATCH_END;
}

bool DatatypeSelector::isNull() const
{
  CVC4_API_TRY_CATCH_BEGIN;
  //////// all checks before this line
  return isNullHelper();
  ////////
  CVC4_API_TRY_CATCH_END;
}

std::string DatatypeSelector::toString() const
{
  CVC4_API_TRY_CATCH_BEGIN;
  //////// all checks before this line
  std::stringstream ss;
  ss << *d_stor;
  return ss.str();
  ////////
  CVC4_API_TRY_CATCH_END;
}

std::ostream& operator<<(std::ostream& out, const DatatypeSelector& stor)
{
  out << stor.toString();
  return out;
}

bool DatatypeSelector::isNullHelper() const { return d_stor == nullptr; }

/* DatatypeConstructor ------------------------------------------------------ */

DatatypeConstructor::DatatypeConstructor() : d_solver(nullptr), d_ctor(nullptr)
{
}

DatatypeConstructor::DatatypeConstructor(const Solver* slv,
                                         const CVC4::DTypeConstructor& ctor)
    : d_solver(slv), d_ctor(new CVC4::DTypeConstructor(ctor))
{
  CVC4_API_CHECK(d_ctor->isResolved())
      << "Expected resolved datatype constructor";
}

DatatypeConstructor::~DatatypeConstructor()
{
  if (d_ctor != nullptr)
  {
    // ensure proper node manager is in scope
    NodeManagerScope scope(d_solver->getNodeManager());
    d_ctor.reset();
  }
}

std::string DatatypeConstructor::getName() const
{
  CVC4_API_TRY_CATCH_BEGIN;
  CVC4_API_CHECK_NOT_NULL;
  //////// all checks before this line
  return d_ctor->getName();
  ////////
  CVC4_API_TRY_CATCH_END;
}

Term DatatypeConstructor::getConstructorTerm() const
{
  CVC4_API_TRY_CATCH_BEGIN;
  CVC4_API_CHECK_NOT_NULL;
  //////// all checks before this line
  return Term(d_solver, d_ctor->getConstructor());
  ////////
  CVC4_API_TRY_CATCH_END;
}

Term DatatypeConstructor::getSpecializedConstructorTerm(
    const Sort& retSort) const
{
  NodeManagerScope scope(d_solver->getNodeManager());
  CVC4_API_TRY_CATCH_BEGIN;
  CVC4_API_CHECK_NOT_NULL;
  CVC4_API_CHECK(d_ctor->isResolved())
      << "Expected resolved datatype constructor";
  CVC4_API_CHECK(retSort.isDatatype())
      << "Cannot get specialized constructor type for non-datatype type "
      << retSort;
  //////// all checks before this line

  NodeManager* nm = d_solver->getNodeManager();
  Node ret =
      nm->mkNode(kind::APPLY_TYPE_ASCRIPTION,
                 nm->mkConst(AscriptionType(
                     d_ctor->getSpecializedConstructorType(*retSort.d_type))),
                 d_ctor->getConstructor());
  (void)ret.getType(true); /* kick off type checking */
  // apply type ascription to the operator
  Term sctor = api::Term(d_solver, ret);
  return sctor;
  ////////
  CVC4_API_TRY_CATCH_END;
}

Term DatatypeConstructor::getTesterTerm() const
{
  CVC4_API_TRY_CATCH_BEGIN;
  CVC4_API_CHECK_NOT_NULL;
  //////// all checks before this line
  return Term(d_solver, d_ctor->getTester());
  ////////
  CVC4_API_TRY_CATCH_END;
}

size_t DatatypeConstructor::getNumSelectors() const
{
  CVC4_API_TRY_CATCH_BEGIN;
  CVC4_API_CHECK_NOT_NULL;
  //////// all checks before this line
  return d_ctor->getNumArgs();
  ////////
  CVC4_API_TRY_CATCH_END;
}

DatatypeSelector DatatypeConstructor::operator[](size_t index) const
{
  CVC4_API_TRY_CATCH_BEGIN;
  CVC4_API_CHECK_NOT_NULL;
  //////// all checks before this line
  return DatatypeSelector(d_solver, (*d_ctor)[index]);
  ////////
  CVC4_API_TRY_CATCH_END;
}

DatatypeSelector DatatypeConstructor::operator[](const std::string& name) const
{
  CVC4_API_TRY_CATCH_BEGIN;
  CVC4_API_CHECK_NOT_NULL;
  //////// all checks before this line
  return getSelectorForName(name);
  ////////
  CVC4_API_TRY_CATCH_END;
}

DatatypeSelector DatatypeConstructor::getSelector(const std::string& name) const
{
  CVC4_API_TRY_CATCH_BEGIN;
  CVC4_API_CHECK_NOT_NULL;
  //////// all checks before this line
  return getSelectorForName(name);
  ////////
  CVC4_API_TRY_CATCH_END;
}

Term DatatypeConstructor::getSelectorTerm(const std::string& name) const
{
  CVC4_API_TRY_CATCH_BEGIN;
  CVC4_API_CHECK_NOT_NULL;
  //////// all checks before this line
  return getSelector(name).getSelectorTerm();
  ////////
  CVC4_API_TRY_CATCH_END;
}

DatatypeConstructor::const_iterator DatatypeConstructor::begin() const
{
  return DatatypeConstructor::const_iterator(d_solver, *d_ctor, true);
}

DatatypeConstructor::const_iterator DatatypeConstructor::end() const
{
  return DatatypeConstructor::const_iterator(d_solver, *d_ctor, false);
}

DatatypeConstructor::const_iterator::const_iterator(
    const Solver* slv, const CVC4::DTypeConstructor& ctor, bool begin)
{
  d_solver = slv;
  d_int_stors = &ctor.getArgs();

  const std::vector<std::shared_ptr<CVC4::DTypeSelector>>& sels =
      ctor.getArgs();
  for (const std::shared_ptr<CVC4::DTypeSelector>& s : sels)
  {
    /* Can not use emplace_back here since constructor is private. */
    d_stors.push_back(DatatypeSelector(d_solver, *s.get()));
  }
  d_idx = begin ? 0 : sels.size();
}

DatatypeConstructor::const_iterator::const_iterator()
    : d_solver(nullptr), d_int_stors(nullptr), d_idx(0)
{
}

DatatypeConstructor::const_iterator&
DatatypeConstructor::const_iterator::operator=(
    const DatatypeConstructor::const_iterator& it)
{
  d_solver = it.d_solver;
  d_int_stors = it.d_int_stors;
  d_stors = it.d_stors;
  d_idx = it.d_idx;
  return *this;
}

const DatatypeSelector& DatatypeConstructor::const_iterator::operator*() const
{
  return d_stors[d_idx];
}

const DatatypeSelector* DatatypeConstructor::const_iterator::operator->() const
{
  return &d_stors[d_idx];
}

DatatypeConstructor::const_iterator&
DatatypeConstructor::const_iterator::operator++()
{
  ++d_idx;
  return *this;
}

DatatypeConstructor::const_iterator
DatatypeConstructor::const_iterator::operator++(int)
{
  DatatypeConstructor::const_iterator it(*this);
  ++d_idx;
  return it;
}

bool DatatypeConstructor::const_iterator::operator==(
    const DatatypeConstructor::const_iterator& other) const
{
  return d_int_stors == other.d_int_stors && d_idx == other.d_idx;
}

bool DatatypeConstructor::const_iterator::operator!=(
    const DatatypeConstructor::const_iterator& other) const
{
  return d_int_stors != other.d_int_stors || d_idx != other.d_idx;
}

bool DatatypeConstructor::isNull() const
{
  CVC4_API_TRY_CATCH_BEGIN;
  //////// all checks before this line
  return isNullHelper();
  ////////
  CVC4_API_TRY_CATCH_END;
}

std::string DatatypeConstructor::toString() const
{
  CVC4_API_TRY_CATCH_BEGIN;
  //////// all checks before this line
  std::stringstream ss;
  ss << *d_ctor;
  return ss.str();
  ////////
  CVC4_API_TRY_CATCH_END;
}

bool DatatypeConstructor::isNullHelper() const { return d_ctor == nullptr; }

DatatypeSelector DatatypeConstructor::getSelectorForName(
    const std::string& name) const
{
  bool foundSel = false;
  size_t index = 0;
  for (size_t i = 0, nsels = getNumSelectors(); i < nsels; i++)
  {
    if ((*d_ctor)[i].getName() == name)
    {
      index = i;
      foundSel = true;
      break;
    }
  }
  if (!foundSel)
  {
    std::stringstream snames;
    snames << "{ ";
    for (size_t i = 0, ncons = getNumSelectors(); i < ncons; i++)
    {
      snames << (*d_ctor)[i].getName() << " ";
    }
    snames << "} ";
    CVC4_API_CHECK(foundSel) << "No selector " << name << " for constructor "
                             << getName() << " exists among " << snames.str();
  }
  return DatatypeSelector(d_solver, (*d_ctor)[index]);
}

std::ostream& operator<<(std::ostream& out, const DatatypeConstructor& ctor)
{
  out << ctor.toString();
  return out;
}

/* Datatype ----------------------------------------------------------------- */

Datatype::Datatype(const Solver* slv, const CVC4::DType& dtype)
    : d_solver(slv), d_dtype(new CVC4::DType(dtype))
{
  CVC4_API_CHECK(d_dtype->isResolved()) << "Expected resolved datatype";
}

Datatype::Datatype() : d_solver(nullptr), d_dtype(nullptr) {}

Datatype::~Datatype()
{
  if (d_dtype != nullptr)
  {
    // ensure proper node manager is in scope
    NodeManagerScope scope(d_solver->getNodeManager());
    d_dtype.reset();
  }
}

DatatypeConstructor Datatype::operator[](size_t idx) const
{
  CVC4_API_TRY_CATCH_BEGIN;
  CVC4_API_CHECK_NOT_NULL;
  CVC4_API_CHECK(idx < getNumConstructors()) << "Index out of bounds.";
  //////// all checks before this line
  return DatatypeConstructor(d_solver, (*d_dtype)[idx]);
  ////////
  CVC4_API_TRY_CATCH_END;
}

DatatypeConstructor Datatype::operator[](const std::string& name) const
{
  CVC4_API_TRY_CATCH_BEGIN;
  CVC4_API_CHECK_NOT_NULL;
  //////// all checks before this line
  return getConstructorForName(name);
  ////////
  CVC4_API_TRY_CATCH_END;
}

DatatypeConstructor Datatype::getConstructor(const std::string& name) const
{
  CVC4_API_TRY_CATCH_BEGIN;
  CVC4_API_CHECK_NOT_NULL;
  //////// all checks before this line
  return getConstructorForName(name);
  ////////
  CVC4_API_TRY_CATCH_END;
}

Term Datatype::getConstructorTerm(const std::string& name) const
{
  CVC4_API_TRY_CATCH_BEGIN;
  CVC4_API_CHECK_NOT_NULL;
  //////// all checks before this line
  return getConstructor(name).getConstructorTerm();
  ////////
  CVC4_API_TRY_CATCH_END;
}

std::string Datatype::getName() const
{
  CVC4_API_TRY_CATCH_BEGIN;
  CVC4_API_CHECK_NOT_NULL;
  //////// all checks before this line
  return d_dtype->getName();
  ////////
  CVC4_API_TRY_CATCH_END;
}

size_t Datatype::getNumConstructors() const
{
  CVC4_API_TRY_CATCH_BEGIN;
  CVC4_API_CHECK_NOT_NULL;
  //////// all checks before this line
  return d_dtype->getNumConstructors();
  ////////
  CVC4_API_TRY_CATCH_END;
}

bool Datatype::isParametric() const
{
  CVC4_API_TRY_CATCH_BEGIN;
  CVC4_API_CHECK_NOT_NULL;
  //////// all checks before this line
  return d_dtype->isParametric();
  ////////
  CVC4_API_TRY_CATCH_END;
}

bool Datatype::isCodatatype() const
{
  CVC4_API_TRY_CATCH_BEGIN;
  CVC4_API_CHECK_NOT_NULL;
  //////// all checks before this line
  return d_dtype->isCodatatype();
  ////////
  CVC4_API_TRY_CATCH_END;
}

bool Datatype::isTuple() const
{
  CVC4_API_TRY_CATCH_BEGIN;
  CVC4_API_CHECK_NOT_NULL;
  //////// all checks before this line
  return d_dtype->isTuple();
  ////////
  CVC4_API_TRY_CATCH_END;
}

bool Datatype::isRecord() const
{
  CVC4_API_TRY_CATCH_BEGIN;
  CVC4_API_CHECK_NOT_NULL;
  //////// all checks before this line
  return d_dtype->isRecord();
  ////////
  CVC4_API_TRY_CATCH_END;
}

bool Datatype::isFinite() const
{
  CVC4_API_TRY_CATCH_BEGIN;
  CVC4_API_CHECK_NOT_NULL;
  //////// all checks before this line
  return d_dtype->isFinite();
  ////////
  CVC4_API_TRY_CATCH_END;
}

bool Datatype::isWellFounded() const
{
  CVC4_API_TRY_CATCH_BEGIN;
  CVC4_API_CHECK_NOT_NULL;
  //////// all checks before this line
  return d_dtype->isWellFounded();
  ////////
  CVC4_API_TRY_CATCH_END;
}
bool Datatype::hasNestedRecursion() const
{
  CVC4_API_TRY_CATCH_BEGIN;
  CVC4_API_CHECK_NOT_NULL;
  //////// all checks before this line
  return d_dtype->hasNestedRecursion();
  ////////
  CVC4_API_TRY_CATCH_END;
}

bool Datatype::isNull() const
{
  CVC4_API_TRY_CATCH_BEGIN;
  CVC4_API_CHECK_NOT_NULL;
  //////// all checks before this line
  return isNullHelper();
  ////////
  CVC4_API_TRY_CATCH_END;
}

std::string Datatype::toString() const
{
  CVC4_API_TRY_CATCH_BEGIN;
  CVC4_API_CHECK_NOT_NULL;
  //////// all checks before this line
  return d_dtype->getName();
  ////////
  CVC4_API_TRY_CATCH_END;
}

Datatype::const_iterator Datatype::begin() const
{
  return Datatype::const_iterator(d_solver, *d_dtype, true);
}

Datatype::const_iterator Datatype::end() const
{
  return Datatype::const_iterator(d_solver, *d_dtype, false);
}

DatatypeConstructor Datatype::getConstructorForName(
    const std::string& name) const
{
  bool foundCons = false;
  size_t index = 0;
  for (size_t i = 0, ncons = getNumConstructors(); i < ncons; i++)
  {
    if ((*d_dtype)[i].getName() == name)
    {
      index = i;
      foundCons = true;
      break;
    }
  }
  if (!foundCons)
  {
    std::stringstream snames;
    snames << "{ ";
    for (size_t i = 0, ncons = getNumConstructors(); i < ncons; i++)
    {
      snames << (*d_dtype)[i].getName() << " ";
    }
    snames << "}";
    CVC4_API_CHECK(foundCons) << "No constructor " << name << " for datatype "
                              << getName() << " exists, among " << snames.str();
  }
  return DatatypeConstructor(d_solver, (*d_dtype)[index]);
}

Datatype::const_iterator::const_iterator(const Solver* slv,
                                         const CVC4::DType& dtype,
                                         bool begin)
    : d_solver(slv), d_int_ctors(&dtype.getConstructors())
{
  const std::vector<std::shared_ptr<DTypeConstructor>>& cons =
      dtype.getConstructors();
  for (const std::shared_ptr<DTypeConstructor>& c : cons)
  {
    /* Can not use emplace_back here since constructor is private. */
    d_ctors.push_back(DatatypeConstructor(d_solver, *c.get()));
  }
  d_idx = begin ? 0 : cons.size();
}

Datatype::const_iterator::const_iterator()
    : d_solver(nullptr), d_int_ctors(nullptr), d_idx(0)
{
}

Datatype::const_iterator& Datatype::const_iterator::operator=(
    const Datatype::const_iterator& it)
{
  d_solver = it.d_solver;
  d_int_ctors = it.d_int_ctors;
  d_ctors = it.d_ctors;
  d_idx = it.d_idx;
  return *this;
}

const DatatypeConstructor& Datatype::const_iterator::operator*() const
{
  return d_ctors[d_idx];
}

const DatatypeConstructor* Datatype::const_iterator::operator->() const
{
  return &d_ctors[d_idx];
}

Datatype::const_iterator& Datatype::const_iterator::operator++()
{
  ++d_idx;
  return *this;
}

Datatype::const_iterator Datatype::const_iterator::operator++(int)
{
  Datatype::const_iterator it(*this);
  ++d_idx;
  return it;
}

bool Datatype::const_iterator::operator==(
    const Datatype::const_iterator& other) const
{
  return d_int_ctors == other.d_int_ctors && d_idx == other.d_idx;
}

bool Datatype::const_iterator::operator!=(
    const Datatype::const_iterator& other) const
{
  return d_int_ctors != other.d_int_ctors || d_idx != other.d_idx;
}

bool Datatype::isNullHelper() const { return d_dtype == nullptr; }

/* -------------------------------------------------------------------------- */
/* Grammar                                                                    */
/* -------------------------------------------------------------------------- */

Grammar::Grammar()
    : d_solver(nullptr),
      d_sygusVars(),
      d_ntSyms(),
      d_ntsToTerms(0),
      d_allowConst(),
      d_allowVars(),
      d_isResolved(false)
{
}

Grammar::Grammar(const Solver* slv,
                 const std::vector<Term>& sygusVars,
                 const std::vector<Term>& ntSymbols)
    : d_solver(slv),
      d_sygusVars(sygusVars),
      d_ntSyms(ntSymbols),
      d_ntsToTerms(ntSymbols.size()),
      d_allowConst(),
      d_allowVars(),
      d_isResolved(false)
{
  for (Term ntsymbol : d_ntSyms)
  {
    d_ntsToTerms.emplace(ntsymbol, std::vector<Term>());
  }
}

void Grammar::addRule(const Term& ntSymbol, const Term& rule)
{
  CVC4_API_TRY_CATCH_BEGIN;
  CVC4_API_CHECK(!d_isResolved) << "Grammar cannot be modified after passing "
                                   "it as an argument to synthFun/synthInv";
  CVC4_API_CHECK_TERM(ntSymbol);
  CVC4_API_CHECK_TERM(rule);
  CVC4_API_ARG_CHECK_EXPECTED(
      d_ntsToTerms.find(ntSymbol) != d_ntsToTerms.cend(), ntSymbol)
      << "ntSymbol to be one of the non-terminal symbols given in the "
         "predeclaration";
  CVC4_API_CHECK(ntSymbol.d_node->getType() == rule.d_node->getType())
      << "Expected ntSymbol and rule to have the same sort";
  //////// all checks before this line
  d_ntsToTerms[ntSymbol].push_back(rule);
  ////////
  CVC4_API_TRY_CATCH_END;
}

void Grammar::addRules(const Term& ntSymbol, const std::vector<Term>& rules)
{
  CVC4_API_TRY_CATCH_BEGIN;
  CVC4_API_CHECK(!d_isResolved) << "Grammar cannot be modified after passing "
                                   "it as an argument to synthFun/synthInv";
  CVC4_API_CHECK_TERM(ntSymbol);
  CVC4_API_CHECK_TERMS_WITH_SORT(rules, ntSymbol.getSort());
  CVC4_API_ARG_CHECK_EXPECTED(
      d_ntsToTerms.find(ntSymbol) != d_ntsToTerms.cend(), ntSymbol)
      << "ntSymbol to be one of the non-terminal symbols given in the "
         "predeclaration";
  //////// all checks before this line
  d_ntsToTerms[ntSymbol].insert(
      d_ntsToTerms[ntSymbol].cend(), rules.cbegin(), rules.cend());
  ////////
  CVC4_API_TRY_CATCH_END;
}

void Grammar::addAnyConstant(const Term& ntSymbol)
{
  CVC4_API_TRY_CATCH_BEGIN;
  CVC4_API_CHECK(!d_isResolved) << "Grammar cannot be modified after passing "
                                   "it as an argument to synthFun/synthInv";
  CVC4_API_CHECK_TERM(ntSymbol);
  CVC4_API_ARG_CHECK_EXPECTED(
      d_ntsToTerms.find(ntSymbol) != d_ntsToTerms.cend(), ntSymbol)
      << "ntSymbol to be one of the non-terminal symbols given in the "
         "predeclaration";
  //////// all checks before this line
  d_allowConst.insert(ntSymbol);
  ////////
  CVC4_API_TRY_CATCH_END;
}

void Grammar::addAnyVariable(const Term& ntSymbol)
{
  CVC4_API_TRY_CATCH_BEGIN;
  CVC4_API_CHECK(!d_isResolved) << "Grammar cannot be modified after passing "
                                   "it as an argument to synthFun/synthInv";
  CVC4_API_CHECK_TERM(ntSymbol);
  CVC4_API_ARG_CHECK_EXPECTED(
      d_ntsToTerms.find(ntSymbol) != d_ntsToTerms.cend(), ntSymbol)
      << "ntSymbol to be one of the non-terminal symbols given in the "
         "predeclaration";
  //////// all checks before this line
  d_allowVars.insert(ntSymbol);
  ////////
  CVC4_API_TRY_CATCH_END;
}

/**
 * this function concatinates the outputs of calling f on each element between
 * first and last, seperated by sep.
 * @param first the beginning of the range
 * @param last the end of the range
 * @param f the function to call on each element in the range, its output must
 *          be overloaded for operator<<
 * @param sep the string to add between successive calls to f
 */
template <typename Iterator, typename Function>
std::string join(Iterator first, Iterator last, Function f, std::string sep)
{
  std::stringstream ss;
  Iterator i = first;

  if (i != last)
  {
    ss << f(*i);
    ++i;
  }

  while (i != last)
  {
    ss << sep << f(*i);
    ++i;
  }

  return ss.str();
}

std::string Grammar::toString() const
{
  CVC4_API_TRY_CATCH_BEGIN;
  //////// all checks before this line
  std::stringstream ss;
  ss << "  ("  // pre-declaration
     << join(
            d_ntSyms.cbegin(),
            d_ntSyms.cend(),
            [](const Term& t) {
              std::stringstream s;
              s << '(' << t << ' ' << t.getSort() << ')';
              return s.str();
            },
            " ")
     << ")\n  ("  // grouped rule listing
     << join(
            d_ntSyms.cbegin(),
            d_ntSyms.cend(),
            [this](const Term& t) {
              bool allowConst = d_allowConst.find(t) != d_allowConst.cend(),
                   allowVars = d_allowVars.find(t) != d_allowVars.cend();
              const std::vector<Term>& rules = d_ntsToTerms.at(t);
              std::stringstream s;
              s << '(' << t << ' ' << t.getSort() << " ("
                << (allowConst ? "(Constant " + t.getSort().toString() + ")"
                               : "")
                << (allowConst && allowVars ? " " : "")
                << (allowVars ? "(Var " + t.getSort().toString() + ")" : "")
                << ((allowConst || allowVars) && !rules.empty() ? " " : "")
                << join(
                       rules.cbegin(),
                       rules.cend(),
                       [](const Term& rule) { return rule.toString(); },
                       " ")
                << "))";
              return s.str();
            },
            "\n   ")
     << ')';

  return ss.str();
  ////////
  CVC4_API_TRY_CATCH_END;
}

Sort Grammar::resolve()
{
  CVC4_API_TRY_CATCH_BEGIN;
  //////// all checks before this line

  d_isResolved = true;

  Term bvl;

  if (!d_sygusVars.empty())
  {
    bvl = Term(
        d_solver,
        d_solver->getNodeManager()->mkNode(
            CVC4::kind::BOUND_VAR_LIST, Term::termVectorToNodes(d_sygusVars)));
  }

  std::unordered_map<Term, Sort, TermHashFunction> ntsToUnres(d_ntSyms.size());

  for (Term ntsymbol : d_ntSyms)
  {
    // make the unresolved type, used for referencing the final version of
    // the ntsymbol's datatype
    ntsToUnres[ntsymbol] =
        Sort(d_solver, d_solver->getNodeManager()->mkSort(ntsymbol.toString()));
  }

  std::vector<CVC4::DType> datatypes;
  std::set<TypeNode> unresTypes;

  datatypes.reserve(d_ntSyms.size());

  for (const Term& ntSym : d_ntSyms)
  {
    // make the datatype, which encodes terms generated by this non-terminal
    DatatypeDecl dtDecl(d_solver, ntSym.toString());

    for (const Term& consTerm : d_ntsToTerms[ntSym])
    {
      addSygusConstructorTerm(dtDecl, consTerm, ntsToUnres);
    }

    if (d_allowVars.find(ntSym) != d_allowVars.cend())
    {
      addSygusConstructorVariables(dtDecl,
                                   Sort(d_solver, ntSym.d_node->getType()));
    }

    bool aci = d_allowConst.find(ntSym) != d_allowConst.end();
    TypeNode btt = ntSym.d_node->getType();
    dtDecl.d_dtype->setSygus(btt, *bvl.d_node, aci, false);

    // We can be in a case where the only rule specified was (Variable T)
    // and there are no variables of type T, in which case this is a bogus
    // grammar. This results in the error below.
    CVC4_API_CHECK(dtDecl.d_dtype->getNumConstructors() != 0)
        << "Grouped rule listing for " << *dtDecl.d_dtype
        << " produced an empty rule list";

    datatypes.push_back(*dtDecl.d_dtype);
    unresTypes.insert(*ntsToUnres[ntSym].d_type);
  }

  std::vector<TypeNode> datatypeTypes =
      d_solver->getNodeManager()->mkMutualDatatypeTypes(
          datatypes, unresTypes, NodeManager::DATATYPE_FLAG_PLACEHOLDER);

  // return is the first datatype
  return Sort(d_solver, datatypeTypes[0]);
  ////////
  CVC4_API_TRY_CATCH_END;
}

void Grammar::addSygusConstructorTerm(
    DatatypeDecl& dt,
    const Term& term,
    const std::unordered_map<Term, Sort, TermHashFunction>& ntsToUnres) const
{
  CVC4_API_TRY_CATCH_BEGIN;
  CVC4_API_CHECK_DTDECL(dt);
  CVC4_API_CHECK_TERM(term);
  CVC4_API_CHECK_TERMS_MAP(ntsToUnres);
  //////// all checks before this line

  // At this point, we should know that dt is well founded, and that its
  // builtin sygus operators are well-typed.
  // Now, purify each occurrence of a non-terminal symbol in term, replace by
  // free variables. These become arguments to constructors. Notice we must do
  // a tree traversal in this function, since unique paths to the same term
  // should be treated as distinct terms.
  // Notice that let expressions are forbidden in the input syntax of term, so
  // this does not lead to exponential behavior with respect to input size.
  std::vector<Term> args;
  std::vector<Sort> cargs;
  Term op = purifySygusGTerm(term, args, cargs, ntsToUnres);
  std::stringstream ssCName;
  ssCName << op.getKind();
  if (!args.empty())
  {
    Term lbvl =
        Term(d_solver,
             d_solver->getNodeManager()->mkNode(CVC4::kind::BOUND_VAR_LIST,
                                                Term::termVectorToNodes(args)));
    // its operator is a lambda
    op = Term(d_solver,
              d_solver->getNodeManager()->mkNode(
                  CVC4::kind::LAMBDA, *lbvl.d_node, *op.d_node));
  }
  std::vector<TypeNode> cargst = Sort::sortVectorToTypeNodes(cargs);
  dt.d_dtype->addSygusConstructor(*op.d_node, ssCName.str(), cargst);
  ////////
  CVC4_API_TRY_CATCH_END;
}

Term Grammar::purifySygusGTerm(
    const Term& term,
    std::vector<Term>& args,
    std::vector<Sort>& cargs,
    const std::unordered_map<Term, Sort, TermHashFunction>& ntsToUnres) const
{
  CVC4_API_TRY_CATCH_BEGIN;
  CVC4_API_CHECK_TERM(term);
  CVC4_API_CHECK_TERMS(args);
  CVC4_API_CHECK_SORTS(cargs);
  CVC4_API_CHECK_TERMS_MAP(ntsToUnres);
  //////// all checks before this line

  std::unordered_map<Term, Sort, TermHashFunction>::const_iterator itn =
      ntsToUnres.find(term);
  if (itn != ntsToUnres.cend())
  {
    Term ret =
        Term(d_solver,
             d_solver->getNodeManager()->mkBoundVar(term.d_node->getType()));
    args.push_back(ret);
    cargs.push_back(itn->second);
    return ret;
  }
  std::vector<Term> pchildren;
  bool childChanged = false;
  for (unsigned i = 0, nchild = term.d_node->getNumChildren(); i < nchild; i++)
  {
    Term ptermc = purifySygusGTerm(
        Term(d_solver, (*term.d_node)[i]), args, cargs, ntsToUnres);
    pchildren.push_back(ptermc);
    childChanged = childChanged || *ptermc.d_node != (*term.d_node)[i];
  }
  if (!childChanged)
  {
    return term;
  }

  Node nret;

  if (term.d_node->getMetaKind() == kind::metakind::PARAMETERIZED)
  {
    // it's an indexed operator so we should provide the op
    NodeBuilder<> nb(term.d_node->getKind());
    nb << term.d_node->getOperator();
    nb.append(Term::termVectorToNodes(pchildren));
    nret = nb.constructNode();
  }
  else
  {
    nret = d_solver->getNodeManager()->mkNode(
        term.d_node->getKind(), Term::termVectorToNodes(pchildren));
  }

  return Term(d_solver, nret);
  ////////
  CVC4_API_TRY_CATCH_END;
}

void Grammar::addSygusConstructorVariables(DatatypeDecl& dt,
                                           const Sort& sort) const
{
  CVC4_API_TRY_CATCH_BEGIN;
  CVC4_API_CHECK_DTDECL(dt);
  CVC4_API_CHECK_SORT(sort);
  //////// all checks before this line

  // each variable of appropriate type becomes a sygus constructor in dt.
  for (unsigned i = 0, size = d_sygusVars.size(); i < size; i++)
  {
    Term v = d_sygusVars[i];
    if (v.d_node->getType() == *sort.d_type)
    {
      std::stringstream ss;
      ss << v;
      std::vector<TypeNode> cargs;
      dt.d_dtype->addSygusConstructor(*v.d_node, ss.str(), cargs);
    }
  }
  ////////
  CVC4_API_TRY_CATCH_END;
}

std::ostream& operator<<(std::ostream& out, const Grammar& grammar)
{
  return out << grammar.toString();
}

/* -------------------------------------------------------------------------- */
/* Rounding Mode for Floating Points                                          */
/* -------------------------------------------------------------------------- */

const static std::
    unordered_map<RoundingMode, CVC4::RoundingMode, RoundingModeHashFunction>
        s_rmodes{
            {ROUND_NEAREST_TIES_TO_EVEN,
             CVC4::RoundingMode::ROUND_NEAREST_TIES_TO_EVEN},
            {ROUND_TOWARD_POSITIVE, CVC4::RoundingMode::ROUND_TOWARD_POSITIVE},
            {ROUND_TOWARD_NEGATIVE, CVC4::RoundingMode::ROUND_TOWARD_NEGATIVE},
            {ROUND_TOWARD_ZERO, CVC4::RoundingMode::ROUND_TOWARD_ZERO},
            {ROUND_NEAREST_TIES_TO_AWAY,
             CVC4::RoundingMode::ROUND_NEAREST_TIES_TO_AWAY},
        };

const static std::unordered_map<CVC4::RoundingMode,
                                RoundingMode,
                                CVC4::RoundingModeHashFunction>
    s_rmodes_internal{
        {CVC4::RoundingMode::ROUND_NEAREST_TIES_TO_EVEN,
         ROUND_NEAREST_TIES_TO_EVEN},
        {CVC4::RoundingMode::ROUND_TOWARD_POSITIVE, ROUND_TOWARD_POSITIVE},
        {CVC4::RoundingMode::ROUND_TOWARD_POSITIVE, ROUND_TOWARD_NEGATIVE},
        {CVC4::RoundingMode::ROUND_TOWARD_ZERO, ROUND_TOWARD_ZERO},
        {CVC4::RoundingMode::ROUND_NEAREST_TIES_TO_AWAY,
         ROUND_NEAREST_TIES_TO_AWAY},
    };

size_t RoundingModeHashFunction::operator()(const RoundingMode& rm) const
{
  return size_t(rm);
}

/* -------------------------------------------------------------------------- */
/* Solver                                                                     */
/* -------------------------------------------------------------------------- */

Solver::Solver(Options* opts)
{
  d_nodeMgr.reset(new NodeManager());
  d_smtEngine.reset(new SmtEngine(d_nodeMgr.get(), opts));
  d_smtEngine->setSolver(this);
  Options& o = d_smtEngine->getOptions();
  d_rng.reset(new Random(o[options::seed]));
#if CVC4_STATISTICS_ON
  d_stats.reset(new Statistics());
  d_nodeMgr->getStatisticsRegistry()->registerStat(&d_stats->d_consts);
  d_nodeMgr->getStatisticsRegistry()->registerStat(&d_stats->d_vars);
  d_nodeMgr->getStatisticsRegistry()->registerStat(&d_stats->d_terms);
#endif
}

Solver::~Solver() {}

/* Helpers and private functions                                              */
/* -------------------------------------------------------------------------- */

NodeManager* Solver::getNodeManager(void) const { return d_nodeMgr.get(); }

void Solver::increment_term_stats(Kind kind) const
{
#ifdef CVC4_STATISTICS_ON
  d_stats->d_terms << kind;
#endif
}

void Solver::increment_vars_consts_stats(const Sort& sort, bool is_var) const
{
#ifdef CVC4_STATISTICS_ON
  const TypeNode tn = sort.getTypeNode();
  TypeConstant tc = tn.getKind() == CVC4::kind::TYPE_CONSTANT
                        ? tn.getConst<TypeConstant>()
                        : LAST_TYPE;
  if (is_var)
  {
    d_stats->d_vars << tc;
  }
  else
  {
    d_stats->d_consts << tc;
  }
#endif
}

/* Split out to avoid nested API calls (problematic with API tracing).        */
/* .......................................................................... */

template <typename T>
Term Solver::mkValHelper(T t) const
{
  //////// all checks before this line
  Node res = getNodeManager()->mkConst(t);
  (void)res.getType(true); /* kick off type checking */
  return Term(this, res);
}

Term Solver::mkRealFromStrHelper(const std::string& s) const
{
  //////// all checks before this line
  try
  {
    CVC4::Rational r = s.find('/') != std::string::npos
                           ? CVC4::Rational(s)
                           : CVC4::Rational::fromDecimal(s);
    return mkValHelper<CVC4::Rational>(r);
  }
  catch (const std::invalid_argument& e)
  {
    /* Catch to throw with a more meaningful error message. To be caught in
     * enclosing CVC4_API_TRY_CATCH_* block to throw CVC4ApiException. */
    std::stringstream message;
    message << "Cannot construct Real or Int from string argument '" << s << "'"
            << std::endl;
    throw std::invalid_argument(message.str());
  }
}

Term Solver::mkBVFromIntHelper(uint32_t size, uint64_t val) const
{
  CVC4_API_ARG_CHECK_EXPECTED(size > 0, size) << "a bit-width > 0";
  //////// all checks before this line
  return mkValHelper<CVC4::BitVector>(CVC4::BitVector(size, val));
}

Term Solver::mkBVFromStrHelper(const std::string& s, uint32_t base) const
{
  CVC4_API_ARG_CHECK_EXPECTED(!s.empty(), s) << "a non-empty string";
  CVC4_API_ARG_CHECK_EXPECTED(base == 2 || base == 10 || base == 16, base)
      << "base 2, 10, or 16";
  //////// all checks before this line
  return mkValHelper<CVC4::BitVector>(CVC4::BitVector(s, base));
}

Term Solver::mkBVFromStrHelper(uint32_t size,
                               const std::string& s,
                               uint32_t base) const
{
  CVC4_API_ARG_CHECK_EXPECTED(!s.empty(), s) << "a non-empty string";
  CVC4_API_ARG_CHECK_EXPECTED(base == 2 || base == 10 || base == 16, base)
      << "base 2, 10, or 16";
  //////// all checks before this line

  Integer val(s, base);

  if (val.strictlyNegative())
  {
    CVC4_API_CHECK(val >= -Integer("2", 10).pow(size - 1))
        << "Overflow in bitvector construction (specified bitvector size "
        << size << " too small to hold value " << s << ")";
  }
  else
  {
    CVC4_API_CHECK(val.modByPow2(size) == val)
        << "Overflow in bitvector construction (specified bitvector size "
        << size << " too small to hold value " << s << ")";
  }

  return mkValHelper<CVC4::BitVector>(CVC4::BitVector(size, val));
}

Term Solver::mkCharFromStrHelper(const std::string& s) const
{
  CVC4_API_CHECK(s.find_first_not_of("0123456789abcdefABCDEF", 0)
                     == std::string::npos
                 && s.size() <= 5 && s.size() > 0)
      << "Unexpected string for hexadecimal character " << s;
  uint32_t val = static_cast<uint32_t>(std::stoul(s, 0, 16));
  CVC4_API_CHECK(val < String::num_codes())
      << "Not a valid code point for hexadecimal character " << s;
  //////// all checks before this line
  std::vector<unsigned> cpts;
  cpts.push_back(val);
  return mkValHelper<CVC4::String>(CVC4::String(cpts));
}

Term Solver::getValueHelper(const Term& term) const
{
  // Note: Term is checked in the caller to avoid double checks
  //////// all checks before this line
  std::vector<unsigned> cpts;
  Node value = d_smtEngine->getValue(*term.d_node);
  Term res = Term(this, value);
  // May need to wrap in real cast so that user know this is a real.
  TypeNode tn = (*term.d_node).getType();
  if (!tn.isInteger() && value.getType().isInteger())
  {
    return ensureRealSort(res);
  }
  return res;
}

Sort Solver::mkTupleSortHelper(const std::vector<Sort>& sorts) const
{
  // Note: Sorts are checked in the caller to avoid double checks
  //////// all checks before this line
  std::vector<unsigned> cpts;
  std::vector<TypeNode> typeNodes = Sort::sortVectorToTypeNodes(sorts);
  return Sort(this, getNodeManager()->mkTupleType(typeNodes));
}

Term Solver::mkTermFromKind(Kind kind) const
{
  CVC4_API_KIND_CHECK_EXPECTED(
      kind == PI || kind == REGEXP_EMPTY || kind == REGEXP_SIGMA, kind)
      << "PI or REGEXP_EMPTY or REGEXP_SIGMA";
  //////// all checks before this line
  Node res;
  if (kind == REGEXP_EMPTY || kind == REGEXP_SIGMA)
  {
    CVC4::Kind k = extToIntKind(kind);
    Assert(isDefinedIntKind(k));
    res = d_nodeMgr->mkNode(k, std::vector<Node>());
  }
  else
  {
    Assert(kind == PI);
    res = d_nodeMgr->mkNullaryOperator(d_nodeMgr->realType(), CVC4::kind::PI);
  }
  (void)res.getType(true); /* kick off type checking */
  increment_term_stats(kind);
  return Term(this, res);
}

Term Solver::mkTermHelper(Kind kind, const std::vector<Term>& children) const
{
<<<<<<< HEAD
  // Note: Kind and children are checked in the caller to avoid double checks
  //////// all checks before this line
=======
  for (size_t i = 0, size = children.size(); i < size; ++i)
  {
    CVC4_API_ARG_AT_INDEX_CHECK_EXPECTED(
        !children[i].isNull(), "child term", children, i)
        << "non-null term";
    CVC4_API_ARG_AT_INDEX_CHECK_EXPECTED(
        this == children[i].d_solver, "child term", children, i)
        << "a child term associated to this solver object";
  }
>>>>>>> 3dda54ba

  std::vector<Node> echildren = Term::termVectorToNodes(children);
  CVC4::Kind k = extToIntKind(kind);
  Node res;
  if (echildren.size() > 2)
  {
    if (kind == INTS_DIVISION || kind == XOR || kind == MINUS
        || kind == DIVISION || kind == HO_APPLY || kind == REGEXP_DIFF)
    {
      // left-associative, but CVC4 internally only supports 2 args
      res = d_nodeMgr->mkLeftAssociative(k, echildren);
    }
    else if (kind == IMPLIES)
    {
      // right-associative, but CVC4 internally only supports 2 args
      res = d_nodeMgr->mkRightAssociative(k, echildren);
    }
    else if (kind == EQUAL || kind == LT || kind == GT || kind == LEQ
             || kind == GEQ)
    {
      // "chainable", but CVC4 internally only supports 2 args
      res = d_nodeMgr->mkChain(k, echildren);
    }
    else if (kind::isAssociative(k))
    {
      // mkAssociative has special treatment for associative operators with lots
      // of children
      res = d_nodeMgr->mkAssociative(k, echildren);
    }
    else
    {
      // default case, must check kind
      checkMkTerm(kind, children.size());
      res = d_nodeMgr->mkNode(k, echildren);
    }
  }
  else if (kind::isAssociative(k))
  {
    // associative case, same as above
    res = d_nodeMgr->mkAssociative(k, echildren);
  }
  else
  {
    // default case, same as above
    checkMkTerm(kind, children.size());
    if (kind == api::SINGLETON)
    {
      // the type of the term is the same as the type of the internal node
      // see Term::getSort()
      TypeNode type = children[0].d_node->getType();
      // Internally NodeManager::mkSingleton needs a type argument
      // to construct a singleton, since there is no difference between
      // integers and reals (both are Rationals).
      // At the API, mkReal and mkInteger are different and therefore the
      // element type can be used safely here.
      res = getNodeManager()->mkSingleton(type, *children[0].d_node);
    }
    else if (kind == api::MK_BAG)
    {
      // the type of the term is the same as the type of the internal node
      // see Term::getSort()
      TypeNode type = children[0].d_node->getType();
      // Internally NodeManager::mkBag needs a type argument
      // to construct a bag, since there is no difference between
      // integers and reals (both are Rationals).
      // At the API, mkReal and mkInteger are different and therefore the
      // element type can be used safely here.
      res = getNodeManager()->mkBag(
          type, *children[0].d_node, *children[1].d_node);
    }
    else
    {
      res = d_nodeMgr->mkNode(k, echildren);
    }
  }

  (void)res.getType(true); /* kick off type checking */
  increment_term_stats(kind);
  return Term(this, res);
}

Term Solver::mkTermHelper(const Op& op, const std::vector<Term>& children) const
{
  // Note: Op and children are checked in the caller to avoid double checks
  checkMkTerm(op.d_kind, children.size());
  //////// all checks before this line

  if (!op.isIndexedHelper())
  {
    return mkTermHelper(op.d_kind, children);
  }
<<<<<<< HEAD
=======

  for (size_t i = 0, size = children.size(); i < size; ++i)
  {
    CVC4_API_ARG_AT_INDEX_CHECK_EXPECTED(
        !children[i].isNull(), "child term", children, i)
        << "non-null term";
    CVC4_API_ARG_AT_INDEX_CHECK_EXPECTED(
        this == children[i].d_solver, "child term", children, i)
        << "child term associated to this solver object";
  }
  checkMkTerm(op.d_kind, children.size());

>>>>>>> 3dda54ba
  const CVC4::Kind int_kind = extToIntKind(op.d_kind);
  std::vector<Node> echildren = Term::termVectorToNodes(children);

  NodeBuilder<> nb(int_kind);
  nb << *op.d_node;
  nb.append(echildren);
  Node res = nb.constructNode();

  (void)res.getType(true); /* kick off type checking */
  return Term(this, res);
}

std::vector<Sort> Solver::mkDatatypeSortsInternal(
    const std::vector<DatatypeDecl>& dtypedecls,
    const std::set<Sort>& unresolvedSorts) const
{
  // Note: dtypedecls and unresolvedSorts are checked in the caller to avoid
  //       double checks
  //////// all checks before this line

  std::vector<CVC4::DType> datatypes;
  for (size_t i = 0, ndts = dtypedecls.size(); i < ndts; ++i)
  {
<<<<<<< HEAD
    datatypes.push_back(dtypedecls[i].getDatatype());
  }
=======
    CVC4_API_ARG_AT_INDEX_CHECK_EXPECTED(
        this == dtypedecls[i].d_solver, "datatype declaration", dtypedecls, i)
        << "a datatype declaration associated to this solver object";
    CVC4_API_ARG_AT_INDEX_CHECK_EXPECTED(dtypedecls[i].getNumConstructors() > 0,
                                         "datatype declaration",
                                         dtypedecls,
                                         i)
        << "a datatype declaration with at least one constructor";
    datatypes.push_back(dtypedecls[i].getDatatype());
  }
  size_t i = 0;
  for (auto& sort : unresolvedSorts)
  {
    CVC4_API_ARG_AT_INDEX_CHECK_EXPECTED(
        !sort.isNull(), "unresolved sort", unresolvedSorts, i)
        << "non-null sort";
    CVC4_API_ARG_AT_INDEX_CHECK_EXPECTED(
        this == sort.d_solver, "unresolved sort", unresolvedSorts, i)
        << "an unresolved sort associated to this solver object";
    i += 1;
  }
>>>>>>> 3dda54ba

  std::set<TypeNode> utypes = Sort::sortSetToTypeNodes(unresolvedSorts);
  std::vector<CVC4::TypeNode> dtypes =
      getNodeManager()->mkMutualDatatypeTypes(datatypes, utypes);
  std::vector<Sort> retTypes = Sort::typeNodeVectorToSorts(this, dtypes);
  return retTypes;
}

Term Solver::synthFunHelper(const std::string& symbol,
                            const std::vector<Term>& boundVars,
                            const Sort& sort,
                            bool isInv,
                            Grammar* grammar) const
{
  // Note: boundVars, sort and grammar are checked in the caller to avoid
  //       double checks.
  std::vector<TypeNode> varTypes;
  for (const auto& bv : boundVars)
  {
<<<<<<< HEAD
    if (grammar)
    {
      CVC4_API_CHECK(grammar->d_ntSyms[0].d_node->getType() == *sort.d_type)
          << "Invalid Start symbol for grammar, Expected Start's sort to be "
          << *sort.d_type << " but found "
          << grammar->d_ntSyms[0].d_node->getType();
    }
    varTypes.push_back(bv.d_node->getType());
=======
    CVC4_API_ARG_AT_INDEX_CHECK_EXPECTED(
        this == boundVars[i].d_solver, "bound variable", boundVars, i)
        << "bound variable associated to this solver object";
    CVC4_API_ARG_AT_INDEX_CHECK_EXPECTED(
        !boundVars[i].isNull(), "bound variable", boundVars, i)
        << "a non-null term";
    CVC4_API_ARG_AT_INDEX_CHECK_EXPECTED(
        boundVars[i].d_node->getKind() == CVC4::Kind::BOUND_VARIABLE,
        "bound variable",
        boundVars,
        i)
        << "a bound variable";
    varTypes.push_back(boundVars[i].d_node->getType());
  }
  CVC4_API_SOLVER_CHECK_SORT(sort);

  if (g != nullptr)
  {
    CVC4_API_CHECK(g->d_ntSyms[0].d_node->getType() == *sort.d_type)
        << "Invalid Start symbol for Grammar g, Expected Start's sort to be "
        << *sort.d_type << " but found " << g->d_ntSyms[0].d_node->getType();
>>>>>>> 3dda54ba
  }
  //////// all checks before this line

  TypeNode funType = varTypes.empty() ? *sort.d_type
                                      : getNodeManager()->mkFunctionType(
                                          varTypes, *sort.d_type);

  Node fun = getNodeManager()->mkBoundVar(symbol, funType);
  (void)fun.getType(true); /* kick off type checking */

  std::vector<Node> bvns = Term::termVectorToNodes(boundVars);

  d_smtEngine->declareSynthFun(
      fun,
      grammar == nullptr ? funType : *grammar->resolve().d_type,
      isInv,
      bvns);

  return Term(this, fun);
}

Term Solver::ensureTermSort(const Term& term, const Sort& sort) const
{
  // Note: Term and sort are checked in the caller to avoid double checks
  CVC4_API_CHECK(term.getSort() == sort
                 || (term.getSort().isInteger() && sort.isReal()))
      << "Expected conversion from Int to Real";
  //////// all checks before this line

  Sort t = term.getSort();
  if (term.getSort() == sort)
  {
    return term;
  }

  // Integers are reals, too
  Assert(t.isReal());
  Term res = term;
  if (t.isInteger())
  {
    // Must cast to Real to ensure correct type is passed to parametric type
    // constructors. We do this cast using division with 1. This has the
    // advantage wrt using TO_REAL since (constant) division is always included
    // in the theory.
    res = Term(this,
               d_nodeMgr->mkNode(extToIntKind(DIVISION),
                                 *res.d_node,
                                 d_nodeMgr->mkConst(CVC4::Rational(1))));
  }
  Assert(res.getSort() == sort);
  return res;
}

Term Solver::ensureRealSort(const Term& t) const
{
  Assert(this == t.d_solver);
  CVC4_API_ARG_CHECK_EXPECTED(
      t.getSort() == getIntegerSort() || t.getSort() == getRealSort(),
      " an integer or real term");
  // Note: Term is checked in the caller to avoid double checks
  //////// all checks before this line
  if (t.getSort() == getIntegerSort())
  {
    Node n = getNodeManager()->mkNode(kind::CAST_TO_REAL, *t.d_node);
    return Term(this, n);
  }
  return t;
}

bool Solver::isValidInteger(const std::string& s) const
{
  //////// all checks before this line
  if (s.length() == 0)
  {
    // string should not be empty
    return false;
  }

  size_t index = 0;
  if (s[index] == '-')
  {
    if (s.length() == 1)
    {
      // negative integers should contain at least one digit
      return false;
    }
    index = 1;
  }

  if (s[index] == '0' && s.length() > (index + 1))
  {
    // From SMT-Lib 2.6: A <numeral> is the digit 0 or a non-empty sequence of
    // digits not starting with 0. So integers like 001, 000 are not allowed
    return false;
  }

  // all remaining characters should be decimal digits
  for (; index < s.length(); ++index)
  {
    if (!std::isdigit(s[index]))
    {
      return false;
    }
  }

  return true;
}

/* Helpers for mkTerm checks.                                                 */
/* .......................................................................... */

void Solver::checkMkTerm(Kind kind, uint32_t nchildren) const
{
  CVC4_API_KIND_CHECK(kind);
  Assert(isDefinedIntKind(extToIntKind(kind)));
  const CVC4::kind::MetaKind mk = kind::metaKindOf(extToIntKind(kind));
  CVC4_API_KIND_CHECK_EXPECTED(
      mk == kind::metakind::PARAMETERIZED || mk == kind::metakind::OPERATOR,
      kind)
      << "Only operator-style terms are created with mkTerm(), "
         "to create variables, constants and values see mkVar(), mkConst() "
         "and the respective theory-specific functions to create values, "
         "e.g., mkBitVector().";
  CVC4_API_KIND_CHECK_EXPECTED(
      nchildren >= minArity(kind) && nchildren <= maxArity(kind), kind)
      << "Terms with kind " << kindToString(kind) << " must have at least "
      << minArity(kind) << " children and at most " << maxArity(kind)
      << " children (the one under construction has " << nchildren << ")";
}

/* Solver Configuration                                                       */
/* -------------------------------------------------------------------------- */

bool Solver::supportsFloatingPoint() const
{
  CVC4_API_TRY_CATCH_BEGIN;
  //////// all checks before this line
  return Configuration::isBuiltWithSymFPU();
  ////////
  CVC4_API_TRY_CATCH_END;
}

/* Sorts Handling                                                             */
/* -------------------------------------------------------------------------- */

Sort Solver::getNullSort(void) const
{
  NodeManagerScope scope(getNodeManager());
  CVC4_API_TRY_CATCH_BEGIN;
  //////// all checks before this line
  return Sort(this, TypeNode());
  ////////
  CVC4_API_TRY_CATCH_END;
}

Sort Solver::getBooleanSort(void) const
{
  NodeManagerScope scope(getNodeManager());
  CVC4_API_TRY_CATCH_BEGIN;
  //////// all checks before this line
  return Sort(this, getNodeManager()->booleanType());
  ////////
  CVC4_API_TRY_CATCH_END;
}

Sort Solver::getIntegerSort(void) const
{
  NodeManagerScope scope(getNodeManager());
  CVC4_API_TRY_CATCH_BEGIN;
  //////// all checks before this line
  return Sort(this, getNodeManager()->integerType());
  ////////
  CVC4_API_TRY_CATCH_END;
}

Sort Solver::getRealSort(void) const
{
  NodeManagerScope scope(getNodeManager());
  CVC4_API_TRY_CATCH_BEGIN;
  //////// all checks before this line
  return Sort(this, getNodeManager()->realType());
  ////////
  CVC4_API_TRY_CATCH_END;
}

Sort Solver::getRegExpSort(void) const
{
  NodeManagerScope scope(getNodeManager());
  CVC4_API_TRY_CATCH_BEGIN;
  //////// all checks before this line
  return Sort(this, getNodeManager()->regExpType());
  ////////
  CVC4_API_TRY_CATCH_END;
}

Sort Solver::getStringSort(void) const
{
  NodeManagerScope scope(getNodeManager());
  CVC4_API_TRY_CATCH_BEGIN;
  //////// all checks before this line
  return Sort(this, getNodeManager()->stringType());
  ////////
  CVC4_API_TRY_CATCH_END;
}

Sort Solver::getRoundingModeSort(void) const
{
  NodeManagerScope scope(getNodeManager());
  CVC4_API_TRY_CATCH_BEGIN;
  CVC4_API_CHECK(Configuration::isBuiltWithSymFPU())
      << "Expected CVC4 to be compiled with SymFPU support";
  //////// all checks before this line
  return Sort(this, getNodeManager()->roundingModeType());
  ////////
  CVC4_API_TRY_CATCH_END;
}

/* Create sorts ------------------------------------------------------- */

Sort Solver::mkArraySort(const Sort& indexSort, const Sort& elemSort) const
{
  NodeManagerScope scope(getNodeManager());
  CVC4_API_TRY_CATCH_BEGIN;
  CVC4_API_SOLVER_CHECK_SORT(indexSort);
  CVC4_API_SOLVER_CHECK_SORT(elemSort);
  //////// all checks before this line
  return Sort(
      this, getNodeManager()->mkArrayType(*indexSort.d_type, *elemSort.d_type));
  ////////
  CVC4_API_TRY_CATCH_END;
}

Sort Solver::mkBitVectorSort(uint32_t size) const
{
  NodeManagerScope scope(getNodeManager());
  CVC4_API_TRY_CATCH_BEGIN;
  CVC4_API_ARG_CHECK_EXPECTED(size > 0, size) << "size > 0";
  //////// all checks before this line
  return Sort(this, getNodeManager()->mkBitVectorType(size));
  ////////
  CVC4_API_TRY_CATCH_END;
}

Sort Solver::mkFloatingPointSort(uint32_t exp, uint32_t sig) const
{
  NodeManagerScope scope(getNodeManager());
  CVC4_API_TRY_CATCH_BEGIN;
  CVC4_API_CHECK(Configuration::isBuiltWithSymFPU())
      << "Expected CVC4 to be compiled with SymFPU support";
  CVC4_API_ARG_CHECK_EXPECTED(exp > 0, exp) << "exponent size > 0";
  CVC4_API_ARG_CHECK_EXPECTED(sig > 0, sig) << "significand size > 0";
  //////// all checks before this line
  return Sort(this, getNodeManager()->mkFloatingPointType(exp, sig));
  ////////
  CVC4_API_TRY_CATCH_END;
}

Sort Solver::mkDatatypeSort(const DatatypeDecl& dtypedecl) const
{
  NodeManagerScope scope(getNodeManager());
  CVC4_API_TRY_CATCH_BEGIN;
  CVC4_API_SOLVER_CHECK_DTDECL(dtypedecl);
  //////// all checks before this line
  return Sort(this, getNodeManager()->mkDatatypeType(*dtypedecl.d_dtype));
  ////////
  CVC4_API_TRY_CATCH_END;
}

std::vector<Sort> Solver::mkDatatypeSorts(
    const std::vector<DatatypeDecl>& dtypedecls) const
{
  NodeManagerScope scope(getNodeManager());
  CVC4_API_SOLVER_CHECK_DTDECLS(dtypedecls);
  CVC4_API_TRY_CATCH_BEGIN;
  //////// all checks before this line
  return mkDatatypeSortsInternal(dtypedecls, {});
  ////////
  CVC4_API_TRY_CATCH_END;
}

std::vector<Sort> Solver::mkDatatypeSorts(
    const std::vector<DatatypeDecl>& dtypedecls,
    const std::set<Sort>& unresolvedSorts) const
{
  NodeManagerScope scope(getNodeManager());
  CVC4_API_TRY_CATCH_BEGIN;
  CVC4_API_SOLVER_CHECK_DTDECLS(dtypedecls);
  CVC4_API_SOLVER_CHECK_SORTS(unresolvedSorts);
  //////// all checks before this line
  return mkDatatypeSortsInternal(dtypedecls, unresolvedSorts);
  ////////
  CVC4_API_TRY_CATCH_END;
}

Sort Solver::mkFunctionSort(const Sort& domain, const Sort& codomain) const
{
  NodeManagerScope scope(getNodeManager());
  CVC4_API_TRY_CATCH_BEGIN;
  CVC4_API_SOLVER_CHECK_DOMAIN_SORT(domain);
  CVC4_API_SOLVER_CHECK_CODOMAIN_SORT(codomain);
  //////// all checks before this line
  return Sort(
      this, getNodeManager()->mkFunctionType(*domain.d_type, *codomain.d_type));
  ////////
  CVC4_API_TRY_CATCH_END;
}

Sort Solver::mkFunctionSort(const std::vector<Sort>& sorts,
                            const Sort& codomain) const
{
  NodeManagerScope scope(getNodeManager());
  CVC4_API_TRY_CATCH_BEGIN;
  CVC4_API_ARG_SIZE_CHECK_EXPECTED(sorts.size() >= 1, sorts)
      << "at least one parameter sort for function sort";
<<<<<<< HEAD
  CVC4_API_SOLVER_CHECK_DOMAIN_SORTS(sorts);
  CVC4_API_SOLVER_CHECK_CODOMAIN_SORT(codomain);
  //////// all checks before this line
=======
  for (size_t i = 0, size = sorts.size(); i < size; ++i)
  {
    CVC4_API_ARG_AT_INDEX_CHECK_EXPECTED(
        !sorts[i].isNull(), "parameter sort", sorts, i)
        << "non-null sort";
    CVC4_API_ARG_AT_INDEX_CHECK_EXPECTED(
        this == sorts[i].d_solver, "parameter sort", sorts, i)
        << "sort associated to this solver object";
    CVC4_API_ARG_AT_INDEX_CHECK_EXPECTED(
        sorts[i].isFirstClass(), "parameter sort", sorts, i)
        << "first-class sort as parameter sort for function sort";
  }
  CVC4_API_ARG_CHECK_EXPECTED(!codomain.isNull(), codomain)
      << "non-null codomain sort";
  CVC4_API_SOLVER_CHECK_SORT(codomain);
  CVC4_API_ARG_CHECK_EXPECTED(codomain.isFirstClass(), codomain)
      << "first-class sort as codomain sort for function sort";
  Assert(!codomain.isFunction()); /* A function sort is not first-class. */

>>>>>>> 3dda54ba
  std::vector<TypeNode> argTypes = Sort::sortVectorToTypeNodes(sorts);
  return Sort(this,
              getNodeManager()->mkFunctionType(argTypes, *codomain.d_type));
  ////////
  CVC4_API_TRY_CATCH_END;
}

Sort Solver::mkParamSort(const std::string& symbol) const
{
  NodeManagerScope scope(getNodeManager());
  CVC4_API_TRY_CATCH_BEGIN;
  //////// all checks before this line
  return Sort(
      this,
      getNodeManager()->mkSort(symbol, NodeManager::SORT_FLAG_PLACEHOLDER));
  ////////
  CVC4_API_TRY_CATCH_END;
}

Sort Solver::mkPredicateSort(const std::vector<Sort>& sorts) const
{
  NodeManagerScope scope(getNodeManager());
  CVC4_API_TRY_CATCH_BEGIN;
  CVC4_API_ARG_SIZE_CHECK_EXPECTED(sorts.size() >= 1, sorts)
      << "at least one parameter sort for predicate sort";
<<<<<<< HEAD
  CVC4_API_SOLVER_CHECK_DOMAIN_SORTS(sorts);
  //////// all checks before this line
  return Sort(
      this,
      getNodeManager()->mkPredicateType(Sort::sortVectorToTypeNodes(sorts)));
=======
  for (size_t i = 0, size = sorts.size(); i < size; ++i)
  {
    CVC4_API_ARG_AT_INDEX_CHECK_EXPECTED(
        !sorts[i].isNull(), "parameter sort", sorts, i)
        << "non-null sort";
    CVC4_API_ARG_AT_INDEX_CHECK_EXPECTED(
        this == sorts[i].d_solver, "parameter sort", sorts, i)
        << "sort associated to this solver object";
    CVC4_API_ARG_AT_INDEX_CHECK_EXPECTED(
        sorts[i].isFirstClass(), "parameter sort", sorts, i)
        << "first-class sort as parameter sort for predicate sort";
  }
  std::vector<TypeNode> types = Sort::sortVectorToTypeNodes(sorts);

  return Sort(this, getNodeManager()->mkPredicateType(types));
>>>>>>> 3dda54ba
  ////////
  CVC4_API_TRY_CATCH_END;
}

Sort Solver::mkRecordSort(
    const std::vector<std::pair<std::string, Sort>>& fields) const
{
  NodeManagerScope scope(getNodeManager());
  CVC4_API_TRY_CATCH_BEGIN;
  std::vector<std::pair<std::string, TypeNode>> f;
  for (size_t i = 0, size = fields.size(); i < size; ++i)
  {
<<<<<<< HEAD
    const auto& p = fields[i];
    CVC4_API_ARG_AT_INDEX_CHECK_EXPECTED(!p.second.isNull(), "sort", fields, i)
        << "non-null sort";
    CVC4_API_ARG_AT_INDEX_CHECK_EXPECTED(
        this == p.second.d_solver, "sort", fields, i)
        << "sort associated with this solver object";
=======
    CVC4_API_ARG_AT_INDEX_CHECK_EXPECTED(
        !p.second.isNull(), "parameter sort", fields, i)
        << "non-null sort";
    CVC4_API_ARG_AT_INDEX_CHECK_EXPECTED(
        this == p.second.d_solver, "parameter sort", fields, i)
        << "sort associated to this solver object";
    i += 1;
>>>>>>> 3dda54ba
    f.emplace_back(p.first, *p.second.d_type);
  }
  //////// all checks before this line
  return Sort(this, getNodeManager()->mkRecordType(f));
  ////////
  CVC4_API_TRY_CATCH_END;
}

Sort Solver::mkSetSort(const Sort& elemSort) const
{
  NodeManagerScope scope(getNodeManager());
  CVC4_API_TRY_CATCH_BEGIN;
  CVC4_API_SOLVER_CHECK_SORT(elemSort);
  //////// all checks before this line
  return Sort(this, getNodeManager()->mkSetType(*elemSort.d_type));
  ////////
  CVC4_API_TRY_CATCH_END;
}

Sort Solver::mkBagSort(const Sort& elemSort) const
{
  NodeManagerScope scope(getNodeManager());
  CVC4_API_TRY_CATCH_BEGIN;
  CVC4_API_SOLVER_CHECK_SORT(elemSort);
  //////// all checks before this line
  return Sort(this, getNodeManager()->mkBagType(*elemSort.d_type));
  ////////
  CVC4_API_TRY_CATCH_END;
}

Sort Solver::mkSequenceSort(const Sort& elemSort) const
{
  NodeManagerScope scope(getNodeManager());
  CVC4_API_TRY_CATCH_BEGIN;
  CVC4_API_SOLVER_CHECK_SORT(elemSort);
  //////// all checks before this line
  return Sort(this, getNodeManager()->mkSequenceType(*elemSort.d_type));
  ////////
  CVC4_API_TRY_CATCH_END;
}

Sort Solver::mkUninterpretedSort(const std::string& symbol) const
{
  NodeManagerScope scope(getNodeManager());
  CVC4_API_TRY_CATCH_BEGIN;
  //////// all checks before this line
  return Sort(this, getNodeManager()->mkSort(symbol));
  ////////
  CVC4_API_TRY_CATCH_END;
}

Sort Solver::mkSortConstructorSort(const std::string& symbol,
                                   size_t arity) const
{
  NodeManagerScope scope(getNodeManager());
  CVC4_API_TRY_CATCH_BEGIN;
  CVC4_API_ARG_CHECK_EXPECTED(arity > 0, arity) << "an arity > 0";
  //////// all checks before this line
  return Sort(this, getNodeManager()->mkSortConstructor(symbol, arity));
  ////////
  CVC4_API_TRY_CATCH_END;
}

Sort Solver::mkTupleSort(const std::vector<Sort>& sorts) const
{
  NodeManagerScope scope(getNodeManager());
  CVC4_API_TRY_CATCH_BEGIN;
<<<<<<< HEAD
  CVC4_API_SOLVER_CHECK_SORTS_NOT_FUNCTION_LIKE(sorts);
  //////// all checks before this line
=======
  for (size_t i = 0, size = sorts.size(); i < size; ++i)
  {
    CVC4_API_ARG_AT_INDEX_CHECK_EXPECTED(
        !sorts[i].isNull(), "parameter sort", sorts, i)
        << "non-null sort";
    CVC4_API_ARG_AT_INDEX_CHECK_EXPECTED(
        this == sorts[i].d_solver, "parameter sort", sorts, i)
        << "sort associated to this solver object";
    CVC4_API_ARG_AT_INDEX_CHECK_EXPECTED(
        !sorts[i].isFunctionLike(), "parameter sort", sorts, i)
        << "non-function-like sort as parameter sort for tuple sort";
  }
>>>>>>> 3dda54ba
  return mkTupleSortHelper(sorts);
  ////////
  CVC4_API_TRY_CATCH_END;
}

/* Create consts                                                              */
/* -------------------------------------------------------------------------- */

Term Solver::mkTrue(void) const
{
  NodeManagerScope scope(getNodeManager());
  CVC4_API_TRY_CATCH_BEGIN;
  //////// all checks before this line
  return Term(this, d_nodeMgr->mkConst<bool>(true));
  ////////
  CVC4_API_TRY_CATCH_END;
}

Term Solver::mkFalse(void) const
{
  NodeManagerScope scope(getNodeManager());
  CVC4_API_TRY_CATCH_BEGIN;
  //////// all checks before this line
  return Term(this, d_nodeMgr->mkConst<bool>(false));
  ////////
  CVC4_API_TRY_CATCH_END;
}

Term Solver::mkBoolean(bool val) const
{
  NodeManagerScope scope(getNodeManager());
  CVC4_API_TRY_CATCH_BEGIN;
  //////// all checks before this line
  return Term(this, d_nodeMgr->mkConst<bool>(val));
  ////////
  CVC4_API_TRY_CATCH_END;
}

Term Solver::mkPi() const
{
  NodeManagerScope scope(getNodeManager());
  CVC4_API_TRY_CATCH_BEGIN;
  //////// all checks before this line
  Node res =
      d_nodeMgr->mkNullaryOperator(d_nodeMgr->realType(), CVC4::kind::PI);
  (void)res.getType(true); /* kick off type checking */
  return Term(this, res);
  ////////
  CVC4_API_TRY_CATCH_END;
}

Term Solver::mkInteger(const std::string& s) const
{
  NodeManagerScope scope(getNodeManager());
  CVC4_API_TRY_CATCH_BEGIN;
  CVC4_API_ARG_CHECK_EXPECTED(isValidInteger(s), s) << " an integer ";
  Term integer = mkRealFromStrHelper(s);
  CVC4_API_ARG_CHECK_EXPECTED(integer.getSort() == getIntegerSort(), s)
      << " a string representing an integer";
  //////// all checks before this line
  return integer;
  ////////
  CVC4_API_TRY_CATCH_END;
}

Term Solver::mkInteger(int64_t val) const
{
  NodeManagerScope scope(getNodeManager());
  CVC4_API_TRY_CATCH_BEGIN;
  //////// all checks before this line
  Term integer = mkValHelper<CVC4::Rational>(CVC4::Rational(val));
  Assert(integer.getSort() == getIntegerSort());
  return integer;
  ////////
  CVC4_API_TRY_CATCH_END;
}

Term Solver::mkReal(const std::string& s) const
{
  NodeManagerScope scope(getNodeManager());
  CVC4_API_TRY_CATCH_BEGIN;
  /* CLN and GMP handle this case differently, CLN interprets it as 0, GMP
   * throws an std::invalid_argument exception. For consistency, we treat it
   * as invalid. */
  CVC4_API_ARG_CHECK_EXPECTED(s != ".", s)
      << "a string representing a real or rational value.";
  //////// all checks before this line
  Term rational = mkRealFromStrHelper(s);
  return ensureRealSort(rational);
  ////////
  CVC4_API_TRY_CATCH_END;
}

Term Solver::mkReal(int64_t val) const
{
  NodeManagerScope scope(getNodeManager());
  CVC4_API_TRY_CATCH_BEGIN;
  //////// all checks before this line
  Term rational = mkValHelper<CVC4::Rational>(CVC4::Rational(val));
  return ensureRealSort(rational);
  ////////
  CVC4_API_TRY_CATCH_END;
}

Term Solver::mkReal(int64_t num, int64_t den) const
{
  NodeManagerScope scope(getNodeManager());
  CVC4_API_TRY_CATCH_BEGIN;
  //////// all checks before this line
  Term rational = mkValHelper<CVC4::Rational>(CVC4::Rational(num, den));
  return ensureRealSort(rational);
  ////////
  CVC4_API_TRY_CATCH_END;
}

Term Solver::mkRegexpEmpty() const
{
  NodeManagerScope scope(getNodeManager());
  CVC4_API_TRY_CATCH_BEGIN;
  //////// all checks before this line
  Node res =
      d_nodeMgr->mkNode(CVC4::kind::REGEXP_EMPTY, std::vector<CVC4::Node>());
  (void)res.getType(true); /* kick off type checking */
  return Term(this, res);
  ////////
  CVC4_API_TRY_CATCH_END;
}

Term Solver::mkRegexpSigma() const
{
  NodeManagerScope scope(getNodeManager());
  CVC4_API_TRY_CATCH_BEGIN;
  //////// all checks before this line
  Node res =
      d_nodeMgr->mkNode(CVC4::kind::REGEXP_SIGMA, std::vector<CVC4::Node>());
  (void)res.getType(true); /* kick off type checking */
  return Term(this, res);
  ////////
  CVC4_API_TRY_CATCH_END;
}

Term Solver::mkEmptySet(const Sort& sort) const
{
  NodeManagerScope scope(getNodeManager());
  CVC4_API_TRY_CATCH_BEGIN;
  CVC4_API_ARG_CHECK_EXPECTED(sort.isNull() || sort.isSet(), sort)
      << "null sort or set sort";
  CVC4_API_ARG_CHECK_EXPECTED(sort.isNull() || this == sort.d_solver, sort)
      << "set sort associated with this solver object";
  //////// all checks before this line
  return mkValHelper<CVC4::EmptySet>(CVC4::EmptySet(*sort.d_type));
  ////////
  CVC4_API_TRY_CATCH_END;
}

Term Solver::mkEmptyBag(const Sort& sort) const
{
  NodeManagerScope scope(getNodeManager());
  CVC4_API_TRY_CATCH_BEGIN;
  CVC4_API_ARG_CHECK_EXPECTED(sort.isNull() || sort.isBag(), sort)
      << "null sort or bag sort";
  CVC4_API_ARG_CHECK_EXPECTED(sort.isNull() || this == sort.d_solver, sort)
      << "bag sort associated with this solver object";
  //////// all checks before this line
  return mkValHelper<CVC4::EmptyBag>(CVC4::EmptyBag(*sort.d_type));
  ////////
  CVC4_API_TRY_CATCH_END;
}

Term Solver::mkSepNil(const Sort& sort) const
{
  NodeManagerScope scope(getNodeManager());
  CVC4_API_TRY_CATCH_BEGIN;
  CVC4_API_SOLVER_CHECK_SORT(sort);
  //////// all checks before this line
  Node res =
      getNodeManager()->mkNullaryOperator(*sort.d_type, CVC4::kind::SEP_NIL);
  (void)res.getType(true); /* kick off type checking */
  return Term(this, res);
  ////////
  CVC4_API_TRY_CATCH_END;
}

Term Solver::mkString(const std::string& s, bool useEscSequences) const
{
  NodeManagerScope scope(getNodeManager());
  CVC4_API_TRY_CATCH_BEGIN;
  //////// all checks before this line
  return mkValHelper<CVC4::String>(CVC4::String(s, useEscSequences));
  ////////
  CVC4_API_TRY_CATCH_END;
}

Term Solver::mkString(const unsigned char c) const
{
  NodeManagerScope scope(getNodeManager());
  CVC4_API_TRY_CATCH_BEGIN;
  //////// all checks before this line
  return mkValHelper<CVC4::String>(CVC4::String(std::string(1, c)));
  ////////
  CVC4_API_TRY_CATCH_END;
}

Term Solver::mkString(const std::vector<uint32_t>& s) const
{
  NodeManagerScope scope(getNodeManager());
  CVC4_API_TRY_CATCH_BEGIN;
  //////// all checks before this line
  return mkValHelper<CVC4::String>(CVC4::String(s));
  ////////
  CVC4_API_TRY_CATCH_END;
}

Term Solver::mkChar(const std::string& s) const
{
  NodeManagerScope scope(getNodeManager());
  CVC4_API_TRY_CATCH_BEGIN;
  //////// all checks before this line
  return mkCharFromStrHelper(s);
  ////////
  CVC4_API_TRY_CATCH_END;
}

Term Solver::mkEmptySequence(const Sort& sort) const
{
  NodeManagerScope scope(getNodeManager());
  CVC4_API_TRY_CATCH_BEGIN;
  CVC4_API_SOLVER_CHECK_SORT(sort);
  //////// all checks before this line
  std::vector<Node> seq;
  Node res = d_nodeMgr->mkConst(Sequence(*sort.d_type, seq));
  return Term(this, res);
  ////////
  CVC4_API_TRY_CATCH_END;
}

Term Solver::mkUniverseSet(const Sort& sort) const
{
  NodeManagerScope scope(getNodeManager());
  CVC4_API_TRY_CATCH_BEGIN;
  CVC4_API_SOLVER_CHECK_SORT(sort);
  //////// all checks before this line

  Node res = getNodeManager()->mkNullaryOperator(*sort.d_type,
                                                 CVC4::kind::UNIVERSE_SET);
  // TODO(#2771): Reenable?
  // (void)res->getType(true); /* kick off type checking */
  return Term(this, res);
  ////////
  CVC4_API_TRY_CATCH_END;
}

Term Solver::mkBitVector(uint32_t size, uint64_t val) const
{
  NodeManagerScope scope(getNodeManager());
  CVC4_API_TRY_CATCH_BEGIN;
  //////// all checks before this line
  return mkBVFromIntHelper(size, val);
  ////////
  CVC4_API_TRY_CATCH_END;
}

Term Solver::mkBitVector(const std::string& s, uint32_t base) const
{
  NodeManagerScope scope(getNodeManager());
  CVC4_API_TRY_CATCH_BEGIN;
  //////// all checks before this line
  return mkBVFromStrHelper(s, base);
  ////////
  CVC4_API_TRY_CATCH_END;
}

Term Solver::mkBitVector(uint32_t size,
                         const std::string& s,
                         uint32_t base) const
{
  NodeManagerScope scope(getNodeManager());
  CVC4_API_TRY_CATCH_BEGIN;
  //////// all checks before this line
  return mkBVFromStrHelper(size, s, base);
  ////////
  CVC4_API_TRY_CATCH_END;
}

Term Solver::mkConstArray(const Sort& sort, const Term& val) const
{
  NodeManagerScope scope(getNodeManager());
  CVC4_API_TRY_CATCH_BEGIN;
  CVC4_API_SOLVER_CHECK_SORT(sort);
  CVC4_API_SOLVER_CHECK_TERM(val);
  CVC4_API_ARG_CHECK_EXPECTED(sort.isArray(), sort) << "an array sort";
  CVC4_API_CHECK(val.getSort().isSubsortOf(sort.getArrayElementSort()))
      << "Value does not match element sort";
  //////// all checks before this line

  // handle the special case of (CAST_TO_REAL n) where n is an integer
  Node n = *val.d_node;
  if (val.isCastedReal())
  {
    // this is safe because the constant array stores its type
    n = n[0];
  }
  Term res = mkValHelper<CVC4::ArrayStoreAll>(
      CVC4::ArrayStoreAll(*sort.d_type, n));
  return res;
  ////////
  CVC4_API_TRY_CATCH_END;
}

Term Solver::mkPosInf(uint32_t exp, uint32_t sig) const
{
  NodeManagerScope scope(getNodeManager());
  CVC4_API_TRY_CATCH_BEGIN;
  CVC4_API_CHECK(Configuration::isBuiltWithSymFPU())
      << "Expected CVC4 to be compiled with SymFPU support";
  //////// all checks before this line
  return mkValHelper<CVC4::FloatingPoint>(
      FloatingPoint::makeInf(FloatingPointSize(exp, sig), false));
  ////////
  CVC4_API_TRY_CATCH_END;
}

Term Solver::mkNegInf(uint32_t exp, uint32_t sig) const
{
  NodeManagerScope scope(getNodeManager());
  CVC4_API_TRY_CATCH_BEGIN;
  CVC4_API_CHECK(Configuration::isBuiltWithSymFPU())
      << "Expected CVC4 to be compiled with SymFPU support";
  //////// all checks before this line
  return mkValHelper<CVC4::FloatingPoint>(
      FloatingPoint::makeInf(FloatingPointSize(exp, sig), true));
  ////////
  CVC4_API_TRY_CATCH_END;
}

Term Solver::mkNaN(uint32_t exp, uint32_t sig) const
{
  NodeManagerScope scope(getNodeManager());
  CVC4_API_TRY_CATCH_BEGIN;
  CVC4_API_CHECK(Configuration::isBuiltWithSymFPU())
      << "Expected CVC4 to be compiled with SymFPU support";
  //////// all checks before this line
  return mkValHelper<CVC4::FloatingPoint>(
      FloatingPoint::makeNaN(FloatingPointSize(exp, sig)));
  ////////
  CVC4_API_TRY_CATCH_END;
}

Term Solver::mkPosZero(uint32_t exp, uint32_t sig) const
{
  NodeManagerScope scope(getNodeManager());
  CVC4_API_TRY_CATCH_BEGIN;
  CVC4_API_CHECK(Configuration::isBuiltWithSymFPU())
      << "Expected CVC4 to be compiled with SymFPU support";
  //////// all checks before this line
  return mkValHelper<CVC4::FloatingPoint>(
      FloatingPoint::makeZero(FloatingPointSize(exp, sig), false));
  ////////
  CVC4_API_TRY_CATCH_END;
}

Term Solver::mkNegZero(uint32_t exp, uint32_t sig) const
{
  NodeManagerScope scope(getNodeManager());
  CVC4_API_TRY_CATCH_BEGIN;
  CVC4_API_CHECK(Configuration::isBuiltWithSymFPU())
      << "Expected CVC4 to be compiled with SymFPU support";
  //////// all checks before this line
  return mkValHelper<CVC4::FloatingPoint>(
      FloatingPoint::makeZero(FloatingPointSize(exp, sig), true));
  ////////
  CVC4_API_TRY_CATCH_END;
}

Term Solver::mkRoundingMode(RoundingMode rm) const
{
  NodeManagerScope scope(getNodeManager());
  CVC4_API_TRY_CATCH_BEGIN;
  CVC4_API_CHECK(Configuration::isBuiltWithSymFPU())
      << "Expected CVC4 to be compiled with SymFPU support";
  //////// all checks before this line
  return mkValHelper<CVC4::RoundingMode>(s_rmodes.at(rm));
  ////////
  CVC4_API_TRY_CATCH_END;
}

Term Solver::mkUninterpretedConst(const Sort& sort, int32_t index) const
{
  NodeManagerScope scope(getNodeManager());
  CVC4_API_TRY_CATCH_BEGIN;
  CVC4_API_SOLVER_CHECK_SORT(sort);
  //////// all checks before this line
  return mkValHelper<CVC4::UninterpretedConstant>(
      CVC4::UninterpretedConstant(*sort.d_type, index));
  ////////
  CVC4_API_TRY_CATCH_END;
}

Term Solver::mkAbstractValue(const std::string& index) const
{
  NodeManagerScope scope(getNodeManager());
  CVC4_API_TRY_CATCH_BEGIN;
  CVC4_API_ARG_CHECK_EXPECTED(!index.empty(), index) << "a non-empty string";

  CVC4::Integer idx(index, 10);
  CVC4_API_ARG_CHECK_EXPECTED(idx > 0, index)
      << "a string representing an integer > 0";
  //////// all checks before this line
  return Term(this, getNodeManager()->mkConst(CVC4::AbstractValue(idx)));
  // do not call getType(), for abstract values, type can not be computed
  // until it is substituted away
  ////////
  CVC4_API_TRY_CATCH_END;
}

Term Solver::mkAbstractValue(uint64_t index) const
{
  NodeManagerScope scope(getNodeManager());
  CVC4_API_TRY_CATCH_BEGIN;
  CVC4_API_ARG_CHECK_EXPECTED(index > 0, index) << "an integer > 0";
  //////// all checks before this line
  return Term(this,
              getNodeManager()->mkConst(CVC4::AbstractValue(Integer(index))));
  // do not call getType(), for abstract values, type can not be computed
  // until it is substituted away
  ////////
  CVC4_API_TRY_CATCH_END;
}

Term Solver::mkFloatingPoint(uint32_t exp, uint32_t sig, Term val) const
{
  NodeManagerScope scope(getNodeManager());
  CVC4_API_TRY_CATCH_BEGIN;
  CVC4_API_CHECK(Configuration::isBuiltWithSymFPU())
      << "Expected CVC4 to be compiled with SymFPU support";
  CVC4_API_SOLVER_CHECK_TERM(val);
  CVC4_API_ARG_CHECK_EXPECTED(exp > 0, exp) << "a value > 0";
  CVC4_API_ARG_CHECK_EXPECTED(sig > 0, sig) << "a value > 0";
  uint32_t bw = exp + sig;
  CVC4_API_ARG_CHECK_EXPECTED(bw == val.getSort().getBVSize(), val)
      << "a bit-vector constant with bit-width '" << bw << "'";
  CVC4_API_ARG_CHECK_EXPECTED(
      val.getSort().isBitVector() && val.d_node->isConst(), val)
      << "bit-vector constant";
  //////// all checks before this line
  return mkValHelper<CVC4::FloatingPoint>(
      CVC4::FloatingPoint(exp, sig, val.d_node->getConst<BitVector>()));
  ////////
  CVC4_API_TRY_CATCH_END;
}

/* Create constants                                                           */
/* -------------------------------------------------------------------------- */

Term Solver::mkConst(const Sort& sort, const std::string& symbol) const
{
  NodeManagerScope scope(getNodeManager());
  CVC4_API_TRY_CATCH_BEGIN;
  CVC4_API_SOLVER_CHECK_SORT(sort);
  //////// all checks before this line
  Node res = d_nodeMgr->mkVar(symbol, *sort.d_type);
  (void)res.getType(true); /* kick off type checking */
  increment_vars_consts_stats(sort, false);
  return Term(this, res);
  ////////
  CVC4_API_TRY_CATCH_END;
}

Term Solver::mkConst(const Sort& sort) const
{
  NodeManagerScope scope(getNodeManager());
  CVC4_API_TRY_CATCH_BEGIN;
  CVC4_API_SOLVER_CHECK_SORT(sort);
  //////// all checks before this line
  Node res = d_nodeMgr->mkVar(*sort.d_type);
  (void)res.getType(true); /* kick off type checking */
  increment_vars_consts_stats(sort, false);
  return Term(this, res);
  ////////
  CVC4_API_TRY_CATCH_END;
}

/* Create variables                                                           */
/* -------------------------------------------------------------------------- */

Term Solver::mkVar(const Sort& sort, const std::string& symbol) const
{
  NodeManagerScope scope(getNodeManager());
  CVC4_API_TRY_CATCH_BEGIN;
  CVC4_API_SOLVER_CHECK_SORT(sort);
  //////// all checks before this line
  Node res = symbol.empty() ? d_nodeMgr->mkBoundVar(*sort.d_type)
                            : d_nodeMgr->mkBoundVar(symbol, *sort.d_type);
  (void)res.getType(true); /* kick off type checking */
  increment_vars_consts_stats(sort, true);
  return Term(this, res);
  ////////
  CVC4_API_TRY_CATCH_END;
}

/* Create datatype constructor declarations                                   */
/* -------------------------------------------------------------------------- */

DatatypeConstructorDecl Solver::mkDatatypeConstructorDecl(
    const std::string& name)
{
  NodeManagerScope scope(getNodeManager());
  CVC4_API_TRY_CATCH_BEGIN;
  //////// all checks before this line
  return DatatypeConstructorDecl(this, name);
  ////////
  CVC4_API_TRY_CATCH_END;
}

/* Create datatype declarations                                               */
/* -------------------------------------------------------------------------- */

DatatypeDecl Solver::mkDatatypeDecl(const std::string& name, bool isCoDatatype)
{
  NodeManagerScope scope(getNodeManager());
  CVC4_API_TRY_CATCH_BEGIN;
  //////// all checks before this line
  return DatatypeDecl(this, name, isCoDatatype);
  ////////
  CVC4_API_TRY_CATCH_END;
}

DatatypeDecl Solver::mkDatatypeDecl(const std::string& name,
                                    Sort param,
                                    bool isCoDatatype)
{
  NodeManagerScope scope(getNodeManager());
  CVC4_API_TRY_CATCH_BEGIN;
  CVC4_API_SOLVER_CHECK_SORT(param);
  //////// all checks before this line
  return DatatypeDecl(this, name, param, isCoDatatype);
  ////////
  CVC4_API_TRY_CATCH_END;
}

DatatypeDecl Solver::mkDatatypeDecl(const std::string& name,
                                    const std::vector<Sort>& params,
                                    bool isCoDatatype)
{
  NodeManagerScope scope(getNodeManager());
  CVC4_API_TRY_CATCH_BEGIN;
<<<<<<< HEAD
  CVC4_API_SOLVER_CHECK_SORTS(params);
  //////// all checks before this line
=======
  for (size_t i = 0, size = params.size(); i < size; ++i)
  {
    CVC4_API_ARG_AT_INDEX_CHECK_EXPECTED(
        !params[i].isNull(), "parameter sort", params, i)
        << "non-null sort";
    CVC4_API_ARG_AT_INDEX_CHECK_EXPECTED(
        this == params[i].d_solver, "parameter sort", params, i)
        << "sort associated to this solver object";
  }
>>>>>>> 3dda54ba
  return DatatypeDecl(this, name, params, isCoDatatype);
  ////////
  CVC4_API_TRY_CATCH_END;
}

/* Create terms                                                               */
/* -------------------------------------------------------------------------- */

Term Solver::mkTerm(Kind kind) const
{
  NodeManagerScope scope(getNodeManager());
  CVC4_API_TRY_CATCH_BEGIN;
  CVC4_API_KIND_CHECK(kind);
  //////// all checks before this line
  return mkTermFromKind(kind);
  ////////
  CVC4_API_TRY_CATCH_END;
}

Term Solver::mkTerm(Kind kind, const Term& child) const
{
  NodeManagerScope scope(getNodeManager());
  CVC4_API_TRY_CATCH_BEGIN;
  CVC4_API_KIND_CHECK(kind);
  CVC4_API_SOLVER_CHECK_TERM(child);
  //////// all checks before this line
  return mkTermHelper(kind, std::vector<Term>{child});
  ////////
  CVC4_API_TRY_CATCH_END;
}

Term Solver::mkTerm(Kind kind, const Term& child1, const Term& child2) const
{
  NodeManagerScope scope(getNodeManager());
  CVC4_API_TRY_CATCH_BEGIN;
  CVC4_API_KIND_CHECK(kind);
  CVC4_API_SOLVER_CHECK_TERM(child1);
  CVC4_API_SOLVER_CHECK_TERM(child2);
  //////// all checks before this line
  return mkTermHelper(kind, std::vector<Term>{child1, child2});
  ////////
  CVC4_API_TRY_CATCH_END;
}

Term Solver::mkTerm(Kind kind,
                    const Term& child1,
                    const Term& child2,
                    const Term& child3) const
{
  NodeManagerScope scope(getNodeManager());
  CVC4_API_TRY_CATCH_BEGIN;
  CVC4_API_KIND_CHECK(kind);
  CVC4_API_SOLVER_CHECK_TERM(child1);
  CVC4_API_SOLVER_CHECK_TERM(child2);
  CVC4_API_SOLVER_CHECK_TERM(child3);
  //////// all checks before this line
  // need to use internal term call to check e.g. associative construction
  return mkTermHelper(kind, std::vector<Term>{child1, child2, child3});
  ////////
  CVC4_API_TRY_CATCH_END;
}

Term Solver::mkTerm(Kind kind, const std::vector<Term>& children) const
{
  NodeManagerScope scope(getNodeManager());
  CVC4_API_TRY_CATCH_BEGIN;
  CVC4_API_KIND_CHECK(kind);
  CVC4_API_SOLVER_CHECK_TERMS(children);
  //////// all checks before this line
  return mkTermHelper(kind, children);
  ////////
  CVC4_API_TRY_CATCH_END;
}

Term Solver::mkTerm(const Op& op) const
{
  NodeManagerScope scope(getNodeManager());
  CVC4_API_TRY_CATCH_BEGIN;
  CVC4_API_SOLVER_CHECK_OP(op);
  checkMkTerm(op.d_kind, 0);
  //////// all checks before this line

  if (!op.isIndexedHelper())
  {
    return mkTermFromKind(op.d_kind);
  }

  const CVC4::Kind int_kind = extToIntKind(op.d_kind);
  Term res = Term(this, getNodeManager()->mkNode(int_kind, *op.d_node));

  (void)res.d_node->getType(true); /* kick off type checking */
  return res;
  ////////
  CVC4_API_TRY_CATCH_END;
}

Term Solver::mkTerm(const Op& op, const Term& child) const
{
  NodeManagerScope scope(getNodeManager());
  CVC4_API_TRY_CATCH_BEGIN;
  CVC4_API_SOLVER_CHECK_OP(op);
  CVC4_API_SOLVER_CHECK_TERM(child);
  //////// all checks before this line
  return mkTermHelper(op, std::vector<Term>{child});
  ////////
  CVC4_API_TRY_CATCH_END;
}

Term Solver::mkTerm(const Op& op, const Term& child1, const Term& child2) const
{
  NodeManagerScope scope(getNodeManager());
  CVC4_API_TRY_CATCH_BEGIN;
  CVC4_API_SOLVER_CHECK_OP(op);
  CVC4_API_SOLVER_CHECK_TERM(child1);
  CVC4_API_SOLVER_CHECK_TERM(child2);
  //////// all checks before this line
  return mkTermHelper(op, std::vector<Term>{child1, child2});
  ////////
  CVC4_API_TRY_CATCH_END;
}

Term Solver::mkTerm(const Op& op,
                    const Term& child1,
                    const Term& child2,
                    const Term& child3) const
{
  NodeManagerScope scope(getNodeManager());
  CVC4_API_TRY_CATCH_BEGIN;
  CVC4_API_SOLVER_CHECK_OP(op);
  CVC4_API_SOLVER_CHECK_TERM(child1);
  CVC4_API_SOLVER_CHECK_TERM(child2);
  CVC4_API_SOLVER_CHECK_TERM(child3);
  //////// all checks before this line
  return mkTermHelper(op, std::vector<Term>{child1, child2, child3});
  ////////
  CVC4_API_TRY_CATCH_END;
}

Term Solver::mkTerm(const Op& op, const std::vector<Term>& children) const
{
  NodeManagerScope scope(getNodeManager());
  CVC4_API_TRY_CATCH_BEGIN;
  CVC4_API_SOLVER_CHECK_OP(op);
  CVC4_API_SOLVER_CHECK_TERMS(children);
  //////// all checks before this line
  return mkTermHelper(op, children);
  ////////
  CVC4_API_TRY_CATCH_END;
}

Term Solver::mkTuple(const std::vector<Sort>& sorts,
                     const std::vector<Term>& terms) const
{
  NodeManagerScope scope(getNodeManager());
  CVC4_API_TRY_CATCH_BEGIN;
  CVC4_API_CHECK(sorts.size() == terms.size())
      << "Expected the same number of sorts and elements";
  CVC4_API_SOLVER_CHECK_SORTS(sorts);
  CVC4_API_SOLVER_CHECK_TERMS(terms);
  //////// all checks before this line
  std::vector<CVC4::Node> args;
  for (size_t i = 0, size = sorts.size(); i < size; i++)
  {
<<<<<<< HEAD
=======
    CVC4_API_ARG_AT_INDEX_CHECK_EXPECTED(!sorts[i].isNull(), "sort", sorts, i)
        << "non-null sort";
    CVC4_API_ARG_AT_INDEX_CHECK_EXPECTED(!terms[i].isNull(), "term", terms, i)
        << "non-null term";
    CVC4_API_ARG_AT_INDEX_CHECK_EXPECTED(
        this == terms[i].d_solver, "child term", terms, i)
        << "child term associated to this solver object";
    CVC4_API_ARG_AT_INDEX_CHECK_EXPECTED(
        this == sorts[i].d_solver, "child sort", sorts, i)
        << "child sort associated to this solver object";
>>>>>>> 3dda54ba
    args.push_back(*(ensureTermSort(terms[i], sorts[i])).d_node);
  }

  Sort s = mkTupleSortHelper(sorts);
  Datatype dt = s.getDatatype();
  NodeBuilder<> nb(extToIntKind(APPLY_CONSTRUCTOR));
  nb << *dt[0].getConstructorTerm().d_node;
  nb.append(args);
  Node res = nb.constructNode();
  (void)res.getType(true); /* kick off type checking */
  return Term(this, res);
  ////////
  CVC4_API_TRY_CATCH_END;
}

/* Create operators                                                           */
/* -------------------------------------------------------------------------- */

Op Solver::mkOp(Kind kind) const
{
  CVC4_API_TRY_CATCH_BEGIN;
  CVC4_API_KIND_CHECK(kind);
  CVC4_API_CHECK(s_indexed_kinds.find(kind) == s_indexed_kinds.end())
      << "Expected a kind for a non-indexed operator.";
  //////// all checks before this line
  return Op(this, kind);
  ////////
  CVC4_API_TRY_CATCH_END
}

Op Solver::mkOp(Kind kind, const std::string& arg) const
{
  CVC4_API_TRY_CATCH_BEGIN;
  CVC4_API_KIND_CHECK(kind);
  CVC4_API_KIND_CHECK_EXPECTED((kind == RECORD_UPDATE) || (kind == DIVISIBLE),
                               kind)
      << "RECORD_UPDATE or DIVISIBLE";
  //////// all checks before this line
  Op res;
  if (kind == RECORD_UPDATE)
  {
    res = Op(this,
             kind,
             *mkValHelper<CVC4::RecordUpdate>(CVC4::RecordUpdate(arg)).d_node);
  }
  else
  {
    /* CLN and GMP handle this case differently, CLN interprets it as 0, GMP
     * throws an std::invalid_argument exception. For consistency, we treat it
     * as invalid. */
    CVC4_API_ARG_CHECK_EXPECTED(arg != ".", arg)
        << "a string representing an integer, real or rational value.";
    res = Op(this,
             kind,
             *mkValHelper<CVC4::Divisible>(CVC4::Divisible(CVC4::Integer(arg)))
                  .d_node);
  }
  return res;
  ////////
  CVC4_API_TRY_CATCH_END;
}

Op Solver::mkOp(Kind kind, uint32_t arg) const
{
  CVC4_API_TRY_CATCH_BEGIN;
  CVC4_API_KIND_CHECK(kind);
  //////// all checks before this line
  Op res;
  switch (kind)
  {
    case DIVISIBLE:
      res = Op(this,
               kind,
               *mkValHelper<CVC4::Divisible>(CVC4::Divisible(arg)).d_node);
      break;
    case BITVECTOR_REPEAT:
      res = Op(this,
               kind,
               *mkValHelper<CVC4::BitVectorRepeat>(CVC4::BitVectorRepeat(arg))
                    .d_node);
      break;
    case BITVECTOR_ZERO_EXTEND:
      res = Op(this,
               kind,
               *mkValHelper<CVC4::BitVectorZeroExtend>(
                    CVC4::BitVectorZeroExtend(arg))
                    .d_node);
      break;
    case BITVECTOR_SIGN_EXTEND:
      res = Op(this,
               kind,
               *mkValHelper<CVC4::BitVectorSignExtend>(
                    CVC4::BitVectorSignExtend(arg))
                    .d_node);
      break;
    case BITVECTOR_ROTATE_LEFT:
      res = Op(this,
               kind,
               *mkValHelper<CVC4::BitVectorRotateLeft>(
                    CVC4::BitVectorRotateLeft(arg))
                    .d_node);
      break;
    case BITVECTOR_ROTATE_RIGHT:
      res = Op(this,
               kind,
               *mkValHelper<CVC4::BitVectorRotateRight>(
                    CVC4::BitVectorRotateRight(arg))
                    .d_node);
      break;
    case INT_TO_BITVECTOR:
      res = Op(
          this,
          kind,
          *mkValHelper<CVC4::IntToBitVector>(CVC4::IntToBitVector(arg)).d_node);
      break;
    case IAND:
      res =
          Op(this, kind, *mkValHelper<CVC4::IntAnd>(CVC4::IntAnd(arg)).d_node);
      break;
    case FLOATINGPOINT_TO_UBV:
      res = Op(
          this,
          kind,
          *mkValHelper<CVC4::FloatingPointToUBV>(CVC4::FloatingPointToUBV(arg))
               .d_node);
      break;
    case FLOATINGPOINT_TO_SBV:
      res = Op(
          this,
          kind,
          *mkValHelper<CVC4::FloatingPointToSBV>(CVC4::FloatingPointToSBV(arg))
               .d_node);
      break;
    case TUPLE_UPDATE:
      res = Op(this,
               kind,
               *mkValHelper<CVC4::TupleUpdate>(CVC4::TupleUpdate(arg)).d_node);
      break;
    case REGEXP_REPEAT:
      res =
          Op(this,
             kind,
             *mkValHelper<CVC4::RegExpRepeat>(CVC4::RegExpRepeat(arg)).d_node);
      break;
    default:
      CVC4_API_KIND_CHECK_EXPECTED(false, kind)
          << "operator kind with uint32_t argument";
  }
  Assert(!res.isNull());
  return res;
  ////////
  CVC4_API_TRY_CATCH_END;
}

Op Solver::mkOp(Kind kind, uint32_t arg1, uint32_t arg2) const
{
  CVC4_API_TRY_CATCH_BEGIN;
  CVC4_API_KIND_CHECK(kind);
  //////// all checks before this line

  Op res;
  switch (kind)
  {
    case BITVECTOR_EXTRACT:
      res = Op(this,
               kind,
               *mkValHelper<CVC4::BitVectorExtract>(
                    CVC4::BitVectorExtract(arg1, arg2))
                    .d_node);
      break;
    case FLOATINGPOINT_TO_FP_IEEE_BITVECTOR:
      res = Op(this,
               kind,
               *mkValHelper<CVC4::FloatingPointToFPIEEEBitVector>(
                    CVC4::FloatingPointToFPIEEEBitVector(arg1, arg2))
                    .d_node);
      break;
    case FLOATINGPOINT_TO_FP_FLOATINGPOINT:
      res = Op(this,
               kind,
               *mkValHelper<CVC4::FloatingPointToFPFloatingPoint>(
                    CVC4::FloatingPointToFPFloatingPoint(arg1, arg2))
                    .d_node);
      break;
    case FLOATINGPOINT_TO_FP_REAL:
      res = Op(this,
               kind,
               *mkValHelper<CVC4::FloatingPointToFPReal>(
                    CVC4::FloatingPointToFPReal(arg1, arg2))
                    .d_node);
      break;
    case FLOATINGPOINT_TO_FP_SIGNED_BITVECTOR:
      res = Op(this,
               kind,
               *mkValHelper<CVC4::FloatingPointToFPSignedBitVector>(
                    CVC4::FloatingPointToFPSignedBitVector(arg1, arg2))
                    .d_node);
      break;
    case FLOATINGPOINT_TO_FP_UNSIGNED_BITVECTOR:
      res = Op(this,
               kind,
               *mkValHelper<CVC4::FloatingPointToFPUnsignedBitVector>(
                    CVC4::FloatingPointToFPUnsignedBitVector(arg1, arg2))
                    .d_node);
      break;
    case FLOATINGPOINT_TO_FP_GENERIC:
      res = Op(this,
               kind,
               *mkValHelper<CVC4::FloatingPointToFPGeneric>(
                    CVC4::FloatingPointToFPGeneric(arg1, arg2))
                    .d_node);
      break;
    case REGEXP_LOOP:
      res = Op(
          this,
          kind,
          *mkValHelper<CVC4::RegExpLoop>(CVC4::RegExpLoop(arg1, arg2)).d_node);
      break;
    default:
      CVC4_API_KIND_CHECK_EXPECTED(false, kind)
          << "operator kind with two uint32_t arguments";
  }
  Assert(!res.isNull());
  return res;
  ////////
  CVC4_API_TRY_CATCH_END;
}

Op Solver::mkOp(Kind kind, const std::vector<uint32_t>& args) const
{
  CVC4_API_TRY_CATCH_BEGIN;
  CVC4_API_KIND_CHECK(kind);
  //////// all checks before this line

  Op res;
  switch (kind)
  {
    case TUPLE_PROJECT:
    {
      res = Op(this,
               kind,
               *mkValHelper<CVC4::TupleProjectOp>(CVC4::TupleProjectOp(args))
                    .d_node);
    }
    break;
    default:
    {
      std::string message = "operator kind with " + std::to_string(args.size())
                            + " uint32_t arguments";
      CVC4_API_KIND_CHECK_EXPECTED(false, kind) << message;
    }
  }
  Assert(!res.isNull());
  return res;
  ////////
  CVC4_API_TRY_CATCH_END;
}

/* Non-SMT-LIB commands                                                       */
/* -------------------------------------------------------------------------- */

Term Solver::simplify(const Term& term)
{
  NodeManagerScope scope(getNodeManager());
  CVC4_API_TRY_CATCH_BEGIN;
  CVC4_API_SOLVER_CHECK_TERM(term);
  //////// all checks before this line
  return Term(this, d_smtEngine->simplify(*term.d_node));
  ////////
  CVC4_API_TRY_CATCH_END;
}

Result Solver::checkEntailed(const Term& term) const
{
  NodeManagerScope scope(getNodeManager());
  CVC4_API_TRY_CATCH_BEGIN;
  CVC4_API_CHECK(!d_smtEngine->isQueryMade()
                 || d_smtEngine->getOptions()[options::incrementalSolving])
      << "Cannot make multiple queries unless incremental solving is enabled "
         "(try --incremental)";
  CVC4_API_SOLVER_CHECK_TERM(term);
  //////// all checks before this line
  CVC4::Result r = d_smtEngine->checkEntailed(*term.d_node);
  return Result(r);
  ////////
  CVC4_API_TRY_CATCH_END;
}

Result Solver::checkEntailed(const std::vector<Term>& terms) const
{
  CVC4_API_TRY_CATCH_BEGIN;
  NodeManagerScope scope(getNodeManager());
  CVC4_API_CHECK(!d_smtEngine->isQueryMade()
                 || d_smtEngine->getOptions()[options::incrementalSolving])
      << "Cannot make multiple queries unless incremental solving is enabled "
         "(try --incremental)";
  CVC4_API_SOLVER_CHECK_TERMS(terms);
  //////// all checks before this line
  return d_smtEngine->checkEntailed(Term::termVectorToNodes(terms));
  ////////
  CVC4_API_TRY_CATCH_END;
}

/* SMT-LIB commands                                                           */
/* -------------------------------------------------------------------------- */

/**
 *  ( assert <term> )
 */
void Solver::assertFormula(const Term& term) const
{
  CVC4_API_TRY_CATCH_BEGIN;
  CVC4_API_SOLVER_CHECK_TERM(term);
  CVC4_API_SOLVER_CHECK_TERM_WITH_SORT(term, getBooleanSort());
  //////// all checks before this line
  d_smtEngine->assertFormula(*term.d_node);
  ////////
  CVC4_API_TRY_CATCH_END;
}

/**
 *  ( check-sat )
 */
Result Solver::checkSat(void) const
{
  CVC4_API_TRY_CATCH_BEGIN;
  NodeManagerScope scope(getNodeManager());
  CVC4_API_CHECK(!d_smtEngine->isQueryMade()
                 || d_smtEngine->getOptions()[options::incrementalSolving])
      << "Cannot make multiple queries unless incremental solving is enabled "
         "(try --incremental)";
  //////// all checks before this line
  CVC4::Result r = d_smtEngine->checkSat();
  return Result(r);
  ////////
  CVC4_API_TRY_CATCH_END;
}

/**
 *  ( check-sat-assuming ( <prop_literal> ) )
 */
Result Solver::checkSatAssuming(const Term& assumption) const
{
  CVC4_API_TRY_CATCH_BEGIN;
  NodeManagerScope scope(getNodeManager());
  CVC4_API_CHECK(!d_smtEngine->isQueryMade()
                 || d_smtEngine->getOptions()[options::incrementalSolving])
      << "Cannot make multiple queries unless incremental solving is enabled "
         "(try --incremental)";
  CVC4_API_SOLVER_CHECK_TERM_WITH_SORT(assumption, getBooleanSort());
  //////// all checks before this line
  CVC4::Result r = d_smtEngine->checkSat(*assumption.d_node);
  return Result(r);
  ////////
  CVC4_API_TRY_CATCH_END;
}

/**
 *  ( check-sat-assuming ( <prop_literal>* ) )
 */
Result Solver::checkSatAssuming(const std::vector<Term>& assumptions) const
{
  CVC4_API_TRY_CATCH_BEGIN;
  NodeManagerScope scope(getNodeManager());
  CVC4_API_CHECK(!d_smtEngine->isQueryMade() || assumptions.size() == 0
                 || d_smtEngine->getOptions()[options::incrementalSolving])
      << "Cannot make multiple queries unless incremental solving is enabled "
         "(try --incremental)";
  CVC4_API_SOLVER_CHECK_TERMS_WITH_SORT(assumptions, getBooleanSort());
  //////// all checks before this line
  for (const Term& term : assumptions)
  {
    CVC4_API_SOLVER_CHECK_TERM(term);
  }
  std::vector<Node> eassumptions = Term::termVectorToNodes(assumptions);
  CVC4::Result r = d_smtEngine->checkSat(eassumptions);
  return Result(r);
  ////////
  CVC4_API_TRY_CATCH_END;
}

/**
 *  ( declare-datatype <symbol> <datatype_decl> )
 */
Sort Solver::declareDatatype(
    const std::string& symbol,
    const std::vector<DatatypeConstructorDecl>& ctors) const
{
  CVC4_API_TRY_CATCH_BEGIN;
  CVC4_API_ARG_CHECK_EXPECTED(ctors.size() > 0, ctors)
      << "a datatype declaration with at least one constructor";
  CVC4_API_SOLVER_CHECK_DTCTORDECLS(ctors);
  //////// all checks before this line
  DatatypeDecl dtdecl(this, symbol);
  for (size_t i = 0, size = ctors.size(); i < size; i++)
  {
<<<<<<< HEAD
=======
    CVC4_API_ARG_AT_INDEX_CHECK_EXPECTED(
        this == ctors[i].d_solver, "datatype constructor declaration", ctors, i)
        << "datatype constructor declaration associated to this solver object";
>>>>>>> 3dda54ba
    dtdecl.addConstructor(ctors[i]);
  }
  return Sort(this, getNodeManager()->mkDatatypeType(*dtdecl.d_dtype));
  ////////
  CVC4_API_TRY_CATCH_END;
}

/**
 *  ( declare-fun <symbol> ( <sort>* ) <sort> )
 */
Term Solver::declareFun(const std::string& symbol,
                        const std::vector<Sort>& sorts,
                        const Sort& sort) const
{
  CVC4_API_TRY_CATCH_BEGIN;
<<<<<<< HEAD
  CVC4_API_SOLVER_CHECK_DOMAIN_SORTS(sorts);
  CVC4_API_SOLVER_CHECK_CODOMAIN_SORT(sort);
  //////// all checks before this line

=======
  for (size_t i = 0, size = sorts.size(); i < size; ++i)
  {
    CVC4_API_ARG_AT_INDEX_CHECK_EXPECTED(
        this == sorts[i].d_solver, "parameter sort", sorts, i)
        << "parameter sort associated to this solver object";
    CVC4_API_ARG_AT_INDEX_CHECK_EXPECTED(
        sorts[i].isFirstClass(), "parameter sort", sorts, i)
        << "first-class sort as parameter sort for function sort";
  }
  CVC4_API_ARG_CHECK_EXPECTED(sort.isFirstClass(), sort)
      << "first-class sort as function codomain sort";
  CVC4_API_SOLVER_CHECK_SORT(sort);
  Assert(!sort.isFunction()); /* A function sort is not first-class. */
>>>>>>> 3dda54ba
  TypeNode type = *sort.d_type;
  if (!sorts.empty())
  {
    std::vector<TypeNode> types = Sort::sortVectorToTypeNodes(sorts);
    type = getNodeManager()->mkFunctionType(types, type);
  }
  return Term(this, d_nodeMgr->mkVar(symbol, type));
  ////////
  CVC4_API_TRY_CATCH_END;
}

/**
 *  ( declare-sort <symbol> <numeral> )
 */
Sort Solver::declareSort(const std::string& symbol, uint32_t arity) const
{
  CVC4_API_TRY_CATCH_BEGIN;
  //////// all checks before this line
  if (arity == 0)
  {
    return Sort(this, getNodeManager()->mkSort(symbol));
  }
  return Sort(this, getNodeManager()->mkSortConstructor(symbol, arity));
  ////////
  CVC4_API_TRY_CATCH_END;
}

/**
 *  ( define-fun <function_def> )
 */
Term Solver::defineFun(const std::string& symbol,
                       const std::vector<Term>& bound_vars,
                       const Sort& sort,
                       const Term& term,
                       bool global) const
{
  CVC4_API_TRY_CATCH_BEGIN;
<<<<<<< HEAD
  CVC4_API_SOLVER_CHECK_CODOMAIN_SORT(sort);
=======
  CVC4_API_ARG_CHECK_EXPECTED(sort.isFirstClass(), sort)
      << "first-class sort as codomain sort for function sort";
  std::vector<TypeNode> domain_types;
  for (size_t i = 0, size = bound_vars.size(); i < size; ++i)
  {
    CVC4_API_ARG_AT_INDEX_CHECK_EXPECTED(
        this == bound_vars[i].d_solver, "bound variable", bound_vars, i)
        << "bound variable associated to this solver object";
    CVC4_API_ARG_AT_INDEX_CHECK_EXPECTED(
        bound_vars[i].d_node->getKind() == CVC4::Kind::BOUND_VARIABLE,
        "bound variable",
        bound_vars,
        i)
        << "a bound variable";
    CVC4::TypeNode t = bound_vars[i].d_node->getType();
    CVC4_API_ARG_AT_INDEX_CHECK_EXPECTED(
        t.isFirstClass(), "sort of parameter", bound_vars, i)
        << "first-class sort of parameter of defined function";
    domain_types.push_back(t);
  }
  CVC4_API_SOLVER_CHECK_SORT(sort);
>>>>>>> 3dda54ba
  CVC4_API_SOLVER_CHECK_TERM(term);
  CVC4_API_CHECK(sort == term.getSort())
      << "Invalid sort of function body '" << term << "', expected '" << sort
      << "'";

  std::vector<Sort> domain_sorts;
  for (const auto& bv : bound_vars)
  {
    domain_sorts.push_back(bv.getSort());
  }
  Sort fun_sort =
      domain_sorts.empty()
          ? sort
          : Sort(this,
                 getNodeManager()->mkFunctionType(
                     Sort::sortVectorToTypeNodes(domain_sorts), *sort.d_type));
  Term fun = mkConst(fun_sort, symbol);

  CVC4_API_SOLVER_CHECK_BOUND_VARS_DEF_FUN(fun, bound_vars, domain_sorts);
  //////// all checks before this line

  d_smtEngine->defineFunction(
      *fun.d_node, Term::termVectorToNodes(bound_vars), *term.d_node, global);
  return fun;
  ////////
  CVC4_API_TRY_CATCH_END;
}

Term Solver::defineFun(const Term& fun,
                       const std::vector<Term>& bound_vars,
                       const Term& term,
                       bool global) const
{
  CVC4_API_TRY_CATCH_BEGIN;
  CVC4_API_SOLVER_CHECK_TERM(fun);
  CVC4_API_SOLVER_CHECK_TERM(term);
  if (fun.getSort().isFunction())
  {
    std::vector<Sort> domain_sorts = fun.getSort().getFunctionDomainSorts();
<<<<<<< HEAD
    CVC4_API_SOLVER_CHECK_BOUND_VARS_DEF_FUN(fun, bound_vars, domain_sorts);
=======
    size_t size = bound_vars.size();
    CVC4_API_ARG_SIZE_CHECK_EXPECTED(size == domain_sorts.size(), bound_vars)
        << "'" << domain_sorts.size() << "'";
    for (size_t i = 0; i < size; ++i)
    {
      CVC4_API_ARG_AT_INDEX_CHECK_EXPECTED(
          this == bound_vars[i].d_solver, "bound variable", bound_vars, i)
          << "bound variable associated to this solver object";
      CVC4_API_ARG_AT_INDEX_CHECK_EXPECTED(
          bound_vars[i].d_node->getKind() == CVC4::Kind::BOUND_VARIABLE,
          "bound variable",
          bound_vars,
          i)
          << "a bound variable";
      CVC4_API_ARG_AT_INDEX_CHECK_EXPECTED(
          domain_sorts[i] == bound_vars[i].getSort(),
          "sort of parameter",
          bound_vars,
          i)
          << "'" << domain_sorts[i] << "'";
    }
>>>>>>> 3dda54ba
    Sort codomain = fun.getSort().getFunctionCodomainSort();
    CVC4_API_CHECK(codomain == term.getSort())
        << "Invalid sort of function body '" << term << "', expected '"
        << codomain << "'";
  }
  else
  {
    CVC4_API_SOLVER_CHECK_BOUND_VARS(bound_vars);
    CVC4_API_ARG_CHECK_EXPECTED(bound_vars.size() == 0, fun)
        << "function or nullary symbol";
  }
  //////// all checks before this line
  std::vector<Node> ebound_vars = Term::termVectorToNodes(bound_vars);
  d_smtEngine->defineFunction(*fun.d_node, ebound_vars, *term.d_node, global);
  return fun;
  ////////
  CVC4_API_TRY_CATCH_END;
}

/**
 *  ( define-fun-rec <function_def> )
 */
Term Solver::defineFunRec(const std::string& symbol,
                          const std::vector<Term>& bound_vars,
                          const Sort& sort,
                          const Term& term,
                          bool global) const
{
  NodeManagerScope scope(getNodeManager());
  CVC4_API_TRY_CATCH_BEGIN;

  CVC4_API_CHECK(d_smtEngine->getUserLogicInfo().isQuantified())
      << "recursive function definitions require a logic with quantifiers";
  CVC4_API_CHECK(
      d_smtEngine->getUserLogicInfo().isTheoryEnabled(theory::THEORY_UF))
      << "recursive function definitions require a logic with uninterpreted "
         "functions";

<<<<<<< HEAD
  CVC4_API_SOLVER_CHECK_TERM(term);
  CVC4_API_SOLVER_CHECK_CODOMAIN_SORT(sort);
=======
  CVC4_API_ARG_CHECK_EXPECTED(sort.isFirstClass(), sort)
      << "first-class sort as function codomain sort";
  Assert(!sort.isFunction()); /* A function sort is not first-class. */
  std::vector<TypeNode> domain_types;
  for (size_t i = 0, size = bound_vars.size(); i < size; ++i)
  {
    CVC4_API_ARG_AT_INDEX_CHECK_EXPECTED(
        this == bound_vars[i].d_solver, "bound variable", bound_vars, i)
        << "bound variable associated to this solver object";
    CVC4_API_ARG_AT_INDEX_CHECK_EXPECTED(
        bound_vars[i].d_node->getKind() == CVC4::Kind::BOUND_VARIABLE,
        "bound variable",
        bound_vars,
        i)
        << "a bound variable";
    CVC4::TypeNode t = bound_vars[i].d_node->getType();
    CVC4_API_ARG_AT_INDEX_CHECK_EXPECTED(
        t.isFirstClass(), "sort of parameter", bound_vars, i)
        << "first-class sort of parameter of defined function";
    domain_types.push_back(t);
  }
  CVC4_API_SOLVER_CHECK_SORT(sort);
>>>>>>> 3dda54ba
  CVC4_API_CHECK(sort == term.getSort())
      << "Invalid sort of function body '" << term << "', expected '" << sort
      << "'";

  std::vector<Sort> domain_sorts;
  for (const auto& bv : bound_vars)
  {
    domain_sorts.push_back(bv.getSort());
  }
  Sort fun_sort =
      domain_sorts.empty()
          ? sort
          : Sort(this,
                 getNodeManager()->mkFunctionType(
                     Sort::sortVectorToTypeNodes(domain_sorts), *sort.d_type));
  Term fun = mkConst(fun_sort, symbol);

  CVC4_API_SOLVER_CHECK_BOUND_VARS_DEF_FUN(fun, bound_vars, domain_sorts);
  //////// all checks before this line

  d_smtEngine->defineFunctionRec(
      *fun.d_node, Term::termVectorToNodes(bound_vars), *term.d_node, global);

  return fun;
  ////////
  CVC4_API_TRY_CATCH_END;
}

Term Solver::defineFunRec(const Term& fun,
                          const std::vector<Term>& bound_vars,
                          const Term& term,
                          bool global) const
{
  NodeManagerScope scope(getNodeManager());
  CVC4_API_TRY_CATCH_BEGIN;

  CVC4_API_CHECK(d_smtEngine->getUserLogicInfo().isQuantified())
      << "recursive function definitions require a logic with quantifiers";
  CVC4_API_CHECK(
      d_smtEngine->getUserLogicInfo().isTheoryEnabled(theory::THEORY_UF))
      << "recursive function definitions require a logic with uninterpreted "
         "functions";

  CVC4_API_SOLVER_CHECK_TERM(fun);
  CVC4_API_SOLVER_CHECK_TERM(term);
  if (fun.getSort().isFunction())
  {
    std::vector<Sort> domain_sorts = fun.getSort().getFunctionDomainSorts();
<<<<<<< HEAD
    CVC4_API_SOLVER_CHECK_BOUND_VARS_DEF_FUN(fun, bound_vars, domain_sorts);
=======
    size_t size = bound_vars.size();
    CVC4_API_ARG_SIZE_CHECK_EXPECTED(size == domain_sorts.size(), bound_vars)
        << "'" << domain_sorts.size() << "'";
    for (size_t i = 0; i < size; ++i)
    {
      CVC4_API_ARG_AT_INDEX_CHECK_EXPECTED(
          this == bound_vars[i].d_solver, "bound variable", bound_vars, i)
          << "bound variable associated to this solver object";
      CVC4_API_ARG_AT_INDEX_CHECK_EXPECTED(
          bound_vars[i].d_node->getKind() == CVC4::Kind::BOUND_VARIABLE,
          "bound variable",
          bound_vars,
          i)
          << "a bound variable";
      CVC4_API_ARG_AT_INDEX_CHECK_EXPECTED(
          domain_sorts[i] == bound_vars[i].getSort(),
          "sort of parameter",
          bound_vars,
          i)
          << "'" << domain_sorts[i] << "'";
    }
>>>>>>> 3dda54ba
    Sort codomain = fun.getSort().getFunctionCodomainSort();
    CVC4_API_CHECK(codomain == term.getSort())
        << "Invalid sort of function body '" << term << "', expected '"
        << codomain << "'";
  }
  else
  {
    CVC4_API_SOLVER_CHECK_BOUND_VARS(bound_vars);
    CVC4_API_ARG_CHECK_EXPECTED(bound_vars.size() == 0, fun)
        << "function or nullary symbol";
  }
  //////// all checks before this line

  std::vector<Node> ebound_vars = Term::termVectorToNodes(bound_vars);
  d_smtEngine->defineFunctionRec(
      *fun.d_node, ebound_vars, *term.d_node, global);
  return fun;
  ////////
  CVC4_API_TRY_CATCH_END;
}

/**
 *  ( define-funs-rec ( <function_decl>^{n+1} ) ( <term>^{n+1} ) )
 */
void Solver::defineFunsRec(const std::vector<Term>& funs,
                           const std::vector<std::vector<Term>>& bound_vars,
                           const std::vector<Term>& terms,
                           bool global) const
{
  NodeManagerScope scope(getNodeManager());
  CVC4_API_TRY_CATCH_BEGIN;

  CVC4_API_CHECK(d_smtEngine->getUserLogicInfo().isQuantified())
      << "recursive function definitions require a logic with quantifiers";
  CVC4_API_CHECK(
      d_smtEngine->getUserLogicInfo().isTheoryEnabled(theory::THEORY_UF))
      << "recursive function definitions require a logic with uninterpreted "
         "functions";
  CVC4_API_SOLVER_CHECK_TERMS(funs);
  CVC4_API_SOLVER_CHECK_TERMS(terms);

  size_t funs_size = funs.size();
  CVC4_API_ARG_SIZE_CHECK_EXPECTED(funs_size == bound_vars.size(), bound_vars)
      << "'" << funs_size << "'";
  CVC4_API_ARG_SIZE_CHECK_EXPECTED(funs_size == terms.size(), terms)
      << "'" << funs_size << "'";

  for (size_t j = 0; j < funs_size; ++j)
  {
    const Term& fun = funs[j];
    const std::vector<Term>& bvars = bound_vars[j];
    const Term& term = terms[j];

    CVC4_API_ARG_AT_INDEX_CHECK_EXPECTED(
        this == fun.d_solver, "function", funs, j)
<<<<<<< HEAD
        << "function associated with this solver object";
    CVC4_API_ARG_AT_INDEX_CHECK_EXPECTED(
        this == term.d_solver, "term", terms, j)
        << "term associated with this solver object";
=======
        << "function associated to this solver object";
    CVC4_API_ARG_AT_INDEX_CHECK_EXPECTED(
        this == term.d_solver, "term", terms, j)
        << "term associated to this solver object";
>>>>>>> 3dda54ba

    if (fun.getSort().isFunction())
    {
      std::vector<Sort> domain_sorts = fun.getSort().getFunctionDomainSorts();
<<<<<<< HEAD
      CVC4_API_SOLVER_CHECK_BOUND_VARS_DEF_FUN(fun, bvars, domain_sorts);
=======
      size_t size = bvars.size();
      CVC4_API_ARG_SIZE_CHECK_EXPECTED(size == domain_sorts.size(), bvars)
          << "'" << domain_sorts.size() << "'";
      for (size_t i = 0; i < size; ++i)
      {
        for (size_t k = 0, nbvars = bvars.size(); k < nbvars; ++k)
        {
          CVC4_API_ARG_AT_INDEX_CHECK_EXPECTED(
              this == bvars[k].d_solver, "bound variable", bvars, k)
              << "bound variable associated to this solver object";
          CVC4_API_ARG_AT_INDEX_CHECK_EXPECTED(
              bvars[k].d_node->getKind() == CVC4::Kind::BOUND_VARIABLE,
              "bound variable",
              bvars,
              k)
              << "a bound variable";
        }
        CVC4_API_ARG_AT_INDEX_CHECK_EXPECTED(
            domain_sorts[i] == bvars[i].getSort(),
            "sort of parameter",
            bvars,
            i)
            << "'" << domain_sorts[i] << "' in parameter bound_vars[" << j
            << "]";
      }
>>>>>>> 3dda54ba
      Sort codomain = fun.getSort().getFunctionCodomainSort();
      CVC4_API_ARG_AT_INDEX_CHECK_EXPECTED(
          codomain == term.getSort(), "sort of function body", terms, j)
          << "'" << codomain << "'";
    }
    else
    {
      CVC4_API_SOLVER_CHECK_BOUND_VARS(bvars);
      CVC4_API_ARG_CHECK_EXPECTED(bvars.size() == 0, fun)
          << "function or nullary symbol";
    }
  }
  //////// all checks before this line
  std::vector<Node> efuns = Term::termVectorToNodes(funs);
  std::vector<std::vector<Node>> ebound_vars;
  for (const auto& v : bound_vars)
  {
    ebound_vars.push_back(Term::termVectorToNodes(v));
  }
  std::vector<Node> nodes = Term::termVectorToNodes(terms);
  d_smtEngine->defineFunctionsRec(efuns, ebound_vars, nodes, global);
  ////////
  CVC4_API_TRY_CATCH_END;
}

/**
 *  ( echo <std::string> )
 */
void Solver::echo(std::ostream& out, const std::string& str) const
{
  out << str;
}

/**
 *  ( get-assertions )
 */
std::vector<Term> Solver::getAssertions(void) const
{
  CVC4_API_TRY_CATCH_BEGIN;
  //////// all checks before this line
  std::vector<Node> assertions = d_smtEngine->getAssertions();
  /* Can not use
   *   return std::vector<Term>(assertions.begin(), assertions.end());
   * here since constructor is private */
  std::vector<Term> res;
  for (const Node& e : assertions)
  {
    res.push_back(Term(this, e));
  }
  return res;
  ////////
  CVC4_API_TRY_CATCH_END;
}

/**
 *  ( get-info <info_flag> )
 */
std::string Solver::getInfo(const std::string& flag) const
{
  CVC4_API_TRY_CATCH_BEGIN;
  CVC4_API_RECOVERABLE_CHECK(d_smtEngine->isValidGetInfoFlag(flag))
      << "Unrecognized flag for getInfo.";
  //////// all checks before this line
  return d_smtEngine->getInfo(flag).toString();
  ////////
  CVC4_API_TRY_CATCH_END;
}

/**
 *  ( get-option <keyword> )
 */
std::string Solver::getOption(const std::string& option) const
{
  CVC4_API_TRY_CATCH_BEGIN;
  //////// all checks before this line
  SExpr res = d_smtEngine->getOption(option);
  return res.toString();
  ////////
  CVC4_API_TRY_CATCH_END;
}

/**
 *  ( get-unsat-assumptions )
 */
std::vector<Term> Solver::getUnsatAssumptions(void) const
{
  CVC4_API_TRY_CATCH_BEGIN;
  NodeManagerScope scope(getNodeManager());
  CVC4_API_CHECK(d_smtEngine->getOptions()[options::incrementalSolving])
      << "Cannot get unsat assumptions unless incremental solving is enabled "
         "(try --incremental)";
  CVC4_API_CHECK(d_smtEngine->getOptions()[options::unsatAssumptions])
      << "Cannot get unsat assumptions unless explicitly enabled "
         "(try --produce-unsat-assumptions)";
  CVC4_API_CHECK(d_smtEngine->getSmtMode() == SmtMode::UNSAT)
      << "Cannot get unsat assumptions unless in unsat mode.";
  //////// all checks before this line

  std::vector<Node> uassumptions = d_smtEngine->getUnsatAssumptions();
  /* Can not use
   *   return std::vector<Term>(uassumptions.begin(), uassumptions.end());
   * here since constructor is private */
  std::vector<Term> res;
  for (const Node& n : uassumptions)
  {
    res.push_back(Term(this, n));
  }
  return res;
  ////////
  CVC4_API_TRY_CATCH_END;
}

/**
 *  ( get-unsat-core )
 */
std::vector<Term> Solver::getUnsatCore(void) const
{
  CVC4_API_TRY_CATCH_BEGIN;
  NodeManagerScope scope(getNodeManager());
  CVC4_API_CHECK(d_smtEngine->getOptions()[options::unsatCores])
      << "Cannot get unsat core unless explicitly enabled "
         "(try --produce-unsat-cores)";
  CVC4_API_RECOVERABLE_CHECK(d_smtEngine->getSmtMode() == SmtMode::UNSAT)
      << "Cannot get unsat core unless in unsat mode.";
  //////// all checks before this line
  UnsatCore core = d_smtEngine->getUnsatCore();
  /* Can not use
   *   return std::vector<Term>(core.begin(), core.end());
   * here since constructor is private */
  std::vector<Term> res;
  for (const Node& e : core)
  {
    res.push_back(Term(this, e));
  }
  return res;
  ////////
  CVC4_API_TRY_CATCH_END;
}

/**
 *  ( get-value ( <term> ) )
 */
Term Solver::getValue(const Term& term) const
{
  CVC4_API_TRY_CATCH_BEGIN;
  CVC4_API_SOLVER_CHECK_TERM(term);
  //////// all checks before this line
  return getValueHelper(term);
  ////////
  CVC4_API_TRY_CATCH_END;
}

/**
 *  ( get-value ( <term>+ ) )
 */
std::vector<Term> Solver::getValue(const std::vector<Term>& terms) const
{
  CVC4_API_TRY_CATCH_BEGIN;
  NodeManagerScope scope(getNodeManager());
  CVC4_API_RECOVERABLE_CHECK(d_smtEngine->getOptions()[options::produceModels])
      << "Cannot get value unless model generation is enabled "
         "(try --produce-models)";
  CVC4_API_RECOVERABLE_CHECK(d_smtEngine->isSmtModeSat())
      << "Cannot get value unless after a SAT or unknown response.";
  CVC4_API_SOLVER_CHECK_TERMS(terms);
  //////// all checks before this line

  std::vector<Term> res;
  for (size_t i = 0, n = terms.size(); i < n; ++i)
  {
<<<<<<< HEAD
=======
    CVC4_API_ARG_AT_INDEX_CHECK_EXPECTED(
        this == terms[i].d_solver, "term", terms, i)
        << "term associated to this solver object";
>>>>>>> 3dda54ba
    /* Can not use emplace_back here since constructor is private. */
    res.push_back(getValueHelper(terms[i]));
  }
  return res;
  ////////
  CVC4_API_TRY_CATCH_END;
}

Term Solver::getQuantifierElimination(const Term& q) const
{
  NodeManagerScope scope(getNodeManager());
  CVC4_API_TRY_CATCH_BEGIN;
  CVC4_API_SOLVER_CHECK_TERM(q);
  //////// all checks before this line
  return Term(this,
              d_smtEngine->getQuantifierElimination(q.getNode(), true, true));
  ////////
  CVC4_API_TRY_CATCH_END;
}

Term Solver::getQuantifierEliminationDisjunct(const Term& q) const
{
  NodeManagerScope scope(getNodeManager());
  CVC4_API_TRY_CATCH_BEGIN;
  CVC4_API_SOLVER_CHECK_TERM(q);
  //////// all checks before this line
  return Term(
      this, d_smtEngine->getQuantifierElimination(q.getNode(), false, true));
  ////////
  CVC4_API_TRY_CATCH_END;
}

void Solver::declareSeparationHeap(const Sort& locSort,
                                   const Sort& dataSort) const
{
  CVC4_API_TRY_CATCH_BEGIN;
  CVC4_API_SOLVER_CHECK_SORT(locSort);
  CVC4_API_SOLVER_CHECK_SORT(dataSort);
  CVC4_API_CHECK(
      d_smtEngine->getLogicInfo().isTheoryEnabled(theory::THEORY_SEP))
      << "Cannot obtain separation logic expressions if not using the "
         "separation logic theory.";
  //////// all checks before this line
  d_smtEngine->declareSepHeap(locSort.getTypeNode(), dataSort.getTypeNode());
  ////////
  CVC4_API_TRY_CATCH_END;
}

Term Solver::getSeparationHeap() const
{
  NodeManagerScope scope(getNodeManager());
  CVC4_API_TRY_CATCH_BEGIN;
  CVC4_API_CHECK(
      d_smtEngine->getLogicInfo().isTheoryEnabled(theory::THEORY_SEP))
      << "Cannot obtain separation logic expressions if not using the "
         "separation logic theory.";
  CVC4_API_CHECK(d_smtEngine->getOptions()[options::produceModels])
      << "Cannot get separation heap term unless model generation is enabled "
         "(try --produce-models)";
  CVC4_API_RECOVERABLE_CHECK(d_smtEngine->isSmtModeSat())
      << "Can only get separtion heap term after sat or unknown response.";
  //////// all checks before this line
  return Term(this, d_smtEngine->getSepHeapExpr());
  ////////
  CVC4_API_TRY_CATCH_END;
}

Term Solver::getSeparationNilTerm() const
{
  NodeManagerScope scope(getNodeManager());
  CVC4_API_TRY_CATCH_BEGIN;
  CVC4_API_CHECK(
      d_smtEngine->getLogicInfo().isTheoryEnabled(theory::THEORY_SEP))
      << "Cannot obtain separation logic expressions if not using the "
         "separation logic theory.";
  CVC4_API_CHECK(d_smtEngine->getOptions()[options::produceModels])
      << "Cannot get separation nil term unless model generation is enabled "
         "(try --produce-models)";
  CVC4_API_RECOVERABLE_CHECK(d_smtEngine->isSmtModeSat())
      << "Can only get separtion nil term after sat or unknown response.";
  //////// all checks before this line
  return Term(this, d_smtEngine->getSepNilExpr());
  ////////
  CVC4_API_TRY_CATCH_END;
}

/**
 *  ( pop <numeral> )
 */
void Solver::pop(uint32_t nscopes) const
{
  NodeManagerScope scope(getNodeManager());
  CVC4_API_TRY_CATCH_BEGIN;
  CVC4_API_CHECK(d_smtEngine->getOptions()[options::incrementalSolving])
      << "Cannot pop when not solving incrementally (use --incremental)";
  CVC4_API_CHECK(nscopes <= d_smtEngine->getNumUserLevels())
      << "Cannot pop beyond first pushed context";
  //////// all checks before this line
  for (uint32_t n = 0; n < nscopes; ++n)
  {
    d_smtEngine->pop();
  }
  ////////
  CVC4_API_TRY_CATCH_END;
}

bool Solver::getInterpolant(const Term& conj, Term& output) const
{
  NodeManagerScope scope(getNodeManager());
  CVC4_API_TRY_CATCH_BEGIN;
  CVC4_API_SOLVER_CHECK_TERM(conj);
  //////// all checks before this line
  Node result;
  bool success = d_smtEngine->getInterpol(*conj.d_node, result);
  if (success)
  {
    output = Term(this, result);
  }
  return success;
  ////////
  CVC4_API_TRY_CATCH_END;
}

bool Solver::getInterpolant(const Term& conj,
                            Grammar& grammar,
                            Term& output) const
{
  NodeManagerScope scope(getNodeManager());
  CVC4_API_TRY_CATCH_BEGIN;
  CVC4_API_SOLVER_CHECK_TERM(conj);
  //////// all checks before this line
  Node result;
  bool success =
      d_smtEngine->getInterpol(*conj.d_node, *grammar.resolve().d_type, result);
  if (success)
  {
    output = Term(this, result);
  }
  return success;
  ////////
  CVC4_API_TRY_CATCH_END;
}

bool Solver::getAbduct(const Term& conj, Term& output) const
{
  NodeManagerScope scope(getNodeManager());
  CVC4_API_TRY_CATCH_BEGIN;
  CVC4_API_SOLVER_CHECK_TERM(conj);
  //////// all checks before this line
  Node result;
  bool success = d_smtEngine->getAbduct(*conj.d_node, result);
  if (success)
  {
    output = Term(this, result);
  }
  return success;
  ////////
  CVC4_API_TRY_CATCH_END;
}

bool Solver::getAbduct(const Term& conj, Grammar& grammar, Term& output) const
{
  NodeManagerScope scope(getNodeManager());
  CVC4_API_TRY_CATCH_BEGIN;
  CVC4_API_SOLVER_CHECK_TERM(conj);
  //////// all checks before this line
  Node result;
  bool success =
      d_smtEngine->getAbduct(*conj.d_node, *grammar.resolve().d_type, result);
  if (success)
  {
    output = Term(this, result);
  }
  return success;
  ////////
  CVC4_API_TRY_CATCH_END;
}

void Solver::blockModel() const
{
  NodeManagerScope scope(getNodeManager());
  CVC4_API_TRY_CATCH_BEGIN;
  CVC4_API_CHECK(d_smtEngine->getOptions()[options::produceModels])
      << "Cannot get value unless model generation is enabled "
         "(try --produce-models)";
  CVC4_API_RECOVERABLE_CHECK(d_smtEngine->isSmtModeSat())
      << "Can only block model after sat or unknown response.";
  //////// all checks before this line
  d_smtEngine->blockModel();
  ////////
  CVC4_API_TRY_CATCH_END;
}

void Solver::blockModelValues(const std::vector<Term>& terms) const
{
  NodeManagerScope scope(getNodeManager());
  CVC4_API_TRY_CATCH_BEGIN;
  CVC4_API_CHECK(d_smtEngine->getOptions()[options::produceModels])
      << "Cannot get value unless model generation is enabled "
         "(try --produce-models)";
  CVC4_API_RECOVERABLE_CHECK(d_smtEngine->isSmtModeSat())
      << "Can only block model values after sat or unknown response.";
  CVC4_API_ARG_SIZE_CHECK_EXPECTED(!terms.empty(), terms)
      << "a non-empty set of terms";
<<<<<<< HEAD
  CVC4_API_SOLVER_CHECK_TERMS(terms);
  //////// all checks before this line
=======
  for (size_t i = 0, tsize = terms.size(); i < tsize; ++i)
  {
    CVC4_API_ARG_AT_INDEX_CHECK_EXPECTED(!terms[i].isNull(), "term", terms, i)
        << "a non-null term";
    CVC4_API_ARG_AT_INDEX_CHECK_EXPECTED(
        this == terms[i].d_solver, "term", terms, i)
        << "a term associated to this solver object";
  }
  NodeManagerScope scope(getNodeManager());
>>>>>>> 3dda54ba
  d_smtEngine->blockModelValues(Term::termVectorToNodes(terms));
  ////////
  CVC4_API_TRY_CATCH_END;
}

void Solver::printInstantiations(std::ostream& out) const
{
  NodeManagerScope scope(getNodeManager());
  CVC4_API_TRY_CATCH_BEGIN;
  //////// all checks before this line
  d_smtEngine->printInstantiations(out);
  ////////
  CVC4_API_TRY_CATCH_END;
}

/**
 *  ( push <numeral> )
 */
void Solver::push(uint32_t nscopes) const
{
  NodeManagerScope scope(getNodeManager());
  CVC4_API_TRY_CATCH_BEGIN;
  CVC4_API_CHECK(d_smtEngine->getOptions()[options::incrementalSolving])
      << "Cannot push when not solving incrementally (use --incremental)";
  //////// all checks before this line
  for (uint32_t n = 0; n < nscopes; ++n)
  {
    d_smtEngine->push();
  }
  ////////
  CVC4_API_TRY_CATCH_END;
}

/**
 *  ( reset-assertions )
 */
void Solver::resetAssertions(void) const
{
  CVC4_API_TRY_CATCH_BEGIN;
  //////// all checks before this line
  d_smtEngine->resetAssertions();
  ////////
  CVC4_API_TRY_CATCH_END;
}

/**
 *  ( set-info <attribute> )
 */
void Solver::setInfo(const std::string& keyword, const std::string& value) const
{
  CVC4_API_TRY_CATCH_BEGIN;
  CVC4_API_RECOVERABLE_ARG_CHECK_EXPECTED(
      keyword == "source" || keyword == "category" || keyword == "difficulty"
          || keyword == "filename" || keyword == "license" || keyword == "name"
          || keyword == "notes" || keyword == "smt-lib-version"
          || keyword == "status",
      keyword)
      << "'source', 'category', 'difficulty', 'filename', 'license', 'name', "
         "'notes', 'smt-lib-version' or 'status'";
  CVC4_API_RECOVERABLE_ARG_CHECK_EXPECTED(
      keyword != "smt-lib-version" || value == "2" || value == "2.0"
          || value == "2.5" || value == "2.6",
      value)
      << "'2.0', '2.5', '2.6'";
  CVC4_API_ARG_CHECK_EXPECTED(keyword != "status" || value == "sat"
                                  || value == "unsat" || value == "unknown",
                              value)
      << "'sat', 'unsat' or 'unknown'";
  //////// all checks before this line
  d_smtEngine->setInfo(keyword, value);
  ////////
  CVC4_API_TRY_CATCH_END;
}

/**
 *  ( set-logic <symbol> )
 */
void Solver::setLogic(const std::string& logic) const
{
  CVC4_API_TRY_CATCH_BEGIN;
  CVC4_API_CHECK(!d_smtEngine->isFullyInited())
      << "Invalid call to 'setLogic', solver is already fully initialized";
  CVC4::LogicInfo logic_info(logic);
  //////// all checks before this line
  d_smtEngine->setLogic(logic_info);
  ////////
  CVC4_API_TRY_CATCH_END;
}

/**
 *  ( set-option <option> )
 */
void Solver::setOption(const std::string& option,
                       const std::string& value) const
{
  CVC4_API_TRY_CATCH_BEGIN;
  CVC4_API_CHECK(!d_smtEngine->isFullyInited())
      << "Invalid call to 'setOption', solver is already fully initialized";
  //////// all checks before this line
  d_smtEngine->setOption(option, value);
  ////////
  CVC4_API_TRY_CATCH_END;
}

Term Solver::mkSygusVar(const Sort& sort, const std::string& symbol) const
{
  CVC4_API_TRY_CATCH_BEGIN;
  CVC4_API_SOLVER_CHECK_SORT(sort);
  //////// all checks before this line
  Node res = getNodeManager()->mkBoundVar(symbol, *sort.d_type);
  (void)res.getType(true); /* kick off type checking */

  d_smtEngine->declareSygusVar(res);

  return Term(this, res);
  ////////
  CVC4_API_TRY_CATCH_END;
}

Grammar Solver::mkSygusGrammar(const std::vector<Term>& boundVars,
                               const std::vector<Term>& ntSymbols) const
{
  CVC4_API_TRY_CATCH_BEGIN;
  CVC4_API_ARG_SIZE_CHECK_EXPECTED(!ntSymbols.empty(), ntSymbols)
      << "a non-empty vector";
<<<<<<< HEAD
  CVC4_API_SOLVER_CHECK_BOUND_VARS(boundVars);
  CVC4_API_SOLVER_CHECK_BOUND_VARS(ntSymbols);
  //////// all checks before this line
=======

  for (size_t i = 0, n = boundVars.size(); i < n; ++i)
  {
    CVC4_API_ARG_AT_INDEX_CHECK_EXPECTED(
        this == boundVars[i].d_solver, "bound variable", boundVars, i)
        << "bound variable associated to this solver object";
    CVC4_API_ARG_AT_INDEX_CHECK_EXPECTED(
        !boundVars[i].isNull(), "bound variable", boundVars, i)
        << "a non-null term";
    CVC4_API_ARG_AT_INDEX_CHECK_EXPECTED(
        boundVars[i].d_node->getKind() == CVC4::Kind::BOUND_VARIABLE,
        "bound variable",
        boundVars,
        i)
        << "a bound variable";
  }

  for (size_t i = 0, n = ntSymbols.size(); i < n; ++i)
  {
    CVC4_API_ARG_AT_INDEX_CHECK_EXPECTED(
        this == ntSymbols[i].d_solver, "non-terminal", ntSymbols, i)
        << "term associated to this solver object";
    CVC4_API_ARG_AT_INDEX_CHECK_EXPECTED(
        !ntSymbols[i].isNull(), "non-terminal", ntSymbols, i)
        << "a non-null term";
    CVC4_API_ARG_AT_INDEX_CHECK_EXPECTED(
        ntSymbols[i].d_node->getKind() == CVC4::Kind::BOUND_VARIABLE,
        "non-terminal",
        ntSymbols,
        i)
        << "a bound variable";
  }

>>>>>>> 3dda54ba
  return Grammar(this, boundVars, ntSymbols);
  ////////
  CVC4_API_TRY_CATCH_END;
}

Term Solver::synthFun(const std::string& symbol,
                      const std::vector<Term>& boundVars,
                      const Sort& sort) const
{
  CVC4_API_TRY_CATCH_BEGIN;
  CVC4_API_SOLVER_CHECK_BOUND_VARS(boundVars);
  CVC4_API_SOLVER_CHECK_SORT(sort);
  //////// all checks before this line
  return synthFunHelper(symbol, boundVars, sort);
  ////////
  CVC4_API_TRY_CATCH_END;
}

Term Solver::synthFun(const std::string& symbol,
                      const std::vector<Term>& boundVars,
                      Sort sort,
                      Grammar& grammar) const
{
  CVC4_API_TRY_CATCH_BEGIN;
  CVC4_API_SOLVER_CHECK_BOUND_VARS(boundVars);
  CVC4_API_SOLVER_CHECK_SORT(sort);
  //////// all checks before this line
  return synthFunHelper(symbol, boundVars, sort, false, &grammar);
  ////////
  CVC4_API_TRY_CATCH_END;
}

Term Solver::synthInv(const std::string& symbol,
                      const std::vector<Term>& boundVars) const
{
  CVC4_API_TRY_CATCH_BEGIN;
  CVC4_API_SOLVER_CHECK_BOUND_VARS(boundVars);
  //////// all checks before this line
  return synthFunHelper(
      symbol, boundVars, Sort(this, getNodeManager()->booleanType()), true);
  ////////
  CVC4_API_TRY_CATCH_END;
}

Term Solver::synthInv(const std::string& symbol,
                      const std::vector<Term>& boundVars,
                      Grammar& grammar) const
{
  CVC4_API_TRY_CATCH_BEGIN;
  CVC4_API_SOLVER_CHECK_BOUND_VARS(boundVars);
  //////// all checks before this line
  return synthFunHelper(symbol,
                        boundVars,
                        Sort(this, getNodeManager()->booleanType()),
                        true,
                        &grammar);
  ////////
  CVC4_API_TRY_CATCH_END;
}

void Solver::addSygusConstraint(const Term& term) const
{
  NodeManagerScope scope(getNodeManager());
  CVC4_API_TRY_CATCH_BEGIN;
  CVC4_API_SOLVER_CHECK_TERM(term);
  CVC4_API_ARG_CHECK_EXPECTED(
      term.d_node->getType() == getNodeManager()->booleanType(), term)
      << "boolean term";
  //////// all checks before this line
  d_smtEngine->assertSygusConstraint(*term.d_node);
  ////////
  CVC4_API_TRY_CATCH_END;
}

void Solver::addSygusInvConstraint(Term inv,
                                   Term pre,
                                   Term trans,
                                   Term post) const
{
  CVC4_API_TRY_CATCH_BEGIN;
  CVC4_API_SOLVER_CHECK_TERM(inv);
  CVC4_API_SOLVER_CHECK_TERM(pre);
  CVC4_API_SOLVER_CHECK_TERM(trans);
  CVC4_API_SOLVER_CHECK_TERM(post);

  CVC4_API_ARG_CHECK_EXPECTED(inv.d_node->getType().isFunction(), inv)
      << "a function";

  TypeNode invType = inv.d_node->getType();

  CVC4_API_ARG_CHECK_EXPECTED(invType.getRangeType().isBoolean(), inv)
      << "boolean range";

  CVC4_API_CHECK(pre.d_node->getType() == invType)
      << "Expected inv and pre to have the same sort";

  CVC4_API_CHECK(post.d_node->getType() == invType)
      << "Expected inv and post to have the same sort";
  //////// all checks before this line

  const std::vector<TypeNode>& invArgTypes = invType.getArgTypes();

  std::vector<TypeNode> expectedTypes;
  expectedTypes.reserve(2 * invArgTypes.size() + 1);

  for (size_t i = 0, n = invArgTypes.size(); i < 2 * n; i += 2)
  {
    expectedTypes.push_back(invArgTypes[i % n]);
    expectedTypes.push_back(invArgTypes[(i + 1) % n]);
  }

  expectedTypes.push_back(invType.getRangeType());
  TypeNode expectedTransType = getNodeManager()->mkFunctionType(expectedTypes);

  CVC4_API_CHECK(trans.d_node->getType() == expectedTransType)
      << "Expected trans's sort to be " << invType;

  d_smtEngine->assertSygusInvConstraint(
      *inv.d_node, *pre.d_node, *trans.d_node, *post.d_node);
  ////////
  CVC4_API_TRY_CATCH_END;
}

Result Solver::checkSynth() const
{
  CVC4_API_TRY_CATCH_BEGIN;
  //////// all checks before this line
  return d_smtEngine->checkSynth();
  ////////
  CVC4_API_TRY_CATCH_END;
}

Term Solver::getSynthSolution(Term term) const
{
  CVC4_API_TRY_CATCH_BEGIN;
  CVC4_API_SOLVER_CHECK_TERM(term);

  std::map<CVC4::Node, CVC4::Node> map;
  CVC4_API_CHECK(d_smtEngine->getSynthSolutions(map))
      << "The solver is not in a state immediately preceded by a "
         "successful call to checkSynth";

  std::map<CVC4::Node, CVC4::Node>::const_iterator it = map.find(*term.d_node);

  CVC4_API_CHECK(it != map.cend()) << "Synth solution not found for given term";
  //////// all checks before this line
  return Term(this, it->second);
  ////////
  CVC4_API_TRY_CATCH_END;
}

std::vector<Term> Solver::getSynthSolutions(
    const std::vector<Term>& terms) const
{
  CVC4_API_TRY_CATCH_BEGIN;
  CVC4_API_ARG_SIZE_CHECK_EXPECTED(!terms.empty(), terms) << "non-empty vector";
<<<<<<< HEAD
  CVC4_API_SOLVER_CHECK_TERMS(terms);
=======

  for (size_t i = 0, n = terms.size(); i < n; ++i)
  {
    CVC4_API_ARG_AT_INDEX_CHECK_EXPECTED(
        this == terms[i].d_solver, "parameter term", terms, i)
        << "parameter term associated to this solver object";
    CVC4_API_ARG_AT_INDEX_CHECK_EXPECTED(
        !terms[i].isNull(), "parameter term", terms, i)
        << "non-null term";
  }
>>>>>>> 3dda54ba

  std::map<CVC4::Node, CVC4::Node> map;
  CVC4_API_CHECK(d_smtEngine->getSynthSolutions(map))
      << "The solver is not in a state immediately preceded by a "
         "successful call to checkSynth";
  //////// all checks before this line

  std::vector<Term> synthSolution;
  synthSolution.reserve(terms.size());

  for (size_t i = 0, n = terms.size(); i < n; ++i)
  {
    std::map<CVC4::Node, CVC4::Node>::const_iterator it =
        map.find(*terms[i].d_node);

    CVC4_API_CHECK(it != map.cend())
        << "Synth solution not found for term at index " << i;

    synthSolution.push_back(Term(this, it->second));
  }

  return synthSolution;
  ////////
  CVC4_API_TRY_CATCH_END;
}

void Solver::printSynthSolution(std::ostream& out) const
{
  CVC4_API_TRY_CATCH_BEGIN;
  //////// all checks before this line
  d_smtEngine->printSynthSolution(out);
  ////////
  CVC4_API_TRY_CATCH_END;
}

/**
 * !!! This is only temporarily available until the parser is fully migrated to
 * the new API. !!!
 */
SmtEngine* Solver::getSmtEngine(void) const { return d_smtEngine.get(); }

/**
 * !!! This is only temporarily available until the parser is fully migrated to
 * the new API. !!!
 */
Options& Solver::getOptions(void) { return d_smtEngine->getOptions(); }

}  // namespace api

}  // namespace CVC4<|MERGE_RESOLUTION|>--- conflicted
+++ resolved
@@ -4088,20 +4088,8 @@
 
 Term Solver::mkTermHelper(Kind kind, const std::vector<Term>& children) const
 {
-<<<<<<< HEAD
   // Note: Kind and children are checked in the caller to avoid double checks
   //////// all checks before this line
-=======
-  for (size_t i = 0, size = children.size(); i < size; ++i)
-  {
-    CVC4_API_ARG_AT_INDEX_CHECK_EXPECTED(
-        !children[i].isNull(), "child term", children, i)
-        << "non-null term";
-    CVC4_API_ARG_AT_INDEX_CHECK_EXPECTED(
-        this == children[i].d_solver, "child term", children, i)
-        << "a child term associated to this solver object";
-  }
->>>>>>> 3dda54ba
 
   std::vector<Node> echildren = Term::termVectorToNodes(children);
   CVC4::Kind k = extToIntKind(kind);
@@ -4193,21 +4181,7 @@
   {
     return mkTermHelper(op.d_kind, children);
   }
-<<<<<<< HEAD
-=======
-
-  for (size_t i = 0, size = children.size(); i < size; ++i)
-  {
-    CVC4_API_ARG_AT_INDEX_CHECK_EXPECTED(
-        !children[i].isNull(), "child term", children, i)
-        << "non-null term";
-    CVC4_API_ARG_AT_INDEX_CHECK_EXPECTED(
-        this == children[i].d_solver, "child term", children, i)
-        << "child term associated to this solver object";
-  }
-  checkMkTerm(op.d_kind, children.size());
-
->>>>>>> 3dda54ba
+
   const CVC4::Kind int_kind = extToIntKind(op.d_kind);
   std::vector<Node> echildren = Term::termVectorToNodes(children);
 
@@ -4231,32 +4205,8 @@
   std::vector<CVC4::DType> datatypes;
   for (size_t i = 0, ndts = dtypedecls.size(); i < ndts; ++i)
   {
-<<<<<<< HEAD
     datatypes.push_back(dtypedecls[i].getDatatype());
   }
-=======
-    CVC4_API_ARG_AT_INDEX_CHECK_EXPECTED(
-        this == dtypedecls[i].d_solver, "datatype declaration", dtypedecls, i)
-        << "a datatype declaration associated to this solver object";
-    CVC4_API_ARG_AT_INDEX_CHECK_EXPECTED(dtypedecls[i].getNumConstructors() > 0,
-                                         "datatype declaration",
-                                         dtypedecls,
-                                         i)
-        << "a datatype declaration with at least one constructor";
-    datatypes.push_back(dtypedecls[i].getDatatype());
-  }
-  size_t i = 0;
-  for (auto& sort : unresolvedSorts)
-  {
-    CVC4_API_ARG_AT_INDEX_CHECK_EXPECTED(
-        !sort.isNull(), "unresolved sort", unresolvedSorts, i)
-        << "non-null sort";
-    CVC4_API_ARG_AT_INDEX_CHECK_EXPECTED(
-        this == sort.d_solver, "unresolved sort", unresolvedSorts, i)
-        << "an unresolved sort associated to this solver object";
-    i += 1;
-  }
->>>>>>> 3dda54ba
 
   std::set<TypeNode> utypes = Sort::sortSetToTypeNodes(unresolvedSorts);
   std::vector<CVC4::TypeNode> dtypes =
@@ -4276,7 +4226,6 @@
   std::vector<TypeNode> varTypes;
   for (const auto& bv : boundVars)
   {
-<<<<<<< HEAD
     if (grammar)
     {
       CVC4_API_CHECK(grammar->d_ntSyms[0].d_node->getType() == *sort.d_type)
@@ -4285,29 +4234,6 @@
           << grammar->d_ntSyms[0].d_node->getType();
     }
     varTypes.push_back(bv.d_node->getType());
-=======
-    CVC4_API_ARG_AT_INDEX_CHECK_EXPECTED(
-        this == boundVars[i].d_solver, "bound variable", boundVars, i)
-        << "bound variable associated to this solver object";
-    CVC4_API_ARG_AT_INDEX_CHECK_EXPECTED(
-        !boundVars[i].isNull(), "bound variable", boundVars, i)
-        << "a non-null term";
-    CVC4_API_ARG_AT_INDEX_CHECK_EXPECTED(
-        boundVars[i].d_node->getKind() == CVC4::Kind::BOUND_VARIABLE,
-        "bound variable",
-        boundVars,
-        i)
-        << "a bound variable";
-    varTypes.push_back(boundVars[i].d_node->getType());
-  }
-  CVC4_API_SOLVER_CHECK_SORT(sort);
-
-  if (g != nullptr)
-  {
-    CVC4_API_CHECK(g->d_ntSyms[0].d_node->getType() == *sort.d_type)
-        << "Invalid Start symbol for Grammar g, Expected Start's sort to be "
-        << *sort.d_type << " but found " << g->d_ntSyms[0].d_node->getType();
->>>>>>> 3dda54ba
   }
   //////// all checks before this line
 
@@ -4622,31 +4548,9 @@
   CVC4_API_TRY_CATCH_BEGIN;
   CVC4_API_ARG_SIZE_CHECK_EXPECTED(sorts.size() >= 1, sorts)
       << "at least one parameter sort for function sort";
-<<<<<<< HEAD
   CVC4_API_SOLVER_CHECK_DOMAIN_SORTS(sorts);
   CVC4_API_SOLVER_CHECK_CODOMAIN_SORT(codomain);
   //////// all checks before this line
-=======
-  for (size_t i = 0, size = sorts.size(); i < size; ++i)
-  {
-    CVC4_API_ARG_AT_INDEX_CHECK_EXPECTED(
-        !sorts[i].isNull(), "parameter sort", sorts, i)
-        << "non-null sort";
-    CVC4_API_ARG_AT_INDEX_CHECK_EXPECTED(
-        this == sorts[i].d_solver, "parameter sort", sorts, i)
-        << "sort associated to this solver object";
-    CVC4_API_ARG_AT_INDEX_CHECK_EXPECTED(
-        sorts[i].isFirstClass(), "parameter sort", sorts, i)
-        << "first-class sort as parameter sort for function sort";
-  }
-  CVC4_API_ARG_CHECK_EXPECTED(!codomain.isNull(), codomain)
-      << "non-null codomain sort";
-  CVC4_API_SOLVER_CHECK_SORT(codomain);
-  CVC4_API_ARG_CHECK_EXPECTED(codomain.isFirstClass(), codomain)
-      << "first-class sort as codomain sort for function sort";
-  Assert(!codomain.isFunction()); /* A function sort is not first-class. */
-
->>>>>>> 3dda54ba
   std::vector<TypeNode> argTypes = Sort::sortVectorToTypeNodes(sorts);
   return Sort(this,
               getNodeManager()->mkFunctionType(argTypes, *codomain.d_type));
@@ -4672,29 +4576,11 @@
   CVC4_API_TRY_CATCH_BEGIN;
   CVC4_API_ARG_SIZE_CHECK_EXPECTED(sorts.size() >= 1, sorts)
       << "at least one parameter sort for predicate sort";
-<<<<<<< HEAD
   CVC4_API_SOLVER_CHECK_DOMAIN_SORTS(sorts);
   //////// all checks before this line
   return Sort(
       this,
       getNodeManager()->mkPredicateType(Sort::sortVectorToTypeNodes(sorts)));
-=======
-  for (size_t i = 0, size = sorts.size(); i < size; ++i)
-  {
-    CVC4_API_ARG_AT_INDEX_CHECK_EXPECTED(
-        !sorts[i].isNull(), "parameter sort", sorts, i)
-        << "non-null sort";
-    CVC4_API_ARG_AT_INDEX_CHECK_EXPECTED(
-        this == sorts[i].d_solver, "parameter sort", sorts, i)
-        << "sort associated to this solver object";
-    CVC4_API_ARG_AT_INDEX_CHECK_EXPECTED(
-        sorts[i].isFirstClass(), "parameter sort", sorts, i)
-        << "first-class sort as parameter sort for predicate sort";
-  }
-  std::vector<TypeNode> types = Sort::sortVectorToTypeNodes(sorts);
-
-  return Sort(this, getNodeManager()->mkPredicateType(types));
->>>>>>> 3dda54ba
   ////////
   CVC4_API_TRY_CATCH_END;
 }
@@ -4707,22 +4593,12 @@
   std::vector<std::pair<std::string, TypeNode>> f;
   for (size_t i = 0, size = fields.size(); i < size; ++i)
   {
-<<<<<<< HEAD
     const auto& p = fields[i];
     CVC4_API_ARG_AT_INDEX_CHECK_EXPECTED(!p.second.isNull(), "sort", fields, i)
         << "non-null sort";
     CVC4_API_ARG_AT_INDEX_CHECK_EXPECTED(
         this == p.second.d_solver, "sort", fields, i)
         << "sort associated with this solver object";
-=======
-    CVC4_API_ARG_AT_INDEX_CHECK_EXPECTED(
-        !p.second.isNull(), "parameter sort", fields, i)
-        << "non-null sort";
-    CVC4_API_ARG_AT_INDEX_CHECK_EXPECTED(
-        this == p.second.d_solver, "parameter sort", fields, i)
-        << "sort associated to this solver object";
-    i += 1;
->>>>>>> 3dda54ba
     f.emplace_back(p.first, *p.second.d_type);
   }
   //////// all checks before this line
@@ -4790,23 +4666,8 @@
 {
   NodeManagerScope scope(getNodeManager());
   CVC4_API_TRY_CATCH_BEGIN;
-<<<<<<< HEAD
   CVC4_API_SOLVER_CHECK_SORTS_NOT_FUNCTION_LIKE(sorts);
   //////// all checks before this line
-=======
-  for (size_t i = 0, size = sorts.size(); i < size; ++i)
-  {
-    CVC4_API_ARG_AT_INDEX_CHECK_EXPECTED(
-        !sorts[i].isNull(), "parameter sort", sorts, i)
-        << "non-null sort";
-    CVC4_API_ARG_AT_INDEX_CHECK_EXPECTED(
-        this == sorts[i].d_solver, "parameter sort", sorts, i)
-        << "sort associated to this solver object";
-    CVC4_API_ARG_AT_INDEX_CHECK_EXPECTED(
-        !sorts[i].isFunctionLike(), "parameter sort", sorts, i)
-        << "non-function-like sort as parameter sort for tuple sort";
-  }
->>>>>>> 3dda54ba
   return mkTupleSortHelper(sorts);
   ////////
   CVC4_API_TRY_CATCH_END;
@@ -5353,20 +5214,8 @@
 {
   NodeManagerScope scope(getNodeManager());
   CVC4_API_TRY_CATCH_BEGIN;
-<<<<<<< HEAD
   CVC4_API_SOLVER_CHECK_SORTS(params);
   //////// all checks before this line
-=======
-  for (size_t i = 0, size = params.size(); i < size; ++i)
-  {
-    CVC4_API_ARG_AT_INDEX_CHECK_EXPECTED(
-        !params[i].isNull(), "parameter sort", params, i)
-        << "non-null sort";
-    CVC4_API_ARG_AT_INDEX_CHECK_EXPECTED(
-        this == params[i].d_solver, "parameter sort", params, i)
-        << "sort associated to this solver object";
-  }
->>>>>>> 3dda54ba
   return DatatypeDecl(this, name, params, isCoDatatype);
   ////////
   CVC4_API_TRY_CATCH_END;
@@ -5530,19 +5379,6 @@
   std::vector<CVC4::Node> args;
   for (size_t i = 0, size = sorts.size(); i < size; i++)
   {
-<<<<<<< HEAD
-=======
-    CVC4_API_ARG_AT_INDEX_CHECK_EXPECTED(!sorts[i].isNull(), "sort", sorts, i)
-        << "non-null sort";
-    CVC4_API_ARG_AT_INDEX_CHECK_EXPECTED(!terms[i].isNull(), "term", terms, i)
-        << "non-null term";
-    CVC4_API_ARG_AT_INDEX_CHECK_EXPECTED(
-        this == terms[i].d_solver, "child term", terms, i)
-        << "child term associated to this solver object";
-    CVC4_API_ARG_AT_INDEX_CHECK_EXPECTED(
-        this == sorts[i].d_solver, "child sort", sorts, i)
-        << "child sort associated to this solver object";
->>>>>>> 3dda54ba
     args.push_back(*(ensureTermSort(terms[i], sorts[i])).d_node);
   }
 
@@ -5939,12 +5775,6 @@
   DatatypeDecl dtdecl(this, symbol);
   for (size_t i = 0, size = ctors.size(); i < size; i++)
   {
-<<<<<<< HEAD
-=======
-    CVC4_API_ARG_AT_INDEX_CHECK_EXPECTED(
-        this == ctors[i].d_solver, "datatype constructor declaration", ctors, i)
-        << "datatype constructor declaration associated to this solver object";
->>>>>>> 3dda54ba
     dtdecl.addConstructor(ctors[i]);
   }
   return Sort(this, getNodeManager()->mkDatatypeType(*dtdecl.d_dtype));
@@ -5960,26 +5790,10 @@
                         const Sort& sort) const
 {
   CVC4_API_TRY_CATCH_BEGIN;
-<<<<<<< HEAD
   CVC4_API_SOLVER_CHECK_DOMAIN_SORTS(sorts);
   CVC4_API_SOLVER_CHECK_CODOMAIN_SORT(sort);
   //////// all checks before this line
 
-=======
-  for (size_t i = 0, size = sorts.size(); i < size; ++i)
-  {
-    CVC4_API_ARG_AT_INDEX_CHECK_EXPECTED(
-        this == sorts[i].d_solver, "parameter sort", sorts, i)
-        << "parameter sort associated to this solver object";
-    CVC4_API_ARG_AT_INDEX_CHECK_EXPECTED(
-        sorts[i].isFirstClass(), "parameter sort", sorts, i)
-        << "first-class sort as parameter sort for function sort";
-  }
-  CVC4_API_ARG_CHECK_EXPECTED(sort.isFirstClass(), sort)
-      << "first-class sort as function codomain sort";
-  CVC4_API_SOLVER_CHECK_SORT(sort);
-  Assert(!sort.isFunction()); /* A function sort is not first-class. */
->>>>>>> 3dda54ba
   TypeNode type = *sort.d_type;
   if (!sorts.empty())
   {
@@ -6017,31 +5831,7 @@
                        bool global) const
 {
   CVC4_API_TRY_CATCH_BEGIN;
-<<<<<<< HEAD
   CVC4_API_SOLVER_CHECK_CODOMAIN_SORT(sort);
-=======
-  CVC4_API_ARG_CHECK_EXPECTED(sort.isFirstClass(), sort)
-      << "first-class sort as codomain sort for function sort";
-  std::vector<TypeNode> domain_types;
-  for (size_t i = 0, size = bound_vars.size(); i < size; ++i)
-  {
-    CVC4_API_ARG_AT_INDEX_CHECK_EXPECTED(
-        this == bound_vars[i].d_solver, "bound variable", bound_vars, i)
-        << "bound variable associated to this solver object";
-    CVC4_API_ARG_AT_INDEX_CHECK_EXPECTED(
-        bound_vars[i].d_node->getKind() == CVC4::Kind::BOUND_VARIABLE,
-        "bound variable",
-        bound_vars,
-        i)
-        << "a bound variable";
-    CVC4::TypeNode t = bound_vars[i].d_node->getType();
-    CVC4_API_ARG_AT_INDEX_CHECK_EXPECTED(
-        t.isFirstClass(), "sort of parameter", bound_vars, i)
-        << "first-class sort of parameter of defined function";
-    domain_types.push_back(t);
-  }
-  CVC4_API_SOLVER_CHECK_SORT(sort);
->>>>>>> 3dda54ba
   CVC4_API_SOLVER_CHECK_TERM(term);
   CVC4_API_CHECK(sort == term.getSort())
       << "Invalid sort of function body '" << term << "', expected '" << sort
@@ -6081,31 +5871,7 @@
   if (fun.getSort().isFunction())
   {
     std::vector<Sort> domain_sorts = fun.getSort().getFunctionDomainSorts();
-<<<<<<< HEAD
     CVC4_API_SOLVER_CHECK_BOUND_VARS_DEF_FUN(fun, bound_vars, domain_sorts);
-=======
-    size_t size = bound_vars.size();
-    CVC4_API_ARG_SIZE_CHECK_EXPECTED(size == domain_sorts.size(), bound_vars)
-        << "'" << domain_sorts.size() << "'";
-    for (size_t i = 0; i < size; ++i)
-    {
-      CVC4_API_ARG_AT_INDEX_CHECK_EXPECTED(
-          this == bound_vars[i].d_solver, "bound variable", bound_vars, i)
-          << "bound variable associated to this solver object";
-      CVC4_API_ARG_AT_INDEX_CHECK_EXPECTED(
-          bound_vars[i].d_node->getKind() == CVC4::Kind::BOUND_VARIABLE,
-          "bound variable",
-          bound_vars,
-          i)
-          << "a bound variable";
-      CVC4_API_ARG_AT_INDEX_CHECK_EXPECTED(
-          domain_sorts[i] == bound_vars[i].getSort(),
-          "sort of parameter",
-          bound_vars,
-          i)
-          << "'" << domain_sorts[i] << "'";
-    }
->>>>>>> 3dda54ba
     Sort codomain = fun.getSort().getFunctionCodomainSort();
     CVC4_API_CHECK(codomain == term.getSort())
         << "Invalid sort of function body '" << term << "', expected '"
@@ -6144,33 +5910,8 @@
       << "recursive function definitions require a logic with uninterpreted "
          "functions";
 
-<<<<<<< HEAD
   CVC4_API_SOLVER_CHECK_TERM(term);
   CVC4_API_SOLVER_CHECK_CODOMAIN_SORT(sort);
-=======
-  CVC4_API_ARG_CHECK_EXPECTED(sort.isFirstClass(), sort)
-      << "first-class sort as function codomain sort";
-  Assert(!sort.isFunction()); /* A function sort is not first-class. */
-  std::vector<TypeNode> domain_types;
-  for (size_t i = 0, size = bound_vars.size(); i < size; ++i)
-  {
-    CVC4_API_ARG_AT_INDEX_CHECK_EXPECTED(
-        this == bound_vars[i].d_solver, "bound variable", bound_vars, i)
-        << "bound variable associated to this solver object";
-    CVC4_API_ARG_AT_INDEX_CHECK_EXPECTED(
-        bound_vars[i].d_node->getKind() == CVC4::Kind::BOUND_VARIABLE,
-        "bound variable",
-        bound_vars,
-        i)
-        << "a bound variable";
-    CVC4::TypeNode t = bound_vars[i].d_node->getType();
-    CVC4_API_ARG_AT_INDEX_CHECK_EXPECTED(
-        t.isFirstClass(), "sort of parameter", bound_vars, i)
-        << "first-class sort of parameter of defined function";
-    domain_types.push_back(t);
-  }
-  CVC4_API_SOLVER_CHECK_SORT(sort);
->>>>>>> 3dda54ba
   CVC4_API_CHECK(sort == term.getSort())
       << "Invalid sort of function body '" << term << "', expected '" << sort
       << "'";
@@ -6219,31 +5960,7 @@
   if (fun.getSort().isFunction())
   {
     std::vector<Sort> domain_sorts = fun.getSort().getFunctionDomainSorts();
-<<<<<<< HEAD
     CVC4_API_SOLVER_CHECK_BOUND_VARS_DEF_FUN(fun, bound_vars, domain_sorts);
-=======
-    size_t size = bound_vars.size();
-    CVC4_API_ARG_SIZE_CHECK_EXPECTED(size == domain_sorts.size(), bound_vars)
-        << "'" << domain_sorts.size() << "'";
-    for (size_t i = 0; i < size; ++i)
-    {
-      CVC4_API_ARG_AT_INDEX_CHECK_EXPECTED(
-          this == bound_vars[i].d_solver, "bound variable", bound_vars, i)
-          << "bound variable associated to this solver object";
-      CVC4_API_ARG_AT_INDEX_CHECK_EXPECTED(
-          bound_vars[i].d_node->getKind() == CVC4::Kind::BOUND_VARIABLE,
-          "bound variable",
-          bound_vars,
-          i)
-          << "a bound variable";
-      CVC4_API_ARG_AT_INDEX_CHECK_EXPECTED(
-          domain_sorts[i] == bound_vars[i].getSort(),
-          "sort of parameter",
-          bound_vars,
-          i)
-          << "'" << domain_sorts[i] << "'";
-    }
->>>>>>> 3dda54ba
     Sort codomain = fun.getSort().getFunctionCodomainSort();
     CVC4_API_CHECK(codomain == term.getSort())
         << "Invalid sort of function body '" << term << "', expected '"
@@ -6299,50 +6016,15 @@
 
     CVC4_API_ARG_AT_INDEX_CHECK_EXPECTED(
         this == fun.d_solver, "function", funs, j)
-<<<<<<< HEAD
         << "function associated with this solver object";
     CVC4_API_ARG_AT_INDEX_CHECK_EXPECTED(
         this == term.d_solver, "term", terms, j)
         << "term associated with this solver object";
-=======
-        << "function associated to this solver object";
-    CVC4_API_ARG_AT_INDEX_CHECK_EXPECTED(
-        this == term.d_solver, "term", terms, j)
-        << "term associated to this solver object";
->>>>>>> 3dda54ba
 
     if (fun.getSort().isFunction())
     {
       std::vector<Sort> domain_sorts = fun.getSort().getFunctionDomainSorts();
-<<<<<<< HEAD
       CVC4_API_SOLVER_CHECK_BOUND_VARS_DEF_FUN(fun, bvars, domain_sorts);
-=======
-      size_t size = bvars.size();
-      CVC4_API_ARG_SIZE_CHECK_EXPECTED(size == domain_sorts.size(), bvars)
-          << "'" << domain_sorts.size() << "'";
-      for (size_t i = 0; i < size; ++i)
-      {
-        for (size_t k = 0, nbvars = bvars.size(); k < nbvars; ++k)
-        {
-          CVC4_API_ARG_AT_INDEX_CHECK_EXPECTED(
-              this == bvars[k].d_solver, "bound variable", bvars, k)
-              << "bound variable associated to this solver object";
-          CVC4_API_ARG_AT_INDEX_CHECK_EXPECTED(
-              bvars[k].d_node->getKind() == CVC4::Kind::BOUND_VARIABLE,
-              "bound variable",
-              bvars,
-              k)
-              << "a bound variable";
-        }
-        CVC4_API_ARG_AT_INDEX_CHECK_EXPECTED(
-            domain_sorts[i] == bvars[i].getSort(),
-            "sort of parameter",
-            bvars,
-            i)
-            << "'" << domain_sorts[i] << "' in parameter bound_vars[" << j
-            << "]";
-      }
->>>>>>> 3dda54ba
       Sort codomain = fun.getSort().getFunctionCodomainSort();
       CVC4_API_ARG_AT_INDEX_CHECK_EXPECTED(
           codomain == term.getSort(), "sort of function body", terms, j)
@@ -6513,12 +6195,6 @@
   std::vector<Term> res;
   for (size_t i = 0, n = terms.size(); i < n; ++i)
   {
-<<<<<<< HEAD
-=======
-    CVC4_API_ARG_AT_INDEX_CHECK_EXPECTED(
-        this == terms[i].d_solver, "term", terms, i)
-        << "term associated to this solver object";
->>>>>>> 3dda54ba
     /* Can not use emplace_back here since constructor is private. */
     res.push_back(getValueHelper(terms[i]));
   }
@@ -6723,20 +6399,8 @@
       << "Can only block model values after sat or unknown response.";
   CVC4_API_ARG_SIZE_CHECK_EXPECTED(!terms.empty(), terms)
       << "a non-empty set of terms";
-<<<<<<< HEAD
   CVC4_API_SOLVER_CHECK_TERMS(terms);
   //////// all checks before this line
-=======
-  for (size_t i = 0, tsize = terms.size(); i < tsize; ++i)
-  {
-    CVC4_API_ARG_AT_INDEX_CHECK_EXPECTED(!terms[i].isNull(), "term", terms, i)
-        << "a non-null term";
-    CVC4_API_ARG_AT_INDEX_CHECK_EXPECTED(
-        this == terms[i].d_solver, "term", terms, i)
-        << "a term associated to this solver object";
-  }
-  NodeManagerScope scope(getNodeManager());
->>>>>>> 3dda54ba
   d_smtEngine->blockModelValues(Term::termVectorToNodes(terms));
   ////////
   CVC4_API_TRY_CATCH_END;
@@ -6862,45 +6526,9 @@
   CVC4_API_TRY_CATCH_BEGIN;
   CVC4_API_ARG_SIZE_CHECK_EXPECTED(!ntSymbols.empty(), ntSymbols)
       << "a non-empty vector";
-<<<<<<< HEAD
   CVC4_API_SOLVER_CHECK_BOUND_VARS(boundVars);
   CVC4_API_SOLVER_CHECK_BOUND_VARS(ntSymbols);
   //////// all checks before this line
-=======
-
-  for (size_t i = 0, n = boundVars.size(); i < n; ++i)
-  {
-    CVC4_API_ARG_AT_INDEX_CHECK_EXPECTED(
-        this == boundVars[i].d_solver, "bound variable", boundVars, i)
-        << "bound variable associated to this solver object";
-    CVC4_API_ARG_AT_INDEX_CHECK_EXPECTED(
-        !boundVars[i].isNull(), "bound variable", boundVars, i)
-        << "a non-null term";
-    CVC4_API_ARG_AT_INDEX_CHECK_EXPECTED(
-        boundVars[i].d_node->getKind() == CVC4::Kind::BOUND_VARIABLE,
-        "bound variable",
-        boundVars,
-        i)
-        << "a bound variable";
-  }
-
-  for (size_t i = 0, n = ntSymbols.size(); i < n; ++i)
-  {
-    CVC4_API_ARG_AT_INDEX_CHECK_EXPECTED(
-        this == ntSymbols[i].d_solver, "non-terminal", ntSymbols, i)
-        << "term associated to this solver object";
-    CVC4_API_ARG_AT_INDEX_CHECK_EXPECTED(
-        !ntSymbols[i].isNull(), "non-terminal", ntSymbols, i)
-        << "a non-null term";
-    CVC4_API_ARG_AT_INDEX_CHECK_EXPECTED(
-        ntSymbols[i].d_node->getKind() == CVC4::Kind::BOUND_VARIABLE,
-        "non-terminal",
-        ntSymbols,
-        i)
-        << "a bound variable";
-  }
-
->>>>>>> 3dda54ba
   return Grammar(this, boundVars, ntSymbols);
   ////////
   CVC4_API_TRY_CATCH_END;
@@ -7057,20 +6685,7 @@
 {
   CVC4_API_TRY_CATCH_BEGIN;
   CVC4_API_ARG_SIZE_CHECK_EXPECTED(!terms.empty(), terms) << "non-empty vector";
-<<<<<<< HEAD
   CVC4_API_SOLVER_CHECK_TERMS(terms);
-=======
-
-  for (size_t i = 0, n = terms.size(); i < n; ++i)
-  {
-    CVC4_API_ARG_AT_INDEX_CHECK_EXPECTED(
-        this == terms[i].d_solver, "parameter term", terms, i)
-        << "parameter term associated to this solver object";
-    CVC4_API_ARG_AT_INDEX_CHECK_EXPECTED(
-        !terms[i].isNull(), "parameter term", terms, i)
-        << "non-null term";
-  }
->>>>>>> 3dda54ba
 
   std::map<CVC4::Node, CVC4::Node> map;
   CVC4_API_CHECK(d_smtEngine->getSynthSolutions(map))
