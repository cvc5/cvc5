/*********************                                                        */
/*! \file cvc4cpp.cpp
 ** \verbatim
 ** Top contributors (to current version):
 **   Aina Niemetz, Andrew Reynolds, Andres Noetzli
 ** This file is part of the CVC4 project.
 ** Copyright (c) 2009-2021 by the authors listed in the file AUTHORS
 ** in the top-level source directory and their institutional affiliations.
 ** All rights reserved.  See the file COPYING in the top-level source
 ** directory for licensing information.\endverbatim
 **
 ** \brief The CVC4 C++ API.
 **
 ** The CVC4 C++ API.
 **
 ** A brief note on how to guard API functions:
 **
 ** In general, we think of API guards as a fence -- they are supposed to make
 ** sure that no invalid arguments get passed into internal realms of CVC4.
 ** Thus we always want to catch such cases on the API level (and can then
 ** assert internally that no invalid argument is passed in).
 **
 ** The only special case is when we use 3rd party back-ends we have no control
 ** over, and which throw (invalid_argument) exceptions anyways. In this case,
 ** we do not replicate argument checks but delegate them to the back-end,
 ** catch thrown exceptions, and raise a CVC4ApiException.
 **
 ** Our Integer implementation, e.g., is such a special case since we support
 ** two different back end implementations (GMP, CLN). Be aware that they do
 ** not fully agree on what is (in)valid input, which requires extra checks for
 ** consistent behavior (see Solver::mkRealFromStrHelper for an example).
 **/

#include "api/cvc4cpp.h"

#include <cstring>
#include <sstream>

#include "api/checks.h"
#include "base/check.h"
#include "base/configuration.h"
#include "expr/dtype.h"
#include "expr/dtype_cons.h"
#include "expr/dtype_selector.h"
#include "expr/kind.h"
#include "expr/metakind.h"
#include "expr/node.h"
#include "expr/node_manager.h"
#include "expr/sequence.h"
#include "expr/type_node.h"
#include "options/main_options.h"
#include "options/options.h"
#include "options/smt_options.h"
#include "proof/unsat_core.h"
#include "smt/model.h"
#include "smt/smt_engine.h"
#include "smt/smt_mode.h"
#include "theory/logic_info.h"
#include "theory/theory_model.h"
#include "util/random.h"
#include "util/result.h"
#include "util/statistics_registry.h"
#include "util/stats_histogram.h"
#include "util/utility.h"

namespace CVC4 {
namespace api {

/* -------------------------------------------------------------------------- */
/* Statistics                                                                 */
/* -------------------------------------------------------------------------- */

struct Statistics
{
  Statistics()
      : d_consts("api::CONSTANT"), d_vars("api::VARIABLE"), d_terms("api::TERM")
  {
  }
  IntegralHistogramStat<TypeConstant> d_consts;
  IntegralHistogramStat<TypeConstant> d_vars;
  IntegralHistogramStat<Kind> d_terms;
};

/* -------------------------------------------------------------------------- */
/* Kind                                                                       */
/* -------------------------------------------------------------------------- */

/* Mapping from external (API) kind to internal kind. */
const static std::unordered_map<Kind, CVC4::Kind, KindHashFunction> s_kinds{
    {INTERNAL_KIND, CVC4::Kind::UNDEFINED_KIND},
    {UNDEFINED_KIND, CVC4::Kind::UNDEFINED_KIND},
    {NULL_EXPR, CVC4::Kind::NULL_EXPR},
    /* Builtin ------------------------------------------------------------- */
    {UNINTERPRETED_CONSTANT, CVC4::Kind::UNINTERPRETED_CONSTANT},
    {ABSTRACT_VALUE, CVC4::Kind::ABSTRACT_VALUE},
    {EQUAL, CVC4::Kind::EQUAL},
    {DISTINCT, CVC4::Kind::DISTINCT},
    {CONSTANT, CVC4::Kind::VARIABLE},
    {VARIABLE, CVC4::Kind::BOUND_VARIABLE},
    {SEXPR, CVC4::Kind::SEXPR},
    {LAMBDA, CVC4::Kind::LAMBDA},
    {WITNESS, CVC4::Kind::WITNESS},
    /* Boolean ------------------------------------------------------------- */
    {CONST_BOOLEAN, CVC4::Kind::CONST_BOOLEAN},
    {NOT, CVC4::Kind::NOT},
    {AND, CVC4::Kind::AND},
    {IMPLIES, CVC4::Kind::IMPLIES},
    {OR, CVC4::Kind::OR},
    {XOR, CVC4::Kind::XOR},
    {ITE, CVC4::Kind::ITE},
    {MATCH, CVC4::Kind::MATCH},
    {MATCH_CASE, CVC4::Kind::MATCH_CASE},
    {MATCH_BIND_CASE, CVC4::Kind::MATCH_BIND_CASE},
    /* UF ------------------------------------------------------------------ */
    {APPLY_UF, CVC4::Kind::APPLY_UF},
    {CARDINALITY_CONSTRAINT, CVC4::Kind::CARDINALITY_CONSTRAINT},
    {CARDINALITY_VALUE, CVC4::Kind::CARDINALITY_VALUE},
    {HO_APPLY, CVC4::Kind::HO_APPLY},
    /* Arithmetic ---------------------------------------------------------- */
    {PLUS, CVC4::Kind::PLUS},
    {MULT, CVC4::Kind::MULT},
    {IAND, CVC4::Kind::IAND},
    {MINUS, CVC4::Kind::MINUS},
    {UMINUS, CVC4::Kind::UMINUS},
    {DIVISION, CVC4::Kind::DIVISION},
    {INTS_DIVISION, CVC4::Kind::INTS_DIVISION},
    {INTS_MODULUS, CVC4::Kind::INTS_MODULUS},
    {ABS, CVC4::Kind::ABS},
    {DIVISIBLE, CVC4::Kind::DIVISIBLE},
    {POW, CVC4::Kind::POW},
    {EXPONENTIAL, CVC4::Kind::EXPONENTIAL},
    {SINE, CVC4::Kind::SINE},
    {COSINE, CVC4::Kind::COSINE},
    {TANGENT, CVC4::Kind::TANGENT},
    {COSECANT, CVC4::Kind::COSECANT},
    {SECANT, CVC4::Kind::SECANT},
    {COTANGENT, CVC4::Kind::COTANGENT},
    {ARCSINE, CVC4::Kind::ARCSINE},
    {ARCCOSINE, CVC4::Kind::ARCCOSINE},
    {ARCTANGENT, CVC4::Kind::ARCTANGENT},
    {ARCCOSECANT, CVC4::Kind::ARCCOSECANT},
    {ARCSECANT, CVC4::Kind::ARCSECANT},
    {ARCCOTANGENT, CVC4::Kind::ARCCOTANGENT},
    {SQRT, CVC4::Kind::SQRT},
    {CONST_RATIONAL, CVC4::Kind::CONST_RATIONAL},
    {LT, CVC4::Kind::LT},
    {LEQ, CVC4::Kind::LEQ},
    {GT, CVC4::Kind::GT},
    {GEQ, CVC4::Kind::GEQ},
    {IS_INTEGER, CVC4::Kind::IS_INTEGER},
    {TO_INTEGER, CVC4::Kind::TO_INTEGER},
    {TO_REAL, CVC4::Kind::TO_REAL},
    {PI, CVC4::Kind::PI},
    /* BV ------------------------------------------------------------------ */
    {CONST_BITVECTOR, CVC4::Kind::CONST_BITVECTOR},
    {BITVECTOR_CONCAT, CVC4::Kind::BITVECTOR_CONCAT},
    {BITVECTOR_AND, CVC4::Kind::BITVECTOR_AND},
    {BITVECTOR_OR, CVC4::Kind::BITVECTOR_OR},
    {BITVECTOR_XOR, CVC4::Kind::BITVECTOR_XOR},
    {BITVECTOR_NOT, CVC4::Kind::BITVECTOR_NOT},
    {BITVECTOR_NAND, CVC4::Kind::BITVECTOR_NAND},
    {BITVECTOR_NOR, CVC4::Kind::BITVECTOR_NOR},
    {BITVECTOR_XNOR, CVC4::Kind::BITVECTOR_XNOR},
    {BITVECTOR_COMP, CVC4::Kind::BITVECTOR_COMP},
    {BITVECTOR_MULT, CVC4::Kind::BITVECTOR_MULT},
    {BITVECTOR_PLUS, CVC4::Kind::BITVECTOR_PLUS},
    {BITVECTOR_SUB, CVC4::Kind::BITVECTOR_SUB},
    {BITVECTOR_NEG, CVC4::Kind::BITVECTOR_NEG},
    {BITVECTOR_UDIV, CVC4::Kind::BITVECTOR_UDIV},
    {BITVECTOR_UREM, CVC4::Kind::BITVECTOR_UREM},
    {BITVECTOR_SDIV, CVC4::Kind::BITVECTOR_SDIV},
    {BITVECTOR_SREM, CVC4::Kind::BITVECTOR_SREM},
    {BITVECTOR_SMOD, CVC4::Kind::BITVECTOR_SMOD},
    {BITVECTOR_SHL, CVC4::Kind::BITVECTOR_SHL},
    {BITVECTOR_LSHR, CVC4::Kind::BITVECTOR_LSHR},
    {BITVECTOR_ASHR, CVC4::Kind::BITVECTOR_ASHR},
    {BITVECTOR_ULT, CVC4::Kind::BITVECTOR_ULT},
    {BITVECTOR_ULE, CVC4::Kind::BITVECTOR_ULE},
    {BITVECTOR_UGT, CVC4::Kind::BITVECTOR_UGT},
    {BITVECTOR_UGE, CVC4::Kind::BITVECTOR_UGE},
    {BITVECTOR_SLT, CVC4::Kind::BITVECTOR_SLT},
    {BITVECTOR_SLE, CVC4::Kind::BITVECTOR_SLE},
    {BITVECTOR_SGT, CVC4::Kind::BITVECTOR_SGT},
    {BITVECTOR_SGE, CVC4::Kind::BITVECTOR_SGE},
    {BITVECTOR_ULTBV, CVC4::Kind::BITVECTOR_ULTBV},
    {BITVECTOR_SLTBV, CVC4::Kind::BITVECTOR_SLTBV},
    {BITVECTOR_ITE, CVC4::Kind::BITVECTOR_ITE},
    {BITVECTOR_REDOR, CVC4::Kind::BITVECTOR_REDOR},
    {BITVECTOR_REDAND, CVC4::Kind::BITVECTOR_REDAND},
    {BITVECTOR_EXTRACT, CVC4::Kind::BITVECTOR_EXTRACT},
    {BITVECTOR_REPEAT, CVC4::Kind::BITVECTOR_REPEAT},
    {BITVECTOR_ZERO_EXTEND, CVC4::Kind::BITVECTOR_ZERO_EXTEND},
    {BITVECTOR_SIGN_EXTEND, CVC4::Kind::BITVECTOR_SIGN_EXTEND},
    {BITVECTOR_ROTATE_LEFT, CVC4::Kind::BITVECTOR_ROTATE_LEFT},
    {BITVECTOR_ROTATE_RIGHT, CVC4::Kind::BITVECTOR_ROTATE_RIGHT},
    {INT_TO_BITVECTOR, CVC4::Kind::INT_TO_BITVECTOR},
    {BITVECTOR_TO_NAT, CVC4::Kind::BITVECTOR_TO_NAT},
    /* FP ------------------------------------------------------------------ */
    {CONST_FLOATINGPOINT, CVC4::Kind::CONST_FLOATINGPOINT},
    {CONST_ROUNDINGMODE, CVC4::Kind::CONST_ROUNDINGMODE},
    {FLOATINGPOINT_FP, CVC4::Kind::FLOATINGPOINT_FP},
    {FLOATINGPOINT_EQ, CVC4::Kind::FLOATINGPOINT_EQ},
    {FLOATINGPOINT_ABS, CVC4::Kind::FLOATINGPOINT_ABS},
    {FLOATINGPOINT_NEG, CVC4::Kind::FLOATINGPOINT_NEG},
    {FLOATINGPOINT_PLUS, CVC4::Kind::FLOATINGPOINT_PLUS},
    {FLOATINGPOINT_SUB, CVC4::Kind::FLOATINGPOINT_SUB},
    {FLOATINGPOINT_MULT, CVC4::Kind::FLOATINGPOINT_MULT},
    {FLOATINGPOINT_DIV, CVC4::Kind::FLOATINGPOINT_DIV},
    {FLOATINGPOINT_FMA, CVC4::Kind::FLOATINGPOINT_FMA},
    {FLOATINGPOINT_SQRT, CVC4::Kind::FLOATINGPOINT_SQRT},
    {FLOATINGPOINT_REM, CVC4::Kind::FLOATINGPOINT_REM},
    {FLOATINGPOINT_RTI, CVC4::Kind::FLOATINGPOINT_RTI},
    {FLOATINGPOINT_MIN, CVC4::Kind::FLOATINGPOINT_MIN},
    {FLOATINGPOINT_MAX, CVC4::Kind::FLOATINGPOINT_MAX},
    {FLOATINGPOINT_LEQ, CVC4::Kind::FLOATINGPOINT_LEQ},
    {FLOATINGPOINT_LT, CVC4::Kind::FLOATINGPOINT_LT},
    {FLOATINGPOINT_GEQ, CVC4::Kind::FLOATINGPOINT_GEQ},
    {FLOATINGPOINT_GT, CVC4::Kind::FLOATINGPOINT_GT},
    {FLOATINGPOINT_ISN, CVC4::Kind::FLOATINGPOINT_ISN},
    {FLOATINGPOINT_ISSN, CVC4::Kind::FLOATINGPOINT_ISSN},
    {FLOATINGPOINT_ISZ, CVC4::Kind::FLOATINGPOINT_ISZ},
    {FLOATINGPOINT_ISINF, CVC4::Kind::FLOATINGPOINT_ISINF},
    {FLOATINGPOINT_ISNAN, CVC4::Kind::FLOATINGPOINT_ISNAN},
    {FLOATINGPOINT_ISNEG, CVC4::Kind::FLOATINGPOINT_ISNEG},
    {FLOATINGPOINT_ISPOS, CVC4::Kind::FLOATINGPOINT_ISPOS},
    {FLOATINGPOINT_TO_FP_FLOATINGPOINT,
     CVC4::Kind::FLOATINGPOINT_TO_FP_FLOATINGPOINT},
    {FLOATINGPOINT_TO_FP_REAL, CVC4::Kind::FLOATINGPOINT_TO_FP_REAL},
    {FLOATINGPOINT_TO_FP_SIGNED_BITVECTOR,
     CVC4::Kind::FLOATINGPOINT_TO_FP_SIGNED_BITVECTOR},
    {FLOATINGPOINT_TO_FP_UNSIGNED_BITVECTOR,
     CVC4::Kind::FLOATINGPOINT_TO_FP_UNSIGNED_BITVECTOR},
    {FLOATINGPOINT_TO_FP_GENERIC, CVC4::Kind::FLOATINGPOINT_TO_FP_GENERIC},
    {FLOATINGPOINT_TO_UBV, CVC4::Kind::FLOATINGPOINT_TO_UBV},
    {FLOATINGPOINT_TO_SBV, CVC4::Kind::FLOATINGPOINT_TO_SBV},
    {FLOATINGPOINT_TO_REAL, CVC4::Kind::FLOATINGPOINT_TO_REAL},
    /* Arrays -------------------------------------------------------------- */
    {SELECT, CVC4::Kind::SELECT},
    {STORE, CVC4::Kind::STORE},
    {CONST_ARRAY, CVC4::Kind::STORE_ALL},
    {EQ_RANGE, CVC4::Kind::EQ_RANGE},
    /* Datatypes ----------------------------------------------------------- */
    {APPLY_SELECTOR, CVC4::Kind::APPLY_SELECTOR},
    {APPLY_CONSTRUCTOR, CVC4::Kind::APPLY_CONSTRUCTOR},
    {APPLY_TESTER, CVC4::Kind::APPLY_TESTER},
    {TUPLE_UPDATE, CVC4::Kind::TUPLE_UPDATE},
    {RECORD_UPDATE, CVC4::Kind::RECORD_UPDATE},
    {DT_SIZE, CVC4::Kind::DT_SIZE},
    {TUPLE_PROJECT, CVC4::Kind::TUPLE_PROJECT},
    /* Separation Logic ---------------------------------------------------- */
    {SEP_NIL, CVC4::Kind::SEP_NIL},
    {SEP_EMP, CVC4::Kind::SEP_EMP},
    {SEP_PTO, CVC4::Kind::SEP_PTO},
    {SEP_STAR, CVC4::Kind::SEP_STAR},
    {SEP_WAND, CVC4::Kind::SEP_WAND},
    /* Sets ---------------------------------------------------------------- */
    {EMPTYSET, CVC4::Kind::EMPTYSET},
    {UNION, CVC4::Kind::UNION},
    {INTERSECTION, CVC4::Kind::INTERSECTION},
    {SETMINUS, CVC4::Kind::SETMINUS},
    {SUBSET, CVC4::Kind::SUBSET},
    {MEMBER, CVC4::Kind::MEMBER},
    {SINGLETON, CVC4::Kind::SINGLETON},
    {INSERT, CVC4::Kind::INSERT},
    {CARD, CVC4::Kind::CARD},
    {COMPLEMENT, CVC4::Kind::COMPLEMENT},
    {UNIVERSE_SET, CVC4::Kind::UNIVERSE_SET},
    {JOIN, CVC4::Kind::JOIN},
    {PRODUCT, CVC4::Kind::PRODUCT},
    {TRANSPOSE, CVC4::Kind::TRANSPOSE},
    {TCLOSURE, CVC4::Kind::TCLOSURE},
    {JOIN_IMAGE, CVC4::Kind::JOIN_IMAGE},
    {IDEN, CVC4::Kind::IDEN},
    {COMPREHENSION, CVC4::Kind::COMPREHENSION},
    {CHOOSE, CVC4::Kind::CHOOSE},
    {IS_SINGLETON, CVC4::Kind::IS_SINGLETON},
    /* Bags ---------------------------------------------------------------- */
    {UNION_MAX, CVC4::Kind::UNION_MAX},
    {UNION_DISJOINT, CVC4::Kind::UNION_DISJOINT},
    {INTERSECTION_MIN, CVC4::Kind::INTERSECTION_MIN},
    {DIFFERENCE_SUBTRACT, CVC4::Kind::DIFFERENCE_SUBTRACT},
    {DIFFERENCE_REMOVE, CVC4::Kind::DIFFERENCE_REMOVE},
    {SUBBAG, CVC4::Kind::SUBBAG},
    {BAG_COUNT, CVC4::Kind::BAG_COUNT},
    {DUPLICATE_REMOVAL, CVC4::Kind::DUPLICATE_REMOVAL},
    {MK_BAG, CVC4::Kind::MK_BAG},
    {EMPTYBAG, CVC4::Kind::EMPTYBAG},
    {BAG_CARD, CVC4::Kind::BAG_CARD},
    {BAG_CHOOSE, CVC4::Kind::BAG_CHOOSE},
    {BAG_IS_SINGLETON, CVC4::Kind::BAG_IS_SINGLETON},
    {BAG_FROM_SET, CVC4::Kind::BAG_FROM_SET},
    {BAG_TO_SET, CVC4::Kind::BAG_TO_SET},
    /* Strings ------------------------------------------------------------- */
    {STRING_CONCAT, CVC4::Kind::STRING_CONCAT},
    {STRING_IN_REGEXP, CVC4::Kind::STRING_IN_REGEXP},
    {STRING_LENGTH, CVC4::Kind::STRING_LENGTH},
    {STRING_SUBSTR, CVC4::Kind::STRING_SUBSTR},
    {STRING_UPDATE, CVC4::Kind::STRING_UPDATE},
    {STRING_CHARAT, CVC4::Kind::STRING_CHARAT},
    {STRING_CONTAINS, CVC4::Kind::STRING_STRCTN},
    {STRING_INDEXOF, CVC4::Kind::STRING_STRIDOF},
    {STRING_REPLACE, CVC4::Kind::STRING_STRREPL},
    {STRING_REPLACE_ALL, CVC4::Kind::STRING_STRREPLALL},
    {STRING_REPLACE_RE, CVC4::Kind::STRING_REPLACE_RE},
    {STRING_REPLACE_RE_ALL, CVC4::Kind::STRING_REPLACE_RE_ALL},
    {STRING_TOLOWER, CVC4::Kind::STRING_TOLOWER},
    {STRING_TOUPPER, CVC4::Kind::STRING_TOUPPER},
    {STRING_REV, CVC4::Kind::STRING_REV},
    {STRING_FROM_CODE, CVC4::Kind::STRING_FROM_CODE},
    {STRING_TO_CODE, CVC4::Kind::STRING_TO_CODE},
    {STRING_LT, CVC4::Kind::STRING_LT},
    {STRING_LEQ, CVC4::Kind::STRING_LEQ},
    {STRING_PREFIX, CVC4::Kind::STRING_PREFIX},
    {STRING_SUFFIX, CVC4::Kind::STRING_SUFFIX},
    {STRING_IS_DIGIT, CVC4::Kind::STRING_IS_DIGIT},
    {STRING_FROM_INT, CVC4::Kind::STRING_ITOS},
    {STRING_TO_INT, CVC4::Kind::STRING_STOI},
    {CONST_STRING, CVC4::Kind::CONST_STRING},
    {STRING_TO_REGEXP, CVC4::Kind::STRING_TO_REGEXP},
    {REGEXP_CONCAT, CVC4::Kind::REGEXP_CONCAT},
    {REGEXP_UNION, CVC4::Kind::REGEXP_UNION},
    {REGEXP_INTER, CVC4::Kind::REGEXP_INTER},
    {REGEXP_DIFF, CVC4::Kind::REGEXP_DIFF},
    {REGEXP_STAR, CVC4::Kind::REGEXP_STAR},
    {REGEXP_PLUS, CVC4::Kind::REGEXP_PLUS},
    {REGEXP_OPT, CVC4::Kind::REGEXP_OPT},
    {REGEXP_RANGE, CVC4::Kind::REGEXP_RANGE},
    {REGEXP_REPEAT, CVC4::Kind::REGEXP_REPEAT},
    {REGEXP_LOOP, CVC4::Kind::REGEXP_LOOP},
    {REGEXP_EMPTY, CVC4::Kind::REGEXP_EMPTY},
    {REGEXP_SIGMA, CVC4::Kind::REGEXP_SIGMA},
    {REGEXP_COMPLEMENT, CVC4::Kind::REGEXP_COMPLEMENT},
    // maps to the same kind as the string versions
    {SEQ_CONCAT, CVC4::Kind::STRING_CONCAT},
    {SEQ_LENGTH, CVC4::Kind::STRING_LENGTH},
    {SEQ_EXTRACT, CVC4::Kind::STRING_SUBSTR},
    {SEQ_UPDATE, CVC4::Kind::STRING_UPDATE},
    {SEQ_AT, CVC4::Kind::STRING_CHARAT},
    {SEQ_CONTAINS, CVC4::Kind::STRING_STRCTN},
    {SEQ_INDEXOF, CVC4::Kind::STRING_STRIDOF},
    {SEQ_REPLACE, CVC4::Kind::STRING_STRREPL},
    {SEQ_REPLACE_ALL, CVC4::Kind::STRING_STRREPLALL},
    {SEQ_REV, CVC4::Kind::STRING_REV},
    {SEQ_PREFIX, CVC4::Kind::STRING_PREFIX},
    {SEQ_SUFFIX, CVC4::Kind::STRING_SUFFIX},
    {CONST_SEQUENCE, CVC4::Kind::CONST_SEQUENCE},
    {SEQ_UNIT, CVC4::Kind::SEQ_UNIT},
    {SEQ_NTH, CVC4::Kind::SEQ_NTH},
    /* Quantifiers --------------------------------------------------------- */
    {FORALL, CVC4::Kind::FORALL},
    {EXISTS, CVC4::Kind::EXISTS},
    {BOUND_VAR_LIST, CVC4::Kind::BOUND_VAR_LIST},
    {INST_PATTERN, CVC4::Kind::INST_PATTERN},
    {INST_NO_PATTERN, CVC4::Kind::INST_NO_PATTERN},
    {INST_ATTRIBUTE, CVC4::Kind::INST_ATTRIBUTE},
    {INST_PATTERN_LIST, CVC4::Kind::INST_PATTERN_LIST},
    {LAST_KIND, CVC4::Kind::LAST_KIND},
};

/* Mapping from internal kind to external (API) kind. */
const static std::unordered_map<CVC4::Kind, Kind, CVC4::kind::KindHashFunction>
    s_kinds_internal{
        {CVC4::Kind::UNDEFINED_KIND, UNDEFINED_KIND},
        {CVC4::Kind::NULL_EXPR, NULL_EXPR},
        /* Builtin --------------------------------------------------------- */
        {CVC4::Kind::UNINTERPRETED_CONSTANT, UNINTERPRETED_CONSTANT},
        {CVC4::Kind::ABSTRACT_VALUE, ABSTRACT_VALUE},
        {CVC4::Kind::EQUAL, EQUAL},
        {CVC4::Kind::DISTINCT, DISTINCT},
        {CVC4::Kind::VARIABLE, CONSTANT},
        {CVC4::Kind::BOUND_VARIABLE, VARIABLE},
        {CVC4::Kind::SEXPR, SEXPR},
        {CVC4::Kind::LAMBDA, LAMBDA},
        {CVC4::Kind::WITNESS, WITNESS},
        /* Boolean --------------------------------------------------------- */
        {CVC4::Kind::CONST_BOOLEAN, CONST_BOOLEAN},
        {CVC4::Kind::NOT, NOT},
        {CVC4::Kind::AND, AND},
        {CVC4::Kind::IMPLIES, IMPLIES},
        {CVC4::Kind::OR, OR},
        {CVC4::Kind::XOR, XOR},
        {CVC4::Kind::ITE, ITE},
        {CVC4::Kind::MATCH, MATCH},
        {CVC4::Kind::MATCH_CASE, MATCH_CASE},
        {CVC4::Kind::MATCH_BIND_CASE, MATCH_BIND_CASE},
        /* UF -------------------------------------------------------------- */
        {CVC4::Kind::APPLY_UF, APPLY_UF},
        {CVC4::Kind::CARDINALITY_CONSTRAINT, CARDINALITY_CONSTRAINT},
        {CVC4::Kind::CARDINALITY_VALUE, CARDINALITY_VALUE},
        {CVC4::Kind::HO_APPLY, HO_APPLY},
        /* Arithmetic ------------------------------------------------------ */
        {CVC4::Kind::PLUS, PLUS},
        {CVC4::Kind::MULT, MULT},
        {CVC4::Kind::IAND, IAND},
        {CVC4::Kind::MINUS, MINUS},
        {CVC4::Kind::UMINUS, UMINUS},
        {CVC4::Kind::DIVISION, DIVISION},
        {CVC4::Kind::DIVISION_TOTAL, INTERNAL_KIND},
        {CVC4::Kind::INTS_DIVISION, INTS_DIVISION},
        {CVC4::Kind::INTS_DIVISION_TOTAL, INTERNAL_KIND},
        {CVC4::Kind::INTS_MODULUS, INTS_MODULUS},
        {CVC4::Kind::INTS_MODULUS_TOTAL, INTERNAL_KIND},
        {CVC4::Kind::ABS, ABS},
        {CVC4::Kind::DIVISIBLE, DIVISIBLE},
        {CVC4::Kind::POW, POW},
        {CVC4::Kind::EXPONENTIAL, EXPONENTIAL},
        {CVC4::Kind::SINE, SINE},
        {CVC4::Kind::COSINE, COSINE},
        {CVC4::Kind::TANGENT, TANGENT},
        {CVC4::Kind::COSECANT, COSECANT},
        {CVC4::Kind::SECANT, SECANT},
        {CVC4::Kind::COTANGENT, COTANGENT},
        {CVC4::Kind::ARCSINE, ARCSINE},
        {CVC4::Kind::ARCCOSINE, ARCCOSINE},
        {CVC4::Kind::ARCTANGENT, ARCTANGENT},
        {CVC4::Kind::ARCCOSECANT, ARCCOSECANT},
        {CVC4::Kind::ARCSECANT, ARCSECANT},
        {CVC4::Kind::ARCCOTANGENT, ARCCOTANGENT},
        {CVC4::Kind::SQRT, SQRT},
        {CVC4::Kind::DIVISIBLE_OP, DIVISIBLE},
        {CVC4::Kind::CONST_RATIONAL, CONST_RATIONAL},
        {CVC4::Kind::LT, LT},
        {CVC4::Kind::LEQ, LEQ},
        {CVC4::Kind::GT, GT},
        {CVC4::Kind::GEQ, GEQ},
        {CVC4::Kind::IS_INTEGER, IS_INTEGER},
        {CVC4::Kind::TO_INTEGER, TO_INTEGER},
        {CVC4::Kind::TO_REAL, TO_REAL},
        {CVC4::Kind::PI, PI},
        /* BV -------------------------------------------------------------- */
        {CVC4::Kind::CONST_BITVECTOR, CONST_BITVECTOR},
        {CVC4::Kind::BITVECTOR_CONCAT, BITVECTOR_CONCAT},
        {CVC4::Kind::BITVECTOR_AND, BITVECTOR_AND},
        {CVC4::Kind::BITVECTOR_OR, BITVECTOR_OR},
        {CVC4::Kind::BITVECTOR_XOR, BITVECTOR_XOR},
        {CVC4::Kind::BITVECTOR_NOT, BITVECTOR_NOT},
        {CVC4::Kind::BITVECTOR_NAND, BITVECTOR_NAND},
        {CVC4::Kind::BITVECTOR_NOR, BITVECTOR_NOR},
        {CVC4::Kind::BITVECTOR_XNOR, BITVECTOR_XNOR},
        {CVC4::Kind::BITVECTOR_COMP, BITVECTOR_COMP},
        {CVC4::Kind::BITVECTOR_MULT, BITVECTOR_MULT},
        {CVC4::Kind::BITVECTOR_PLUS, BITVECTOR_PLUS},
        {CVC4::Kind::BITVECTOR_SUB, BITVECTOR_SUB},
        {CVC4::Kind::BITVECTOR_NEG, BITVECTOR_NEG},
        {CVC4::Kind::BITVECTOR_UDIV, BITVECTOR_UDIV},
        {CVC4::Kind::BITVECTOR_UREM, BITVECTOR_UREM},
        {CVC4::Kind::BITVECTOR_SDIV, BITVECTOR_SDIV},
        {CVC4::Kind::BITVECTOR_SREM, BITVECTOR_SREM},
        {CVC4::Kind::BITVECTOR_SMOD, BITVECTOR_SMOD},
        {CVC4::Kind::BITVECTOR_SHL, BITVECTOR_SHL},
        {CVC4::Kind::BITVECTOR_LSHR, BITVECTOR_LSHR},
        {CVC4::Kind::BITVECTOR_ASHR, BITVECTOR_ASHR},
        {CVC4::Kind::BITVECTOR_ULT, BITVECTOR_ULT},
        {CVC4::Kind::BITVECTOR_ULE, BITVECTOR_ULE},
        {CVC4::Kind::BITVECTOR_UGT, BITVECTOR_UGT},
        {CVC4::Kind::BITVECTOR_UGE, BITVECTOR_UGE},
        {CVC4::Kind::BITVECTOR_SLT, BITVECTOR_SLT},
        {CVC4::Kind::BITVECTOR_SLE, BITVECTOR_SLE},
        {CVC4::Kind::BITVECTOR_SGT, BITVECTOR_SGT},
        {CVC4::Kind::BITVECTOR_SGE, BITVECTOR_SGE},
        {CVC4::Kind::BITVECTOR_ULTBV, BITVECTOR_ULTBV},
        {CVC4::Kind::BITVECTOR_SLTBV, BITVECTOR_SLTBV},
        {CVC4::Kind::BITVECTOR_ITE, BITVECTOR_ITE},
        {CVC4::Kind::BITVECTOR_REDOR, BITVECTOR_REDOR},
        {CVC4::Kind::BITVECTOR_REDAND, BITVECTOR_REDAND},
        {CVC4::Kind::BITVECTOR_EXTRACT_OP, BITVECTOR_EXTRACT},
        {CVC4::Kind::BITVECTOR_REPEAT_OP, BITVECTOR_REPEAT},
        {CVC4::Kind::BITVECTOR_ZERO_EXTEND_OP, BITVECTOR_ZERO_EXTEND},
        {CVC4::Kind::BITVECTOR_SIGN_EXTEND_OP, BITVECTOR_SIGN_EXTEND},
        {CVC4::Kind::BITVECTOR_ROTATE_LEFT_OP, BITVECTOR_ROTATE_LEFT},
        {CVC4::Kind::BITVECTOR_ROTATE_RIGHT_OP, BITVECTOR_ROTATE_RIGHT},
        {CVC4::Kind::BITVECTOR_EXTRACT, BITVECTOR_EXTRACT},
        {CVC4::Kind::BITVECTOR_REPEAT, BITVECTOR_REPEAT},
        {CVC4::Kind::BITVECTOR_ZERO_EXTEND, BITVECTOR_ZERO_EXTEND},
        {CVC4::Kind::BITVECTOR_SIGN_EXTEND, BITVECTOR_SIGN_EXTEND},
        {CVC4::Kind::BITVECTOR_ROTATE_LEFT, BITVECTOR_ROTATE_LEFT},
        {CVC4::Kind::BITVECTOR_ROTATE_RIGHT, BITVECTOR_ROTATE_RIGHT},
        {CVC4::Kind::INT_TO_BITVECTOR_OP, INT_TO_BITVECTOR},
        {CVC4::Kind::INT_TO_BITVECTOR, INT_TO_BITVECTOR},
        {CVC4::Kind::BITVECTOR_TO_NAT, BITVECTOR_TO_NAT},
        /* FP -------------------------------------------------------------- */
        {CVC4::Kind::CONST_FLOATINGPOINT, CONST_FLOATINGPOINT},
        {CVC4::Kind::CONST_ROUNDINGMODE, CONST_ROUNDINGMODE},
        {CVC4::Kind::FLOATINGPOINT_FP, FLOATINGPOINT_FP},
        {CVC4::Kind::FLOATINGPOINT_EQ, FLOATINGPOINT_EQ},
        {CVC4::Kind::FLOATINGPOINT_ABS, FLOATINGPOINT_ABS},
        {CVC4::Kind::FLOATINGPOINT_NEG, FLOATINGPOINT_NEG},
        {CVC4::Kind::FLOATINGPOINT_PLUS, FLOATINGPOINT_PLUS},
        {CVC4::Kind::FLOATINGPOINT_SUB, FLOATINGPOINT_SUB},
        {CVC4::Kind::FLOATINGPOINT_MULT, FLOATINGPOINT_MULT},
        {CVC4::Kind::FLOATINGPOINT_DIV, FLOATINGPOINT_DIV},
        {CVC4::Kind::FLOATINGPOINT_FMA, FLOATINGPOINT_FMA},
        {CVC4::Kind::FLOATINGPOINT_SQRT, FLOATINGPOINT_SQRT},
        {CVC4::Kind::FLOATINGPOINT_REM, FLOATINGPOINT_REM},
        {CVC4::Kind::FLOATINGPOINT_RTI, FLOATINGPOINT_RTI},
        {CVC4::Kind::FLOATINGPOINT_MIN, FLOATINGPOINT_MIN},
        {CVC4::Kind::FLOATINGPOINT_MAX, FLOATINGPOINT_MAX},
        {CVC4::Kind::FLOATINGPOINT_LEQ, FLOATINGPOINT_LEQ},
        {CVC4::Kind::FLOATINGPOINT_LT, FLOATINGPOINT_LT},
        {CVC4::Kind::FLOATINGPOINT_GEQ, FLOATINGPOINT_GEQ},
        {CVC4::Kind::FLOATINGPOINT_GT, FLOATINGPOINT_GT},
        {CVC4::Kind::FLOATINGPOINT_ISN, FLOATINGPOINT_ISN},
        {CVC4::Kind::FLOATINGPOINT_ISSN, FLOATINGPOINT_ISSN},
        {CVC4::Kind::FLOATINGPOINT_ISZ, FLOATINGPOINT_ISZ},
        {CVC4::Kind::FLOATINGPOINT_ISINF, FLOATINGPOINT_ISINF},
        {CVC4::Kind::FLOATINGPOINT_ISNAN, FLOATINGPOINT_ISNAN},
        {CVC4::Kind::FLOATINGPOINT_ISNEG, FLOATINGPOINT_ISNEG},
        {CVC4::Kind::FLOATINGPOINT_ISPOS, FLOATINGPOINT_ISPOS},
        {CVC4::Kind::FLOATINGPOINT_TO_FP_IEEE_BITVECTOR_OP,
         FLOATINGPOINT_TO_FP_IEEE_BITVECTOR},
        {CVC4::Kind::FLOATINGPOINT_TO_FP_IEEE_BITVECTOR,
         FLOATINGPOINT_TO_FP_IEEE_BITVECTOR},
        {CVC4::Kind::FLOATINGPOINT_TO_FP_FLOATINGPOINT_OP,
         FLOATINGPOINT_TO_FP_FLOATINGPOINT},
        {CVC4::Kind::FLOATINGPOINT_TO_FP_FLOATINGPOINT,
         FLOATINGPOINT_TO_FP_FLOATINGPOINT},
        {CVC4::Kind::FLOATINGPOINT_TO_FP_REAL_OP, FLOATINGPOINT_TO_FP_REAL},
        {CVC4::Kind::FLOATINGPOINT_TO_FP_REAL, FLOATINGPOINT_TO_FP_REAL},
        {CVC4::Kind::FLOATINGPOINT_TO_FP_SIGNED_BITVECTOR_OP,
         FLOATINGPOINT_TO_FP_SIGNED_BITVECTOR},
        {CVC4::Kind::FLOATINGPOINT_TO_FP_SIGNED_BITVECTOR,
         FLOATINGPOINT_TO_FP_SIGNED_BITVECTOR},
        {CVC4::Kind::FLOATINGPOINT_TO_FP_UNSIGNED_BITVECTOR_OP,
         FLOATINGPOINT_TO_FP_UNSIGNED_BITVECTOR},
        {CVC4::Kind::FLOATINGPOINT_TO_FP_UNSIGNED_BITVECTOR,
         FLOATINGPOINT_TO_FP_UNSIGNED_BITVECTOR},
        {CVC4::Kind::FLOATINGPOINT_TO_FP_GENERIC_OP,
         FLOATINGPOINT_TO_FP_GENERIC},
        {CVC4::Kind::FLOATINGPOINT_TO_FP_GENERIC, FLOATINGPOINT_TO_FP_GENERIC},
        {CVC4::Kind::FLOATINGPOINT_TO_UBV_OP, FLOATINGPOINT_TO_UBV},
        {CVC4::Kind::FLOATINGPOINT_TO_UBV, FLOATINGPOINT_TO_UBV},
        {CVC4::Kind::FLOATINGPOINT_TO_UBV_TOTAL_OP, INTERNAL_KIND},
        {CVC4::Kind::FLOATINGPOINT_TO_UBV_TOTAL, INTERNAL_KIND},
        {CVC4::Kind::FLOATINGPOINT_TO_SBV_OP, FLOATINGPOINT_TO_SBV},
        {CVC4::Kind::FLOATINGPOINT_TO_SBV, FLOATINGPOINT_TO_SBV},
        {CVC4::Kind::FLOATINGPOINT_TO_SBV_TOTAL_OP, INTERNAL_KIND},
        {CVC4::Kind::FLOATINGPOINT_TO_SBV_TOTAL, INTERNAL_KIND},
        {CVC4::Kind::FLOATINGPOINT_TO_REAL, FLOATINGPOINT_TO_REAL},
        {CVC4::Kind::FLOATINGPOINT_TO_REAL_TOTAL, INTERNAL_KIND},
        /* Arrays ---------------------------------------------------------- */
        {CVC4::Kind::SELECT, SELECT},
        {CVC4::Kind::STORE, STORE},
        {CVC4::Kind::STORE_ALL, CONST_ARRAY},
        /* Datatypes ------------------------------------------------------- */
        {CVC4::Kind::APPLY_SELECTOR, APPLY_SELECTOR},
        {CVC4::Kind::APPLY_CONSTRUCTOR, APPLY_CONSTRUCTOR},
        {CVC4::Kind::APPLY_SELECTOR_TOTAL, INTERNAL_KIND},
        {CVC4::Kind::APPLY_TESTER, APPLY_TESTER},
        {CVC4::Kind::TUPLE_UPDATE_OP, TUPLE_UPDATE},
        {CVC4::Kind::TUPLE_UPDATE, TUPLE_UPDATE},
        {CVC4::Kind::RECORD_UPDATE_OP, RECORD_UPDATE},
        {CVC4::Kind::RECORD_UPDATE, RECORD_UPDATE},
        {CVC4::Kind::DT_SIZE, DT_SIZE},
        {CVC4::Kind::TUPLE_PROJECT, TUPLE_PROJECT},
        /* Separation Logic ------------------------------------------------ */
        {CVC4::Kind::SEP_NIL, SEP_NIL},
        {CVC4::Kind::SEP_EMP, SEP_EMP},
        {CVC4::Kind::SEP_PTO, SEP_PTO},
        {CVC4::Kind::SEP_STAR, SEP_STAR},
        {CVC4::Kind::SEP_WAND, SEP_WAND},
        /* Sets ------------------------------------------------------------ */
        {CVC4::Kind::EMPTYSET, EMPTYSET},
        {CVC4::Kind::UNION, UNION},
        {CVC4::Kind::INTERSECTION, INTERSECTION},
        {CVC4::Kind::SETMINUS, SETMINUS},
        {CVC4::Kind::SUBSET, SUBSET},
        {CVC4::Kind::MEMBER, MEMBER},
        {CVC4::Kind::SINGLETON, SINGLETON},
        {CVC4::Kind::INSERT, INSERT},
        {CVC4::Kind::CARD, CARD},
        {CVC4::Kind::COMPLEMENT, COMPLEMENT},
        {CVC4::Kind::UNIVERSE_SET, UNIVERSE_SET},
        {CVC4::Kind::JOIN, JOIN},
        {CVC4::Kind::PRODUCT, PRODUCT},
        {CVC4::Kind::TRANSPOSE, TRANSPOSE},
        {CVC4::Kind::TCLOSURE, TCLOSURE},
        {CVC4::Kind::JOIN_IMAGE, JOIN_IMAGE},
        {CVC4::Kind::IDEN, IDEN},
        {CVC4::Kind::COMPREHENSION, COMPREHENSION},
        {CVC4::Kind::CHOOSE, CHOOSE},
        {CVC4::Kind::IS_SINGLETON, IS_SINGLETON},
        /* Bags ------------------------------------------------------------ */
        {CVC4::Kind::UNION_MAX, UNION_MAX},
        {CVC4::Kind::UNION_DISJOINT, UNION_DISJOINT},
        {CVC4::Kind::INTERSECTION_MIN, INTERSECTION_MIN},
        {CVC4::Kind::DIFFERENCE_SUBTRACT, DIFFERENCE_SUBTRACT},
        {CVC4::Kind::DIFFERENCE_REMOVE, DIFFERENCE_REMOVE},
        {CVC4::Kind::SUBBAG, SUBBAG},
        {CVC4::Kind::BAG_COUNT, BAG_COUNT},
        {CVC4::Kind::DUPLICATE_REMOVAL, DUPLICATE_REMOVAL},
        {CVC4::Kind::MK_BAG, MK_BAG},
        {CVC4::Kind::EMPTYBAG, EMPTYBAG},
        {CVC4::Kind::BAG_CARD, BAG_CARD},
        {CVC4::Kind::BAG_CHOOSE, BAG_CHOOSE},
        {CVC4::Kind::BAG_IS_SINGLETON, BAG_IS_SINGLETON},
        {CVC4::Kind::BAG_FROM_SET, BAG_FROM_SET},
        {CVC4::Kind::BAG_TO_SET, BAG_TO_SET},
        /* Strings --------------------------------------------------------- */
        {CVC4::Kind::STRING_CONCAT, STRING_CONCAT},
        {CVC4::Kind::STRING_IN_REGEXP, STRING_IN_REGEXP},
        {CVC4::Kind::STRING_LENGTH, STRING_LENGTH},
        {CVC4::Kind::STRING_SUBSTR, STRING_SUBSTR},
        {CVC4::Kind::STRING_UPDATE, STRING_UPDATE},
        {CVC4::Kind::STRING_CHARAT, STRING_CHARAT},
        {CVC4::Kind::STRING_STRCTN, STRING_CONTAINS},
        {CVC4::Kind::STRING_STRIDOF, STRING_INDEXOF},
        {CVC4::Kind::STRING_STRREPL, STRING_REPLACE},
        {CVC4::Kind::STRING_STRREPLALL, STRING_REPLACE_ALL},
        {CVC4::Kind::STRING_REPLACE_RE, STRING_REPLACE_RE},
        {CVC4::Kind::STRING_REPLACE_RE_ALL, STRING_REPLACE_RE_ALL},
        {CVC4::Kind::STRING_TOLOWER, STRING_TOLOWER},
        {CVC4::Kind::STRING_TOUPPER, STRING_TOUPPER},
        {CVC4::Kind::STRING_REV, STRING_REV},
        {CVC4::Kind::STRING_FROM_CODE, STRING_FROM_CODE},
        {CVC4::Kind::STRING_TO_CODE, STRING_TO_CODE},
        {CVC4::Kind::STRING_LT, STRING_LT},
        {CVC4::Kind::STRING_LEQ, STRING_LEQ},
        {CVC4::Kind::STRING_PREFIX, STRING_PREFIX},
        {CVC4::Kind::STRING_SUFFIX, STRING_SUFFIX},
        {CVC4::Kind::STRING_IS_DIGIT, STRING_IS_DIGIT},
        {CVC4::Kind::STRING_ITOS, STRING_FROM_INT},
        {CVC4::Kind::STRING_STOI, STRING_TO_INT},
        {CVC4::Kind::CONST_STRING, CONST_STRING},
        {CVC4::Kind::STRING_TO_REGEXP, STRING_TO_REGEXP},
        {CVC4::Kind::REGEXP_CONCAT, REGEXP_CONCAT},
        {CVC4::Kind::REGEXP_UNION, REGEXP_UNION},
        {CVC4::Kind::REGEXP_INTER, REGEXP_INTER},
        {CVC4::Kind::REGEXP_DIFF, REGEXP_DIFF},
        {CVC4::Kind::REGEXP_STAR, REGEXP_STAR},
        {CVC4::Kind::REGEXP_PLUS, REGEXP_PLUS},
        {CVC4::Kind::REGEXP_OPT, REGEXP_OPT},
        {CVC4::Kind::REGEXP_RANGE, REGEXP_RANGE},
        {CVC4::Kind::REGEXP_REPEAT, REGEXP_REPEAT},
        {CVC4::Kind::REGEXP_REPEAT_OP, REGEXP_REPEAT},
        {CVC4::Kind::REGEXP_LOOP, REGEXP_LOOP},
        {CVC4::Kind::REGEXP_LOOP_OP, REGEXP_LOOP},
        {CVC4::Kind::REGEXP_EMPTY, REGEXP_EMPTY},
        {CVC4::Kind::REGEXP_SIGMA, REGEXP_SIGMA},
        {CVC4::Kind::REGEXP_COMPLEMENT, REGEXP_COMPLEMENT},
        {CVC4::Kind::CONST_SEQUENCE, CONST_SEQUENCE},
        {CVC4::Kind::SEQ_UNIT, SEQ_UNIT},
        {CVC4::Kind::SEQ_NTH, SEQ_NTH},
        /* Quantifiers ----------------------------------------------------- */
        {CVC4::Kind::FORALL, FORALL},
        {CVC4::Kind::EXISTS, EXISTS},
        {CVC4::Kind::BOUND_VAR_LIST, BOUND_VAR_LIST},
        {CVC4::Kind::INST_PATTERN, INST_PATTERN},
        {CVC4::Kind::INST_NO_PATTERN, INST_NO_PATTERN},
        {CVC4::Kind::INST_ATTRIBUTE, INST_ATTRIBUTE},
        {CVC4::Kind::INST_PATTERN_LIST, INST_PATTERN_LIST},
        /* ----------------------------------------------------------------- */
        {CVC4::Kind::LAST_KIND, LAST_KIND},
    };

/* Set of kinds for indexed operators */
const static std::unordered_set<Kind, KindHashFunction> s_indexed_kinds(
    {RECORD_UPDATE,
     DIVISIBLE,
     IAND,
     BITVECTOR_REPEAT,
     BITVECTOR_ZERO_EXTEND,
     BITVECTOR_SIGN_EXTEND,
     BITVECTOR_ROTATE_LEFT,
     BITVECTOR_ROTATE_RIGHT,
     INT_TO_BITVECTOR,
     FLOATINGPOINT_TO_UBV,
     FLOATINGPOINT_TO_SBV,
     TUPLE_UPDATE,
     BITVECTOR_EXTRACT,
     FLOATINGPOINT_TO_FP_IEEE_BITVECTOR,
     FLOATINGPOINT_TO_FP_FLOATINGPOINT,
     FLOATINGPOINT_TO_FP_REAL,
     FLOATINGPOINT_TO_FP_SIGNED_BITVECTOR,
     FLOATINGPOINT_TO_FP_UNSIGNED_BITVECTOR,
     FLOATINGPOINT_TO_FP_GENERIC});

namespace {

/** Convert a CVC4::Kind (internal) to a CVC4::api::Kind (external). */
CVC4::api::Kind intToExtKind(CVC4::Kind k)
{
  auto it = api::s_kinds_internal.find(k);
  if (it == api::s_kinds_internal.end())
  {
    return api::INTERNAL_KIND;
  }
  return it->second;
}

/** Convert a CVC4::api::Kind (external) to a CVC4::Kind (internal). */
CVC4::Kind extToIntKind(CVC4::api::Kind k)
{
  auto it = api::s_kinds.find(k);
  if (it == api::s_kinds.end())
  {
    return CVC4::Kind::UNDEFINED_KIND;
  }
  return it->second;
}

/** Return true if given kind is a defined external kind. */
bool isDefinedKind(Kind k) { return k > UNDEFINED_KIND && k < LAST_KIND; }

/**
 * Return true if the internal kind is one where the API term structure
 * differs from internal structure. This happens for APPLY_* kinds.
 * The API takes a "higher-order" perspective and treats functions as well
 * as datatype constructors/selectors/testers as terms
 * but interally they are not
 */
bool isApplyKind(CVC4::Kind k)
{
  return (k == CVC4::Kind::APPLY_UF || k == CVC4::Kind::APPLY_CONSTRUCTOR
          || k == CVC4::Kind::APPLY_SELECTOR || k == CVC4::Kind::APPLY_TESTER);
}

#ifdef CVC4_ASSERTIONS
/** Return true if given kind is a defined internal kind. */
bool isDefinedIntKind(CVC4::Kind k)
{
  return k != CVC4::Kind::UNDEFINED_KIND && k != CVC4::Kind::LAST_KIND;
}
#endif

/** Return the minimum arity of given kind. */
uint32_t minArity(Kind k)
{
  Assert(isDefinedKind(k));
  Assert(isDefinedIntKind(extToIntKind(k)));
  uint32_t min = CVC4::kind::metakind::getMinArityForKind(extToIntKind(k));

  // At the API level, we treat functions/constructors/selectors/testers as
  // normal terms instead of making them part of the operator
  if (isApplyKind(extToIntKind(k)))
  {
    min++;
  }
  return min;
}

/** Return the maximum arity of given kind. */
uint32_t maxArity(Kind k)
{
  Assert(isDefinedKind(k));
  Assert(isDefinedIntKind(extToIntKind(k)));
  uint32_t max = CVC4::kind::metakind::getMaxArityForKind(extToIntKind(k));

  // At the API level, we treat functions/constructors/selectors/testers as
  // normal terms instead of making them part of the operator
  if (isApplyKind(extToIntKind(k))
      && max != std::numeric_limits<uint32_t>::max())  // be careful not to
                                                       // overflow
  {
    max++;
  }
  return max;
}

}  // namespace

std::string kindToString(Kind k)
{
  return k == INTERNAL_KIND ? "INTERNAL_KIND"
                            : CVC4::kind::kindToString(extToIntKind(k));
}

std::ostream& operator<<(std::ostream& out, Kind k)
{
  switch (k)
  {
    case INTERNAL_KIND: out << "INTERNAL_KIND"; break;
    default: out << extToIntKind(k);
  }
  return out;
}

size_t KindHashFunction::operator()(Kind k) const { return k; }

/* -------------------------------------------------------------------------- */
/* API guard helpers                                                          */
/* -------------------------------------------------------------------------- */

namespace {

class CVC4ApiExceptionStream
{
 public:
  CVC4ApiExceptionStream() {}
  /* Note: This needs to be explicitly set to 'noexcept(false)' since it is
   * a destructor that throws an exception and in C++11 all destructors
   * default to noexcept(true) (else this triggers a call to std::terminate). */
  ~CVC4ApiExceptionStream() noexcept(false)
  {
    if (std::uncaught_exceptions() == 0)
    {
      throw CVC4ApiException(d_stream.str());
    }
  }

  std::ostream& ostream() { return d_stream; }

 private:
  std::stringstream d_stream;
};

class CVC4ApiRecoverableExceptionStream
{
 public:
  CVC4ApiRecoverableExceptionStream() {}
  /* Note: This needs to be explicitly set to 'noexcept(false)' since it is
   * a destructor that throws an exception and in C++11 all destructors
   * default to noexcept(true) (else this triggers a call to std::terminate). */
  ~CVC4ApiRecoverableExceptionStream() noexcept(false)
  {
    if (std::uncaught_exceptions() == 0)
    {
      throw CVC4ApiRecoverableException(d_stream.str());
    }
  }

  std::ostream& ostream() { return d_stream; }

 private:
  std::stringstream d_stream;
};

#define CVC4_API_TRY_CATCH_BEGIN \
  try                            \
  {
#define CVC4_API_TRY_CATCH_END                                                 \
  }                                                                            \
  catch (const UnrecognizedOptionException& e)                                 \
  {                                                                            \
    throw CVC4ApiRecoverableException(e.getMessage());                         \
  }                                                                            \
  catch (const CVC4::RecoverableModalException& e)                             \
  {                                                                            \
    throw CVC4ApiRecoverableException(e.getMessage());                         \
  }                                                                            \
  catch (const CVC4::Exception& e) { throw CVC4ApiException(e.getMessage()); } \
  catch (const std::invalid_argument& e) { throw CVC4ApiException(e.what()); }

}  // namespace

/* -------------------------------------------------------------------------- */
/* Result                                                                     */
/* -------------------------------------------------------------------------- */

Result::Result(const CVC4::Result& r) : d_result(new CVC4::Result(r)) {}

Result::Result() : d_result(new CVC4::Result()) {}

bool Result::isNull() const
{
  return d_result->getType() == CVC4::Result::TYPE_NONE;
}

bool Result::isSat(void) const
{
  return d_result->getType() == CVC4::Result::TYPE_SAT
         && d_result->isSat() == CVC4::Result::SAT;
}

bool Result::isUnsat(void) const
{
  return d_result->getType() == CVC4::Result::TYPE_SAT
         && d_result->isSat() == CVC4::Result::UNSAT;
}

bool Result::isSatUnknown(void) const
{
  return d_result->getType() == CVC4::Result::TYPE_SAT
         && d_result->isSat() == CVC4::Result::SAT_UNKNOWN;
}

bool Result::isEntailed(void) const
{
  return d_result->getType() == CVC4::Result::TYPE_ENTAILMENT
         && d_result->isEntailed() == CVC4::Result::ENTAILED;
}

bool Result::isNotEntailed(void) const
{
  return d_result->getType() == CVC4::Result::TYPE_ENTAILMENT
         && d_result->isEntailed() == CVC4::Result::NOT_ENTAILED;
}

bool Result::isEntailmentUnknown(void) const
{
  return d_result->getType() == CVC4::Result::TYPE_ENTAILMENT
         && d_result->isEntailed() == CVC4::Result::ENTAILMENT_UNKNOWN;
}

bool Result::operator==(const Result& r) const
{
  return *d_result == *r.d_result;
}

bool Result::operator!=(const Result& r) const
{
  return *d_result != *r.d_result;
}

Result::UnknownExplanation Result::getUnknownExplanation(void) const
{
  CVC4::Result::UnknownExplanation expl = d_result->whyUnknown();
  switch (expl)
  {
    case CVC4::Result::REQUIRES_FULL_CHECK: return REQUIRES_FULL_CHECK;
    case CVC4::Result::INCOMPLETE: return INCOMPLETE;
    case CVC4::Result::TIMEOUT: return TIMEOUT;
    case CVC4::Result::RESOURCEOUT: return RESOURCEOUT;
    case CVC4::Result::MEMOUT: return MEMOUT;
    case CVC4::Result::INTERRUPTED: return INTERRUPTED;
    case CVC4::Result::NO_STATUS: return NO_STATUS;
    case CVC4::Result::UNSUPPORTED: return UNSUPPORTED;
    case CVC4::Result::OTHER: return OTHER;
    default: return UNKNOWN_REASON;
  }
  return UNKNOWN_REASON;
}

std::string Result::toString(void) const { return d_result->toString(); }

std::ostream& operator<<(std::ostream& out, const Result& r)
{
  out << r.toString();
  return out;
}

std::ostream& operator<<(std::ostream& out, enum Result::UnknownExplanation e)
{
  switch (e)
  {
    case Result::REQUIRES_FULL_CHECK: out << "REQUIRES_FULL_CHECK"; break;
    case Result::INCOMPLETE: out << "INCOMPLETE"; break;
    case Result::TIMEOUT: out << "TIMEOUT"; break;
    case Result::RESOURCEOUT: out << "RESOURCEOUT"; break;
    case Result::MEMOUT: out << "MEMOUT"; break;
    case Result::INTERRUPTED: out << "INTERRUPTED"; break;
    case Result::NO_STATUS: out << "NO_STATUS"; break;
    case Result::UNSUPPORTED: out << "UNSUPPORTED"; break;
    case Result::OTHER: out << "OTHER"; break;
    case Result::UNKNOWN_REASON: out << "UNKNOWN_REASON"; break;
    default: Unhandled() << e;
  }
  return out;
}

/* -------------------------------------------------------------------------- */
/* Sort                                                                       */
/* -------------------------------------------------------------------------- */

Sort::Sort(const Solver* slv, const CVC4::TypeNode& t)
    : d_solver(slv), d_type(new CVC4::TypeNode(t))
{
}

Sort::Sort() : d_solver(nullptr), d_type(new CVC4::TypeNode()) {}

Sort::~Sort()
{
  if (d_solver != nullptr)
  {
    // Ensure that the correct node manager is in scope when the node is
    // destroyed.
    NodeManagerScope scope(d_solver->getNodeManager());
    d_type.reset();
  }
}

std::set<TypeNode> Sort::sortSetToTypeNodes(const std::set<Sort>& sorts)
{
  std::set<TypeNode> types;
  for (const Sort& s : sorts)
  {
    types.insert(s.getTypeNode());
  }
  return types;
}

std::vector<TypeNode> Sort::sortVectorToTypeNodes(
    const std::vector<Sort>& sorts)
{
  std::vector<TypeNode> typeNodes;
  for (const Sort& sort : sorts)
  {
    typeNodes.push_back(sort.getTypeNode());
  }
  return typeNodes;
}

std::vector<Sort> Sort::typeNodeVectorToSorts(
    const Solver* slv, const std::vector<TypeNode>& types)
{
  std::vector<Sort> sorts;
  for (size_t i = 0, tsize = types.size(); i < tsize; i++)
  {
    sorts.push_back(Sort(slv, types[i]));
  }
  return sorts;
}

/* Helpers                                                                    */
/* -------------------------------------------------------------------------- */

/* Split out to avoid nested API calls (problematic with API tracing).        */
/* .......................................................................... */

bool Sort::isNullHelper() const { return d_type->isNull(); }

bool Sort::operator==(const Sort& s) const { return *d_type == *s.d_type; }

bool Sort::operator!=(const Sort& s) const { return *d_type != *s.d_type; }

bool Sort::operator<(const Sort& s) const { return *d_type < *s.d_type; }

bool Sort::operator>(const Sort& s) const { return *d_type > *s.d_type; }

bool Sort::operator<=(const Sort& s) const { return *d_type <= *s.d_type; }

bool Sort::operator>=(const Sort& s) const { return *d_type >= *s.d_type; }

bool Sort::isNull() const { return isNullHelper(); }

bool Sort::isBoolean() const { return d_type->isBoolean(); }

bool Sort::isInteger() const { return d_type->isInteger(); }

bool Sort::isReal() const { return d_type->isReal(); }

bool Sort::isString() const { return d_type->isString(); }

bool Sort::isRegExp() const { return d_type->isRegExp(); }

bool Sort::isRoundingMode() const { return d_type->isRoundingMode(); }

bool Sort::isBitVector() const { return d_type->isBitVector(); }

bool Sort::isFloatingPoint() const { return d_type->isFloatingPoint(); }

bool Sort::isDatatype() const { return d_type->isDatatype(); }

bool Sort::isParametricDatatype() const
{
  if (!d_type->isDatatype()) return false;
  return d_type->isParametricDatatype();
}

bool Sort::isConstructor() const { return d_type->isConstructor(); }
bool Sort::isSelector() const { return d_type->isSelector(); }
bool Sort::isTester() const { return d_type->isTester(); }

bool Sort::isFunction() const { return d_type->isFunction(); }

bool Sort::isPredicate() const { return d_type->isPredicate(); }

bool Sort::isTuple() const { return d_type->isTuple(); }

bool Sort::isRecord() const { return d_type->isRecord(); }

bool Sort::isArray() const { return d_type->isArray(); }

bool Sort::isSet() const { return d_type->isSet(); }

bool Sort::isBag() const { return d_type->isBag(); }

bool Sort::isSequence() const { return d_type->isSequence(); }

bool Sort::isUninterpretedSort() const { return d_type->isSort(); }

bool Sort::isSortConstructor() const { return d_type->isSortConstructor(); }

bool Sort::isFirstClass() const { return d_type->isFirstClass(); }

bool Sort::isFunctionLike() const { return d_type->isFunctionLike(); }

bool Sort::isSubsortOf(const Sort& s) const
{
  return d_type->isSubtypeOf(*s.d_type);
}

bool Sort::isComparableTo(const Sort& s) const
{
  return d_type->isComparableTo(*s.d_type);
}

Datatype Sort::getDatatype() const
{
  NodeManagerScope scope(d_solver->getNodeManager());
  CVC4_API_CHECK(isDatatype()) << "Expected datatype sort.";
  return Datatype(d_solver, d_type->getDType());
}

Sort Sort::instantiate(const std::vector<Sort>& params) const
{
  NodeManagerScope scope(d_solver->getNodeManager());
  CVC4_API_CHECK(isParametricDatatype() || isSortConstructor())
      << "Expected parametric datatype or sort constructor sort.";
  std::vector<CVC4::TypeNode> tparams = sortVectorToTypeNodes(params);
  if (d_type->isDatatype())
  {
    return Sort(d_solver, d_type->instantiateParametricDatatype(tparams));
  }
  Assert(d_type->isSortConstructor());
  return Sort(d_solver, d_solver->getNodeManager()->mkSort(*d_type, tparams));
}

Sort Sort::substitute(const Sort& sort, const Sort& replacement) const
{
  NodeManagerScope scope(d_solver->getNodeManager());
  return Sort(
      d_solver,
      d_type->substitute(sort.getTypeNode(), replacement.getTypeNode()));
}

Sort Sort::substitute(const std::vector<Sort>& sorts,
                      const std::vector<Sort>& replacements) const
{
  NodeManagerScope scope(d_solver->getNodeManager());

  std::vector<CVC4::TypeNode> tSorts = sortVectorToTypeNodes(sorts),
                              tReplacements =
                                  sortVectorToTypeNodes(replacements);

  return Sort(d_solver,
              d_type->substitute(tSorts.begin(),
                                 tSorts.end(),
                                 tReplacements.begin(),
                                 tReplacements.end()));
}

std::string Sort::toString() const
{
  if (d_solver != nullptr)
  {
    NodeManagerScope scope(d_solver->getNodeManager());
    return d_type->toString();
  }
  return d_type->toString();
}

const CVC4::TypeNode& Sort::getTypeNode(void) const { return *d_type; }

/* Constructor sort ------------------------------------------------------- */

size_t Sort::getConstructorArity() const
{
  CVC4_API_CHECK(isConstructor()) << "Not a constructor sort: " << (*this);
  return d_type->getNumChildren() - 1;
}

std::vector<Sort> Sort::getConstructorDomainSorts() const
{
  CVC4_API_CHECK(isConstructor()) << "Not a constructor sort: " << (*this);
  return typeNodeVectorToSorts(d_solver, d_type->getArgTypes());
}

Sort Sort::getConstructorCodomainSort() const
{
  CVC4_API_CHECK(isConstructor()) << "Not a constructor sort: " << (*this);
  return Sort(d_solver, d_type->getConstructorRangeType());
}

/* Selector sort ------------------------------------------------------- */

Sort Sort::getSelectorDomainSort() const
{
  CVC4_API_CHECK(isSelector()) << "Not a selector sort: " << (*this);
  return Sort(d_solver, d_type->getSelectorDomainType());
}

Sort Sort::getSelectorCodomainSort() const
{
  CVC4_API_CHECK(isSelector()) << "Not a selector sort: " << (*this);
  return Sort(d_solver, d_type->getSelectorRangeType());
}

/* Tester sort ------------------------------------------------------- */

Sort Sort::getTesterDomainSort() const
{
  CVC4_API_CHECK(isTester()) << "Not a tester sort: " << (*this);
  return Sort(d_solver, d_type->getTesterDomainType());
}

Sort Sort::getTesterCodomainSort() const
{
  CVC4_API_CHECK(isTester()) << "Not a tester sort: " << (*this);
  return d_solver->getBooleanSort();
}

/* Function sort ------------------------------------------------------- */

size_t Sort::getFunctionArity() const
{
  CVC4_API_CHECK(isFunction()) << "Not a function sort: " << (*this);
  return d_type->getNumChildren() - 1;
}

std::vector<Sort> Sort::getFunctionDomainSorts() const
{
  CVC4_API_CHECK(isFunction()) << "Not a function sort: " << (*this);
  return typeNodeVectorToSorts(d_solver, d_type->getArgTypes());
}

Sort Sort::getFunctionCodomainSort() const
{
  CVC4_API_CHECK(isFunction()) << "Not a function sort" << (*this);
  return Sort(d_solver, d_type->getRangeType());
}

/* Array sort ---------------------------------------------------------- */

Sort Sort::getArrayIndexSort() const
{
  CVC4_API_CHECK(isArray()) << "Not an array sort.";
  return Sort(d_solver, d_type->getArrayIndexType());
}

Sort Sort::getArrayElementSort() const
{
  CVC4_API_CHECK(isArray()) << "Not an array sort.";
  return Sort(d_solver, d_type->getArrayConstituentType());
}

/* Set sort ------------------------------------------------------------ */

Sort Sort::getSetElementSort() const
{
  CVC4_API_CHECK(isSet()) << "Not a set sort.";
  return Sort(d_solver, d_type->getSetElementType());
}

/* Bag sort ------------------------------------------------------------ */

Sort Sort::getBagElementSort() const
{
  CVC4_API_CHECK(isBag()) << "Not a bag sort.";
  return Sort(d_solver, d_type->getBagElementType());
}

/* Sequence sort ------------------------------------------------------- */

Sort Sort::getSequenceElementSort() const
{
  CVC4_API_CHECK(isSequence()) << "Not a sequence sort.";
  return Sort(d_solver, d_type->getSequenceElementType());
}

/* Uninterpreted sort -------------------------------------------------- */

std::string Sort::getUninterpretedSortName() const
{
  CVC4_API_CHECK(isUninterpretedSort()) << "Not an uninterpreted sort.";
  return d_type->getName();
}

bool Sort::isUninterpretedSortParameterized() const
{
  CVC4_API_CHECK(isUninterpretedSort()) << "Not an uninterpreted sort.";
  // This method is not implemented in the NodeManager, since whether a
  // uninterpreted sort is parametrized is irrelevant for solving.
  return d_type->getNumChildren() > 0;
}

std::vector<Sort> Sort::getUninterpretedSortParamSorts() const
{
  CVC4_API_CHECK(isUninterpretedSort()) << "Not an uninterpreted sort.";
  // This method is not implemented in the NodeManager, since whether a
  // uninterpreted sort is parametrized is irrelevant for solving.
  std::vector<TypeNode> params;
  for (size_t i = 0, nchildren = d_type->getNumChildren(); i < nchildren; i++)
  {
    params.push_back((*d_type)[i]);
  }
  return typeNodeVectorToSorts(d_solver, params);
}

/* Sort constructor sort ----------------------------------------------- */

std::string Sort::getSortConstructorName() const
{
  CVC4_API_CHECK(isSortConstructor()) << "Not a sort constructor sort.";
  return d_type->getName();
}

size_t Sort::getSortConstructorArity() const
{
  CVC4_API_CHECK(isSortConstructor()) << "Not a sort constructor sort.";
  return d_type->getSortConstructorArity();
}

/* Bit-vector sort ----------------------------------------------------- */

uint32_t Sort::getBVSize() const
{
  CVC4_API_CHECK(isBitVector()) << "Not a bit-vector sort.";
  return d_type->getBitVectorSize();
}

/* Floating-point sort ------------------------------------------------- */

uint32_t Sort::getFPExponentSize() const
{
  CVC4_API_CHECK(isFloatingPoint()) << "Not a floating-point sort.";
  return d_type->getFloatingPointExponentSize();
}

uint32_t Sort::getFPSignificandSize() const
{
  CVC4_API_CHECK(isFloatingPoint()) << "Not a floating-point sort.";
  return d_type->getFloatingPointSignificandSize();
}

/* Datatype sort ------------------------------------------------------- */

std::vector<Sort> Sort::getDatatypeParamSorts() const
{
  CVC4_API_CHECK(isParametricDatatype()) << "Not a parametric datatype sort.";
  std::vector<CVC4::TypeNode> typeNodes = d_type->getParamTypes();
  return typeNodeVectorToSorts(d_solver, typeNodes);
}

size_t Sort::getDatatypeArity() const
{
  CVC4_API_CHECK(isDatatype()) << "Not a datatype sort.";
  return d_type->getNumChildren() - 1;
}

/* Tuple sort ---------------------------------------------------------- */

size_t Sort::getTupleLength() const
{
  CVC4_API_CHECK(isTuple()) << "Not a tuple sort.";
  return d_type->getTupleLength();
}

std::vector<Sort> Sort::getTupleSorts() const
{
  CVC4_API_CHECK(isTuple()) << "Not a tuple sort.";
  std::vector<CVC4::TypeNode> typeNodes = d_type->getTupleTypes();
  return typeNodeVectorToSorts(d_solver, typeNodes);
}

/* --------------------------------------------------------------------- */

std::ostream& operator<<(std::ostream& out, const Sort& s)
{
  out << s.toString();
  return out;
}

size_t SortHashFunction::operator()(const Sort& s) const
{
  return TypeNodeHashFunction()(*s.d_type);
}

/* -------------------------------------------------------------------------- */
/* Op                                                                     */
/* -------------------------------------------------------------------------- */

Op::Op() : d_solver(nullptr), d_kind(NULL_EXPR), d_node(new CVC4::Node()) {}

Op::Op(const Solver* slv, const Kind k)
    : d_solver(slv), d_kind(k), d_node(new CVC4::Node())
{
}

Op::Op(const Solver* slv, const Kind k, const CVC4::Node& n)
    : d_solver(slv), d_kind(k), d_node(new CVC4::Node(n))
{
}

Op::~Op()
{
  if (d_solver != nullptr)
  {
    // Ensure that the correct node manager is in scope when the type node is
    // destroyed.
    NodeManagerScope scope(d_solver->getNodeManager());
    d_node.reset();
  }
}

/* Public methods                                                             */
bool Op::operator==(const Op& t) const
{
  CVC4_API_TRY_CATCH_BEGIN;
  //////// all checks before this line
  if (d_node->isNull() && t.d_node->isNull())
  {
    return (d_kind == t.d_kind);
  }
  else if (d_node->isNull() || t.d_node->isNull())
  {
    return false;
  }
  return (d_kind == t.d_kind) && (*d_node == *t.d_node);
  ////////
  CVC4_API_TRY_CATCH_END;
}

bool Op::operator!=(const Op& t) const
{
  CVC4_API_TRY_CATCH_BEGIN;
  //////// all checks before this line
  return !(*this == t);
  ////////
  CVC4_API_TRY_CATCH_END;
}

Kind Op::getKind() const
{
  CVC4_API_CHECK(d_kind != NULL_EXPR) << "Expecting a non-null Kind";
  //////// all checks before this line
  return d_kind;
}

bool Op::isNull() const
{
  CVC4_API_TRY_CATCH_BEGIN;
  //////// all checks before this line
  return isNullHelper();
  ////////
  CVC4_API_TRY_CATCH_END;
}

bool Op::isIndexed() const
{
  CVC4_API_TRY_CATCH_BEGIN;
  //////// all checks before this line
  return isIndexedHelper();
  ////////
  CVC4_API_TRY_CATCH_END;
}

template <>
std::string Op::getIndices() const
{
  CVC4_API_TRY_CATCH_BEGIN;
  CVC4_API_CHECK_NOT_NULL;
  CVC4_API_CHECK(!d_node->isNull())
      << "Expecting a non-null internal expression. This Op is not indexed.";
  Kind k = intToExtKind(d_node->getKind());
  CVC4_API_CHECK(k == DIVISIBLE || k == RECORD_UPDATE)
      << "Can't get string index from"
      << " kind " << kindToString(k);
  //////// all checks before this line
  return k == DIVISIBLE ? d_node->getConst<Divisible>().k.toString()
                        : d_node->getConst<RecordUpdate>().getField();
  ////////
  CVC4_API_TRY_CATCH_END;
}

template <>
uint32_t Op::getIndices() const
{
  CVC4_API_TRY_CATCH_BEGIN;
  CVC4_API_CHECK_NOT_NULL;
  CVC4_API_CHECK(!d_node->isNull())
      << "Expecting a non-null internal expression. This Op is not indexed.";
  //////// all checks before this line

  uint32_t i = 0;
  Kind k = intToExtKind(d_node->getKind());
  switch (k)
  {
    case BITVECTOR_REPEAT:
      i = d_node->getConst<BitVectorRepeat>().d_repeatAmount;
      break;
    case BITVECTOR_ZERO_EXTEND:
      i = d_node->getConst<BitVectorZeroExtend>().d_zeroExtendAmount;
      break;
    case BITVECTOR_SIGN_EXTEND:
      i = d_node->getConst<BitVectorSignExtend>().d_signExtendAmount;
      break;
    case BITVECTOR_ROTATE_LEFT:
      i = d_node->getConst<BitVectorRotateLeft>().d_rotateLeftAmount;
      break;
    case BITVECTOR_ROTATE_RIGHT:
      i = d_node->getConst<BitVectorRotateRight>().d_rotateRightAmount;
      break;
    case INT_TO_BITVECTOR: i = d_node->getConst<IntToBitVector>().d_size; break;
    case IAND: i = d_node->getConst<IntAnd>().d_size; break;
    case FLOATINGPOINT_TO_UBV:
      i = d_node->getConst<FloatingPointToUBV>().d_bv_size.d_size;
      break;
    case FLOATINGPOINT_TO_SBV:
      i = d_node->getConst<FloatingPointToSBV>().d_bv_size.d_size;
      break;
    case TUPLE_UPDATE: i = d_node->getConst<TupleUpdate>().getIndex(); break;
    case REGEXP_REPEAT:
      i = d_node->getConst<RegExpRepeat>().d_repeatAmount;
      break;
    default:
      CVC4_API_CHECK(false) << "Can't get uint32_t index from"
                            << " kind " << kindToString(k);
  }
  return i;
  ////////
  CVC4_API_TRY_CATCH_END;
}

template <>
std::pair<uint32_t, uint32_t> Op::getIndices() const
{
  CVC4_API_TRY_CATCH_BEGIN;
  CVC4_API_CHECK_NOT_NULL;
  CVC4_API_CHECK(!d_node->isNull())
      << "Expecting a non-null internal expression. This Op is not indexed.";
  //////// all checks before this line

  std::pair<uint32_t, uint32_t> indices;
  Kind k = intToExtKind(d_node->getKind());

  // using if/else instead of case statement because want local variables
  if (k == BITVECTOR_EXTRACT)
  {
    CVC4::BitVectorExtract ext = d_node->getConst<BitVectorExtract>();
    indices = std::make_pair(ext.d_high, ext.d_low);
  }
  else if (k == FLOATINGPOINT_TO_FP_IEEE_BITVECTOR)
  {
    CVC4::FloatingPointToFPIEEEBitVector ext =
        d_node->getConst<FloatingPointToFPIEEEBitVector>();
    indices = std::make_pair(ext.d_fp_size.exponentWidth(),
                             ext.d_fp_size.significandWidth());
  }
  else if (k == FLOATINGPOINT_TO_FP_FLOATINGPOINT)
  {
    CVC4::FloatingPointToFPFloatingPoint ext =
        d_node->getConst<FloatingPointToFPFloatingPoint>();
    indices = std::make_pair(ext.d_fp_size.exponentWidth(),
                             ext.d_fp_size.significandWidth());
  }
  else if (k == FLOATINGPOINT_TO_FP_REAL)
  {
    CVC4::FloatingPointToFPReal ext = d_node->getConst<FloatingPointToFPReal>();
    indices = std::make_pair(ext.d_fp_size.exponentWidth(),
                             ext.d_fp_size.significandWidth());
  }
  else if (k == FLOATINGPOINT_TO_FP_SIGNED_BITVECTOR)
  {
    CVC4::FloatingPointToFPSignedBitVector ext =
        d_node->getConst<FloatingPointToFPSignedBitVector>();
    indices = std::make_pair(ext.d_fp_size.exponentWidth(),
                             ext.d_fp_size.significandWidth());
  }
  else if (k == FLOATINGPOINT_TO_FP_UNSIGNED_BITVECTOR)
  {
    CVC4::FloatingPointToFPUnsignedBitVector ext =
        d_node->getConst<FloatingPointToFPUnsignedBitVector>();
    indices = std::make_pair(ext.d_fp_size.exponentWidth(),
                             ext.d_fp_size.significandWidth());
  }
  else if (k == FLOATINGPOINT_TO_FP_GENERIC)
  {
    CVC4::FloatingPointToFPGeneric ext =
        d_node->getConst<FloatingPointToFPGeneric>();
    indices = std::make_pair(ext.d_fp_size.exponentWidth(),
                             ext.d_fp_size.significandWidth());
  }
  else if (k == REGEXP_LOOP)
  {
    CVC4::RegExpLoop ext = d_node->getConst<RegExpLoop>();
    indices = std::make_pair(ext.d_loopMinOcc, ext.d_loopMaxOcc);
  }
  else
  {
    CVC4_API_CHECK(false) << "Can't get pair<uint32_t, uint32_t> indices from"
                          << " kind " << kindToString(k);
  }
  return indices;
  ////////
  CVC4_API_TRY_CATCH_END;
}

std::string Op::toString() const
{
  CVC4_API_TRY_CATCH_BEGIN;
  //////// all checks before this line
  if (d_node->isNull())
  {
    return kindToString(d_kind);
  }
  else
  {
    CVC4_API_CHECK(!d_node->isNull())
        << "Expecting a non-null internal expression";
    if (d_solver != nullptr)
    {
      NodeManagerScope scope(d_solver->getNodeManager());
      return d_node->toString();
    }
    return d_node->toString();
  }
  ////////
  CVC4_API_TRY_CATCH_END;
}

std::ostream& operator<<(std::ostream& out, const Op& t)
{
  out << t.toString();
  return out;
}

size_t OpHashFunction::operator()(const Op& t) const
{
  if (t.isIndexedHelper())
  {
    return NodeHashFunction()(*t.d_node);
  }
  else
  {
    return KindHashFunction()(t.d_kind);
  }
}

/* Helpers                                                                    */
/* -------------------------------------------------------------------------- */

/* Split out to avoid nested API calls (problematic with API tracing).        */
/* .......................................................................... */

bool Op::isNullHelper() const
{
  return (d_node->isNull() && (d_kind == NULL_EXPR));
}

bool Op::isIndexedHelper() const { return !d_node->isNull(); }

/* -------------------------------------------------------------------------- */
/* Term                                                                       */
/* -------------------------------------------------------------------------- */

Term::Term() : d_solver(nullptr), d_node(new CVC4::Node()) {}

Term::Term(const Solver* slv, const CVC4::Node& n) : d_solver(slv)
{
  // Ensure that we create the node in the correct node manager.
  NodeManagerScope scope(d_solver->getNodeManager());
  d_node.reset(new CVC4::Node(n));
}

Term::~Term()
{
  if (d_solver != nullptr)
  {
    // Ensure that the correct node manager is in scope when the node is
    // destroyed.
    NodeManagerScope scope(d_solver->getNodeManager());
    d_node.reset();
  }
}

bool Term::isNullHelper() const
{
  /* Split out to avoid nested API calls (problematic with API tracing). */
  return d_node->isNull();
}

Kind Term::getKindHelper() const
{
  // Sequence kinds do not exist internally, so we must convert their internal
  // (string) versions back to sequence. All operators where this is
  // necessary are such that their first child is of sequence type, which
  // we check here.
  if (d_node->getNumChildren() > 0 && (*d_node)[0].getType().isSequence())
  {
    switch (d_node->getKind())
    {
      case CVC4::Kind::STRING_CONCAT: return SEQ_CONCAT;
      case CVC4::Kind::STRING_LENGTH: return SEQ_LENGTH;
      case CVC4::Kind::STRING_SUBSTR: return SEQ_EXTRACT;
      case CVC4::Kind::STRING_UPDATE: return SEQ_UPDATE;
      case CVC4::Kind::STRING_CHARAT: return SEQ_AT;
      case CVC4::Kind::STRING_STRCTN: return SEQ_CONTAINS;
      case CVC4::Kind::STRING_STRIDOF: return SEQ_INDEXOF;
      case CVC4::Kind::STRING_STRREPL: return SEQ_REPLACE;
      case CVC4::Kind::STRING_STRREPLALL: return SEQ_REPLACE_ALL;
      case CVC4::Kind::STRING_REV: return SEQ_REV;
      case CVC4::Kind::STRING_PREFIX: return SEQ_PREFIX;
      case CVC4::Kind::STRING_SUFFIX: return SEQ_SUFFIX;
      default:
        // fall through to conversion below
        break;
    }
  }
  // Notice that kinds like APPLY_TYPE_ASCRIPTION will be converted to
  // INTERNAL_KIND.
  if(isCastedReal())
  {
    return CONST_RATIONAL;
  }
  return intToExtKind(d_node->getKind());
}

bool Term::isCastedReal() const
{
  if(d_node->getKind() == kind::CAST_TO_REAL)
  {
    return (*d_node)[0].isConst() && (*d_node)[0].getType().isInteger();
  }
  return false;
}

bool Term::operator==(const Term& t) const { return *d_node == *t.d_node; }

bool Term::operator!=(const Term& t) const { return *d_node != *t.d_node; }

bool Term::operator<(const Term& t) const { return *d_node < *t.d_node; }

bool Term::operator>(const Term& t) const { return *d_node > *t.d_node; }

bool Term::operator<=(const Term& t) const { return *d_node <= *t.d_node; }

bool Term::operator>=(const Term& t) const { return *d_node >= *t.d_node; }

size_t Term::getNumChildren() const
{
  CVC4_API_CHECK_NOT_NULL;
  // special case for apply kinds
  if (isApplyKind(d_node->getKind()))
  {
    return d_node->getNumChildren() + 1;
  }
  if(isCastedReal())
  {
    return 0;
  }
  return d_node->getNumChildren();
}

Term Term::operator[](size_t index) const
{
  CVC4_API_CHECK_NOT_NULL;

  // check the index within the number of children
  CVC4_API_CHECK(index < getNumChildren()) << "index out of bound";

  // special cases for apply kinds
  if (isApplyKind(d_node->getKind()))
  {
    CVC4_API_CHECK(d_node->hasOperator())
        << "Expected apply kind to have operator when accessing child of Term";
    if (index == 0)
    {
      // return the operator
      return Term(d_solver, d_node->getOperator());
    }
    // otherwise we are looking up child at (index-1)
    index--;
  }
  return Term(d_solver, (*d_node)[index]);
}

uint64_t Term::getId() const
{
  CVC4_API_CHECK_NOT_NULL;
  return d_node->getId();
}

Kind Term::getKind() const
{
  CVC4_API_CHECK_NOT_NULL;
  return getKindHelper();
}

Sort Term::getSort() const
{
  CVC4_API_CHECK_NOT_NULL;
  NodeManagerScope scope(d_solver->getNodeManager());
  return Sort(d_solver, d_node->getType());
}

Term Term::substitute(const Term& e, const Term& replacement) const
{
  CVC4_API_CHECK_NOT_NULL;
  CVC4_API_CHECK(!e.isNull())
      << "Expected non-null term to replace in substitute";
  CVC4_API_CHECK(!replacement.isNull())
      << "Expected non-null term as replacement in substitute";
  CVC4_API_CHECK(e.getSort().isComparableTo(replacement.getSort()))
      << "Expecting terms of comparable sort in substitute";
  return Term(d_solver,
              d_node->substitute(TNode(*e.d_node), TNode(*replacement.d_node)));
}

Term Term::substitute(const std::vector<Term>& es,
                      const std::vector<Term>& replacements) const
{
  CVC4_API_CHECK_NOT_NULL;
  CVC4_API_CHECK(es.size() == replacements.size())
      << "Expecting vectors of the same arity in substitute";
  for (unsigned i = 0, nterms = es.size(); i < nterms; i++)
  {
    CVC4_API_CHECK(!es[i].isNull())
        << "Expected non-null term to replace in substitute";
    CVC4_API_CHECK(!replacements[i].isNull())
        << "Expected non-null term as replacement in substitute";
    CVC4_API_CHECK(es[i].getSort().isComparableTo(replacements[i].getSort()))
        << "Expecting terms of comparable sort in substitute";
  }

  std::vector<Node> nodes = Term::termVectorToNodes(es);
  std::vector<Node> nodeReplacements = Term::termVectorToNodes(replacements);
  return Term(d_solver,
              d_node->substitute(nodes.begin(),
                                 nodes.end(),
                                 nodeReplacements.begin(),
                                 nodeReplacements.end()));
}

bool Term::hasOp() const
{
  CVC4_API_CHECK_NOT_NULL;
  return d_node->hasOperator();
}

Op Term::getOp() const
{
  CVC4_API_CHECK_NOT_NULL;
  CVC4_API_CHECK(d_node->hasOperator())
      << "Expecting Term to have an Op when calling getOp()";

  // special cases for parameterized operators that are not indexed operators
  // the API level differs from the internal structure
  // indexed operators are stored in Ops
  // whereas functions and datatype operators are terms, and the Op
  // is one of the APPLY_* kinds
  if (isApplyKind(d_node->getKind()))
  {
    return Op(d_solver, intToExtKind(d_node->getKind()));
  }
  else if (d_node->getMetaKind() == kind::metakind::PARAMETERIZED)
  {
    // it's an indexed operator
    // so we should return the indexed op
    CVC4::Node op = d_node->getOperator();
    return Op(d_solver, intToExtKind(d_node->getKind()), op);
  }
  // Notice this is the only case where getKindHelper is used, since the
  // cases above do not have special cases for intToExtKind.
  return Op(d_solver, getKindHelper());
}

bool Term::isNull() const { return isNullHelper(); }

Term Term::getConstArrayBase() const
{
  NodeManagerScope scope(d_solver->getNodeManager());
  CVC4_API_CHECK_NOT_NULL;
  // CONST_ARRAY kind maps to STORE_ALL internal kind
  CVC4_API_CHECK(d_node->getKind() == CVC4::Kind::STORE_ALL)
      << "Expecting a CONST_ARRAY Term when calling getConstArrayBase()";
  return Term(d_solver, d_node->getConst<ArrayStoreAll>().getValue());
}

std::vector<Term> Term::getConstSequenceElements() const
{
  CVC4_API_CHECK_NOT_NULL;
  CVC4_API_CHECK(d_node->getKind() == CVC4::Kind::CONST_SEQUENCE)
      << "Expecting a CONST_SEQUENCE Term when calling "
         "getConstSequenceElements()";
  const std::vector<Node>& elems = d_node->getConst<Sequence>().getVec();
  std::vector<Term> terms;
  for (const Node& t : elems)
  {
    terms.push_back(Term(d_solver, t));
  }
  return terms;
}

Term Term::notTerm() const
{
  CVC4_API_CHECK_NOT_NULL;
  try
  {
    Node res = d_node->notNode();
    (void)res.getType(true); /* kick off type checking */
    return Term(d_solver, res);
  }
  catch (const CVC4::TypeCheckingExceptionPrivate& e)
  {
    throw CVC4ApiException(e.getMessage());
  }
}

Term Term::andTerm(const Term& t) const
{
  CVC4_API_CHECK_NOT_NULL;
  CVC4_API_ARG_CHECK_NOT_NULL(t);
  try
  {
    Node res = d_node->andNode(*t.d_node);
    (void)res.getType(true); /* kick off type checking */
    return Term(d_solver, res);
  }
  catch (const CVC4::TypeCheckingExceptionPrivate& e)
  {
    throw CVC4ApiException(e.getMessage());
  }
}

Term Term::orTerm(const Term& t) const
{
  CVC4_API_CHECK_NOT_NULL;
  CVC4_API_ARG_CHECK_NOT_NULL(t);
  try
  {
    Node res = d_node->orNode(*t.d_node);
    (void)res.getType(true); /* kick off type checking */
    return Term(d_solver, res);
  }
  catch (const CVC4::TypeCheckingExceptionPrivate& e)
  {
    throw CVC4ApiException(e.getMessage());
  }
}

Term Term::xorTerm(const Term& t) const
{
  CVC4_API_CHECK_NOT_NULL;
  CVC4_API_ARG_CHECK_NOT_NULL(t);
  try
  {
    Node res = d_node->xorNode(*t.d_node);
    (void)res.getType(true); /* kick off type checking */
    return Term(d_solver, res);
  }
  catch (const CVC4::TypeCheckingExceptionPrivate& e)
  {
    throw CVC4ApiException(e.getMessage());
  }
}

Term Term::eqTerm(const Term& t) const
{
  CVC4_API_CHECK_NOT_NULL;
  CVC4_API_ARG_CHECK_NOT_NULL(t);
  try
  {
    Node res = d_node->eqNode(*t.d_node);
    (void)res.getType(true); /* kick off type checking */
    return Term(d_solver, res);
  }
  catch (const CVC4::TypeCheckingExceptionPrivate& e)
  {
    throw CVC4ApiException(e.getMessage());
  }
}

Term Term::impTerm(const Term& t) const
{
  CVC4_API_CHECK_NOT_NULL;
  CVC4_API_ARG_CHECK_NOT_NULL(t);
  try
  {
    Node res = d_node->impNode(*t.d_node);
    (void)res.getType(true); /* kick off type checking */
    return Term(d_solver, res);
  }
  catch (const CVC4::TypeCheckingExceptionPrivate& e)
  {
    throw CVC4ApiException(e.getMessage());
  }
}

Term Term::iteTerm(const Term& then_t, const Term& else_t) const
{
  CVC4_API_CHECK_NOT_NULL;
  CVC4_API_ARG_CHECK_NOT_NULL(then_t);
  CVC4_API_ARG_CHECK_NOT_NULL(else_t);
  try
  {
    Node res = d_node->iteNode(*then_t.d_node, *else_t.d_node);
    (void)res.getType(true); /* kick off type checking */
    return Term(d_solver, res);
  }
  catch (const CVC4::TypeCheckingExceptionPrivate& e)
  {
    throw CVC4ApiException(e.getMessage());
  }
}

std::string Term::toString() const
{
  if (d_solver != nullptr)
  {
    NodeManagerScope scope(d_solver->getNodeManager());
    return d_node->toString();
  }
  return d_node->toString();
}

Term::const_iterator::const_iterator()
    : d_solver(nullptr), d_origNode(nullptr), d_pos(0)
{
}

Term::const_iterator::const_iterator(const Solver* slv,
                                     const std::shared_ptr<CVC4::Node>& n,
                                     uint32_t p)
    : d_solver(slv), d_origNode(n), d_pos(p)
{
}

Term::const_iterator::const_iterator(const const_iterator& it)
    : d_solver(nullptr), d_origNode(nullptr)
{
  if (it.d_origNode != nullptr)
  {
    d_solver = it.d_solver;
    d_origNode = it.d_origNode;
    d_pos = it.d_pos;
  }
}

Term::const_iterator& Term::const_iterator::operator=(const const_iterator& it)
{
  d_solver = it.d_solver;
  d_origNode = it.d_origNode;
  d_pos = it.d_pos;
  return *this;
}

bool Term::const_iterator::operator==(const const_iterator& it) const
{
  if (d_origNode == nullptr || it.d_origNode == nullptr)
  {
    return false;
  }
  return (d_solver == it.d_solver && *d_origNode == *it.d_origNode)
         && (d_pos == it.d_pos);
}

bool Term::const_iterator::operator!=(const const_iterator& it) const
{
  return !(*this == it);
}

Term::const_iterator& Term::const_iterator::operator++()
{
  Assert(d_origNode != nullptr);
  ++d_pos;
  return *this;
}

Term::const_iterator Term::const_iterator::operator++(int)
{
  Assert(d_origNode != nullptr);
  const_iterator it = *this;
  ++d_pos;
  return it;
}

Term Term::const_iterator::operator*() const
{
  Assert(d_origNode != nullptr);
  // this term has an extra child (mismatch between API and internal structure)
  // the extra child will be the first child
  bool extra_child = isApplyKind(d_origNode->getKind());

  if (!d_pos && extra_child)
  {
    return Term(d_solver, d_origNode->getOperator());
  }
  else
  {
    uint32_t idx = d_pos;
    if (extra_child)
    {
      Assert(idx > 0);
      --idx;
    }
    Assert(idx >= 0);
    return Term(d_solver, (*d_origNode)[idx]);
  }
}

Term::const_iterator Term::begin() const
{
  return Term::const_iterator(d_solver, d_node, 0);
}

Term::const_iterator Term::end() const
{
  int endpos = d_node->getNumChildren();
  // special cases for APPLY_*
  // the API differs from the internal structure
  // the API takes a "higher-order" perspective and the applied
  //   function or datatype constructor/selector/tester is a Term
  // which means it needs to be one of the children, even though
  //   internally it is not
  if (isApplyKind(d_node->getKind()))
  {
    // one more child if this is a UF application (count the UF as a child)
    ++endpos;
  }
  return Term::const_iterator(d_solver, d_node, endpos);
}

const CVC4::Node& Term::getNode(void) const { return *d_node; }

namespace detail {
const Rational& getRational(const CVC4::Node& node)
{
  return node.getConst<Rational>();
}
Integer getInteger(const CVC4::Node& node)
{
  return node.getConst<Rational>().getNumerator();
}
template <typename T>
bool checkIntegerBounds(const Integer& i)
{
  return i >= std::numeric_limits<T>::min()
         && i <= std::numeric_limits<T>::max();
}
bool checkReal32Bounds(const Rational& r)
{
  return checkIntegerBounds<std::int32_t>(r.getNumerator())
         && checkIntegerBounds<std::uint32_t>(r.getDenominator());
}
bool checkReal64Bounds(const Rational& r)
{
  return checkIntegerBounds<std::int64_t>(r.getNumerator())
         && checkIntegerBounds<std::uint64_t>(r.getDenominator());
}

bool isInteger(const Node& node)
{
  return node.getKind() == CVC4::Kind::CONST_RATIONAL
         && node.getConst<Rational>().isIntegral();
}
bool isInt32(const Node& node)
{
  return isInteger(node)
         && checkIntegerBounds<std::int32_t>(getInteger(node));
}
bool isUInt32(const Node& node)
{
  return isInteger(node)
         && checkIntegerBounds<std::uint32_t>(getInteger(node));
}
bool isInt64(const Node& node)
{
  return isInteger(node)
         && checkIntegerBounds<std::int64_t>(getInteger(node));
}
bool isUInt64(const Node& node)
{
  return isInteger(node)
         && checkIntegerBounds<std::uint64_t>(getInteger(node));
}
}  // namespace detail

bool Term::isInt32() const { return detail::isInt32(*d_node); }
std::int32_t Term::getInt32() const
{
  CVC4_API_CHECK(detail::isInt32(*d_node))
      << "Term should be a Int32 when calling getInt32()";
  return detail::getInteger(*d_node).getSignedInt();
}
bool Term::isUInt32() const { return detail::isUInt32(*d_node); }
std::uint32_t Term::getUInt32() const
{
  CVC4_API_CHECK(detail::isUInt32(*d_node))
      << "Term should be a UInt32 when calling getUInt32()";
  return detail::getInteger(*d_node).getUnsignedInt();
}
bool Term::isInt64() const { return detail::isInt64(*d_node); }
std::int64_t Term::getInt64() const
{
  CVC4_API_CHECK(detail::isInt64(*d_node))
      << "Term should be a Int64 when calling getInt64()";
  return detail::getInteger(*d_node).getLong();
}
bool Term::isUInt64() const { return detail::isUInt64(*d_node); }
std::uint64_t Term::getUInt64() const
{
  CVC4_API_CHECK(detail::isUInt64(*d_node))
      << "Term should be a UInt64 when calling getUInt64()";
  return detail::getInteger(*d_node).getUnsignedLong();
}
bool Term::isInteger() const { return detail::isInteger(*d_node); }
std::string Term::getInteger() const
{
  CVC4_API_CHECK(detail::isInteger(*d_node))
      << "Term should be an Int when calling getIntString()";
  return detail::getInteger(*d_node).toString();
}

bool Term::isString() const
{
  return d_node->getKind() == CVC4::Kind::CONST_STRING;
}

std::wstring Term::getString() const
{
  CVC4_API_CHECK(d_node->getKind() == CVC4::Kind::CONST_STRING)
      << "Term should be a String when calling getString()";
  return d_node->getConst<CVC4::String>().toWString();
}

std::vector<Node> Term::termVectorToNodes(const std::vector<Term>& terms)
{
  std::vector<Node> res;
  for (const Term& t : terms)
  {
    res.push_back(t.getNode());
  }
  return res;
}

std::ostream& operator<<(std::ostream& out, const Term& t)
{
  out << t.toString();
  return out;
}

std::ostream& operator<<(std::ostream& out, const std::vector<Term>& vector)
{
  container_to_stream(out, vector);
  return out;
}

std::ostream& operator<<(std::ostream& out, const std::set<Term>& set)
{
  container_to_stream(out, set);
  return out;
}

std::ostream& operator<<(
    std::ostream& out,
    const std::unordered_set<Term, TermHashFunction>& unordered_set)
{
  container_to_stream(out, unordered_set);
  return out;
}

template <typename V>
std::ostream& operator<<(std::ostream& out, const std::map<Term, V>& map)
{
  container_to_stream(out, map);
  return out;
}

template <typename V>
std::ostream& operator<<(
    std::ostream& out,
    const std::unordered_map<Term, V, TermHashFunction>& unordered_map)
{
  container_to_stream(out, unordered_map);
  return out;
}

size_t TermHashFunction::operator()(const Term& t) const
{
  return NodeHashFunction()(*t.d_node);
}

/* -------------------------------------------------------------------------- */
/* Datatypes                                                                  */
/* -------------------------------------------------------------------------- */

/* DatatypeConstructorDecl -------------------------------------------------- */

DatatypeConstructorDecl::DatatypeConstructorDecl()
    : d_solver(nullptr), d_ctor(nullptr)
{
}

DatatypeConstructorDecl::DatatypeConstructorDecl(const Solver* slv,
                                                 const std::string& name)
    : d_solver(slv), d_ctor(new CVC4::DTypeConstructor(name))
{
}
DatatypeConstructorDecl::~DatatypeConstructorDecl()
{
  if (d_ctor != nullptr)
  {
    // ensure proper node manager is in scope
    NodeManagerScope scope(d_solver->getNodeManager());
    d_ctor.reset();
  }
}

void DatatypeConstructorDecl::addSelector(const std::string& name,
                                          const Sort& sort)
{
  NodeManagerScope scope(d_solver->getNodeManager());
  CVC4_API_TRY_CATCH_BEGIN;
  CVC4_API_CHECK_NOT_NULL;
  CVC4_API_CHECK_SORT(sort);
  CVC4_API_ARG_CHECK_EXPECTED(!sort.isNull(), sort)
      << "non-null range sort for selector";
  //////// all checks before this line
  d_ctor->addArg(name, *sort.d_type);
  ////////
  CVC4_API_TRY_CATCH_END;
}

void DatatypeConstructorDecl::addSelectorSelf(const std::string& name)
{
  NodeManagerScope scope(d_solver->getNodeManager());
  CVC4_API_TRY_CATCH_BEGIN;
  CVC4_API_CHECK_NOT_NULL;
  //////// all checks before this line
  d_ctor->addArgSelf(name);
  ////////
  CVC4_API_TRY_CATCH_END;
}

bool DatatypeConstructorDecl::isNull() const
{
  CVC4_API_TRY_CATCH_BEGIN;
  //////// all checks before this line
  return isNullHelper();
  ////////
  CVC4_API_TRY_CATCH_END;
}

std::string DatatypeConstructorDecl::toString() const
{
  CVC4_API_TRY_CATCH_BEGIN;
  //////// all checks before this line
  std::stringstream ss;
  ss << *d_ctor;
  return ss.str();
  ////////
  CVC4_API_TRY_CATCH_END;
}

std::ostream& operator<<(std::ostream& out,
                         const DatatypeConstructorDecl& ctordecl)
{
  out << ctordecl.toString();
  return out;
}

std::ostream& operator<<(std::ostream& out,
                         const std::vector<DatatypeConstructorDecl>& vector)
{
  container_to_stream(out, vector);
  return out;
}

bool DatatypeConstructorDecl::isNullHelper() const { return d_ctor == nullptr; }

/* DatatypeDecl ------------------------------------------------------------- */

DatatypeDecl::DatatypeDecl() : d_solver(nullptr), d_dtype(nullptr) {}

DatatypeDecl::DatatypeDecl(const Solver* slv,
                           const std::string& name,
                           bool isCoDatatype)
    : d_solver(slv), d_dtype(new CVC4::DType(name, isCoDatatype))
{
}

DatatypeDecl::DatatypeDecl(const Solver* slv,
                           const std::string& name,
                           const Sort& param,
                           bool isCoDatatype)
    : d_solver(slv),
      d_dtype(new CVC4::DType(
          name, std::vector<TypeNode>{*param.d_type}, isCoDatatype))
{
}

DatatypeDecl::DatatypeDecl(const Solver* slv,
                           const std::string& name,
                           const std::vector<Sort>& params,
                           bool isCoDatatype)
    : d_solver(slv)
{
  std::vector<TypeNode> tparams = Sort::sortVectorToTypeNodes(params);
  d_dtype = std::shared_ptr<CVC4::DType>(
      new CVC4::DType(name, tparams, isCoDatatype));
}

bool DatatypeDecl::isNullHelper() const { return !d_dtype; }

DatatypeDecl::~DatatypeDecl()
{
  if (d_dtype != nullptr)
  {
    // ensure proper node manager is in scope
    NodeManagerScope scope(d_solver->getNodeManager());
    d_dtype.reset();
  }
}

void DatatypeDecl::addConstructor(const DatatypeConstructorDecl& ctor)
{
  NodeManagerScope scope(d_solver->getNodeManager());
  CVC4_API_TRY_CATCH_BEGIN;
  CVC4_API_CHECK_NOT_NULL;
  CVC4_API_ARG_CHECK_NOT_NULL(ctor);
  CVC4_API_ARG_CHECK_SOLVER("datatype constructor declaration", ctor);
  //////// all checks before this line
  d_dtype->addConstructor(ctor.d_ctor);
  ////////
  CVC4_API_TRY_CATCH_END;
}

size_t DatatypeDecl::getNumConstructors() const
{
  CVC4_API_TRY_CATCH_BEGIN;
  CVC4_API_CHECK_NOT_NULL;
  //////// all checks before this line
  return d_dtype->getNumConstructors();
  ////////
  CVC4_API_TRY_CATCH_END;
}

bool DatatypeDecl::isParametric() const
{
  CVC4_API_TRY_CATCH_BEGIN;
  CVC4_API_CHECK_NOT_NULL;
  //////// all checks before this line
  return d_dtype->isParametric();
  ////////
  CVC4_API_TRY_CATCH_END;
}

std::string DatatypeDecl::toString() const
{
  CVC4_API_TRY_CATCH_BEGIN;
  CVC4_API_CHECK_NOT_NULL;
  //////// all checks before this line
  std::stringstream ss;
  ss << *d_dtype;
  return ss.str();
  ////////
  CVC4_API_TRY_CATCH_END;
}

std::string DatatypeDecl::getName() const
{
  CVC4_API_TRY_CATCH_BEGIN;
  CVC4_API_CHECK_NOT_NULL;
  //////// all checks before this line
  return d_dtype->getName();
  ////////
  CVC4_API_TRY_CATCH_END;
}

bool DatatypeDecl::isNull() const
{
  CVC4_API_TRY_CATCH_BEGIN;
  //////// all checks before this line
  return isNullHelper();
  ////////
  CVC4_API_TRY_CATCH_END;
}

std::ostream& operator<<(std::ostream& out, const DatatypeDecl& dtdecl)
{
  out << dtdecl.toString();
  return out;
}

CVC4::DType& DatatypeDecl::getDatatype(void) const { return *d_dtype; }

/* DatatypeSelector --------------------------------------------------------- */

DatatypeSelector::DatatypeSelector() : d_solver(nullptr), d_stor(nullptr) {}

DatatypeSelector::DatatypeSelector(const Solver* slv,
                                   const CVC4::DTypeSelector& stor)
    : d_solver(slv), d_stor(new CVC4::DTypeSelector(stor))
{
  CVC4_API_CHECK(d_stor->isResolved()) << "Expected resolved datatype selector";
}

DatatypeSelector::~DatatypeSelector()
{
  if (d_stor != nullptr)
  {
    // ensure proper node manager is in scope
    NodeManagerScope scope(d_solver->getNodeManager());
    d_stor.reset();
  }
}

std::string DatatypeSelector::getName() const
{
  CVC4_API_TRY_CATCH_BEGIN;
  CVC4_API_CHECK_NOT_NULL;
  //////// all checks before this line
  return d_stor->getName();
  ////////
  CVC4_API_TRY_CATCH_END;
}

Term DatatypeSelector::getSelectorTerm() const
{
  CVC4_API_TRY_CATCH_BEGIN;
  CVC4_API_CHECK_NOT_NULL;
  //////// all checks before this line
  return Term(d_solver, d_stor->getSelector());
  ////////
  CVC4_API_TRY_CATCH_END;
}

Sort DatatypeSelector::getRangeSort() const
{
  CVC4_API_TRY_CATCH_BEGIN;
  CVC4_API_CHECK_NOT_NULL;
  //////// all checks before this line
  return Sort(d_solver, d_stor->getRangeType());
  ////////
  CVC4_API_TRY_CATCH_END;
}

bool DatatypeSelector::isNull() const
{
  CVC4_API_TRY_CATCH_BEGIN;
  //////// all checks before this line
  return isNullHelper();
  ////////
  CVC4_API_TRY_CATCH_END;
}

std::string DatatypeSelector::toString() const
{
  CVC4_API_TRY_CATCH_BEGIN;
  //////// all checks before this line
  std::stringstream ss;
  ss << *d_stor;
  return ss.str();
  ////////
  CVC4_API_TRY_CATCH_END;
}

std::ostream& operator<<(std::ostream& out, const DatatypeSelector& stor)
{
  out << stor.toString();
  return out;
}

bool DatatypeSelector::isNullHelper() const { return d_stor == nullptr; }

/* DatatypeConstructor ------------------------------------------------------ */

DatatypeConstructor::DatatypeConstructor() : d_solver(nullptr), d_ctor(nullptr)
{
}

DatatypeConstructor::DatatypeConstructor(const Solver* slv,
                                         const CVC4::DTypeConstructor& ctor)
    : d_solver(slv), d_ctor(new CVC4::DTypeConstructor(ctor))
{
  CVC4_API_CHECK(d_ctor->isResolved())
      << "Expected resolved datatype constructor";
}

DatatypeConstructor::~DatatypeConstructor()
{
  if (d_ctor != nullptr)
  {
    // ensure proper node manager is in scope
    NodeManagerScope scope(d_solver->getNodeManager());
    d_ctor.reset();
  }
}

std::string DatatypeConstructor::getName() const
{
  CVC4_API_TRY_CATCH_BEGIN;
  CVC4_API_CHECK_NOT_NULL;
  //////// all checks before this line
  return d_ctor->getName();
  ////////
  CVC4_API_TRY_CATCH_END;
}

Term DatatypeConstructor::getConstructorTerm() const
{
  CVC4_API_TRY_CATCH_BEGIN;
  CVC4_API_CHECK_NOT_NULL;
  //////// all checks before this line
  return Term(d_solver, d_ctor->getConstructor());
  ////////
  CVC4_API_TRY_CATCH_END;
}

Term DatatypeConstructor::getSpecializedConstructorTerm(
    const Sort& retSort) const
{
  NodeManagerScope scope(d_solver->getNodeManager());
  CVC4_API_TRY_CATCH_BEGIN;
  CVC4_API_CHECK_NOT_NULL;
  CVC4_API_CHECK(d_ctor->isResolved())
      << "Expected resolved datatype constructor";
  CVC4_API_CHECK(retSort.isDatatype())
      << "Cannot get specialized constructor type for non-datatype type "
      << retSort;
  //////// all checks before this line

  NodeManager* nm = d_solver->getNodeManager();
  Node ret =
      nm->mkNode(kind::APPLY_TYPE_ASCRIPTION,
                 nm->mkConst(AscriptionType(
                     d_ctor->getSpecializedConstructorType(*retSort.d_type))),
                 d_ctor->getConstructor());
  (void)ret.getType(true); /* kick off type checking */
  // apply type ascription to the operator
  Term sctor = api::Term(d_solver, ret);
  return sctor;
  ////////
  CVC4_API_TRY_CATCH_END;
}

Term DatatypeConstructor::getTesterTerm() const
{
  CVC4_API_TRY_CATCH_BEGIN;
  CVC4_API_CHECK_NOT_NULL;
  //////// all checks before this line
  return Term(d_solver, d_ctor->getTester());
  ////////
  CVC4_API_TRY_CATCH_END;
}

size_t DatatypeConstructor::getNumSelectors() const
{
  CVC4_API_TRY_CATCH_BEGIN;
  CVC4_API_CHECK_NOT_NULL;
  //////// all checks before this line
  return d_ctor->getNumArgs();
  ////////
  CVC4_API_TRY_CATCH_END;
}

DatatypeSelector DatatypeConstructor::operator[](size_t index) const
{
  CVC4_API_TRY_CATCH_BEGIN;
  CVC4_API_CHECK_NOT_NULL;
  //////// all checks before this line
  return DatatypeSelector(d_solver, (*d_ctor)[index]);
  ////////
  CVC4_API_TRY_CATCH_END;
}

DatatypeSelector DatatypeConstructor::operator[](const std::string& name) const
{
  CVC4_API_TRY_CATCH_BEGIN;
  CVC4_API_CHECK_NOT_NULL;
  //////// all checks before this line
  return getSelectorForName(name);
  ////////
  CVC4_API_TRY_CATCH_END;
}

DatatypeSelector DatatypeConstructor::getSelector(const std::string& name) const
{
  CVC4_API_TRY_CATCH_BEGIN;
  CVC4_API_CHECK_NOT_NULL;
  //////// all checks before this line
  return getSelectorForName(name);
  ////////
  CVC4_API_TRY_CATCH_END;
}

Term DatatypeConstructor::getSelectorTerm(const std::string& name) const
{
  CVC4_API_TRY_CATCH_BEGIN;
  CVC4_API_CHECK_NOT_NULL;
  //////// all checks before this line
  return getSelector(name).getSelectorTerm();
  ////////
  CVC4_API_TRY_CATCH_END;
}

DatatypeConstructor::const_iterator DatatypeConstructor::begin() const
{
  return DatatypeConstructor::const_iterator(d_solver, *d_ctor, true);
}

DatatypeConstructor::const_iterator DatatypeConstructor::end() const
{
  return DatatypeConstructor::const_iterator(d_solver, *d_ctor, false);
}

DatatypeConstructor::const_iterator::const_iterator(
    const Solver* slv, const CVC4::DTypeConstructor& ctor, bool begin)
{
  d_solver = slv;
  d_int_stors = &ctor.getArgs();

  const std::vector<std::shared_ptr<CVC4::DTypeSelector>>& sels =
      ctor.getArgs();
  for (const std::shared_ptr<CVC4::DTypeSelector>& s : sels)
  {
    /* Can not use emplace_back here since constructor is private. */
    d_stors.push_back(DatatypeSelector(d_solver, *s.get()));
  }
  d_idx = begin ? 0 : sels.size();
}

DatatypeConstructor::const_iterator::const_iterator()
    : d_solver(nullptr), d_int_stors(nullptr), d_idx(0)
{
}

DatatypeConstructor::const_iterator&
DatatypeConstructor::const_iterator::operator=(
    const DatatypeConstructor::const_iterator& it)
{
  d_solver = it.d_solver;
  d_int_stors = it.d_int_stors;
  d_stors = it.d_stors;
  d_idx = it.d_idx;
  return *this;
}

const DatatypeSelector& DatatypeConstructor::const_iterator::operator*() const
{
  return d_stors[d_idx];
}

const DatatypeSelector* DatatypeConstructor::const_iterator::operator->() const
{
  return &d_stors[d_idx];
}

DatatypeConstructor::const_iterator&
DatatypeConstructor::const_iterator::operator++()
{
  ++d_idx;
  return *this;
}

DatatypeConstructor::const_iterator
DatatypeConstructor::const_iterator::operator++(int)
{
  DatatypeConstructor::const_iterator it(*this);
  ++d_idx;
  return it;
}

bool DatatypeConstructor::const_iterator::operator==(
    const DatatypeConstructor::const_iterator& other) const
{
  return d_int_stors == other.d_int_stors && d_idx == other.d_idx;
}

bool DatatypeConstructor::const_iterator::operator!=(
    const DatatypeConstructor::const_iterator& other) const
{
  return d_int_stors != other.d_int_stors || d_idx != other.d_idx;
}

bool DatatypeConstructor::isNull() const
{
  CVC4_API_TRY_CATCH_BEGIN;
  //////// all checks before this line
  return isNullHelper();
  ////////
  CVC4_API_TRY_CATCH_END;
}

std::string DatatypeConstructor::toString() const
{
  CVC4_API_TRY_CATCH_BEGIN;
  //////// all checks before this line
  std::stringstream ss;
  ss << *d_ctor;
  return ss.str();
  ////////
  CVC4_API_TRY_CATCH_END;
}

bool DatatypeConstructor::isNullHelper() const { return d_ctor == nullptr; }

DatatypeSelector DatatypeConstructor::getSelectorForName(
    const std::string& name) const
{
  bool foundSel = false;
  size_t index = 0;
  for (size_t i = 0, nsels = getNumSelectors(); i < nsels; i++)
  {
    if ((*d_ctor)[i].getName() == name)
    {
      index = i;
      foundSel = true;
      break;
    }
  }
  if (!foundSel)
  {
    std::stringstream snames;
    snames << "{ ";
    for (size_t i = 0, ncons = getNumSelectors(); i < ncons; i++)
    {
      snames << (*d_ctor)[i].getName() << " ";
    }
    snames << "} ";
    CVC4_API_CHECK(foundSel) << "No selector " << name << " for constructor "
                             << getName() << " exists among " << snames.str();
  }
  return DatatypeSelector(d_solver, (*d_ctor)[index]);
}

std::ostream& operator<<(std::ostream& out, const DatatypeConstructor& ctor)
{
  out << ctor.toString();
  return out;
}

/* Datatype ----------------------------------------------------------------- */

Datatype::Datatype(const Solver* slv, const CVC4::DType& dtype)
    : d_solver(slv), d_dtype(new CVC4::DType(dtype))
{
  CVC4_API_CHECK(d_dtype->isResolved()) << "Expected resolved datatype";
}

Datatype::Datatype() : d_solver(nullptr), d_dtype(nullptr) {}

Datatype::~Datatype()
{
  if (d_dtype != nullptr)
  {
    // ensure proper node manager is in scope
    NodeManagerScope scope(d_solver->getNodeManager());
    d_dtype.reset();
  }
}

DatatypeConstructor Datatype::operator[](size_t idx) const
{
  CVC4_API_TRY_CATCH_BEGIN;
  CVC4_API_CHECK_NOT_NULL;
  CVC4_API_CHECK(idx < getNumConstructors()) << "Index out of bounds.";
  //////// all checks before this line
  return DatatypeConstructor(d_solver, (*d_dtype)[idx]);
  ////////
  CVC4_API_TRY_CATCH_END;
}

DatatypeConstructor Datatype::operator[](const std::string& name) const
{
  CVC4_API_TRY_CATCH_BEGIN;
  CVC4_API_CHECK_NOT_NULL;
  //////// all checks before this line
  return getConstructorForName(name);
  ////////
  CVC4_API_TRY_CATCH_END;
}

DatatypeConstructor Datatype::getConstructor(const std::string& name) const
{
  CVC4_API_TRY_CATCH_BEGIN;
  CVC4_API_CHECK_NOT_NULL;
  //////// all checks before this line
  return getConstructorForName(name);
  ////////
  CVC4_API_TRY_CATCH_END;
}

Term Datatype::getConstructorTerm(const std::string& name) const
{
  CVC4_API_TRY_CATCH_BEGIN;
  CVC4_API_CHECK_NOT_NULL;
  //////// all checks before this line
  return getConstructor(name).getConstructorTerm();
  ////////
  CVC4_API_TRY_CATCH_END;
}

std::string Datatype::getName() const
{
  CVC4_API_TRY_CATCH_BEGIN;
  CVC4_API_CHECK_NOT_NULL;
  //////// all checks before this line
  return d_dtype->getName();
  ////////
  CVC4_API_TRY_CATCH_END;
}

size_t Datatype::getNumConstructors() const
{
  CVC4_API_TRY_CATCH_BEGIN;
  CVC4_API_CHECK_NOT_NULL;
  //////// all checks before this line
  return d_dtype->getNumConstructors();
  ////////
  CVC4_API_TRY_CATCH_END;
}

bool Datatype::isParametric() const
{
  CVC4_API_TRY_CATCH_BEGIN;
  CVC4_API_CHECK_NOT_NULL;
  //////// all checks before this line
  return d_dtype->isParametric();
  ////////
  CVC4_API_TRY_CATCH_END;
}

bool Datatype::isCodatatype() const
{
  CVC4_API_TRY_CATCH_BEGIN;
  CVC4_API_CHECK_NOT_NULL;
  //////// all checks before this line
  return d_dtype->isCodatatype();
  ////////
  CVC4_API_TRY_CATCH_END;
}

bool Datatype::isTuple() const
{
  CVC4_API_TRY_CATCH_BEGIN;
  CVC4_API_CHECK_NOT_NULL;
  //////// all checks before this line
  return d_dtype->isTuple();
  ////////
  CVC4_API_TRY_CATCH_END;
}

bool Datatype::isRecord() const
{
  CVC4_API_TRY_CATCH_BEGIN;
  CVC4_API_CHECK_NOT_NULL;
  //////// all checks before this line
  return d_dtype->isRecord();
  ////////
  CVC4_API_TRY_CATCH_END;
}

bool Datatype::isFinite() const
{
  CVC4_API_TRY_CATCH_BEGIN;
  CVC4_API_CHECK_NOT_NULL;
  //////// all checks before this line
  return d_dtype->isFinite();
  ////////
  CVC4_API_TRY_CATCH_END;
}

bool Datatype::isWellFounded() const
{
  CVC4_API_TRY_CATCH_BEGIN;
  CVC4_API_CHECK_NOT_NULL;
  //////// all checks before this line
  return d_dtype->isWellFounded();
  ////////
  CVC4_API_TRY_CATCH_END;
}
bool Datatype::hasNestedRecursion() const
{
  CVC4_API_TRY_CATCH_BEGIN;
  CVC4_API_CHECK_NOT_NULL;
  //////// all checks before this line
  return d_dtype->hasNestedRecursion();
  ////////
  CVC4_API_TRY_CATCH_END;
}

bool Datatype::isNull() const
{
  CVC4_API_TRY_CATCH_BEGIN;
  CVC4_API_CHECK_NOT_NULL;
  //////// all checks before this line
  return isNullHelper();
  ////////
  CVC4_API_TRY_CATCH_END;
}

std::string Datatype::toString() const
{
  CVC4_API_TRY_CATCH_BEGIN;
  CVC4_API_CHECK_NOT_NULL;
  //////// all checks before this line
  return d_dtype->getName();
  ////////
  CVC4_API_TRY_CATCH_END;
}

Datatype::const_iterator Datatype::begin() const
{
  return Datatype::const_iterator(d_solver, *d_dtype, true);
}

Datatype::const_iterator Datatype::end() const
{
  return Datatype::const_iterator(d_solver, *d_dtype, false);
}

DatatypeConstructor Datatype::getConstructorForName(
    const std::string& name) const
{
  bool foundCons = false;
  size_t index = 0;
  for (size_t i = 0, ncons = getNumConstructors(); i < ncons; i++)
  {
    if ((*d_dtype)[i].getName() == name)
    {
      index = i;
      foundCons = true;
      break;
    }
  }
  if (!foundCons)
  {
    std::stringstream snames;
    snames << "{ ";
    for (size_t i = 0, ncons = getNumConstructors(); i < ncons; i++)
    {
      snames << (*d_dtype)[i].getName() << " ";
    }
    snames << "}";
    CVC4_API_CHECK(foundCons) << "No constructor " << name << " for datatype "
                              << getName() << " exists, among " << snames.str();
  }
  return DatatypeConstructor(d_solver, (*d_dtype)[index]);
}

Datatype::const_iterator::const_iterator(const Solver* slv,
                                         const CVC4::DType& dtype,
                                         bool begin)
    : d_solver(slv), d_int_ctors(&dtype.getConstructors())
{
  const std::vector<std::shared_ptr<DTypeConstructor>>& cons =
      dtype.getConstructors();
  for (const std::shared_ptr<DTypeConstructor>& c : cons)
  {
    /* Can not use emplace_back here since constructor is private. */
    d_ctors.push_back(DatatypeConstructor(d_solver, *c.get()));
  }
  d_idx = begin ? 0 : cons.size();
}

Datatype::const_iterator::const_iterator()
    : d_solver(nullptr), d_int_ctors(nullptr), d_idx(0)
{
}

Datatype::const_iterator& Datatype::const_iterator::operator=(
    const Datatype::const_iterator& it)
{
  d_solver = it.d_solver;
  d_int_ctors = it.d_int_ctors;
  d_ctors = it.d_ctors;
  d_idx = it.d_idx;
  return *this;
}

const DatatypeConstructor& Datatype::const_iterator::operator*() const
{
  return d_ctors[d_idx];
}

const DatatypeConstructor* Datatype::const_iterator::operator->() const
{
  return &d_ctors[d_idx];
}

Datatype::const_iterator& Datatype::const_iterator::operator++()
{
  ++d_idx;
  return *this;
}

Datatype::const_iterator Datatype::const_iterator::operator++(int)
{
  Datatype::const_iterator it(*this);
  ++d_idx;
  return it;
}

bool Datatype::const_iterator::operator==(
    const Datatype::const_iterator& other) const
{
  return d_int_ctors == other.d_int_ctors && d_idx == other.d_idx;
}

bool Datatype::const_iterator::operator!=(
    const Datatype::const_iterator& other) const
{
  return d_int_ctors != other.d_int_ctors || d_idx != other.d_idx;
}

bool Datatype::isNullHelper() const { return d_dtype == nullptr; }

/* -------------------------------------------------------------------------- */
/* Grammar                                                                    */
/* -------------------------------------------------------------------------- */

Grammar::Grammar()
    : d_solver(nullptr),
      d_sygusVars(),
      d_ntSyms(),
      d_ntsToTerms(0),
      d_allowConst(),
      d_allowVars(),
      d_isResolved(false)
{
}

Grammar::Grammar(const Solver* slv,
                 const std::vector<Term>& sygusVars,
                 const std::vector<Term>& ntSymbols)
    : d_solver(slv),
      d_sygusVars(sygusVars),
      d_ntSyms(ntSymbols),
      d_ntsToTerms(ntSymbols.size()),
      d_allowConst(),
      d_allowVars(),
      d_isResolved(false)
{
  for (Term ntsymbol : d_ntSyms)
  {
    d_ntsToTerms.emplace(ntsymbol, std::vector<Term>());
  }
}

void Grammar::addRule(const Term& ntSymbol, const Term& rule)
{
  CVC4_API_CHECK(!d_isResolved) << "Grammar cannot be modified after passing "
                                   "it as an argument to synthFun/synthInv";
  CVC4_API_ARG_CHECK_NOT_NULL(ntSymbol);
  CVC4_API_ARG_CHECK_NOT_NULL(rule);
  CVC4_API_ARG_CHECK_EXPECTED(
      d_ntsToTerms.find(ntSymbol) != d_ntsToTerms.cend(), ntSymbol)
      << "ntSymbol to be one of the non-terminal symbols given in the "
         "predeclaration";
  CVC4_API_CHECK(ntSymbol.d_node->getType() == rule.d_node->getType())
      << "Expected ntSymbol and rule to have the same sort";

  d_ntsToTerms[ntSymbol].push_back(rule);
}

void Grammar::addRules(const Term& ntSymbol, const std::vector<Term>& rules)
{
  CVC4_API_CHECK(!d_isResolved) << "Grammar cannot be modified after passing "
                                   "it as an argument to synthFun/synthInv";
  CVC4_API_ARG_CHECK_NOT_NULL(ntSymbol);
  CVC4_API_ARG_CHECK_EXPECTED(
      d_ntsToTerms.find(ntSymbol) != d_ntsToTerms.cend(), ntSymbol)
      << "ntSymbol to be one of the non-terminal symbols given in the "
         "predeclaration";

  for (size_t i = 0, n = rules.size(); i < n; ++i)
  {
    CVC4_API_ARG_AT_INDEX_CHECK_EXPECTED(
        !rules[i].isNull(), "parameter rule", rules[i], i)
        << "non-null term";
    CVC4_API_CHECK(ntSymbol.d_node->getType() == rules[i].d_node->getType())
        << "Expected ntSymbol and rule at index " << i
        << " to have the same sort";
  }

  d_ntsToTerms[ntSymbol].insert(
      d_ntsToTerms[ntSymbol].cend(), rules.cbegin(), rules.cend());
}

void Grammar::addAnyConstant(const Term& ntSymbol)
{
  CVC4_API_CHECK(!d_isResolved) << "Grammar cannot be modified after passing "
                                   "it as an argument to synthFun/synthInv";
  CVC4_API_ARG_CHECK_NOT_NULL(ntSymbol);
  CVC4_API_ARG_CHECK_EXPECTED(
      d_ntsToTerms.find(ntSymbol) != d_ntsToTerms.cend(), ntSymbol)
      << "ntSymbol to be one of the non-terminal symbols given in the "
         "predeclaration";

  d_allowConst.insert(ntSymbol);
}

void Grammar::addAnyVariable(const Term& ntSymbol)
{
  CVC4_API_CHECK(!d_isResolved) << "Grammar cannot be modified after passing "
                                   "it as an argument to synthFun/synthInv";
  CVC4_API_ARG_CHECK_NOT_NULL(ntSymbol);
  CVC4_API_ARG_CHECK_EXPECTED(
      d_ntsToTerms.find(ntSymbol) != d_ntsToTerms.cend(), ntSymbol)
      << "ntSymbol to be one of the non-terminal symbols given in the "
         "predeclaration";

  d_allowVars.insert(ntSymbol);
}

/**
 * this function concatinates the outputs of calling f on each element between
 * first and last, seperated by sep.
 * @param first the beginning of the range
 * @param last the end of the range
 * @param f the function to call on each element in the range, its output must
 *          be overloaded for operator<<
 * @param sep the string to add between successive calls to f
 */
template <typename Iterator, typename Function>
std::string join(Iterator first, Iterator last, Function f, std::string sep)
{
  std::stringstream ss;
  Iterator i = first;

  if (i != last)
  {
    ss << f(*i);
    ++i;
  }

  while (i != last)
  {
    ss << sep << f(*i);
    ++i;
  }

  return ss.str();
}

std::string Grammar::toString() const
{
  std::stringstream ss;
  ss << "  ("  // pre-declaration
     << join(
            d_ntSyms.cbegin(),
            d_ntSyms.cend(),
            [](const Term& t) {
              std::stringstream s;
              s << '(' << t << ' ' << t.getSort() << ')';
              return s.str();
            },
            " ")
     << ")\n  ("  // grouped rule listing
     << join(
            d_ntSyms.cbegin(),
            d_ntSyms.cend(),
            [this](const Term& t) {
              bool allowConst = d_allowConst.find(t) != d_allowConst.cend(),
                   allowVars = d_allowVars.find(t) != d_allowVars.cend();
              const std::vector<Term>& rules = d_ntsToTerms.at(t);
              std::stringstream s;
              s << '(' << t << ' ' << t.getSort() << " ("
                << (allowConst ? "(Constant " + t.getSort().toString() + ")"
                               : "")
                << (allowConst && allowVars ? " " : "")
                << (allowVars ? "(Var " + t.getSort().toString() + ")" : "")
                << ((allowConst || allowVars) && !rules.empty() ? " " : "")
                << join(
                       rules.cbegin(),
                       rules.cend(),
                       [](const Term& rule) { return rule.toString(); },
                       " ")
                << "))";
              return s.str();
            },
            "\n   ")
     << ')';

  return ss.str();
}

Sort Grammar::resolve()
{
  d_isResolved = true;

  Term bvl;

  if (!d_sygusVars.empty())
  {
    bvl = Term(
        d_solver,
        d_solver->getNodeManager()->mkNode(
            CVC4::kind::BOUND_VAR_LIST, Term::termVectorToNodes(d_sygusVars)));
  }

  std::unordered_map<Term, Sort, TermHashFunction> ntsToUnres(d_ntSyms.size());

  for (Term ntsymbol : d_ntSyms)
  {
    // make the unresolved type, used for referencing the final version of
    // the ntsymbol's datatype
    ntsToUnres[ntsymbol] =
        Sort(d_solver, d_solver->getNodeManager()->mkSort(ntsymbol.toString()));
  }

  std::vector<CVC4::DType> datatypes;
  std::set<TypeNode> unresTypes;

  datatypes.reserve(d_ntSyms.size());

  for (const Term& ntSym : d_ntSyms)
  {
    // make the datatype, which encodes terms generated by this non-terminal
    DatatypeDecl dtDecl(d_solver, ntSym.toString());

    for (const Term& consTerm : d_ntsToTerms[ntSym])
    {
      addSygusConstructorTerm(dtDecl, consTerm, ntsToUnres);
    }

    if (d_allowVars.find(ntSym) != d_allowVars.cend())
    {
      addSygusConstructorVariables(dtDecl,
                                   Sort(d_solver, ntSym.d_node->getType()));
    }

    bool aci = d_allowConst.find(ntSym) != d_allowConst.end();
    TypeNode btt = ntSym.d_node->getType();
    dtDecl.d_dtype->setSygus(btt, *bvl.d_node, aci, false);

    // We can be in a case where the only rule specified was (Variable T)
    // and there are no variables of type T, in which case this is a bogus
    // grammar. This results in the error below.
    CVC4_API_CHECK(dtDecl.d_dtype->getNumConstructors() != 0)
        << "Grouped rule listing for " << *dtDecl.d_dtype
        << " produced an empty rule list";

    datatypes.push_back(*dtDecl.d_dtype);
    unresTypes.insert(*ntsToUnres[ntSym].d_type);
  }

  std::vector<TypeNode> datatypeTypes =
      d_solver->getNodeManager()->mkMutualDatatypeTypes(
          datatypes, unresTypes, NodeManager::DATATYPE_FLAG_PLACEHOLDER);

  // return is the first datatype
  return Sort(d_solver, datatypeTypes[0]);
}

void Grammar::addSygusConstructorTerm(
    DatatypeDecl& dt,
    const Term& term,
    const std::unordered_map<Term, Sort, TermHashFunction>& ntsToUnres) const
{
  // At this point, we should know that dt is well founded, and that its
  // builtin sygus operators are well-typed.
  // Now, purify each occurrence of a non-terminal symbol in term, replace by
  // free variables. These become arguments to constructors. Notice we must do
  // a tree traversal in this function, since unique paths to the same term
  // should be treated as distinct terms.
  // Notice that let expressions are forbidden in the input syntax of term, so
  // this does not lead to exponential behavior with respect to input size.
  std::vector<Term> args;
  std::vector<Sort> cargs;
  Term op = purifySygusGTerm(term, args, cargs, ntsToUnres);
  std::stringstream ssCName;
  ssCName << op.getKind();
  if (!args.empty())
  {
    Term lbvl =
        Term(d_solver,
             d_solver->getNodeManager()->mkNode(CVC4::kind::BOUND_VAR_LIST,
                                                Term::termVectorToNodes(args)));
    // its operator is a lambda
    op = Term(d_solver,
              d_solver->getNodeManager()->mkNode(
                  CVC4::kind::LAMBDA, *lbvl.d_node, *op.d_node));
  }
  std::vector<TypeNode> cargst = Sort::sortVectorToTypeNodes(cargs);
  dt.d_dtype->addSygusConstructor(*op.d_node, ssCName.str(), cargst);
}

Term Grammar::purifySygusGTerm(
    const Term& term,
    std::vector<Term>& args,
    std::vector<Sort>& cargs,
    const std::unordered_map<Term, Sort, TermHashFunction>& ntsToUnres) const
{
  std::unordered_map<Term, Sort, TermHashFunction>::const_iterator itn =
      ntsToUnres.find(term);
  if (itn != ntsToUnres.cend())
  {
    Term ret =
        Term(d_solver,
             d_solver->getNodeManager()->mkBoundVar(term.d_node->getType()));
    args.push_back(ret);
    cargs.push_back(itn->second);
    return ret;
  }
  std::vector<Term> pchildren;
  bool childChanged = false;
  for (unsigned i = 0, nchild = term.d_node->getNumChildren(); i < nchild; i++)
  {
    Term ptermc = purifySygusGTerm(
        Term(d_solver, (*term.d_node)[i]), args, cargs, ntsToUnres);
    pchildren.push_back(ptermc);
    childChanged = childChanged || *ptermc.d_node != (*term.d_node)[i];
  }
  if (!childChanged)
  {
    return term;
  }

  Node nret;

  if (term.d_node->getMetaKind() == kind::metakind::PARAMETERIZED)
  {
    // it's an indexed operator so we should provide the op
    NodeBuilder<> nb(term.d_node->getKind());
    nb << term.d_node->getOperator();
    nb.append(Term::termVectorToNodes(pchildren));
    nret = nb.constructNode();
  }
  else
  {
    nret = d_solver->getNodeManager()->mkNode(
        term.d_node->getKind(), Term::termVectorToNodes(pchildren));
  }

  return Term(d_solver, nret);
}

void Grammar::addSygusConstructorVariables(DatatypeDecl& dt,
                                           const Sort& sort) const
{
  Assert(!sort.isNull());
  // each variable of appropriate type becomes a sygus constructor in dt.
  for (unsigned i = 0, size = d_sygusVars.size(); i < size; i++)
  {
    Term v = d_sygusVars[i];
    if (v.d_node->getType() == *sort.d_type)
    {
      std::stringstream ss;
      ss << v;
      std::vector<TypeNode> cargs;
      dt.d_dtype->addSygusConstructor(*v.d_node, ss.str(), cargs);
    }
  }
}

std::ostream& operator<<(std::ostream& out, const Grammar& g)
{
  return out << g.toString();
}

/* -------------------------------------------------------------------------- */
/* Rounding Mode for Floating Points                                          */
/* -------------------------------------------------------------------------- */

const static std::
    unordered_map<RoundingMode, CVC4::RoundingMode, RoundingModeHashFunction>
        s_rmodes{
            {ROUND_NEAREST_TIES_TO_EVEN,
             CVC4::RoundingMode::ROUND_NEAREST_TIES_TO_EVEN},
            {ROUND_TOWARD_POSITIVE, CVC4::RoundingMode::ROUND_TOWARD_POSITIVE},
            {ROUND_TOWARD_NEGATIVE, CVC4::RoundingMode::ROUND_TOWARD_NEGATIVE},
            {ROUND_TOWARD_ZERO, CVC4::RoundingMode::ROUND_TOWARD_ZERO},
            {ROUND_NEAREST_TIES_TO_AWAY,
             CVC4::RoundingMode::ROUND_NEAREST_TIES_TO_AWAY},
        };

const static std::unordered_map<CVC4::RoundingMode,
                                RoundingMode,
                                CVC4::RoundingModeHashFunction>
    s_rmodes_internal{
        {CVC4::RoundingMode::ROUND_NEAREST_TIES_TO_EVEN,
         ROUND_NEAREST_TIES_TO_EVEN},
        {CVC4::RoundingMode::ROUND_TOWARD_POSITIVE, ROUND_TOWARD_POSITIVE},
        {CVC4::RoundingMode::ROUND_TOWARD_POSITIVE, ROUND_TOWARD_NEGATIVE},
        {CVC4::RoundingMode::ROUND_TOWARD_ZERO, ROUND_TOWARD_ZERO},
        {CVC4::RoundingMode::ROUND_NEAREST_TIES_TO_AWAY,
         ROUND_NEAREST_TIES_TO_AWAY},
    };

size_t RoundingModeHashFunction::operator()(const RoundingMode& rm) const
{
  return size_t(rm);
}

/* -------------------------------------------------------------------------- */
/* Solver                                                                     */
/* -------------------------------------------------------------------------- */

Solver::Solver(Options* opts)
{
  d_nodeMgr.reset(new NodeManager());
  d_smtEngine.reset(new SmtEngine(d_nodeMgr.get(), opts));
  d_smtEngine->setSolver(this);
  Options& o = d_smtEngine->getOptions();
  d_rng.reset(new Random(o[options::seed]));
#if CVC4_STATISTICS_ON
  d_stats.reset(new Statistics());
  d_nodeMgr->getStatisticsRegistry()->registerStat(&d_stats->d_consts);
  d_nodeMgr->getStatisticsRegistry()->registerStat(&d_stats->d_vars);
  d_nodeMgr->getStatisticsRegistry()->registerStat(&d_stats->d_terms);
#endif
}

Solver::~Solver() {}

/* Helpers and private functions                                              */
/* -------------------------------------------------------------------------- */

NodeManager* Solver::getNodeManager(void) const { return d_nodeMgr.get(); }

void Solver::increment_term_stats(Kind kind) const
{
#ifdef CVC4_STATISTICS_ON
  d_stats->d_terms << kind;
#endif
}

void Solver::increment_vars_consts_stats(const Sort& sort, bool is_var) const
{
#ifdef CVC4_STATISTICS_ON
  const TypeNode tn = sort.getTypeNode();
  TypeConstant tc = tn.getKind() == CVC4::kind::TYPE_CONSTANT
                        ? tn.getConst<TypeConstant>()
                        : LAST_TYPE;
  if (is_var)
  {
    d_stats->d_vars << tc;
  }
  else
  {
    d_stats->d_consts << tc;
  }
#endif
}

/* Split out to avoid nested API calls (problematic with API tracing).        */
/* .......................................................................... */

template <typename T>
Term Solver::mkValHelper(T t) const
{
  NodeManagerScope scope(getNodeManager());
  Node res = getNodeManager()->mkConst(t);
  (void)res.getType(true); /* kick off type checking */
  return Term(this, res);
}

Term Solver::mkRealFromStrHelper(const std::string& s) const
{
  try
  {
    CVC4::Rational r = s.find('/') != std::string::npos
                           ? CVC4::Rational(s)
                           : CVC4::Rational::fromDecimal(s);
    return mkValHelper<CVC4::Rational>(r);
  }
  catch (const std::invalid_argument& e)
  {
    std::stringstream message;
    message << "Cannot construct Real or Int from string argument '" << s << "'"
            << std::endl;
    throw std::invalid_argument(message.str());
  }
}

Term Solver::mkBVFromIntHelper(uint32_t size, uint64_t val) const
{
  CVC4_API_TRY_CATCH_BEGIN;
  CVC4_API_ARG_CHECK_EXPECTED(size > 0, size) << "a bit-width > 0";

  return mkValHelper<CVC4::BitVector>(CVC4::BitVector(size, val));
  ////////
  CVC4_API_TRY_CATCH_END;
}

Term Solver::mkBVFromStrHelper(const std::string& s, uint32_t base) const
{
  CVC4_API_ARG_CHECK_EXPECTED(!s.empty(), s) << "a non-empty string";
  CVC4_API_ARG_CHECK_EXPECTED(base == 2 || base == 10 || base == 16, base)
      << "base 2, 10, or 16";

  return mkValHelper<CVC4::BitVector>(CVC4::BitVector(s, base));
}

Term Solver::mkBVFromStrHelper(uint32_t size,
                               const std::string& s,
                               uint32_t base) const
{
  CVC4_API_ARG_CHECK_EXPECTED(!s.empty(), s) << "a non-empty string";
  CVC4_API_ARG_CHECK_EXPECTED(base == 2 || base == 10 || base == 16, base)
      << "base 2, 10, or 16";

  Integer val(s, base);

  if (val.strictlyNegative())
  {
    CVC4_API_CHECK(val >= -Integer("2", 10).pow(size - 1))
        << "Overflow in bitvector construction (specified bitvector size "
        << size << " too small to hold value " << s << ")";
  }
  else
  {
    CVC4_API_CHECK(val.modByPow2(size) == val)
        << "Overflow in bitvector construction (specified bitvector size "
        << size << " too small to hold value " << s << ")";
  }

  return mkValHelper<CVC4::BitVector>(CVC4::BitVector(size, val));
}

Term Solver::mkCharFromStrHelper(const std::string& s) const
{
  CVC4_API_CHECK(s.find_first_not_of("0123456789abcdefABCDEF", 0)
                     == std::string::npos
                 && s.size() <= 5 && s.size() > 0)
      << "Unexpected string for hexadecimal character " << s;
  uint32_t val = static_cast<uint32_t>(std::stoul(s, 0, 16));
  CVC4_API_CHECK(val < String::num_codes())
      << "Not a valid code point for hexadecimal character " << s;
  std::vector<unsigned> cpts;
  cpts.push_back(val);
  return mkValHelper<CVC4::String>(CVC4::String(cpts));
}

Term Solver::getValueHelper(const Term& term) const
{
  // Note: Term is checked in the caller to avoid double checks
  Node value = d_smtEngine->getValue(*term.d_node);
  Term res = Term(this, value);
  // May need to wrap in real cast so that user know this is a real.
  TypeNode tn = (*term.d_node).getType();
  if (!tn.isInteger() && value.getType().isInteger())
  {
    return ensureRealSort(res);
  }
  return res;
}

Sort Solver::mkTupleSortHelper(const std::vector<Sort>& sorts) const
{
  // Note: Sorts are checked in the caller to avoid double checks
  std::vector<TypeNode> typeNodes = Sort::sortVectorToTypeNodes(sorts);
  return Sort(this, getNodeManager()->mkTupleType(typeNodes));
}

Term Solver::mkTermFromKind(Kind kind) const
{
  CVC4_API_KIND_CHECK_EXPECTED(
      kind == PI || kind == REGEXP_EMPTY || kind == REGEXP_SIGMA, kind)
      << "PI or REGEXP_EMPTY or REGEXP_SIGMA";

  Node res;
  if (kind == REGEXP_EMPTY || kind == REGEXP_SIGMA)
  {
    CVC4::Kind k = extToIntKind(kind);
    Assert(isDefinedIntKind(k));
    res = d_nodeMgr->mkNode(k, std::vector<Node>());
  }
  else
  {
    Assert(kind == PI);
    res = d_nodeMgr->mkNullaryOperator(d_nodeMgr->realType(), CVC4::kind::PI);
  }
  (void)res.getType(true); /* kick off type checking */
  increment_term_stats(kind);
  return Term(this, res);
}

Term Solver::mkTermHelper(Kind kind, const std::vector<Term>& children) const
{
  for (size_t i = 0, size = children.size(); i < size; ++i)
  {
    CVC4_API_ARG_AT_INDEX_CHECK_EXPECTED(
        !children[i].isNull(), "child term", children[i], i)
        << "non-null term";
    CVC4_API_ARG_AT_INDEX_CHECK_EXPECTED(
        this == children[i].d_solver, "child term", children[i], i)
        << "a child term associated to this solver object";
  }

  std::vector<Node> echildren = Term::termVectorToNodes(children);
  CVC4::Kind k = extToIntKind(kind);
  Assert(isDefinedIntKind(k))
      << "Not a defined internal kind : " << k << " " << kind;

  Node res;
  if (echildren.size() > 2)
  {
    if (kind == INTS_DIVISION || kind == XOR || kind == MINUS
        || kind == DIVISION || kind == HO_APPLY || kind == REGEXP_DIFF)
    {
      // left-associative, but CVC4 internally only supports 2 args
      res = d_nodeMgr->mkLeftAssociative(k, echildren);
    }
    else if (kind == IMPLIES)
    {
      // right-associative, but CVC4 internally only supports 2 args
      res = d_nodeMgr->mkRightAssociative(k, echildren);
    }
    else if (kind == EQUAL || kind == LT || kind == GT || kind == LEQ
             || kind == GEQ)
    {
      // "chainable", but CVC4 internally only supports 2 args
      res = d_nodeMgr->mkChain(k, echildren);
    }
    else if (kind::isAssociative(k))
    {
      // mkAssociative has special treatment for associative operators with lots
      // of children
      res = d_nodeMgr->mkAssociative(k, echildren);
    }
    else
    {
      // default case, must check kind
      checkMkTerm(kind, children.size());
      res = d_nodeMgr->mkNode(k, echildren);
    }
  }
  else if (kind::isAssociative(k))
  {
    // associative case, same as above
    res = d_nodeMgr->mkAssociative(k, echildren);
  }
  else
  {
    // default case, same as above
    checkMkTerm(kind, children.size());
    if (kind == api::SINGLETON)
    {
      // the type of the term is the same as the type of the internal node
      // see Term::getSort()
      TypeNode type = children[0].d_node->getType();
      // Internally NodeManager::mkSingleton needs a type argument
      // to construct a singleton, since there is no difference between
      // integers and reals (both are Rationals).
      // At the API, mkReal and mkInteger are different and therefore the
      // element type can be used safely here.
      res = getNodeManager()->mkSingleton(type, *children[0].d_node);
    }
    else if (kind == api::MK_BAG)
    {
      // the type of the term is the same as the type of the internal node
      // see Term::getSort()
      TypeNode type = children[0].d_node->getType();
      // Internally NodeManager::mkBag needs a type argument
      // to construct a bag, since there is no difference between
      // integers and reals (both are Rationals).
      // At the API, mkReal and mkInteger are different and therefore the
      // element type can be used safely here.
      res = getNodeManager()->mkBag(
          type, *children[0].d_node, *children[1].d_node);
    }
    else
    {
      res = d_nodeMgr->mkNode(k, echildren);
    }
  }

  (void)res.getType(true); /* kick off type checking */
  increment_term_stats(kind);
  return Term(this, res);
}

Term Solver::mkTermHelper(const Op& op, const std::vector<Term>& children) const
{
  CVC4_API_SOLVER_CHECK_OP(op);

  if (!op.isIndexedHelper())
  {
    return mkTermHelper(op.d_kind, children);
  }

  for (size_t i = 0, size = children.size(); i < size; ++i)
  {
    CVC4_API_ARG_AT_INDEX_CHECK_EXPECTED(
        !children[i].isNull(), "child term", children[i], i)
        << "non-null term";
    CVC4_API_ARG_AT_INDEX_CHECK_EXPECTED(
        this == children[i].d_solver, "child term", children[i], i)
        << "child term associated to this solver object";
  }
  checkMkTerm(op.d_kind, children.size());

  const CVC4::Kind int_kind = extToIntKind(op.d_kind);
  std::vector<Node> echildren = Term::termVectorToNodes(children);

  NodeBuilder<> nb(int_kind);
  nb << *op.d_node;
  nb.append(echildren);
  Node res = nb.constructNode();

  (void)res.getType(true); /* kick off type checking */
  return Term(this, res);
}

std::vector<Sort> Solver::mkDatatypeSortsInternal(
    const std::vector<DatatypeDecl>& dtypedecls,
    const std::set<Sort>& unresolvedSorts) const
{
  std::vector<CVC4::DType> datatypes;
  for (size_t i = 0, ndts = dtypedecls.size(); i < ndts; ++i)
  {
    CVC4_API_ARG_AT_INDEX_CHECK_EXPECTED(this == dtypedecls[i].d_solver,
                                         "datatype declaration",
                                         dtypedecls[i],
                                         i)
        << "a datatype declaration associated to this solver object";
    CVC4_API_ARG_AT_INDEX_CHECK_EXPECTED(dtypedecls[i].getNumConstructors() > 0,
                                         "datatype declaration",
                                         dtypedecls[i],
                                         i)
        << "a datatype declaration with at least one constructor";
    datatypes.push_back(dtypedecls[i].getDatatype());
  }
  size_t i = 0;
  for (auto& sort : unresolvedSorts)
  {
    CVC4_API_ARG_AT_INDEX_CHECK_EXPECTED(
        !sort.isNull(), "unresolved sort", sort, i)
        << "non-null sort";
    CVC4_API_ARG_AT_INDEX_CHECK_EXPECTED(
        this == sort.d_solver, "unresolved sort", sort, i)
        << "an unresolved sort associated to this solver object";
    i += 1;
  }

  std::set<TypeNode> utypes = Sort::sortSetToTypeNodes(unresolvedSorts);
  std::vector<CVC4::TypeNode> dtypes =
      getNodeManager()->mkMutualDatatypeTypes(datatypes, utypes);
  std::vector<Sort> retTypes = Sort::typeNodeVectorToSorts(this, dtypes);
  return retTypes;
}

Term Solver::synthFunHelper(const std::string& symbol,
                            const std::vector<Term>& boundVars,
                            const Sort& sort,
                            bool isInv,
                            Grammar* g) const
{
  CVC4_API_ARG_CHECK_NOT_NULL(sort);

  std::vector<TypeNode> varTypes;
  for (size_t i = 0, n = boundVars.size(); i < n; ++i)
  {
    CVC4_API_ARG_AT_INDEX_CHECK_EXPECTED(
        this == boundVars[i].d_solver, "bound variable", boundVars[i], i)
        << "bound variable associated to this solver object";
    CVC4_API_ARG_AT_INDEX_CHECK_EXPECTED(
        !boundVars[i].isNull(), "bound variable", boundVars[i], i)
        << "a non-null term";
    CVC4_API_ARG_AT_INDEX_CHECK_EXPECTED(
        boundVars[i].d_node->getKind() == CVC4::Kind::BOUND_VARIABLE,
        "bound variable",
        boundVars[i],
        i)
        << "a bound variable";
    varTypes.push_back(boundVars[i].d_node->getType());
  }
  CVC4_API_SOLVER_CHECK_SORT(sort);

  if (g != nullptr)
  {
    CVC4_API_CHECK(g->d_ntSyms[0].d_node->getType() == *sort.d_type)
        << "Invalid Start symbol for Grammar g, Expected Start's sort to be "
        << *sort.d_type << " but found " << g->d_ntSyms[0].d_node->getType();
  }

  TypeNode funType = varTypes.empty() ? *sort.d_type
                                      : getNodeManager()->mkFunctionType(
                                          varTypes, *sort.d_type);

  Node fun = getNodeManager()->mkBoundVar(symbol, funType);
  (void)fun.getType(true); /* kick off type checking */

  std::vector<Node> bvns = Term::termVectorToNodes(boundVars);

  d_smtEngine->declareSynthFun(
      fun, g == nullptr ? funType : *g->resolve().d_type, isInv, bvns);

  return Term(this, fun);
}

Term Solver::ensureTermSort(const Term& term, const Sort& sort) const
{
  // Note: Term and sort are checked in the caller to avoid double checks
  CVC4_API_CHECK(term.getSort() == sort
                 || (term.getSort().isInteger() && sort.isReal()))
      << "Expected conversion from Int to Real";

  Sort t = term.getSort();
  if (term.getSort() == sort)
  {
    return term;
  }

  // Integers are reals, too
  Assert(t.isReal());
  Term res = term;
  if (t.isInteger())
  {
    // Must cast to Real to ensure correct type is passed to parametric type
    // constructors. We do this cast using division with 1. This has the
    // advantage wrt using TO_REAL since (constant) division is always included
    // in the theory.
    res = Term(this,
               d_nodeMgr->mkNode(extToIntKind(DIVISION),
                                 *res.d_node,
                                 d_nodeMgr->mkConst(CVC4::Rational(1))));
  }
  Assert(res.getSort() == sort);
  return res;
}

Term Solver::ensureRealSort(const Term& t) const
{
  Assert(this == t.d_solver);
  CVC4_API_ARG_CHECK_EXPECTED(
      t.getSort() == getIntegerSort() || t.getSort() == getRealSort(),
      " an integer or real term");
  if (t.getSort() == getIntegerSort())
  {
    Node n = getNodeManager()->mkNode(kind::CAST_TO_REAL, *t.d_node);
    return Term(this, n);
  }
  return t;
}

bool Solver::isValidInteger(const std::string& s) const
{
  if (s.length() == 0)
  {
    // string should not be empty
    return false;
  }

  size_t index = 0;
  if (s[index] == '-')
  {
    if (s.length() == 1)
    {
      // negative integers should contain at least one digit
      return false;
    }
    index = 1;
  }

  if (s[index] == '0' && s.length() > (index + 1))
  {
    // From SMT-Lib 2.6: A <numeral> is the digit 0 or a non-empty sequence of
    // digits not starting with 0. So integers like 001, 000 are not allowed
    return false;
  }

  // all remaining characters should be decimal digits
  for (; index < s.length(); ++index)
  {
    if (!std::isdigit(s[index]))
    {
      return false;
    }
  }

  return true;
}

/* Helpers for mkTerm checks.                                                 */
/* .......................................................................... */

void Solver::checkMkTerm(Kind kind, uint32_t nchildren) const
{
  CVC4_API_KIND_CHECK(kind);
  Assert(isDefinedIntKind(extToIntKind(kind)));
  const CVC4::kind::MetaKind mk = kind::metaKindOf(extToIntKind(kind));
  CVC4_API_KIND_CHECK_EXPECTED(
      mk == kind::metakind::PARAMETERIZED || mk == kind::metakind::OPERATOR,
      kind)
      << "Only operator-style terms are created with mkTerm(), "
         "to create variables, constants and values see mkVar(), mkConst() "
         "and the respective theory-specific functions to create values, "
         "e.g., mkBitVector().";
  CVC4_API_KIND_CHECK_EXPECTED(
      nchildren >= minArity(kind) && nchildren <= maxArity(kind), kind)
      << "Terms with kind " << kindToString(kind) << " must have at least "
      << minArity(kind) << " children and at most " << maxArity(kind)
      << " children (the one under construction has " << nchildren << ")";
}

/* Solver Configuration                                                       */
/* -------------------------------------------------------------------------- */

bool Solver::supportsFloatingPoint() const
{
  return Configuration::isBuiltWithSymFPU();
}

/* Sorts Handling                                                             */
/* -------------------------------------------------------------------------- */

Sort Solver::getNullSort(void) const
{
  CVC4_API_TRY_CATCH_BEGIN;
  return Sort(this, TypeNode());
  ////////
  CVC4_API_TRY_CATCH_END;
}

Sort Solver::getBooleanSort(void) const
{
  NodeManagerScope scope(getNodeManager());
  CVC4_API_TRY_CATCH_BEGIN;
  return Sort(this, getNodeManager()->booleanType());
  ////////
  CVC4_API_TRY_CATCH_END;
}

Sort Solver::getIntegerSort(void) const
{
  NodeManagerScope scope(getNodeManager());
  CVC4_API_TRY_CATCH_BEGIN;
  return Sort(this, getNodeManager()->integerType());
  ////////
  CVC4_API_TRY_CATCH_END;
}

Sort Solver::getRealSort(void) const
{
  NodeManagerScope scope(getNodeManager());
  CVC4_API_TRY_CATCH_BEGIN;
  return Sort(this, getNodeManager()->realType());
  ////////
  CVC4_API_TRY_CATCH_END;
}

Sort Solver::getRegExpSort(void) const
{
  NodeManagerScope scope(getNodeManager());
  CVC4_API_TRY_CATCH_BEGIN;
  return Sort(this, getNodeManager()->regExpType());
  ////////
  CVC4_API_TRY_CATCH_END;
}

Sort Solver::getStringSort(void) const
{
  NodeManagerScope scope(getNodeManager());
  CVC4_API_TRY_CATCH_BEGIN;
  return Sort(this, getNodeManager()->stringType());
  ////////
  CVC4_API_TRY_CATCH_END;
}

Sort Solver::getRoundingModeSort(void) const
{
  NodeManagerScope scope(getNodeManager());
  CVC4_API_TRY_CATCH_BEGIN;
  CVC4_API_CHECK(Configuration::isBuiltWithSymFPU())
      << "Expected CVC4 to be compiled with SymFPU support";
  return Sort(this, getNodeManager()->roundingModeType());
  ////////
  CVC4_API_TRY_CATCH_END;
}

/* Create sorts ------------------------------------------------------- */

Sort Solver::mkArraySort(const Sort& indexSort, const Sort& elemSort) const
{
  NodeManagerScope scope(getNodeManager());
  CVC4_API_TRY_CATCH_BEGIN;
  CVC4_API_ARG_CHECK_EXPECTED(!indexSort.isNull(), indexSort)
      << "non-null index sort";
  CVC4_API_ARG_CHECK_EXPECTED(!elemSort.isNull(), elemSort)
      << "non-null element sort";
  CVC4_API_SOLVER_CHECK_SORT(indexSort);
  CVC4_API_SOLVER_CHECK_SORT(elemSort);

  return Sort(
      this, getNodeManager()->mkArrayType(*indexSort.d_type, *elemSort.d_type));
  ////////
  CVC4_API_TRY_CATCH_END;
}

Sort Solver::mkBitVectorSort(uint32_t size) const
{
  NodeManagerScope scope(getNodeManager());
  CVC4_API_TRY_CATCH_BEGIN;
  CVC4_API_ARG_CHECK_EXPECTED(size > 0, size) << "size > 0";

  return Sort(this, getNodeManager()->mkBitVectorType(size));
  ////////
  CVC4_API_TRY_CATCH_END;
}

Sort Solver::mkFloatingPointSort(uint32_t exp, uint32_t sig) const
{
  NodeManagerScope scope(getNodeManager());
  CVC4_API_TRY_CATCH_BEGIN;
  CVC4_API_CHECK(Configuration::isBuiltWithSymFPU())
      << "Expected CVC4 to be compiled with SymFPU support";
  CVC4_API_ARG_CHECK_EXPECTED(exp > 0, exp) << "exponent size > 0";
  CVC4_API_ARG_CHECK_EXPECTED(sig > 0, sig) << "significand size > 0";

  return Sort(this, getNodeManager()->mkFloatingPointType(exp, sig));
  ////////
  CVC4_API_TRY_CATCH_END;
}

Sort Solver::mkDatatypeSort(const DatatypeDecl& dtypedecl) const
{
  NodeManagerScope scope(getNodeManager());
  CVC4_API_TRY_CATCH_BEGIN;
  CVC4_API_CHECK(this == dtypedecl.d_solver)
      << "Given datatype declaration is not associated with this solver";
  CVC4_API_ARG_CHECK_EXPECTED(dtypedecl.getNumConstructors() > 0, dtypedecl)
      << "a datatype declaration with at least one constructor";

  return Sort(this, getNodeManager()->mkDatatypeType(*dtypedecl.d_dtype));
  ////////
  CVC4_API_TRY_CATCH_END;
}

std::vector<Sort> Solver::mkDatatypeSorts(
    const std::vector<DatatypeDecl>& dtypedecls) const
{
  NodeManagerScope scope(getNodeManager());
  CVC4_API_TRY_CATCH_BEGIN;
  std::set<Sort> unresolvedSorts;
  return mkDatatypeSortsInternal(dtypedecls, unresolvedSorts);
  ////////
  CVC4_API_TRY_CATCH_END;
}

std::vector<Sort> Solver::mkDatatypeSorts(
    const std::vector<DatatypeDecl>& dtypedecls,
    const std::set<Sort>& unresolvedSorts) const
{
  NodeManagerScope scope(getNodeManager());
  CVC4_API_TRY_CATCH_BEGIN;
  return mkDatatypeSortsInternal(dtypedecls, unresolvedSorts);
  ////////
  CVC4_API_TRY_CATCH_END;
}

Sort Solver::mkFunctionSort(const Sort& domain, const Sort& codomain) const
{
  NodeManagerScope scope(getNodeManager());
  CVC4_API_TRY_CATCH_BEGIN;
  CVC4_API_ARG_CHECK_EXPECTED(!codomain.isNull(), codomain)
      << "non-null codomain sort";
  CVC4_API_SOLVER_CHECK_SORT(domain);
  CVC4_API_SOLVER_CHECK_SORT(codomain);
  CVC4_API_ARG_CHECK_EXPECTED(domain.isFirstClass(), domain)
      << "first-class sort as domain sort for function sort";
  CVC4_API_ARG_CHECK_EXPECTED(codomain.isFirstClass(), codomain)
      << "first-class sort as codomain sort for function sort";
  Assert(!codomain.isFunction()); /* A function sort is not first-class. */

  return Sort(
      this, getNodeManager()->mkFunctionType(*domain.d_type, *codomain.d_type));
  ////////
  CVC4_API_TRY_CATCH_END;
}

Sort Solver::mkFunctionSort(const std::vector<Sort>& sorts,
                            const Sort& codomain) const
{
  NodeManagerScope scope(getNodeManager());
  CVC4_API_TRY_CATCH_BEGIN;
  CVC4_API_ARG_SIZE_CHECK_EXPECTED(sorts.size() >= 1, sorts)
      << "at least one parameter sort for function sort";
  for (size_t i = 0, size = sorts.size(); i < size; ++i)
  {
    CVC4_API_ARG_AT_INDEX_CHECK_EXPECTED(
        !sorts[i].isNull(), "parameter sort", sorts[i], i)
        << "non-null sort";
    CVC4_API_ARG_AT_INDEX_CHECK_EXPECTED(
        this == sorts[i].d_solver, "parameter sort", sorts[i], i)
        << "sort associated to this solver object";
    CVC4_API_ARG_AT_INDEX_CHECK_EXPECTED(
        sorts[i].isFirstClass(), "parameter sort", sorts[i], i)
        << "first-class sort as parameter sort for function sort";
  }
  CVC4_API_ARG_CHECK_EXPECTED(!codomain.isNull(), codomain)
      << "non-null codomain sort";
  CVC4_API_SOLVER_CHECK_SORT(codomain);
  CVC4_API_ARG_CHECK_EXPECTED(codomain.isFirstClass(), codomain)
      << "first-class sort as codomain sort for function sort";
  Assert(!codomain.isFunction()); /* A function sort is not first-class. */

  std::vector<TypeNode> argTypes = Sort::sortVectorToTypeNodes(sorts);
  return Sort(this,
              getNodeManager()->mkFunctionType(argTypes, *codomain.d_type));
  ////////
  CVC4_API_TRY_CATCH_END;
}

Sort Solver::mkParamSort(const std::string& symbol) const
{
  NodeManagerScope scope(getNodeManager());
  CVC4_API_TRY_CATCH_BEGIN;
  return Sort(
      this,
      getNodeManager()->mkSort(symbol, NodeManager::SORT_FLAG_PLACEHOLDER));
  ////////
  CVC4_API_TRY_CATCH_END;
}

Sort Solver::mkPredicateSort(const std::vector<Sort>& sorts) const
{
  NodeManagerScope scope(getNodeManager());
  CVC4_API_TRY_CATCH_BEGIN;
  CVC4_API_ARG_SIZE_CHECK_EXPECTED(sorts.size() >= 1, sorts)
      << "at least one parameter sort for predicate sort";
  for (size_t i = 0, size = sorts.size(); i < size; ++i)
  {
    CVC4_API_ARG_AT_INDEX_CHECK_EXPECTED(
        !sorts[i].isNull(), "parameter sort", sorts[i], i)
        << "non-null sort";
    CVC4_API_ARG_AT_INDEX_CHECK_EXPECTED(
        this == sorts[i].d_solver, "parameter sort", sorts[i], i)
        << "sort associated to this solver object";
    CVC4_API_ARG_AT_INDEX_CHECK_EXPECTED(
        sorts[i].isFirstClass(), "parameter sort", sorts[i], i)
        << "first-class sort as parameter sort for predicate sort";
  }
  std::vector<TypeNode> types = Sort::sortVectorToTypeNodes(sorts);

  return Sort(this, getNodeManager()->mkPredicateType(types));
  ////////
  CVC4_API_TRY_CATCH_END;
}

Sort Solver::mkRecordSort(
    const std::vector<std::pair<std::string, Sort>>& fields) const
{
  NodeManagerScope scope(getNodeManager());
  CVC4_API_TRY_CATCH_BEGIN;
  std::vector<std::pair<std::string, TypeNode>> f;
  size_t i = 0;
  for (const auto& p : fields)
  {
    CVC4_API_ARG_AT_INDEX_CHECK_EXPECTED(
        !p.second.isNull(), "parameter sort", p.second, i)
        << "non-null sort";
    CVC4_API_ARG_AT_INDEX_CHECK_EXPECTED(
        this == p.second.d_solver, "parameter sort", p.second, i)
        << "sort associated to this solver object";
    i += 1;
    f.emplace_back(p.first, *p.second.d_type);
  }

  return Sort(this, getNodeManager()->mkRecordType(f));
  ////////
  CVC4_API_TRY_CATCH_END;
}

Sort Solver::mkSetSort(const Sort& elemSort) const
{
  NodeManagerScope scope(getNodeManager());
  CVC4_API_TRY_CATCH_BEGIN;
  CVC4_API_ARG_CHECK_EXPECTED(!elemSort.isNull(), elemSort)
      << "non-null element sort";
  CVC4_API_SOLVER_CHECK_SORT(elemSort);

  return Sort(this, getNodeManager()->mkSetType(*elemSort.d_type));
  ////////
  CVC4_API_TRY_CATCH_END;
}

Sort Solver::mkBagSort(const Sort& elemSort) const
{
  NodeManagerScope scope(getNodeManager());
  CVC4_API_TRY_CATCH_BEGIN;
  CVC4_API_ARG_CHECK_EXPECTED(!elemSort.isNull(), elemSort)
      << "non-null element sort";
  CVC4_API_SOLVER_CHECK_SORT(elemSort);

  return Sort(this, getNodeManager()->mkBagType(*elemSort.d_type));
  ////////
  CVC4_API_TRY_CATCH_END;
}

Sort Solver::mkSequenceSort(const Sort& elemSort) const
{
  NodeManagerScope scope(getNodeManager());
  CVC4_API_TRY_CATCH_BEGIN;
  CVC4_API_ARG_CHECK_EXPECTED(!elemSort.isNull(), elemSort)
      << "non-null element sort";
  CVC4_API_SOLVER_CHECK_SORT(elemSort);

  return Sort(this, getNodeManager()->mkSequenceType(*elemSort.d_type));
  ////////
  CVC4_API_TRY_CATCH_END;
}

Sort Solver::mkUninterpretedSort(const std::string& symbol) const
{
  NodeManagerScope scope(getNodeManager());
  CVC4_API_TRY_CATCH_BEGIN;
  return Sort(this, getNodeManager()->mkSort(symbol));
  ////////
  CVC4_API_TRY_CATCH_END;
}

Sort Solver::mkSortConstructorSort(const std::string& symbol,
                                   size_t arity) const
{
  NodeManagerScope scope(getNodeManager());
  CVC4_API_TRY_CATCH_BEGIN;
  CVC4_API_ARG_CHECK_EXPECTED(arity > 0, arity) << "an arity > 0";

  return Sort(this, getNodeManager()->mkSortConstructor(symbol, arity));
  ////////
  CVC4_API_TRY_CATCH_END;
}

Sort Solver::mkTupleSort(const std::vector<Sort>& sorts) const
{
  NodeManagerScope scope(getNodeManager());
  CVC4_API_TRY_CATCH_BEGIN;
  for (size_t i = 0, size = sorts.size(); i < size; ++i)
  {
    CVC4_API_ARG_AT_INDEX_CHECK_EXPECTED(
        !sorts[i].isNull(), "parameter sort", sorts[i], i)
        << "non-null sort";
    CVC4_API_ARG_AT_INDEX_CHECK_EXPECTED(
        this == sorts[i].d_solver, "parameter sort", sorts[i], i)
        << "sort associated to this solver object";
    CVC4_API_ARG_AT_INDEX_CHECK_EXPECTED(
        !sorts[i].isFunctionLike(), "parameter sort", sorts[i], i)
        << "non-function-like sort as parameter sort for tuple sort";
  }
  return mkTupleSortHelper(sorts);
  ////////
  CVC4_API_TRY_CATCH_END;
}

/* Create consts                                                              */
/* -------------------------------------------------------------------------- */

Term Solver::mkTrue(void) const
{
  CVC4_API_TRY_CATCH_BEGIN;
  return Term(this, d_nodeMgr->mkConst<bool>(true));
  ////////
  CVC4_API_TRY_CATCH_END;
}

Term Solver::mkFalse(void) const
{
  CVC4_API_TRY_CATCH_BEGIN;
  return Term(this, d_nodeMgr->mkConst<bool>(false));
  ////////
  CVC4_API_TRY_CATCH_END;
}

Term Solver::mkBoolean(bool val) const
{
  CVC4_API_TRY_CATCH_BEGIN;
  return Term(this, d_nodeMgr->mkConst<bool>(val));
  ////////
  CVC4_API_TRY_CATCH_END;
}

Term Solver::mkPi() const
{
  CVC4_API_TRY_CATCH_BEGIN;

  Node res =
      d_nodeMgr->mkNullaryOperator(d_nodeMgr->realType(), CVC4::kind::PI);
  (void)res.getType(true); /* kick off type checking */
  return Term(this, res);
  ////////
  CVC4_API_TRY_CATCH_END;
}

Term Solver::mkInteger(const std::string& s) const
{
  CVC4_API_TRY_CATCH_BEGIN;
  CVC4_API_ARG_CHECK_EXPECTED(isValidInteger(s), s) << " an integer ";
  Term integer = mkRealFromStrHelper(s);
  CVC4_API_ARG_CHECK_EXPECTED(integer.getSort() == getIntegerSort(), s)
      << " an integer";
  return integer;
  ////////
  CVC4_API_TRY_CATCH_END;
}

Term Solver::mkInteger(int64_t val) const
{
  CVC4_API_TRY_CATCH_BEGIN;
  Term integer = mkValHelper<CVC4::Rational>(CVC4::Rational(val));
  Assert(integer.getSort() == getIntegerSort());
  return integer;
  ////////
  CVC4_API_TRY_CATCH_END;
}

Term Solver::mkReal(const std::string& s) const
{
  CVC4_API_TRY_CATCH_BEGIN;
  /* CLN and GMP handle this case differently, CLN interprets it as 0, GMP
   * throws an std::invalid_argument exception. For consistency, we treat it
   * as invalid. */
  CVC4_API_ARG_CHECK_EXPECTED(s != ".", s)
      << "a string representing a real or rational value.";
  Term rational = mkRealFromStrHelper(s);
  return ensureRealSort(rational);
  ////////
  CVC4_API_TRY_CATCH_END;
}

Term Solver::mkReal(int64_t val) const
{
  CVC4_API_TRY_CATCH_BEGIN;
  Term rational = mkValHelper<CVC4::Rational>(CVC4::Rational(val));
  return ensureRealSort(rational);
  ////////
  CVC4_API_TRY_CATCH_END;
}

Term Solver::mkReal(int64_t num, int64_t den) const
{
  CVC4_API_TRY_CATCH_BEGIN;
  Term rational = mkValHelper<CVC4::Rational>(CVC4::Rational(num, den));
  return ensureRealSort(rational);
  ////////
  CVC4_API_TRY_CATCH_END;
}

Term Solver::mkRegexpEmpty() const
{
  CVC4_API_TRY_CATCH_BEGIN;

  Node res =
      d_nodeMgr->mkNode(CVC4::kind::REGEXP_EMPTY, std::vector<CVC4::Node>());
  (void)res.getType(true); /* kick off type checking */
  return Term(this, res);
  ////////
  CVC4_API_TRY_CATCH_END;
}

Term Solver::mkRegexpSigma() const
{
  CVC4_API_TRY_CATCH_BEGIN;

  Node res =
      d_nodeMgr->mkNode(CVC4::kind::REGEXP_SIGMA, std::vector<CVC4::Node>());
  (void)res.getType(true); /* kick off type checking */
  return Term(this, res);
  ////////
  CVC4_API_TRY_CATCH_END;
}

Term Solver::mkEmptySet(const Sort& s) const
{
  CVC4_API_TRY_CATCH_BEGIN;
  CVC4_API_ARG_CHECK_EXPECTED(s.isNull() || s.isSet(), s)
      << "null sort or set sort";
  CVC4_API_ARG_CHECK_EXPECTED(s.isNull() || this == s.d_solver, s)
      << "set sort associated to this solver object";

  return mkValHelper<CVC4::EmptySet>(CVC4::EmptySet(*s.d_type));
  ////////
  CVC4_API_TRY_CATCH_END;
}

Term Solver::mkEmptyBag(const Sort& s) const
{
  CVC4_API_TRY_CATCH_BEGIN;
  CVC4_API_ARG_CHECK_EXPECTED(s.isNull() || s.isBag(), s)
      << "null sort or bag sort";

  CVC4_API_ARG_CHECK_EXPECTED(s.isNull() || this == s.d_solver, s)
      << "bag sort associated to this solver object";

  return mkValHelper<CVC4::EmptyBag>(CVC4::EmptyBag(*s.d_type));
  ////////
  CVC4_API_TRY_CATCH_END;
}

Term Solver::mkSepNil(const Sort& sort) const
{
  CVC4_API_TRY_CATCH_BEGIN;
  CVC4_API_ARG_CHECK_EXPECTED(!sort.isNull(), sort) << "non-null sort";
  CVC4_API_SOLVER_CHECK_SORT(sort);

  Node res =
      getNodeManager()->mkNullaryOperator(*sort.d_type, CVC4::kind::SEP_NIL);
  (void)res.getType(true); /* kick off type checking */
  return Term(this, res);
  ////////
  CVC4_API_TRY_CATCH_END;
}

Term Solver::mkString(const std::string& s, bool useEscSequences) const
{
  CVC4_API_TRY_CATCH_BEGIN;
  return mkValHelper<CVC4::String>(CVC4::String(s, useEscSequences));
  ////////
  CVC4_API_TRY_CATCH_END;
}

Term Solver::mkString(const unsigned char c) const
{
  CVC4_API_TRY_CATCH_BEGIN;
  return mkValHelper<CVC4::String>(CVC4::String(std::string(1, c)));
  ////////
  CVC4_API_TRY_CATCH_END;
}

Term Solver::mkString(const std::vector<uint32_t>& s) const
{
  CVC4_API_TRY_CATCH_BEGIN;
  return mkValHelper<CVC4::String>(CVC4::String(s));
  ////////
  CVC4_API_TRY_CATCH_END;
}

Term Solver::mkChar(const std::string& s) const
{
  CVC4_API_TRY_CATCH_BEGIN;
  return mkCharFromStrHelper(s);
  ////////
  CVC4_API_TRY_CATCH_END;
}

Term Solver::mkEmptySequence(const Sort& sort) const
{
  CVC4_API_TRY_CATCH_BEGIN;
  CVC4_API_ARG_CHECK_EXPECTED(!sort.isNull(), sort) << "non-null sort";
  CVC4_API_SOLVER_CHECK_SORT(sort);

  std::vector<Node> seq;
  Node res = d_nodeMgr->mkConst(Sequence(*sort.d_type, seq));
  return Term(this, res);
  ////////
  CVC4_API_TRY_CATCH_END;
}

Term Solver::mkUniverseSet(const Sort& sort) const
{
  CVC4_API_TRY_CATCH_BEGIN;
  CVC4_API_ARG_CHECK_EXPECTED(!sort.isNull(), sort) << "non-null sort";
  CVC4_API_SOLVER_CHECK_SORT(sort);

  Node res = getNodeManager()->mkNullaryOperator(*sort.d_type,
                                                 CVC4::kind::UNIVERSE_SET);
  // TODO(#2771): Reenable?
  // (void)res->getType(true); /* kick off type checking */
  return Term(this, res);
  ////////
  CVC4_API_TRY_CATCH_END;
}

Term Solver::mkBitVector(uint32_t size, uint64_t val) const
{
  CVC4_API_TRY_CATCH_BEGIN;
  return mkBVFromIntHelper(size, val);
  ////////
  CVC4_API_TRY_CATCH_END;
}

Term Solver::mkBitVector(const std::string& s, uint32_t base) const
{
  CVC4_API_TRY_CATCH_BEGIN;
  return mkBVFromStrHelper(s, base);
  ////////
  CVC4_API_TRY_CATCH_END;
}

Term Solver::mkBitVector(uint32_t size,
                         const std::string& s,
                         uint32_t base) const
{
  CVC4_API_TRY_CATCH_BEGIN;
  return mkBVFromStrHelper(size, s, base);
  ////////
  CVC4_API_TRY_CATCH_END;
}

Term Solver::mkConstArray(const Sort& sort, const Term& val) const
{
  CVC4_API_TRY_CATCH_BEGIN;
  NodeManagerScope scope(getNodeManager());
  CVC4_API_ARG_CHECK_NOT_NULL(sort);
  CVC4_API_ARG_CHECK_NOT_NULL(val);
  CVC4_API_SOLVER_CHECK_SORT(sort);
  CVC4_API_SOLVER_CHECK_TERM(val);
  CVC4_API_CHECK(sort.isArray()) << "Not an array sort.";
  CVC4_API_CHECK(val.getSort().isSubsortOf(sort.getArrayElementSort()))
      << "Value does not match element sort.";
  // handle the special case of (CAST_TO_REAL n) where n is an integer
  Node n = *val.d_node;
  if (val.isCastedReal())
  {
    // this is safe because the constant array stores its type
    n = n[0];
  }
  Term res = mkValHelper<CVC4::ArrayStoreAll>(
      CVC4::ArrayStoreAll(*sort.d_type, n));
  return res;
  ////////
  CVC4_API_TRY_CATCH_END;
}

Term Solver::mkPosInf(uint32_t exp, uint32_t sig) const
{
  CVC4_API_TRY_CATCH_BEGIN;
  CVC4_API_CHECK(Configuration::isBuiltWithSymFPU())
      << "Expected CVC4 to be compiled with SymFPU support";

  return mkValHelper<CVC4::FloatingPoint>(
      FloatingPoint::makeInf(FloatingPointSize(exp, sig), false));
  ////////
  CVC4_API_TRY_CATCH_END;
}

Term Solver::mkNegInf(uint32_t exp, uint32_t sig) const
{
  CVC4_API_TRY_CATCH_BEGIN;
  CVC4_API_CHECK(Configuration::isBuiltWithSymFPU())
      << "Expected CVC4 to be compiled with SymFPU support";

  return mkValHelper<CVC4::FloatingPoint>(
      FloatingPoint::makeInf(FloatingPointSize(exp, sig), true));
  ////////
  CVC4_API_TRY_CATCH_END;
}

Term Solver::mkNaN(uint32_t exp, uint32_t sig) const
{
  CVC4_API_TRY_CATCH_BEGIN;
  CVC4_API_CHECK(Configuration::isBuiltWithSymFPU())
      << "Expected CVC4 to be compiled with SymFPU support";

  return mkValHelper<CVC4::FloatingPoint>(
      FloatingPoint::makeNaN(FloatingPointSize(exp, sig)));
  ////////
  CVC4_API_TRY_CATCH_END;
}

Term Solver::mkPosZero(uint32_t exp, uint32_t sig) const
{
  CVC4_API_TRY_CATCH_BEGIN;
  CVC4_API_CHECK(Configuration::isBuiltWithSymFPU())
      << "Expected CVC4 to be compiled with SymFPU support";

  return mkValHelper<CVC4::FloatingPoint>(
      FloatingPoint::makeZero(FloatingPointSize(exp, sig), false));
  ////////
  CVC4_API_TRY_CATCH_END;
}

Term Solver::mkNegZero(uint32_t exp, uint32_t sig) const
{
  CVC4_API_TRY_CATCH_BEGIN;
  CVC4_API_CHECK(Configuration::isBuiltWithSymFPU())
      << "Expected CVC4 to be compiled with SymFPU support";

  return mkValHelper<CVC4::FloatingPoint>(
      FloatingPoint::makeZero(FloatingPointSize(exp, sig), true));
  ////////
  CVC4_API_TRY_CATCH_END;
}

Term Solver::mkRoundingMode(RoundingMode rm) const
{
  CVC4_API_TRY_CATCH_BEGIN;
  CVC4_API_CHECK(Configuration::isBuiltWithSymFPU())
      << "Expected CVC4 to be compiled with SymFPU support";
  return mkValHelper<CVC4::RoundingMode>(s_rmodes.at(rm));
  ////////
  CVC4_API_TRY_CATCH_END;
}

Term Solver::mkUninterpretedConst(const Sort& sort, int32_t index) const
{
  CVC4_API_TRY_CATCH_BEGIN;
  CVC4_API_ARG_CHECK_EXPECTED(!sort.isNull(), sort) << "non-null sort";
  CVC4_API_SOLVER_CHECK_SORT(sort);

  return mkValHelper<CVC4::UninterpretedConstant>(
      CVC4::UninterpretedConstant(*sort.d_type, index));
  ////////
  CVC4_API_TRY_CATCH_END;
}

Term Solver::mkAbstractValue(const std::string& index) const
{
  CVC4_API_TRY_CATCH_BEGIN;
  CVC4_API_ARG_CHECK_EXPECTED(!index.empty(), index) << "a non-empty string";

  CVC4::Integer idx(index, 10);
  CVC4_API_ARG_CHECK_EXPECTED(idx > 0, index)
      << "a string representing an integer > 0";
  return Term(this, getNodeManager()->mkConst(CVC4::AbstractValue(idx)));
  // do not call getType(), for abstract values, type can not be computed
  // until it is substituted away
  ////////
  CVC4_API_TRY_CATCH_END;
}

Term Solver::mkAbstractValue(uint64_t index) const
{
  CVC4_API_TRY_CATCH_BEGIN;
  CVC4_API_ARG_CHECK_EXPECTED(index > 0, index) << "an integer > 0";

  return Term(this,
              getNodeManager()->mkConst(CVC4::AbstractValue(Integer(index))));
  // do not call getType(), for abstract values, type can not be computed
  // until it is substituted away
  ////////
  CVC4_API_TRY_CATCH_END;
}

Term Solver::mkFloatingPoint(uint32_t exp, uint32_t sig, Term val) const
{
  CVC4_API_TRY_CATCH_BEGIN;
  CVC4_API_CHECK(Configuration::isBuiltWithSymFPU())
      << "Expected CVC4 to be compiled with SymFPU support";
  CVC4_API_ARG_CHECK_EXPECTED(exp > 0, exp) << "a value > 0";
  CVC4_API_ARG_CHECK_EXPECTED(sig > 0, sig) << "a value > 0";
  uint32_t bw = exp + sig;
  CVC4_API_ARG_CHECK_EXPECTED(bw == val.getSort().getBVSize(), val)
      << "a bit-vector constant with bit-width '" << bw << "'";
  CVC4_API_ARG_CHECK_EXPECTED(!val.isNull(), val) << "non-null term";
  CVC4_API_SOLVER_CHECK_TERM(val);
  CVC4_API_ARG_CHECK_EXPECTED(
      val.getSort().isBitVector() && val.d_node->isConst(), val)
      << "bit-vector constant";

  return mkValHelper<CVC4::FloatingPoint>(
      CVC4::FloatingPoint(exp, sig, val.d_node->getConst<BitVector>()));
  ////////
  CVC4_API_TRY_CATCH_END;
}

/* Create constants                                                           */
/* -------------------------------------------------------------------------- */

Term Solver::mkConst(const Sort& sort, const std::string& symbol) const
{
  NodeManagerScope scope(getNodeManager());
  CVC4_API_TRY_CATCH_BEGIN;
  CVC4_API_ARG_CHECK_EXPECTED(!sort.isNull(), sort) << "non-null sort";
  CVC4_API_SOLVER_CHECK_SORT(sort);

  Node res = d_nodeMgr->mkVar(symbol, *sort.d_type);
  (void)res.getType(true); /* kick off type checking */
  increment_vars_consts_stats(sort, false);
  return Term(this, res);
  ////////
  CVC4_API_TRY_CATCH_END;
}

Term Solver::mkConst(const Sort& sort) const
{
  NodeManagerScope scope(getNodeManager());
  CVC4_API_TRY_CATCH_BEGIN;
  CVC4_API_ARG_CHECK_EXPECTED(!sort.isNull(), sort) << "non-null sort";
  CVC4_API_SOLVER_CHECK_SORT(sort);

  Node res = d_nodeMgr->mkVar(*sort.d_type);
  (void)res.getType(true); /* kick off type checking */
  increment_vars_consts_stats(sort, false);
  return Term(this, res);
  ////////
  CVC4_API_TRY_CATCH_END;
}

/* Create variables                                                           */
/* -------------------------------------------------------------------------- */

Term Solver::mkVar(const Sort& sort, const std::string& symbol) const
{
  NodeManagerScope scope(getNodeManager());
  CVC4_API_TRY_CATCH_BEGIN;
  CVC4_API_ARG_CHECK_EXPECTED(!sort.isNull(), sort) << "non-null sort";
  CVC4_API_SOLVER_CHECK_SORT(sort);

  Node res = symbol.empty() ? d_nodeMgr->mkBoundVar(*sort.d_type)
                            : d_nodeMgr->mkBoundVar(symbol, *sort.d_type);
  (void)res.getType(true); /* kick off type checking */
  increment_vars_consts_stats(sort, true);
  return Term(this, res);
  ////////
  CVC4_API_TRY_CATCH_END;
}

/* Create datatype constructor declarations                                   */
/* -------------------------------------------------------------------------- */

DatatypeConstructorDecl Solver::mkDatatypeConstructorDecl(
    const std::string& name)
{
  NodeManagerScope scope(getNodeManager());
  return DatatypeConstructorDecl(this, name);
}

/* Create datatype declarations                                               */
/* -------------------------------------------------------------------------- */

DatatypeDecl Solver::mkDatatypeDecl(const std::string& name, bool isCoDatatype)
{
  NodeManagerScope scope(getNodeManager());
  CVC4_API_TRY_CATCH_BEGIN;
  return DatatypeDecl(this, name, isCoDatatype);
  ////////
  CVC4_API_TRY_CATCH_END;
}

DatatypeDecl Solver::mkDatatypeDecl(const std::string& name,
                                    Sort param,
                                    bool isCoDatatype)
{
  NodeManagerScope scope(getNodeManager());
  CVC4_API_TRY_CATCH_BEGIN;
  CVC4_API_ARG_CHECK_NOT_NULL(param);
  CVC4_API_SOLVER_CHECK_SORT(param);
  return DatatypeDecl(this, name, param, isCoDatatype);
  ////////
  CVC4_API_TRY_CATCH_END;
}

DatatypeDecl Solver::mkDatatypeDecl(const std::string& name,
                                    const std::vector<Sort>& params,
                                    bool isCoDatatype)
{
  NodeManagerScope scope(getNodeManager());
  CVC4_API_TRY_CATCH_BEGIN;
  for (size_t i = 0, size = params.size(); i < size; ++i)
  {
    CVC4_API_ARG_AT_INDEX_CHECK_EXPECTED(
        !params[i].isNull(), "parameter sort", params[i], i)
        << "non-null sort";
    CVC4_API_ARG_AT_INDEX_CHECK_EXPECTED(
        this == params[i].d_solver, "parameter sort", params[i], i)
        << "sort associated to this solver object";
  }
  return DatatypeDecl(this, name, params, isCoDatatype);
  ////////
  CVC4_API_TRY_CATCH_END;
}

/* Create terms                                                               */
/* -------------------------------------------------------------------------- */

Term Solver::mkTerm(Kind kind) const
{
  NodeManagerScope scope(getNodeManager());
  CVC4_API_TRY_CATCH_BEGIN;
  return mkTermFromKind(kind);
  ////////
  CVC4_API_TRY_CATCH_END;
}

Term Solver::mkTerm(Kind kind, const Term& child) const
{
  NodeManagerScope scope(getNodeManager());
  CVC4_API_TRY_CATCH_BEGIN;
  return mkTermHelper(kind, std::vector<Term>{child});
  ////////
  CVC4_API_TRY_CATCH_END;
}

Term Solver::mkTerm(Kind kind, const Term& child1, const Term& child2) const
{
  NodeManagerScope scope(getNodeManager());
  CVC4_API_TRY_CATCH_BEGIN;
  return mkTermHelper(kind, std::vector<Term>{child1, child2});
  ////////
  CVC4_API_TRY_CATCH_END;
}

Term Solver::mkTerm(Kind kind,
                    const Term& child1,
                    const Term& child2,
                    const Term& child3) const
{
  NodeManagerScope scope(getNodeManager());
  CVC4_API_TRY_CATCH_BEGIN;
  // need to use internal term call to check e.g. associative construction
  return mkTermHelper(kind, std::vector<Term>{child1, child2, child3});
  ////////
  CVC4_API_TRY_CATCH_END;
}

Term Solver::mkTerm(Kind kind, const std::vector<Term>& children) const
{
  NodeManagerScope scope(getNodeManager());
  CVC4_API_TRY_CATCH_BEGIN;
  return mkTermHelper(kind, children);
  ////////
  CVC4_API_TRY_CATCH_END;
}

Term Solver::mkTerm(const Op& op) const
{
  NodeManagerScope scope(getNodeManager());
  CVC4_API_TRY_CATCH_BEGIN;
  CVC4_API_SOLVER_CHECK_OP(op);
  checkMkTerm(op.d_kind, 0);

  if (!op.isIndexedHelper())
  {
    return mkTermFromKind(op.d_kind);
  }

  const CVC4::Kind int_kind = extToIntKind(op.d_kind);
  Term res = Term(this, getNodeManager()->mkNode(int_kind, *op.d_node));

  (void)res.d_node->getType(true); /* kick off type checking */
  return res;
  ////////
  CVC4_API_TRY_CATCH_END;
}

Term Solver::mkTerm(const Op& op, const Term& child) const
{
  NodeManagerScope scope(getNodeManager());
  CVC4_API_TRY_CATCH_BEGIN;
  return mkTermHelper(op, std::vector<Term>{child});
  ////////
  CVC4_API_TRY_CATCH_END;
}

Term Solver::mkTerm(const Op& op, const Term& child1, const Term& child2) const
{
  NodeManagerScope scope(getNodeManager());
  CVC4_API_TRY_CATCH_BEGIN;
  return mkTermHelper(op, std::vector<Term>{child1, child2});
  ////////
  CVC4_API_TRY_CATCH_END;
}

Term Solver::mkTerm(const Op& op,
                    const Term& child1,
                    const Term& child2,
                    const Term& child3) const
{
  NodeManagerScope scope(getNodeManager());
  CVC4_API_TRY_CATCH_BEGIN;
  return mkTermHelper(op, std::vector<Term>{child1, child2, child3});
  ////////
  CVC4_API_TRY_CATCH_END;
}

Term Solver::mkTerm(const Op& op, const std::vector<Term>& children) const
{
  NodeManagerScope scope(getNodeManager());
  CVC4_API_TRY_CATCH_BEGIN;
  return mkTermHelper(op, children);
  ////////
  CVC4_API_TRY_CATCH_END;
}

Term Solver::mkTuple(const std::vector<Sort>& sorts,
                     const std::vector<Term>& terms) const
{
  NodeManagerScope scope(getNodeManager());
  CVC4_API_TRY_CATCH_BEGIN;
  CVC4_API_CHECK(sorts.size() == terms.size())
      << "Expected the same number of sorts and elements";
  std::vector<CVC4::Node> args;
  for (size_t i = 0, size = sorts.size(); i < size; i++)
  {
    CVC4_API_ARG_AT_INDEX_CHECK_EXPECTED(
        !sorts[i].isNull(), "sort", sorts[i], i)
        << "non-null sort";
    CVC4_API_ARG_AT_INDEX_CHECK_EXPECTED(
        !terms[i].isNull(), "term", terms[i], i)
        << "non-null term";
    CVC4_API_ARG_AT_INDEX_CHECK_EXPECTED(
        this == terms[i].d_solver, "child term", terms[i], i)
        << "child term associated to this solver object";
    CVC4_API_ARG_AT_INDEX_CHECK_EXPECTED(
        this == sorts[i].d_solver, "child sort", sorts[i], i)
        << "child sort associated to this solver object";
    args.push_back(*(ensureTermSort(terms[i], sorts[i])).d_node);
  }

  Sort s = mkTupleSortHelper(sorts);
  Datatype dt = s.getDatatype();
  NodeBuilder<> nb(extToIntKind(APPLY_CONSTRUCTOR));
  nb << *dt[0].getConstructorTerm().d_node;
  nb.append(args);
  Node res = nb.constructNode();
  (void)res.getType(true); /* kick off type checking */
  return Term(this, res);
  ////////
  CVC4_API_TRY_CATCH_END;
}

/* Create operators                                                           */
/* -------------------------------------------------------------------------- */

Op Solver::mkOp(Kind kind) const
{
  CVC4_API_TRY_CATCH_BEGIN;
  CVC4_API_CHECK(s_indexed_kinds.find(kind) == s_indexed_kinds.end())
      << "Expected a kind for a non-indexed operator.";
  return Op(this, kind);
  CVC4_API_TRY_CATCH_END
}

Op Solver::mkOp(Kind kind, const std::string& arg) const
{
  CVC4_API_TRY_CATCH_BEGIN;
  CVC4_API_KIND_CHECK_EXPECTED((kind == RECORD_UPDATE) || (kind == DIVISIBLE),
                               kind)
      << "RECORD_UPDATE or DIVISIBLE";
  Op res;
  if (kind == RECORD_UPDATE)
  {
    res = Op(this,
             kind,
             *mkValHelper<CVC4::RecordUpdate>(CVC4::RecordUpdate(arg)).d_node);
  }
  else
  {
    /* CLN and GMP handle this case differently, CLN interprets it as 0, GMP
     * throws an std::invalid_argument exception. For consistency, we treat it
     * as invalid. */
    CVC4_API_ARG_CHECK_EXPECTED(arg != ".", arg)
        << "a string representing an integer, real or rational value.";
    res = Op(this,
             kind,
             *mkValHelper<CVC4::Divisible>(CVC4::Divisible(CVC4::Integer(arg)))
                  .d_node);
  }
  return res;
  ////////
  CVC4_API_TRY_CATCH_END;
}

Op Solver::mkOp(Kind kind, uint32_t arg) const
{
  CVC4_API_TRY_CATCH_BEGIN;
  CVC4_API_KIND_CHECK(kind);

  Op res;
  switch (kind)
  {
    case DIVISIBLE:
      res = Op(this,
               kind,
               *mkValHelper<CVC4::Divisible>(CVC4::Divisible(arg)).d_node);
      break;
    case BITVECTOR_REPEAT:
      res = Op(this,
               kind,
               *mkValHelper<CVC4::BitVectorRepeat>(CVC4::BitVectorRepeat(arg))
                    .d_node);
      break;
    case BITVECTOR_ZERO_EXTEND:
      res = Op(this,
               kind,
               *mkValHelper<CVC4::BitVectorZeroExtend>(
                    CVC4::BitVectorZeroExtend(arg))
                    .d_node);
      break;
    case BITVECTOR_SIGN_EXTEND:
      res = Op(this,
               kind,
               *mkValHelper<CVC4::BitVectorSignExtend>(
                    CVC4::BitVectorSignExtend(arg))
                    .d_node);
      break;
    case BITVECTOR_ROTATE_LEFT:
      res = Op(this,
               kind,
               *mkValHelper<CVC4::BitVectorRotateLeft>(
                    CVC4::BitVectorRotateLeft(arg))
                    .d_node);
      break;
    case BITVECTOR_ROTATE_RIGHT:
      res = Op(this,
               kind,
               *mkValHelper<CVC4::BitVectorRotateRight>(
                    CVC4::BitVectorRotateRight(arg))
                    .d_node);
      break;
    case INT_TO_BITVECTOR:
      res = Op(
          this,
          kind,
          *mkValHelper<CVC4::IntToBitVector>(CVC4::IntToBitVector(arg)).d_node);
      break;
    case IAND:
      res =
          Op(this, kind, *mkValHelper<CVC4::IntAnd>(CVC4::IntAnd(arg)).d_node);
      break;
    case FLOATINGPOINT_TO_UBV:
      res = Op(
          this,
          kind,
          *mkValHelper<CVC4::FloatingPointToUBV>(CVC4::FloatingPointToUBV(arg))
               .d_node);
      break;
    case FLOATINGPOINT_TO_SBV:
      res = Op(
          this,
          kind,
          *mkValHelper<CVC4::FloatingPointToSBV>(CVC4::FloatingPointToSBV(arg))
               .d_node);
      break;
    case TUPLE_UPDATE:
      res = Op(this,
               kind,
               *mkValHelper<CVC4::TupleUpdate>(CVC4::TupleUpdate(arg)).d_node);
      break;
    case REGEXP_REPEAT:
      res =
          Op(this,
             kind,
             *mkValHelper<CVC4::RegExpRepeat>(CVC4::RegExpRepeat(arg)).d_node);
      break;
    default:
      CVC4_API_KIND_CHECK_EXPECTED(false, kind)
          << "operator kind with uint32_t argument";
  }
  Assert(!res.isNull());
  return res;
  ////////
  CVC4_API_TRY_CATCH_END;
}

Op Solver::mkOp(Kind kind, uint32_t arg1, uint32_t arg2) const
{
  CVC4_API_TRY_CATCH_BEGIN;
  CVC4_API_KIND_CHECK(kind);

  Op res;
  switch (kind)
  {
    case BITVECTOR_EXTRACT:
      res = Op(this,
               kind,
               *mkValHelper<CVC4::BitVectorExtract>(
                    CVC4::BitVectorExtract(arg1, arg2))
                    .d_node);
      break;
    case FLOATINGPOINT_TO_FP_IEEE_BITVECTOR:
      res = Op(this,
               kind,
               *mkValHelper<CVC4::FloatingPointToFPIEEEBitVector>(
                    CVC4::FloatingPointToFPIEEEBitVector(arg1, arg2))
                    .d_node);
      break;
    case FLOATINGPOINT_TO_FP_FLOATINGPOINT:
      res = Op(this,
               kind,
               *mkValHelper<CVC4::FloatingPointToFPFloatingPoint>(
                    CVC4::FloatingPointToFPFloatingPoint(arg1, arg2))
                    .d_node);
      break;
    case FLOATINGPOINT_TO_FP_REAL:
      res = Op(this,
               kind,
               *mkValHelper<CVC4::FloatingPointToFPReal>(
                    CVC4::FloatingPointToFPReal(arg1, arg2))
                    .d_node);
      break;
    case FLOATINGPOINT_TO_FP_SIGNED_BITVECTOR:
      res = Op(this,
               kind,
               *mkValHelper<CVC4::FloatingPointToFPSignedBitVector>(
                    CVC4::FloatingPointToFPSignedBitVector(arg1, arg2))
                    .d_node);
      break;
    case FLOATINGPOINT_TO_FP_UNSIGNED_BITVECTOR:
      res = Op(this,
               kind,
               *mkValHelper<CVC4::FloatingPointToFPUnsignedBitVector>(
                    CVC4::FloatingPointToFPUnsignedBitVector(arg1, arg2))
                    .d_node);
      break;
    case FLOATINGPOINT_TO_FP_GENERIC:
      res = Op(this,
               kind,
               *mkValHelper<CVC4::FloatingPointToFPGeneric>(
                    CVC4::FloatingPointToFPGeneric(arg1, arg2))
                    .d_node);
      break;
    case REGEXP_LOOP:
      res = Op(
          this,
          kind,
          *mkValHelper<CVC4::RegExpLoop>(CVC4::RegExpLoop(arg1, arg2)).d_node);
      break;
    default:
      CVC4_API_KIND_CHECK_EXPECTED(false, kind)
          << "operator kind with two uint32_t arguments";
  }
  Assert(!res.isNull());
  return res;
  ////////
  CVC4_API_TRY_CATCH_END;
}

Op Solver::mkOp(Kind kind, const std::vector<uint32_t>& args) const
{
  CVC4_API_TRY_CATCH_BEGIN;
  CVC4_API_KIND_CHECK(kind);

  Op res;
  switch (kind)
  {
    case TUPLE_PROJECT:
    {
      res = Op(this,
               kind,
               *mkValHelper<CVC4::TupleProjectOp>(CVC4::TupleProjectOp(args))
                    .d_node);
    }
    break;
    default:
    {
      std::string message = "operator kind with " + std::to_string(args.size())
                            + " uint32_t arguments";
      CVC4_API_KIND_CHECK_EXPECTED(false, kind) << message;
    }
  }
  Assert(!res.isNull());
  return res;
  ////////
  CVC4_API_TRY_CATCH_END;
}

/* Non-SMT-LIB commands                                                       */
/* -------------------------------------------------------------------------- */

Term Solver::simplify(const Term& term)
{
  CVC4_API_TRY_CATCH_BEGIN;
  NodeManagerScope scope(getNodeManager());
  CVC4_API_ARG_CHECK_NOT_NULL(term);
  CVC4_API_SOLVER_CHECK_TERM(term);

  return Term(this, d_smtEngine->simplify(*term.d_node));
  ////////
  CVC4_API_TRY_CATCH_END;
}

Result Solver::checkEntailed(const Term& term) const
{
  CVC4_API_TRY_CATCH_BEGIN;
  NodeManagerScope scope(getNodeManager());
  CVC4_API_CHECK(!d_smtEngine->isQueryMade()
                 || d_smtEngine->getOptions()[options::incrementalSolving])
      << "Cannot make multiple queries unless incremental solving is enabled "
         "(try --incremental)";
  CVC4_API_ARG_CHECK_NOT_NULL(term);
  CVC4_API_SOLVER_CHECK_TERM(term);

  CVC4::Result r = d_smtEngine->checkEntailed(*term.d_node);
  return Result(r);
  ////////
  CVC4_API_TRY_CATCH_END;
}

Result Solver::checkEntailed(const std::vector<Term>& terms) const
{
  CVC4_API_TRY_CATCH_BEGIN;
  NodeManagerScope scope(getNodeManager());
  CVC4_API_CHECK(!d_smtEngine->isQueryMade()
                 || d_smtEngine->getOptions()[options::incrementalSolving])
      << "Cannot make multiple queries unless incremental solving is enabled "
         "(try --incremental)";
  for (const Term& term : terms)
  {
    CVC4_API_SOLVER_CHECK_TERM(term);
    CVC4_API_ARG_CHECK_NOT_NULL(term);
  }

  std::vector<Node> exprs = Term::termVectorToNodes(terms);
  CVC4::Result r = d_smtEngine->checkEntailed(exprs);
  return Result(r);
  ////////
  CVC4_API_TRY_CATCH_END;
}

/* SMT-LIB commands                                                           */
/* -------------------------------------------------------------------------- */

/**
 *  ( assert <term> )
 */
void Solver::assertFormula(const Term& term) const
{
  CVC4_API_TRY_CATCH_BEGIN;
  CVC4_API_SOLVER_CHECK_TERM(term);
  CVC4_API_ARG_CHECK_NOT_NULL(term);
  d_smtEngine->assertFormula(*term.d_node);
  ////////
  CVC4_API_TRY_CATCH_END;
}

/**
 *  ( check-sat )
 */
Result Solver::checkSat(void) const
{
  CVC4_API_TRY_CATCH_BEGIN;
  NodeManagerScope scope(getNodeManager());
  CVC4_API_CHECK(!d_smtEngine->isQueryMade()
                 || d_smtEngine->getOptions()[options::incrementalSolving])
      << "Cannot make multiple queries unless incremental solving is enabled "
         "(try --incremental)";
  CVC4::Result r = d_smtEngine->checkSat();
  return Result(r);
  ////////
  CVC4_API_TRY_CATCH_END;
}

/**
 *  ( check-sat-assuming ( <prop_literal> ) )
 */
Result Solver::checkSatAssuming(const Term& assumption) const
{
  CVC4_API_TRY_CATCH_BEGIN;
  NodeManagerScope scope(getNodeManager());
  CVC4_API_CHECK(!d_smtEngine->isQueryMade()
                 || d_smtEngine->getOptions()[options::incrementalSolving])
      << "Cannot make multiple queries unless incremental solving is enabled "
         "(try --incremental)";
  CVC4_API_SOLVER_CHECK_TERM(assumption);
  CVC4::Result r = d_smtEngine->checkSat(*assumption.d_node);
  return Result(r);
  ////////
  CVC4_API_TRY_CATCH_END;
}

/**
 *  ( check-sat-assuming ( <prop_literal>* ) )
 */
Result Solver::checkSatAssuming(const std::vector<Term>& assumptions) const
{
  CVC4_API_TRY_CATCH_BEGIN;
  NodeManagerScope scope(getNodeManager());
  CVC4_API_CHECK(!d_smtEngine->isQueryMade() || assumptions.size() == 0
                 || d_smtEngine->getOptions()[options::incrementalSolving])
      << "Cannot make multiple queries unless incremental solving is enabled "
         "(try --incremental)";
  for (const Term& term : assumptions)
  {
    CVC4_API_SOLVER_CHECK_TERM(term);
    CVC4_API_ARG_CHECK_NOT_NULL(term);
  }
  std::vector<Node> eassumptions = Term::termVectorToNodes(assumptions);
  CVC4::Result r = d_smtEngine->checkSat(eassumptions);
  return Result(r);
  ////////
  CVC4_API_TRY_CATCH_END;
}

/**
 *  ( declare-datatype <symbol> <datatype_decl> )
 */
Sort Solver::declareDatatype(
    const std::string& symbol,
    const std::vector<DatatypeConstructorDecl>& ctors) const
{
  CVC4_API_TRY_CATCH_BEGIN;
  CVC4_API_ARG_CHECK_EXPECTED(ctors.size() > 0, ctors)
      << "a datatype declaration with at least one constructor";
  DatatypeDecl dtdecl(this, symbol);
  for (size_t i = 0, size = ctors.size(); i < size; i++)
  {
    CVC4_API_ARG_AT_INDEX_CHECK_EXPECTED(this == ctors[i].d_solver,
                                         "datatype constructor declaration",
                                         ctors[i],
                                         i)
        << "datatype constructor declaration associated to this solver object";
    dtdecl.addConstructor(ctors[i]);
  }
  return Sort(this, getNodeManager()->mkDatatypeType(*dtdecl.d_dtype));
  ////////
  CVC4_API_TRY_CATCH_END;
}

/**
 *  ( declare-fun <symbol> ( <sort>* ) <sort> )
 */
Term Solver::declareFun(const std::string& symbol,
                        const std::vector<Sort>& sorts,
                        const Sort& sort) const
{
  CVC4_API_TRY_CATCH_BEGIN;
  for (size_t i = 0, size = sorts.size(); i < size; ++i)
  {
    CVC4_API_ARG_AT_INDEX_CHECK_EXPECTED(
        this == sorts[i].d_solver, "parameter sort", sorts[i], i)
        << "parameter sort associated to this solver object";
    CVC4_API_ARG_AT_INDEX_CHECK_EXPECTED(
        sorts[i].isFirstClass(), "parameter sort", sorts[i], i)
        << "first-class sort as parameter sort for function sort";
  }
  CVC4_API_ARG_CHECK_EXPECTED(sort.isFirstClass(), sort)
      << "first-class sort as function codomain sort";
  CVC4_API_SOLVER_CHECK_SORT(sort);
  Assert(!sort.isFunction()); /* A function sort is not first-class. */
  TypeNode type = *sort.d_type;
  if (!sorts.empty())
  {
    std::vector<TypeNode> types = Sort::sortVectorToTypeNodes(sorts);
    type = getNodeManager()->mkFunctionType(types, type);
  }
  return Term(this, d_nodeMgr->mkVar(symbol, type));
  ////////
  CVC4_API_TRY_CATCH_END;
}

/**
 *  ( declare-sort <symbol> <numeral> )
 */
Sort Solver::declareSort(const std::string& symbol, uint32_t arity) const
{
  CVC4_API_TRY_CATCH_BEGIN;
  if (arity == 0)
  {
    return Sort(this, getNodeManager()->mkSort(symbol));
  }
  return Sort(this, getNodeManager()->mkSortConstructor(symbol, arity));
  ////////
  CVC4_API_TRY_CATCH_END;
}

/**
 *  ( define-fun <function_def> )
 */
Term Solver::defineFun(const std::string& symbol,
                       const std::vector<Term>& bound_vars,
                       const Sort& sort,
                       const Term& term,
                       bool global) const
{
  CVC4_API_TRY_CATCH_BEGIN;
  CVC4_API_ARG_CHECK_EXPECTED(sort.isFirstClass(), sort)
      << "first-class sort as codomain sort for function sort";
  std::vector<TypeNode> domain_types;
  for (size_t i = 0, size = bound_vars.size(); i < size; ++i)
  {
    CVC4_API_ARG_AT_INDEX_CHECK_EXPECTED(
        this == bound_vars[i].d_solver, "bound variable", bound_vars[i], i)
        << "bound variable associated to this solver object";
    CVC4_API_ARG_AT_INDEX_CHECK_EXPECTED(
        bound_vars[i].d_node->getKind() == CVC4::Kind::BOUND_VARIABLE,
        "bound variable",
        bound_vars[i],
        i)
        << "a bound variable";
    CVC4::TypeNode t = bound_vars[i].d_node->getType();
    CVC4_API_ARG_AT_INDEX_CHECK_EXPECTED(
        t.isFirstClass(), "sort of parameter", bound_vars[i], i)
        << "first-class sort of parameter of defined function";
    domain_types.push_back(t);
  }
  CVC4_API_SOLVER_CHECK_SORT(sort);
  CVC4_API_SOLVER_CHECK_TERM(term);
  CVC4_API_CHECK(sort == term.getSort())
      << "Invalid sort of function body '" << term << "', expected '" << sort
      << "'";
  NodeManager* nm = getNodeManager();
  TypeNode type = *sort.d_type;
  if (!domain_types.empty())
  {
    type = nm->mkFunctionType(domain_types, type);
  }
  Node fun = d_nodeMgr->mkVar(symbol, type);
  std::vector<Node> ebound_vars = Term::termVectorToNodes(bound_vars);
  d_smtEngine->defineFunction(fun, ebound_vars, *term.d_node, global);
  return Term(this, fun);
  ////////
  CVC4_API_TRY_CATCH_END;
}

Term Solver::defineFun(const Term& fun,
                       const std::vector<Term>& bound_vars,
                       const Term& term,
                       bool global) const
{
  CVC4_API_TRY_CATCH_BEGIN;

  if (fun.getSort().isFunction())
  {
    std::vector<Sort> domain_sorts = fun.getSort().getFunctionDomainSorts();
    size_t size = bound_vars.size();
    CVC4_API_ARG_SIZE_CHECK_EXPECTED(size == domain_sorts.size(), bound_vars)
        << "'" << domain_sorts.size() << "'";
    for (size_t i = 0; i < size; ++i)
    {
      CVC4_API_ARG_AT_INDEX_CHECK_EXPECTED(
          this == bound_vars[i].d_solver, "bound variable", bound_vars[i], i)
          << "bound variable associated to this solver object";
      CVC4_API_ARG_AT_INDEX_CHECK_EXPECTED(
          bound_vars[i].d_node->getKind() == CVC4::Kind::BOUND_VARIABLE,
          "bound variable",
          bound_vars[i],
          i)
          << "a bound variable";
      CVC4_API_ARG_AT_INDEX_CHECK_EXPECTED(
          domain_sorts[i] == bound_vars[i].getSort(),
          "sort of parameter",
          bound_vars[i],
          i)
          << "'" << domain_sorts[i] << "'";
    }
    Sort codomain = fun.getSort().getFunctionCodomainSort();
    CVC4_API_CHECK(codomain == term.getSort())
        << "Invalid sort of function body '" << term << "', expected '"
        << codomain << "'";
  }
  else
  {
    CVC4_API_ARG_CHECK_EXPECTED(bound_vars.size() == 0, fun)
        << "function or nullary symbol";
  }

  CVC4_API_SOLVER_CHECK_TERM(term);

  std::vector<Node> ebound_vars = Term::termVectorToNodes(bound_vars);
  d_smtEngine->defineFunction(*fun.d_node, ebound_vars, *term.d_node, global);
  return fun;
  ////////
  CVC4_API_TRY_CATCH_END;
}

/**
 *  ( define-fun-rec <function_def> )
 */
Term Solver::defineFunRec(const std::string& symbol,
                          const std::vector<Term>& bound_vars,
                          const Sort& sort,
                          const Term& term,
                          bool global) const
{
  NodeManagerScope scope(getNodeManager());
  CVC4_API_TRY_CATCH_BEGIN;

  CVC4_API_CHECK(d_smtEngine->getUserLogicInfo().isQuantified())
      << "recursive function definitions require a logic with quantifiers";
  CVC4_API_CHECK(
      d_smtEngine->getUserLogicInfo().isTheoryEnabled(theory::THEORY_UF))
      << "recursive function definitions require a logic with uninterpreted "
         "functions";

  CVC4_API_ARG_CHECK_EXPECTED(sort.isFirstClass(), sort)
      << "first-class sort as function codomain sort";
  Assert(!sort.isFunction()); /* A function sort is not first-class. */
  std::vector<TypeNode> domain_types;
  for (size_t i = 0, size = bound_vars.size(); i < size; ++i)
  {
    CVC4_API_ARG_AT_INDEX_CHECK_EXPECTED(
        this == bound_vars[i].d_solver, "bound variable", bound_vars[i], i)
        << "bound variable associated to this solver object";
    CVC4_API_ARG_AT_INDEX_CHECK_EXPECTED(
        bound_vars[i].d_node->getKind() == CVC4::Kind::BOUND_VARIABLE,
        "bound variable",
        bound_vars[i],
        i)
        << "a bound variable";
    CVC4::TypeNode t = bound_vars[i].d_node->getType();
    CVC4_API_ARG_AT_INDEX_CHECK_EXPECTED(
        t.isFirstClass(), "sort of parameter", bound_vars[i], i)
        << "first-class sort of parameter of defined function";
    domain_types.push_back(t);
  }
  CVC4_API_SOLVER_CHECK_SORT(sort);
  CVC4_API_CHECK(sort == term.getSort())
      << "Invalid sort of function body '" << term << "', expected '" << sort
      << "'";
  CVC4_API_SOLVER_CHECK_TERM(term);
  NodeManager* nm = getNodeManager();
  TypeNode type = *sort.d_type;
  if (!domain_types.empty())
  {
    type = nm->mkFunctionType(domain_types, type);
  }
  Node fun = d_nodeMgr->mkVar(symbol, type);
  std::vector<Node> ebound_vars = Term::termVectorToNodes(bound_vars);
  d_smtEngine->defineFunctionRec(fun, ebound_vars, *term.d_node, global);
  return Term(this, fun);
  ////////
  CVC4_API_TRY_CATCH_END;
}

Term Solver::defineFunRec(const Term& fun,
                          const std::vector<Term>& bound_vars,
                          const Term& term,
                          bool global) const
{
  NodeManagerScope scope(getNodeManager());
  CVC4_API_TRY_CATCH_BEGIN;

  CVC4_API_CHECK(d_smtEngine->getUserLogicInfo().isQuantified())
      << "recursive function definitions require a logic with quantifiers";
  CVC4_API_CHECK(
      d_smtEngine->getUserLogicInfo().isTheoryEnabled(theory::THEORY_UF))
      << "recursive function definitions require a logic with uninterpreted "
         "functions";

  CVC4_API_SOLVER_CHECK_TERM(fun);
  if (fun.getSort().isFunction())
  {
    std::vector<Sort> domain_sorts = fun.getSort().getFunctionDomainSorts();
    size_t size = bound_vars.size();
    CVC4_API_ARG_SIZE_CHECK_EXPECTED(size == domain_sorts.size(), bound_vars)
        << "'" << domain_sorts.size() << "'";
    for (size_t i = 0; i < size; ++i)
    {
      CVC4_API_ARG_AT_INDEX_CHECK_EXPECTED(
          this == bound_vars[i].d_solver, "bound variable", bound_vars[i], i)
          << "bound variable associated to this solver object";
      CVC4_API_ARG_AT_INDEX_CHECK_EXPECTED(
          bound_vars[i].d_node->getKind() == CVC4::Kind::BOUND_VARIABLE,
          "bound variable",
          bound_vars[i],
          i)
          << "a bound variable";
      CVC4_API_ARG_AT_INDEX_CHECK_EXPECTED(
          domain_sorts[i] == bound_vars[i].getSort(),
          "sort of parameter",
          bound_vars[i],
          i)
          << "'" << domain_sorts[i] << "'";
    }
    Sort codomain = fun.getSort().getFunctionCodomainSort();
    CVC4_API_CHECK(codomain == term.getSort())
        << "Invalid sort of function body '" << term << "', expected '"
        << codomain << "'";
  }
  else
  {
    CVC4_API_ARG_CHECK_EXPECTED(bound_vars.size() == 0, fun)
        << "function or nullary symbol";
  }

  CVC4_API_SOLVER_CHECK_TERM(term);
  std::vector<Node> ebound_vars = Term::termVectorToNodes(bound_vars);
  d_smtEngine->defineFunctionRec(
      *fun.d_node, ebound_vars, *term.d_node, global);
  return fun;
  ////////
  CVC4_API_TRY_CATCH_END;
}

/**
 *  ( define-funs-rec ( <function_decl>^{n+1} ) ( <term>^{n+1} ) )
 */
void Solver::defineFunsRec(const std::vector<Term>& funs,
                           const std::vector<std::vector<Term>>& bound_vars,
                           const std::vector<Term>& terms,
                           bool global) const
{
  NodeManagerScope scope(getNodeManager());
  CVC4_API_TRY_CATCH_BEGIN;

  CVC4_API_CHECK(d_smtEngine->getUserLogicInfo().isQuantified())
      << "recursive function definitions require a logic with quantifiers";
  CVC4_API_CHECK(
      d_smtEngine->getUserLogicInfo().isTheoryEnabled(theory::THEORY_UF))
      << "recursive function definitions require a logic with uninterpreted "
         "functions";

  size_t funs_size = funs.size();
  CVC4_API_ARG_SIZE_CHECK_EXPECTED(funs_size == bound_vars.size(), bound_vars)
      << "'" << funs_size << "'";
  for (size_t j = 0; j < funs_size; ++j)
  {
    const Term& fun = funs[j];
    const std::vector<Term>& bvars = bound_vars[j];
    const Term& term = terms[j];

    CVC4_API_ARG_AT_INDEX_CHECK_EXPECTED(
        this == fun.d_solver, "function", fun, j)
        << "function associated to this solver object";
    CVC4_API_ARG_AT_INDEX_CHECK_EXPECTED(this == term.d_solver, "term", term, j)
        << "term associated to this solver object";

    if (fun.getSort().isFunction())
    {
      std::vector<Sort> domain_sorts = fun.getSort().getFunctionDomainSorts();
      size_t size = bvars.size();
      CVC4_API_ARG_SIZE_CHECK_EXPECTED(size == domain_sorts.size(), bvars)
          << "'" << domain_sorts.size() << "'";
      for (size_t i = 0; i < size; ++i)
      {
        for (size_t k = 0, nbvars = bvars.size(); k < nbvars; ++k)
        {
          CVC4_API_ARG_AT_INDEX_CHECK_EXPECTED(
              this == bvars[k].d_solver, "bound variable", bvars[k], k)
              << "bound variable associated to this solver object";
          CVC4_API_ARG_AT_INDEX_CHECK_EXPECTED(
              bvars[k].d_node->getKind() == CVC4::Kind::BOUND_VARIABLE,
              "bound variable",
              bvars[k],
              k)
              << "a bound variable";
        }
        CVC4_API_ARG_AT_INDEX_CHECK_EXPECTED(
            domain_sorts[i] == bvars[i].getSort(),
            "sort of parameter",
            bvars[i],
            i)
            << "'" << domain_sorts[i] << "' in parameter bound_vars[" << j
            << "]";
      }
      Sort codomain = fun.getSort().getFunctionCodomainSort();
      CVC4_API_ARG_AT_INDEX_CHECK_EXPECTED(
          codomain == term.getSort(), "sort of function body", term, j)
          << "'" << codomain << "'";
    }
    else
    {
      CVC4_API_ARG_CHECK_EXPECTED(bvars.size() == 0, fun)
          << "function or nullary symbol";
    }
  }
  std::vector<Node> efuns = Term::termVectorToNodes(funs);
  std::vector<std::vector<Node>> ebound_vars;
  for (const auto& v : bound_vars)
  {
    ebound_vars.push_back(Term::termVectorToNodes(v));
  }
  std::vector<Node> nodes = Term::termVectorToNodes(terms);
  d_smtEngine->defineFunctionsRec(efuns, ebound_vars, nodes, global);
  ////////
  CVC4_API_TRY_CATCH_END;
}

/**
 *  ( echo <std::string> )
 */
void Solver::echo(std::ostream& out, const std::string& str) const
{
  out << str;
}

/**
 *  ( get-assertions )
 */
std::vector<Term> Solver::getAssertions(void) const
{
  CVC4_API_TRY_CATCH_BEGIN;
  std::vector<Node> assertions = d_smtEngine->getAssertions();
  /* Can not use
   *   return std::vector<Term>(assertions.begin(), assertions.end());
   * here since constructor is private */
  std::vector<Term> res;
  for (const Node& e : assertions)
  {
    res.push_back(Term(this, e));
  }
  return res;
  ////////
  CVC4_API_TRY_CATCH_END;
}

/**
 *  ( get-info <info_flag> )
 */
std::string Solver::getInfo(const std::string& flag) const
{
  CVC4_API_TRY_CATCH_BEGIN;
  CVC4_API_RECOVERABLE_CHECK(d_smtEngine->isValidGetInfoFlag(flag))
      << "Unrecognized flag for getInfo.";

  return d_smtEngine->getInfo(flag).toString();
  ////////
  CVC4_API_TRY_CATCH_END;
}

/**
 *  ( get-option <keyword> )
 */
std::string Solver::getOption(const std::string& option) const
{
<<<<<<< HEAD
  CVC4_API_SOLVER_TRY_CATCH_BEGIN;
  Node res = d_smtEngine->getOption(option);
=======
  CVC4_API_TRY_CATCH_BEGIN;
  SExpr res = d_smtEngine->getOption(option);
>>>>>>> 6d060743
  return res.toString();
  ////////
  CVC4_API_TRY_CATCH_END;
}

/**
 *  ( get-unsat-assumptions )
 */
std::vector<Term> Solver::getUnsatAssumptions(void) const
{
  CVC4_API_TRY_CATCH_BEGIN;
  NodeManagerScope scope(getNodeManager());
  CVC4_API_CHECK(d_smtEngine->getOptions()[options::incrementalSolving])
      << "Cannot get unsat assumptions unless incremental solving is enabled "
         "(try --incremental)";
  CVC4_API_CHECK(d_smtEngine->getOptions()[options::unsatAssumptions])
      << "Cannot get unsat assumptions unless explicitly enabled "
         "(try --produce-unsat-assumptions)";
  CVC4_API_CHECK(d_smtEngine->getSmtMode() == SmtMode::UNSAT)
      << "Cannot get unsat assumptions unless in unsat mode.";

  std::vector<Node> uassumptions = d_smtEngine->getUnsatAssumptions();
  /* Can not use
   *   return std::vector<Term>(uassumptions.begin(), uassumptions.end());
   * here since constructor is private */
  std::vector<Term> res;
  for (const Node& n : uassumptions)
  {
    res.push_back(Term(this, n));
  }
  return res;
  ////////
  CVC4_API_TRY_CATCH_END;
}

/**
 *  ( get-unsat-core )
 */
std::vector<Term> Solver::getUnsatCore(void) const
{
  CVC4_API_TRY_CATCH_BEGIN;
  NodeManagerScope scope(getNodeManager());
  CVC4_API_CHECK(d_smtEngine->getOptions()[options::unsatCores])
      << "Cannot get unsat core unless explicitly enabled "
         "(try --produce-unsat-cores)";
  CVC4_API_RECOVERABLE_CHECK(d_smtEngine->getSmtMode() == SmtMode::UNSAT)
      << "Cannot get unsat core unless in unsat mode.";
  UnsatCore core = d_smtEngine->getUnsatCore();
  /* Can not use
   *   return std::vector<Term>(core.begin(), core.end());
   * here since constructor is private */
  std::vector<Term> res;
  for (const Node& e : core)
  {
    res.push_back(Term(this, e));
  }
  return res;
  ////////
  CVC4_API_TRY_CATCH_END;
}

/**
 *  ( get-value ( <term> ) )
 */
Term Solver::getValue(const Term& term) const
{
  CVC4_API_TRY_CATCH_BEGIN;
  CVC4_API_SOLVER_CHECK_TERM(term);
  return getValueHelper(term);
  ////////
  CVC4_API_TRY_CATCH_END;
}

/**
 *  ( get-value ( <term>+ ) )
 */
std::vector<Term> Solver::getValue(const std::vector<Term>& terms) const
{
  CVC4_API_TRY_CATCH_BEGIN;
  NodeManagerScope scope(getNodeManager());
  CVC4_API_RECOVERABLE_CHECK(d_smtEngine->getOptions()[options::produceModels])
      << "Cannot get value unless model generation is enabled "
         "(try --produce-models)";
  CVC4_API_RECOVERABLE_CHECK(d_smtEngine->isSmtModeSat())
      << "Cannot get value unless after a SAT or unknown response.";
  std::vector<Term> res;
  for (size_t i = 0, n = terms.size(); i < n; ++i)
  {
    CVC4_API_ARG_AT_INDEX_CHECK_EXPECTED(
        this == terms[i].d_solver, "term", terms[i], i)
        << "term associated to this solver object";
    /* Can not use emplace_back here since constructor is private. */
    res.push_back(getValueHelper(terms[i]));
  }
  return res;
  ////////
  CVC4_API_TRY_CATCH_END;
}

Term Solver::getQuantifierElimination(const Term& q) const
{
  CVC4_API_TRY_CATCH_BEGIN;
  CVC4_API_ARG_CHECK_NOT_NULL(q);
  CVC4_API_SOLVER_CHECK_TERM(q);
  NodeManagerScope scope(getNodeManager());
  return Term(this,
              d_smtEngine->getQuantifierElimination(q.getNode(), true, true));
  ////////
  CVC4_API_TRY_CATCH_END;
}

Term Solver::getQuantifierEliminationDisjunct(const Term& q) const
{
  CVC4_API_TRY_CATCH_BEGIN;
  CVC4_API_ARG_CHECK_NOT_NULL(q);
  CVC4_API_SOLVER_CHECK_TERM(q);
  NodeManagerScope scope(getNodeManager());
  return Term(
      this, d_smtEngine->getQuantifierElimination(q.getNode(), false, true));
  ////////
  CVC4_API_TRY_CATCH_END;
}

void Solver::declareSeparationHeap(const Sort& locSort,
                                   const Sort& dataSort) const
{
  CVC4_API_TRY_CATCH_BEGIN;
  CVC4_API_SOLVER_CHECK_SORT(locSort);
  CVC4_API_SOLVER_CHECK_SORT(dataSort);
  CVC4_API_CHECK(
      d_smtEngine->getLogicInfo().isTheoryEnabled(theory::THEORY_SEP))
      << "Cannot obtain separation logic expressions if not using the "
         "separation logic theory.";
  d_smtEngine->declareSepHeap(locSort.getTypeNode(), dataSort.getTypeNode());
  ////////
  CVC4_API_TRY_CATCH_END;
}

Term Solver::getSeparationHeap() const
{
  NodeManagerScope scope(getNodeManager());
  CVC4_API_TRY_CATCH_BEGIN;
  CVC4_API_CHECK(
      d_smtEngine->getLogicInfo().isTheoryEnabled(theory::THEORY_SEP))
      << "Cannot obtain separation logic expressions if not using the "
         "separation logic theory.";
  CVC4_API_CHECK(d_smtEngine->getOptions()[options::produceModels])
      << "Cannot get separation heap term unless model generation is enabled "
         "(try --produce-models)";
  CVC4_API_RECOVERABLE_CHECK(d_smtEngine->isSmtModeSat())
      << "Can only get separtion heap term after sat or unknown response.";
  return Term(this, d_smtEngine->getSepHeapExpr());
  ////////
  CVC4_API_TRY_CATCH_END;
}

Term Solver::getSeparationNilTerm() const
{
  NodeManagerScope scope(getNodeManager());
  CVC4_API_TRY_CATCH_BEGIN;
  CVC4_API_CHECK(
      d_smtEngine->getLogicInfo().isTheoryEnabled(theory::THEORY_SEP))
      << "Cannot obtain separation logic expressions if not using the "
         "separation logic theory.";
  CVC4_API_CHECK(d_smtEngine->getOptions()[options::produceModels])
      << "Cannot get separation nil term unless model generation is enabled "
         "(try --produce-models)";
  CVC4_API_RECOVERABLE_CHECK(d_smtEngine->isSmtModeSat())
      << "Can only get separtion nil term after sat or unknown response.";
  return Term(this, d_smtEngine->getSepNilExpr());
  ////////
  CVC4_API_TRY_CATCH_END;
}

/**
 *  ( pop <numeral> )
 */
void Solver::pop(uint32_t nscopes) const
{
  NodeManagerScope scope(getNodeManager());
  CVC4_API_TRY_CATCH_BEGIN;
  CVC4_API_CHECK(d_smtEngine->getOptions()[options::incrementalSolving])
      << "Cannot pop when not solving incrementally (use --incremental)";
  CVC4_API_CHECK(nscopes <= d_smtEngine->getNumUserLevels())
      << "Cannot pop beyond first pushed context";

  for (uint32_t n = 0; n < nscopes; ++n)
  {
    d_smtEngine->pop();
  }
  ////////
  CVC4_API_TRY_CATCH_END;
}

bool Solver::getInterpolant(const Term& conj, Term& output) const
{
  NodeManagerScope scope(getNodeManager());
  CVC4_API_TRY_CATCH_BEGIN;
  CVC4_API_SOLVER_CHECK_TERM(conj);
  Node result;
  bool success = d_smtEngine->getInterpol(*conj.d_node, result);
  if (success)
  {
    output = Term(this, result);
  }
  return success;
  ////////
  CVC4_API_TRY_CATCH_END;
}

bool Solver::getInterpolant(const Term& conj, Grammar& g, Term& output) const
{
  NodeManagerScope scope(getNodeManager());
  CVC4_API_TRY_CATCH_BEGIN;
  CVC4_API_SOLVER_CHECK_TERM(conj);
  Node result;
  bool success =
      d_smtEngine->getInterpol(*conj.d_node, *g.resolve().d_type, result);
  if (success)
  {
    output = Term(this, result);
  }
  return success;
  ////////
  CVC4_API_TRY_CATCH_END;
}

bool Solver::getAbduct(const Term& conj, Term& output) const
{
  NodeManagerScope scope(getNodeManager());
  CVC4_API_TRY_CATCH_BEGIN;
  CVC4_API_SOLVER_CHECK_TERM(conj);
  Node result;
  bool success = d_smtEngine->getAbduct(*conj.d_node, result);
  if (success)
  {
    output = Term(this, result);
  }
  return success;
  ////////
  CVC4_API_TRY_CATCH_END;
}

bool Solver::getAbduct(const Term& conj, Grammar& g, Term& output) const
{
  NodeManagerScope scope(getNodeManager());
  CVC4_API_TRY_CATCH_BEGIN;
  CVC4_API_SOLVER_CHECK_TERM(conj);
  Node result;
  bool success =
      d_smtEngine->getAbduct(*conj.d_node, *g.resolve().d_type, result);
  if (success)
  {
    output = Term(this, result);
  }
  return success;
  ////////
  CVC4_API_TRY_CATCH_END;
}

void Solver::blockModel() const
{
  CVC4_API_TRY_CATCH_BEGIN;
  NodeManagerScope scope(getNodeManager());
  CVC4_API_CHECK(d_smtEngine->getOptions()[options::produceModels])
      << "Cannot get value unless model generation is enabled "
         "(try --produce-models)";
  CVC4_API_RECOVERABLE_CHECK(d_smtEngine->isSmtModeSat())
      << "Can only block model after sat or unknown response.";
  d_smtEngine->blockModel();
  ////////
  CVC4_API_TRY_CATCH_END;
}

void Solver::blockModelValues(const std::vector<Term>& terms) const
{
  CVC4_API_TRY_CATCH_BEGIN;
  CVC4_API_CHECK(d_smtEngine->getOptions()[options::produceModels])
      << "Cannot get value unless model generation is enabled "
         "(try --produce-models)";
  CVC4_API_RECOVERABLE_CHECK(d_smtEngine->isSmtModeSat())
      << "Can only block model values after sat or unknown response.";
  CVC4_API_ARG_SIZE_CHECK_EXPECTED(!terms.empty(), terms)
      << "a non-empty set of terms";
  for (size_t i = 0, tsize = terms.size(); i < tsize; ++i)
  {
    CVC4_API_ARG_AT_INDEX_CHECK_EXPECTED(
        !terms[i].isNull(), "term", terms[i], i)
        << "a non-null term";
    CVC4_API_ARG_AT_INDEX_CHECK_EXPECTED(
        this == terms[i].d_solver, "term", terms[i], i)
        << "a term associated to this solver object";
  }
  NodeManagerScope scope(getNodeManager());
  d_smtEngine->blockModelValues(Term::termVectorToNodes(terms));
  ////////
  CVC4_API_TRY_CATCH_END;
}

void Solver::printInstantiations(std::ostream& out) const
{
  CVC4_API_TRY_CATCH_BEGIN;
  NodeManagerScope scope(getNodeManager());
  d_smtEngine->printInstantiations(out);
  ////////
  CVC4_API_TRY_CATCH_END;
}

/**
 *  ( push <numeral> )
 */
void Solver::push(uint32_t nscopes) const
{
  CVC4_API_TRY_CATCH_BEGIN;
  NodeManagerScope scope(getNodeManager());
  CVC4_API_CHECK(d_smtEngine->getOptions()[options::incrementalSolving])
      << "Cannot push when not solving incrementally (use --incremental)";

  for (uint32_t n = 0; n < nscopes; ++n)
  {
    d_smtEngine->push();
  }
  ////////
  CVC4_API_TRY_CATCH_END;
}

/**
 *  ( reset-assertions )
 */
void Solver::resetAssertions(void) const
{
  CVC4_API_TRY_CATCH_BEGIN;
  d_smtEngine->resetAssertions();
  ////////
  CVC4_API_TRY_CATCH_END;
}

/**
 *  ( set-info <attribute> )
 */
void Solver::setInfo(const std::string& keyword, const std::string& value) const
{
  CVC4_API_TRY_CATCH_BEGIN;
  CVC4_API_RECOVERABLE_ARG_CHECK_EXPECTED(
      keyword == "source" || keyword == "category" || keyword == "difficulty"
          || keyword == "filename" || keyword == "license" || keyword == "name"
          || keyword == "notes" || keyword == "smt-lib-version"
          || keyword == "status",
      keyword)
      << "'source', 'category', 'difficulty', 'filename', 'license', 'name', "
         "'notes', 'smt-lib-version' or 'status'";
  CVC4_API_RECOVERABLE_ARG_CHECK_EXPECTED(
      keyword != "smt-lib-version" || value == "2" || value == "2.0"
          || value == "2.5" || value == "2.6",
      value)
      << "'2.0', '2.5', '2.6'";
  CVC4_API_ARG_CHECK_EXPECTED(keyword != "status" || value == "sat"
                                  || value == "unsat" || value == "unknown",
                              value)
      << "'sat', 'unsat' or 'unknown'";

  d_smtEngine->setInfo(keyword, value);
  ////////
  CVC4_API_TRY_CATCH_END;
}

/**
 *  ( set-logic <symbol> )
 */
void Solver::setLogic(const std::string& logic) const
{
  CVC4_API_TRY_CATCH_BEGIN;
  CVC4_API_CHECK(!d_smtEngine->isFullyInited())
      << "Invalid call to 'setLogic', solver is already fully initialized";
  CVC4::LogicInfo logic_info(logic);
  d_smtEngine->setLogic(logic_info);
  ////////
  CVC4_API_TRY_CATCH_END;
}

/**
 *  ( set-option <option> )
 */
void Solver::setOption(const std::string& option,
                       const std::string& value) const
{
  CVC4_API_TRY_CATCH_BEGIN;
  CVC4_API_CHECK(!d_smtEngine->isFullyInited())
      << "Invalid call to 'setOption', solver is already fully initialized";
  d_smtEngine->setOption(option, value);
  ////////
  CVC4_API_TRY_CATCH_END;
}

Term Solver::mkSygusVar(const Sort& sort, const std::string& symbol) const
{
  CVC4_API_TRY_CATCH_BEGIN;
  CVC4_API_ARG_CHECK_NOT_NULL(sort);
  CVC4_API_SOLVER_CHECK_SORT(sort);

  Node res = getNodeManager()->mkBoundVar(symbol, *sort.d_type);
  (void)res.getType(true); /* kick off type checking */

  d_smtEngine->declareSygusVar(res);

  return Term(this, res);
  ////////
  CVC4_API_TRY_CATCH_END;
}

Grammar Solver::mkSygusGrammar(const std::vector<Term>& boundVars,
                               const std::vector<Term>& ntSymbols) const
{
  CVC4_API_TRY_CATCH_BEGIN;
  CVC4_API_ARG_SIZE_CHECK_EXPECTED(!ntSymbols.empty(), ntSymbols)
      << "a non-empty vector";

  for (size_t i = 0, n = boundVars.size(); i < n; ++i)
  {
    CVC4_API_ARG_AT_INDEX_CHECK_EXPECTED(
        this == boundVars[i].d_solver, "bound variable", boundVars[i], i)
        << "bound variable associated to this solver object";
    CVC4_API_ARG_AT_INDEX_CHECK_EXPECTED(
        !boundVars[i].isNull(), "bound variable", boundVars[i], i)
        << "a non-null term";
    CVC4_API_ARG_AT_INDEX_CHECK_EXPECTED(
        boundVars[i].d_node->getKind() == CVC4::Kind::BOUND_VARIABLE,
        "bound variable",
        boundVars[i],
        i)
        << "a bound variable";
  }

  for (size_t i = 0, n = ntSymbols.size(); i < n; ++i)
  {
    CVC4_API_ARG_AT_INDEX_CHECK_EXPECTED(
        this == ntSymbols[i].d_solver, "non-terminal", ntSymbols[i], i)
        << "term associated to this solver object";
    CVC4_API_ARG_AT_INDEX_CHECK_EXPECTED(
        !ntSymbols[i].isNull(), "non-terminal", ntSymbols[i], i)
        << "a non-null term";
    CVC4_API_ARG_AT_INDEX_CHECK_EXPECTED(
        ntSymbols[i].d_node->getKind() == CVC4::Kind::BOUND_VARIABLE,
        "non-terminal",
        ntSymbols[i],
        i)
        << "a bound variable";
  }

  return Grammar(this, boundVars, ntSymbols);
  ////////
  CVC4_API_TRY_CATCH_END;
}

Term Solver::synthFun(const std::string& symbol,
                      const std::vector<Term>& boundVars,
                      const Sort& sort) const
{
  CVC4_API_TRY_CATCH_BEGIN;
  return synthFunHelper(symbol, boundVars, sort);
  ////////
  CVC4_API_TRY_CATCH_END;
}

Term Solver::synthFun(const std::string& symbol,
                      const std::vector<Term>& boundVars,
                      Sort sort,
                      Grammar& g) const
{
  CVC4_API_TRY_CATCH_BEGIN;
  return synthFunHelper(symbol, boundVars, sort, false, &g);
  ////////
  CVC4_API_TRY_CATCH_END;
}

Term Solver::synthInv(const std::string& symbol,
                      const std::vector<Term>& boundVars) const
{
  CVC4_API_TRY_CATCH_BEGIN;
  return synthFunHelper(
      symbol, boundVars, Sort(this, getNodeManager()->booleanType()), true);
  ////////
  CVC4_API_TRY_CATCH_END;
}

Term Solver::synthInv(const std::string& symbol,
                      const std::vector<Term>& boundVars,
                      Grammar& g) const
{
  CVC4_API_TRY_CATCH_BEGIN;
  return synthFunHelper(
      symbol, boundVars, Sort(this, getNodeManager()->booleanType()), true, &g);
  ////////
  CVC4_API_TRY_CATCH_END;
}

void Solver::addSygusConstraint(const Term& term) const
{
  NodeManagerScope scope(getNodeManager());
  CVC4_API_TRY_CATCH_BEGIN;
  CVC4_API_ARG_CHECK_NOT_NULL(term);
  CVC4_API_SOLVER_CHECK_TERM(term);
  CVC4_API_ARG_CHECK_EXPECTED(
      term.d_node->getType() == getNodeManager()->booleanType(), term)
      << "boolean term";

  d_smtEngine->assertSygusConstraint(*term.d_node);
  ////////
  CVC4_API_TRY_CATCH_END;
}

void Solver::addSygusInvConstraint(Term inv,
                                   Term pre,
                                   Term trans,
                                   Term post) const
{
  CVC4_API_TRY_CATCH_BEGIN;
  CVC4_API_ARG_CHECK_NOT_NULL(inv);
  CVC4_API_SOLVER_CHECK_TERM(inv);
  CVC4_API_ARG_CHECK_NOT_NULL(pre);
  CVC4_API_SOLVER_CHECK_TERM(pre);
  CVC4_API_ARG_CHECK_NOT_NULL(trans);
  CVC4_API_SOLVER_CHECK_TERM(trans);
  CVC4_API_ARG_CHECK_NOT_NULL(post);
  CVC4_API_SOLVER_CHECK_TERM(post);

  CVC4_API_ARG_CHECK_EXPECTED(inv.d_node->getType().isFunction(), inv)
      << "a function";

  TypeNode invType = inv.d_node->getType();

  CVC4_API_ARG_CHECK_EXPECTED(invType.getRangeType().isBoolean(), inv)
      << "boolean range";

  CVC4_API_CHECK(pre.d_node->getType() == invType)
      << "Expected inv and pre to have the same sort";

  CVC4_API_CHECK(post.d_node->getType() == invType)
      << "Expected inv and post to have the same sort";

  const std::vector<TypeNode>& invArgTypes = invType.getArgTypes();

  std::vector<TypeNode> expectedTypes;
  expectedTypes.reserve(2 * invArgTypes.size() + 1);

  for (size_t i = 0, n = invArgTypes.size(); i < 2 * n; i += 2)
  {
    expectedTypes.push_back(invArgTypes[i % n]);
    expectedTypes.push_back(invArgTypes[(i + 1) % n]);
  }

  expectedTypes.push_back(invType.getRangeType());
  TypeNode expectedTransType = getNodeManager()->mkFunctionType(expectedTypes);

  CVC4_API_CHECK(trans.d_node->getType() == expectedTransType)
      << "Expected trans's sort to be " << invType;

  d_smtEngine->assertSygusInvConstraint(
      *inv.d_node, *pre.d_node, *trans.d_node, *post.d_node);
  ////////
  CVC4_API_TRY_CATCH_END;
}

Result Solver::checkSynth() const
{
  CVC4_API_TRY_CATCH_BEGIN;
  return d_smtEngine->checkSynth();
  ////////
  CVC4_API_TRY_CATCH_END;
}

Term Solver::getSynthSolution(Term term) const
{
  CVC4_API_TRY_CATCH_BEGIN;
  CVC4_API_ARG_CHECK_NOT_NULL(term);
  CVC4_API_SOLVER_CHECK_TERM(term);

  std::map<CVC4::Node, CVC4::Node> map;
  CVC4_API_CHECK(d_smtEngine->getSynthSolutions(map))
      << "The solver is not in a state immediately preceded by a "
         "successful call to checkSynth";

  std::map<CVC4::Node, CVC4::Node>::const_iterator it = map.find(*term.d_node);

  CVC4_API_CHECK(it != map.cend()) << "Synth solution not found for given term";

  return Term(this, it->second);
  ////////
  CVC4_API_TRY_CATCH_END;
}

std::vector<Term> Solver::getSynthSolutions(
    const std::vector<Term>& terms) const
{
  CVC4_API_TRY_CATCH_BEGIN;
  CVC4_API_ARG_SIZE_CHECK_EXPECTED(!terms.empty(), terms) << "non-empty vector";

  for (size_t i = 0, n = terms.size(); i < n; ++i)
  {
    CVC4_API_ARG_AT_INDEX_CHECK_EXPECTED(
        this == terms[i].d_solver, "parameter term", terms[i], i)
        << "parameter term associated to this solver object";
    CVC4_API_ARG_AT_INDEX_CHECK_EXPECTED(
        !terms[i].isNull(), "parameter term", terms[i], i)
        << "non-null term";
  }

  std::map<CVC4::Node, CVC4::Node> map;
  CVC4_API_CHECK(d_smtEngine->getSynthSolutions(map))
      << "The solver is not in a state immediately preceded by a "
         "successful call to checkSynth";

  std::vector<Term> synthSolution;
  synthSolution.reserve(terms.size());

  for (size_t i = 0, n = terms.size(); i < n; ++i)
  {
    std::map<CVC4::Node, CVC4::Node>::const_iterator it =
        map.find(*terms[i].d_node);

    CVC4_API_CHECK(it != map.cend())
        << "Synth solution not found for term at index " << i;

    synthSolution.push_back(Term(this, it->second));
  }

  return synthSolution;
  ////////
  CVC4_API_TRY_CATCH_END;
}

void Solver::printSynthSolution(std::ostream& out) const
{
  CVC4_API_TRY_CATCH_BEGIN;
  d_smtEngine->printSynthSolution(out);
  ////////
  CVC4_API_TRY_CATCH_END;
}

/**
 * !!! This is only temporarily available until the parser is fully migrated to
 * the new API. !!!
 */
SmtEngine* Solver::getSmtEngine(void) const { return d_smtEngine.get(); }

/**
 * !!! This is only temporarily available until the parser is fully migrated to
 * the new API. !!!
 */
Options& Solver::getOptions(void) { return d_smtEngine->getOptions(); }

}  // namespace api

}  // namespace CVC4<|MERGE_RESOLUTION|>--- conflicted
+++ resolved
@@ -5759,13 +5759,8 @@
  */
 std::string Solver::getOption(const std::string& option) const
 {
-<<<<<<< HEAD
-  CVC4_API_SOLVER_TRY_CATCH_BEGIN;
+  CVC4_API_TRY_CATCH_BEGIN;
   Node res = d_smtEngine->getOption(option);
-=======
-  CVC4_API_TRY_CATCH_BEGIN;
-  SExpr res = d_smtEngine->getOption(option);
->>>>>>> 6d060743
   return res.toString();
   ////////
   CVC4_API_TRY_CATCH_END;
