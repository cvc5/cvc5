/*********************                                                        */
/*! \file cvc4cpp.cpp
 ** \verbatim
 ** Top contributors (to current version):
 **   Aina Niemetz, Andrew Reynolds, Andres Noetzli
 ** This file is part of the CVC4 project.
 ** Copyright (c) 2009-2021 by the authors listed in the file AUTHORS
 ** in the top-level source directory and their institutional affiliations.
 ** All rights reserved.  See the file COPYING in the top-level source
 ** directory for licensing information.\endverbatim
 **
 ** \brief The CVC4 C++ API.
 **
 ** The CVC4 C++ API.
 **
 ** A brief note on how to guard API functions:
 **
 ** In general, we think of API guards as a fence -- they are supposed to make
 ** sure that no invalid arguments get passed into internal realms of CVC4.
 ** Thus we always want to catch such cases on the API level (and can then
 ** assert internally that no invalid argument is passed in).
 **
 ** The only special case is when we use 3rd party back-ends we have no control
 ** over, and which throw (invalid_argument) exceptions anyways. In this case,
 ** we do not replicate argument checks but delegate them to the back-end,
 ** catch thrown exceptions, and raise a CVC4ApiException.
 **
 ** Our Integer implementation, e.g., is such a special case since we support
 ** two different back end implementations (GMP, CLN). Be aware that they do
 ** not fully agree on what is (in)valid input, which requires extra checks for
 ** consistent behavior (see Solver::mkRealFromStrHelper for an example).
 **/

#include "api/cvc4cpp.h"

#include <cstring>
#include <sstream>

#include "api/checks.h"
#include "base/check.h"
#include "base/configuration.h"
#include "expr/dtype.h"
#include "expr/dtype_cons.h"
#include "expr/dtype_selector.h"
#include "expr/kind.h"
#include "expr/metakind.h"
#include "expr/node.h"
#include "expr/node_manager.h"
#include "expr/sequence.h"
#include "expr/type_node.h"
#include "options/main_options.h"
#include "options/options.h"
#include "options/smt_options.h"
#include "proof/unsat_core.h"
#include "smt/model.h"
#include "smt/smt_engine.h"
#include "smt/smt_mode.h"
#include "theory/logic_info.h"
#include "theory/theory_model.h"
#include "util/random.h"
#include "util/result.h"
#include "util/statistics_registry.h"
#include "util/stats_histogram.h"
#include "util/utility.h"

namespace CVC4 {
namespace api {

/* -------------------------------------------------------------------------- */
/* Statistics                                                                 */
/* -------------------------------------------------------------------------- */

struct Statistics
{
  Statistics()
      : d_consts("api::CONSTANT"), d_vars("api::VARIABLE"), d_terms("api::TERM")
  {
  }
  IntegralHistogramStat<TypeConstant> d_consts;
  IntegralHistogramStat<TypeConstant> d_vars;
  IntegralHistogramStat<Kind> d_terms;
};

/* -------------------------------------------------------------------------- */
/* Kind                                                                       */
/* -------------------------------------------------------------------------- */

/* Mapping from external (API) kind to internal kind. */
const static std::unordered_map<Kind, CVC4::Kind, KindHashFunction> s_kinds{
    {INTERNAL_KIND, CVC4::Kind::UNDEFINED_KIND},
    {UNDEFINED_KIND, CVC4::Kind::UNDEFINED_KIND},
    {NULL_EXPR, CVC4::Kind::NULL_EXPR},
    /* Builtin ------------------------------------------------------------- */
    {UNINTERPRETED_CONSTANT, CVC4::Kind::UNINTERPRETED_CONSTANT},
    {ABSTRACT_VALUE, CVC4::Kind::ABSTRACT_VALUE},
    {EQUAL, CVC4::Kind::EQUAL},
    {DISTINCT, CVC4::Kind::DISTINCT},
    {CONSTANT, CVC4::Kind::VARIABLE},
    {VARIABLE, CVC4::Kind::BOUND_VARIABLE},
    {SEXPR, CVC4::Kind::SEXPR},
    {LAMBDA, CVC4::Kind::LAMBDA},
    {WITNESS, CVC4::Kind::WITNESS},
    /* Boolean ------------------------------------------------------------- */
    {CONST_BOOLEAN, CVC4::Kind::CONST_BOOLEAN},
    {NOT, CVC4::Kind::NOT},
    {AND, CVC4::Kind::AND},
    {IMPLIES, CVC4::Kind::IMPLIES},
    {OR, CVC4::Kind::OR},
    {XOR, CVC4::Kind::XOR},
    {ITE, CVC4::Kind::ITE},
    {MATCH, CVC4::Kind::MATCH},
    {MATCH_CASE, CVC4::Kind::MATCH_CASE},
    {MATCH_BIND_CASE, CVC4::Kind::MATCH_BIND_CASE},
    /* UF ------------------------------------------------------------------ */
    {APPLY_UF, CVC4::Kind::APPLY_UF},
    {CARDINALITY_CONSTRAINT, CVC4::Kind::CARDINALITY_CONSTRAINT},
    {CARDINALITY_VALUE, CVC4::Kind::CARDINALITY_VALUE},
    {HO_APPLY, CVC4::Kind::HO_APPLY},
    /* Arithmetic ---------------------------------------------------------- */
    {PLUS, CVC4::Kind::PLUS},
    {MULT, CVC4::Kind::MULT},
    {IAND, CVC4::Kind::IAND},
    {MINUS, CVC4::Kind::MINUS},
    {UMINUS, CVC4::Kind::UMINUS},
    {DIVISION, CVC4::Kind::DIVISION},
    {INTS_DIVISION, CVC4::Kind::INTS_DIVISION},
    {INTS_MODULUS, CVC4::Kind::INTS_MODULUS},
    {ABS, CVC4::Kind::ABS},
    {DIVISIBLE, CVC4::Kind::DIVISIBLE},
    {POW, CVC4::Kind::POW},
    {EXPONENTIAL, CVC4::Kind::EXPONENTIAL},
    {SINE, CVC4::Kind::SINE},
    {COSINE, CVC4::Kind::COSINE},
    {TANGENT, CVC4::Kind::TANGENT},
    {COSECANT, CVC4::Kind::COSECANT},
    {SECANT, CVC4::Kind::SECANT},
    {COTANGENT, CVC4::Kind::COTANGENT},
    {ARCSINE, CVC4::Kind::ARCSINE},
    {ARCCOSINE, CVC4::Kind::ARCCOSINE},
    {ARCTANGENT, CVC4::Kind::ARCTANGENT},
    {ARCCOSECANT, CVC4::Kind::ARCCOSECANT},
    {ARCSECANT, CVC4::Kind::ARCSECANT},
    {ARCCOTANGENT, CVC4::Kind::ARCCOTANGENT},
    {SQRT, CVC4::Kind::SQRT},
    {CONST_RATIONAL, CVC4::Kind::CONST_RATIONAL},
    {LT, CVC4::Kind::LT},
    {LEQ, CVC4::Kind::LEQ},
    {GT, CVC4::Kind::GT},
    {GEQ, CVC4::Kind::GEQ},
    {IS_INTEGER, CVC4::Kind::IS_INTEGER},
    {TO_INTEGER, CVC4::Kind::TO_INTEGER},
    {TO_REAL, CVC4::Kind::TO_REAL},
    {PI, CVC4::Kind::PI},
    /* BV ------------------------------------------------------------------ */
    {CONST_BITVECTOR, CVC4::Kind::CONST_BITVECTOR},
    {BITVECTOR_CONCAT, CVC4::Kind::BITVECTOR_CONCAT},
    {BITVECTOR_AND, CVC4::Kind::BITVECTOR_AND},
    {BITVECTOR_OR, CVC4::Kind::BITVECTOR_OR},
    {BITVECTOR_XOR, CVC4::Kind::BITVECTOR_XOR},
    {BITVECTOR_NOT, CVC4::Kind::BITVECTOR_NOT},
    {BITVECTOR_NAND, CVC4::Kind::BITVECTOR_NAND},
    {BITVECTOR_NOR, CVC4::Kind::BITVECTOR_NOR},
    {BITVECTOR_XNOR, CVC4::Kind::BITVECTOR_XNOR},
    {BITVECTOR_COMP, CVC4::Kind::BITVECTOR_COMP},
    {BITVECTOR_MULT, CVC4::Kind::BITVECTOR_MULT},
    {BITVECTOR_PLUS, CVC4::Kind::BITVECTOR_PLUS},
    {BITVECTOR_SUB, CVC4::Kind::BITVECTOR_SUB},
    {BITVECTOR_NEG, CVC4::Kind::BITVECTOR_NEG},
    {BITVECTOR_UDIV, CVC4::Kind::BITVECTOR_UDIV},
    {BITVECTOR_UREM, CVC4::Kind::BITVECTOR_UREM},
    {BITVECTOR_SDIV, CVC4::Kind::BITVECTOR_SDIV},
    {BITVECTOR_SREM, CVC4::Kind::BITVECTOR_SREM},
    {BITVECTOR_SMOD, CVC4::Kind::BITVECTOR_SMOD},
    {BITVECTOR_SHL, CVC4::Kind::BITVECTOR_SHL},
    {BITVECTOR_LSHR, CVC4::Kind::BITVECTOR_LSHR},
    {BITVECTOR_ASHR, CVC4::Kind::BITVECTOR_ASHR},
    {BITVECTOR_ULT, CVC4::Kind::BITVECTOR_ULT},
    {BITVECTOR_ULE, CVC4::Kind::BITVECTOR_ULE},
    {BITVECTOR_UGT, CVC4::Kind::BITVECTOR_UGT},
    {BITVECTOR_UGE, CVC4::Kind::BITVECTOR_UGE},
    {BITVECTOR_SLT, CVC4::Kind::BITVECTOR_SLT},
    {BITVECTOR_SLE, CVC4::Kind::BITVECTOR_SLE},
    {BITVECTOR_SGT, CVC4::Kind::BITVECTOR_SGT},
    {BITVECTOR_SGE, CVC4::Kind::BITVECTOR_SGE},
    {BITVECTOR_ULTBV, CVC4::Kind::BITVECTOR_ULTBV},
    {BITVECTOR_SLTBV, CVC4::Kind::BITVECTOR_SLTBV},
    {BITVECTOR_ITE, CVC4::Kind::BITVECTOR_ITE},
    {BITVECTOR_REDOR, CVC4::Kind::BITVECTOR_REDOR},
    {BITVECTOR_REDAND, CVC4::Kind::BITVECTOR_REDAND},
    {BITVECTOR_EXTRACT, CVC4::Kind::BITVECTOR_EXTRACT},
    {BITVECTOR_REPEAT, CVC4::Kind::BITVECTOR_REPEAT},
    {BITVECTOR_ZERO_EXTEND, CVC4::Kind::BITVECTOR_ZERO_EXTEND},
    {BITVECTOR_SIGN_EXTEND, CVC4::Kind::BITVECTOR_SIGN_EXTEND},
    {BITVECTOR_ROTATE_LEFT, CVC4::Kind::BITVECTOR_ROTATE_LEFT},
    {BITVECTOR_ROTATE_RIGHT, CVC4::Kind::BITVECTOR_ROTATE_RIGHT},
    {INT_TO_BITVECTOR, CVC4::Kind::INT_TO_BITVECTOR},
    {BITVECTOR_TO_NAT, CVC4::Kind::BITVECTOR_TO_NAT},
    /* FP ------------------------------------------------------------------ */
    {CONST_FLOATINGPOINT, CVC4::Kind::CONST_FLOATINGPOINT},
    {CONST_ROUNDINGMODE, CVC4::Kind::CONST_ROUNDINGMODE},
    {FLOATINGPOINT_FP, CVC4::Kind::FLOATINGPOINT_FP},
    {FLOATINGPOINT_EQ, CVC4::Kind::FLOATINGPOINT_EQ},
    {FLOATINGPOINT_ABS, CVC4::Kind::FLOATINGPOINT_ABS},
    {FLOATINGPOINT_NEG, CVC4::Kind::FLOATINGPOINT_NEG},
    {FLOATINGPOINT_PLUS, CVC4::Kind::FLOATINGPOINT_PLUS},
    {FLOATINGPOINT_SUB, CVC4::Kind::FLOATINGPOINT_SUB},
    {FLOATINGPOINT_MULT, CVC4::Kind::FLOATINGPOINT_MULT},
    {FLOATINGPOINT_DIV, CVC4::Kind::FLOATINGPOINT_DIV},
    {FLOATINGPOINT_FMA, CVC4::Kind::FLOATINGPOINT_FMA},
    {FLOATINGPOINT_SQRT, CVC4::Kind::FLOATINGPOINT_SQRT},
    {FLOATINGPOINT_REM, CVC4::Kind::FLOATINGPOINT_REM},
    {FLOATINGPOINT_RTI, CVC4::Kind::FLOATINGPOINT_RTI},
    {FLOATINGPOINT_MIN, CVC4::Kind::FLOATINGPOINT_MIN},
    {FLOATINGPOINT_MAX, CVC4::Kind::FLOATINGPOINT_MAX},
    {FLOATINGPOINT_LEQ, CVC4::Kind::FLOATINGPOINT_LEQ},
    {FLOATINGPOINT_LT, CVC4::Kind::FLOATINGPOINT_LT},
    {FLOATINGPOINT_GEQ, CVC4::Kind::FLOATINGPOINT_GEQ},
    {FLOATINGPOINT_GT, CVC4::Kind::FLOATINGPOINT_GT},
    {FLOATINGPOINT_ISN, CVC4::Kind::FLOATINGPOINT_ISN},
    {FLOATINGPOINT_ISSN, CVC4::Kind::FLOATINGPOINT_ISSN},
    {FLOATINGPOINT_ISZ, CVC4::Kind::FLOATINGPOINT_ISZ},
    {FLOATINGPOINT_ISINF, CVC4::Kind::FLOATINGPOINT_ISINF},
    {FLOATINGPOINT_ISNAN, CVC4::Kind::FLOATINGPOINT_ISNAN},
    {FLOATINGPOINT_ISNEG, CVC4::Kind::FLOATINGPOINT_ISNEG},
    {FLOATINGPOINT_ISPOS, CVC4::Kind::FLOATINGPOINT_ISPOS},
    {FLOATINGPOINT_TO_FP_FLOATINGPOINT,
     CVC4::Kind::FLOATINGPOINT_TO_FP_FLOATINGPOINT},
    {FLOATINGPOINT_TO_FP_REAL, CVC4::Kind::FLOATINGPOINT_TO_FP_REAL},
    {FLOATINGPOINT_TO_FP_SIGNED_BITVECTOR,
     CVC4::Kind::FLOATINGPOINT_TO_FP_SIGNED_BITVECTOR},
    {FLOATINGPOINT_TO_FP_UNSIGNED_BITVECTOR,
     CVC4::Kind::FLOATINGPOINT_TO_FP_UNSIGNED_BITVECTOR},
    {FLOATINGPOINT_TO_FP_GENERIC, CVC4::Kind::FLOATINGPOINT_TO_FP_GENERIC},
    {FLOATINGPOINT_TO_UBV, CVC4::Kind::FLOATINGPOINT_TO_UBV},
    {FLOATINGPOINT_TO_SBV, CVC4::Kind::FLOATINGPOINT_TO_SBV},
    {FLOATINGPOINT_TO_REAL, CVC4::Kind::FLOATINGPOINT_TO_REAL},
    /* Arrays -------------------------------------------------------------- */
    {SELECT, CVC4::Kind::SELECT},
    {STORE, CVC4::Kind::STORE},
    {CONST_ARRAY, CVC4::Kind::STORE_ALL},
    {EQ_RANGE, CVC4::Kind::EQ_RANGE},
    /* Datatypes ----------------------------------------------------------- */
    {APPLY_SELECTOR, CVC4::Kind::APPLY_SELECTOR},
    {APPLY_CONSTRUCTOR, CVC4::Kind::APPLY_CONSTRUCTOR},
    {APPLY_TESTER, CVC4::Kind::APPLY_TESTER},
    {TUPLE_UPDATE, CVC4::Kind::TUPLE_UPDATE},
    {RECORD_UPDATE, CVC4::Kind::RECORD_UPDATE},
    {DT_SIZE, CVC4::Kind::DT_SIZE},
    {TUPLE_PROJECT, CVC4::Kind::TUPLE_PROJECT},
    /* Separation Logic ---------------------------------------------------- */
    {SEP_NIL, CVC4::Kind::SEP_NIL},
    {SEP_EMP, CVC4::Kind::SEP_EMP},
    {SEP_PTO, CVC4::Kind::SEP_PTO},
    {SEP_STAR, CVC4::Kind::SEP_STAR},
    {SEP_WAND, CVC4::Kind::SEP_WAND},
    /* Sets ---------------------------------------------------------------- */
    {EMPTYSET, CVC4::Kind::EMPTYSET},
    {UNION, CVC4::Kind::UNION},
    {INTERSECTION, CVC4::Kind::INTERSECTION},
    {SETMINUS, CVC4::Kind::SETMINUS},
    {SUBSET, CVC4::Kind::SUBSET},
    {MEMBER, CVC4::Kind::MEMBER},
    {SINGLETON, CVC4::Kind::SINGLETON},
    {INSERT, CVC4::Kind::INSERT},
    {CARD, CVC4::Kind::CARD},
    {COMPLEMENT, CVC4::Kind::COMPLEMENT},
    {UNIVERSE_SET, CVC4::Kind::UNIVERSE_SET},
    {JOIN, CVC4::Kind::JOIN},
    {PRODUCT, CVC4::Kind::PRODUCT},
    {TRANSPOSE, CVC4::Kind::TRANSPOSE},
    {TCLOSURE, CVC4::Kind::TCLOSURE},
    {JOIN_IMAGE, CVC4::Kind::JOIN_IMAGE},
    {IDEN, CVC4::Kind::IDEN},
    {COMPREHENSION, CVC4::Kind::COMPREHENSION},
    {CHOOSE, CVC4::Kind::CHOOSE},
    {IS_SINGLETON, CVC4::Kind::IS_SINGLETON},
    /* Bags ---------------------------------------------------------------- */
    {UNION_MAX, CVC4::Kind::UNION_MAX},
    {UNION_DISJOINT, CVC4::Kind::UNION_DISJOINT},
    {INTERSECTION_MIN, CVC4::Kind::INTERSECTION_MIN},
    {DIFFERENCE_SUBTRACT, CVC4::Kind::DIFFERENCE_SUBTRACT},
    {DIFFERENCE_REMOVE, CVC4::Kind::DIFFERENCE_REMOVE},
    {SUBBAG, CVC4::Kind::SUBBAG},
    {BAG_COUNT, CVC4::Kind::BAG_COUNT},
    {DUPLICATE_REMOVAL, CVC4::Kind::DUPLICATE_REMOVAL},
    {MK_BAG, CVC4::Kind::MK_BAG},
    {EMPTYBAG, CVC4::Kind::EMPTYBAG},
    {BAG_CARD, CVC4::Kind::BAG_CARD},
    {BAG_CHOOSE, CVC4::Kind::BAG_CHOOSE},
    {BAG_IS_SINGLETON, CVC4::Kind::BAG_IS_SINGLETON},
    {BAG_FROM_SET, CVC4::Kind::BAG_FROM_SET},
    {BAG_TO_SET, CVC4::Kind::BAG_TO_SET},
    /* Strings ------------------------------------------------------------- */
    {STRING_CONCAT, CVC4::Kind::STRING_CONCAT},
    {STRING_IN_REGEXP, CVC4::Kind::STRING_IN_REGEXP},
    {STRING_LENGTH, CVC4::Kind::STRING_LENGTH},
    {STRING_SUBSTR, CVC4::Kind::STRING_SUBSTR},
    {STRING_UPDATE, CVC4::Kind::STRING_UPDATE},
    {STRING_CHARAT, CVC4::Kind::STRING_CHARAT},
    {STRING_CONTAINS, CVC4::Kind::STRING_STRCTN},
    {STRING_INDEXOF, CVC4::Kind::STRING_STRIDOF},
    {STRING_REPLACE, CVC4::Kind::STRING_STRREPL},
    {STRING_REPLACE_ALL, CVC4::Kind::STRING_STRREPLALL},
    {STRING_REPLACE_RE, CVC4::Kind::STRING_REPLACE_RE},
    {STRING_REPLACE_RE_ALL, CVC4::Kind::STRING_REPLACE_RE_ALL},
    {STRING_TOLOWER, CVC4::Kind::STRING_TOLOWER},
    {STRING_TOUPPER, CVC4::Kind::STRING_TOUPPER},
    {STRING_REV, CVC4::Kind::STRING_REV},
    {STRING_FROM_CODE, CVC4::Kind::STRING_FROM_CODE},
    {STRING_TO_CODE, CVC4::Kind::STRING_TO_CODE},
    {STRING_LT, CVC4::Kind::STRING_LT},
    {STRING_LEQ, CVC4::Kind::STRING_LEQ},
    {STRING_PREFIX, CVC4::Kind::STRING_PREFIX},
    {STRING_SUFFIX, CVC4::Kind::STRING_SUFFIX},
    {STRING_IS_DIGIT, CVC4::Kind::STRING_IS_DIGIT},
    {STRING_FROM_INT, CVC4::Kind::STRING_ITOS},
    {STRING_TO_INT, CVC4::Kind::STRING_STOI},
    {CONST_STRING, CVC4::Kind::CONST_STRING},
    {STRING_TO_REGEXP, CVC4::Kind::STRING_TO_REGEXP},
    {REGEXP_CONCAT, CVC4::Kind::REGEXP_CONCAT},
    {REGEXP_UNION, CVC4::Kind::REGEXP_UNION},
    {REGEXP_INTER, CVC4::Kind::REGEXP_INTER},
    {REGEXP_DIFF, CVC4::Kind::REGEXP_DIFF},
    {REGEXP_STAR, CVC4::Kind::REGEXP_STAR},
    {REGEXP_PLUS, CVC4::Kind::REGEXP_PLUS},
    {REGEXP_OPT, CVC4::Kind::REGEXP_OPT},
    {REGEXP_RANGE, CVC4::Kind::REGEXP_RANGE},
    {REGEXP_REPEAT, CVC4::Kind::REGEXP_REPEAT},
    {REGEXP_LOOP, CVC4::Kind::REGEXP_LOOP},
    {REGEXP_EMPTY, CVC4::Kind::REGEXP_EMPTY},
    {REGEXP_SIGMA, CVC4::Kind::REGEXP_SIGMA},
    {REGEXP_COMPLEMENT, CVC4::Kind::REGEXP_COMPLEMENT},
    // maps to the same kind as the string versions
    {SEQ_CONCAT, CVC4::Kind::STRING_CONCAT},
    {SEQ_LENGTH, CVC4::Kind::STRING_LENGTH},
    {SEQ_EXTRACT, CVC4::Kind::STRING_SUBSTR},
    {SEQ_UPDATE, CVC4::Kind::STRING_UPDATE},
    {SEQ_AT, CVC4::Kind::STRING_CHARAT},
    {SEQ_CONTAINS, CVC4::Kind::STRING_STRCTN},
    {SEQ_INDEXOF, CVC4::Kind::STRING_STRIDOF},
    {SEQ_REPLACE, CVC4::Kind::STRING_STRREPL},
    {SEQ_REPLACE_ALL, CVC4::Kind::STRING_STRREPLALL},
    {SEQ_REV, CVC4::Kind::STRING_REV},
    {SEQ_PREFIX, CVC4::Kind::STRING_PREFIX},
    {SEQ_SUFFIX, CVC4::Kind::STRING_SUFFIX},
    {CONST_SEQUENCE, CVC4::Kind::CONST_SEQUENCE},
    {SEQ_UNIT, CVC4::Kind::SEQ_UNIT},
    {SEQ_NTH, CVC4::Kind::SEQ_NTH},
    /* Quantifiers --------------------------------------------------------- */
    {FORALL, CVC4::Kind::FORALL},
    {EXISTS, CVC4::Kind::EXISTS},
    {BOUND_VAR_LIST, CVC4::Kind::BOUND_VAR_LIST},
    {INST_PATTERN, CVC4::Kind::INST_PATTERN},
    {INST_NO_PATTERN, CVC4::Kind::INST_NO_PATTERN},
    {INST_ATTRIBUTE, CVC4::Kind::INST_ATTRIBUTE},
    {INST_PATTERN_LIST, CVC4::Kind::INST_PATTERN_LIST},
    {LAST_KIND, CVC4::Kind::LAST_KIND},
};

/* Mapping from internal kind to external (API) kind. */
const static std::unordered_map<CVC4::Kind, Kind, CVC4::kind::KindHashFunction>
    s_kinds_internal{
        {CVC4::Kind::UNDEFINED_KIND, UNDEFINED_KIND},
        {CVC4::Kind::NULL_EXPR, NULL_EXPR},
        /* Builtin --------------------------------------------------------- */
        {CVC4::Kind::UNINTERPRETED_CONSTANT, UNINTERPRETED_CONSTANT},
        {CVC4::Kind::ABSTRACT_VALUE, ABSTRACT_VALUE},
        {CVC4::Kind::EQUAL, EQUAL},
        {CVC4::Kind::DISTINCT, DISTINCT},
        {CVC4::Kind::VARIABLE, CONSTANT},
        {CVC4::Kind::BOUND_VARIABLE, VARIABLE},
        {CVC4::Kind::SEXPR, SEXPR},
        {CVC4::Kind::LAMBDA, LAMBDA},
        {CVC4::Kind::WITNESS, WITNESS},
        /* Boolean --------------------------------------------------------- */
        {CVC4::Kind::CONST_BOOLEAN, CONST_BOOLEAN},
        {CVC4::Kind::NOT, NOT},
        {CVC4::Kind::AND, AND},
        {CVC4::Kind::IMPLIES, IMPLIES},
        {CVC4::Kind::OR, OR},
        {CVC4::Kind::XOR, XOR},
        {CVC4::Kind::ITE, ITE},
        {CVC4::Kind::MATCH, MATCH},
        {CVC4::Kind::MATCH_CASE, MATCH_CASE},
        {CVC4::Kind::MATCH_BIND_CASE, MATCH_BIND_CASE},
        /* UF -------------------------------------------------------------- */
        {CVC4::Kind::APPLY_UF, APPLY_UF},
        {CVC4::Kind::CARDINALITY_CONSTRAINT, CARDINALITY_CONSTRAINT},
        {CVC4::Kind::CARDINALITY_VALUE, CARDINALITY_VALUE},
        {CVC4::Kind::HO_APPLY, HO_APPLY},
        /* Arithmetic ------------------------------------------------------ */
        {CVC4::Kind::PLUS, PLUS},
        {CVC4::Kind::MULT, MULT},
        {CVC4::Kind::IAND, IAND},
        {CVC4::Kind::MINUS, MINUS},
        {CVC4::Kind::UMINUS, UMINUS},
        {CVC4::Kind::DIVISION, DIVISION},
        {CVC4::Kind::DIVISION_TOTAL, INTERNAL_KIND},
        {CVC4::Kind::INTS_DIVISION, INTS_DIVISION},
        {CVC4::Kind::INTS_DIVISION_TOTAL, INTERNAL_KIND},
        {CVC4::Kind::INTS_MODULUS, INTS_MODULUS},
        {CVC4::Kind::INTS_MODULUS_TOTAL, INTERNAL_KIND},
        {CVC4::Kind::ABS, ABS},
        {CVC4::Kind::DIVISIBLE, DIVISIBLE},
        {CVC4::Kind::POW, POW},
        {CVC4::Kind::EXPONENTIAL, EXPONENTIAL},
        {CVC4::Kind::SINE, SINE},
        {CVC4::Kind::COSINE, COSINE},
        {CVC4::Kind::TANGENT, TANGENT},
        {CVC4::Kind::COSECANT, COSECANT},
        {CVC4::Kind::SECANT, SECANT},
        {CVC4::Kind::COTANGENT, COTANGENT},
        {CVC4::Kind::ARCSINE, ARCSINE},
        {CVC4::Kind::ARCCOSINE, ARCCOSINE},
        {CVC4::Kind::ARCTANGENT, ARCTANGENT},
        {CVC4::Kind::ARCCOSECANT, ARCCOSECANT},
        {CVC4::Kind::ARCSECANT, ARCSECANT},
        {CVC4::Kind::ARCCOTANGENT, ARCCOTANGENT},
        {CVC4::Kind::SQRT, SQRT},
        {CVC4::Kind::DIVISIBLE_OP, DIVISIBLE},
        {CVC4::Kind::CONST_RATIONAL, CONST_RATIONAL},
        {CVC4::Kind::LT, LT},
        {CVC4::Kind::LEQ, LEQ},
        {CVC4::Kind::GT, GT},
        {CVC4::Kind::GEQ, GEQ},
        {CVC4::Kind::IS_INTEGER, IS_INTEGER},
        {CVC4::Kind::TO_INTEGER, TO_INTEGER},
        {CVC4::Kind::TO_REAL, TO_REAL},
        {CVC4::Kind::PI, PI},
        /* BV -------------------------------------------------------------- */
        {CVC4::Kind::CONST_BITVECTOR, CONST_BITVECTOR},
        {CVC4::Kind::BITVECTOR_CONCAT, BITVECTOR_CONCAT},
        {CVC4::Kind::BITVECTOR_AND, BITVECTOR_AND},
        {CVC4::Kind::BITVECTOR_OR, BITVECTOR_OR},
        {CVC4::Kind::BITVECTOR_XOR, BITVECTOR_XOR},
        {CVC4::Kind::BITVECTOR_NOT, BITVECTOR_NOT},
        {CVC4::Kind::BITVECTOR_NAND, BITVECTOR_NAND},
        {CVC4::Kind::BITVECTOR_NOR, BITVECTOR_NOR},
        {CVC4::Kind::BITVECTOR_XNOR, BITVECTOR_XNOR},
        {CVC4::Kind::BITVECTOR_COMP, BITVECTOR_COMP},
        {CVC4::Kind::BITVECTOR_MULT, BITVECTOR_MULT},
        {CVC4::Kind::BITVECTOR_PLUS, BITVECTOR_PLUS},
        {CVC4::Kind::BITVECTOR_SUB, BITVECTOR_SUB},
        {CVC4::Kind::BITVECTOR_NEG, BITVECTOR_NEG},
        {CVC4::Kind::BITVECTOR_UDIV, BITVECTOR_UDIV},
        {CVC4::Kind::BITVECTOR_UREM, BITVECTOR_UREM},
        {CVC4::Kind::BITVECTOR_SDIV, BITVECTOR_SDIV},
        {CVC4::Kind::BITVECTOR_SREM, BITVECTOR_SREM},
        {CVC4::Kind::BITVECTOR_SMOD, BITVECTOR_SMOD},
        {CVC4::Kind::BITVECTOR_SHL, BITVECTOR_SHL},
        {CVC4::Kind::BITVECTOR_LSHR, BITVECTOR_LSHR},
        {CVC4::Kind::BITVECTOR_ASHR, BITVECTOR_ASHR},
        {CVC4::Kind::BITVECTOR_ULT, BITVECTOR_ULT},
        {CVC4::Kind::BITVECTOR_ULE, BITVECTOR_ULE},
        {CVC4::Kind::BITVECTOR_UGT, BITVECTOR_UGT},
        {CVC4::Kind::BITVECTOR_UGE, BITVECTOR_UGE},
        {CVC4::Kind::BITVECTOR_SLT, BITVECTOR_SLT},
        {CVC4::Kind::BITVECTOR_SLE, BITVECTOR_SLE},
        {CVC4::Kind::BITVECTOR_SGT, BITVECTOR_SGT},
        {CVC4::Kind::BITVECTOR_SGE, BITVECTOR_SGE},
        {CVC4::Kind::BITVECTOR_ULTBV, BITVECTOR_ULTBV},
        {CVC4::Kind::BITVECTOR_SLTBV, BITVECTOR_SLTBV},
        {CVC4::Kind::BITVECTOR_ITE, BITVECTOR_ITE},
        {CVC4::Kind::BITVECTOR_REDOR, BITVECTOR_REDOR},
        {CVC4::Kind::BITVECTOR_REDAND, BITVECTOR_REDAND},
        {CVC4::Kind::BITVECTOR_EXTRACT_OP, BITVECTOR_EXTRACT},
        {CVC4::Kind::BITVECTOR_REPEAT_OP, BITVECTOR_REPEAT},
        {CVC4::Kind::BITVECTOR_ZERO_EXTEND_OP, BITVECTOR_ZERO_EXTEND},
        {CVC4::Kind::BITVECTOR_SIGN_EXTEND_OP, BITVECTOR_SIGN_EXTEND},
        {CVC4::Kind::BITVECTOR_ROTATE_LEFT_OP, BITVECTOR_ROTATE_LEFT},
        {CVC4::Kind::BITVECTOR_ROTATE_RIGHT_OP, BITVECTOR_ROTATE_RIGHT},
        {CVC4::Kind::BITVECTOR_EXTRACT, BITVECTOR_EXTRACT},
        {CVC4::Kind::BITVECTOR_REPEAT, BITVECTOR_REPEAT},
        {CVC4::Kind::BITVECTOR_ZERO_EXTEND, BITVECTOR_ZERO_EXTEND},
        {CVC4::Kind::BITVECTOR_SIGN_EXTEND, BITVECTOR_SIGN_EXTEND},
        {CVC4::Kind::BITVECTOR_ROTATE_LEFT, BITVECTOR_ROTATE_LEFT},
        {CVC4::Kind::BITVECTOR_ROTATE_RIGHT, BITVECTOR_ROTATE_RIGHT},
        {CVC4::Kind::INT_TO_BITVECTOR_OP, INT_TO_BITVECTOR},
        {CVC4::Kind::INT_TO_BITVECTOR, INT_TO_BITVECTOR},
        {CVC4::Kind::BITVECTOR_TO_NAT, BITVECTOR_TO_NAT},
        /* FP -------------------------------------------------------------- */
        {CVC4::Kind::CONST_FLOATINGPOINT, CONST_FLOATINGPOINT},
        {CVC4::Kind::CONST_ROUNDINGMODE, CONST_ROUNDINGMODE},
        {CVC4::Kind::FLOATINGPOINT_FP, FLOATINGPOINT_FP},
        {CVC4::Kind::FLOATINGPOINT_EQ, FLOATINGPOINT_EQ},
        {CVC4::Kind::FLOATINGPOINT_ABS, FLOATINGPOINT_ABS},
        {CVC4::Kind::FLOATINGPOINT_NEG, FLOATINGPOINT_NEG},
        {CVC4::Kind::FLOATINGPOINT_PLUS, FLOATINGPOINT_PLUS},
        {CVC4::Kind::FLOATINGPOINT_SUB, FLOATINGPOINT_SUB},
        {CVC4::Kind::FLOATINGPOINT_MULT, FLOATINGPOINT_MULT},
        {CVC4::Kind::FLOATINGPOINT_DIV, FLOATINGPOINT_DIV},
        {CVC4::Kind::FLOATINGPOINT_FMA, FLOATINGPOINT_FMA},
        {CVC4::Kind::FLOATINGPOINT_SQRT, FLOATINGPOINT_SQRT},
        {CVC4::Kind::FLOATINGPOINT_REM, FLOATINGPOINT_REM},
        {CVC4::Kind::FLOATINGPOINT_RTI, FLOATINGPOINT_RTI},
        {CVC4::Kind::FLOATINGPOINT_MIN, FLOATINGPOINT_MIN},
        {CVC4::Kind::FLOATINGPOINT_MAX, FLOATINGPOINT_MAX},
        {CVC4::Kind::FLOATINGPOINT_LEQ, FLOATINGPOINT_LEQ},
        {CVC4::Kind::FLOATINGPOINT_LT, FLOATINGPOINT_LT},
        {CVC4::Kind::FLOATINGPOINT_GEQ, FLOATINGPOINT_GEQ},
        {CVC4::Kind::FLOATINGPOINT_GT, FLOATINGPOINT_GT},
        {CVC4::Kind::FLOATINGPOINT_ISN, FLOATINGPOINT_ISN},
        {CVC4::Kind::FLOATINGPOINT_ISSN, FLOATINGPOINT_ISSN},
        {CVC4::Kind::FLOATINGPOINT_ISZ, FLOATINGPOINT_ISZ},
        {CVC4::Kind::FLOATINGPOINT_ISINF, FLOATINGPOINT_ISINF},
        {CVC4::Kind::FLOATINGPOINT_ISNAN, FLOATINGPOINT_ISNAN},
        {CVC4::Kind::FLOATINGPOINT_ISNEG, FLOATINGPOINT_ISNEG},
        {CVC4::Kind::FLOATINGPOINT_ISPOS, FLOATINGPOINT_ISPOS},
        {CVC4::Kind::FLOATINGPOINT_TO_FP_IEEE_BITVECTOR_OP,
         FLOATINGPOINT_TO_FP_IEEE_BITVECTOR},
        {CVC4::Kind::FLOATINGPOINT_TO_FP_IEEE_BITVECTOR,
         FLOATINGPOINT_TO_FP_IEEE_BITVECTOR},
        {CVC4::Kind::FLOATINGPOINT_TO_FP_FLOATINGPOINT_OP,
         FLOATINGPOINT_TO_FP_FLOATINGPOINT},
        {CVC4::Kind::FLOATINGPOINT_TO_FP_FLOATINGPOINT,
         FLOATINGPOINT_TO_FP_FLOATINGPOINT},
        {CVC4::Kind::FLOATINGPOINT_TO_FP_REAL_OP, FLOATINGPOINT_TO_FP_REAL},
        {CVC4::Kind::FLOATINGPOINT_TO_FP_REAL, FLOATINGPOINT_TO_FP_REAL},
        {CVC4::Kind::FLOATINGPOINT_TO_FP_SIGNED_BITVECTOR_OP,
         FLOATINGPOINT_TO_FP_SIGNED_BITVECTOR},
        {CVC4::Kind::FLOATINGPOINT_TO_FP_SIGNED_BITVECTOR,
         FLOATINGPOINT_TO_FP_SIGNED_BITVECTOR},
        {CVC4::Kind::FLOATINGPOINT_TO_FP_UNSIGNED_BITVECTOR_OP,
         FLOATINGPOINT_TO_FP_UNSIGNED_BITVECTOR},
        {CVC4::Kind::FLOATINGPOINT_TO_FP_UNSIGNED_BITVECTOR,
         FLOATINGPOINT_TO_FP_UNSIGNED_BITVECTOR},
        {CVC4::Kind::FLOATINGPOINT_TO_FP_GENERIC_OP,
         FLOATINGPOINT_TO_FP_GENERIC},
        {CVC4::Kind::FLOATINGPOINT_TO_FP_GENERIC, FLOATINGPOINT_TO_FP_GENERIC},
        {CVC4::Kind::FLOATINGPOINT_TO_UBV_OP, FLOATINGPOINT_TO_UBV},
        {CVC4::Kind::FLOATINGPOINT_TO_UBV, FLOATINGPOINT_TO_UBV},
        {CVC4::Kind::FLOATINGPOINT_TO_UBV_TOTAL_OP, INTERNAL_KIND},
        {CVC4::Kind::FLOATINGPOINT_TO_UBV_TOTAL, INTERNAL_KIND},
        {CVC4::Kind::FLOATINGPOINT_TO_SBV_OP, FLOATINGPOINT_TO_SBV},
        {CVC4::Kind::FLOATINGPOINT_TO_SBV, FLOATINGPOINT_TO_SBV},
        {CVC4::Kind::FLOATINGPOINT_TO_SBV_TOTAL_OP, INTERNAL_KIND},
        {CVC4::Kind::FLOATINGPOINT_TO_SBV_TOTAL, INTERNAL_KIND},
        {CVC4::Kind::FLOATINGPOINT_TO_REAL, FLOATINGPOINT_TO_REAL},
        {CVC4::Kind::FLOATINGPOINT_TO_REAL_TOTAL, INTERNAL_KIND},
        /* Arrays ---------------------------------------------------------- */
        {CVC4::Kind::SELECT, SELECT},
        {CVC4::Kind::STORE, STORE},
        {CVC4::Kind::STORE_ALL, CONST_ARRAY},
        /* Datatypes ------------------------------------------------------- */
        {CVC4::Kind::APPLY_SELECTOR, APPLY_SELECTOR},
        {CVC4::Kind::APPLY_CONSTRUCTOR, APPLY_CONSTRUCTOR},
        {CVC4::Kind::APPLY_SELECTOR_TOTAL, INTERNAL_KIND},
        {CVC4::Kind::APPLY_TESTER, APPLY_TESTER},
        {CVC4::Kind::TUPLE_UPDATE_OP, TUPLE_UPDATE},
        {CVC4::Kind::TUPLE_UPDATE, TUPLE_UPDATE},
        {CVC4::Kind::RECORD_UPDATE_OP, RECORD_UPDATE},
        {CVC4::Kind::RECORD_UPDATE, RECORD_UPDATE},
        {CVC4::Kind::DT_SIZE, DT_SIZE},
        {CVC4::Kind::TUPLE_PROJECT, TUPLE_PROJECT},
        /* Separation Logic ------------------------------------------------ */
        {CVC4::Kind::SEP_NIL, SEP_NIL},
        {CVC4::Kind::SEP_EMP, SEP_EMP},
        {CVC4::Kind::SEP_PTO, SEP_PTO},
        {CVC4::Kind::SEP_STAR, SEP_STAR},
        {CVC4::Kind::SEP_WAND, SEP_WAND},
        /* Sets ------------------------------------------------------------ */
        {CVC4::Kind::EMPTYSET, EMPTYSET},
        {CVC4::Kind::UNION, UNION},
        {CVC4::Kind::INTERSECTION, INTERSECTION},
        {CVC4::Kind::SETMINUS, SETMINUS},
        {CVC4::Kind::SUBSET, SUBSET},
        {CVC4::Kind::MEMBER, MEMBER},
        {CVC4::Kind::SINGLETON, SINGLETON},
        {CVC4::Kind::INSERT, INSERT},
        {CVC4::Kind::CARD, CARD},
        {CVC4::Kind::COMPLEMENT, COMPLEMENT},
        {CVC4::Kind::UNIVERSE_SET, UNIVERSE_SET},
        {CVC4::Kind::JOIN, JOIN},
        {CVC4::Kind::PRODUCT, PRODUCT},
        {CVC4::Kind::TRANSPOSE, TRANSPOSE},
        {CVC4::Kind::TCLOSURE, TCLOSURE},
        {CVC4::Kind::JOIN_IMAGE, JOIN_IMAGE},
        {CVC4::Kind::IDEN, IDEN},
        {CVC4::Kind::COMPREHENSION, COMPREHENSION},
        {CVC4::Kind::CHOOSE, CHOOSE},
        {CVC4::Kind::IS_SINGLETON, IS_SINGLETON},
        /* Bags ------------------------------------------------------------ */
        {CVC4::Kind::UNION_MAX, UNION_MAX},
        {CVC4::Kind::UNION_DISJOINT, UNION_DISJOINT},
        {CVC4::Kind::INTERSECTION_MIN, INTERSECTION_MIN},
        {CVC4::Kind::DIFFERENCE_SUBTRACT, DIFFERENCE_SUBTRACT},
        {CVC4::Kind::DIFFERENCE_REMOVE, DIFFERENCE_REMOVE},
        {CVC4::Kind::SUBBAG, SUBBAG},
        {CVC4::Kind::BAG_COUNT, BAG_COUNT},
        {CVC4::Kind::DUPLICATE_REMOVAL, DUPLICATE_REMOVAL},
        {CVC4::Kind::MK_BAG, MK_BAG},
        {CVC4::Kind::EMPTYBAG, EMPTYBAG},
        {CVC4::Kind::BAG_CARD, BAG_CARD},
        {CVC4::Kind::BAG_CHOOSE, BAG_CHOOSE},
        {CVC4::Kind::BAG_IS_SINGLETON, BAG_IS_SINGLETON},
        {CVC4::Kind::BAG_FROM_SET, BAG_FROM_SET},
        {CVC4::Kind::BAG_TO_SET, BAG_TO_SET},
        /* Strings --------------------------------------------------------- */
        {CVC4::Kind::STRING_CONCAT, STRING_CONCAT},
        {CVC4::Kind::STRING_IN_REGEXP, STRING_IN_REGEXP},
        {CVC4::Kind::STRING_LENGTH, STRING_LENGTH},
        {CVC4::Kind::STRING_SUBSTR, STRING_SUBSTR},
        {CVC4::Kind::STRING_UPDATE, STRING_UPDATE},
        {CVC4::Kind::STRING_CHARAT, STRING_CHARAT},
        {CVC4::Kind::STRING_STRCTN, STRING_CONTAINS},
        {CVC4::Kind::STRING_STRIDOF, STRING_INDEXOF},
        {CVC4::Kind::STRING_STRREPL, STRING_REPLACE},
        {CVC4::Kind::STRING_STRREPLALL, STRING_REPLACE_ALL},
        {CVC4::Kind::STRING_REPLACE_RE, STRING_REPLACE_RE},
        {CVC4::Kind::STRING_REPLACE_RE_ALL, STRING_REPLACE_RE_ALL},
        {CVC4::Kind::STRING_TOLOWER, STRING_TOLOWER},
        {CVC4::Kind::STRING_TOUPPER, STRING_TOUPPER},
        {CVC4::Kind::STRING_REV, STRING_REV},
        {CVC4::Kind::STRING_FROM_CODE, STRING_FROM_CODE},
        {CVC4::Kind::STRING_TO_CODE, STRING_TO_CODE},
        {CVC4::Kind::STRING_LT, STRING_LT},
        {CVC4::Kind::STRING_LEQ, STRING_LEQ},
        {CVC4::Kind::STRING_PREFIX, STRING_PREFIX},
        {CVC4::Kind::STRING_SUFFIX, STRING_SUFFIX},
        {CVC4::Kind::STRING_IS_DIGIT, STRING_IS_DIGIT},
        {CVC4::Kind::STRING_ITOS, STRING_FROM_INT},
        {CVC4::Kind::STRING_STOI, STRING_TO_INT},
        {CVC4::Kind::CONST_STRING, CONST_STRING},
        {CVC4::Kind::STRING_TO_REGEXP, STRING_TO_REGEXP},
        {CVC4::Kind::REGEXP_CONCAT, REGEXP_CONCAT},
        {CVC4::Kind::REGEXP_UNION, REGEXP_UNION},
        {CVC4::Kind::REGEXP_INTER, REGEXP_INTER},
        {CVC4::Kind::REGEXP_DIFF, REGEXP_DIFF},
        {CVC4::Kind::REGEXP_STAR, REGEXP_STAR},
        {CVC4::Kind::REGEXP_PLUS, REGEXP_PLUS},
        {CVC4::Kind::REGEXP_OPT, REGEXP_OPT},
        {CVC4::Kind::REGEXP_RANGE, REGEXP_RANGE},
        {CVC4::Kind::REGEXP_REPEAT, REGEXP_REPEAT},
        {CVC4::Kind::REGEXP_REPEAT_OP, REGEXP_REPEAT},
        {CVC4::Kind::REGEXP_LOOP, REGEXP_LOOP},
        {CVC4::Kind::REGEXP_LOOP_OP, REGEXP_LOOP},
        {CVC4::Kind::REGEXP_EMPTY, REGEXP_EMPTY},
        {CVC4::Kind::REGEXP_SIGMA, REGEXP_SIGMA},
        {CVC4::Kind::REGEXP_COMPLEMENT, REGEXP_COMPLEMENT},
        {CVC4::Kind::CONST_SEQUENCE, CONST_SEQUENCE},
        {CVC4::Kind::SEQ_UNIT, SEQ_UNIT},
        {CVC4::Kind::SEQ_NTH, SEQ_NTH},
        /* Quantifiers ----------------------------------------------------- */
        {CVC4::Kind::FORALL, FORALL},
        {CVC4::Kind::EXISTS, EXISTS},
        {CVC4::Kind::BOUND_VAR_LIST, BOUND_VAR_LIST},
        {CVC4::Kind::INST_PATTERN, INST_PATTERN},
        {CVC4::Kind::INST_NO_PATTERN, INST_NO_PATTERN},
        {CVC4::Kind::INST_ATTRIBUTE, INST_ATTRIBUTE},
        {CVC4::Kind::INST_PATTERN_LIST, INST_PATTERN_LIST},
        /* ----------------------------------------------------------------- */
        {CVC4::Kind::LAST_KIND, LAST_KIND},
    };

/* Set of kinds for indexed operators */
const static std::unordered_set<Kind, KindHashFunction> s_indexed_kinds(
    {RECORD_UPDATE,
     DIVISIBLE,
     IAND,
     BITVECTOR_REPEAT,
     BITVECTOR_ZERO_EXTEND,
     BITVECTOR_SIGN_EXTEND,
     BITVECTOR_ROTATE_LEFT,
     BITVECTOR_ROTATE_RIGHT,
     INT_TO_BITVECTOR,
     FLOATINGPOINT_TO_UBV,
     FLOATINGPOINT_TO_SBV,
     TUPLE_UPDATE,
     BITVECTOR_EXTRACT,
     FLOATINGPOINT_TO_FP_IEEE_BITVECTOR,
     FLOATINGPOINT_TO_FP_FLOATINGPOINT,
     FLOATINGPOINT_TO_FP_REAL,
     FLOATINGPOINT_TO_FP_SIGNED_BITVECTOR,
     FLOATINGPOINT_TO_FP_UNSIGNED_BITVECTOR,
     FLOATINGPOINT_TO_FP_GENERIC});

namespace {

/** Convert a CVC4::Kind (internal) to a CVC4::api::Kind (external). */
CVC4::api::Kind intToExtKind(CVC4::Kind k)
{
  auto it = api::s_kinds_internal.find(k);
  if (it == api::s_kinds_internal.end())
  {
    return api::INTERNAL_KIND;
  }
  return it->second;
}

/** Convert a CVC4::api::Kind (external) to a CVC4::Kind (internal). */
CVC4::Kind extToIntKind(CVC4::api::Kind k)
{
  auto it = api::s_kinds.find(k);
  if (it == api::s_kinds.end())
  {
    return CVC4::Kind::UNDEFINED_KIND;
  }
  return it->second;
}

/** Return true if given kind is a defined external kind. */
bool isDefinedKind(Kind k) { return k > UNDEFINED_KIND && k < LAST_KIND; }

/**
 * Return true if the internal kind is one where the API term structure
 * differs from internal structure. This happens for APPLY_* kinds.
 * The API takes a "higher-order" perspective and treats functions as well
 * as datatype constructors/selectors/testers as terms
 * but interally they are not
 */
bool isApplyKind(CVC4::Kind k)
{
  return (k == CVC4::Kind::APPLY_UF || k == CVC4::Kind::APPLY_CONSTRUCTOR
          || k == CVC4::Kind::APPLY_SELECTOR || k == CVC4::Kind::APPLY_TESTER);
}

#ifdef CVC4_ASSERTIONS
/** Return true if given kind is a defined internal kind. */
bool isDefinedIntKind(CVC4::Kind k)
{
  return k != CVC4::Kind::UNDEFINED_KIND && k != CVC4::Kind::LAST_KIND;
}
#endif

/** Return the minimum arity of given kind. */
uint32_t minArity(Kind k)
{
  Assert(isDefinedKind(k));
  Assert(isDefinedIntKind(extToIntKind(k)));
  uint32_t min = CVC4::kind::metakind::getMinArityForKind(extToIntKind(k));

  // At the API level, we treat functions/constructors/selectors/testers as
  // normal terms instead of making them part of the operator
  if (isApplyKind(extToIntKind(k)))
  {
    min++;
  }
  return min;
}

/** Return the maximum arity of given kind. */
uint32_t maxArity(Kind k)
{
  Assert(isDefinedKind(k));
  Assert(isDefinedIntKind(extToIntKind(k)));
  uint32_t max = CVC4::kind::metakind::getMaxArityForKind(extToIntKind(k));

  // At the API level, we treat functions/constructors/selectors/testers as
  // normal terms instead of making them part of the operator
  if (isApplyKind(extToIntKind(k))
      && max != std::numeric_limits<uint32_t>::max())  // be careful not to
                                                       // overflow
  {
    max++;
  }
  return max;
}

}  // namespace

std::string kindToString(Kind k)
{
  return k == INTERNAL_KIND ? "INTERNAL_KIND"
                            : CVC4::kind::kindToString(extToIntKind(k));
}

std::ostream& operator<<(std::ostream& out, Kind k)
{
  switch (k)
  {
    case INTERNAL_KIND: out << "INTERNAL_KIND"; break;
    default: out << extToIntKind(k);
  }
  return out;
}

size_t KindHashFunction::operator()(Kind k) const { return k; }

/* -------------------------------------------------------------------------- */
/* API guard helpers                                                          */
/* -------------------------------------------------------------------------- */

namespace {

class CVC4ApiExceptionStream
{
 public:
  CVC4ApiExceptionStream() {}
  /* Note: This needs to be explicitly set to 'noexcept(false)' since it is
   * a destructor that throws an exception and in C++11 all destructors
   * default to noexcept(true) (else this triggers a call to std::terminate). */
  ~CVC4ApiExceptionStream() noexcept(false)
  {
    if (std::uncaught_exceptions() == 0)
    {
      throw CVC4ApiException(d_stream.str());
    }
  }

  std::ostream& ostream() { return d_stream; }

 private:
  std::stringstream d_stream;
};

class CVC4ApiRecoverableExceptionStream
{
 public:
  CVC4ApiRecoverableExceptionStream() {}
  /* Note: This needs to be explicitly set to 'noexcept(false)' since it is
   * a destructor that throws an exception and in C++11 all destructors
   * default to noexcept(true) (else this triggers a call to std::terminate). */
  ~CVC4ApiRecoverableExceptionStream() noexcept(false)
  {
    if (std::uncaught_exceptions() == 0)
    {
      throw CVC4ApiRecoverableException(d_stream.str());
    }
  }

  std::ostream& ostream() { return d_stream; }

 private:
  std::stringstream d_stream;
};

#define CVC4_API_TRY_CATCH_BEGIN \
  try                            \
  {
#define CVC4_API_TRY_CATCH_END                                                 \
  }                                                                            \
  catch (const UnrecognizedOptionException& e)                                 \
  {                                                                            \
    throw CVC4ApiRecoverableException(e.getMessage());                         \
  }                                                                            \
  catch (const CVC4::RecoverableModalException& e)                             \
  {                                                                            \
    throw CVC4ApiRecoverableException(e.getMessage());                         \
  }                                                                            \
  catch (const CVC4::Exception& e) { throw CVC4ApiException(e.getMessage()); } \
  catch (const std::invalid_argument& e) { throw CVC4ApiException(e.what()); }

}  // namespace

/* -------------------------------------------------------------------------- */
/* Result                                                                     */
/* -------------------------------------------------------------------------- */

Result::Result(const CVC4::Result& r) : d_result(new CVC4::Result(r)) {}

Result::Result() : d_result(new CVC4::Result()) {}

bool Result::isNull() const
{
  return d_result->getType() == CVC4::Result::TYPE_NONE;
}

bool Result::isSat(void) const
{
  return d_result->getType() == CVC4::Result::TYPE_SAT
         && d_result->isSat() == CVC4::Result::SAT;
}

bool Result::isUnsat(void) const
{
  return d_result->getType() == CVC4::Result::TYPE_SAT
         && d_result->isSat() == CVC4::Result::UNSAT;
}

bool Result::isSatUnknown(void) const
{
  return d_result->getType() == CVC4::Result::TYPE_SAT
         && d_result->isSat() == CVC4::Result::SAT_UNKNOWN;
}

bool Result::isEntailed(void) const
{
  return d_result->getType() == CVC4::Result::TYPE_ENTAILMENT
         && d_result->isEntailed() == CVC4::Result::ENTAILED;
}

bool Result::isNotEntailed(void) const
{
  return d_result->getType() == CVC4::Result::TYPE_ENTAILMENT
         && d_result->isEntailed() == CVC4::Result::NOT_ENTAILED;
}

bool Result::isEntailmentUnknown(void) const
{
  return d_result->getType() == CVC4::Result::TYPE_ENTAILMENT
         && d_result->isEntailed() == CVC4::Result::ENTAILMENT_UNKNOWN;
}

bool Result::operator==(const Result& r) const
{
  return *d_result == *r.d_result;
}

bool Result::operator!=(const Result& r) const
{
  return *d_result != *r.d_result;
}

Result::UnknownExplanation Result::getUnknownExplanation(void) const
{
  CVC4::Result::UnknownExplanation expl = d_result->whyUnknown();
  switch (expl)
  {
    case CVC4::Result::REQUIRES_FULL_CHECK: return REQUIRES_FULL_CHECK;
    case CVC4::Result::INCOMPLETE: return INCOMPLETE;
    case CVC4::Result::TIMEOUT: return TIMEOUT;
    case CVC4::Result::RESOURCEOUT: return RESOURCEOUT;
    case CVC4::Result::MEMOUT: return MEMOUT;
    case CVC4::Result::INTERRUPTED: return INTERRUPTED;
    case CVC4::Result::NO_STATUS: return NO_STATUS;
    case CVC4::Result::UNSUPPORTED: return UNSUPPORTED;
    case CVC4::Result::OTHER: return OTHER;
    default: return UNKNOWN_REASON;
  }
  return UNKNOWN_REASON;
}

std::string Result::toString(void) const { return d_result->toString(); }

std::ostream& operator<<(std::ostream& out, const Result& r)
{
  out << r.toString();
  return out;
}

std::ostream& operator<<(std::ostream& out, enum Result::UnknownExplanation e)
{
  switch (e)
  {
    case Result::REQUIRES_FULL_CHECK: out << "REQUIRES_FULL_CHECK"; break;
    case Result::INCOMPLETE: out << "INCOMPLETE"; break;
    case Result::TIMEOUT: out << "TIMEOUT"; break;
    case Result::RESOURCEOUT: out << "RESOURCEOUT"; break;
    case Result::MEMOUT: out << "MEMOUT"; break;
    case Result::INTERRUPTED: out << "INTERRUPTED"; break;
    case Result::NO_STATUS: out << "NO_STATUS"; break;
    case Result::UNSUPPORTED: out << "UNSUPPORTED"; break;
    case Result::OTHER: out << "OTHER"; break;
    case Result::UNKNOWN_REASON: out << "UNKNOWN_REASON"; break;
    default: Unhandled() << e;
  }
  return out;
}

/* -------------------------------------------------------------------------- */
/* Sort                                                                       */
/* -------------------------------------------------------------------------- */

Sort::Sort(const Solver* slv, const CVC4::TypeNode& t)
    : d_solver(slv), d_type(new CVC4::TypeNode(t))
{
}

Sort::Sort() : d_solver(nullptr), d_type(new CVC4::TypeNode()) {}

Sort::~Sort()
{
  if (d_solver != nullptr)
  {
    // Ensure that the correct node manager is in scope when the node is
    // destroyed.
    NodeManagerScope scope(d_solver->getNodeManager());
    d_type.reset();
  }
}

std::set<TypeNode> Sort::sortSetToTypeNodes(const std::set<Sort>& sorts)
{
  std::set<TypeNode> types;
  for (const Sort& s : sorts)
  {
    types.insert(s.getTypeNode());
  }
  return types;
}

std::vector<TypeNode> Sort::sortVectorToTypeNodes(
    const std::vector<Sort>& sorts)
{
  std::vector<TypeNode> typeNodes;
  for (const Sort& sort : sorts)
  {
    typeNodes.push_back(sort.getTypeNode());
  }
  return typeNodes;
}

std::vector<Sort> Sort::typeNodeVectorToSorts(
    const Solver* slv, const std::vector<TypeNode>& types)
{
  std::vector<Sort> sorts;
  for (size_t i = 0, tsize = types.size(); i < tsize; i++)
  {
    sorts.push_back(Sort(slv, types[i]));
  }
  return sorts;
}

bool Sort::operator==(const Sort& s) const
{
  CVC4_API_TRY_CATCH_BEGIN;
  //////// all checks before this line
  return *d_type == *s.d_type;
  ////////
  CVC4_API_TRY_CATCH_END;
}

bool Sort::operator!=(const Sort& s) const
{
  CVC4_API_TRY_CATCH_BEGIN;
  //////// all checks before this line
  return *d_type != *s.d_type;
  ////////
  CVC4_API_TRY_CATCH_END;
}

bool Sort::operator<(const Sort& s) const
{
  CVC4_API_TRY_CATCH_BEGIN;
  //////// all checks before this line
  return *d_type < *s.d_type;
  ////////
  CVC4_API_TRY_CATCH_END;
}

bool Sort::operator>(const Sort& s) const
{
  CVC4_API_TRY_CATCH_BEGIN;
  //////// all checks before this line
  return *d_type > *s.d_type;
  ////////
  CVC4_API_TRY_CATCH_END;
}

bool Sort::operator<=(const Sort& s) const
{
  CVC4_API_TRY_CATCH_BEGIN;
  //////// all checks before this line
  return *d_type <= *s.d_type;
  ////////
  CVC4_API_TRY_CATCH_END;
}

bool Sort::operator>=(const Sort& s) const
{
  CVC4_API_TRY_CATCH_BEGIN;
  //////// all checks before this line
  return *d_type >= *s.d_type;
  ////////
  CVC4_API_TRY_CATCH_END;
}

bool Sort::isNull() const
{
  CVC4_API_TRY_CATCH_BEGIN;
  //////// all checks before this line
  return isNullHelper();
  ////////
  CVC4_API_TRY_CATCH_END;
}

bool Sort::isBoolean() const
{
  CVC4_API_TRY_CATCH_BEGIN;
  //////// all checks before this line
  return d_type->isBoolean();
  ////////
  CVC4_API_TRY_CATCH_END;
}

bool Sort::isInteger() const
{
  CVC4_API_TRY_CATCH_BEGIN;
  //////// all checks before this line
  return d_type->isInteger();
  ////////
  CVC4_API_TRY_CATCH_END;
}

bool Sort::isReal() const
{
  CVC4_API_TRY_CATCH_BEGIN;
  //////// all checks before this line
  return d_type->isReal();
  ////////
  CVC4_API_TRY_CATCH_END;
}

bool Sort::isString() const
{
  CVC4_API_TRY_CATCH_BEGIN;
  //////// all checks before this line
  return d_type->isString();
  ////////
  CVC4_API_TRY_CATCH_END;
}

bool Sort::isRegExp() const
{
  CVC4_API_TRY_CATCH_BEGIN;
  //////// all checks before this line
  return d_type->isRegExp();
  ////////
  CVC4_API_TRY_CATCH_END;
}

bool Sort::isRoundingMode() const
{
  CVC4_API_TRY_CATCH_BEGIN;
  //////// all checks before this line
  return d_type->isRoundingMode();
  ////////
  CVC4_API_TRY_CATCH_END;
}

bool Sort::isBitVector() const
{
  CVC4_API_TRY_CATCH_BEGIN;
  //////// all checks before this line
  return d_type->isBitVector();
  ////////
  CVC4_API_TRY_CATCH_END;
}

bool Sort::isFloatingPoint() const
{
  CVC4_API_TRY_CATCH_BEGIN;
  //////// all checks before this line
  return d_type->isFloatingPoint();
  ////////
  CVC4_API_TRY_CATCH_END;
}

bool Sort::isDatatype() const
{
  CVC4_API_TRY_CATCH_BEGIN;
  //////// all checks before this line
  return d_type->isDatatype();
  ////////
  CVC4_API_TRY_CATCH_END;
}

bool Sort::isParametricDatatype() const
{
  CVC4_API_TRY_CATCH_BEGIN;
  //////// all checks before this line
  if (!d_type->isDatatype()) return false;
  return d_type->isParametricDatatype();
  ////////
  CVC4_API_TRY_CATCH_END;
}

bool Sort::isConstructor() const
{
  CVC4_API_TRY_CATCH_BEGIN;
  //////// all checks before this line
  return d_type->isConstructor();
  ////////
  CVC4_API_TRY_CATCH_END;
}

bool Sort::isSelector() const
{
  CVC4_API_TRY_CATCH_BEGIN;
  //////// all checks before this line
  return d_type->isSelector();
  ////////
  CVC4_API_TRY_CATCH_END;
}

bool Sort::isTester() const
{
  CVC4_API_TRY_CATCH_BEGIN;
  //////// all checks before this line
  return d_type->isTester();
  ////////
  CVC4_API_TRY_CATCH_END;
}

bool Sort::isFunction() const
{
  CVC4_API_TRY_CATCH_BEGIN;
  //////// all checks before this line
  return d_type->isFunction();
  ////////
  CVC4_API_TRY_CATCH_END;
}

bool Sort::isPredicate() const
{
  CVC4_API_TRY_CATCH_BEGIN;
  //////// all checks before this line
  return d_type->isPredicate();
  ////////
  CVC4_API_TRY_CATCH_END;
}

bool Sort::isTuple() const
{
  CVC4_API_TRY_CATCH_BEGIN;
  //////// all checks before this line
  return d_type->isTuple();
  ////////
  CVC4_API_TRY_CATCH_END;
}

bool Sort::isRecord() const
{
  CVC4_API_TRY_CATCH_BEGIN;
  //////// all checks before this line
  return d_type->isRecord();
  ////////
  CVC4_API_TRY_CATCH_END;
}

bool Sort::isArray() const
{
  CVC4_API_TRY_CATCH_BEGIN;
  //////// all checks before this line
  return d_type->isArray();
  ////////
  CVC4_API_TRY_CATCH_END;
}

bool Sort::isSet() const
{
  CVC4_API_TRY_CATCH_BEGIN;
  //////// all checks before this line
  return d_type->isSet();
  ////////
  CVC4_API_TRY_CATCH_END;
}

bool Sort::isBag() const
{
  CVC4_API_TRY_CATCH_BEGIN;
  //////// all checks before this line
  return d_type->isBag();
  ////////
  CVC4_API_TRY_CATCH_END;
}

bool Sort::isSequence() const
{
  CVC4_API_TRY_CATCH_BEGIN;
  //////// all checks before this line
  return d_type->isSequence();
  ////////
  CVC4_API_TRY_CATCH_END;
}

bool Sort::isUninterpretedSort() const
{
  CVC4_API_TRY_CATCH_BEGIN;
  //////// all checks before this line
  return d_type->isSort();
  ////////
  CVC4_API_TRY_CATCH_END;
}

bool Sort::isSortConstructor() const
{
  CVC4_API_TRY_CATCH_BEGIN;
  //////// all checks before this line
  return d_type->isSortConstructor();
  ////////
  CVC4_API_TRY_CATCH_END;
}

bool Sort::isFirstClass() const
{
  CVC4_API_TRY_CATCH_BEGIN;
  //////// all checks before this line
  return d_type->isFirstClass();
  ////////
  CVC4_API_TRY_CATCH_END;
}

bool Sort::isFunctionLike() const
{
  CVC4_API_TRY_CATCH_BEGIN;
  //////// all checks before this line
  return d_type->isFunctionLike();
  ////////
  CVC4_API_TRY_CATCH_END;
}

bool Sort::isSubsortOf(const Sort& s) const
{
  CVC4_API_TRY_CATCH_BEGIN;
  CVC4_API_ARG_CHECK_SOLVER("sort", s);
  //////// all checks before this line
  return d_type->isSubtypeOf(*s.d_type);
  ////////
  CVC4_API_TRY_CATCH_END;
}

bool Sort::isComparableTo(const Sort& s) const
{
  CVC4_API_TRY_CATCH_BEGIN;
  CVC4_API_ARG_CHECK_SOLVER("sort", s);
  //////// all checks before this line
  return d_type->isComparableTo(*s.d_type);
  ////////
  CVC4_API_TRY_CATCH_END;
}

Datatype Sort::getDatatype() const
{
  NodeManagerScope scope(d_solver->getNodeManager());
  CVC4_API_TRY_CATCH_BEGIN;
  CVC4_API_CHECK_NOT_NULL;
  CVC4_API_CHECK(isDatatype()) << "Expected datatype sort.";
  //////// all checks before this line
  return Datatype(d_solver, d_type->getDType());
  ////////
  CVC4_API_TRY_CATCH_END;
}

Sort Sort::instantiate(const std::vector<Sort>& params) const
{
  NodeManagerScope scope(d_solver->getNodeManager());
  CVC4_API_TRY_CATCH_BEGIN;
  CVC4_API_CHECK_NOT_NULL;
  CVC4_API_CHECK_SORTS(params);
  CVC4_API_CHECK(isParametricDatatype() || isSortConstructor())
      << "Expected parametric datatype or sort constructor sort.";
  //////// all checks before this line
  std::vector<CVC4::TypeNode> tparams = sortVectorToTypeNodes(params);
  if (d_type->isDatatype())
  {
    return Sort(d_solver, d_type->instantiateParametricDatatype(tparams));
  }
  Assert(d_type->isSortConstructor());
  return Sort(d_solver, d_solver->getNodeManager()->mkSort(*d_type, tparams));
  ////////
  CVC4_API_TRY_CATCH_END;
}

Sort Sort::substitute(const Sort& sort, const Sort& replacement) const
{
  NodeManagerScope scope(d_solver->getNodeManager());
  CVC4_API_TRY_CATCH_BEGIN;
  CVC4_API_CHECK_NOT_NULL;
  CVC4_API_CHECK_SORT(sort);
  CVC4_API_CHECK_SORT(replacement);
  //////// all checks before this line
  return Sort(
      d_solver,
      d_type->substitute(sort.getTypeNode(), replacement.getTypeNode()));
  ////////
  CVC4_API_TRY_CATCH_END;
}

Sort Sort::substitute(const std::vector<Sort>& sorts,
                      const std::vector<Sort>& replacements) const
{
  NodeManagerScope scope(d_solver->getNodeManager());
  CVC4_API_TRY_CATCH_BEGIN;
  CVC4_API_CHECK_NOT_NULL;
  CVC4_API_CHECK_SORTS(sorts);
  CVC4_API_CHECK_SORTS(replacements);
  //////// all checks before this line

  std::vector<CVC4::TypeNode> tSorts = sortVectorToTypeNodes(sorts),
                              tReplacements =
                                  sortVectorToTypeNodes(replacements);
  return Sort(d_solver,
              d_type->substitute(tSorts.begin(),
                                 tSorts.end(),
                                 tReplacements.begin(),
                                 tReplacements.end()));
  ////////
  CVC4_API_TRY_CATCH_END;
}

std::string Sort::toString() const
{
  CVC4_API_TRY_CATCH_BEGIN;
  //////// all checks before this line
  if (d_solver != nullptr)
  {
    NodeManagerScope scope(d_solver->getNodeManager());
    return d_type->toString();
  }
  return d_type->toString();
  ////////
  CVC4_API_TRY_CATCH_END;
}

const CVC4::TypeNode& Sort::getTypeNode(void) const { return *d_type; }

/* Constructor sort ------------------------------------------------------- */

size_t Sort::getConstructorArity() const
{
  CVC4_API_TRY_CATCH_BEGIN;
  CVC4_API_CHECK_NOT_NULL;
  CVC4_API_CHECK(isConstructor()) << "Not a constructor sort: " << (*this);
  //////// all checks before this line
  return d_type->getNumChildren() - 1;
  ////////
  CVC4_API_TRY_CATCH_END;
}

std::vector<Sort> Sort::getConstructorDomainSorts() const
{
  CVC4_API_TRY_CATCH_BEGIN;
  CVC4_API_CHECK_NOT_NULL;
  CVC4_API_CHECK(isConstructor()) << "Not a constructor sort: " << (*this);
  //////// all checks before this line
  return typeNodeVectorToSorts(d_solver, d_type->getArgTypes());
  ////////
  CVC4_API_TRY_CATCH_END;
}

Sort Sort::getConstructorCodomainSort() const
{
  CVC4_API_TRY_CATCH_BEGIN;
  CVC4_API_CHECK_NOT_NULL;
  CVC4_API_CHECK(isConstructor()) << "Not a constructor sort: " << (*this);
  //////// all checks before this line
  return Sort(d_solver, d_type->getConstructorRangeType());
  ////////
  CVC4_API_TRY_CATCH_END;
}

/* Selector sort ------------------------------------------------------- */

Sort Sort::getSelectorDomainSort() const
{
  CVC4_API_TRY_CATCH_BEGIN;
  CVC4_API_CHECK_NOT_NULL;
  CVC4_API_CHECK(isSelector()) << "Not a selector sort: " << (*this);
  //////// all checks before this line
  return Sort(d_solver, d_type->getSelectorDomainType());
  ////////
  CVC4_API_TRY_CATCH_END;
}

Sort Sort::getSelectorCodomainSort() const
{
  CVC4_API_TRY_CATCH_BEGIN;
  CVC4_API_CHECK_NOT_NULL;
  CVC4_API_CHECK(isSelector()) << "Not a selector sort: " << (*this);
  //////// all checks before this line
  return Sort(d_solver, d_type->getSelectorRangeType());
  ////////
  CVC4_API_TRY_CATCH_END;
}

/* Tester sort ------------------------------------------------------- */

Sort Sort::getTesterDomainSort() const
{
  CVC4_API_TRY_CATCH_BEGIN;
  CVC4_API_CHECK_NOT_NULL;
  CVC4_API_CHECK(isTester()) << "Not a tester sort: " << (*this);
  //////// all checks before this line
  return Sort(d_solver, d_type->getTesterDomainType());
  ////////
  CVC4_API_TRY_CATCH_END;
}

Sort Sort::getTesterCodomainSort() const
{
  CVC4_API_TRY_CATCH_BEGIN;
  CVC4_API_CHECK_NOT_NULL;
  CVC4_API_CHECK(isTester()) << "Not a tester sort: " << (*this);
  //////// all checks before this line
  return d_solver->getBooleanSort();
  ////////
  CVC4_API_TRY_CATCH_END;
}

/* Function sort ------------------------------------------------------- */

size_t Sort::getFunctionArity() const
{
  CVC4_API_TRY_CATCH_BEGIN;
  CVC4_API_CHECK_NOT_NULL;
  CVC4_API_CHECK(isFunction()) << "Not a function sort: " << (*this);
  //////// all checks before this line
  return d_type->getNumChildren() - 1;
  ////////
  CVC4_API_TRY_CATCH_END;
}

std::vector<Sort> Sort::getFunctionDomainSorts() const
{
  CVC4_API_TRY_CATCH_BEGIN;
  CVC4_API_CHECK_NOT_NULL;
  CVC4_API_CHECK(isFunction()) << "Not a function sort: " << (*this);
  //////// all checks before this line
  return typeNodeVectorToSorts(d_solver, d_type->getArgTypes());
  ////////
  CVC4_API_TRY_CATCH_END;
}

Sort Sort::getFunctionCodomainSort() const
{
  CVC4_API_TRY_CATCH_BEGIN;
  CVC4_API_CHECK_NOT_NULL;
  CVC4_API_CHECK(isFunction()) << "Not a function sort" << (*this);
  //////// all checks before this line
  return Sort(d_solver, d_type->getRangeType());
  ////////
  CVC4_API_TRY_CATCH_END;
}

/* Array sort ---------------------------------------------------------- */

Sort Sort::getArrayIndexSort() const
{
  CVC4_API_TRY_CATCH_BEGIN;
  CVC4_API_CHECK_NOT_NULL;
  CVC4_API_CHECK(isArray()) << "Not an array sort.";
  //////// all checks before this line
  return Sort(d_solver, d_type->getArrayIndexType());
  ////////
  CVC4_API_TRY_CATCH_END;
}

Sort Sort::getArrayElementSort() const
{
  CVC4_API_TRY_CATCH_BEGIN;
  CVC4_API_CHECK_NOT_NULL;
  CVC4_API_CHECK(isArray()) << "Not an array sort.";
  //////// all checks before this line
  return Sort(d_solver, d_type->getArrayConstituentType());
  ////////
  CVC4_API_TRY_CATCH_END;
}

/* Set sort ------------------------------------------------------------ */

Sort Sort::getSetElementSort() const
{
  CVC4_API_TRY_CATCH_BEGIN;
  CVC4_API_CHECK_NOT_NULL;
  CVC4_API_CHECK(isSet()) << "Not a set sort.";
  //////// all checks before this line
  return Sort(d_solver, d_type->getSetElementType());
  ////////
  CVC4_API_TRY_CATCH_END;
}

/* Bag sort ------------------------------------------------------------ */

Sort Sort::getBagElementSort() const
{
  CVC4_API_TRY_CATCH_BEGIN;
  CVC4_API_CHECK_NOT_NULL;
  CVC4_API_CHECK(isBag()) << "Not a bag sort.";
  //////// all checks before this line
  return Sort(d_solver, d_type->getBagElementType());
  ////////
  CVC4_API_TRY_CATCH_END;
}

/* Sequence sort ------------------------------------------------------- */

Sort Sort::getSequenceElementSort() const
{
  CVC4_API_TRY_CATCH_BEGIN;
  CVC4_API_CHECK_NOT_NULL;
  CVC4_API_CHECK(isSequence()) << "Not a sequence sort.";
  //////// all checks before this line
  return Sort(d_solver, d_type->getSequenceElementType());
  ////////
  CVC4_API_TRY_CATCH_END;
}

/* Uninterpreted sort -------------------------------------------------- */

std::string Sort::getUninterpretedSortName() const
{
  CVC4_API_TRY_CATCH_BEGIN;
  CVC4_API_CHECK_NOT_NULL;
  CVC4_API_CHECK(isUninterpretedSort()) << "Not an uninterpreted sort.";
  //////// all checks before this line
  return d_type->getName();
  ////////
  CVC4_API_TRY_CATCH_END;
}

bool Sort::isUninterpretedSortParameterized() const
{
  CVC4_API_TRY_CATCH_BEGIN;
  CVC4_API_CHECK_NOT_NULL;
  CVC4_API_CHECK(isUninterpretedSort()) << "Not an uninterpreted sort.";
  //////// all checks before this line

  /* This method is not implemented in the NodeManager, since whether a
   * uninterpreted sort is parameterized is irrelevant for solving. */
  return d_type->getNumChildren() > 0;
  ////////
  CVC4_API_TRY_CATCH_END;
}

std::vector<Sort> Sort::getUninterpretedSortParamSorts() const
{
  CVC4_API_TRY_CATCH_BEGIN;
  CVC4_API_CHECK_NOT_NULL;
  CVC4_API_CHECK(isUninterpretedSort()) << "Not an uninterpreted sort.";
  //////// all checks before this line

  /* This method is not implemented in the NodeManager, since whether a
   * uninterpreted sort is parameterized is irrelevant for solving. */
  std::vector<TypeNode> params;
  for (size_t i = 0, nchildren = d_type->getNumChildren(); i < nchildren; i++)
  {
    params.push_back((*d_type)[i]);
  }
  return typeNodeVectorToSorts(d_solver, params);
  ////////
  CVC4_API_TRY_CATCH_END;
}

/* Sort constructor sort ----------------------------------------------- */

std::string Sort::getSortConstructorName() const
{
  CVC4_API_TRY_CATCH_BEGIN;
  CVC4_API_CHECK_NOT_NULL;
  CVC4_API_CHECK(isSortConstructor()) << "Not a sort constructor sort.";
  //////// all checks before this line
  return d_type->getName();
  ////////
  CVC4_API_TRY_CATCH_END;
}

size_t Sort::getSortConstructorArity() const
{
  CVC4_API_TRY_CATCH_BEGIN;
  CVC4_API_CHECK_NOT_NULL;
  CVC4_API_CHECK(isSortConstructor()) << "Not a sort constructor sort.";
  //////// all checks before this line
  return d_type->getSortConstructorArity();
  ////////
  CVC4_API_TRY_CATCH_END;
}

/* Bit-vector sort ----------------------------------------------------- */

uint32_t Sort::getBVSize() const
{
  CVC4_API_TRY_CATCH_BEGIN;
  CVC4_API_CHECK_NOT_NULL;
  CVC4_API_CHECK(isBitVector()) << "Not a bit-vector sort.";
  //////// all checks before this line
  return d_type->getBitVectorSize();
  ////////
  CVC4_API_TRY_CATCH_END;
}

/* Floating-point sort ------------------------------------------------- */

uint32_t Sort::getFPExponentSize() const
{
  CVC4_API_TRY_CATCH_BEGIN;
  CVC4_API_CHECK_NOT_NULL;
  CVC4_API_CHECK(isFloatingPoint()) << "Not a floating-point sort.";
  //////// all checks before this line
  return d_type->getFloatingPointExponentSize();
  ////////
  CVC4_API_TRY_CATCH_END;
}

uint32_t Sort::getFPSignificandSize() const
{
  CVC4_API_TRY_CATCH_BEGIN;
  CVC4_API_CHECK_NOT_NULL;
  CVC4_API_CHECK(isFloatingPoint()) << "Not a floating-point sort.";
  //////// all checks before this line
  return d_type->getFloatingPointSignificandSize();
  ////////
  CVC4_API_TRY_CATCH_END;
}

/* Datatype sort ------------------------------------------------------- */

std::vector<Sort> Sort::getDatatypeParamSorts() const
{
  CVC4_API_TRY_CATCH_BEGIN;
  CVC4_API_CHECK_NOT_NULL;
  CVC4_API_CHECK(isParametricDatatype()) << "Not a parametric datatype sort.";
  //////// all checks before this line
  return typeNodeVectorToSorts(d_solver, d_type->getParamTypes());
  ////////
  CVC4_API_TRY_CATCH_END;
}

size_t Sort::getDatatypeArity() const
{
  CVC4_API_TRY_CATCH_BEGIN;
  CVC4_API_CHECK_NOT_NULL;
  CVC4_API_CHECK(isDatatype()) << "Not a datatype sort.";
  //////// all checks before this line
  return d_type->getNumChildren() - 1;
  ////////
  CVC4_API_TRY_CATCH_END;
}

/* Tuple sort ---------------------------------------------------------- */

size_t Sort::getTupleLength() const
{
  CVC4_API_TRY_CATCH_BEGIN;
  CVC4_API_CHECK_NOT_NULL;
  CVC4_API_CHECK(isTuple()) << "Not a tuple sort.";
  //////// all checks before this line
  return d_type->getTupleLength();
  ////////
  CVC4_API_TRY_CATCH_END;
}

std::vector<Sort> Sort::getTupleSorts() const
{
  CVC4_API_TRY_CATCH_BEGIN;
  CVC4_API_CHECK_NOT_NULL;
  CVC4_API_CHECK(isTuple()) << "Not a tuple sort.";
  //////// all checks before this line
  return typeNodeVectorToSorts(d_solver, d_type->getTupleTypes());
  ////////
  CVC4_API_TRY_CATCH_END;
}

/* --------------------------------------------------------------------- */

std::ostream& operator<<(std::ostream& out, const Sort& s)
{
  out << s.toString();
  return out;
}

size_t SortHashFunction::operator()(const Sort& s) const
{
  return TypeNodeHashFunction()(*s.d_type);
}

/* Helpers                                                                    */
/* -------------------------------------------------------------------------- */

/* Split out to avoid nested API calls (problematic with API tracing).        */
/* .......................................................................... */

bool Sort::isNullHelper() const { return d_type->isNull(); }

/* -------------------------------------------------------------------------- */
/* Op                                                                     */
/* -------------------------------------------------------------------------- */

Op::Op() : d_solver(nullptr), d_kind(NULL_EXPR), d_node(new CVC4::Node()) {}

Op::Op(const Solver* slv, const Kind k)
    : d_solver(slv), d_kind(k), d_node(new CVC4::Node())
{
}

Op::Op(const Solver* slv, const Kind k, const CVC4::Node& n)
    : d_solver(slv), d_kind(k), d_node(new CVC4::Node(n))
{
}

Op::~Op()
{
  if (d_solver != nullptr)
  {
    // Ensure that the correct node manager is in scope when the type node is
    // destroyed.
    NodeManagerScope scope(d_solver->getNodeManager());
    d_node.reset();
  }
}

/* Public methods                                                             */
bool Op::operator==(const Op& t) const
{
  CVC4_API_TRY_CATCH_BEGIN;
  //////// all checks before this line
  if (d_node->isNull() && t.d_node->isNull())
  {
    return (d_kind == t.d_kind);
  }
  else if (d_node->isNull() || t.d_node->isNull())
  {
    return false;
  }
  return (d_kind == t.d_kind) && (*d_node == *t.d_node);
  ////////
  CVC4_API_TRY_CATCH_END;
}

bool Op::operator!=(const Op& t) const
{
  CVC4_API_TRY_CATCH_BEGIN;
  //////// all checks before this line
  return !(*this == t);
  ////////
  CVC4_API_TRY_CATCH_END;
}

Kind Op::getKind() const
{
  CVC4_API_CHECK(d_kind != NULL_EXPR) << "Expecting a non-null Kind";
  //////// all checks before this line
  return d_kind;
}

bool Op::isNull() const
{
  CVC4_API_TRY_CATCH_BEGIN;
  //////// all checks before this line
  return isNullHelper();
  ////////
  CVC4_API_TRY_CATCH_END;
}

bool Op::isIndexed() const
{
  CVC4_API_TRY_CATCH_BEGIN;
  //////// all checks before this line
  return isIndexedHelper();
  ////////
  CVC4_API_TRY_CATCH_END;
}

template <>
std::string Op::getIndices() const
{
  CVC4_API_TRY_CATCH_BEGIN;
  CVC4_API_CHECK_NOT_NULL;
  CVC4_API_CHECK(!d_node->isNull())
      << "Expecting a non-null internal expression. This Op is not indexed.";
  Kind k = intToExtKind(d_node->getKind());
  CVC4_API_CHECK(k == DIVISIBLE || k == RECORD_UPDATE)
      << "Can't get string index from"
      << " kind " << kindToString(k);
  //////// all checks before this line
  return k == DIVISIBLE ? d_node->getConst<Divisible>().k.toString()
                        : d_node->getConst<RecordUpdate>().getField();
  ////////
  CVC4_API_TRY_CATCH_END;
}

template <>
uint32_t Op::getIndices() const
{
  CVC4_API_TRY_CATCH_BEGIN;
  CVC4_API_CHECK_NOT_NULL;
  CVC4_API_CHECK(!d_node->isNull())
      << "Expecting a non-null internal expression. This Op is not indexed.";
  //////// all checks before this line

  uint32_t i = 0;
  Kind k = intToExtKind(d_node->getKind());
  switch (k)
  {
    case BITVECTOR_REPEAT:
      i = d_node->getConst<BitVectorRepeat>().d_repeatAmount;
      break;
    case BITVECTOR_ZERO_EXTEND:
      i = d_node->getConst<BitVectorZeroExtend>().d_zeroExtendAmount;
      break;
    case BITVECTOR_SIGN_EXTEND:
      i = d_node->getConst<BitVectorSignExtend>().d_signExtendAmount;
      break;
    case BITVECTOR_ROTATE_LEFT:
      i = d_node->getConst<BitVectorRotateLeft>().d_rotateLeftAmount;
      break;
    case BITVECTOR_ROTATE_RIGHT:
      i = d_node->getConst<BitVectorRotateRight>().d_rotateRightAmount;
      break;
    case INT_TO_BITVECTOR: i = d_node->getConst<IntToBitVector>().d_size; break;
    case IAND: i = d_node->getConst<IntAnd>().d_size; break;
    case FLOATINGPOINT_TO_UBV:
      i = d_node->getConst<FloatingPointToUBV>().d_bv_size.d_size;
      break;
    case FLOATINGPOINT_TO_SBV:
      i = d_node->getConst<FloatingPointToSBV>().d_bv_size.d_size;
      break;
    case TUPLE_UPDATE: i = d_node->getConst<TupleUpdate>().getIndex(); break;
    case REGEXP_REPEAT:
      i = d_node->getConst<RegExpRepeat>().d_repeatAmount;
      break;
    default:
      CVC4_API_CHECK(false) << "Can't get uint32_t index from"
                            << " kind " << kindToString(k);
  }
  return i;
  ////////
  CVC4_API_TRY_CATCH_END;
}

template <>
std::pair<uint32_t, uint32_t> Op::getIndices() const
{
  CVC4_API_TRY_CATCH_BEGIN;
  CVC4_API_CHECK_NOT_NULL;
  CVC4_API_CHECK(!d_node->isNull())
      << "Expecting a non-null internal expression. This Op is not indexed.";
  //////// all checks before this line

  std::pair<uint32_t, uint32_t> indices;
  Kind k = intToExtKind(d_node->getKind());

  // using if/else instead of case statement because want local variables
  if (k == BITVECTOR_EXTRACT)
  {
    CVC4::BitVectorExtract ext = d_node->getConst<BitVectorExtract>();
    indices = std::make_pair(ext.d_high, ext.d_low);
  }
  else if (k == FLOATINGPOINT_TO_FP_IEEE_BITVECTOR)
  {
    CVC4::FloatingPointToFPIEEEBitVector ext =
        d_node->getConst<FloatingPointToFPIEEEBitVector>();
    indices = std::make_pair(ext.d_fp_size.exponentWidth(),
                             ext.d_fp_size.significandWidth());
  }
  else if (k == FLOATINGPOINT_TO_FP_FLOATINGPOINT)
  {
    CVC4::FloatingPointToFPFloatingPoint ext =
        d_node->getConst<FloatingPointToFPFloatingPoint>();
    indices = std::make_pair(ext.d_fp_size.exponentWidth(),
                             ext.d_fp_size.significandWidth());
  }
  else if (k == FLOATINGPOINT_TO_FP_REAL)
  {
    CVC4::FloatingPointToFPReal ext = d_node->getConst<FloatingPointToFPReal>();
    indices = std::make_pair(ext.d_fp_size.exponentWidth(),
                             ext.d_fp_size.significandWidth());
  }
  else if (k == FLOATINGPOINT_TO_FP_SIGNED_BITVECTOR)
  {
    CVC4::FloatingPointToFPSignedBitVector ext =
        d_node->getConst<FloatingPointToFPSignedBitVector>();
    indices = std::make_pair(ext.d_fp_size.exponentWidth(),
                             ext.d_fp_size.significandWidth());
  }
  else if (k == FLOATINGPOINT_TO_FP_UNSIGNED_BITVECTOR)
  {
    CVC4::FloatingPointToFPUnsignedBitVector ext =
        d_node->getConst<FloatingPointToFPUnsignedBitVector>();
    indices = std::make_pair(ext.d_fp_size.exponentWidth(),
                             ext.d_fp_size.significandWidth());
  }
  else if (k == FLOATINGPOINT_TO_FP_GENERIC)
  {
    CVC4::FloatingPointToFPGeneric ext =
        d_node->getConst<FloatingPointToFPGeneric>();
    indices = std::make_pair(ext.d_fp_size.exponentWidth(),
                             ext.d_fp_size.significandWidth());
  }
  else if (k == REGEXP_LOOP)
  {
    CVC4::RegExpLoop ext = d_node->getConst<RegExpLoop>();
    indices = std::make_pair(ext.d_loopMinOcc, ext.d_loopMaxOcc);
  }
  else
  {
    CVC4_API_CHECK(false) << "Can't get pair<uint32_t, uint32_t> indices from"
                          << " kind " << kindToString(k);
  }
  return indices;
  ////////
  CVC4_API_TRY_CATCH_END;
}

std::string Op::toString() const
{
  CVC4_API_TRY_CATCH_BEGIN;
  //////// all checks before this line
  if (d_node->isNull())
  {
    return kindToString(d_kind);
  }
  else
  {
    CVC4_API_CHECK(!d_node->isNull())
        << "Expecting a non-null internal expression";
    if (d_solver != nullptr)
    {
      NodeManagerScope scope(d_solver->getNodeManager());
      return d_node->toString();
    }
    return d_node->toString();
  }
  ////////
  CVC4_API_TRY_CATCH_END;
}

std::ostream& operator<<(std::ostream& out, const Op& t)
{
  out << t.toString();
  return out;
}

size_t OpHashFunction::operator()(const Op& t) const
{
  if (t.isIndexedHelper())
  {
    return NodeHashFunction()(*t.d_node);
  }
  else
  {
    return KindHashFunction()(t.d_kind);
  }
}

/* Helpers                                                                    */
/* -------------------------------------------------------------------------- */

/* Split out to avoid nested API calls (problematic with API tracing).        */
/* .......................................................................... */

bool Op::isNullHelper() const
{
  return (d_node->isNull() && (d_kind == NULL_EXPR));
}

bool Op::isIndexedHelper() const { return !d_node->isNull(); }

/* -------------------------------------------------------------------------- */
/* Term                                                                       */
/* -------------------------------------------------------------------------- */

Term::Term() : d_solver(nullptr), d_node(new CVC4::Node()) {}

Term::Term(const Solver* slv, const CVC4::Node& n) : d_solver(slv)
{
  // Ensure that we create the node in the correct node manager.
  NodeManagerScope scope(d_solver->getNodeManager());
  d_node.reset(new CVC4::Node(n));
}

Term::~Term()
{
  if (d_solver != nullptr)
  {
    // Ensure that the correct node manager is in scope when the node is
    // destroyed.
    NodeManagerScope scope(d_solver->getNodeManager());
    d_node.reset();
  }
}

bool Term::operator==(const Term& t) const
{
  CVC4_API_TRY_CATCH_BEGIN;
  //////// all checks before this line
  return *d_node == *t.d_node;
  ////////
  CVC4_API_TRY_CATCH_END;
}

bool Term::operator!=(const Term& t) const
{
  CVC4_API_TRY_CATCH_BEGIN;
  //////// all checks before this line
  return *d_node != *t.d_node;
  ////////
  CVC4_API_TRY_CATCH_END;
}

bool Term::operator<(const Term& t) const
{
  CVC4_API_TRY_CATCH_BEGIN;
  //////// all checks before this line
  return *d_node < *t.d_node;
  ////////
  CVC4_API_TRY_CATCH_END;
}

bool Term::operator>(const Term& t) const
{
  CVC4_API_TRY_CATCH_BEGIN;
  //////// all checks before this line
  return *d_node > *t.d_node;
  ////////
  CVC4_API_TRY_CATCH_END;
}

bool Term::operator<=(const Term& t) const
{
  CVC4_API_TRY_CATCH_BEGIN;
  //////// all checks before this line
  return *d_node <= *t.d_node;
  ////////
  CVC4_API_TRY_CATCH_END;
}

bool Term::operator>=(const Term& t) const
{
  CVC4_API_TRY_CATCH_BEGIN;
  //////// all checks before this line
  return *d_node >= *t.d_node;
  ////////
  CVC4_API_TRY_CATCH_END;
}

size_t Term::getNumChildren() const
{
  CVC4_API_TRY_CATCH_BEGIN;
  CVC4_API_CHECK_NOT_NULL;
  //////// all checks before this line

  // special case for apply kinds
  if (isApplyKind(d_node->getKind()))
  {
    return d_node->getNumChildren() + 1;
  }
  if(isCastedReal())
  {
    return 0;
  }
  return d_node->getNumChildren();
  ////////
  CVC4_API_TRY_CATCH_END;
}

Term Term::operator[](size_t index) const
{
  CVC4_API_TRY_CATCH_BEGIN;
  CVC4_API_CHECK_NOT_NULL;
  CVC4_API_CHECK(index < getNumChildren()) << "index out of bound";
  CVC4_API_CHECK(!isApplyKind(d_node->getKind()) || d_node->hasOperator())
      << "Expected apply kind to have operator when accessing child of Term";
  //////// all checks before this line

  // special cases for apply kinds
  if (isApplyKind(d_node->getKind()))
  {
    if (index == 0)
    {
      // return the operator
      return Term(d_solver, d_node->getOperator());
    }
    else
    {
      index -= 1;
    }
  }
  // otherwise we are looking up child at (index-1)
  return Term(d_solver, (*d_node)[index]);
  ////////
  CVC4_API_TRY_CATCH_END;
}

uint64_t Term::getId() const
{
  CVC4_API_TRY_CATCH_BEGIN;
  CVC4_API_CHECK_NOT_NULL;
  //////// all checks before this line
  return d_node->getId();
  ////////
  CVC4_API_TRY_CATCH_END;
}

Kind Term::getKind() const
{
  CVC4_API_TRY_CATCH_BEGIN;
  CVC4_API_CHECK_NOT_NULL;
  //////// all checks before this line
  return getKindHelper();
  ////////
  CVC4_API_TRY_CATCH_END;
}

Sort Term::getSort() const
{
  CVC4_API_TRY_CATCH_BEGIN;
  CVC4_API_CHECK_NOT_NULL;
  NodeManagerScope scope(d_solver->getNodeManager());
  //////// all checks before this line
  return Sort(d_solver, d_node->getType());
  ////////
  CVC4_API_TRY_CATCH_END;
}

Term Term::substitute(const Term& term, const Term& replacement) const
{
  CVC4_API_TRY_CATCH_BEGIN;
  CVC4_API_CHECK_NOT_NULL;
  CVC4_API_CHECK_TERM(term);
  CVC4_API_CHECK_TERM(replacement);
  CVC4_API_CHECK(term.getSort().isComparableTo(replacement.getSort()))
      << "Expecting terms of comparable sort in substitute";
  //////// all checks before this line
  return Term(
      d_solver,
      d_node->substitute(TNode(*term.d_node), TNode(*replacement.d_node)));
  ////////
  CVC4_API_TRY_CATCH_END;
}

Term Term::substitute(const std::vector<Term>& terms,
                      const std::vector<Term>& replacements) const
{
  CVC4_API_TRY_CATCH_BEGIN;
  CVC4_API_CHECK_NOT_NULL;
  CVC4_API_CHECK(terms.size() == replacements.size())
      << "Expecting vectors of the same arity in substitute";
  CVC4_API_TERM_CHECK_TERMS_WITH_TERMS_COMPARABLE_TO(terms, replacements);
  //////// all checks before this line
  std::vector<Node> nodes = Term::termVectorToNodes(terms);
  std::vector<Node> nodeReplacements = Term::termVectorToNodes(replacements);
  return Term(d_solver,
              d_node->substitute(nodes.begin(),
                                 nodes.end(),
                                 nodeReplacements.begin(),
                                 nodeReplacements.end()));
  ////////
  CVC4_API_TRY_CATCH_END;
}

bool Term::hasOp() const
{
  CVC4_API_TRY_CATCH_BEGIN;
  CVC4_API_CHECK_NOT_NULL;
  //////// all checks before this line
  return d_node->hasOperator();
  ////////
  CVC4_API_TRY_CATCH_END;
}

Op Term::getOp() const
{
  CVC4_API_TRY_CATCH_BEGIN;
  CVC4_API_CHECK_NOT_NULL;
  CVC4_API_CHECK(d_node->hasOperator())
      << "Expecting Term to have an Op when calling getOp()";
  //////// all checks before this line

  // special cases for parameterized operators that are not indexed operators
  // the API level differs from the internal structure
  // indexed operators are stored in Ops
  // whereas functions and datatype operators are terms, and the Op
  // is one of the APPLY_* kinds
  if (isApplyKind(d_node->getKind()))
  {
    return Op(d_solver, intToExtKind(d_node->getKind()));
  }
  else if (d_node->getMetaKind() == kind::metakind::PARAMETERIZED)
  {
    // it's an indexed operator
    // so we should return the indexed op
    CVC4::Node op = d_node->getOperator();
    return Op(d_solver, intToExtKind(d_node->getKind()), op);
  }
  // Notice this is the only case where getKindHelper is used, since the
  // cases above do not have special cases for intToExtKind.
  return Op(d_solver, getKindHelper());
  ////////
  CVC4_API_TRY_CATCH_END;
}

bool Term::isNull() const
{
  CVC4_API_TRY_CATCH_BEGIN;
  //////// all checks before this line
  return isNullHelper();
  ////////
  CVC4_API_TRY_CATCH_END;
}

Term Term::getConstArrayBase() const
{
  NodeManagerScope scope(d_solver->getNodeManager());
  CVC4_API_TRY_CATCH_BEGIN;
  CVC4_API_CHECK_NOT_NULL;
  // CONST_ARRAY kind maps to STORE_ALL internal kind
  CVC4_API_CHECK(d_node->getKind() == CVC4::Kind::STORE_ALL)
      << "Expecting a CONST_ARRAY Term when calling getConstArrayBase()";
  //////// all checks before this line
  return Term(d_solver, d_node->getConst<ArrayStoreAll>().getValue());
  ////////
  CVC4_API_TRY_CATCH_END;
}

std::vector<Term> Term::getConstSequenceElements() const
{
  CVC4_API_TRY_CATCH_BEGIN;
  CVC4_API_CHECK_NOT_NULL;
  CVC4_API_CHECK(d_node->getKind() == CVC4::Kind::CONST_SEQUENCE)
      << "Expecting a CONST_SEQUENCE Term when calling "
         "getConstSequenceElements()";
  //////// all checks before this line
  const std::vector<Node>& elems = d_node->getConst<Sequence>().getVec();
  std::vector<Term> terms;
  for (const Node& t : elems)
  {
    terms.push_back(Term(d_solver, t));
  }
  return terms;
  ////////
  CVC4_API_TRY_CATCH_END;
}

Term Term::notTerm() const
{
  CVC4_API_TRY_CATCH_BEGIN;
  CVC4_API_CHECK_NOT_NULL;
  //////// all checks before this line
  Node res = d_node->notNode();
  (void)res.getType(true); /* kick off type checking */
  return Term(d_solver, res);
  ////////
  CVC4_API_TRY_CATCH_END;
}

Term Term::andTerm(const Term& t) const
{
  CVC4_API_TRY_CATCH_BEGIN;
  CVC4_API_CHECK_NOT_NULL;
  CVC4_API_CHECK_TERM(t);
  //////// all checks before this line
  Node res = d_node->andNode(*t.d_node);
  (void)res.getType(true); /* kick off type checking */
  return Term(d_solver, res);
  ////////
  CVC4_API_TRY_CATCH_END;
}

Term Term::orTerm(const Term& t) const
{
  CVC4_API_TRY_CATCH_BEGIN;
  CVC4_API_CHECK_NOT_NULL;
  CVC4_API_CHECK_TERM(t);
  //////// all checks before this line
  Node res = d_node->orNode(*t.d_node);
  (void)res.getType(true); /* kick off type checking */
  return Term(d_solver, res);
  ////////
  CVC4_API_TRY_CATCH_END;
}

Term Term::xorTerm(const Term& t) const
{
  CVC4_API_TRY_CATCH_BEGIN;
  CVC4_API_CHECK_NOT_NULL;
  CVC4_API_CHECK_TERM(t);
  //////// all checks before this line
  Node res = d_node->xorNode(*t.d_node);
  (void)res.getType(true); /* kick off type checking */
  return Term(d_solver, res);
  ////////
  CVC4_API_TRY_CATCH_END;
}

Term Term::eqTerm(const Term& t) const
{
  CVC4_API_TRY_CATCH_BEGIN;
  CVC4_API_CHECK_NOT_NULL;
  CVC4_API_CHECK_TERM(t);
  //////// all checks before this line
  Node res = d_node->eqNode(*t.d_node);
  (void)res.getType(true); /* kick off type checking */
  return Term(d_solver, res);
  ////////
  CVC4_API_TRY_CATCH_END;
}

Term Term::impTerm(const Term& t) const
{
  CVC4_API_TRY_CATCH_BEGIN;
  CVC4_API_CHECK_NOT_NULL;
  CVC4_API_CHECK_TERM(t);
  //////// all checks before this line
  Node res = d_node->impNode(*t.d_node);
  (void)res.getType(true); /* kick off type checking */
  return Term(d_solver, res);
  ////////
  CVC4_API_TRY_CATCH_END;
}

Term Term::iteTerm(const Term& then_t, const Term& else_t) const
{
  CVC4_API_TRY_CATCH_BEGIN;
  CVC4_API_CHECK_NOT_NULL;
  CVC4_API_CHECK_TERM(then_t);
  CVC4_API_CHECK_TERM(else_t);
  //////// all checks before this line
  Node res = d_node->iteNode(*then_t.d_node, *else_t.d_node);
  (void)res.getType(true); /* kick off type checking */
  return Term(d_solver, res);
  ////////
  CVC4_API_TRY_CATCH_END;
}

std::string Term::toString() const
{
  CVC4_API_TRY_CATCH_BEGIN;
  //////// all checks before this line
  if (d_solver != nullptr)
  {
    NodeManagerScope scope(d_solver->getNodeManager());
    return d_node->toString();
  }
  return d_node->toString();
  ////////
  CVC4_API_TRY_CATCH_END;
}

Term::const_iterator::const_iterator()
    : d_solver(nullptr), d_origNode(nullptr), d_pos(0)
{
}

Term::const_iterator::const_iterator(const Solver* slv,
                                     const std::shared_ptr<CVC4::Node>& n,
                                     uint32_t p)
    : d_solver(slv), d_origNode(n), d_pos(p)
{
}

Term::const_iterator::const_iterator(const const_iterator& it)
    : d_solver(nullptr), d_origNode(nullptr)
{
  if (it.d_origNode != nullptr)
  {
    d_solver = it.d_solver;
    d_origNode = it.d_origNode;
    d_pos = it.d_pos;
  }
}

Term::const_iterator& Term::const_iterator::operator=(const const_iterator& it)
{
  d_solver = it.d_solver;
  d_origNode = it.d_origNode;
  d_pos = it.d_pos;
  return *this;
}

bool Term::const_iterator::operator==(const const_iterator& it) const
{
  if (d_origNode == nullptr || it.d_origNode == nullptr)
  {
    return false;
  }
  return (d_solver == it.d_solver && *d_origNode == *it.d_origNode)
         && (d_pos == it.d_pos);
}

bool Term::const_iterator::operator!=(const const_iterator& it) const
{
  return !(*this == it);
}

Term::const_iterator& Term::const_iterator::operator++()
{
  Assert(d_origNode != nullptr);
  ++d_pos;
  return *this;
}

Term::const_iterator Term::const_iterator::operator++(int)
{
  Assert(d_origNode != nullptr);
  const_iterator it = *this;
  ++d_pos;
  return it;
}

Term Term::const_iterator::operator*() const
{
  Assert(d_origNode != nullptr);
  // this term has an extra child (mismatch between API and internal structure)
  // the extra child will be the first child
  bool extra_child = isApplyKind(d_origNode->getKind());

  if (!d_pos && extra_child)
  {
    return Term(d_solver, d_origNode->getOperator());
  }
  else
  {
    uint32_t idx = d_pos;
    if (extra_child)
    {
      Assert(idx > 0);
      --idx;
    }
    Assert(idx >= 0);
    return Term(d_solver, (*d_origNode)[idx]);
  }
}

Term::const_iterator Term::begin() const
{
  return Term::const_iterator(d_solver, d_node, 0);
}

Term::const_iterator Term::end() const
{
  int endpos = d_node->getNumChildren();
  // special cases for APPLY_*
  // the API differs from the internal structure
  // the API takes a "higher-order" perspective and the applied
  //   function or datatype constructor/selector/tester is a Term
  // which means it needs to be one of the children, even though
  //   internally it is not
  if (isApplyKind(d_node->getKind()))
  {
    // one more child if this is a UF application (count the UF as a child)
    ++endpos;
  }
  return Term::const_iterator(d_solver, d_node, endpos);
}

const CVC4::Node& Term::getNode(void) const { return *d_node; }

namespace detail {
const Rational& getRational(const CVC4::Node& node)
{
  return node.getConst<Rational>();
}
Integer getInteger(const CVC4::Node& node)
{
  return node.getConst<Rational>().getNumerator();
}
template <typename T>
bool checkIntegerBounds(const Integer& i)
{
  return i >= std::numeric_limits<T>::min()
         && i <= std::numeric_limits<T>::max();
}
bool checkReal32Bounds(const Rational& r)
{
  return checkIntegerBounds<std::int32_t>(r.getNumerator())
         && checkIntegerBounds<std::uint32_t>(r.getDenominator());
}
bool checkReal64Bounds(const Rational& r)
{
  return checkIntegerBounds<std::int64_t>(r.getNumerator())
         && checkIntegerBounds<std::uint64_t>(r.getDenominator());
}

bool isInteger(const Node& node)
{
  return node.getKind() == CVC4::Kind::CONST_RATIONAL
         && node.getConst<Rational>().isIntegral();
}
bool isInt32(const Node& node)
{
  return isInteger(node)
         && checkIntegerBounds<std::int32_t>(getInteger(node));
}
bool isUInt32(const Node& node)
{
  return isInteger(node)
         && checkIntegerBounds<std::uint32_t>(getInteger(node));
}
bool isInt64(const Node& node)
{
  return isInteger(node)
         && checkIntegerBounds<std::int64_t>(getInteger(node));
}
bool isUInt64(const Node& node)
{
  return isInteger(node)
         && checkIntegerBounds<std::uint64_t>(getInteger(node));
}
}  // namespace detail

bool Term::isInt32() const
{
  CVC4_API_TRY_CATCH_BEGIN;
  CVC4_API_CHECK_NOT_NULL;
  //////// all checks before this line
  return detail::isInt32(*d_node);
  ////////
  CVC4_API_TRY_CATCH_END;
}

std::int32_t Term::getInt32() const
{
  CVC4_API_TRY_CATCH_BEGIN;
  CVC4_API_CHECK_NOT_NULL;
  CVC4_API_CHECK(detail::isInt32(*d_node))
      << "Term should be a Int32 when calling getInt32()";
  //////// all checks before this line
  return detail::getInteger(*d_node).getSignedInt();
  ////////
  CVC4_API_TRY_CATCH_END;
}

bool Term::isUInt32() const { return detail::isUInt32(*d_node); }
std::uint32_t Term::getUInt32() const
{
  CVC4_API_TRY_CATCH_BEGIN;
  CVC4_API_CHECK_NOT_NULL;
  CVC4_API_CHECK(detail::isUInt32(*d_node))
      << "Term should be a UInt32 when calling getUInt32()";
  //////// all checks before this line
  return detail::getInteger(*d_node).getUnsignedInt();
  ////////
  CVC4_API_TRY_CATCH_END;
}

bool Term::isInt64() const { return detail::isInt64(*d_node); }
std::int64_t Term::getInt64() const
{
  CVC4_API_TRY_CATCH_BEGIN;
  CVC4_API_CHECK_NOT_NULL;
  CVC4_API_CHECK(detail::isInt64(*d_node))
      << "Term should be a Int64 when calling getInt64()";
  //////// all checks before this line
  return detail::getInteger(*d_node).getLong();
  ////////
  CVC4_API_TRY_CATCH_END;
}

bool Term::isUInt64() const
{
  CVC4_API_TRY_CATCH_BEGIN;
  CVC4_API_CHECK_NOT_NULL;
  //////// all checks before this line
  return detail::isUInt64(*d_node);
  ////////
  CVC4_API_TRY_CATCH_END;
}

std::uint64_t Term::getUInt64() const
{
  CVC4_API_TRY_CATCH_BEGIN;
  CVC4_API_CHECK_NOT_NULL;
  CVC4_API_CHECK(detail::isUInt64(*d_node))
      << "Term should be a UInt64 when calling getUInt64()";
  //////// all checks before this line
  return detail::getInteger(*d_node).getUnsignedLong();
  ////////
  CVC4_API_TRY_CATCH_END;
}

bool Term::isInteger() const { return detail::isInteger(*d_node); }
std::string Term::getInteger() const
{
  CVC4_API_TRY_CATCH_BEGIN;
  CVC4_API_CHECK_NOT_NULL;
  CVC4_API_CHECK(detail::isInteger(*d_node))
      << "Term should be an Int when calling getIntString()";
  //////// all checks before this line
  return detail::getInteger(*d_node).toString();
  ////////
  CVC4_API_TRY_CATCH_END;
}

bool Term::isString() const
{
  CVC4_API_TRY_CATCH_BEGIN;
  CVC4_API_CHECK_NOT_NULL;
  //////// all checks before this line
  return d_node->getKind() == CVC4::Kind::CONST_STRING;
  ////////
  CVC4_API_TRY_CATCH_END;
}

std::wstring Term::getString() const
{
  CVC4_API_TRY_CATCH_BEGIN;
  CVC4_API_CHECK_NOT_NULL;
  CVC4_API_CHECK(d_node->getKind() == CVC4::Kind::CONST_STRING)
      << "Term should be a String when calling getString()";
  //////// all checks before this line
  return d_node->getConst<CVC4::String>().toWString();
  ////////
  CVC4_API_TRY_CATCH_END;
}

std::vector<Node> Term::termVectorToNodes(const std::vector<Term>& terms)
{
  std::vector<Node> res;
  for (const Term& t : terms)
  {
    res.push_back(t.getNode());
  }
  return res;
}

std::ostream& operator<<(std::ostream& out, const Term& t)
{
  out << t.toString();
  return out;
}

std::ostream& operator<<(std::ostream& out, const std::vector<Term>& vector)
{
  container_to_stream(out, vector);
  return out;
}

std::ostream& operator<<(std::ostream& out, const std::set<Term>& set)
{
  container_to_stream(out, set);
  return out;
}

std::ostream& operator<<(
    std::ostream& out,
    const std::unordered_set<Term, TermHashFunction>& unordered_set)
{
  container_to_stream(out, unordered_set);
  return out;
}

template <typename V>
std::ostream& operator<<(std::ostream& out, const std::map<Term, V>& map)
{
  container_to_stream(out, map);
  return out;
}

template <typename V>
std::ostream& operator<<(
    std::ostream& out,
    const std::unordered_map<Term, V, TermHashFunction>& unordered_map)
{
  container_to_stream(out, unordered_map);
  return out;
}

size_t TermHashFunction::operator()(const Term& t) const
{
  return NodeHashFunction()(*t.d_node);
}

/* Helpers                                                                    */
/* -------------------------------------------------------------------------- */

/* Split out to avoid nested API calls (problematic with API tracing).        */
/* .......................................................................... */

bool Term::isNullHelper() const
{
  /* Split out to avoid nested API calls (problematic with API tracing). */
  return d_node->isNull();
}

Kind Term::getKindHelper() const
{
  /* Sequence kinds do not exist internally, so we must convert their internal
   * (string) versions back to sequence. All operators where this is
   * necessary are such that their first child is of sequence type, which
   * we check here. */
  if (d_node->getNumChildren() > 0 && (*d_node)[0].getType().isSequence())
  {
    switch (d_node->getKind())
    {
      case CVC4::Kind::STRING_CONCAT: return SEQ_CONCAT;
      case CVC4::Kind::STRING_LENGTH: return SEQ_LENGTH;
      case CVC4::Kind::STRING_SUBSTR: return SEQ_EXTRACT;
      case CVC4::Kind::STRING_UPDATE: return SEQ_UPDATE;
      case CVC4::Kind::STRING_CHARAT: return SEQ_AT;
      case CVC4::Kind::STRING_STRCTN: return SEQ_CONTAINS;
      case CVC4::Kind::STRING_STRIDOF: return SEQ_INDEXOF;
      case CVC4::Kind::STRING_STRREPL: return SEQ_REPLACE;
      case CVC4::Kind::STRING_STRREPLALL: return SEQ_REPLACE_ALL;
      case CVC4::Kind::STRING_REV: return SEQ_REV;
      case CVC4::Kind::STRING_PREFIX: return SEQ_PREFIX;
      case CVC4::Kind::STRING_SUFFIX: return SEQ_SUFFIX;
      default:
        // fall through to conversion below
        break;
    }
  }
  // Notice that kinds like APPLY_TYPE_ASCRIPTION will be converted to
  // INTERNAL_KIND.
  if (isCastedReal())
  {
    return CONST_RATIONAL;
  }
  return intToExtKind(d_node->getKind());
}

bool Term::isCastedReal() const
{
  if (d_node->getKind() == kind::CAST_TO_REAL)
  {
    return (*d_node)[0].isConst() && (*d_node)[0].getType().isInteger();
  }
  return false;
}

/* -------------------------------------------------------------------------- */
/* Datatypes                                                                  */
/* -------------------------------------------------------------------------- */

/* DatatypeConstructorDecl -------------------------------------------------- */

DatatypeConstructorDecl::DatatypeConstructorDecl()
    : d_solver(nullptr), d_ctor(nullptr)
{
}

DatatypeConstructorDecl::DatatypeConstructorDecl(const Solver* slv,
                                                 const std::string& name)
    : d_solver(slv), d_ctor(new CVC4::DTypeConstructor(name))
{
}
DatatypeConstructorDecl::~DatatypeConstructorDecl()
{
  if (d_ctor != nullptr)
  {
    // ensure proper node manager is in scope
    NodeManagerScope scope(d_solver->getNodeManager());
    d_ctor.reset();
  }
}

void DatatypeConstructorDecl::addSelector(const std::string& name,
                                          const Sort& sort)
{
  NodeManagerScope scope(d_solver->getNodeManager());
  CVC4_API_TRY_CATCH_BEGIN;
  CVC4_API_CHECK_NOT_NULL;
  CVC4_API_CHECK_SORT(sort);
  CVC4_API_ARG_CHECK_EXPECTED(!sort.isNull(), sort)
      << "non-null range sort for selector";
  //////// all checks before this line
  d_ctor->addArg(name, *sort.d_type);
  ////////
  CVC4_API_TRY_CATCH_END;
}

void DatatypeConstructorDecl::addSelectorSelf(const std::string& name)
{
  NodeManagerScope scope(d_solver->getNodeManager());
  CVC4_API_TRY_CATCH_BEGIN;
  CVC4_API_CHECK_NOT_NULL;
  //////// all checks before this line
  d_ctor->addArgSelf(name);
  ////////
  CVC4_API_TRY_CATCH_END;
}

bool DatatypeConstructorDecl::isNull() const
{
  CVC4_API_TRY_CATCH_BEGIN;
  //////// all checks before this line
  return isNullHelper();
  ////////
  CVC4_API_TRY_CATCH_END;
}

std::string DatatypeConstructorDecl::toString() const
{
  CVC4_API_TRY_CATCH_BEGIN;
  //////// all checks before this line
  std::stringstream ss;
  ss << *d_ctor;
  return ss.str();
  ////////
  CVC4_API_TRY_CATCH_END;
}

std::ostream& operator<<(std::ostream& out,
                         const DatatypeConstructorDecl& ctordecl)
{
  out << ctordecl.toString();
  return out;
}

std::ostream& operator<<(std::ostream& out,
                         const std::vector<DatatypeConstructorDecl>& vector)
{
  container_to_stream(out, vector);
  return out;
}

bool DatatypeConstructorDecl::isNullHelper() const { return d_ctor == nullptr; }

/* DatatypeDecl ------------------------------------------------------------- */

DatatypeDecl::DatatypeDecl() : d_solver(nullptr), d_dtype(nullptr) {}

DatatypeDecl::DatatypeDecl(const Solver* slv,
                           const std::string& name,
                           bool isCoDatatype)
    : d_solver(slv), d_dtype(new CVC4::DType(name, isCoDatatype))
{
}

DatatypeDecl::DatatypeDecl(const Solver* slv,
                           const std::string& name,
                           const Sort& param,
                           bool isCoDatatype)
    : d_solver(slv),
      d_dtype(new CVC4::DType(
          name, std::vector<TypeNode>{*param.d_type}, isCoDatatype))
{
}

DatatypeDecl::DatatypeDecl(const Solver* slv,
                           const std::string& name,
                           const std::vector<Sort>& params,
                           bool isCoDatatype)
    : d_solver(slv)
{
  std::vector<TypeNode> tparams = Sort::sortVectorToTypeNodes(params);
  d_dtype = std::shared_ptr<CVC4::DType>(
      new CVC4::DType(name, tparams, isCoDatatype));
}

bool DatatypeDecl::isNullHelper() const { return !d_dtype; }

DatatypeDecl::~DatatypeDecl()
{
  if (d_dtype != nullptr)
  {
    // ensure proper node manager is in scope
    NodeManagerScope scope(d_solver->getNodeManager());
    d_dtype.reset();
  }
}

void DatatypeDecl::addConstructor(const DatatypeConstructorDecl& ctor)
{
  NodeManagerScope scope(d_solver->getNodeManager());
  CVC4_API_TRY_CATCH_BEGIN;
  CVC4_API_CHECK_NOT_NULL;
  CVC4_API_ARG_CHECK_NOT_NULL(ctor);
  CVC4_API_ARG_CHECK_SOLVER("datatype constructor declaration", ctor);
  //////// all checks before this line
  d_dtype->addConstructor(ctor.d_ctor);
  ////////
  CVC4_API_TRY_CATCH_END;
}

size_t DatatypeDecl::getNumConstructors() const
{
  CVC4_API_TRY_CATCH_BEGIN;
  CVC4_API_CHECK_NOT_NULL;
  //////// all checks before this line
  return d_dtype->getNumConstructors();
  ////////
  CVC4_API_TRY_CATCH_END;
}

bool DatatypeDecl::isParametric() const
{
  CVC4_API_TRY_CATCH_BEGIN;
  CVC4_API_CHECK_NOT_NULL;
  //////// all checks before this line
  return d_dtype->isParametric();
  ////////
  CVC4_API_TRY_CATCH_END;
}

std::string DatatypeDecl::toString() const
{
  CVC4_API_TRY_CATCH_BEGIN;
  CVC4_API_CHECK_NOT_NULL;
  //////// all checks before this line
  std::stringstream ss;
  ss << *d_dtype;
  return ss.str();
  ////////
  CVC4_API_TRY_CATCH_END;
}

std::string DatatypeDecl::getName() const
{
  CVC4_API_TRY_CATCH_BEGIN;
  CVC4_API_CHECK_NOT_NULL;
  //////// all checks before this line
  return d_dtype->getName();
  ////////
  CVC4_API_TRY_CATCH_END;
}

bool DatatypeDecl::isNull() const
{
  CVC4_API_TRY_CATCH_BEGIN;
  //////// all checks before this line
  return isNullHelper();
  ////////
  CVC4_API_TRY_CATCH_END;
}

std::ostream& operator<<(std::ostream& out, const DatatypeDecl& dtdecl)
{
  out << dtdecl.toString();
  return out;
}

CVC4::DType& DatatypeDecl::getDatatype(void) const { return *d_dtype; }

/* DatatypeSelector --------------------------------------------------------- */

DatatypeSelector::DatatypeSelector() : d_solver(nullptr), d_stor(nullptr) {}

DatatypeSelector::DatatypeSelector(const Solver* slv,
                                   const CVC4::DTypeSelector& stor)
    : d_solver(slv), d_stor(new CVC4::DTypeSelector(stor))
{
  CVC4_API_CHECK(d_stor->isResolved()) << "Expected resolved datatype selector";
}

DatatypeSelector::~DatatypeSelector()
{
  if (d_stor != nullptr)
  {
    // ensure proper node manager is in scope
    NodeManagerScope scope(d_solver->getNodeManager());
    d_stor.reset();
  }
}

std::string DatatypeSelector::getName() const
{
  CVC4_API_TRY_CATCH_BEGIN;
  CVC4_API_CHECK_NOT_NULL;
  //////// all checks before this line
  return d_stor->getName();
  ////////
  CVC4_API_TRY_CATCH_END;
}

Term DatatypeSelector::getSelectorTerm() const
{
  CVC4_API_TRY_CATCH_BEGIN;
  CVC4_API_CHECK_NOT_NULL;
  //////// all checks before this line
  return Term(d_solver, d_stor->getSelector());
  ////////
  CVC4_API_TRY_CATCH_END;
}

Sort DatatypeSelector::getRangeSort() const
{
  CVC4_API_TRY_CATCH_BEGIN;
  CVC4_API_CHECK_NOT_NULL;
  //////// all checks before this line
  return Sort(d_solver, d_stor->getRangeType());
  ////////
  CVC4_API_TRY_CATCH_END;
}

bool DatatypeSelector::isNull() const
{
  CVC4_API_TRY_CATCH_BEGIN;
  //////// all checks before this line
  return isNullHelper();
  ////////
  CVC4_API_TRY_CATCH_END;
}

std::string DatatypeSelector::toString() const
{
  CVC4_API_TRY_CATCH_BEGIN;
  //////// all checks before this line
  std::stringstream ss;
  ss << *d_stor;
  return ss.str();
  ////////
  CVC4_API_TRY_CATCH_END;
}

std::ostream& operator<<(std::ostream& out, const DatatypeSelector& stor)
{
  out << stor.toString();
  return out;
}

bool DatatypeSelector::isNullHelper() const { return d_stor == nullptr; }

/* DatatypeConstructor ------------------------------------------------------ */

DatatypeConstructor::DatatypeConstructor() : d_solver(nullptr), d_ctor(nullptr)
{
}

DatatypeConstructor::DatatypeConstructor(const Solver* slv,
                                         const CVC4::DTypeConstructor& ctor)
    : d_solver(slv), d_ctor(new CVC4::DTypeConstructor(ctor))
{
  CVC4_API_CHECK(d_ctor->isResolved())
      << "Expected resolved datatype constructor";
}

DatatypeConstructor::~DatatypeConstructor()
{
  if (d_ctor != nullptr)
  {
    // ensure proper node manager is in scope
    NodeManagerScope scope(d_solver->getNodeManager());
    d_ctor.reset();
  }
}

std::string DatatypeConstructor::getName() const
{
  CVC4_API_TRY_CATCH_BEGIN;
  CVC4_API_CHECK_NOT_NULL;
  //////// all checks before this line
  return d_ctor->getName();
  ////////
  CVC4_API_TRY_CATCH_END;
}

Term DatatypeConstructor::getConstructorTerm() const
{
  CVC4_API_TRY_CATCH_BEGIN;
  CVC4_API_CHECK_NOT_NULL;
  //////// all checks before this line
  return Term(d_solver, d_ctor->getConstructor());
  ////////
  CVC4_API_TRY_CATCH_END;
}

Term DatatypeConstructor::getSpecializedConstructorTerm(
    const Sort& retSort) const
{
  NodeManagerScope scope(d_solver->getNodeManager());
  CVC4_API_TRY_CATCH_BEGIN;
  CVC4_API_CHECK_NOT_NULL;
  CVC4_API_CHECK(d_ctor->isResolved())
      << "Expected resolved datatype constructor";
  CVC4_API_CHECK(retSort.isDatatype())
      << "Cannot get specialized constructor type for non-datatype type "
      << retSort;
  //////// all checks before this line

  NodeManager* nm = d_solver->getNodeManager();
  Node ret =
      nm->mkNode(kind::APPLY_TYPE_ASCRIPTION,
                 nm->mkConst(AscriptionType(
                     d_ctor->getSpecializedConstructorType(*retSort.d_type))),
                 d_ctor->getConstructor());
  (void)ret.getType(true); /* kick off type checking */
  // apply type ascription to the operator
  Term sctor = api::Term(d_solver, ret);
  return sctor;
  ////////
  CVC4_API_TRY_CATCH_END;
}

Term DatatypeConstructor::getTesterTerm() const
{
  CVC4_API_TRY_CATCH_BEGIN;
  CVC4_API_CHECK_NOT_NULL;
  //////// all checks before this line
  return Term(d_solver, d_ctor->getTester());
  ////////
  CVC4_API_TRY_CATCH_END;
}

size_t DatatypeConstructor::getNumSelectors() const
{
  CVC4_API_TRY_CATCH_BEGIN;
  CVC4_API_CHECK_NOT_NULL;
  //////// all checks before this line
  return d_ctor->getNumArgs();
  ////////
  CVC4_API_TRY_CATCH_END;
}

DatatypeSelector DatatypeConstructor::operator[](size_t index) const
{
  CVC4_API_TRY_CATCH_BEGIN;
  CVC4_API_CHECK_NOT_NULL;
  //////// all checks before this line
  return DatatypeSelector(d_solver, (*d_ctor)[index]);
  ////////
  CVC4_API_TRY_CATCH_END;
}

DatatypeSelector DatatypeConstructor::operator[](const std::string& name) const
{
  CVC4_API_TRY_CATCH_BEGIN;
  CVC4_API_CHECK_NOT_NULL;
  //////// all checks before this line
  return getSelectorForName(name);
  ////////
  CVC4_API_TRY_CATCH_END;
}

DatatypeSelector DatatypeConstructor::getSelector(const std::string& name) const
{
  CVC4_API_TRY_CATCH_BEGIN;
  CVC4_API_CHECK_NOT_NULL;
  //////// all checks before this line
  return getSelectorForName(name);
  ////////
  CVC4_API_TRY_CATCH_END;
}

Term DatatypeConstructor::getSelectorTerm(const std::string& name) const
{
  CVC4_API_TRY_CATCH_BEGIN;
  CVC4_API_CHECK_NOT_NULL;
  //////// all checks before this line
  return getSelector(name).getSelectorTerm();
  ////////
  CVC4_API_TRY_CATCH_END;
}

DatatypeConstructor::const_iterator DatatypeConstructor::begin() const
{
  return DatatypeConstructor::const_iterator(d_solver, *d_ctor, true);
}

DatatypeConstructor::const_iterator DatatypeConstructor::end() const
{
  return DatatypeConstructor::const_iterator(d_solver, *d_ctor, false);
}

DatatypeConstructor::const_iterator::const_iterator(
    const Solver* slv, const CVC4::DTypeConstructor& ctor, bool begin)
{
  d_solver = slv;
  d_int_stors = &ctor.getArgs();

  const std::vector<std::shared_ptr<CVC4::DTypeSelector>>& sels =
      ctor.getArgs();
  for (const std::shared_ptr<CVC4::DTypeSelector>& s : sels)
  {
    /* Can not use emplace_back here since constructor is private. */
    d_stors.push_back(DatatypeSelector(d_solver, *s.get()));
  }
  d_idx = begin ? 0 : sels.size();
}

DatatypeConstructor::const_iterator::const_iterator()
    : d_solver(nullptr), d_int_stors(nullptr), d_idx(0)
{
}

DatatypeConstructor::const_iterator&
DatatypeConstructor::const_iterator::operator=(
    const DatatypeConstructor::const_iterator& it)
{
  d_solver = it.d_solver;
  d_int_stors = it.d_int_stors;
  d_stors = it.d_stors;
  d_idx = it.d_idx;
  return *this;
}

const DatatypeSelector& DatatypeConstructor::const_iterator::operator*() const
{
  return d_stors[d_idx];
}

const DatatypeSelector* DatatypeConstructor::const_iterator::operator->() const
{
  return &d_stors[d_idx];
}

DatatypeConstructor::const_iterator&
DatatypeConstructor::const_iterator::operator++()
{
  ++d_idx;
  return *this;
}

DatatypeConstructor::const_iterator
DatatypeConstructor::const_iterator::operator++(int)
{
  DatatypeConstructor::const_iterator it(*this);
  ++d_idx;
  return it;
}

bool DatatypeConstructor::const_iterator::operator==(
    const DatatypeConstructor::const_iterator& other) const
{
  return d_int_stors == other.d_int_stors && d_idx == other.d_idx;
}

bool DatatypeConstructor::const_iterator::operator!=(
    const DatatypeConstructor::const_iterator& other) const
{
  return d_int_stors != other.d_int_stors || d_idx != other.d_idx;
}

bool DatatypeConstructor::isNull() const
{
  CVC4_API_TRY_CATCH_BEGIN;
  //////// all checks before this line
  return isNullHelper();
  ////////
  CVC4_API_TRY_CATCH_END;
}

std::string DatatypeConstructor::toString() const
{
  CVC4_API_TRY_CATCH_BEGIN;
  //////// all checks before this line
  std::stringstream ss;
  ss << *d_ctor;
  return ss.str();
  ////////
  CVC4_API_TRY_CATCH_END;
}

bool DatatypeConstructor::isNullHelper() const { return d_ctor == nullptr; }

DatatypeSelector DatatypeConstructor::getSelectorForName(
    const std::string& name) const
{
  bool foundSel = false;
  size_t index = 0;
  for (size_t i = 0, nsels = getNumSelectors(); i < nsels; i++)
  {
    if ((*d_ctor)[i].getName() == name)
    {
      index = i;
      foundSel = true;
      break;
    }
  }
  if (!foundSel)
  {
    std::stringstream snames;
    snames << "{ ";
    for (size_t i = 0, ncons = getNumSelectors(); i < ncons; i++)
    {
      snames << (*d_ctor)[i].getName() << " ";
    }
    snames << "} ";
    CVC4_API_CHECK(foundSel) << "No selector " << name << " for constructor "
                             << getName() << " exists among " << snames.str();
  }
  return DatatypeSelector(d_solver, (*d_ctor)[index]);
}

std::ostream& operator<<(std::ostream& out, const DatatypeConstructor& ctor)
{
  out << ctor.toString();
  return out;
}

/* Datatype ----------------------------------------------------------------- */

Datatype::Datatype(const Solver* slv, const CVC4::DType& dtype)
    : d_solver(slv), d_dtype(new CVC4::DType(dtype))
{
  CVC4_API_CHECK(d_dtype->isResolved()) << "Expected resolved datatype";
}

Datatype::Datatype() : d_solver(nullptr), d_dtype(nullptr) {}

Datatype::~Datatype()
{
  if (d_dtype != nullptr)
  {
    // ensure proper node manager is in scope
    NodeManagerScope scope(d_solver->getNodeManager());
    d_dtype.reset();
  }
}

DatatypeConstructor Datatype::operator[](size_t idx) const
{
  CVC4_API_TRY_CATCH_BEGIN;
  CVC4_API_CHECK_NOT_NULL;
  CVC4_API_CHECK(idx < getNumConstructors()) << "Index out of bounds.";
  //////// all checks before this line
  return DatatypeConstructor(d_solver, (*d_dtype)[idx]);
  ////////
  CVC4_API_TRY_CATCH_END;
}

DatatypeConstructor Datatype::operator[](const std::string& name) const
{
  CVC4_API_TRY_CATCH_BEGIN;
  CVC4_API_CHECK_NOT_NULL;
  //////// all checks before this line
  return getConstructorForName(name);
  ////////
  CVC4_API_TRY_CATCH_END;
}

DatatypeConstructor Datatype::getConstructor(const std::string& name) const
{
  CVC4_API_TRY_CATCH_BEGIN;
  CVC4_API_CHECK_NOT_NULL;
  //////// all checks before this line
  return getConstructorForName(name);
  ////////
  CVC4_API_TRY_CATCH_END;
}

Term Datatype::getConstructorTerm(const std::string& name) const
{
  CVC4_API_TRY_CATCH_BEGIN;
  CVC4_API_CHECK_NOT_NULL;
  //////// all checks before this line
  return getConstructor(name).getConstructorTerm();
  ////////
  CVC4_API_TRY_CATCH_END;
}

std::string Datatype::getName() const
{
  CVC4_API_TRY_CATCH_BEGIN;
  CVC4_API_CHECK_NOT_NULL;
  //////// all checks before this line
  return d_dtype->getName();
  ////////
  CVC4_API_TRY_CATCH_END;
}

size_t Datatype::getNumConstructors() const
{
  CVC4_API_TRY_CATCH_BEGIN;
  CVC4_API_CHECK_NOT_NULL;
  //////// all checks before this line
  return d_dtype->getNumConstructors();
  ////////
  CVC4_API_TRY_CATCH_END;
}

bool Datatype::isParametric() const
{
  CVC4_API_TRY_CATCH_BEGIN;
  CVC4_API_CHECK_NOT_NULL;
  //////// all checks before this line
  return d_dtype->isParametric();
  ////////
  CVC4_API_TRY_CATCH_END;
}

bool Datatype::isCodatatype() const
{
  CVC4_API_TRY_CATCH_BEGIN;
  CVC4_API_CHECK_NOT_NULL;
  //////// all checks before this line
  return d_dtype->isCodatatype();
  ////////
  CVC4_API_TRY_CATCH_END;
}

bool Datatype::isTuple() const
{
  CVC4_API_TRY_CATCH_BEGIN;
  CVC4_API_CHECK_NOT_NULL;
  //////// all checks before this line
  return d_dtype->isTuple();
  ////////
  CVC4_API_TRY_CATCH_END;
}

bool Datatype::isRecord() const
{
  CVC4_API_TRY_CATCH_BEGIN;
  CVC4_API_CHECK_NOT_NULL;
  //////// all checks before this line
  return d_dtype->isRecord();
  ////////
  CVC4_API_TRY_CATCH_END;
}

bool Datatype::isFinite() const
{
  CVC4_API_TRY_CATCH_BEGIN;
  CVC4_API_CHECK_NOT_NULL;
  //////// all checks before this line
  return d_dtype->isFinite();
  ////////
  CVC4_API_TRY_CATCH_END;
}

bool Datatype::isWellFounded() const
{
  CVC4_API_TRY_CATCH_BEGIN;
  CVC4_API_CHECK_NOT_NULL;
  //////// all checks before this line
  return d_dtype->isWellFounded();
  ////////
  CVC4_API_TRY_CATCH_END;
}
bool Datatype::hasNestedRecursion() const
{
  CVC4_API_TRY_CATCH_BEGIN;
  CVC4_API_CHECK_NOT_NULL;
  //////// all checks before this line
  return d_dtype->hasNestedRecursion();
  ////////
  CVC4_API_TRY_CATCH_END;
}

bool Datatype::isNull() const
{
  CVC4_API_TRY_CATCH_BEGIN;
  CVC4_API_CHECK_NOT_NULL;
  //////// all checks before this line
  return isNullHelper();
  ////////
  CVC4_API_TRY_CATCH_END;
}

std::string Datatype::toString() const
{
  CVC4_API_TRY_CATCH_BEGIN;
  CVC4_API_CHECK_NOT_NULL;
  //////// all checks before this line
  return d_dtype->getName();
  ////////
  CVC4_API_TRY_CATCH_END;
}

Datatype::const_iterator Datatype::begin() const
{
  return Datatype::const_iterator(d_solver, *d_dtype, true);
}

Datatype::const_iterator Datatype::end() const
{
  return Datatype::const_iterator(d_solver, *d_dtype, false);
}

DatatypeConstructor Datatype::getConstructorForName(
    const std::string& name) const
{
  bool foundCons = false;
  size_t index = 0;
  for (size_t i = 0, ncons = getNumConstructors(); i < ncons; i++)
  {
    if ((*d_dtype)[i].getName() == name)
    {
      index = i;
      foundCons = true;
      break;
    }
  }
  if (!foundCons)
  {
    std::stringstream snames;
    snames << "{ ";
    for (size_t i = 0, ncons = getNumConstructors(); i < ncons; i++)
    {
      snames << (*d_dtype)[i].getName() << " ";
    }
    snames << "}";
    CVC4_API_CHECK(foundCons) << "No constructor " << name << " for datatype "
                              << getName() << " exists, among " << snames.str();
  }
  return DatatypeConstructor(d_solver, (*d_dtype)[index]);
}

Datatype::const_iterator::const_iterator(const Solver* slv,
                                         const CVC4::DType& dtype,
                                         bool begin)
    : d_solver(slv), d_int_ctors(&dtype.getConstructors())
{
  const std::vector<std::shared_ptr<DTypeConstructor>>& cons =
      dtype.getConstructors();
  for (const std::shared_ptr<DTypeConstructor>& c : cons)
  {
    /* Can not use emplace_back here since constructor is private. */
    d_ctors.push_back(DatatypeConstructor(d_solver, *c.get()));
  }
  d_idx = begin ? 0 : cons.size();
}

Datatype::const_iterator::const_iterator()
    : d_solver(nullptr), d_int_ctors(nullptr), d_idx(0)
{
}

Datatype::const_iterator& Datatype::const_iterator::operator=(
    const Datatype::const_iterator& it)
{
  d_solver = it.d_solver;
  d_int_ctors = it.d_int_ctors;
  d_ctors = it.d_ctors;
  d_idx = it.d_idx;
  return *this;
}

const DatatypeConstructor& Datatype::const_iterator::operator*() const
{
  return d_ctors[d_idx];
}

const DatatypeConstructor* Datatype::const_iterator::operator->() const
{
  return &d_ctors[d_idx];
}

Datatype::const_iterator& Datatype::const_iterator::operator++()
{
  ++d_idx;
  return *this;
}

Datatype::const_iterator Datatype::const_iterator::operator++(int)
{
  Datatype::const_iterator it(*this);
  ++d_idx;
  return it;
}

bool Datatype::const_iterator::operator==(
    const Datatype::const_iterator& other) const
{
  return d_int_ctors == other.d_int_ctors && d_idx == other.d_idx;
}

bool Datatype::const_iterator::operator!=(
    const Datatype::const_iterator& other) const
{
  return d_int_ctors != other.d_int_ctors || d_idx != other.d_idx;
}

bool Datatype::isNullHelper() const { return d_dtype == nullptr; }

/* -------------------------------------------------------------------------- */
/* Grammar                                                                    */
/* -------------------------------------------------------------------------- */

Grammar::Grammar()
    : d_solver(nullptr),
      d_sygusVars(),
      d_ntSyms(),
      d_ntsToTerms(0),
      d_allowConst(),
      d_allowVars(),
      d_isResolved(false)
{
}

Grammar::Grammar(const Solver* slv,
                 const std::vector<Term>& sygusVars,
                 const std::vector<Term>& ntSymbols)
    : d_solver(slv),
      d_sygusVars(sygusVars),
      d_ntSyms(ntSymbols),
      d_ntsToTerms(ntSymbols.size()),
      d_allowConst(),
      d_allowVars(),
      d_isResolved(false)
{
  for (Term ntsymbol : d_ntSyms)
  {
    d_ntsToTerms.emplace(ntsymbol, std::vector<Term>());
  }
}

void Grammar::addRule(const Term& ntSymbol, const Term& rule)
{
  CVC4_API_TRY_CATCH_BEGIN;
  CVC4_API_CHECK(!d_isResolved) << "Grammar cannot be modified after passing "
                                   "it as an argument to synthFun/synthInv";
  CVC4_API_CHECK_TERM(ntSymbol);
  CVC4_API_CHECK_TERM(rule);
  CVC4_API_ARG_CHECK_EXPECTED(
      d_ntsToTerms.find(ntSymbol) != d_ntsToTerms.cend(), ntSymbol)
      << "ntSymbol to be one of the non-terminal symbols given in the "
         "predeclaration";
  CVC4_API_CHECK(ntSymbol.d_node->getType() == rule.d_node->getType())
      << "Expected ntSymbol and rule to have the same sort";
  //////// all checks before this line
  d_ntsToTerms[ntSymbol].push_back(rule);
  ////////
  CVC4_API_TRY_CATCH_END;
}

void Grammar::addRules(const Term& ntSymbol, const std::vector<Term>& rules)
{
  CVC4_API_TRY_CATCH_BEGIN;
  CVC4_API_CHECK(!d_isResolved) << "Grammar cannot be modified after passing "
                                   "it as an argument to synthFun/synthInv";
  CVC4_API_CHECK_TERM(ntSymbol);
  CVC4_API_CHECK_TERMS_WITH_SORT(rules, ntSymbol.getSort());
  CVC4_API_ARG_CHECK_EXPECTED(
      d_ntsToTerms.find(ntSymbol) != d_ntsToTerms.cend(), ntSymbol)
      << "ntSymbol to be one of the non-terminal symbols given in the "
         "predeclaration";
  //////// all checks before this line
  d_ntsToTerms[ntSymbol].insert(
      d_ntsToTerms[ntSymbol].cend(), rules.cbegin(), rules.cend());
  ////////
  CVC4_API_TRY_CATCH_END;
}

void Grammar::addAnyConstant(const Term& ntSymbol)
{
  CVC4_API_TRY_CATCH_BEGIN;
  CVC4_API_CHECK(!d_isResolved) << "Grammar cannot be modified after passing "
                                   "it as an argument to synthFun/synthInv";
  CVC4_API_CHECK_TERM(ntSymbol);
  CVC4_API_ARG_CHECK_EXPECTED(
      d_ntsToTerms.find(ntSymbol) != d_ntsToTerms.cend(), ntSymbol)
      << "ntSymbol to be one of the non-terminal symbols given in the "
         "predeclaration";
  //////// all checks before this line
  d_allowConst.insert(ntSymbol);
  ////////
  CVC4_API_TRY_CATCH_END;
}

void Grammar::addAnyVariable(const Term& ntSymbol)
{
  CVC4_API_TRY_CATCH_BEGIN;
  CVC4_API_CHECK(!d_isResolved) << "Grammar cannot be modified after passing "
                                   "it as an argument to synthFun/synthInv";
  CVC4_API_CHECK_TERM(ntSymbol);
  CVC4_API_ARG_CHECK_EXPECTED(
      d_ntsToTerms.find(ntSymbol) != d_ntsToTerms.cend(), ntSymbol)
      << "ntSymbol to be one of the non-terminal symbols given in the "
         "predeclaration";
  //////// all checks before this line
  d_allowVars.insert(ntSymbol);
  ////////
  CVC4_API_TRY_CATCH_END;
}

/**
 * this function concatinates the outputs of calling f on each element between
 * first and last, seperated by sep.
 * @param first the beginning of the range
 * @param last the end of the range
 * @param f the function to call on each element in the range, its output must
 *          be overloaded for operator<<
 * @param sep the string to add between successive calls to f
 */
template <typename Iterator, typename Function>
std::string join(Iterator first, Iterator last, Function f, std::string sep)
{
  std::stringstream ss;
  Iterator i = first;

  if (i != last)
  {
    ss << f(*i);
    ++i;
  }

  while (i != last)
  {
    ss << sep << f(*i);
    ++i;
  }

  return ss.str();
}

std::string Grammar::toString() const
{
  CVC4_API_TRY_CATCH_BEGIN;
  //////// all checks before this line
  std::stringstream ss;
  ss << "  ("  // pre-declaration
     << join(
            d_ntSyms.cbegin(),
            d_ntSyms.cend(),
            [](const Term& t) {
              std::stringstream s;
              s << '(' << t << ' ' << t.getSort() << ')';
              return s.str();
            },
            " ")
     << ")\n  ("  // grouped rule listing
     << join(
            d_ntSyms.cbegin(),
            d_ntSyms.cend(),
            [this](const Term& t) {
              bool allowConst = d_allowConst.find(t) != d_allowConst.cend(),
                   allowVars = d_allowVars.find(t) != d_allowVars.cend();
              const std::vector<Term>& rules = d_ntsToTerms.at(t);
              std::stringstream s;
              s << '(' << t << ' ' << t.getSort() << " ("
                << (allowConst ? "(Constant " + t.getSort().toString() + ")"
                               : "")
                << (allowConst && allowVars ? " " : "")
                << (allowVars ? "(Var " + t.getSort().toString() + ")" : "")
                << ((allowConst || allowVars) && !rules.empty() ? " " : "")
                << join(
                       rules.cbegin(),
                       rules.cend(),
                       [](const Term& rule) { return rule.toString(); },
                       " ")
                << "))";
              return s.str();
            },
            "\n   ")
     << ')';

  return ss.str();
  ////////
  CVC4_API_TRY_CATCH_END;
}

Sort Grammar::resolve()
{
  CVC4_API_TRY_CATCH_BEGIN;
  //////// all checks before this line

  d_isResolved = true;

  Term bvl;

  if (!d_sygusVars.empty())
  {
    bvl = Term(
        d_solver,
        d_solver->getNodeManager()->mkNode(
            CVC4::kind::BOUND_VAR_LIST, Term::termVectorToNodes(d_sygusVars)));
  }

  std::unordered_map<Term, Sort, TermHashFunction> ntsToUnres(d_ntSyms.size());

  for (Term ntsymbol : d_ntSyms)
  {
    // make the unresolved type, used for referencing the final version of
    // the ntsymbol's datatype
    ntsToUnres[ntsymbol] =
        Sort(d_solver, d_solver->getNodeManager()->mkSort(ntsymbol.toString()));
  }

  std::vector<CVC4::DType> datatypes;
  std::set<TypeNode> unresTypes;

  datatypes.reserve(d_ntSyms.size());

  for (const Term& ntSym : d_ntSyms)
  {
    // make the datatype, which encodes terms generated by this non-terminal
    DatatypeDecl dtDecl(d_solver, ntSym.toString());

    for (const Term& consTerm : d_ntsToTerms[ntSym])
    {
      addSygusConstructorTerm(dtDecl, consTerm, ntsToUnres);
    }

    if (d_allowVars.find(ntSym) != d_allowVars.cend())
    {
      addSygusConstructorVariables(dtDecl,
                                   Sort(d_solver, ntSym.d_node->getType()));
    }

    bool aci = d_allowConst.find(ntSym) != d_allowConst.end();
    TypeNode btt = ntSym.d_node->getType();
    dtDecl.d_dtype->setSygus(btt, *bvl.d_node, aci, false);

    // We can be in a case where the only rule specified was (Variable T)
    // and there are no variables of type T, in which case this is a bogus
    // grammar. This results in the error below.
    CVC4_API_CHECK(dtDecl.d_dtype->getNumConstructors() != 0)
        << "Grouped rule listing for " << *dtDecl.d_dtype
        << " produced an empty rule list";

    datatypes.push_back(*dtDecl.d_dtype);
    unresTypes.insert(*ntsToUnres[ntSym].d_type);
  }

  std::vector<TypeNode> datatypeTypes =
      d_solver->getNodeManager()->mkMutualDatatypeTypes(
          datatypes, unresTypes, NodeManager::DATATYPE_FLAG_PLACEHOLDER);

  // return is the first datatype
  return Sort(d_solver, datatypeTypes[0]);
  ////////
  CVC4_API_TRY_CATCH_END;
}

void Grammar::addSygusConstructorTerm(
    DatatypeDecl& dt,
    const Term& term,
    const std::unordered_map<Term, Sort, TermHashFunction>& ntsToUnres) const
{
  CVC4_API_TRY_CATCH_BEGIN;
  CVC4_API_CHECK_DTDECL(dt);
  CVC4_API_CHECK_TERM(term);
  CVC4_API_CHECK_TERMS_MAP(ntsToUnres);
  //////// all checks before this line

  // At this point, we should know that dt is well founded, and that its
  // builtin sygus operators are well-typed.
  // Now, purify each occurrence of a non-terminal symbol in term, replace by
  // free variables. These become arguments to constructors. Notice we must do
  // a tree traversal in this function, since unique paths to the same term
  // should be treated as distinct terms.
  // Notice that let expressions are forbidden in the input syntax of term, so
  // this does not lead to exponential behavior with respect to input size.
  std::vector<Term> args;
  std::vector<Sort> cargs;
  Term op = purifySygusGTerm(term, args, cargs, ntsToUnres);
  std::stringstream ssCName;
  ssCName << op.getKind();
  if (!args.empty())
  {
    Term lbvl =
        Term(d_solver,
             d_solver->getNodeManager()->mkNode(CVC4::kind::BOUND_VAR_LIST,
                                                Term::termVectorToNodes(args)));
    // its operator is a lambda
    op = Term(d_solver,
              d_solver->getNodeManager()->mkNode(
                  CVC4::kind::LAMBDA, *lbvl.d_node, *op.d_node));
  }
  std::vector<TypeNode> cargst = Sort::sortVectorToTypeNodes(cargs);
  dt.d_dtype->addSygusConstructor(*op.d_node, ssCName.str(), cargst);
  ////////
  CVC4_API_TRY_CATCH_END;
}

Term Grammar::purifySygusGTerm(
    const Term& term,
    std::vector<Term>& args,
    std::vector<Sort>& cargs,
    const std::unordered_map<Term, Sort, TermHashFunction>& ntsToUnres) const
{
  CVC4_API_TRY_CATCH_BEGIN;
  CVC4_API_CHECK_TERM(term);
  CVC4_API_CHECK_TERMS(args);
  CVC4_API_CHECK_SORTS(cargs);
  CVC4_API_CHECK_TERMS_MAP(ntsToUnres);
  //////// all checks before this line

  std::unordered_map<Term, Sort, TermHashFunction>::const_iterator itn =
      ntsToUnres.find(term);
  if (itn != ntsToUnres.cend())
  {
    Term ret =
        Term(d_solver,
             d_solver->getNodeManager()->mkBoundVar(term.d_node->getType()));
    args.push_back(ret);
    cargs.push_back(itn->second);
    return ret;
  }
  std::vector<Term> pchildren;
  bool childChanged = false;
  for (unsigned i = 0, nchild = term.d_node->getNumChildren(); i < nchild; i++)
  {
    Term ptermc = purifySygusGTerm(
        Term(d_solver, (*term.d_node)[i]), args, cargs, ntsToUnres);
    pchildren.push_back(ptermc);
    childChanged = childChanged || *ptermc.d_node != (*term.d_node)[i];
  }
  if (!childChanged)
  {
    return term;
  }

  Node nret;

  if (term.d_node->getMetaKind() == kind::metakind::PARAMETERIZED)
  {
    // it's an indexed operator so we should provide the op
    NodeBuilder<> nb(term.d_node->getKind());
    nb << term.d_node->getOperator();
    nb.append(Term::termVectorToNodes(pchildren));
    nret = nb.constructNode();
  }
  else
  {
    nret = d_solver->getNodeManager()->mkNode(
        term.d_node->getKind(), Term::termVectorToNodes(pchildren));
  }

  return Term(d_solver, nret);
  ////////
  CVC4_API_TRY_CATCH_END;
}

void Grammar::addSygusConstructorVariables(DatatypeDecl& dt,
                                           const Sort& sort) const
{
  CVC4_API_TRY_CATCH_BEGIN;
  CVC4_API_CHECK_DTDECL(dt);
  CVC4_API_CHECK_SORT(sort);
  //////// all checks before this line

  // each variable of appropriate type becomes a sygus constructor in dt.
  for (unsigned i = 0, size = d_sygusVars.size(); i < size; i++)
  {
    Term v = d_sygusVars[i];
    if (v.d_node->getType() == *sort.d_type)
    {
      std::stringstream ss;
      ss << v;
      std::vector<TypeNode> cargs;
      dt.d_dtype->addSygusConstructor(*v.d_node, ss.str(), cargs);
    }
  }
  ////////
  CVC4_API_TRY_CATCH_END;
}

std::ostream& operator<<(std::ostream& out, const Grammar& grammar)
{
  return out << grammar.toString();
}

/* -------------------------------------------------------------------------- */
/* Rounding Mode for Floating Points                                          */
/* -------------------------------------------------------------------------- */

const static std::
    unordered_map<RoundingMode, CVC4::RoundingMode, RoundingModeHashFunction>
        s_rmodes{
            {ROUND_NEAREST_TIES_TO_EVEN,
             CVC4::RoundingMode::ROUND_NEAREST_TIES_TO_EVEN},
            {ROUND_TOWARD_POSITIVE, CVC4::RoundingMode::ROUND_TOWARD_POSITIVE},
            {ROUND_TOWARD_NEGATIVE, CVC4::RoundingMode::ROUND_TOWARD_NEGATIVE},
            {ROUND_TOWARD_ZERO, CVC4::RoundingMode::ROUND_TOWARD_ZERO},
            {ROUND_NEAREST_TIES_TO_AWAY,
             CVC4::RoundingMode::ROUND_NEAREST_TIES_TO_AWAY},
        };

const static std::unordered_map<CVC4::RoundingMode,
                                RoundingMode,
                                CVC4::RoundingModeHashFunction>
    s_rmodes_internal{
        {CVC4::RoundingMode::ROUND_NEAREST_TIES_TO_EVEN,
         ROUND_NEAREST_TIES_TO_EVEN},
        {CVC4::RoundingMode::ROUND_TOWARD_POSITIVE, ROUND_TOWARD_POSITIVE},
        {CVC4::RoundingMode::ROUND_TOWARD_POSITIVE, ROUND_TOWARD_NEGATIVE},
        {CVC4::RoundingMode::ROUND_TOWARD_ZERO, ROUND_TOWARD_ZERO},
        {CVC4::RoundingMode::ROUND_NEAREST_TIES_TO_AWAY,
         ROUND_NEAREST_TIES_TO_AWAY},
    };

size_t RoundingModeHashFunction::operator()(const RoundingMode& rm) const
{
  return size_t(rm);
}

/* -------------------------------------------------------------------------- */
/* Solver                                                                     */
/* -------------------------------------------------------------------------- */

Solver::Solver(Options* opts)
{
  d_nodeMgr.reset(new NodeManager());
  d_smtEngine.reset(new SmtEngine(d_nodeMgr.get(), opts));
  d_smtEngine->setSolver(this);
  Options& o = d_smtEngine->getOptions();
  d_rng.reset(new Random(o[options::seed]));
#if CVC4_STATISTICS_ON
  d_stats.reset(new Statistics());
  d_nodeMgr->getStatisticsRegistry()->registerStat(&d_stats->d_consts);
  d_nodeMgr->getStatisticsRegistry()->registerStat(&d_stats->d_vars);
  d_nodeMgr->getStatisticsRegistry()->registerStat(&d_stats->d_terms);
#endif
}

Solver::~Solver() {}

/* Helpers and private functions                                              */
/* -------------------------------------------------------------------------- */

NodeManager* Solver::getNodeManager(void) const { return d_nodeMgr.get(); }

void Solver::increment_term_stats(Kind kind) const
{
#ifdef CVC4_STATISTICS_ON
  d_stats->d_terms << kind;
#endif
}

void Solver::increment_vars_consts_stats(const Sort& sort, bool is_var) const
{
#ifdef CVC4_STATISTICS_ON
  const TypeNode tn = sort.getTypeNode();
  TypeConstant tc = tn.getKind() == CVC4::kind::TYPE_CONSTANT
                        ? tn.getConst<TypeConstant>()
                        : LAST_TYPE;
  if (is_var)
  {
    d_stats->d_vars << tc;
  }
  else
  {
    d_stats->d_consts << tc;
  }
#endif
}

/* Split out to avoid nested API calls (problematic with API tracing).        */
/* .......................................................................... */

template <typename T>
Term Solver::mkValHelper(T t) const
{
  //////// all checks before this line
  Node res = getNodeManager()->mkConst(t);
  (void)res.getType(true); /* kick off type checking */
  return Term(this, res);
}

Term Solver::mkRealFromStrHelper(const std::string& s) const
{
  //////// all checks before this line
  try
  {
    CVC4::Rational r = s.find('/') != std::string::npos
                           ? CVC4::Rational(s)
                           : CVC4::Rational::fromDecimal(s);
    return mkValHelper<CVC4::Rational>(r);
  }
  catch (const std::invalid_argument& e)
  {
    /* Catch to throw with a more meaningful error message. To be caught in
     * enclosing CVC4_API_TRY_CATCH_* block to throw CVC4ApiException. */
    std::stringstream message;
    message << "Cannot construct Real or Int from string argument '" << s << "'"
            << std::endl;
    throw std::invalid_argument(message.str());
  }
}

Term Solver::mkBVFromIntHelper(uint32_t size, uint64_t val) const
{
  CVC4_API_ARG_CHECK_EXPECTED(size > 0, size) << "a bit-width > 0";
  //////// all checks before this line
  return mkValHelper<CVC4::BitVector>(CVC4::BitVector(size, val));
}

Term Solver::mkBVFromStrHelper(const std::string& s, uint32_t base) const
{
  CVC4_API_ARG_CHECK_EXPECTED(!s.empty(), s) << "a non-empty string";
  CVC4_API_ARG_CHECK_EXPECTED(base == 2 || base == 10 || base == 16, base)
      << "base 2, 10, or 16";
  //////// all checks before this line
  return mkValHelper<CVC4::BitVector>(CVC4::BitVector(s, base));
}

Term Solver::mkBVFromStrHelper(uint32_t size,
                               const std::string& s,
                               uint32_t base) const
{
  CVC4_API_ARG_CHECK_EXPECTED(!s.empty(), s) << "a non-empty string";
  CVC4_API_ARG_CHECK_EXPECTED(base == 2 || base == 10 || base == 16, base)
      << "base 2, 10, or 16";
  //////// all checks before this line

  Integer val(s, base);

  if (val.strictlyNegative())
  {
    CVC4_API_CHECK(val >= -Integer("2", 10).pow(size - 1))
        << "Overflow in bitvector construction (specified bitvector size "
        << size << " too small to hold value " << s << ")";
  }
  else
  {
    CVC4_API_CHECK(val.modByPow2(size) == val)
        << "Overflow in bitvector construction (specified bitvector size "
        << size << " too small to hold value " << s << ")";
  }

  return mkValHelper<CVC4::BitVector>(CVC4::BitVector(size, val));
}

Term Solver::mkCharFromStrHelper(const std::string& s) const
{
  CVC4_API_CHECK(s.find_first_not_of("0123456789abcdefABCDEF", 0)
                     == std::string::npos
                 && s.size() <= 5 && s.size() > 0)
      << "Unexpected string for hexadecimal character " << s;
  uint32_t val = static_cast<uint32_t>(std::stoul(s, 0, 16));
  CVC4_API_CHECK(val < String::num_codes())
      << "Not a valid code point for hexadecimal character " << s;
  //////// all checks before this line
  std::vector<unsigned> cpts;
  cpts.push_back(val);
  return mkValHelper<CVC4::String>(CVC4::String(cpts));
}

Term Solver::getValueHelper(const Term& term) const
{
  // Note: Term is checked in the caller to avoid double checks
  //////// all checks before this line
  Node value = d_smtEngine->getValue(*term.d_node);
  Term res = Term(this, value);
  // May need to wrap in real cast so that user know this is a real.
  TypeNode tn = (*term.d_node).getType();
  if (!tn.isInteger() && value.getType().isInteger())
  {
    return ensureRealSort(res);
  }
  return res;
}

Sort Solver::mkTupleSortHelper(const std::vector<Sort>& sorts) const
{
  // Note: Sorts are checked in the caller to avoid double checks
  //////// all checks before this line
  std::vector<TypeNode> typeNodes = Sort::sortVectorToTypeNodes(sorts);
  return Sort(this, getNodeManager()->mkTupleType(typeNodes));
}

Term Solver::mkTermFromKind(Kind kind) const
{
  CVC4_API_KIND_CHECK_EXPECTED(
      kind == PI || kind == REGEXP_EMPTY || kind == REGEXP_SIGMA, kind)
      << "PI or REGEXP_EMPTY or REGEXP_SIGMA";
  //////// all checks before this line
  Node res;
  if (kind == REGEXP_EMPTY || kind == REGEXP_SIGMA)
  {
    CVC4::Kind k = extToIntKind(kind);
    Assert(isDefinedIntKind(k));
    res = d_nodeMgr->mkNode(k, std::vector<Node>());
  }
  else
  {
    Assert(kind == PI);
    res = d_nodeMgr->mkNullaryOperator(d_nodeMgr->realType(), CVC4::kind::PI);
  }
  (void)res.getType(true); /* kick off type checking */
  increment_term_stats(kind);
  return Term(this, res);
}

Term Solver::mkTermHelper(Kind kind, const std::vector<Term>& children) const
{
  // Note: Kind and children are checked in the caller to avoid double checks
  //////// all checks before this line

  std::vector<Node> echildren = Term::termVectorToNodes(children);
  CVC4::Kind k = extToIntKind(kind);
  Node res;
  if (echildren.size() > 2)
  {
    if (kind == INTS_DIVISION || kind == XOR || kind == MINUS
        || kind == DIVISION || kind == HO_APPLY || kind == REGEXP_DIFF)
    {
      // left-associative, but CVC4 internally only supports 2 args
      res = d_nodeMgr->mkLeftAssociative(k, echildren);
    }
    else if (kind == IMPLIES)
    {
      // right-associative, but CVC4 internally only supports 2 args
      res = d_nodeMgr->mkRightAssociative(k, echildren);
    }
    else if (kind == EQUAL || kind == LT || kind == GT || kind == LEQ
             || kind == GEQ)
    {
      // "chainable", but CVC4 internally only supports 2 args
      res = d_nodeMgr->mkChain(k, echildren);
    }
    else if (kind::isAssociative(k))
    {
      // mkAssociative has special treatment for associative operators with lots
      // of children
      res = d_nodeMgr->mkAssociative(k, echildren);
    }
    else
    {
      // default case, must check kind
      checkMkTerm(kind, children.size());
      res = d_nodeMgr->mkNode(k, echildren);
    }
  }
  else if (kind::isAssociative(k))
  {
    // associative case, same as above
    res = d_nodeMgr->mkAssociative(k, echildren);
  }
  else
  {
    // default case, same as above
    checkMkTerm(kind, children.size());
    if (kind == api::SINGLETON)
    {
      // the type of the term is the same as the type of the internal node
      // see Term::getSort()
      TypeNode type = children[0].d_node->getType();
      // Internally NodeManager::mkSingleton needs a type argument
      // to construct a singleton, since there is no difference between
      // integers and reals (both are Rationals).
      // At the API, mkReal and mkInteger are different and therefore the
      // element type can be used safely here.
      res = getNodeManager()->mkSingleton(type, *children[0].d_node);
    }
    else if (kind == api::MK_BAG)
    {
      // the type of the term is the same as the type of the internal node
      // see Term::getSort()
      TypeNode type = children[0].d_node->getType();
      // Internally NodeManager::mkBag needs a type argument
      // to construct a bag, since there is no difference between
      // integers and reals (both are Rationals).
      // At the API, mkReal and mkInteger are different and therefore the
      // element type can be used safely here.
      res = getNodeManager()->mkBag(
          type, *children[0].d_node, *children[1].d_node);
    }
    else
    {
      res = d_nodeMgr->mkNode(k, echildren);
    }
  }

  (void)res.getType(true); /* kick off type checking */
  increment_term_stats(kind);
  return Term(this, res);
}

Term Solver::mkTermHelper(const Op& op, const std::vector<Term>& children) const
{
  // Note: Op and children are checked in the caller to avoid double checks
  checkMkTerm(op.d_kind, children.size());
  //////// all checks before this line

  if (!op.isIndexedHelper())
  {
    return mkTermHelper(op.d_kind, children);
  }

  const CVC4::Kind int_kind = extToIntKind(op.d_kind);
  std::vector<Node> echildren = Term::termVectorToNodes(children);

  NodeBuilder<> nb(int_kind);
  nb << *op.d_node;
  nb.append(echildren);
  Node res = nb.constructNode();

  (void)res.getType(true); /* kick off type checking */
  return Term(this, res);
}

std::vector<Sort> Solver::mkDatatypeSortsInternal(
    const std::vector<DatatypeDecl>& dtypedecls,
    const std::set<Sort>& unresolvedSorts) const
{
  // Note: dtypedecls and unresolvedSorts are checked in the caller to avoid
  //       double checks
  //////// all checks before this line

  std::vector<CVC4::DType> datatypes;
  for (size_t i = 0, ndts = dtypedecls.size(); i < ndts; ++i)
  {
    datatypes.push_back(dtypedecls[i].getDatatype());
  }

  std::set<TypeNode> utypes = Sort::sortSetToTypeNodes(unresolvedSorts);
  std::vector<CVC4::TypeNode> dtypes =
      getNodeManager()->mkMutualDatatypeTypes(datatypes, utypes);
  std::vector<Sort> retTypes = Sort::typeNodeVectorToSorts(this, dtypes);
  return retTypes;
}

Term Solver::synthFunHelper(const std::string& symbol,
                            const std::vector<Term>& boundVars,
                            const Sort& sort,
                            bool isInv,
                            Grammar* grammar) const
{
  // Note: boundVars, sort and grammar are checked in the caller to avoid
  //       double checks.
  std::vector<TypeNode> varTypes;
  for (const auto& bv : boundVars)
  {
    if (grammar)
    {
      CVC4_API_CHECK(grammar->d_ntSyms[0].d_node->getType() == *sort.d_type)
          << "Invalid Start symbol for grammar, Expected Start's sort to be "
          << *sort.d_type << " but found "
          << grammar->d_ntSyms[0].d_node->getType();
    }
    varTypes.push_back(bv.d_node->getType());
  }
  //////// all checks before this line

  TypeNode funType = varTypes.empty() ? *sort.d_type
                                      : getNodeManager()->mkFunctionType(
                                          varTypes, *sort.d_type);

  Node fun = getNodeManager()->mkBoundVar(symbol, funType);
  (void)fun.getType(true); /* kick off type checking */

  std::vector<Node> bvns = Term::termVectorToNodes(boundVars);

  d_smtEngine->declareSynthFun(
      fun,
      grammar == nullptr ? funType : *grammar->resolve().d_type,
      isInv,
      bvns);

  return Term(this, fun);
}

Term Solver::ensureTermSort(const Term& term, const Sort& sort) const
{
  // Note: Term and sort are checked in the caller to avoid double checks
  CVC4_API_CHECK(term.getSort() == sort
                 || (term.getSort().isInteger() && sort.isReal()))
      << "Expected conversion from Int to Real";
  //////// all checks before this line

  Sort t = term.getSort();
  if (term.getSort() == sort)
  {
    return term;
  }

  // Integers are reals, too
  Assert(t.isReal());
  Term res = term;
  if (t.isInteger())
  {
    // Must cast to Real to ensure correct type is passed to parametric type
    // constructors. We do this cast using division with 1. This has the
    // advantage wrt using TO_REAL since (constant) division is always included
    // in the theory.
    res = Term(this,
               d_nodeMgr->mkNode(extToIntKind(DIVISION),
                                 *res.d_node,
                                 d_nodeMgr->mkConst(CVC4::Rational(1))));
  }
  Assert(res.getSort() == sort);
  return res;
}

Term Solver::ensureRealSort(const Term& t) const
{
  Assert(this == t.d_solver);
  CVC4_API_ARG_CHECK_EXPECTED(
      t.getSort() == getIntegerSort() || t.getSort() == getRealSort(),
      " an integer or real term");
  // Note: Term is checked in the caller to avoid double checks
  //////// all checks before this line
  if (t.getSort() == getIntegerSort())
  {
    Node n = getNodeManager()->mkNode(kind::CAST_TO_REAL, *t.d_node);
    return Term(this, n);
  }
  return t;
}

bool Solver::isValidInteger(const std::string& s) const
{
  //////// all checks before this line
  if (s.length() == 0)
  {
    // string should not be empty
    return false;
  }

  size_t index = 0;
  if (s[index] == '-')
  {
    if (s.length() == 1)
    {
      // negative integers should contain at least one digit
      return false;
    }
    index = 1;
  }

  if (s[index] == '0' && s.length() > (index + 1))
  {
    // From SMT-Lib 2.6: A <numeral> is the digit 0 or a non-empty sequence of
    // digits not starting with 0. So integers like 001, 000 are not allowed
    return false;
  }

  // all remaining characters should be decimal digits
  for (; index < s.length(); ++index)
  {
    if (!std::isdigit(s[index]))
    {
      return false;
    }
  }

  return true;
}

/* Helpers for mkTerm checks.                                                 */
/* .......................................................................... */

void Solver::checkMkTerm(Kind kind, uint32_t nchildren) const
{
  CVC4_API_KIND_CHECK(kind);
  Assert(isDefinedIntKind(extToIntKind(kind)));
  const CVC4::kind::MetaKind mk = kind::metaKindOf(extToIntKind(kind));
  CVC4_API_KIND_CHECK_EXPECTED(
      mk == kind::metakind::PARAMETERIZED || mk == kind::metakind::OPERATOR,
      kind)
      << "Only operator-style terms are created with mkTerm(), "
         "to create variables, constants and values see mkVar(), mkConst() "
         "and the respective theory-specific functions to create values, "
         "e.g., mkBitVector().";
  CVC4_API_KIND_CHECK_EXPECTED(
      nchildren >= minArity(kind) && nchildren <= maxArity(kind), kind)
      << "Terms with kind " << kindToString(kind) << " must have at least "
      << minArity(kind) << " children and at most " << maxArity(kind)
      << " children (the one under construction has " << nchildren << ")";
}

/* Solver Configuration                                                       */
/* -------------------------------------------------------------------------- */

bool Solver::supportsFloatingPoint() const
{
  CVC4_API_TRY_CATCH_BEGIN;
  //////// all checks before this line
  return Configuration::isBuiltWithSymFPU();
  ////////
  CVC4_API_TRY_CATCH_END;
}

/* Sorts Handling                                                             */
/* -------------------------------------------------------------------------- */

Sort Solver::getNullSort(void) const
{
  NodeManagerScope scope(getNodeManager());
  CVC4_API_TRY_CATCH_BEGIN;
  //////// all checks before this line
  return Sort(this, TypeNode());
  ////////
  CVC4_API_TRY_CATCH_END;
}

Sort Solver::getBooleanSort(void) const
{
  NodeManagerScope scope(getNodeManager());
  CVC4_API_TRY_CATCH_BEGIN;
  //////// all checks before this line
  return Sort(this, getNodeManager()->booleanType());
  ////////
  CVC4_API_TRY_CATCH_END;
}

Sort Solver::getIntegerSort(void) const
{
  NodeManagerScope scope(getNodeManager());
  CVC4_API_TRY_CATCH_BEGIN;
  //////// all checks before this line
  return Sort(this, getNodeManager()->integerType());
  ////////
  CVC4_API_TRY_CATCH_END;
}

Sort Solver::getRealSort(void) const
{
  NodeManagerScope scope(getNodeManager());
  CVC4_API_TRY_CATCH_BEGIN;
  //////// all checks before this line
  return Sort(this, getNodeManager()->realType());
  ////////
  CVC4_API_TRY_CATCH_END;
}

Sort Solver::getRegExpSort(void) const
{
  NodeManagerScope scope(getNodeManager());
  CVC4_API_TRY_CATCH_BEGIN;
  //////// all checks before this line
  return Sort(this, getNodeManager()->regExpType());
  ////////
  CVC4_API_TRY_CATCH_END;
}

Sort Solver::getStringSort(void) const
{
  NodeManagerScope scope(getNodeManager());
  CVC4_API_TRY_CATCH_BEGIN;
  //////// all checks before this line
  return Sort(this, getNodeManager()->stringType());
  ////////
  CVC4_API_TRY_CATCH_END;
}

Sort Solver::getRoundingModeSort(void) const
{
  NodeManagerScope scope(getNodeManager());
  CVC4_API_TRY_CATCH_BEGIN;
  CVC4_API_CHECK(Configuration::isBuiltWithSymFPU())
      << "Expected CVC4 to be compiled with SymFPU support";
  //////// all checks before this line
  return Sort(this, getNodeManager()->roundingModeType());
  ////////
  CVC4_API_TRY_CATCH_END;
}

/* Create sorts ------------------------------------------------------- */

Sort Solver::mkArraySort(const Sort& indexSort, const Sort& elemSort) const
{
  NodeManagerScope scope(getNodeManager());
  CVC4_API_TRY_CATCH_BEGIN;
  CVC4_API_SOLVER_CHECK_SORT(indexSort);
  CVC4_API_SOLVER_CHECK_SORT(elemSort);
  //////// all checks before this line
  return Sort(
      this, getNodeManager()->mkArrayType(*indexSort.d_type, *elemSort.d_type));
  ////////
  CVC4_API_TRY_CATCH_END;
}

Sort Solver::mkBitVectorSort(uint32_t size) const
{
  NodeManagerScope scope(getNodeManager());
  CVC4_API_TRY_CATCH_BEGIN;
  CVC4_API_ARG_CHECK_EXPECTED(size > 0, size) << "size > 0";
  //////// all checks before this line
  return Sort(this, getNodeManager()->mkBitVectorType(size));
  ////////
  CVC4_API_TRY_CATCH_END;
}

Sort Solver::mkFloatingPointSort(uint32_t exp, uint32_t sig) const
{
  NodeManagerScope scope(getNodeManager());
  CVC4_API_TRY_CATCH_BEGIN;
  CVC4_API_CHECK(Configuration::isBuiltWithSymFPU())
      << "Expected CVC4 to be compiled with SymFPU support";
  CVC4_API_ARG_CHECK_EXPECTED(exp > 0, exp) << "exponent size > 0";
  CVC4_API_ARG_CHECK_EXPECTED(sig > 0, sig) << "significand size > 0";
  //////// all checks before this line
  return Sort(this, getNodeManager()->mkFloatingPointType(exp, sig));
  ////////
  CVC4_API_TRY_CATCH_END;
}

Sort Solver::mkDatatypeSort(const DatatypeDecl& dtypedecl) const
{
  NodeManagerScope scope(getNodeManager());
  CVC4_API_TRY_CATCH_BEGIN;
  CVC4_API_SOLVER_CHECK_DTDECL(dtypedecl);
  //////// all checks before this line
  return Sort(this, getNodeManager()->mkDatatypeType(*dtypedecl.d_dtype));
  ////////
  CVC4_API_TRY_CATCH_END;
}

std::vector<Sort> Solver::mkDatatypeSorts(
    const std::vector<DatatypeDecl>& dtypedecls) const
{
  NodeManagerScope scope(getNodeManager());
  CVC4_API_SOLVER_CHECK_DTDECLS(dtypedecls);
  CVC4_API_TRY_CATCH_BEGIN;
  //////// all checks before this line
  return mkDatatypeSortsInternal(dtypedecls, {});
  ////////
  CVC4_API_TRY_CATCH_END;
}

std::vector<Sort> Solver::mkDatatypeSorts(
    const std::vector<DatatypeDecl>& dtypedecls,
    const std::set<Sort>& unresolvedSorts) const
{
  NodeManagerScope scope(getNodeManager());
  CVC4_API_TRY_CATCH_BEGIN;
  CVC4_API_SOLVER_CHECK_DTDECLS(dtypedecls);
  CVC4_API_SOLVER_CHECK_SORTS(unresolvedSorts);
  //////// all checks before this line
  return mkDatatypeSortsInternal(dtypedecls, unresolvedSorts);
  ////////
  CVC4_API_TRY_CATCH_END;
}

Sort Solver::mkFunctionSort(const Sort& domain, const Sort& codomain) const
{
  NodeManagerScope scope(getNodeManager());
  CVC4_API_TRY_CATCH_BEGIN;
  CVC4_API_SOLVER_CHECK_DOMAIN_SORT(domain);
  CVC4_API_SOLVER_CHECK_CODOMAIN_SORT(codomain);
  //////// all checks before this line
  return Sort(
      this, getNodeManager()->mkFunctionType(*domain.d_type, *codomain.d_type));
  ////////
  CVC4_API_TRY_CATCH_END;
}

Sort Solver::mkFunctionSort(const std::vector<Sort>& sorts,
                            const Sort& codomain) const
{
  NodeManagerScope scope(getNodeManager());
  CVC4_API_TRY_CATCH_BEGIN;
  CVC4_API_ARG_SIZE_CHECK_EXPECTED(sorts.size() >= 1, sorts)
      << "at least one parameter sort for function sort";
  CVC4_API_SOLVER_CHECK_DOMAIN_SORTS(sorts);
  CVC4_API_SOLVER_CHECK_CODOMAIN_SORT(codomain);
  //////// all checks before this line
  std::vector<TypeNode> argTypes = Sort::sortVectorToTypeNodes(sorts);
  return Sort(this,
              getNodeManager()->mkFunctionType(argTypes, *codomain.d_type));
  ////////
  CVC4_API_TRY_CATCH_END;
}

Sort Solver::mkParamSort(const std::string& symbol) const
{
  NodeManagerScope scope(getNodeManager());
  CVC4_API_TRY_CATCH_BEGIN;
  //////// all checks before this line
  return Sort(
      this,
      getNodeManager()->mkSort(symbol, NodeManager::SORT_FLAG_PLACEHOLDER));
  ////////
  CVC4_API_TRY_CATCH_END;
}

Sort Solver::mkPredicateSort(const std::vector<Sort>& sorts) const
{
  NodeManagerScope scope(getNodeManager());
  CVC4_API_TRY_CATCH_BEGIN;
  CVC4_API_ARG_SIZE_CHECK_EXPECTED(sorts.size() >= 1, sorts)
      << "at least one parameter sort for predicate sort";
  CVC4_API_SOLVER_CHECK_DOMAIN_SORTS(sorts);
  //////// all checks before this line
  return Sort(
      this,
      getNodeManager()->mkPredicateType(Sort::sortVectorToTypeNodes(sorts)));
  ////////
  CVC4_API_TRY_CATCH_END;
}

Sort Solver::mkRecordSort(
    const std::vector<std::pair<std::string, Sort>>& fields) const
{
  NodeManagerScope scope(getNodeManager());
  CVC4_API_TRY_CATCH_BEGIN;
  std::vector<std::pair<std::string, TypeNode>> f;
  for (size_t i = 0, size = fields.size(); i < size; ++i)
  {
    const auto& p = fields[i];
    CVC4_API_ARG_AT_INDEX_CHECK_EXPECTED(!p.second.isNull(), "sort", fields, i)
        << "non-null sort";
    CVC4_API_ARG_AT_INDEX_CHECK_EXPECTED(
        this == p.second.d_solver, "sort", fields, i)
        << "sort associated with this solver object";
    f.emplace_back(p.first, *p.second.d_type);
  }
  //////// all checks before this line
  return Sort(this, getNodeManager()->mkRecordType(f));
  ////////
  CVC4_API_TRY_CATCH_END;
}

Sort Solver::mkSetSort(const Sort& elemSort) const
{
  NodeManagerScope scope(getNodeManager());
  CVC4_API_TRY_CATCH_BEGIN;
  CVC4_API_SOLVER_CHECK_SORT(elemSort);
  //////// all checks before this line
  return Sort(this, getNodeManager()->mkSetType(*elemSort.d_type));
  ////////
  CVC4_API_TRY_CATCH_END;
}

Sort Solver::mkBagSort(const Sort& elemSort) const
{
  NodeManagerScope scope(getNodeManager());
  CVC4_API_TRY_CATCH_BEGIN;
  CVC4_API_SOLVER_CHECK_SORT(elemSort);
  //////// all checks before this line
  return Sort(this, getNodeManager()->mkBagType(*elemSort.d_type));
  ////////
  CVC4_API_TRY_CATCH_END;
}

Sort Solver::mkSequenceSort(const Sort& elemSort) const
{
  NodeManagerScope scope(getNodeManager());
  CVC4_API_TRY_CATCH_BEGIN;
  CVC4_API_SOLVER_CHECK_SORT(elemSort);
  //////// all checks before this line
  return Sort(this, getNodeManager()->mkSequenceType(*elemSort.d_type));
  ////////
  CVC4_API_TRY_CATCH_END;
}

Sort Solver::mkUninterpretedSort(const std::string& symbol) const
{
  NodeManagerScope scope(getNodeManager());
  CVC4_API_TRY_CATCH_BEGIN;
  //////// all checks before this line
  return Sort(this, getNodeManager()->mkSort(symbol));
  ////////
  CVC4_API_TRY_CATCH_END;
}

Sort Solver::mkSortConstructorSort(const std::string& symbol,
                                   size_t arity) const
{
  NodeManagerScope scope(getNodeManager());
  CVC4_API_TRY_CATCH_BEGIN;
  CVC4_API_ARG_CHECK_EXPECTED(arity > 0, arity) << "an arity > 0";
  //////// all checks before this line
  return Sort(this, getNodeManager()->mkSortConstructor(symbol, arity));
  ////////
  CVC4_API_TRY_CATCH_END;
}

Sort Solver::mkTupleSort(const std::vector<Sort>& sorts) const
{
  NodeManagerScope scope(getNodeManager());
  CVC4_API_TRY_CATCH_BEGIN;
  CVC4_API_SOLVER_CHECK_SORTS_NOT_FUNCTION_LIKE(sorts);
  //////// all checks before this line
  return mkTupleSortHelper(sorts);
  ////////
  CVC4_API_TRY_CATCH_END;
}

/* Create consts                                                              */
/* -------------------------------------------------------------------------- */

Term Solver::mkTrue(void) const
{
  NodeManagerScope scope(getNodeManager());
  CVC4_API_TRY_CATCH_BEGIN;
  //////// all checks before this line
  return Term(this, d_nodeMgr->mkConst<bool>(true));
  ////////
  CVC4_API_TRY_CATCH_END;
}

Term Solver::mkFalse(void) const
{
  NodeManagerScope scope(getNodeManager());
  CVC4_API_TRY_CATCH_BEGIN;
  //////// all checks before this line
  return Term(this, d_nodeMgr->mkConst<bool>(false));
  ////////
  CVC4_API_TRY_CATCH_END;
}

Term Solver::mkBoolean(bool val) const
{
  NodeManagerScope scope(getNodeManager());
  CVC4_API_TRY_CATCH_BEGIN;
  //////// all checks before this line
  return Term(this, d_nodeMgr->mkConst<bool>(val));
  ////////
  CVC4_API_TRY_CATCH_END;
}

Term Solver::mkPi() const
{
  NodeManagerScope scope(getNodeManager());
  CVC4_API_TRY_CATCH_BEGIN;
  //////// all checks before this line
  Node res =
      d_nodeMgr->mkNullaryOperator(d_nodeMgr->realType(), CVC4::kind::PI);
  (void)res.getType(true); /* kick off type checking */
  return Term(this, res);
  ////////
  CVC4_API_TRY_CATCH_END;
}

Term Solver::mkInteger(const std::string& s) const
{
  NodeManagerScope scope(getNodeManager());
  CVC4_API_TRY_CATCH_BEGIN;
  CVC4_API_ARG_CHECK_EXPECTED(isValidInteger(s), s) << " an integer ";
  Term integer = mkRealFromStrHelper(s);
  CVC4_API_ARG_CHECK_EXPECTED(integer.getSort() == getIntegerSort(), s)
      << " a string representing an integer";
  //////// all checks before this line
  return integer;
  ////////
  CVC4_API_TRY_CATCH_END;
}

Term Solver::mkInteger(int64_t val) const
{
  NodeManagerScope scope(getNodeManager());
  CVC4_API_TRY_CATCH_BEGIN;
  //////// all checks before this line
  Term integer = mkValHelper<CVC4::Rational>(CVC4::Rational(val));
  Assert(integer.getSort() == getIntegerSort());
  return integer;
  ////////
  CVC4_API_TRY_CATCH_END;
}

Term Solver::mkReal(const std::string& s) const
{
  NodeManagerScope scope(getNodeManager());
  CVC4_API_TRY_CATCH_BEGIN;
  /* CLN and GMP handle this case differently, CLN interprets it as 0, GMP
   * throws an std::invalid_argument exception. For consistency, we treat it
   * as invalid. */
  CVC4_API_ARG_CHECK_EXPECTED(s != ".", s)
      << "a string representing a real or rational value.";
  //////// all checks before this line
  Term rational = mkRealFromStrHelper(s);
  return ensureRealSort(rational);
  ////////
  CVC4_API_TRY_CATCH_END;
}

Term Solver::mkReal(int64_t val) const
{
  NodeManagerScope scope(getNodeManager());
  CVC4_API_TRY_CATCH_BEGIN;
  //////// all checks before this line
  Term rational = mkValHelper<CVC4::Rational>(CVC4::Rational(val));
  return ensureRealSort(rational);
  ////////
  CVC4_API_TRY_CATCH_END;
}

Term Solver::mkReal(int64_t num, int64_t den) const
{
  NodeManagerScope scope(getNodeManager());
  CVC4_API_TRY_CATCH_BEGIN;
  //////// all checks before this line
  Term rational = mkValHelper<CVC4::Rational>(CVC4::Rational(num, den));
  return ensureRealSort(rational);
  ////////
  CVC4_API_TRY_CATCH_END;
}

Term Solver::mkRegexpEmpty() const
{
  NodeManagerScope scope(getNodeManager());
  CVC4_API_TRY_CATCH_BEGIN;
  //////// all checks before this line
  Node res =
      d_nodeMgr->mkNode(CVC4::kind::REGEXP_EMPTY, std::vector<CVC4::Node>());
  (void)res.getType(true); /* kick off type checking */
  return Term(this, res);
  ////////
  CVC4_API_TRY_CATCH_END;
}

Term Solver::mkRegexpSigma() const
{
  NodeManagerScope scope(getNodeManager());
  CVC4_API_TRY_CATCH_BEGIN;
  //////// all checks before this line
  Node res =
      d_nodeMgr->mkNode(CVC4::kind::REGEXP_SIGMA, std::vector<CVC4::Node>());
  (void)res.getType(true); /* kick off type checking */
  return Term(this, res);
  ////////
  CVC4_API_TRY_CATCH_END;
}

Term Solver::mkEmptySet(const Sort& sort) const
{
  NodeManagerScope scope(getNodeManager());
  CVC4_API_TRY_CATCH_BEGIN;
  CVC4_API_ARG_CHECK_EXPECTED(sort.isNull() || sort.isSet(), sort)
      << "null sort or set sort";
  CVC4_API_ARG_CHECK_EXPECTED(sort.isNull() || this == sort.d_solver, sort)
      << "set sort associated with this solver object";
  //////// all checks before this line
  return mkValHelper<CVC4::EmptySet>(CVC4::EmptySet(*sort.d_type));
  ////////
  CVC4_API_TRY_CATCH_END;
}

Term Solver::mkEmptyBag(const Sort& sort) const
{
  NodeManagerScope scope(getNodeManager());
  CVC4_API_TRY_CATCH_BEGIN;
  CVC4_API_ARG_CHECK_EXPECTED(sort.isNull() || sort.isBag(), sort)
      << "null sort or bag sort";
  CVC4_API_ARG_CHECK_EXPECTED(sort.isNull() || this == sort.d_solver, sort)
      << "bag sort associated with this solver object";
  //////// all checks before this line
  return mkValHelper<CVC4::EmptyBag>(CVC4::EmptyBag(*sort.d_type));
  ////////
  CVC4_API_TRY_CATCH_END;
}

Term Solver::mkSepNil(const Sort& sort) const
{
  NodeManagerScope scope(getNodeManager());
  CVC4_API_TRY_CATCH_BEGIN;
  CVC4_API_SOLVER_CHECK_SORT(sort);
  //////// all checks before this line
  Node res =
      getNodeManager()->mkNullaryOperator(*sort.d_type, CVC4::kind::SEP_NIL);
  (void)res.getType(true); /* kick off type checking */
  return Term(this, res);
  ////////
  CVC4_API_TRY_CATCH_END;
}

Term Solver::mkString(const std::string& s, bool useEscSequences) const
{
  NodeManagerScope scope(getNodeManager());
  CVC4_API_TRY_CATCH_BEGIN;
  //////// all checks before this line
  return mkValHelper<CVC4::String>(CVC4::String(s, useEscSequences));
  ////////
  CVC4_API_TRY_CATCH_END;
}

Term Solver::mkString(const unsigned char c) const
{
  NodeManagerScope scope(getNodeManager());
  CVC4_API_TRY_CATCH_BEGIN;
  //////// all checks before this line
  return mkValHelper<CVC4::String>(CVC4::String(std::string(1, c)));
  ////////
  CVC4_API_TRY_CATCH_END;
}

Term Solver::mkString(const std::vector<uint32_t>& s) const
{
  NodeManagerScope scope(getNodeManager());
  CVC4_API_TRY_CATCH_BEGIN;
  //////// all checks before this line
  return mkValHelper<CVC4::String>(CVC4::String(s));
  ////////
  CVC4_API_TRY_CATCH_END;
}

Term Solver::mkChar(const std::string& s) const
{
  NodeManagerScope scope(getNodeManager());
  CVC4_API_TRY_CATCH_BEGIN;
  //////// all checks before this line
  return mkCharFromStrHelper(s);
  ////////
  CVC4_API_TRY_CATCH_END;
}

Term Solver::mkEmptySequence(const Sort& sort) const
{
  NodeManagerScope scope(getNodeManager());
  CVC4_API_TRY_CATCH_BEGIN;
  CVC4_API_SOLVER_CHECK_SORT(sort);
  //////// all checks before this line
  std::vector<Node> seq;
  Node res = d_nodeMgr->mkConst(Sequence(*sort.d_type, seq));
  return Term(this, res);
  ////////
  CVC4_API_TRY_CATCH_END;
}

Term Solver::mkUniverseSet(const Sort& sort) const
{
  NodeManagerScope scope(getNodeManager());
  CVC4_API_TRY_CATCH_BEGIN;
  CVC4_API_SOLVER_CHECK_SORT(sort);
  //////// all checks before this line

  Node res = getNodeManager()->mkNullaryOperator(*sort.d_type,
                                                 CVC4::kind::UNIVERSE_SET);
  // TODO(#2771): Reenable?
  // (void)res->getType(true); /* kick off type checking */
  return Term(this, res);
  ////////
  CVC4_API_TRY_CATCH_END;
}

Term Solver::mkBitVector(uint32_t size, uint64_t val) const
{
  NodeManagerScope scope(getNodeManager());
  CVC4_API_TRY_CATCH_BEGIN;
  //////// all checks before this line
  return mkBVFromIntHelper(size, val);
  ////////
  CVC4_API_TRY_CATCH_END;
}

Term Solver::mkBitVector(const std::string& s, uint32_t base) const
{
  NodeManagerScope scope(getNodeManager());
  CVC4_API_TRY_CATCH_BEGIN;
  //////// all checks before this line
  return mkBVFromStrHelper(s, base);
  ////////
  CVC4_API_TRY_CATCH_END;
}

Term Solver::mkBitVector(uint32_t size,
                         const std::string& s,
                         uint32_t base) const
{
  NodeManagerScope scope(getNodeManager());
  CVC4_API_TRY_CATCH_BEGIN;
  //////// all checks before this line
  return mkBVFromStrHelper(size, s, base);
  ////////
  CVC4_API_TRY_CATCH_END;
}

Term Solver::mkConstArray(const Sort& sort, const Term& val) const
{
  NodeManagerScope scope(getNodeManager());
  CVC4_API_TRY_CATCH_BEGIN;
  CVC4_API_SOLVER_CHECK_SORT(sort);
  CVC4_API_SOLVER_CHECK_TERM(val);
  CVC4_API_ARG_CHECK_EXPECTED(sort.isArray(), sort) << "an array sort";
  CVC4_API_CHECK(val.getSort().isSubsortOf(sort.getArrayElementSort()))
      << "Value does not match element sort";
  //////// all checks before this line

  // handle the special case of (CAST_TO_REAL n) where n is an integer
  Node n = *val.d_node;
  if (val.isCastedReal())
  {
    // this is safe because the constant array stores its type
    n = n[0];
  }
  Term res = mkValHelper<CVC4::ArrayStoreAll>(
      CVC4::ArrayStoreAll(*sort.d_type, n));
  return res;
  ////////
  CVC4_API_TRY_CATCH_END;
}

Term Solver::mkPosInf(uint32_t exp, uint32_t sig) const
{
  NodeManagerScope scope(getNodeManager());
  CVC4_API_TRY_CATCH_BEGIN;
  CVC4_API_CHECK(Configuration::isBuiltWithSymFPU())
      << "Expected CVC4 to be compiled with SymFPU support";
  //////// all checks before this line
  return mkValHelper<CVC4::FloatingPoint>(
      FloatingPoint::makeInf(FloatingPointSize(exp, sig), false));
  ////////
  CVC4_API_TRY_CATCH_END;
}

Term Solver::mkNegInf(uint32_t exp, uint32_t sig) const
{
  NodeManagerScope scope(getNodeManager());
  CVC4_API_TRY_CATCH_BEGIN;
  CVC4_API_CHECK(Configuration::isBuiltWithSymFPU())
      << "Expected CVC4 to be compiled with SymFPU support";
  //////// all checks before this line
  return mkValHelper<CVC4::FloatingPoint>(
      FloatingPoint::makeInf(FloatingPointSize(exp, sig), true));
  ////////
  CVC4_API_TRY_CATCH_END;
}

Term Solver::mkNaN(uint32_t exp, uint32_t sig) const
{
  NodeManagerScope scope(getNodeManager());
  CVC4_API_TRY_CATCH_BEGIN;
  CVC4_API_CHECK(Configuration::isBuiltWithSymFPU())
      << "Expected CVC4 to be compiled with SymFPU support";
  //////// all checks before this line
  return mkValHelper<CVC4::FloatingPoint>(
      FloatingPoint::makeNaN(FloatingPointSize(exp, sig)));
  ////////
  CVC4_API_TRY_CATCH_END;
}

Term Solver::mkPosZero(uint32_t exp, uint32_t sig) const
{
  NodeManagerScope scope(getNodeManager());
  CVC4_API_TRY_CATCH_BEGIN;
  CVC4_API_CHECK(Configuration::isBuiltWithSymFPU())
      << "Expected CVC4 to be compiled with SymFPU support";
  //////// all checks before this line
  return mkValHelper<CVC4::FloatingPoint>(
      FloatingPoint::makeZero(FloatingPointSize(exp, sig), false));
  ////////
  CVC4_API_TRY_CATCH_END;
}

Term Solver::mkNegZero(uint32_t exp, uint32_t sig) const
{
  NodeManagerScope scope(getNodeManager());
  CVC4_API_TRY_CATCH_BEGIN;
  CVC4_API_CHECK(Configuration::isBuiltWithSymFPU())
      << "Expected CVC4 to be compiled with SymFPU support";
  //////// all checks before this line
  return mkValHelper<CVC4::FloatingPoint>(
      FloatingPoint::makeZero(FloatingPointSize(exp, sig), true));
  ////////
  CVC4_API_TRY_CATCH_END;
}

Term Solver::mkRoundingMode(RoundingMode rm) const
{
  NodeManagerScope scope(getNodeManager());
  CVC4_API_TRY_CATCH_BEGIN;
  CVC4_API_CHECK(Configuration::isBuiltWithSymFPU())
      << "Expected CVC4 to be compiled with SymFPU support";
  //////// all checks before this line
  return mkValHelper<CVC4::RoundingMode>(s_rmodes.at(rm));
  ////////
  CVC4_API_TRY_CATCH_END;
}

Term Solver::mkUninterpretedConst(const Sort& sort, int32_t index) const
{
  NodeManagerScope scope(getNodeManager());
  CVC4_API_TRY_CATCH_BEGIN;
  CVC4_API_SOLVER_CHECK_SORT(sort);
  //////// all checks before this line
  return mkValHelper<CVC4::UninterpretedConstant>(
      CVC4::UninterpretedConstant(*sort.d_type, index));
  ////////
  CVC4_API_TRY_CATCH_END;
}

Term Solver::mkAbstractValue(const std::string& index) const
{
  NodeManagerScope scope(getNodeManager());
  CVC4_API_TRY_CATCH_BEGIN;
  CVC4_API_ARG_CHECK_EXPECTED(!index.empty(), index) << "a non-empty string";

  CVC4::Integer idx(index, 10);
  CVC4_API_ARG_CHECK_EXPECTED(idx > 0, index)
      << "a string representing an integer > 0";
  //////// all checks before this line
  return Term(this, getNodeManager()->mkConst(CVC4::AbstractValue(idx)));
  // do not call getType(), for abstract values, type can not be computed
  // until it is substituted away
  ////////
  CVC4_API_TRY_CATCH_END;
}

Term Solver::mkAbstractValue(uint64_t index) const
{
  NodeManagerScope scope(getNodeManager());
  CVC4_API_TRY_CATCH_BEGIN;
  CVC4_API_ARG_CHECK_EXPECTED(index > 0, index) << "an integer > 0";
  //////// all checks before this line
  return Term(this,
              getNodeManager()->mkConst(CVC4::AbstractValue(Integer(index))));
  // do not call getType(), for abstract values, type can not be computed
  // until it is substituted away
  ////////
  CVC4_API_TRY_CATCH_END;
}

Term Solver::mkFloatingPoint(uint32_t exp, uint32_t sig, Term val) const
{
  NodeManagerScope scope(getNodeManager());
  CVC4_API_TRY_CATCH_BEGIN;
  CVC4_API_CHECK(Configuration::isBuiltWithSymFPU())
      << "Expected CVC4 to be compiled with SymFPU support";
  CVC4_API_SOLVER_CHECK_TERM(val);
  CVC4_API_ARG_CHECK_EXPECTED(exp > 0, exp) << "a value > 0";
  CVC4_API_ARG_CHECK_EXPECTED(sig > 0, sig) << "a value > 0";
  uint32_t bw = exp + sig;
  CVC4_API_ARG_CHECK_EXPECTED(bw == val.getSort().getBVSize(), val)
      << "a bit-vector constant with bit-width '" << bw << "'";
  CVC4_API_ARG_CHECK_EXPECTED(
      val.getSort().isBitVector() && val.d_node->isConst(), val)
      << "bit-vector constant";
  //////// all checks before this line
  return mkValHelper<CVC4::FloatingPoint>(
      CVC4::FloatingPoint(exp, sig, val.d_node->getConst<BitVector>()));
  ////////
  CVC4_API_TRY_CATCH_END;
}

/* Create constants                                                           */
/* -------------------------------------------------------------------------- */

Term Solver::mkConst(const Sort& sort, const std::string& symbol) const
{
  NodeManagerScope scope(getNodeManager());
  CVC4_API_TRY_CATCH_BEGIN;
  CVC4_API_SOLVER_CHECK_SORT(sort);
  //////// all checks before this line
  Node res = d_nodeMgr->mkVar(symbol, *sort.d_type);
  (void)res.getType(true); /* kick off type checking */
  increment_vars_consts_stats(sort, false);
  return Term(this, res);
  ////////
  CVC4_API_TRY_CATCH_END;
}

Term Solver::mkConst(const Sort& sort) const
{
  NodeManagerScope scope(getNodeManager());
  CVC4_API_TRY_CATCH_BEGIN;
  CVC4_API_SOLVER_CHECK_SORT(sort);
  //////// all checks before this line
  Node res = d_nodeMgr->mkVar(*sort.d_type);
  (void)res.getType(true); /* kick off type checking */
  increment_vars_consts_stats(sort, false);
  return Term(this, res);
  ////////
  CVC4_API_TRY_CATCH_END;
}

/* Create variables                                                           */
/* -------------------------------------------------------------------------- */

Term Solver::mkVar(const Sort& sort, const std::string& symbol) const
{
  NodeManagerScope scope(getNodeManager());
  CVC4_API_TRY_CATCH_BEGIN;
  CVC4_API_SOLVER_CHECK_SORT(sort);
  //////// all checks before this line
  Node res = symbol.empty() ? d_nodeMgr->mkBoundVar(*sort.d_type)
                            : d_nodeMgr->mkBoundVar(symbol, *sort.d_type);
  (void)res.getType(true); /* kick off type checking */
  increment_vars_consts_stats(sort, true);
  return Term(this, res);
  ////////
  CVC4_API_TRY_CATCH_END;
}

/* Create datatype constructor declarations                                   */
/* -------------------------------------------------------------------------- */

DatatypeConstructorDecl Solver::mkDatatypeConstructorDecl(
    const std::string& name)
{
  NodeManagerScope scope(getNodeManager());
  CVC4_API_TRY_CATCH_BEGIN;
  //////// all checks before this line
  return DatatypeConstructorDecl(this, name);
  ////////
  CVC4_API_TRY_CATCH_END;
}

/* Create datatype declarations                                               */
/* -------------------------------------------------------------------------- */

DatatypeDecl Solver::mkDatatypeDecl(const std::string& name, bool isCoDatatype)
{
  NodeManagerScope scope(getNodeManager());
  CVC4_API_TRY_CATCH_BEGIN;
  //////// all checks before this line
  return DatatypeDecl(this, name, isCoDatatype);
  ////////
  CVC4_API_TRY_CATCH_END;
}

DatatypeDecl Solver::mkDatatypeDecl(const std::string& name,
                                    Sort param,
                                    bool isCoDatatype)
{
  NodeManagerScope scope(getNodeManager());
  CVC4_API_TRY_CATCH_BEGIN;
  CVC4_API_SOLVER_CHECK_SORT(param);
  //////// all checks before this line
  return DatatypeDecl(this, name, param, isCoDatatype);
  ////////
  CVC4_API_TRY_CATCH_END;
}

DatatypeDecl Solver::mkDatatypeDecl(const std::string& name,
                                    const std::vector<Sort>& params,
                                    bool isCoDatatype)
{
  NodeManagerScope scope(getNodeManager());
  CVC4_API_TRY_CATCH_BEGIN;
  CVC4_API_SOLVER_CHECK_SORTS(params);
  //////// all checks before this line
  return DatatypeDecl(this, name, params, isCoDatatype);
  ////////
  CVC4_API_TRY_CATCH_END;
}

/* Create terms                                                               */
/* -------------------------------------------------------------------------- */

Term Solver::mkTerm(Kind kind) const
{
  NodeManagerScope scope(getNodeManager());
  CVC4_API_TRY_CATCH_BEGIN;
  CVC4_API_KIND_CHECK(kind);
  //////// all checks before this line
  return mkTermFromKind(kind);
  ////////
  CVC4_API_TRY_CATCH_END;
}

Term Solver::mkTerm(Kind kind, const Term& child) const
{
  NodeManagerScope scope(getNodeManager());
  CVC4_API_TRY_CATCH_BEGIN;
  CVC4_API_KIND_CHECK(kind);
  CVC4_API_SOLVER_CHECK_TERM(child);
  //////// all checks before this line
  return mkTermHelper(kind, std::vector<Term>{child});
  ////////
  CVC4_API_TRY_CATCH_END;
}

Term Solver::mkTerm(Kind kind, const Term& child1, const Term& child2) const
{
  NodeManagerScope scope(getNodeManager());
  CVC4_API_TRY_CATCH_BEGIN;
  CVC4_API_KIND_CHECK(kind);
  CVC4_API_SOLVER_CHECK_TERM(child1);
  CVC4_API_SOLVER_CHECK_TERM(child2);
  //////// all checks before this line
  return mkTermHelper(kind, std::vector<Term>{child1, child2});
  ////////
  CVC4_API_TRY_CATCH_END;
}

Term Solver::mkTerm(Kind kind,
                    const Term& child1,
                    const Term& child2,
                    const Term& child3) const
{
  NodeManagerScope scope(getNodeManager());
  CVC4_API_TRY_CATCH_BEGIN;
  CVC4_API_KIND_CHECK(kind);
  CVC4_API_SOLVER_CHECK_TERM(child1);
  CVC4_API_SOLVER_CHECK_TERM(child2);
  CVC4_API_SOLVER_CHECK_TERM(child3);
  //////// all checks before this line
  // need to use internal term call to check e.g. associative construction
  return mkTermHelper(kind, std::vector<Term>{child1, child2, child3});
  ////////
  CVC4_API_TRY_CATCH_END;
}

Term Solver::mkTerm(Kind kind, const std::vector<Term>& children) const
{
  NodeManagerScope scope(getNodeManager());
  CVC4_API_TRY_CATCH_BEGIN;
  CVC4_API_KIND_CHECK(kind);
  CVC4_API_SOLVER_CHECK_TERMS(children);
  //////// all checks before this line
  return mkTermHelper(kind, children);
  ////////
  CVC4_API_TRY_CATCH_END;
}

Term Solver::mkTerm(const Op& op) const
{
  NodeManagerScope scope(getNodeManager());
  CVC4_API_TRY_CATCH_BEGIN;
  CVC4_API_SOLVER_CHECK_OP(op);
  checkMkTerm(op.d_kind, 0);
  //////// all checks before this line

  if (!op.isIndexedHelper())
  {
    return mkTermFromKind(op.d_kind);
  }

  const CVC4::Kind int_kind = extToIntKind(op.d_kind);
  Term res = Term(this, getNodeManager()->mkNode(int_kind, *op.d_node));

  (void)res.d_node->getType(true); /* kick off type checking */
  return res;
  ////////
  CVC4_API_TRY_CATCH_END;
}

Term Solver::mkTerm(const Op& op, const Term& child) const
{
  NodeManagerScope scope(getNodeManager());
  CVC4_API_TRY_CATCH_BEGIN;
  CVC4_API_SOLVER_CHECK_OP(op);
  CVC4_API_SOLVER_CHECK_TERM(child);
  //////// all checks before this line
  return mkTermHelper(op, std::vector<Term>{child});
  ////////
  CVC4_API_TRY_CATCH_END;
}

Term Solver::mkTerm(const Op& op, const Term& child1, const Term& child2) const
{
  NodeManagerScope scope(getNodeManager());
  CVC4_API_TRY_CATCH_BEGIN;
  CVC4_API_SOLVER_CHECK_OP(op);
  CVC4_API_SOLVER_CHECK_TERM(child1);
  CVC4_API_SOLVER_CHECK_TERM(child2);
  //////// all checks before this line
  return mkTermHelper(op, std::vector<Term>{child1, child2});
  ////////
  CVC4_API_TRY_CATCH_END;
}

Term Solver::mkTerm(const Op& op,
                    const Term& child1,
                    const Term& child2,
                    const Term& child3) const
{
  NodeManagerScope scope(getNodeManager());
  CVC4_API_TRY_CATCH_BEGIN;
  CVC4_API_SOLVER_CHECK_OP(op);
  CVC4_API_SOLVER_CHECK_TERM(child1);
  CVC4_API_SOLVER_CHECK_TERM(child2);
  CVC4_API_SOLVER_CHECK_TERM(child3);
  //////// all checks before this line
  return mkTermHelper(op, std::vector<Term>{child1, child2, child3});
  ////////
  CVC4_API_TRY_CATCH_END;
}

Term Solver::mkTerm(const Op& op, const std::vector<Term>& children) const
{
  NodeManagerScope scope(getNodeManager());
  CVC4_API_TRY_CATCH_BEGIN;
  CVC4_API_SOLVER_CHECK_OP(op);
  CVC4_API_SOLVER_CHECK_TERMS(children);
  //////// all checks before this line
  return mkTermHelper(op, children);
  ////////
  CVC4_API_TRY_CATCH_END;
}

Term Solver::mkTuple(const std::vector<Sort>& sorts,
                     const std::vector<Term>& terms) const
{
  NodeManagerScope scope(getNodeManager());
  CVC4_API_TRY_CATCH_BEGIN;
  CVC4_API_CHECK(sorts.size() == terms.size())
      << "Expected the same number of sorts and elements";
  CVC4_API_SOLVER_CHECK_SORTS(sorts);
  CVC4_API_SOLVER_CHECK_TERMS(terms);
  //////// all checks before this line
  std::vector<CVC4::Node> args;
  for (size_t i = 0, size = sorts.size(); i < size; i++)
  {
    args.push_back(*(ensureTermSort(terms[i], sorts[i])).d_node);
  }

  Sort s = mkTupleSortHelper(sorts);
  Datatype dt = s.getDatatype();
  NodeBuilder<> nb(extToIntKind(APPLY_CONSTRUCTOR));
  nb << *dt[0].getConstructorTerm().d_node;
  nb.append(args);
  Node res = nb.constructNode();
  (void)res.getType(true); /* kick off type checking */
  return Term(this, res);
  ////////
  CVC4_API_TRY_CATCH_END;
}

/* Create operators                                                           */
/* -------------------------------------------------------------------------- */

Op Solver::mkOp(Kind kind) const
{
  CVC4_API_TRY_CATCH_BEGIN;
  CVC4_API_KIND_CHECK(kind);
  CVC4_API_CHECK(s_indexed_kinds.find(kind) == s_indexed_kinds.end())
      << "Expected a kind for a non-indexed operator.";
  //////// all checks before this line
  return Op(this, kind);
  ////////
  CVC4_API_TRY_CATCH_END
}

Op Solver::mkOp(Kind kind, const std::string& arg) const
{
  CVC4_API_TRY_CATCH_BEGIN;
  CVC4_API_KIND_CHECK(kind);
  CVC4_API_KIND_CHECK_EXPECTED((kind == RECORD_UPDATE) || (kind == DIVISIBLE),
                               kind)
      << "RECORD_UPDATE or DIVISIBLE";
  //////// all checks before this line
  Op res;
  if (kind == RECORD_UPDATE)
  {
    res = Op(this,
             kind,
             *mkValHelper<CVC4::RecordUpdate>(CVC4::RecordUpdate(arg)).d_node);
  }
  else
  {
    /* CLN and GMP handle this case differently, CLN interprets it as 0, GMP
     * throws an std::invalid_argument exception. For consistency, we treat it
     * as invalid. */
    CVC4_API_ARG_CHECK_EXPECTED(arg != ".", arg)
        << "a string representing an integer, real or rational value.";
    res = Op(this,
             kind,
             *mkValHelper<CVC4::Divisible>(CVC4::Divisible(CVC4::Integer(arg)))
                  .d_node);
  }
  return res;
  ////////
  CVC4_API_TRY_CATCH_END;
}

Op Solver::mkOp(Kind kind, uint32_t arg) const
{
  CVC4_API_TRY_CATCH_BEGIN;
  CVC4_API_KIND_CHECK(kind);
  //////// all checks before this line
  Op res;
  switch (kind)
  {
    case DIVISIBLE:
      res = Op(this,
               kind,
               *mkValHelper<CVC4::Divisible>(CVC4::Divisible(arg)).d_node);
      break;
    case BITVECTOR_REPEAT:
      res = Op(this,
               kind,
               *mkValHelper<CVC4::BitVectorRepeat>(CVC4::BitVectorRepeat(arg))
                    .d_node);
      break;
    case BITVECTOR_ZERO_EXTEND:
      res = Op(this,
               kind,
               *mkValHelper<CVC4::BitVectorZeroExtend>(
                    CVC4::BitVectorZeroExtend(arg))
                    .d_node);
      break;
    case BITVECTOR_SIGN_EXTEND:
      res = Op(this,
               kind,
               *mkValHelper<CVC4::BitVectorSignExtend>(
                    CVC4::BitVectorSignExtend(arg))
                    .d_node);
      break;
    case BITVECTOR_ROTATE_LEFT:
      res = Op(this,
               kind,
               *mkValHelper<CVC4::BitVectorRotateLeft>(
                    CVC4::BitVectorRotateLeft(arg))
                    .d_node);
      break;
    case BITVECTOR_ROTATE_RIGHT:
      res = Op(this,
               kind,
               *mkValHelper<CVC4::BitVectorRotateRight>(
                    CVC4::BitVectorRotateRight(arg))
                    .d_node);
      break;
    case INT_TO_BITVECTOR:
      res = Op(
          this,
          kind,
          *mkValHelper<CVC4::IntToBitVector>(CVC4::IntToBitVector(arg)).d_node);
      break;
    case IAND:
      res =
          Op(this, kind, *mkValHelper<CVC4::IntAnd>(CVC4::IntAnd(arg)).d_node);
      break;
    case FLOATINGPOINT_TO_UBV:
      res = Op(
          this,
          kind,
          *mkValHelper<CVC4::FloatingPointToUBV>(CVC4::FloatingPointToUBV(arg))
               .d_node);
      break;
    case FLOATINGPOINT_TO_SBV:
      res = Op(
          this,
          kind,
          *mkValHelper<CVC4::FloatingPointToSBV>(CVC4::FloatingPointToSBV(arg))
               .d_node);
      break;
    case TUPLE_UPDATE:
      res = Op(this,
               kind,
               *mkValHelper<CVC4::TupleUpdate>(CVC4::TupleUpdate(arg)).d_node);
      break;
    case REGEXP_REPEAT:
      res =
          Op(this,
             kind,
             *mkValHelper<CVC4::RegExpRepeat>(CVC4::RegExpRepeat(arg)).d_node);
      break;
    default:
      CVC4_API_KIND_CHECK_EXPECTED(false, kind)
          << "operator kind with uint32_t argument";
  }
  Assert(!res.isNull());
  return res;
  ////////
  CVC4_API_TRY_CATCH_END;
}

Op Solver::mkOp(Kind kind, uint32_t arg1, uint32_t arg2) const
{
  CVC4_API_TRY_CATCH_BEGIN;
  CVC4_API_KIND_CHECK(kind);
  //////// all checks before this line

  Op res;
  switch (kind)
  {
    case BITVECTOR_EXTRACT:
      res = Op(this,
               kind,
               *mkValHelper<CVC4::BitVectorExtract>(
                    CVC4::BitVectorExtract(arg1, arg2))
                    .d_node);
      break;
    case FLOATINGPOINT_TO_FP_IEEE_BITVECTOR:
      res = Op(this,
               kind,
               *mkValHelper<CVC4::FloatingPointToFPIEEEBitVector>(
                    CVC4::FloatingPointToFPIEEEBitVector(arg1, arg2))
                    .d_node);
      break;
    case FLOATINGPOINT_TO_FP_FLOATINGPOINT:
      res = Op(this,
               kind,
               *mkValHelper<CVC4::FloatingPointToFPFloatingPoint>(
                    CVC4::FloatingPointToFPFloatingPoint(arg1, arg2))
                    .d_node);
      break;
    case FLOATINGPOINT_TO_FP_REAL:
      res = Op(this,
               kind,
               *mkValHelper<CVC4::FloatingPointToFPReal>(
                    CVC4::FloatingPointToFPReal(arg1, arg2))
                    .d_node);
      break;
    case FLOATINGPOINT_TO_FP_SIGNED_BITVECTOR:
      res = Op(this,
               kind,
               *mkValHelper<CVC4::FloatingPointToFPSignedBitVector>(
                    CVC4::FloatingPointToFPSignedBitVector(arg1, arg2))
                    .d_node);
      break;
    case FLOATINGPOINT_TO_FP_UNSIGNED_BITVECTOR:
      res = Op(this,
               kind,
               *mkValHelper<CVC4::FloatingPointToFPUnsignedBitVector>(
                    CVC4::FloatingPointToFPUnsignedBitVector(arg1, arg2))
                    .d_node);
      break;
    case FLOATINGPOINT_TO_FP_GENERIC:
      res = Op(this,
               kind,
               *mkValHelper<CVC4::FloatingPointToFPGeneric>(
                    CVC4::FloatingPointToFPGeneric(arg1, arg2))
                    .d_node);
      break;
    case REGEXP_LOOP:
      res = Op(
          this,
          kind,
          *mkValHelper<CVC4::RegExpLoop>(CVC4::RegExpLoop(arg1, arg2)).d_node);
      break;
    default:
      CVC4_API_KIND_CHECK_EXPECTED(false, kind)
          << "operator kind with two uint32_t arguments";
  }
  Assert(!res.isNull());
  return res;
  ////////
  CVC4_API_TRY_CATCH_END;
}

Op Solver::mkOp(Kind kind, const std::vector<uint32_t>& args) const
{
  CVC4_API_TRY_CATCH_BEGIN;
  CVC4_API_KIND_CHECK(kind);
  //////// all checks before this line

  Op res;
  switch (kind)
  {
    case TUPLE_PROJECT:
    {
      res = Op(this,
               kind,
               *mkValHelper<CVC4::TupleProjectOp>(CVC4::TupleProjectOp(args))
                    .d_node);
    }
    break;
    default:
    {
      std::string message = "operator kind with " + std::to_string(args.size())
                            + " uint32_t arguments";
      CVC4_API_KIND_CHECK_EXPECTED(false, kind) << message;
    }
  }
  Assert(!res.isNull());
  return res;
  ////////
  CVC4_API_TRY_CATCH_END;
}

/* Non-SMT-LIB commands                                                       */
/* -------------------------------------------------------------------------- */

Term Solver::simplify(const Term& term)
{
  NodeManagerScope scope(getNodeManager());
  CVC4_API_TRY_CATCH_BEGIN;
  CVC4_API_SOLVER_CHECK_TERM(term);
  //////// all checks before this line
  return Term(this, d_smtEngine->simplify(*term.d_node));
  ////////
  CVC4_API_TRY_CATCH_END;
}

Result Solver::checkEntailed(const Term& term) const
{
  NodeManagerScope scope(getNodeManager());
  CVC4_API_TRY_CATCH_BEGIN;
  CVC4_API_CHECK(!d_smtEngine->isQueryMade()
                 || d_smtEngine->getOptions()[options::incrementalSolving])
      << "Cannot make multiple queries unless incremental solving is enabled "
         "(try --incremental)";
  CVC4_API_SOLVER_CHECK_TERM(term);
  //////// all checks before this line
  CVC4::Result r = d_smtEngine->checkEntailed(*term.d_node);
  return Result(r);
  ////////
  CVC4_API_TRY_CATCH_END;
}

Result Solver::checkEntailed(const std::vector<Term>& terms) const
{
  CVC4_API_TRY_CATCH_BEGIN;
  NodeManagerScope scope(getNodeManager());
  CVC4_API_CHECK(!d_smtEngine->isQueryMade()
                 || d_smtEngine->getOptions()[options::incrementalSolving])
      << "Cannot make multiple queries unless incremental solving is enabled "
         "(try --incremental)";
  CVC4_API_SOLVER_CHECK_TERMS(terms);
  //////// all checks before this line
  return d_smtEngine->checkEntailed(Term::termVectorToNodes(terms));
  ////////
  CVC4_API_TRY_CATCH_END;
}

/* SMT-LIB commands                                                           */
/* -------------------------------------------------------------------------- */

/**
 *  ( assert <term> )
 */
void Solver::assertFormula(const Term& term) const
{
  CVC4_API_TRY_CATCH_BEGIN;
  CVC4_API_SOLVER_CHECK_TERM(term);
  CVC4_API_SOLVER_CHECK_TERM_WITH_SORT(term, getBooleanSort());
  //////// all checks before this line
  d_smtEngine->assertFormula(*term.d_node);
  ////////
  CVC4_API_TRY_CATCH_END;
}

/**
 *  ( check-sat )
 */
Result Solver::checkSat(void) const
{
  CVC4_API_TRY_CATCH_BEGIN;
  NodeManagerScope scope(getNodeManager());
  CVC4_API_CHECK(!d_smtEngine->isQueryMade()
                 || d_smtEngine->getOptions()[options::incrementalSolving])
      << "Cannot make multiple queries unless incremental solving is enabled "
         "(try --incremental)";
  //////// all checks before this line
  CVC4::Result r = d_smtEngine->checkSat();
  return Result(r);
  ////////
  CVC4_API_TRY_CATCH_END;
}

/**
 *  ( check-sat-assuming ( <prop_literal> ) )
 */
Result Solver::checkSatAssuming(const Term& assumption) const
{
  CVC4_API_TRY_CATCH_BEGIN;
  NodeManagerScope scope(getNodeManager());
  CVC4_API_CHECK(!d_smtEngine->isQueryMade()
                 || d_smtEngine->getOptions()[options::incrementalSolving])
      << "Cannot make multiple queries unless incremental solving is enabled "
         "(try --incremental)";
  CVC4_API_SOLVER_CHECK_TERM_WITH_SORT(assumption, getBooleanSort());
  //////// all checks before this line
  CVC4::Result r = d_smtEngine->checkSat(*assumption.d_node);
  return Result(r);
  ////////
  CVC4_API_TRY_CATCH_END;
}

/**
 *  ( check-sat-assuming ( <prop_literal>* ) )
 */
Result Solver::checkSatAssuming(const std::vector<Term>& assumptions) const
{
  CVC4_API_TRY_CATCH_BEGIN;
  NodeManagerScope scope(getNodeManager());
  CVC4_API_CHECK(!d_smtEngine->isQueryMade() || assumptions.size() == 0
                 || d_smtEngine->getOptions()[options::incrementalSolving])
      << "Cannot make multiple queries unless incremental solving is enabled "
         "(try --incremental)";
  CVC4_API_SOLVER_CHECK_TERMS_WITH_SORT(assumptions, getBooleanSort());
  //////// all checks before this line
  for (const Term& term : assumptions)
  {
    CVC4_API_SOLVER_CHECK_TERM(term);
  }
  std::vector<Node> eassumptions = Term::termVectorToNodes(assumptions);
  CVC4::Result r = d_smtEngine->checkSat(eassumptions);
  return Result(r);
  ////////
  CVC4_API_TRY_CATCH_END;
}

/**
 *  ( declare-datatype <symbol> <datatype_decl> )
 */
Sort Solver::declareDatatype(
    const std::string& symbol,
    const std::vector<DatatypeConstructorDecl>& ctors) const
{
  CVC4_API_TRY_CATCH_BEGIN;
  CVC4_API_ARG_CHECK_EXPECTED(ctors.size() > 0, ctors)
      << "a datatype declaration with at least one constructor";
  CVC4_API_SOLVER_CHECK_DTCTORDECLS(ctors);
  //////// all checks before this line
  DatatypeDecl dtdecl(this, symbol);
  for (size_t i = 0, size = ctors.size(); i < size; i++)
  {
    dtdecl.addConstructor(ctors[i]);
  }
  return Sort(this, getNodeManager()->mkDatatypeType(*dtdecl.d_dtype));
  ////////
  CVC4_API_TRY_CATCH_END;
}

/**
 *  ( declare-fun <symbol> ( <sort>* ) <sort> )
 */
Term Solver::declareFun(const std::string& symbol,
                        const std::vector<Sort>& sorts,
                        const Sort& sort) const
{
  CVC4_API_TRY_CATCH_BEGIN;
  CVC4_API_SOLVER_CHECK_DOMAIN_SORTS(sorts);
  CVC4_API_SOLVER_CHECK_CODOMAIN_SORT(sort);
  //////// all checks before this line

  TypeNode type = *sort.d_type;
  if (!sorts.empty())
  {
    std::vector<TypeNode> types = Sort::sortVectorToTypeNodes(sorts);
    type = getNodeManager()->mkFunctionType(types, type);
  }
  return Term(this, d_nodeMgr->mkVar(symbol, type));
  ////////
  CVC4_API_TRY_CATCH_END;
}

/**
 *  ( declare-sort <symbol> <numeral> )
 */
Sort Solver::declareSort(const std::string& symbol, uint32_t arity) const
{
  CVC4_API_TRY_CATCH_BEGIN;
  //////// all checks before this line
  if (arity == 0)
  {
    return Sort(this, getNodeManager()->mkSort(symbol));
  }
  return Sort(this, getNodeManager()->mkSortConstructor(symbol, arity));
  ////////
  CVC4_API_TRY_CATCH_END;
}

/**
 *  ( define-fun <function_def> )
 */
Term Solver::defineFun(const std::string& symbol,
                       const std::vector<Term>& bound_vars,
                       const Sort& sort,
                       const Term& term,
                       bool global) const
{
  CVC4_API_TRY_CATCH_BEGIN;
  CVC4_API_SOLVER_CHECK_CODOMAIN_SORT(sort);
  CVC4_API_SOLVER_CHECK_TERM(term);
  CVC4_API_CHECK(sort == term.getSort())
      << "Invalid sort of function body '" << term << "', expected '" << sort
      << "'";

  std::vector<Sort> domain_sorts;
  for (const auto& bv : bound_vars)
  {
    domain_sorts.push_back(bv.getSort());
  }
  Sort fun_sort =
      domain_sorts.empty()
          ? sort
          : Sort(this,
                 getNodeManager()->mkFunctionType(
                     Sort::sortVectorToTypeNodes(domain_sorts), *sort.d_type));
  Term fun = mkConst(fun_sort, symbol);

  CVC4_API_SOLVER_CHECK_BOUND_VARS_DEF_FUN(fun, bound_vars, domain_sorts);
  //////// all checks before this line

  d_smtEngine->defineFunction(
      *fun.d_node, Term::termVectorToNodes(bound_vars), *term.d_node, global);
  return fun;
  ////////
  CVC4_API_TRY_CATCH_END;
}

Term Solver::defineFun(const Term& fun,
                       const std::vector<Term>& bound_vars,
                       const Term& term,
                       bool global) const
{
  CVC4_API_TRY_CATCH_BEGIN;
  CVC4_API_SOLVER_CHECK_TERM(fun);
  CVC4_API_SOLVER_CHECK_TERM(term);
  if (fun.getSort().isFunction())
  {
    std::vector<Sort> domain_sorts = fun.getSort().getFunctionDomainSorts();
    CVC4_API_SOLVER_CHECK_BOUND_VARS_DEF_FUN(fun, bound_vars, domain_sorts);
    Sort codomain = fun.getSort().getFunctionCodomainSort();
    CVC4_API_CHECK(codomain == term.getSort())
        << "Invalid sort of function body '" << term << "', expected '"
        << codomain << "'";
  }
  else
  {
    CVC4_API_SOLVER_CHECK_BOUND_VARS(bound_vars);
    CVC4_API_ARG_CHECK_EXPECTED(bound_vars.size() == 0, fun)
        << "function or nullary symbol";
  }
  //////// all checks before this line
  std::vector<Node> ebound_vars = Term::termVectorToNodes(bound_vars);
  d_smtEngine->defineFunction(*fun.d_node, ebound_vars, *term.d_node, global);
  return fun;
  ////////
  CVC4_API_TRY_CATCH_END;
}

/**
 *  ( define-fun-rec <function_def> )
 */
Term Solver::defineFunRec(const std::string& symbol,
                          const std::vector<Term>& bound_vars,
                          const Sort& sort,
                          const Term& term,
                          bool global) const
{
  NodeManagerScope scope(getNodeManager());
  CVC4_API_TRY_CATCH_BEGIN;

  CVC4_API_CHECK(d_smtEngine->getUserLogicInfo().isQuantified())
      << "recursive function definitions require a logic with quantifiers";
  CVC4_API_CHECK(
      d_smtEngine->getUserLogicInfo().isTheoryEnabled(theory::THEORY_UF))
      << "recursive function definitions require a logic with uninterpreted "
         "functions";

  CVC4_API_SOLVER_CHECK_TERM(term);
  CVC4_API_SOLVER_CHECK_CODOMAIN_SORT(sort);
  CVC4_API_CHECK(sort == term.getSort())
      << "Invalid sort of function body '" << term << "', expected '" << sort
      << "'";

  std::vector<Sort> domain_sorts;
  for (const auto& bv : bound_vars)
  {
    domain_sorts.push_back(bv.getSort());
  }
  Sort fun_sort =
      domain_sorts.empty()
          ? sort
          : Sort(this,
                 getNodeManager()->mkFunctionType(
                     Sort::sortVectorToTypeNodes(domain_sorts), *sort.d_type));
  Term fun = mkConst(fun_sort, symbol);

  CVC4_API_SOLVER_CHECK_BOUND_VARS_DEF_FUN(fun, bound_vars, domain_sorts);
  //////// all checks before this line

  d_smtEngine->defineFunctionRec(
      *fun.d_node, Term::termVectorToNodes(bound_vars), *term.d_node, global);

  return fun;
  ////////
  CVC4_API_TRY_CATCH_END;
}

Term Solver::defineFunRec(const Term& fun,
                          const std::vector<Term>& bound_vars,
                          const Term& term,
                          bool global) const
{
  NodeManagerScope scope(getNodeManager());
  CVC4_API_TRY_CATCH_BEGIN;

  CVC4_API_CHECK(d_smtEngine->getUserLogicInfo().isQuantified())
      << "recursive function definitions require a logic with quantifiers";
  CVC4_API_CHECK(
      d_smtEngine->getUserLogicInfo().isTheoryEnabled(theory::THEORY_UF))
      << "recursive function definitions require a logic with uninterpreted "
         "functions";

  CVC4_API_SOLVER_CHECK_TERM(fun);
  CVC4_API_SOLVER_CHECK_TERM(term);
  if (fun.getSort().isFunction())
  {
    std::vector<Sort> domain_sorts = fun.getSort().getFunctionDomainSorts();
    CVC4_API_SOLVER_CHECK_BOUND_VARS_DEF_FUN(fun, bound_vars, domain_sorts);
    Sort codomain = fun.getSort().getFunctionCodomainSort();
    CVC4_API_CHECK(codomain == term.getSort())
        << "Invalid sort of function body '" << term << "', expected '"
        << codomain << "'";
  }
  else
  {
    CVC4_API_SOLVER_CHECK_BOUND_VARS(bound_vars);
    CVC4_API_ARG_CHECK_EXPECTED(bound_vars.size() == 0, fun)
        << "function or nullary symbol";
  }
  //////// all checks before this line

  std::vector<Node> ebound_vars = Term::termVectorToNodes(bound_vars);
  d_smtEngine->defineFunctionRec(
      *fun.d_node, ebound_vars, *term.d_node, global);
  return fun;
  ////////
  CVC4_API_TRY_CATCH_END;
}

/**
 *  ( define-funs-rec ( <function_decl>^{n+1} ) ( <term>^{n+1} ) )
 */
void Solver::defineFunsRec(const std::vector<Term>& funs,
                           const std::vector<std::vector<Term>>& bound_vars,
                           const std::vector<Term>& terms,
                           bool global) const
{
  NodeManagerScope scope(getNodeManager());
  CVC4_API_TRY_CATCH_BEGIN;

  CVC4_API_CHECK(d_smtEngine->getUserLogicInfo().isQuantified())
      << "recursive function definitions require a logic with quantifiers";
  CVC4_API_CHECK(
      d_smtEngine->getUserLogicInfo().isTheoryEnabled(theory::THEORY_UF))
      << "recursive function definitions require a logic with uninterpreted "
         "functions";
  CVC4_API_SOLVER_CHECK_TERMS(funs);
  CVC4_API_SOLVER_CHECK_TERMS(terms);

  size_t funs_size = funs.size();
  CVC4_API_ARG_SIZE_CHECK_EXPECTED(funs_size == bound_vars.size(), bound_vars)
      << "'" << funs_size << "'";
  CVC4_API_ARG_SIZE_CHECK_EXPECTED(funs_size == terms.size(), terms)
      << "'" << funs_size << "'";

  for (size_t j = 0; j < funs_size; ++j)
  {
    const Term& fun = funs[j];
    const std::vector<Term>& bvars = bound_vars[j];
    const Term& term = terms[j];

    CVC4_API_ARG_AT_INDEX_CHECK_EXPECTED(
        this == fun.d_solver, "function", funs, j)
        << "function associated with this solver object";
    CVC4_API_ARG_AT_INDEX_CHECK_EXPECTED(
        this == term.d_solver, "term", terms, j)
        << "term associated with this solver object";

    if (fun.getSort().isFunction())
    {
      std::vector<Sort> domain_sorts = fun.getSort().getFunctionDomainSorts();
      CVC4_API_SOLVER_CHECK_BOUND_VARS_DEF_FUN(fun, bvars, domain_sorts);
      Sort codomain = fun.getSort().getFunctionCodomainSort();
      CVC4_API_ARG_AT_INDEX_CHECK_EXPECTED(
          codomain == term.getSort(), "sort of function body", terms, j)
          << "'" << codomain << "'";
    }
    else
    {
      CVC4_API_SOLVER_CHECK_BOUND_VARS(bvars);
      CVC4_API_ARG_CHECK_EXPECTED(bvars.size() == 0, fun)
          << "function or nullary symbol";
    }
  }
  //////// all checks before this line
  std::vector<Node> efuns = Term::termVectorToNodes(funs);
  std::vector<std::vector<Node>> ebound_vars;
  for (const auto& v : bound_vars)
  {
    ebound_vars.push_back(Term::termVectorToNodes(v));
  }
  std::vector<Node> nodes = Term::termVectorToNodes(terms);
  d_smtEngine->defineFunctionsRec(efuns, ebound_vars, nodes, global);
  ////////
  CVC4_API_TRY_CATCH_END;
}

/**
 *  ( echo <std::string> )
 */
void Solver::echo(std::ostream& out, const std::string& str) const
{
  out << str;
}

/**
 *  ( get-assertions )
 */
std::vector<Term> Solver::getAssertions(void) const
{
  CVC4_API_TRY_CATCH_BEGIN;
  //////// all checks before this line
  std::vector<Node> assertions = d_smtEngine->getAssertions();
  /* Can not use
   *   return std::vector<Term>(assertions.begin(), assertions.end());
   * here since constructor is private */
  std::vector<Term> res;
  for (const Node& e : assertions)
  {
    res.push_back(Term(this, e));
  }
  return res;
  ////////
  CVC4_API_TRY_CATCH_END;
}

/**
 *  ( get-info <info_flag> )
 */
std::string Solver::getInfo(const std::string& flag) const
{
  CVC4_API_TRY_CATCH_BEGIN;
  CVC4_API_RECOVERABLE_CHECK(d_smtEngine->isValidGetInfoFlag(flag))
      << "Unrecognized flag for getInfo.";
  //////// all checks before this line
  return d_smtEngine->getInfo(flag).toString();
  ////////
  CVC4_API_TRY_CATCH_END;
}

/**
 *  ( get-option <keyword> )
 */
std::string Solver::getOption(const std::string& option) const
{
  CVC4_API_TRY_CATCH_BEGIN;
<<<<<<< HEAD
  Node res = d_smtEngine->getOption(option);
=======
  //////// all checks before this line
  SExpr res = d_smtEngine->getOption(option);
>>>>>>> d52bc441
  return res.toString();
  ////////
  CVC4_API_TRY_CATCH_END;
}

/**
 *  ( get-unsat-assumptions )
 */
std::vector<Term> Solver::getUnsatAssumptions(void) const
{
  CVC4_API_TRY_CATCH_BEGIN;
  NodeManagerScope scope(getNodeManager());
  CVC4_API_CHECK(d_smtEngine->getOptions()[options::incrementalSolving])
      << "Cannot get unsat assumptions unless incremental solving is enabled "
         "(try --incremental)";
  CVC4_API_CHECK(d_smtEngine->getOptions()[options::unsatAssumptions])
      << "Cannot get unsat assumptions unless explicitly enabled "
         "(try --produce-unsat-assumptions)";
  CVC4_API_CHECK(d_smtEngine->getSmtMode() == SmtMode::UNSAT)
      << "Cannot get unsat assumptions unless in unsat mode.";
  //////// all checks before this line

  std::vector<Node> uassumptions = d_smtEngine->getUnsatAssumptions();
  /* Can not use
   *   return std::vector<Term>(uassumptions.begin(), uassumptions.end());
   * here since constructor is private */
  std::vector<Term> res;
  for (const Node& n : uassumptions)
  {
    res.push_back(Term(this, n));
  }
  return res;
  ////////
  CVC4_API_TRY_CATCH_END;
}

/**
 *  ( get-unsat-core )
 */
std::vector<Term> Solver::getUnsatCore(void) const
{
  CVC4_API_TRY_CATCH_BEGIN;
  NodeManagerScope scope(getNodeManager());
  CVC4_API_CHECK(d_smtEngine->getOptions()[options::unsatCores])
      << "Cannot get unsat core unless explicitly enabled "
         "(try --produce-unsat-cores)";
  CVC4_API_RECOVERABLE_CHECK(d_smtEngine->getSmtMode() == SmtMode::UNSAT)
      << "Cannot get unsat core unless in unsat mode.";
  //////// all checks before this line
  UnsatCore core = d_smtEngine->getUnsatCore();
  /* Can not use
   *   return std::vector<Term>(core.begin(), core.end());
   * here since constructor is private */
  std::vector<Term> res;
  for (const Node& e : core)
  {
    res.push_back(Term(this, e));
  }
  return res;
  ////////
  CVC4_API_TRY_CATCH_END;
}

/**
 *  ( get-value ( <term> ) )
 */
Term Solver::getValue(const Term& term) const
{
  CVC4_API_TRY_CATCH_BEGIN;
  CVC4_API_SOLVER_CHECK_TERM(term);
  //////// all checks before this line
  return getValueHelper(term);
  ////////
  CVC4_API_TRY_CATCH_END;
}

/**
 *  ( get-value ( <term>+ ) )
 */
std::vector<Term> Solver::getValue(const std::vector<Term>& terms) const
{
  CVC4_API_TRY_CATCH_BEGIN;
  NodeManagerScope scope(getNodeManager());
  CVC4_API_RECOVERABLE_CHECK(d_smtEngine->getOptions()[options::produceModels])
      << "Cannot get value unless model generation is enabled "
         "(try --produce-models)";
  CVC4_API_RECOVERABLE_CHECK(d_smtEngine->isSmtModeSat())
      << "Cannot get value unless after a SAT or unknown response.";
  CVC4_API_SOLVER_CHECK_TERMS(terms);
  //////// all checks before this line

  std::vector<Term> res;
  for (size_t i = 0, n = terms.size(); i < n; ++i)
  {
    /* Can not use emplace_back here since constructor is private. */
    res.push_back(getValueHelper(terms[i]));
  }
  return res;
  ////////
  CVC4_API_TRY_CATCH_END;
}

Term Solver::getQuantifierElimination(const Term& q) const
{
  NodeManagerScope scope(getNodeManager());
  CVC4_API_TRY_CATCH_BEGIN;
  CVC4_API_SOLVER_CHECK_TERM(q);
  //////// all checks before this line
  return Term(this,
              d_smtEngine->getQuantifierElimination(q.getNode(), true, true));
  ////////
  CVC4_API_TRY_CATCH_END;
}

Term Solver::getQuantifierEliminationDisjunct(const Term& q) const
{
  NodeManagerScope scope(getNodeManager());
  CVC4_API_TRY_CATCH_BEGIN;
  CVC4_API_SOLVER_CHECK_TERM(q);
  //////// all checks before this line
  return Term(
      this, d_smtEngine->getQuantifierElimination(q.getNode(), false, true));
  ////////
  CVC4_API_TRY_CATCH_END;
}

void Solver::declareSeparationHeap(const Sort& locSort,
                                   const Sort& dataSort) const
{
  CVC4_API_TRY_CATCH_BEGIN;
  CVC4_API_SOLVER_CHECK_SORT(locSort);
  CVC4_API_SOLVER_CHECK_SORT(dataSort);
  CVC4_API_CHECK(
      d_smtEngine->getLogicInfo().isTheoryEnabled(theory::THEORY_SEP))
      << "Cannot obtain separation logic expressions if not using the "
         "separation logic theory.";
  //////// all checks before this line
  d_smtEngine->declareSepHeap(locSort.getTypeNode(), dataSort.getTypeNode());
  ////////
  CVC4_API_TRY_CATCH_END;
}

Term Solver::getSeparationHeap() const
{
  NodeManagerScope scope(getNodeManager());
  CVC4_API_TRY_CATCH_BEGIN;
  CVC4_API_CHECK(
      d_smtEngine->getLogicInfo().isTheoryEnabled(theory::THEORY_SEP))
      << "Cannot obtain separation logic expressions if not using the "
         "separation logic theory.";
  CVC4_API_CHECK(d_smtEngine->getOptions()[options::produceModels])
      << "Cannot get separation heap term unless model generation is enabled "
         "(try --produce-models)";
  CVC4_API_RECOVERABLE_CHECK(d_smtEngine->isSmtModeSat())
      << "Can only get separtion heap term after sat or unknown response.";
  //////// all checks before this line
  return Term(this, d_smtEngine->getSepHeapExpr());
  ////////
  CVC4_API_TRY_CATCH_END;
}

Term Solver::getSeparationNilTerm() const
{
  NodeManagerScope scope(getNodeManager());
  CVC4_API_TRY_CATCH_BEGIN;
  CVC4_API_CHECK(
      d_smtEngine->getLogicInfo().isTheoryEnabled(theory::THEORY_SEP))
      << "Cannot obtain separation logic expressions if not using the "
         "separation logic theory.";
  CVC4_API_CHECK(d_smtEngine->getOptions()[options::produceModels])
      << "Cannot get separation nil term unless model generation is enabled "
         "(try --produce-models)";
  CVC4_API_RECOVERABLE_CHECK(d_smtEngine->isSmtModeSat())
      << "Can only get separtion nil term after sat or unknown response.";
  //////// all checks before this line
  return Term(this, d_smtEngine->getSepNilExpr());
  ////////
  CVC4_API_TRY_CATCH_END;
}

/**
 *  ( pop <numeral> )
 */
void Solver::pop(uint32_t nscopes) const
{
  NodeManagerScope scope(getNodeManager());
  CVC4_API_TRY_CATCH_BEGIN;
  CVC4_API_CHECK(d_smtEngine->getOptions()[options::incrementalSolving])
      << "Cannot pop when not solving incrementally (use --incremental)";
  CVC4_API_CHECK(nscopes <= d_smtEngine->getNumUserLevels())
      << "Cannot pop beyond first pushed context";
  //////// all checks before this line
  for (uint32_t n = 0; n < nscopes; ++n)
  {
    d_smtEngine->pop();
  }
  ////////
  CVC4_API_TRY_CATCH_END;
}

bool Solver::getInterpolant(const Term& conj, Term& output) const
{
  NodeManagerScope scope(getNodeManager());
  CVC4_API_TRY_CATCH_BEGIN;
  CVC4_API_SOLVER_CHECK_TERM(conj);
  //////// all checks before this line
  Node result;
  bool success = d_smtEngine->getInterpol(*conj.d_node, result);
  if (success)
  {
    output = Term(this, result);
  }
  return success;
  ////////
  CVC4_API_TRY_CATCH_END;
}

bool Solver::getInterpolant(const Term& conj,
                            Grammar& grammar,
                            Term& output) const
{
  NodeManagerScope scope(getNodeManager());
  CVC4_API_TRY_CATCH_BEGIN;
  CVC4_API_SOLVER_CHECK_TERM(conj);
  //////// all checks before this line
  Node result;
  bool success =
      d_smtEngine->getInterpol(*conj.d_node, *grammar.resolve().d_type, result);
  if (success)
  {
    output = Term(this, result);
  }
  return success;
  ////////
  CVC4_API_TRY_CATCH_END;
}

bool Solver::getAbduct(const Term& conj, Term& output) const
{
  NodeManagerScope scope(getNodeManager());
  CVC4_API_TRY_CATCH_BEGIN;
  CVC4_API_SOLVER_CHECK_TERM(conj);
  //////// all checks before this line
  Node result;
  bool success = d_smtEngine->getAbduct(*conj.d_node, result);
  if (success)
  {
    output = Term(this, result);
  }
  return success;
  ////////
  CVC4_API_TRY_CATCH_END;
}

bool Solver::getAbduct(const Term& conj, Grammar& grammar, Term& output) const
{
  NodeManagerScope scope(getNodeManager());
  CVC4_API_TRY_CATCH_BEGIN;
  CVC4_API_SOLVER_CHECK_TERM(conj);
  //////// all checks before this line
  Node result;
  bool success =
      d_smtEngine->getAbduct(*conj.d_node, *grammar.resolve().d_type, result);
  if (success)
  {
    output = Term(this, result);
  }
  return success;
  ////////
  CVC4_API_TRY_CATCH_END;
}

void Solver::blockModel() const
{
  NodeManagerScope scope(getNodeManager());
  CVC4_API_TRY_CATCH_BEGIN;
  CVC4_API_CHECK(d_smtEngine->getOptions()[options::produceModels])
      << "Cannot get value unless model generation is enabled "
         "(try --produce-models)";
  CVC4_API_RECOVERABLE_CHECK(d_smtEngine->isSmtModeSat())
      << "Can only block model after sat or unknown response.";
  //////// all checks before this line
  d_smtEngine->blockModel();
  ////////
  CVC4_API_TRY_CATCH_END;
}

void Solver::blockModelValues(const std::vector<Term>& terms) const
{
  NodeManagerScope scope(getNodeManager());
  CVC4_API_TRY_CATCH_BEGIN;
  CVC4_API_CHECK(d_smtEngine->getOptions()[options::produceModels])
      << "Cannot get value unless model generation is enabled "
         "(try --produce-models)";
  CVC4_API_RECOVERABLE_CHECK(d_smtEngine->isSmtModeSat())
      << "Can only block model values after sat or unknown response.";
  CVC4_API_ARG_SIZE_CHECK_EXPECTED(!terms.empty(), terms)
      << "a non-empty set of terms";
  CVC4_API_SOLVER_CHECK_TERMS(terms);
  //////// all checks before this line
  d_smtEngine->blockModelValues(Term::termVectorToNodes(terms));
  ////////
  CVC4_API_TRY_CATCH_END;
}

void Solver::printInstantiations(std::ostream& out) const
{
  NodeManagerScope scope(getNodeManager());
  CVC4_API_TRY_CATCH_BEGIN;
  //////// all checks before this line
  d_smtEngine->printInstantiations(out);
  ////////
  CVC4_API_TRY_CATCH_END;
}

/**
 *  ( push <numeral> )
 */
void Solver::push(uint32_t nscopes) const
{
  NodeManagerScope scope(getNodeManager());
  CVC4_API_TRY_CATCH_BEGIN;
  CVC4_API_CHECK(d_smtEngine->getOptions()[options::incrementalSolving])
      << "Cannot push when not solving incrementally (use --incremental)";
  //////// all checks before this line
  for (uint32_t n = 0; n < nscopes; ++n)
  {
    d_smtEngine->push();
  }
  ////////
  CVC4_API_TRY_CATCH_END;
}

/**
 *  ( reset-assertions )
 */
void Solver::resetAssertions(void) const
{
  CVC4_API_TRY_CATCH_BEGIN;
  //////// all checks before this line
  d_smtEngine->resetAssertions();
  ////////
  CVC4_API_TRY_CATCH_END;
}

/**
 *  ( set-info <attribute> )
 */
void Solver::setInfo(const std::string& keyword, const std::string& value) const
{
  CVC4_API_TRY_CATCH_BEGIN;
  CVC4_API_RECOVERABLE_ARG_CHECK_EXPECTED(
      keyword == "source" || keyword == "category" || keyword == "difficulty"
          || keyword == "filename" || keyword == "license" || keyword == "name"
          || keyword == "notes" || keyword == "smt-lib-version"
          || keyword == "status",
      keyword)
      << "'source', 'category', 'difficulty', 'filename', 'license', 'name', "
         "'notes', 'smt-lib-version' or 'status'";
  CVC4_API_RECOVERABLE_ARG_CHECK_EXPECTED(
      keyword != "smt-lib-version" || value == "2" || value == "2.0"
          || value == "2.5" || value == "2.6",
      value)
      << "'2.0', '2.5', '2.6'";
  CVC4_API_ARG_CHECK_EXPECTED(keyword != "status" || value == "sat"
                                  || value == "unsat" || value == "unknown",
                              value)
      << "'sat', 'unsat' or 'unknown'";
  //////// all checks before this line
  d_smtEngine->setInfo(keyword, value);
  ////////
  CVC4_API_TRY_CATCH_END;
}

/**
 *  ( set-logic <symbol> )
 */
void Solver::setLogic(const std::string& logic) const
{
  CVC4_API_TRY_CATCH_BEGIN;
  CVC4_API_CHECK(!d_smtEngine->isFullyInited())
      << "Invalid call to 'setLogic', solver is already fully initialized";
  CVC4::LogicInfo logic_info(logic);
  //////// all checks before this line
  d_smtEngine->setLogic(logic_info);
  ////////
  CVC4_API_TRY_CATCH_END;
}

/**
 *  ( set-option <option> )
 */
void Solver::setOption(const std::string& option,
                       const std::string& value) const
{
  CVC4_API_TRY_CATCH_BEGIN;
  CVC4_API_CHECK(!d_smtEngine->isFullyInited())
      << "Invalid call to 'setOption', solver is already fully initialized";
  //////// all checks before this line
  d_smtEngine->setOption(option, value);
  ////////
  CVC4_API_TRY_CATCH_END;
}

Term Solver::mkSygusVar(const Sort& sort, const std::string& symbol) const
{
  CVC4_API_TRY_CATCH_BEGIN;
  CVC4_API_SOLVER_CHECK_SORT(sort);
  //////// all checks before this line
  Node res = getNodeManager()->mkBoundVar(symbol, *sort.d_type);
  (void)res.getType(true); /* kick off type checking */

  d_smtEngine->declareSygusVar(res);

  return Term(this, res);
  ////////
  CVC4_API_TRY_CATCH_END;
}

Grammar Solver::mkSygusGrammar(const std::vector<Term>& boundVars,
                               const std::vector<Term>& ntSymbols) const
{
  CVC4_API_TRY_CATCH_BEGIN;
  CVC4_API_ARG_SIZE_CHECK_EXPECTED(!ntSymbols.empty(), ntSymbols)
      << "a non-empty vector";
  CVC4_API_SOLVER_CHECK_BOUND_VARS(boundVars);
  CVC4_API_SOLVER_CHECK_BOUND_VARS(ntSymbols);
  //////// all checks before this line
  return Grammar(this, boundVars, ntSymbols);
  ////////
  CVC4_API_TRY_CATCH_END;
}

Term Solver::synthFun(const std::string& symbol,
                      const std::vector<Term>& boundVars,
                      const Sort& sort) const
{
  CVC4_API_TRY_CATCH_BEGIN;
  CVC4_API_SOLVER_CHECK_BOUND_VARS(boundVars);
  CVC4_API_SOLVER_CHECK_SORT(sort);
  //////// all checks before this line
  return synthFunHelper(symbol, boundVars, sort);
  ////////
  CVC4_API_TRY_CATCH_END;
}

Term Solver::synthFun(const std::string& symbol,
                      const std::vector<Term>& boundVars,
                      Sort sort,
                      Grammar& grammar) const
{
  CVC4_API_TRY_CATCH_BEGIN;
  CVC4_API_SOLVER_CHECK_BOUND_VARS(boundVars);
  CVC4_API_SOLVER_CHECK_SORT(sort);
  //////// all checks before this line
  return synthFunHelper(symbol, boundVars, sort, false, &grammar);
  ////////
  CVC4_API_TRY_CATCH_END;
}

Term Solver::synthInv(const std::string& symbol,
                      const std::vector<Term>& boundVars) const
{
  CVC4_API_TRY_CATCH_BEGIN;
  CVC4_API_SOLVER_CHECK_BOUND_VARS(boundVars);
  //////// all checks before this line
  return synthFunHelper(
      symbol, boundVars, Sort(this, getNodeManager()->booleanType()), true);
  ////////
  CVC4_API_TRY_CATCH_END;
}

Term Solver::synthInv(const std::string& symbol,
                      const std::vector<Term>& boundVars,
                      Grammar& grammar) const
{
  CVC4_API_TRY_CATCH_BEGIN;
  CVC4_API_SOLVER_CHECK_BOUND_VARS(boundVars);
  //////// all checks before this line
  return synthFunHelper(symbol,
                        boundVars,
                        Sort(this, getNodeManager()->booleanType()),
                        true,
                        &grammar);
  ////////
  CVC4_API_TRY_CATCH_END;
}

void Solver::addSygusConstraint(const Term& term) const
{
  NodeManagerScope scope(getNodeManager());
  CVC4_API_TRY_CATCH_BEGIN;
  CVC4_API_SOLVER_CHECK_TERM(term);
  CVC4_API_ARG_CHECK_EXPECTED(
      term.d_node->getType() == getNodeManager()->booleanType(), term)
      << "boolean term";
  //////// all checks before this line
  d_smtEngine->assertSygusConstraint(*term.d_node);
  ////////
  CVC4_API_TRY_CATCH_END;
}

void Solver::addSygusInvConstraint(Term inv,
                                   Term pre,
                                   Term trans,
                                   Term post) const
{
  CVC4_API_TRY_CATCH_BEGIN;
  CVC4_API_SOLVER_CHECK_TERM(inv);
  CVC4_API_SOLVER_CHECK_TERM(pre);
  CVC4_API_SOLVER_CHECK_TERM(trans);
  CVC4_API_SOLVER_CHECK_TERM(post);

  CVC4_API_ARG_CHECK_EXPECTED(inv.d_node->getType().isFunction(), inv)
      << "a function";

  TypeNode invType = inv.d_node->getType();

  CVC4_API_ARG_CHECK_EXPECTED(invType.getRangeType().isBoolean(), inv)
      << "boolean range";

  CVC4_API_CHECK(pre.d_node->getType() == invType)
      << "Expected inv and pre to have the same sort";

  CVC4_API_CHECK(post.d_node->getType() == invType)
      << "Expected inv and post to have the same sort";
  //////// all checks before this line

  const std::vector<TypeNode>& invArgTypes = invType.getArgTypes();

  std::vector<TypeNode> expectedTypes;
  expectedTypes.reserve(2 * invArgTypes.size() + 1);

  for (size_t i = 0, n = invArgTypes.size(); i < 2 * n; i += 2)
  {
    expectedTypes.push_back(invArgTypes[i % n]);
    expectedTypes.push_back(invArgTypes[(i + 1) % n]);
  }

  expectedTypes.push_back(invType.getRangeType());
  TypeNode expectedTransType = getNodeManager()->mkFunctionType(expectedTypes);

  CVC4_API_CHECK(trans.d_node->getType() == expectedTransType)
      << "Expected trans's sort to be " << invType;

  d_smtEngine->assertSygusInvConstraint(
      *inv.d_node, *pre.d_node, *trans.d_node, *post.d_node);
  ////////
  CVC4_API_TRY_CATCH_END;
}

Result Solver::checkSynth() const
{
  CVC4_API_TRY_CATCH_BEGIN;
  //////// all checks before this line
  return d_smtEngine->checkSynth();
  ////////
  CVC4_API_TRY_CATCH_END;
}

Term Solver::getSynthSolution(Term term) const
{
  CVC4_API_TRY_CATCH_BEGIN;
  CVC4_API_SOLVER_CHECK_TERM(term);

  std::map<CVC4::Node, CVC4::Node> map;
  CVC4_API_CHECK(d_smtEngine->getSynthSolutions(map))
      << "The solver is not in a state immediately preceded by a "
         "successful call to checkSynth";

  std::map<CVC4::Node, CVC4::Node>::const_iterator it = map.find(*term.d_node);

  CVC4_API_CHECK(it != map.cend()) << "Synth solution not found for given term";
  //////// all checks before this line
  return Term(this, it->second);
  ////////
  CVC4_API_TRY_CATCH_END;
}

std::vector<Term> Solver::getSynthSolutions(
    const std::vector<Term>& terms) const
{
  CVC4_API_TRY_CATCH_BEGIN;
  CVC4_API_ARG_SIZE_CHECK_EXPECTED(!terms.empty(), terms) << "non-empty vector";
  CVC4_API_SOLVER_CHECK_TERMS(terms);

  std::map<CVC4::Node, CVC4::Node> map;
  CVC4_API_CHECK(d_smtEngine->getSynthSolutions(map))
      << "The solver is not in a state immediately preceded by a "
         "successful call to checkSynth";
  //////// all checks before this line

  std::vector<Term> synthSolution;
  synthSolution.reserve(terms.size());

  for (size_t i = 0, n = terms.size(); i < n; ++i)
  {
    std::map<CVC4::Node, CVC4::Node>::const_iterator it =
        map.find(*terms[i].d_node);

    CVC4_API_CHECK(it != map.cend())
        << "Synth solution not found for term at index " << i;

    synthSolution.push_back(Term(this, it->second));
  }

  return synthSolution;
  ////////
  CVC4_API_TRY_CATCH_END;
}

void Solver::printSynthSolution(std::ostream& out) const
{
  CVC4_API_TRY_CATCH_BEGIN;
  //////// all checks before this line
  d_smtEngine->printSynthSolution(out);
  ////////
  CVC4_API_TRY_CATCH_END;
}

/**
 * !!! This is only temporarily available until the parser is fully migrated to
 * the new API. !!!
 */
SmtEngine* Solver::getSmtEngine(void) const { return d_smtEngine.get(); }

/**
 * !!! This is only temporarily available until the parser is fully migrated to
 * the new API. !!!
 */
Options& Solver::getOptions(void) { return d_smtEngine->getOptions(); }

}  // namespace api

}  // namespace CVC4<|MERGE_RESOLUTION|>--- conflicted
+++ resolved
@@ -6228,12 +6228,8 @@
 std::string Solver::getOption(const std::string& option) const
 {
   CVC4_API_TRY_CATCH_BEGIN;
-<<<<<<< HEAD
+  //////// all checks before this line
   Node res = d_smtEngine->getOption(option);
-=======
-  //////// all checks before this line
-  SExpr res = d_smtEngine->getOption(option);
->>>>>>> d52bc441
   return res.toString();
   ////////
   CVC4_API_TRY_CATCH_END;
