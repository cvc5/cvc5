/*********************                                                        */
/*! \file cvc4cpp.cpp
 ** \verbatim
 ** Top contributors (to current version):
 **   Aina Niemetz, Makai Mann, Andrew Reynolds
 ** This file is part of the CVC4 project.
 ** Copyright (c) 2009-2020 by the authors listed in the file AUTHORS
 ** in the top-level source directory) and their institutional affiliations.
 ** All rights reserved.  See the file COPYING in the top-level source
 ** directory for licensing information.\endverbatim
 **
 ** \brief The CVC4 C++ API.
 **
 ** The CVC4 C++ API.
 **
 ** A brief note on how to guard API functions:
 **
 ** In general, we think of API guards as a fence -- they are supposed to make
 ** sure that no invalid arguments get passed into internal realms of CVC4.
 ** Thus we always want to catch such cases on the API level (and can then
 ** assert internally that no invalid argument is passed in).
 **
 ** The only special case is when we use 3rd party back-ends we have no control
 ** over, and which throw (invalid_argument) exceptions anyways. In this case,
 ** we do not replicate argument checks but delegate them to the back-end,
 ** catch thrown exceptions, and raise a CVC4ApiException.
 **
 ** Our Integer implementation, e.g., is such a special case since we support
 ** two different back end implementations (GMP, CLN). Be aware that they do
 ** not fully agree on what is (in)valid input, which requires extra checks for
 ** consistent behavior (see Solver::mkRealFromStrHelper for an example).
 **/

#include "api/cvc4cpp.h"

#include <cstring>
#include <sstream>

#include "base/check.h"
#include "base/configuration.h"
#include "expr/dtype.h"
#include "expr/expr.h"
#include "expr/expr_manager.h"
#include "expr/expr_manager_scope.h"
#include "expr/kind.h"
#include "expr/metakind.h"
#include "expr/node.h"
#include "expr/node_manager.h"
#include "expr/sequence.h"
#include "expr/type.h"
#include "options/main_options.h"
#include "options/options.h"
#include "options/smt_options.h"
#include "smt/model.h"
#include "smt/smt_engine.h"
#include "theory/logic_info.h"
#include "theory/theory_model.h"
#include "util/random.h"
#include "util/result.h"
#include "util/utility.h"

namespace CVC4 {
namespace api {

/* -------------------------------------------------------------------------- */
/* Kind                                                                       */
/* -------------------------------------------------------------------------- */

/* Mapping from external (API) kind to internal kind. */
const static std::unordered_map<Kind, CVC4::Kind, KindHashFunction> s_kinds{
    {INTERNAL_KIND, CVC4::Kind::UNDEFINED_KIND},
    {UNDEFINED_KIND, CVC4::Kind::UNDEFINED_KIND},
    {NULL_EXPR, CVC4::Kind::NULL_EXPR},
    /* Builtin ------------------------------------------------------------- */
    {UNINTERPRETED_CONSTANT, CVC4::Kind::UNINTERPRETED_CONSTANT},
    {ABSTRACT_VALUE, CVC4::Kind::ABSTRACT_VALUE},
    {EQUAL, CVC4::Kind::EQUAL},
    {DISTINCT, CVC4::Kind::DISTINCT},
    {CONSTANT, CVC4::Kind::VARIABLE},
    {VARIABLE, CVC4::Kind::BOUND_VARIABLE},
    {LAMBDA, CVC4::Kind::LAMBDA},
    {WITNESS, CVC4::Kind::WITNESS},
    /* Boolean ------------------------------------------------------------- */
    {CONST_BOOLEAN, CVC4::Kind::CONST_BOOLEAN},
    {NOT, CVC4::Kind::NOT},
    {AND, CVC4::Kind::AND},
    {IMPLIES, CVC4::Kind::IMPLIES},
    {OR, CVC4::Kind::OR},
    {XOR, CVC4::Kind::XOR},
    {ITE, CVC4::Kind::ITE},
    {MATCH, CVC4::Kind::MATCH},
    {MATCH_CASE, CVC4::Kind::MATCH_CASE},
    {MATCH_BIND_CASE, CVC4::Kind::MATCH_BIND_CASE},
    /* UF ------------------------------------------------------------------ */
    {APPLY_UF, CVC4::Kind::APPLY_UF},
    {CARDINALITY_CONSTRAINT, CVC4::Kind::CARDINALITY_CONSTRAINT},
    {CARDINALITY_VALUE, CVC4::Kind::CARDINALITY_VALUE},
    {HO_APPLY, CVC4::Kind::HO_APPLY},
    /* Arithmetic ---------------------------------------------------------- */
    {PLUS, CVC4::Kind::PLUS},
    {MULT, CVC4::Kind::MULT},
    {IAND, CVC4::Kind::IAND},
    {MINUS, CVC4::Kind::MINUS},
    {UMINUS, CVC4::Kind::UMINUS},
    {DIVISION, CVC4::Kind::DIVISION},
    {INTS_DIVISION, CVC4::Kind::INTS_DIVISION},
    {INTS_MODULUS, CVC4::Kind::INTS_MODULUS},
    {ABS, CVC4::Kind::ABS},
    {DIVISIBLE, CVC4::Kind::DIVISIBLE},
    {POW, CVC4::Kind::POW},
    {EXPONENTIAL, CVC4::Kind::EXPONENTIAL},
    {SINE, CVC4::Kind::SINE},
    {COSINE, CVC4::Kind::COSINE},
    {TANGENT, CVC4::Kind::TANGENT},
    {COSECANT, CVC4::Kind::COSECANT},
    {SECANT, CVC4::Kind::SECANT},
    {COTANGENT, CVC4::Kind::COTANGENT},
    {ARCSINE, CVC4::Kind::ARCSINE},
    {ARCCOSINE, CVC4::Kind::ARCCOSINE},
    {ARCTANGENT, CVC4::Kind::ARCTANGENT},
    {ARCCOSECANT, CVC4::Kind::ARCCOSECANT},
    {ARCSECANT, CVC4::Kind::ARCSECANT},
    {ARCCOTANGENT, CVC4::Kind::ARCCOTANGENT},
    {SQRT, CVC4::Kind::SQRT},
    {CONST_RATIONAL, CVC4::Kind::CONST_RATIONAL},
    {LT, CVC4::Kind::LT},
    {LEQ, CVC4::Kind::LEQ},
    {GT, CVC4::Kind::GT},
    {GEQ, CVC4::Kind::GEQ},
    {IS_INTEGER, CVC4::Kind::IS_INTEGER},
    {TO_INTEGER, CVC4::Kind::TO_INTEGER},
    {TO_REAL, CVC4::Kind::TO_REAL},
    {PI, CVC4::Kind::PI},
    /* BV ------------------------------------------------------------------ */
    {CONST_BITVECTOR, CVC4::Kind::CONST_BITVECTOR},
    {BITVECTOR_CONCAT, CVC4::Kind::BITVECTOR_CONCAT},
    {BITVECTOR_AND, CVC4::Kind::BITVECTOR_AND},
    {BITVECTOR_OR, CVC4::Kind::BITVECTOR_OR},
    {BITVECTOR_XOR, CVC4::Kind::BITVECTOR_XOR},
    {BITVECTOR_NOT, CVC4::Kind::BITVECTOR_NOT},
    {BITVECTOR_NAND, CVC4::Kind::BITVECTOR_NAND},
    {BITVECTOR_NOR, CVC4::Kind::BITVECTOR_NOR},
    {BITVECTOR_XNOR, CVC4::Kind::BITVECTOR_XNOR},
    {BITVECTOR_COMP, CVC4::Kind::BITVECTOR_COMP},
    {BITVECTOR_MULT, CVC4::Kind::BITVECTOR_MULT},
    {BITVECTOR_PLUS, CVC4::Kind::BITVECTOR_PLUS},
    {BITVECTOR_SUB, CVC4::Kind::BITVECTOR_SUB},
    {BITVECTOR_NEG, CVC4::Kind::BITVECTOR_NEG},
    {BITVECTOR_UDIV, CVC4::Kind::BITVECTOR_UDIV},
    {BITVECTOR_UREM, CVC4::Kind::BITVECTOR_UREM},
    {BITVECTOR_SDIV, CVC4::Kind::BITVECTOR_SDIV},
    {BITVECTOR_SREM, CVC4::Kind::BITVECTOR_SREM},
    {BITVECTOR_SMOD, CVC4::Kind::BITVECTOR_SMOD},
    {BITVECTOR_SHL, CVC4::Kind::BITVECTOR_SHL},
    {BITVECTOR_LSHR, CVC4::Kind::BITVECTOR_LSHR},
    {BITVECTOR_ASHR, CVC4::Kind::BITVECTOR_ASHR},
    {BITVECTOR_ULT, CVC4::Kind::BITVECTOR_ULT},
    {BITVECTOR_ULE, CVC4::Kind::BITVECTOR_ULE},
    {BITVECTOR_UGT, CVC4::Kind::BITVECTOR_UGT},
    {BITVECTOR_UGE, CVC4::Kind::BITVECTOR_UGE},
    {BITVECTOR_SLT, CVC4::Kind::BITVECTOR_SLT},
    {BITVECTOR_SLE, CVC4::Kind::BITVECTOR_SLE},
    {BITVECTOR_SGT, CVC4::Kind::BITVECTOR_SGT},
    {BITVECTOR_SGE, CVC4::Kind::BITVECTOR_SGE},
    {BITVECTOR_ULTBV, CVC4::Kind::BITVECTOR_ULTBV},
    {BITVECTOR_SLTBV, CVC4::Kind::BITVECTOR_SLTBV},
    {BITVECTOR_ITE, CVC4::Kind::BITVECTOR_ITE},
    {BITVECTOR_REDOR, CVC4::Kind::BITVECTOR_REDOR},
    {BITVECTOR_REDAND, CVC4::Kind::BITVECTOR_REDAND},
    {BITVECTOR_EXTRACT, CVC4::Kind::BITVECTOR_EXTRACT},
    {BITVECTOR_REPEAT, CVC4::Kind::BITVECTOR_REPEAT},
    {BITVECTOR_ZERO_EXTEND, CVC4::Kind::BITVECTOR_ZERO_EXTEND},
    {BITVECTOR_SIGN_EXTEND, CVC4::Kind::BITVECTOR_SIGN_EXTEND},
    {BITVECTOR_ROTATE_LEFT, CVC4::Kind::BITVECTOR_ROTATE_LEFT},
    {BITVECTOR_ROTATE_RIGHT, CVC4::Kind::BITVECTOR_ROTATE_RIGHT},
    {INT_TO_BITVECTOR, CVC4::Kind::INT_TO_BITVECTOR},
    {BITVECTOR_TO_NAT, CVC4::Kind::BITVECTOR_TO_NAT},
    /* FP ------------------------------------------------------------------ */
    {CONST_FLOATINGPOINT, CVC4::Kind::CONST_FLOATINGPOINT},
    {CONST_ROUNDINGMODE, CVC4::Kind::CONST_ROUNDINGMODE},
    {FLOATINGPOINT_FP, CVC4::Kind::FLOATINGPOINT_FP},
    {FLOATINGPOINT_EQ, CVC4::Kind::FLOATINGPOINT_EQ},
    {FLOATINGPOINT_ABS, CVC4::Kind::FLOATINGPOINT_ABS},
    {FLOATINGPOINT_NEG, CVC4::Kind::FLOATINGPOINT_NEG},
    {FLOATINGPOINT_PLUS, CVC4::Kind::FLOATINGPOINT_PLUS},
    {FLOATINGPOINT_SUB, CVC4::Kind::FLOATINGPOINT_SUB},
    {FLOATINGPOINT_MULT, CVC4::Kind::FLOATINGPOINT_MULT},
    {FLOATINGPOINT_DIV, CVC4::Kind::FLOATINGPOINT_DIV},
    {FLOATINGPOINT_FMA, CVC4::Kind::FLOATINGPOINT_FMA},
    {FLOATINGPOINT_SQRT, CVC4::Kind::FLOATINGPOINT_SQRT},
    {FLOATINGPOINT_REM, CVC4::Kind::FLOATINGPOINT_REM},
    {FLOATINGPOINT_RTI, CVC4::Kind::FLOATINGPOINT_RTI},
    {FLOATINGPOINT_MIN, CVC4::Kind::FLOATINGPOINT_MIN},
    {FLOATINGPOINT_MAX, CVC4::Kind::FLOATINGPOINT_MAX},
    {FLOATINGPOINT_LEQ, CVC4::Kind::FLOATINGPOINT_LEQ},
    {FLOATINGPOINT_LT, CVC4::Kind::FLOATINGPOINT_LT},
    {FLOATINGPOINT_GEQ, CVC4::Kind::FLOATINGPOINT_GEQ},
    {FLOATINGPOINT_GT, CVC4::Kind::FLOATINGPOINT_GT},
    {FLOATINGPOINT_ISN, CVC4::Kind::FLOATINGPOINT_ISN},
    {FLOATINGPOINT_ISSN, CVC4::Kind::FLOATINGPOINT_ISSN},
    {FLOATINGPOINT_ISZ, CVC4::Kind::FLOATINGPOINT_ISZ},
    {FLOATINGPOINT_ISINF, CVC4::Kind::FLOATINGPOINT_ISINF},
    {FLOATINGPOINT_ISNAN, CVC4::Kind::FLOATINGPOINT_ISNAN},
    {FLOATINGPOINT_ISNEG, CVC4::Kind::FLOATINGPOINT_ISNEG},
    {FLOATINGPOINT_ISPOS, CVC4::Kind::FLOATINGPOINT_ISPOS},
    {FLOATINGPOINT_TO_FP_FLOATINGPOINT,
     CVC4::Kind::FLOATINGPOINT_TO_FP_FLOATINGPOINT},
    {FLOATINGPOINT_TO_FP_REAL, CVC4::Kind::FLOATINGPOINT_TO_FP_REAL},
    {FLOATINGPOINT_TO_FP_SIGNED_BITVECTOR,
     CVC4::Kind::FLOATINGPOINT_TO_FP_SIGNED_BITVECTOR},
    {FLOATINGPOINT_TO_FP_UNSIGNED_BITVECTOR,
     CVC4::Kind::FLOATINGPOINT_TO_FP_UNSIGNED_BITVECTOR},
    {FLOATINGPOINT_TO_FP_GENERIC, CVC4::Kind::FLOATINGPOINT_TO_FP_GENERIC},
    {FLOATINGPOINT_TO_UBV, CVC4::Kind::FLOATINGPOINT_TO_UBV},
    {FLOATINGPOINT_TO_SBV, CVC4::Kind::FLOATINGPOINT_TO_SBV},
    {FLOATINGPOINT_TO_REAL, CVC4::Kind::FLOATINGPOINT_TO_REAL},
    /* Arrays -------------------------------------------------------------- */
    {SELECT, CVC4::Kind::SELECT},
    {STORE, CVC4::Kind::STORE},
    {CONST_ARRAY, CVC4::Kind::STORE_ALL},
    {EQ_RANGE, CVC4::Kind::EQ_RANGE},
    /* Datatypes ----------------------------------------------------------- */
    {APPLY_SELECTOR, CVC4::Kind::APPLY_SELECTOR},
    {APPLY_CONSTRUCTOR, CVC4::Kind::APPLY_CONSTRUCTOR},
    {APPLY_TESTER, CVC4::Kind::APPLY_TESTER},
    {TUPLE_UPDATE, CVC4::Kind::TUPLE_UPDATE},
    {RECORD_UPDATE, CVC4::Kind::RECORD_UPDATE},
    {DT_SIZE, CVC4::Kind::DT_SIZE},
    /* Separation Logic ---------------------------------------------------- */
    {SEP_NIL, CVC4::Kind::SEP_NIL},
    {SEP_EMP, CVC4::Kind::SEP_EMP},
    {SEP_PTO, CVC4::Kind::SEP_PTO},
    {SEP_STAR, CVC4::Kind::SEP_STAR},
    {SEP_WAND, CVC4::Kind::SEP_WAND},
    /* Sets ---------------------------------------------------------------- */
    {EMPTYSET, CVC4::Kind::EMPTYSET},
    {UNION, CVC4::Kind::UNION},
    {INTERSECTION, CVC4::Kind::INTERSECTION},
    {SETMINUS, CVC4::Kind::SETMINUS},
    {SUBSET, CVC4::Kind::SUBSET},
    {MEMBER, CVC4::Kind::MEMBER},
    {SINGLETON, CVC4::Kind::SINGLETON},
    {INSERT, CVC4::Kind::INSERT},
    {CARD, CVC4::Kind::CARD},
    {COMPLEMENT, CVC4::Kind::COMPLEMENT},
    {UNIVERSE_SET, CVC4::Kind::UNIVERSE_SET},
    {JOIN, CVC4::Kind::JOIN},
    {PRODUCT, CVC4::Kind::PRODUCT},
    {TRANSPOSE, CVC4::Kind::TRANSPOSE},
    {TCLOSURE, CVC4::Kind::TCLOSURE},
    {JOIN_IMAGE, CVC4::Kind::JOIN_IMAGE},
    {IDEN, CVC4::Kind::IDEN},
    {COMPREHENSION, CVC4::Kind::COMPREHENSION},
    {CHOOSE, CVC4::Kind::CHOOSE},
    /* Strings ------------------------------------------------------------- */
    {STRING_CONCAT, CVC4::Kind::STRING_CONCAT},
    {STRING_IN_REGEXP, CVC4::Kind::STRING_IN_REGEXP},
    {STRING_LENGTH, CVC4::Kind::STRING_LENGTH},
    {STRING_SUBSTR, CVC4::Kind::STRING_SUBSTR},
    {STRING_UPDATE, CVC4::Kind::STRING_UPDATE},
    {STRING_CHARAT, CVC4::Kind::STRING_CHARAT},
    {STRING_CONTAINS, CVC4::Kind::STRING_STRCTN},
    {STRING_INDEXOF, CVC4::Kind::STRING_STRIDOF},
    {STRING_REPLACE, CVC4::Kind::STRING_STRREPL},
    {STRING_REPLACE_ALL, CVC4::Kind::STRING_STRREPLALL},
    {STRING_REPLACE_RE, CVC4::Kind::STRING_REPLACE_RE},
    {STRING_REPLACE_RE_ALL, CVC4::Kind::STRING_REPLACE_RE_ALL},
    {STRING_TOLOWER, CVC4::Kind::STRING_TOLOWER},
    {STRING_TOUPPER, CVC4::Kind::STRING_TOUPPER},
    {STRING_REV, CVC4::Kind::STRING_REV},
    {STRING_FROM_CODE, CVC4::Kind::STRING_FROM_CODE},
    {STRING_TO_CODE, CVC4::Kind::STRING_TO_CODE},
    {STRING_LT, CVC4::Kind::STRING_LT},
    {STRING_LEQ, CVC4::Kind::STRING_LEQ},
    {STRING_PREFIX, CVC4::Kind::STRING_PREFIX},
    {STRING_SUFFIX, CVC4::Kind::STRING_SUFFIX},
    {STRING_IS_DIGIT, CVC4::Kind::STRING_IS_DIGIT},
    {STRING_FROM_INT, CVC4::Kind::STRING_ITOS},
    {STRING_TO_INT, CVC4::Kind::STRING_STOI},
    {CONST_STRING, CVC4::Kind::CONST_STRING},
    {STRING_TO_REGEXP, CVC4::Kind::STRING_TO_REGEXP},
    {REGEXP_CONCAT, CVC4::Kind::REGEXP_CONCAT},
    {REGEXP_UNION, CVC4::Kind::REGEXP_UNION},
    {REGEXP_INTER, CVC4::Kind::REGEXP_INTER},
    {REGEXP_DIFF, CVC4::Kind::REGEXP_DIFF},
    {REGEXP_STAR, CVC4::Kind::REGEXP_STAR},
    {REGEXP_PLUS, CVC4::Kind::REGEXP_PLUS},
    {REGEXP_OPT, CVC4::Kind::REGEXP_OPT},
    {REGEXP_RANGE, CVC4::Kind::REGEXP_RANGE},
    {REGEXP_REPEAT, CVC4::Kind::REGEXP_REPEAT},
    {REGEXP_LOOP, CVC4::Kind::REGEXP_LOOP},
    {REGEXP_EMPTY, CVC4::Kind::REGEXP_EMPTY},
    {REGEXP_SIGMA, CVC4::Kind::REGEXP_SIGMA},
    {REGEXP_COMPLEMENT, CVC4::Kind::REGEXP_COMPLEMENT},
    // maps to the same kind as the string versions
    {SEQ_CONCAT, CVC4::Kind::STRING_CONCAT},
    {SEQ_LENGTH, CVC4::Kind::STRING_LENGTH},
    {SEQ_EXTRACT, CVC4::Kind::STRING_SUBSTR},
    {SEQ_UPDATE, CVC4::Kind::STRING_UPDATE},
    {SEQ_AT, CVC4::Kind::STRING_CHARAT},
    {SEQ_CONTAINS, CVC4::Kind::STRING_STRCTN},
    {SEQ_INDEXOF, CVC4::Kind::STRING_STRIDOF},
    {SEQ_REPLACE, CVC4::Kind::STRING_STRREPL},
    {SEQ_REPLACE_ALL, CVC4::Kind::STRING_STRREPLALL},
    {SEQ_REV, CVC4::Kind::STRING_REV},
    {SEQ_PREFIX, CVC4::Kind::STRING_PREFIX},
    {SEQ_SUFFIX, CVC4::Kind::STRING_SUFFIX},
    {CONST_SEQUENCE, CVC4::Kind::CONST_SEQUENCE},
    {SEQ_UNIT, CVC4::Kind::SEQ_UNIT},
    {SEQ_NTH, CVC4::Kind::SEQ_NTH},
    /* Quantifiers --------------------------------------------------------- */
    {FORALL, CVC4::Kind::FORALL},
    {EXISTS, CVC4::Kind::EXISTS},
    {BOUND_VAR_LIST, CVC4::Kind::BOUND_VAR_LIST},
    {INST_CLOSURE, CVC4::Kind::INST_CLOSURE},
    {INST_PATTERN, CVC4::Kind::INST_PATTERN},
    {INST_NO_PATTERN, CVC4::Kind::INST_NO_PATTERN},
    {INST_ATTRIBUTE, CVC4::Kind::INST_ATTRIBUTE},
    {INST_PATTERN_LIST, CVC4::Kind::INST_PATTERN_LIST},
    {LAST_KIND, CVC4::Kind::LAST_KIND},
};

/* Mapping from internal kind to external (API) kind. */
const static std::unordered_map<CVC4::Kind, Kind, CVC4::kind::KindHashFunction>
    s_kinds_internal{
        {CVC4::Kind::UNDEFINED_KIND, UNDEFINED_KIND},
        {CVC4::Kind::NULL_EXPR, NULL_EXPR},
        /* Builtin --------------------------------------------------------- */
        {CVC4::Kind::UNINTERPRETED_CONSTANT, UNINTERPRETED_CONSTANT},
        {CVC4::Kind::ABSTRACT_VALUE, ABSTRACT_VALUE},
        {CVC4::Kind::EQUAL, EQUAL},
        {CVC4::Kind::DISTINCT, DISTINCT},
        {CVC4::Kind::VARIABLE, CONSTANT},
        {CVC4::Kind::BOUND_VARIABLE, VARIABLE},
        {CVC4::Kind::LAMBDA, LAMBDA},
        {CVC4::Kind::WITNESS, WITNESS},
        /* Boolean --------------------------------------------------------- */
        {CVC4::Kind::CONST_BOOLEAN, CONST_BOOLEAN},
        {CVC4::Kind::NOT, NOT},
        {CVC4::Kind::AND, AND},
        {CVC4::Kind::IMPLIES, IMPLIES},
        {CVC4::Kind::OR, OR},
        {CVC4::Kind::XOR, XOR},
        {CVC4::Kind::ITE, ITE},
        {CVC4::Kind::MATCH, MATCH},
        {CVC4::Kind::MATCH_CASE, MATCH_CASE},
        {CVC4::Kind::MATCH_BIND_CASE, MATCH_BIND_CASE},
        /* UF -------------------------------------------------------------- */
        {CVC4::Kind::APPLY_UF, APPLY_UF},
        {CVC4::Kind::CARDINALITY_CONSTRAINT, CARDINALITY_CONSTRAINT},
        {CVC4::Kind::CARDINALITY_VALUE, CARDINALITY_VALUE},
        {CVC4::Kind::HO_APPLY, HO_APPLY},
        /* Arithmetic ------------------------------------------------------ */
        {CVC4::Kind::PLUS, PLUS},
        {CVC4::Kind::MULT, MULT},
        {CVC4::Kind::IAND, IAND},
        {CVC4::Kind::MINUS, MINUS},
        {CVC4::Kind::UMINUS, UMINUS},
        {CVC4::Kind::DIVISION, DIVISION},
        {CVC4::Kind::DIVISION_TOTAL, INTERNAL_KIND},
        {CVC4::Kind::INTS_DIVISION, INTS_DIVISION},
        {CVC4::Kind::INTS_DIVISION_TOTAL, INTERNAL_KIND},
        {CVC4::Kind::INTS_MODULUS, INTS_MODULUS},
        {CVC4::Kind::INTS_MODULUS_TOTAL, INTERNAL_KIND},
        {CVC4::Kind::ABS, ABS},
        {CVC4::Kind::DIVISIBLE, DIVISIBLE},
        {CVC4::Kind::POW, POW},
        {CVC4::Kind::EXPONENTIAL, EXPONENTIAL},
        {CVC4::Kind::SINE, SINE},
        {CVC4::Kind::COSINE, COSINE},
        {CVC4::Kind::TANGENT, TANGENT},
        {CVC4::Kind::COSECANT, COSECANT},
        {CVC4::Kind::SECANT, SECANT},
        {CVC4::Kind::COTANGENT, COTANGENT},
        {CVC4::Kind::ARCSINE, ARCSINE},
        {CVC4::Kind::ARCCOSINE, ARCCOSINE},
        {CVC4::Kind::ARCTANGENT, ARCTANGENT},
        {CVC4::Kind::ARCCOSECANT, ARCCOSECANT},
        {CVC4::Kind::ARCSECANT, ARCSECANT},
        {CVC4::Kind::ARCCOTANGENT, ARCCOTANGENT},
        {CVC4::Kind::SQRT, SQRT},
        {CVC4::Kind::DIVISIBLE_OP, DIVISIBLE},
        {CVC4::Kind::CONST_RATIONAL, CONST_RATIONAL},
        {CVC4::Kind::LT, LT},
        {CVC4::Kind::LEQ, LEQ},
        {CVC4::Kind::GT, GT},
        {CVC4::Kind::GEQ, GEQ},
        {CVC4::Kind::IS_INTEGER, IS_INTEGER},
        {CVC4::Kind::TO_INTEGER, TO_INTEGER},
        {CVC4::Kind::TO_REAL, TO_REAL},
        {CVC4::Kind::PI, PI},
        /* BV -------------------------------------------------------------- */
        {CVC4::Kind::CONST_BITVECTOR, CONST_BITVECTOR},
        {CVC4::Kind::BITVECTOR_CONCAT, BITVECTOR_CONCAT},
        {CVC4::Kind::BITVECTOR_AND, BITVECTOR_AND},
        {CVC4::Kind::BITVECTOR_OR, BITVECTOR_OR},
        {CVC4::Kind::BITVECTOR_XOR, BITVECTOR_XOR},
        {CVC4::Kind::BITVECTOR_NOT, BITVECTOR_NOT},
        {CVC4::Kind::BITVECTOR_NAND, BITVECTOR_NAND},
        {CVC4::Kind::BITVECTOR_NOR, BITVECTOR_NOR},
        {CVC4::Kind::BITVECTOR_XNOR, BITVECTOR_XNOR},
        {CVC4::Kind::BITVECTOR_COMP, BITVECTOR_COMP},
        {CVC4::Kind::BITVECTOR_MULT, BITVECTOR_MULT},
        {CVC4::Kind::BITVECTOR_PLUS, BITVECTOR_PLUS},
        {CVC4::Kind::BITVECTOR_SUB, BITVECTOR_SUB},
        {CVC4::Kind::BITVECTOR_NEG, BITVECTOR_NEG},
        {CVC4::Kind::BITVECTOR_UDIV, BITVECTOR_UDIV},
        {CVC4::Kind::BITVECTOR_UREM, BITVECTOR_UREM},
        {CVC4::Kind::BITVECTOR_SDIV, BITVECTOR_SDIV},
        {CVC4::Kind::BITVECTOR_SREM, BITVECTOR_SREM},
        {CVC4::Kind::BITVECTOR_SMOD, BITVECTOR_SMOD},
        {CVC4::Kind::BITVECTOR_UDIV_TOTAL, INTERNAL_KIND},
        {CVC4::Kind::BITVECTOR_UREM_TOTAL, INTERNAL_KIND},
        {CVC4::Kind::BITVECTOR_SHL, BITVECTOR_SHL},
        {CVC4::Kind::BITVECTOR_LSHR, BITVECTOR_LSHR},
        {CVC4::Kind::BITVECTOR_ASHR, BITVECTOR_ASHR},
        {CVC4::Kind::BITVECTOR_ULT, BITVECTOR_ULT},
        {CVC4::Kind::BITVECTOR_ULE, BITVECTOR_ULE},
        {CVC4::Kind::BITVECTOR_UGT, BITVECTOR_UGT},
        {CVC4::Kind::BITVECTOR_UGE, BITVECTOR_UGE},
        {CVC4::Kind::BITVECTOR_SLT, BITVECTOR_SLT},
        {CVC4::Kind::BITVECTOR_SLE, BITVECTOR_SLE},
        {CVC4::Kind::BITVECTOR_SGT, BITVECTOR_SGT},
        {CVC4::Kind::BITVECTOR_SGE, BITVECTOR_SGE},
        {CVC4::Kind::BITVECTOR_ULTBV, BITVECTOR_ULTBV},
        {CVC4::Kind::BITVECTOR_SLTBV, BITVECTOR_SLTBV},
        {CVC4::Kind::BITVECTOR_ITE, BITVECTOR_ITE},
        {CVC4::Kind::BITVECTOR_REDOR, BITVECTOR_REDOR},
        {CVC4::Kind::BITVECTOR_REDAND, BITVECTOR_REDAND},
        {CVC4::Kind::BITVECTOR_EXTRACT_OP, BITVECTOR_EXTRACT},
        {CVC4::Kind::BITVECTOR_REPEAT_OP, BITVECTOR_REPEAT},
        {CVC4::Kind::BITVECTOR_ZERO_EXTEND_OP, BITVECTOR_ZERO_EXTEND},
        {CVC4::Kind::BITVECTOR_SIGN_EXTEND_OP, BITVECTOR_SIGN_EXTEND},
        {CVC4::Kind::BITVECTOR_ROTATE_LEFT_OP, BITVECTOR_ROTATE_LEFT},
        {CVC4::Kind::BITVECTOR_ROTATE_RIGHT_OP, BITVECTOR_ROTATE_RIGHT},
        {CVC4::Kind::BITVECTOR_EXTRACT, BITVECTOR_EXTRACT},
        {CVC4::Kind::BITVECTOR_REPEAT, BITVECTOR_REPEAT},
        {CVC4::Kind::BITVECTOR_ZERO_EXTEND, BITVECTOR_ZERO_EXTEND},
        {CVC4::Kind::BITVECTOR_SIGN_EXTEND, BITVECTOR_SIGN_EXTEND},
        {CVC4::Kind::BITVECTOR_ROTATE_LEFT, BITVECTOR_ROTATE_LEFT},
        {CVC4::Kind::BITVECTOR_ROTATE_RIGHT, BITVECTOR_ROTATE_RIGHT},
        {CVC4::Kind::INT_TO_BITVECTOR_OP, INT_TO_BITVECTOR},
        {CVC4::Kind::INT_TO_BITVECTOR, INT_TO_BITVECTOR},
        {CVC4::Kind::BITVECTOR_TO_NAT, BITVECTOR_TO_NAT},
        /* FP -------------------------------------------------------------- */
        {CVC4::Kind::CONST_FLOATINGPOINT, CONST_FLOATINGPOINT},
        {CVC4::Kind::CONST_ROUNDINGMODE, CONST_ROUNDINGMODE},
        {CVC4::Kind::FLOATINGPOINT_FP, FLOATINGPOINT_FP},
        {CVC4::Kind::FLOATINGPOINT_EQ, FLOATINGPOINT_EQ},
        {CVC4::Kind::FLOATINGPOINT_ABS, FLOATINGPOINT_ABS},
        {CVC4::Kind::FLOATINGPOINT_NEG, FLOATINGPOINT_NEG},
        {CVC4::Kind::FLOATINGPOINT_PLUS, FLOATINGPOINT_PLUS},
        {CVC4::Kind::FLOATINGPOINT_SUB, FLOATINGPOINT_SUB},
        {CVC4::Kind::FLOATINGPOINT_MULT, FLOATINGPOINT_MULT},
        {CVC4::Kind::FLOATINGPOINT_DIV, FLOATINGPOINT_DIV},
        {CVC4::Kind::FLOATINGPOINT_FMA, FLOATINGPOINT_FMA},
        {CVC4::Kind::FLOATINGPOINT_SQRT, FLOATINGPOINT_SQRT},
        {CVC4::Kind::FLOATINGPOINT_REM, FLOATINGPOINT_REM},
        {CVC4::Kind::FLOATINGPOINT_RTI, FLOATINGPOINT_RTI},
        {CVC4::Kind::FLOATINGPOINT_MIN, FLOATINGPOINT_MIN},
        {CVC4::Kind::FLOATINGPOINT_MAX, FLOATINGPOINT_MAX},
        {CVC4::Kind::FLOATINGPOINT_LEQ, FLOATINGPOINT_LEQ},
        {CVC4::Kind::FLOATINGPOINT_LT, FLOATINGPOINT_LT},
        {CVC4::Kind::FLOATINGPOINT_GEQ, FLOATINGPOINT_GEQ},
        {CVC4::Kind::FLOATINGPOINT_GT, FLOATINGPOINT_GT},
        {CVC4::Kind::FLOATINGPOINT_ISN, FLOATINGPOINT_ISN},
        {CVC4::Kind::FLOATINGPOINT_ISSN, FLOATINGPOINT_ISSN},
        {CVC4::Kind::FLOATINGPOINT_ISZ, FLOATINGPOINT_ISZ},
        {CVC4::Kind::FLOATINGPOINT_ISINF, FLOATINGPOINT_ISINF},
        {CVC4::Kind::FLOATINGPOINT_ISNAN, FLOATINGPOINT_ISNAN},
        {CVC4::Kind::FLOATINGPOINT_ISNEG, FLOATINGPOINT_ISNEG},
        {CVC4::Kind::FLOATINGPOINT_ISPOS, FLOATINGPOINT_ISPOS},
        {CVC4::Kind::FLOATINGPOINT_TO_FP_IEEE_BITVECTOR_OP,
         FLOATINGPOINT_TO_FP_IEEE_BITVECTOR},
        {CVC4::Kind::FLOATINGPOINT_TO_FP_IEEE_BITVECTOR,
         FLOATINGPOINT_TO_FP_IEEE_BITVECTOR},
        {CVC4::Kind::FLOATINGPOINT_TO_FP_FLOATINGPOINT_OP,
         FLOATINGPOINT_TO_FP_FLOATINGPOINT},
        {CVC4::Kind::FLOATINGPOINT_TO_FP_FLOATINGPOINT,
         FLOATINGPOINT_TO_FP_FLOATINGPOINT},
        {CVC4::Kind::FLOATINGPOINT_TO_FP_REAL_OP, FLOATINGPOINT_TO_FP_REAL},
        {CVC4::Kind::FLOATINGPOINT_TO_FP_REAL, FLOATINGPOINT_TO_FP_REAL},
        {CVC4::Kind::FLOATINGPOINT_TO_FP_SIGNED_BITVECTOR_OP,
         FLOATINGPOINT_TO_FP_SIGNED_BITVECTOR},
        {CVC4::Kind::FLOATINGPOINT_TO_FP_SIGNED_BITVECTOR,
         FLOATINGPOINT_TO_FP_SIGNED_BITVECTOR},
        {CVC4::Kind::FLOATINGPOINT_TO_FP_UNSIGNED_BITVECTOR_OP,
         FLOATINGPOINT_TO_FP_UNSIGNED_BITVECTOR},
        {CVC4::Kind::FLOATINGPOINT_TO_FP_UNSIGNED_BITVECTOR,
         FLOATINGPOINT_TO_FP_UNSIGNED_BITVECTOR},
        {CVC4::Kind::FLOATINGPOINT_TO_FP_GENERIC_OP,
         FLOATINGPOINT_TO_FP_GENERIC},
        {CVC4::Kind::FLOATINGPOINT_TO_FP_GENERIC, FLOATINGPOINT_TO_FP_GENERIC},
        {CVC4::Kind::FLOATINGPOINT_TO_UBV_OP, FLOATINGPOINT_TO_UBV},
        {CVC4::Kind::FLOATINGPOINT_TO_UBV, FLOATINGPOINT_TO_UBV},
        {CVC4::Kind::FLOATINGPOINT_TO_UBV_TOTAL_OP, INTERNAL_KIND},
        {CVC4::Kind::FLOATINGPOINT_TO_UBV_TOTAL, INTERNAL_KIND},
        {CVC4::Kind::FLOATINGPOINT_TO_SBV_OP, FLOATINGPOINT_TO_SBV},
        {CVC4::Kind::FLOATINGPOINT_TO_SBV, FLOATINGPOINT_TO_SBV},
        {CVC4::Kind::FLOATINGPOINT_TO_SBV_TOTAL_OP, INTERNAL_KIND},
        {CVC4::Kind::FLOATINGPOINT_TO_SBV_TOTAL, INTERNAL_KIND},
        {CVC4::Kind::FLOATINGPOINT_TO_REAL, FLOATINGPOINT_TO_REAL},
        {CVC4::Kind::FLOATINGPOINT_TO_REAL_TOTAL, INTERNAL_KIND},
        /* Arrays ---------------------------------------------------------- */
        {CVC4::Kind::SELECT, SELECT},
        {CVC4::Kind::STORE, STORE},
        {CVC4::Kind::STORE_ALL, CONST_ARRAY},
        /* Datatypes ------------------------------------------------------- */
        {CVC4::Kind::APPLY_SELECTOR, APPLY_SELECTOR},
        {CVC4::Kind::APPLY_CONSTRUCTOR, APPLY_CONSTRUCTOR},
        {CVC4::Kind::APPLY_SELECTOR_TOTAL, INTERNAL_KIND},
        {CVC4::Kind::APPLY_TESTER, APPLY_TESTER},
        {CVC4::Kind::TUPLE_UPDATE_OP, TUPLE_UPDATE},
        {CVC4::Kind::TUPLE_UPDATE, TUPLE_UPDATE},
        {CVC4::Kind::RECORD_UPDATE_OP, RECORD_UPDATE},
        {CVC4::Kind::RECORD_UPDATE, RECORD_UPDATE},
        {CVC4::Kind::DT_SIZE, DT_SIZE},
        /* Separation Logic ------------------------------------------------ */
        {CVC4::Kind::SEP_NIL, SEP_NIL},
        {CVC4::Kind::SEP_EMP, SEP_EMP},
        {CVC4::Kind::SEP_PTO, SEP_PTO},
        {CVC4::Kind::SEP_STAR, SEP_STAR},
        {CVC4::Kind::SEP_WAND, SEP_WAND},
        /* Sets ------------------------------------------------------------ */
        {CVC4::Kind::EMPTYSET, EMPTYSET},
        {CVC4::Kind::UNION, UNION},
        {CVC4::Kind::INTERSECTION, INTERSECTION},
        {CVC4::Kind::SETMINUS, SETMINUS},
        {CVC4::Kind::SUBSET, SUBSET},
        {CVC4::Kind::MEMBER, MEMBER},
        {CVC4::Kind::SINGLETON, SINGLETON},
        {CVC4::Kind::INSERT, INSERT},
        {CVC4::Kind::CARD, CARD},
        {CVC4::Kind::COMPLEMENT, COMPLEMENT},
        {CVC4::Kind::UNIVERSE_SET, UNIVERSE_SET},
        {CVC4::Kind::JOIN, JOIN},
        {CVC4::Kind::PRODUCT, PRODUCT},
        {CVC4::Kind::TRANSPOSE, TRANSPOSE},
        {CVC4::Kind::TCLOSURE, TCLOSURE},
        {CVC4::Kind::JOIN_IMAGE, JOIN_IMAGE},
        {CVC4::Kind::IDEN, IDEN},
        {CVC4::Kind::COMPREHENSION, COMPREHENSION},
        {CVC4::Kind::CHOOSE, CHOOSE},
        /* Strings --------------------------------------------------------- */
        {CVC4::Kind::STRING_CONCAT, STRING_CONCAT},
        {CVC4::Kind::STRING_IN_REGEXP, STRING_IN_REGEXP},
        {CVC4::Kind::STRING_LENGTH, STRING_LENGTH},
        {CVC4::Kind::STRING_SUBSTR, STRING_SUBSTR},
        {CVC4::Kind::STRING_UPDATE, STRING_UPDATE},
        {CVC4::Kind::STRING_CHARAT, STRING_CHARAT},
        {CVC4::Kind::STRING_STRCTN, STRING_CONTAINS},
        {CVC4::Kind::STRING_STRIDOF, STRING_INDEXOF},
        {CVC4::Kind::STRING_STRREPL, STRING_REPLACE},
        {CVC4::Kind::STRING_STRREPLALL, STRING_REPLACE_ALL},
        {CVC4::Kind::STRING_REPLACE_RE, STRING_REPLACE_RE},
        {CVC4::Kind::STRING_REPLACE_RE_ALL, STRING_REPLACE_RE_ALL},
        {CVC4::Kind::STRING_TOLOWER, STRING_TOLOWER},
        {CVC4::Kind::STRING_TOUPPER, STRING_TOUPPER},
        {CVC4::Kind::STRING_REV, STRING_REV},
        {CVC4::Kind::STRING_FROM_CODE, STRING_FROM_CODE},
        {CVC4::Kind::STRING_TO_CODE, STRING_TO_CODE},
        {CVC4::Kind::STRING_LT, STRING_LT},
        {CVC4::Kind::STRING_LEQ, STRING_LEQ},
        {CVC4::Kind::STRING_PREFIX, STRING_PREFIX},
        {CVC4::Kind::STRING_SUFFIX, STRING_SUFFIX},
        {CVC4::Kind::STRING_IS_DIGIT, STRING_IS_DIGIT},
        {CVC4::Kind::STRING_ITOS, STRING_FROM_INT},
        {CVC4::Kind::STRING_STOI, STRING_TO_INT},
        {CVC4::Kind::CONST_STRING, CONST_STRING},
        {CVC4::Kind::STRING_TO_REGEXP, STRING_TO_REGEXP},
        {CVC4::Kind::REGEXP_CONCAT, REGEXP_CONCAT},
        {CVC4::Kind::REGEXP_UNION, REGEXP_UNION},
        {CVC4::Kind::REGEXP_INTER, REGEXP_INTER},
        {CVC4::Kind::REGEXP_DIFF, REGEXP_DIFF},
        {CVC4::Kind::REGEXP_STAR, REGEXP_STAR},
        {CVC4::Kind::REGEXP_PLUS, REGEXP_PLUS},
        {CVC4::Kind::REGEXP_OPT, REGEXP_OPT},
        {CVC4::Kind::REGEXP_RANGE, REGEXP_RANGE},
        {CVC4::Kind::REGEXP_REPEAT, REGEXP_REPEAT},
        {CVC4::Kind::REGEXP_LOOP, REGEXP_LOOP},
        {CVC4::Kind::REGEXP_EMPTY, REGEXP_EMPTY},
        {CVC4::Kind::REGEXP_SIGMA, REGEXP_SIGMA},
        {CVC4::Kind::REGEXP_COMPLEMENT, REGEXP_COMPLEMENT},
        {CVC4::Kind::CONST_SEQUENCE, CONST_SEQUENCE},
        {CVC4::Kind::SEQ_UNIT, SEQ_UNIT},
        {CVC4::Kind::SEQ_NTH, SEQ_NTH},
        /* Quantifiers ----------------------------------------------------- */
        {CVC4::Kind::FORALL, FORALL},
        {CVC4::Kind::EXISTS, EXISTS},
        {CVC4::Kind::BOUND_VAR_LIST, BOUND_VAR_LIST},
        {CVC4::Kind::INST_CLOSURE, INST_CLOSURE},
        {CVC4::Kind::INST_PATTERN, INST_PATTERN},
        {CVC4::Kind::INST_NO_PATTERN, INST_NO_PATTERN},
        {CVC4::Kind::INST_ATTRIBUTE, INST_ATTRIBUTE},
        {CVC4::Kind::INST_PATTERN_LIST, INST_PATTERN_LIST},
        /* ----------------------------------------------------------------- */
        {CVC4::Kind::LAST_KIND, LAST_KIND},
    };

/* Set of kinds for indexed operators */
const static std::unordered_set<Kind, KindHashFunction> s_indexed_kinds(
    {RECORD_UPDATE,
     DIVISIBLE,
     IAND,
     BITVECTOR_REPEAT,
     BITVECTOR_ZERO_EXTEND,
     BITVECTOR_SIGN_EXTEND,
     BITVECTOR_ROTATE_LEFT,
     BITVECTOR_ROTATE_RIGHT,
     INT_TO_BITVECTOR,
     FLOATINGPOINT_TO_UBV,
     FLOATINGPOINT_TO_SBV,
     TUPLE_UPDATE,
     BITVECTOR_EXTRACT,
     FLOATINGPOINT_TO_FP_IEEE_BITVECTOR,
     FLOATINGPOINT_TO_FP_FLOATINGPOINT,
     FLOATINGPOINT_TO_FP_REAL,
     FLOATINGPOINT_TO_FP_SIGNED_BITVECTOR,
     FLOATINGPOINT_TO_FP_UNSIGNED_BITVECTOR,
     FLOATINGPOINT_TO_FP_GENERIC});

namespace {

bool isDefinedKind(Kind k) { return k > UNDEFINED_KIND && k < LAST_KIND; }

/** Returns true if the internal kind is one where the API term structure
 *  differs from internal structure. This happens for APPLY_* kinds.
 *  The API takes a "higher-order" perspective and treats functions as well
 *  as datatype constructors/selectors/testers as terms
 *  but interally they are not
 */
bool isApplyKind(CVC4::Kind k)
{
  return (k == CVC4::Kind::APPLY_UF || k == CVC4::Kind::APPLY_CONSTRUCTOR
          || k == CVC4::Kind::APPLY_SELECTOR || k == CVC4::Kind::APPLY_TESTER);
}

#ifdef CVC4_ASSERTIONS
bool isDefinedIntKind(CVC4::Kind k)
{
  return k != CVC4::Kind::UNDEFINED_KIND && k != CVC4::Kind::LAST_KIND;
}
#endif

uint32_t minArity(Kind k)
{
  Assert(isDefinedKind(k));
  Assert(isDefinedIntKind(extToIntKind(k)));
  uint32_t min = CVC4::ExprManager::minArity(extToIntKind(k));

  // At the API level, we treat functions/constructors/selectors/testers as
  // normal terms instead of making them part of the operator
  if (isApplyKind(extToIntKind(k)))
  {
    min++;
  }
  return min;
}

uint32_t maxArity(Kind k)
{
  Assert(isDefinedKind(k));
  Assert(isDefinedIntKind(extToIntKind(k)));
  uint32_t max = CVC4::ExprManager::maxArity(extToIntKind(k));

  // At the API level, we treat functions/constructors/selectors/testers as
  // normal terms instead of making them part of the operator
  if (isApplyKind(extToIntKind(k))
      && max != std::numeric_limits<uint32_t>::max())  // be careful not to
                                                       // overflow
  {
    max++;
  }
  return max;
}

}  // namespace

std::string kindToString(Kind k)
{
  return k == INTERNAL_KIND ? "INTERNAL_KIND"
                            : CVC4::kind::kindToString(extToIntKind(k));
}

std::ostream& operator<<(std::ostream& out, Kind k)
{
  switch (k)
  {
    case INTERNAL_KIND: out << "INTERNAL_KIND"; break;
    default: out << extToIntKind(k);
  }
  return out;
}

size_t KindHashFunction::operator()(Kind k) const { return k; }

/* -------------------------------------------------------------------------- */
/* API guard helpers                                                          */
/* -------------------------------------------------------------------------- */

namespace {

class CVC4ApiExceptionStream
{
 public:
  CVC4ApiExceptionStream() {}
  /* Note: This needs to be explicitly set to 'noexcept(false)' since it is
   * a destructor that throws an exception and in C++11 all destructors
   * default to noexcept(true) (else this triggers a call to std::terminate). */
  ~CVC4ApiExceptionStream() noexcept(false)
  {
    if (!std::uncaught_exception())
    {
      throw CVC4ApiException(d_stream.str());
    }
  }

  std::ostream& ostream() { return d_stream; }

 private:
  std::stringstream d_stream;
};

#define CVC4_API_CHECK(cond) \
  CVC4_PREDICT_TRUE(cond)    \
  ? (void)0 : OstreamVoider() & CVC4ApiExceptionStream().ostream()

#define CVC4_API_CHECK_NOT_NULL                     \
  CVC4_API_CHECK(!isNullHelper())                   \
      << "Invalid call to '" << __PRETTY_FUNCTION__ \
      << "', expected non-null object";

#define CVC4_API_ARG_CHECK_NOT_NULL(arg) \
  CVC4_API_CHECK(!arg.isNull()) << "Invalid null argument for '" << #arg << "'";

#define CVC4_API_ARG_CHECK_NOT_NULLPTR(arg) \
  CVC4_API_CHECK(arg != nullptr)            \
      << "Invalid null argument for '" << #arg << "'";

#define CVC4_API_KIND_CHECK(kind)     \
  CVC4_API_CHECK(isDefinedKind(kind)) \
      << "Invalid kind '" << kindToString(kind) << "'";

#define CVC4_API_KIND_CHECK_EXPECTED(cond, kind) \
  CVC4_PREDICT_TRUE(cond)                        \
  ? (void)0                                      \
  : OstreamVoider()                              \
          & CVC4ApiExceptionStream().ostream()   \
                << "Invalid kind '" << kindToString(kind) << "', expected "

#define CVC4_API_ARG_CHECK_EXPECTED(cond, arg)                      \
  CVC4_PREDICT_TRUE(cond)                                           \
  ? (void)0                                                         \
  : OstreamVoider()                                                 \
          & CVC4ApiExceptionStream().ostream()                      \
                << "Invalid argument '" << arg << "' for '" << #arg \
                << "', expected "

#define CVC4_API_ARG_SIZE_CHECK_EXPECTED(cond, arg) \
  CVC4_PREDICT_TRUE(cond)                           \
  ? (void)0                                         \
  : OstreamVoider()                                 \
          & CVC4ApiExceptionStream().ostream()      \
                << "Invalid size of argument '" << #arg << "', expected "

#define CVC4_API_ARG_AT_INDEX_CHECK_EXPECTED(cond, what, arg, idx)           \
  CVC4_PREDICT_TRUE(cond)                                                    \
  ? (void)0                                                                  \
  : OstreamVoider()                                                          \
          & CVC4ApiExceptionStream().ostream()                               \
                << "Invalid " << what << " '" << arg << "' at index " << idx \
                << ", expected "

#define CVC4_API_SOLVER_TRY_CATCH_BEGIN \
  try                                   \
  {
#define CVC4_API_SOLVER_TRY_CATCH_END                                          \
  }                                                                            \
  catch (const CVC4::Exception& e) { throw CVC4ApiException(e.getMessage()); } \
  catch (const std::invalid_argument& e) { throw CVC4ApiException(e.what()); }

#define CVC4_API_SOLVER_CHECK_SORT(sort) \
  CVC4_API_CHECK(this == sort.d_solver)  \
      << "Given sort is not associated with this solver";

#define CVC4_API_SOLVER_CHECK_TERM(term) \
  CVC4_API_CHECK(this == term.d_solver)  \
      << "Given term is not associated with this solver";

#define CVC4_API_SOLVER_CHECK_OP(op)  \
  CVC4_API_CHECK(this == op.d_solver) \
      << "Given operator is not associated with this solver";

}  // namespace

/* -------------------------------------------------------------------------- */
/* Result                                                                     */
/* -------------------------------------------------------------------------- */

Result::Result(const CVC4::Result& r) : d_result(new CVC4::Result(r)) {}

Result::Result() : d_result(new CVC4::Result()) {}

bool Result::isNull() const
{
  return d_result->getType() == CVC4::Result::TYPE_NONE;
}

bool Result::isSat(void) const
{
  return d_result->getType() == CVC4::Result::TYPE_SAT
         && d_result->isSat() == CVC4::Result::SAT;
}

bool Result::isUnsat(void) const
{
  return d_result->getType() == CVC4::Result::TYPE_SAT
         && d_result->isSat() == CVC4::Result::UNSAT;
}

bool Result::isSatUnknown(void) const
{
  return d_result->getType() == CVC4::Result::TYPE_SAT
         && d_result->isSat() == CVC4::Result::SAT_UNKNOWN;
}

bool Result::isEntailed(void) const
{
  return d_result->getType() == CVC4::Result::TYPE_ENTAILMENT
         && d_result->isEntailed() == CVC4::Result::ENTAILED;
}

bool Result::isNotEntailed(void) const
{
  return d_result->getType() == CVC4::Result::TYPE_ENTAILMENT
         && d_result->isEntailed() == CVC4::Result::NOT_ENTAILED;
}

bool Result::isEntailmentUnknown(void) const
{
  return d_result->getType() == CVC4::Result::TYPE_ENTAILMENT
         && d_result->isEntailed() == CVC4::Result::ENTAILMENT_UNKNOWN;
}

bool Result::operator==(const Result& r) const
{
  return *d_result == *r.d_result;
}

bool Result::operator!=(const Result& r) const
{
  return *d_result != *r.d_result;
}

std::string Result::getUnknownExplanation(void) const
{
  std::stringstream ss;
  ss << d_result->whyUnknown();
  return ss.str();
}

std::string Result::toString(void) const { return d_result->toString(); }

// !!! This is only temporarily available until the parser is fully migrated
// to the new API. !!!
CVC4::Result Result::getResult(void) const { return *d_result; }

std::ostream& operator<<(std::ostream& out, const Result& r)
{
  out << r.toString();
  return out;
}

/* -------------------------------------------------------------------------- */
/* Sort                                                                       */
/* -------------------------------------------------------------------------- */

Sort::Sort(const Solver* slv, const CVC4::Type& t)
    : d_solver(slv), d_type(new CVC4::Type(t))
{
}

Sort::Sort() : d_solver(nullptr), d_type(new CVC4::Type()) {}

Sort::~Sort() {}

/* Helpers                                                                    */
/* -------------------------------------------------------------------------- */

/* Split out to avoid nested API calls (problematic with API tracing).        */
/* .......................................................................... */

bool Sort::isNullHelper() const { return d_type->isNull(); }

bool Sort::operator==(const Sort& s) const { return *d_type == *s.d_type; }

bool Sort::operator!=(const Sort& s) const { return *d_type != *s.d_type; }

bool Sort::operator<(const Sort& s) const { return *d_type < *s.d_type; }

bool Sort::operator>(const Sort& s) const { return *d_type > *s.d_type; }

bool Sort::operator<=(const Sort& s) const { return *d_type <= *s.d_type; }

bool Sort::operator>=(const Sort& s) const { return *d_type >= *s.d_type; }

bool Sort::isNull() const { return isNullHelper(); }

bool Sort::isBoolean() const { return d_type->isBoolean(); }

bool Sort::isInteger() const { return d_type->isInteger(); }

bool Sort::isReal() const { return d_type->isReal(); }

bool Sort::isString() const { return d_type->isString(); }

bool Sort::isRegExp() const { return d_type->isRegExp(); }

bool Sort::isRoundingMode() const { return d_type->isRoundingMode(); }

bool Sort::isBitVector() const { return d_type->isBitVector(); }

bool Sort::isFloatingPoint() const { return d_type->isFloatingPoint(); }

bool Sort::isDatatype() const { return d_type->isDatatype(); }

bool Sort::isParametricDatatype() const
{
  if (!d_type->isDatatype()) return false;
  return DatatypeType(*d_type).isParametric();
}

bool Sort::isConstructor() const { return d_type->isConstructor(); }
bool Sort::isSelector() const { return d_type->isSelector(); }
bool Sort::isTester() const { return d_type->isTester(); }

bool Sort::isFunction() const { return d_type->isFunction(); }

bool Sort::isPredicate() const { return d_type->isPredicate(); }

bool Sort::isTuple() const { return d_type->isTuple(); }

bool Sort::isRecord() const { return d_type->isRecord(); }

bool Sort::isArray() const { return d_type->isArray(); }

bool Sort::isSet() const { return d_type->isSet(); }

bool Sort::isSequence() const { return d_type->isSequence(); }

bool Sort::isUninterpretedSort() const { return d_type->isSort(); }

bool Sort::isSortConstructor() const { return d_type->isSortConstructor(); }

bool Sort::isFirstClass() const { return d_type->isFirstClass(); }

bool Sort::isFunctionLike() const { return d_type->isFunctionLike(); }

bool Sort::isSubsortOf(Sort s) const { return d_type->isSubtypeOf(*s.d_type); }

bool Sort::isComparableTo(Sort s) const
{
  return d_type->isComparableTo(*s.d_type);
}

Datatype Sort::getDatatype() const
{
  CVC4_API_CHECK(isDatatype()) << "Expected datatype sort.";
  return Datatype(d_solver, TypeNode::fromType(*d_type).getDType());
}

Sort Sort::instantiate(const std::vector<Sort>& params) const
{
  CVC4_API_CHECK(isParametricDatatype() || isSortConstructor())
      << "Expected parametric datatype or sort constructor sort.";
  std::vector<Type> tparams;
  for (const Sort& s : params)
  {
    tparams.push_back(*s.d_type.get());
  }
  if (d_type->isDatatype())
  {
    return Sort(d_solver, DatatypeType(*d_type).instantiate(tparams));
  }
  Assert(d_type->isSortConstructor());
  return Sort(d_solver, SortConstructorType(*d_type).instantiate(tparams));
}

std::string Sort::toString() const { return d_type->toString(); }

// !!! This is only temporarily available until the parser is fully migrated
// to the new API. !!!
CVC4::Type Sort::getType(void) const { return *d_type; }

/* Constructor sort ------------------------------------------------------- */

size_t Sort::getConstructorArity() const
{
  CVC4_API_CHECK(isConstructor()) << "Not a function sort: " << (*this);
  return ConstructorType(*d_type).getArity();
}

std::vector<Sort> Sort::getConstructorDomainSorts() const
{
  CVC4_API_CHECK(isConstructor()) << "Not a function sort: " << (*this);
  std::vector<CVC4::Type> types = ConstructorType(*d_type).getArgTypes();
  return typeVectorToSorts(d_solver, types);
}

Sort Sort::getConstructorCodomainSort() const
{
  CVC4_API_CHECK(isConstructor()) << "Not a function sort: " << (*this);
  return Sort(d_solver, ConstructorType(*d_type).getRangeType());
}

/* Function sort ------------------------------------------------------- */

size_t Sort::getFunctionArity() const
{
  CVC4_API_CHECK(isFunction()) << "Not a function sort: " << (*this);
  return FunctionType(*d_type).getArity();
}

std::vector<Sort> Sort::getFunctionDomainSorts() const
{
  CVC4_API_CHECK(isFunction()) << "Not a function sort: " << (*this);
  std::vector<CVC4::Type> types = FunctionType(*d_type).getArgTypes();
  return typeVectorToSorts(d_solver, types);
}

Sort Sort::getFunctionCodomainSort() const
{
  CVC4_API_CHECK(isFunction()) << "Not a function sort" << (*this);
  return Sort(d_solver, FunctionType(*d_type).getRangeType());
}

/* Array sort ---------------------------------------------------------- */

Sort Sort::getArrayIndexSort() const
{
  CVC4_API_CHECK(isArray()) << "Not an array sort.";
  return Sort(d_solver, ArrayType(*d_type).getIndexType());
}

Sort Sort::getArrayElementSort() const
{
  CVC4_API_CHECK(isArray()) << "Not an array sort.";
  return Sort(d_solver, ArrayType(*d_type).getConstituentType());
}

/* Set sort ------------------------------------------------------------ */

Sort Sort::getSetElementSort() const
{
  CVC4_API_CHECK(isSet()) << "Not a set sort.";
  return Sort(d_solver, SetType(*d_type).getElementType());
}

/* Set sort ------------------------------------------------------------ */

Sort Sort::getSequenceElementSort() const
{
  CVC4_API_CHECK(isSequence()) << "Not a sequence sort.";
  return Sort(d_solver, SequenceType(*d_type).getElementType());
}

/* Uninterpreted sort -------------------------------------------------- */

std::string Sort::getUninterpretedSortName() const
{
  CVC4_API_CHECK(isUninterpretedSort()) << "Not an uninterpreted sort.";
  return SortType(*d_type).getName();
}

bool Sort::isUninterpretedSortParameterized() const
{
  CVC4_API_CHECK(isUninterpretedSort()) << "Not an uninterpreted sort.";
  return SortType(*d_type).isParameterized();
}

std::vector<Sort> Sort::getUninterpretedSortParamSorts() const
{
  CVC4_API_CHECK(isUninterpretedSort()) << "Not an uninterpreted sort.";
  std::vector<CVC4::Type> types = SortType(*d_type).getParamTypes();
  return typeVectorToSorts(d_solver, types);
}

/* Sort constructor sort ----------------------------------------------- */

std::string Sort::getSortConstructorName() const
{
  CVC4_API_CHECK(isSortConstructor()) << "Not a sort constructor sort.";
  return SortConstructorType(*d_type).getName();
}

size_t Sort::getSortConstructorArity() const
{
  CVC4_API_CHECK(isSortConstructor()) << "Not a sort constructor sort.";
  return SortConstructorType(*d_type).getArity();
}

/* Bit-vector sort ----------------------------------------------------- */

uint32_t Sort::getBVSize() const
{
  CVC4_API_CHECK(isBitVector()) << "Not a bit-vector sort.";
  return BitVectorType(*d_type).getSize();
}

/* Floating-point sort ------------------------------------------------- */

uint32_t Sort::getFPExponentSize() const
{
  CVC4_API_CHECK(isFloatingPoint()) << "Not a floating-point sort.";
  return FloatingPointType(*d_type).getExponentSize();
}

uint32_t Sort::getFPSignificandSize() const
{
  CVC4_API_CHECK(isFloatingPoint()) << "Not a floating-point sort.";
  return FloatingPointType(*d_type).getSignificandSize();
}

/* Datatype sort ------------------------------------------------------- */

std::vector<Sort> Sort::getDatatypeParamSorts() const
{
  CVC4_API_CHECK(isParametricDatatype()) << "Not a parametric datatype sort.";
  std::vector<CVC4::Type> types = DatatypeType(*d_type).getParamTypes();
  return typeVectorToSorts(d_solver, types);
}

size_t Sort::getDatatypeArity() const
{
  CVC4_API_CHECK(isDatatype()) << "Not a datatype sort.";
  return DatatypeType(*d_type).getArity();
}

/* Tuple sort ---------------------------------------------------------- */

size_t Sort::getTupleLength() const
{
  CVC4_API_CHECK(isTuple()) << "Not a tuple sort.";
  return DatatypeType(*d_type).getTupleLength();
}

std::vector<Sort> Sort::getTupleSorts() const
{
  CVC4_API_CHECK(isTuple()) << "Not a tuple sort.";
  std::vector<CVC4::Type> types = DatatypeType(*d_type).getTupleTypes();
  return typeVectorToSorts(d_solver, types);
}

/* --------------------------------------------------------------------- */

std::ostream& operator<<(std::ostream& out, const Sort& s)
{
  out << s.toString();
  return out;
}

size_t SortHashFunction::operator()(const Sort& s) const
{
  return TypeHashFunction()(*s.d_type);
}

/* -------------------------------------------------------------------------- */
/* Op                                                                     */
/* -------------------------------------------------------------------------- */

Op::Op() : d_solver(nullptr), d_kind(NULL_EXPR), d_node(new CVC4::Node()) {}

Op::Op(const Solver* slv, const Kind k)
    : d_solver(slv), d_kind(k), d_node(new CVC4::Node())
{
}

Op::Op(const Solver* slv, const Kind k, const CVC4::Expr& e)
    : d_solver(slv), d_kind(k), d_node(new CVC4::Node(Node::fromExpr(e)))
{
}

Op::Op(const Solver* slv, const Kind k, const CVC4::Node& n)
    : d_solver(slv), d_kind(k), d_node(new CVC4::Node(n))
{
}

Op::~Op()
{
  if (d_solver != nullptr)
  {
    // Ensure that the correct node manager is in scope when the node is
    // destroyed.
    NodeManagerScope scope(d_solver->getNodeManager());
    d_node.reset();
  }
}

/* Helpers                                                                    */
/* -------------------------------------------------------------------------- */

/* Split out to avoid nested API calls (problematic with API tracing).        */
/* .......................................................................... */

bool Op::isNullHelper() const
{
  return (d_node->isNull() && (d_kind == NULL_EXPR));
}

bool Op::isIndexedHelper() const { return !d_node->isNull(); }

/* Public methods                                                             */
bool Op::operator==(const Op& t) const
{
  if (d_node->isNull() && t.d_node->isNull())
  {
    return (d_kind == t.d_kind);
  }
  else if (d_node->isNull() || t.d_node->isNull())
  {
    return false;
  }
  return (d_kind == t.d_kind) && (*d_node == *t.d_node);
}

bool Op::operator!=(const Op& t) const { return !(*this == t); }

Kind Op::getKind() const
{
  CVC4_API_CHECK(d_kind != NULL_EXPR) << "Expecting a non-null Kind";
  return d_kind;
}

bool Op::isNull() const { return isNullHelper(); }

bool Op::isIndexed() const { return isIndexedHelper(); }

template <>
std::string Op::getIndices() const
{
  CVC4_API_CHECK_NOT_NULL;
  CVC4_API_CHECK(!d_node->isNull())
      << "Expecting a non-null internal expression. This Op is not indexed.";

  std::string i;
  Kind k = intToExtKind(d_node->getKind());

  if (k == DIVISIBLE)
  {
    // DIVISIBLE returns a string index to support
    // arbitrary precision integers
    CVC4::Integer _int = d_node->getConst<Divisible>().k;
    i = _int.toString();
  }
  else if (k == RECORD_UPDATE)
  {
    i = d_node->getConst<RecordUpdate>().getField();
  }
  else
  {
    CVC4_API_CHECK(false) << "Can't get string index from"
                          << " kind " << kindToString(k);
  }

  return i;
}

template <>
uint32_t Op::getIndices() const
{
  CVC4_API_CHECK_NOT_NULL;
  CVC4_API_CHECK(!d_node->isNull())
      << "Expecting a non-null internal expression. This Op is not indexed.";

  uint32_t i = 0;
  Kind k = intToExtKind(d_node->getKind());
  switch (k)
  {
    case BITVECTOR_REPEAT:
      i = d_node->getConst<BitVectorRepeat>().d_repeatAmount;
      break;
    case BITVECTOR_ZERO_EXTEND:
      i = d_node->getConst<BitVectorZeroExtend>().d_zeroExtendAmount;
      break;
    case BITVECTOR_SIGN_EXTEND:
      i = d_node->getConst<BitVectorSignExtend>().d_signExtendAmount;
      break;
    case BITVECTOR_ROTATE_LEFT:
      i = d_node->getConst<BitVectorRotateLeft>().d_rotateLeftAmount;
      break;
    case BITVECTOR_ROTATE_RIGHT:
      i = d_node->getConst<BitVectorRotateRight>().d_rotateRightAmount;
      break;
    case INT_TO_BITVECTOR: i = d_node->getConst<IntToBitVector>().d_size; break;
    case IAND: i = d_node->getConst<IntAnd>().d_size; break;
    case FLOATINGPOINT_TO_UBV:
      i = d_node->getConst<FloatingPointToUBV>().bvs.d_size;
      break;
    case FLOATINGPOINT_TO_SBV:
      i = d_node->getConst<FloatingPointToSBV>().bvs.d_size;
      break;
    case TUPLE_UPDATE: i = d_node->getConst<TupleUpdate>().getIndex(); break;
    default:
      CVC4ApiExceptionStream().ostream() << "Can't get uint32_t index from"
                                         << " kind " << kindToString(k);
  }
  return i;
}

template <>
std::pair<uint32_t, uint32_t> Op::getIndices() const
{
  CVC4_API_CHECK_NOT_NULL;
  CVC4_API_CHECK(!d_node->isNull())
      << "Expecting a non-null internal expression. This Op is not indexed.";

  std::pair<uint32_t, uint32_t> indices;
  Kind k = intToExtKind(d_node->getKind());

  // using if/else instead of case statement because want local variables
  if (k == BITVECTOR_EXTRACT)
  {
    CVC4::BitVectorExtract ext = d_node->getConst<BitVectorExtract>();
    indices = std::make_pair(ext.d_high, ext.d_low);
  }
  else if (k == FLOATINGPOINT_TO_FP_IEEE_BITVECTOR)
  {
    CVC4::FloatingPointToFPIEEEBitVector ext =
        d_node->getConst<FloatingPointToFPIEEEBitVector>();
    indices = std::make_pair(ext.t.exponent(), ext.t.significand());
  }
  else if (k == FLOATINGPOINT_TO_FP_FLOATINGPOINT)
  {
    CVC4::FloatingPointToFPFloatingPoint ext =
        d_node->getConst<FloatingPointToFPFloatingPoint>();
    indices = std::make_pair(ext.t.exponent(), ext.t.significand());
  }
  else if (k == FLOATINGPOINT_TO_FP_REAL)
  {
    CVC4::FloatingPointToFPReal ext = d_node->getConst<FloatingPointToFPReal>();
    indices = std::make_pair(ext.t.exponent(), ext.t.significand());
  }
  else if (k == FLOATINGPOINT_TO_FP_SIGNED_BITVECTOR)
  {
    CVC4::FloatingPointToFPSignedBitVector ext =
        d_node->getConst<FloatingPointToFPSignedBitVector>();
    indices = std::make_pair(ext.t.exponent(), ext.t.significand());
  }
  else if (k == FLOATINGPOINT_TO_FP_UNSIGNED_BITVECTOR)
  {
    CVC4::FloatingPointToFPUnsignedBitVector ext =
        d_node->getConst<FloatingPointToFPUnsignedBitVector>();
    indices = std::make_pair(ext.t.exponent(), ext.t.significand());
  }
  else if (k == FLOATINGPOINT_TO_FP_GENERIC)
  {
    CVC4::FloatingPointToFPGeneric ext =
        d_node->getConst<FloatingPointToFPGeneric>();
    indices = std::make_pair(ext.t.exponent(), ext.t.significand());
  }
  else
  {
    CVC4_API_CHECK(false) << "Can't get pair<uint32_t, uint32_t> indices from"
                          << " kind " << kindToString(k);
  }
  return indices;
}

std::string Op::toString() const
{
  CVC4_API_CHECK_NOT_NULL;
  if (d_node->isNull())
  {
    return kindToString(d_kind);
  }
  else
  {
    CVC4_API_CHECK(!d_node->isNull())
        << "Expecting a non-null internal expression";
    return d_node->toString();
  }
}

// !!! This is only temporarily available until the parser is fully migrated
// to the new API. !!!
CVC4::Expr Op::getExpr(void) const
{
  if (d_node->isNull()) return Expr();
  NodeManagerScope scope(d_solver->getNodeManager());
  return d_node->toExpr();
}

std::ostream& operator<<(std::ostream& out, const Op& t)
{
  out << t.toString();
  return out;
}

size_t OpHashFunction::operator()(const Op& t) const
{
  if (t.isIndexedHelper())
  {
    return ExprHashFunction()(t.d_node->toExpr());
  }
  else
  {
    return KindHashFunction()(t.d_kind);
  }
}

/* -------------------------------------------------------------------------- */
/* Term                                                                       */
/* -------------------------------------------------------------------------- */

Term::Term() : d_solver(nullptr), d_node(new CVC4::Node()) {}

Term::Term(const Solver* slv, const CVC4::Expr& e) : d_solver(slv)
{
  // Ensure that we create the node in the correct node manager.
  NodeManagerScope scope(d_solver->getNodeManager());
  d_node.reset(new CVC4::Node(e));
}

Term::Term(const Solver* slv, const CVC4::Node& n) : d_solver(slv)
{
  // Ensure that we create the node in the correct node manager.
  NodeManagerScope scope(d_solver->getNodeManager());
  d_node.reset(new CVC4::Node(n));
}

Term::~Term()
{
  if (d_solver != nullptr)
  {
    // Ensure that the correct node manager is in scope when the node is
    // destroyed.
    NodeManagerScope scope(d_solver->getNodeManager());
    d_node.reset();
  }
}

bool Term::isNullHelper() const
{
  /* Split out to avoid nested API calls (problematic with API tracing). */
  return d_node->isNull();
}

Kind Term::getKindHelper() const
{
  // Sequence kinds do not exist internally, so we must convert their internal
  // (string) versions back to sequence. All operators where this is
  // necessary are such that their first child is of sequence type, which
  // we check here.
  if (getNumChildren() > 0 && (*this)[0].getSort().isSequence())
  {
    switch (d_node->getKind())
    {
      case CVC4::Kind::STRING_CONCAT: return SEQ_CONCAT;
      case CVC4::Kind::STRING_LENGTH: return SEQ_LENGTH;
      case CVC4::Kind::STRING_SUBSTR: return SEQ_EXTRACT;
      case CVC4::Kind::STRING_UPDATE: return SEQ_UPDATE;
      case CVC4::Kind::STRING_CHARAT: return SEQ_AT;
      case CVC4::Kind::STRING_STRCTN: return SEQ_CONTAINS;
      case CVC4::Kind::STRING_STRIDOF: return SEQ_INDEXOF;
      case CVC4::Kind::STRING_STRREPL: return SEQ_REPLACE;
      case CVC4::Kind::STRING_STRREPLALL: return SEQ_REPLACE_ALL;
      case CVC4::Kind::STRING_REV: return SEQ_REV;
      case CVC4::Kind::STRING_PREFIX: return SEQ_PREFIX;
      case CVC4::Kind::STRING_SUFFIX: return SEQ_SUFFIX;
      default:
        // fall through to conversion below
        break;
    }
  }
  // Notice that kinds like APPLY_TYPE_ASCRIPTION will be converted to
  // INTERNAL_KIND.
  return intToExtKind(d_node->getKind());
}

bool Term::operator==(const Term& t) const { return *d_node == *t.d_node; }

bool Term::operator!=(const Term& t) const { return *d_node != *t.d_node; }

bool Term::operator<(const Term& t) const { return *d_node < *t.d_node; }

bool Term::operator>(const Term& t) const { return *d_node > *t.d_node; }

bool Term::operator<=(const Term& t) const { return *d_node <= *t.d_node; }

bool Term::operator>=(const Term& t) const { return *d_node >= *t.d_node; }

size_t Term::getNumChildren() const
{
  CVC4_API_CHECK_NOT_NULL;
  // special case for apply kinds
  if (isApplyKind(d_node->getKind()))
  {
    return d_node->getNumChildren() + 1;
  }
  return d_node->getNumChildren();
}

Term Term::operator[](size_t index) const
{
  CVC4_API_CHECK_NOT_NULL;
  // special cases for apply kinds
  if (isApplyKind(d_node->getKind()))
  {
    CVC4_API_CHECK(d_node->hasOperator())
        << "Expected apply kind to have operator when accessing child of Term";
    if (index == 0)
    {
      // return the operator
      return Term(d_solver, d_node->getOperator().toExpr());
    }
    // otherwise we are looking up child at (index-1)
    index--;
  }
  return Term(d_solver, (*d_node)[index].toExpr());
}

uint64_t Term::getId() const
{
  CVC4_API_CHECK_NOT_NULL;
  return d_node->getId();
}

Kind Term::getKind() const
{
  CVC4_API_CHECK_NOT_NULL;
  return getKindHelper();
}

Sort Term::getSort() const
{
  CVC4_API_CHECK_NOT_NULL;
  NodeManagerScope scope(d_solver->getNodeManager());
  return Sort(d_solver, d_node->getType().toType());
}

Term Term::substitute(Term e, Term replacement) const
{
  CVC4_API_CHECK_NOT_NULL;
  CVC4_API_CHECK(!e.isNull())
      << "Expected non-null term to replace in substitute";
  CVC4_API_CHECK(!replacement.isNull())
      << "Expected non-null term as replacement in substitute";
  CVC4_API_CHECK(e.getSort().isComparableTo(replacement.getSort()))
      << "Expecting terms of comparable sort in substitute";
  return Term(d_solver,
              d_node->substitute(TNode(*e.d_node), TNode(*replacement.d_node)));
}

Term Term::substitute(const std::vector<Term> es,
                      const std::vector<Term>& replacements) const
{
  CVC4_API_CHECK_NOT_NULL;
  CVC4_API_CHECK(es.size() == replacements.size())
      << "Expecting vectors of the same arity in substitute";
  for (unsigned i = 0, nterms = es.size(); i < nterms; i++)
  {
    CVC4_API_CHECK(!es[i].isNull())
        << "Expected non-null term to replace in substitute";
    CVC4_API_CHECK(!replacements[i].isNull())
        << "Expected non-null term as replacement in substitute";
    CVC4_API_CHECK(es[i].getSort().isComparableTo(replacements[i].getSort()))
        << "Expecting terms of comparable sort in substitute";
  }

  std::vector<Node> nodes = termVectorToNodes(es);
  std::vector<Node> nodeReplacements = termVectorToNodes(replacements);
  return Term(d_solver,
              d_node->substitute(nodes.begin(),
                                 nodes.end(),
                                 nodeReplacements.begin(),
                                 nodeReplacements.end()));
}

bool Term::hasOp() const
{
  CVC4_API_CHECK_NOT_NULL;
  return d_node->hasOperator();
}

Op Term::getOp() const
{
  CVC4_API_CHECK_NOT_NULL;
  CVC4_API_CHECK(d_node->hasOperator())
      << "Expecting Term to have an Op when calling getOp()";

  // special cases for parameterized operators that are not indexed operators
  // the API level differs from the internal structure
  // indexed operators are stored in Ops
  // whereas functions and datatype operators are terms, and the Op
  // is one of the APPLY_* kinds
  if (isApplyKind(d_node->getKind()))
  {
    return Op(d_solver, intToExtKind(d_node->getKind()));
  }
  else if (d_node->getMetaKind() == kind::metakind::PARAMETERIZED)
  {
    // it's an indexed operator
    // so we should return the indexed op
    CVC4::Node op = d_node->getOperator();
    return Op(d_solver, intToExtKind(d_node->getKind()), op);
  }
  // Notice this is the only case where getKindHelper is used, since the
  // cases above do have special cases for intToExtKind.
  return Op(d_solver, getKindHelper());
}

bool Term::isNull() const { return isNullHelper(); }

bool Term::isConst() const
{
  CVC4_API_CHECK_NOT_NULL;
  return d_node->isConst();
}

Term Term::getConstArrayBase() const
{
  CVC4::ExprManagerScope exmgrs(*(d_solver->getExprManager()));
  CVC4_API_CHECK_NOT_NULL;
  // CONST_ARRAY kind maps to STORE_ALL internal kind
  CVC4_API_CHECK(d_node->getKind() == CVC4::Kind::STORE_ALL)
      << "Expecting a CONST_ARRAY Term when calling getConstArrayBase()";
  return Term(d_solver, d_node->getConst<ArrayStoreAll>().getValue());
}

std::vector<Term> Term::getConstSequenceElements() const
{
  CVC4_API_CHECK_NOT_NULL;
  CVC4_API_CHECK(d_node->getKind() == CVC4::Kind::CONST_SEQUENCE)
      << "Expecting a CONST_SEQUENCE Term when calling "
         "getConstSequenceElements()";
  const std::vector<Node>& elems = d_node->getConst<Sequence>().getVec();
  std::vector<Term> terms;
  for (const Node& t : elems)
  {
    terms.push_back(Term(d_solver, t));
  }
  return terms;
}

Term Term::notTerm() const
{
  CVC4_API_CHECK_NOT_NULL;
  try
  {
    Node res = d_node->notNode();
    (void)res.getType(true); /* kick off type checking */
    return Term(d_solver, res);
  }
  catch (const CVC4::TypeCheckingExceptionPrivate& e)
  {
    throw CVC4ApiException(e.getMessage());
  }
}

Term Term::andTerm(const Term& t) const
{
  CVC4_API_CHECK_NOT_NULL;
  CVC4_API_ARG_CHECK_NOT_NULL(t);
  try
  {
    Node res = d_node->andNode(*t.d_node);
    (void)res.getType(true); /* kick off type checking */
    return Term(d_solver, res);
  }
  catch (const CVC4::TypeCheckingExceptionPrivate& e)
  {
    throw CVC4ApiException(e.getMessage());
  }
}

Term Term::orTerm(const Term& t) const
{
  CVC4_API_CHECK_NOT_NULL;
  CVC4_API_ARG_CHECK_NOT_NULL(t);
  try
  {
    Node res = d_node->orNode(*t.d_node);
    (void)res.getType(true); /* kick off type checking */
    return Term(d_solver, res);
  }
  catch (const CVC4::TypeCheckingExceptionPrivate& e)
  {
    throw CVC4ApiException(e.getMessage());
  }
}

Term Term::xorTerm(const Term& t) const
{
  CVC4_API_CHECK_NOT_NULL;
  CVC4_API_ARG_CHECK_NOT_NULL(t);
  try
  {
    Node res = d_node->xorNode(*t.d_node);
    (void)res.getType(true); /* kick off type checking */
    return Term(d_solver, res);
  }
  catch (const CVC4::TypeCheckingExceptionPrivate& e)
  {
    throw CVC4ApiException(e.getMessage());
  }
}

Term Term::eqTerm(const Term& t) const
{
  CVC4_API_CHECK_NOT_NULL;
  CVC4_API_ARG_CHECK_NOT_NULL(t);
  try
  {
    Node res = d_node->eqNode(*t.d_node);
    (void)res.getType(true); /* kick off type checking */
    return Term(d_solver, res);
  }
  catch (const CVC4::TypeCheckingExceptionPrivate& e)
  {
    throw CVC4ApiException(e.getMessage());
  }
}

Term Term::impTerm(const Term& t) const
{
  CVC4_API_CHECK_NOT_NULL;
  CVC4_API_ARG_CHECK_NOT_NULL(t);
  try
  {
    Node res = d_node->impNode(*t.d_node);
    (void)res.getType(true); /* kick off type checking */
    return Term(d_solver, res);
  }
  catch (const CVC4::TypeCheckingExceptionPrivate& e)
  {
    throw CVC4ApiException(e.getMessage());
  }
}

Term Term::iteTerm(const Term& then_t, const Term& else_t) const
{
  CVC4_API_CHECK_NOT_NULL;
  CVC4_API_ARG_CHECK_NOT_NULL(then_t);
  CVC4_API_ARG_CHECK_NOT_NULL(else_t);
  try
  {
    Node res = d_node->iteNode(*then_t.d_node, *else_t.d_node);
    (void)res.getType(true); /* kick off type checking */
    return Term(d_solver, res);
  }
  catch (const CVC4::TypeCheckingExceptionPrivate& e)
  {
    throw CVC4ApiException(e.getMessage());
  }
}

std::string Term::toString() const { return d_node->toString(); }

Term::const_iterator::const_iterator()
    : d_solver(nullptr), d_origNode(nullptr), d_pos(0)
{
}

Term::const_iterator::const_iterator(const Solver* slv,
                                     const std::shared_ptr<CVC4::Node>& n,
                                     uint32_t p)
    : d_solver(slv), d_origNode(n), d_pos(p)
{
}

Term::const_iterator::const_iterator(const const_iterator& it)
    : d_solver(nullptr), d_origNode(nullptr)
{
  if (it.d_origNode != nullptr)
  {
    d_solver = it.d_solver;
    d_origNode = it.d_origNode;
    d_pos = it.d_pos;
  }
}

Term::const_iterator& Term::const_iterator::operator=(const const_iterator& it)
{
  d_solver = it.d_solver;
  d_origNode = it.d_origNode;
  d_pos = it.d_pos;
  return *this;
}

bool Term::const_iterator::operator==(const const_iterator& it) const
{
  if (d_origNode == nullptr || it.d_origNode == nullptr)
  {
    return false;
  }
  return (d_solver == it.d_solver && *d_origNode == *it.d_origNode)
         && (d_pos == it.d_pos);
}

bool Term::const_iterator::operator!=(const const_iterator& it) const
{
  return !(*this == it);
}

Term::const_iterator& Term::const_iterator::operator++()
{
  Assert(d_origNode != nullptr);
  ++d_pos;
  return *this;
}

Term::const_iterator Term::const_iterator::operator++(int)
{
  Assert(d_origNode != nullptr);
  const_iterator it = *this;
  ++d_pos;
  return it;
}

Term Term::const_iterator::operator*() const
{
  Assert(d_origNode != nullptr);
  // this term has an extra child (mismatch between API and internal structure)
  // the extra child will be the first child
  bool extra_child = isApplyKind(d_origNode->getKind());

  if (!d_pos && extra_child)
  {
    return Term(d_solver, d_origNode->getOperator());
  }
  else
  {
    uint32_t idx = d_pos;
    if (extra_child)
    {
      Assert(idx > 0);
      --idx;
    }
    Assert(idx >= 0);
    return Term(d_solver, (*d_origNode)[idx]);
  }
}

Term::const_iterator Term::begin() const
{
  return Term::const_iterator(d_solver, d_node, 0);
}

Term::const_iterator Term::end() const
{
  int endpos = d_node->getNumChildren();
  // special cases for APPLY_*
  // the API differs from the internal structure
  // the API takes a "higher-order" perspective and the applied
  //   function or datatype constructor/selector/tester is a Term
  // which means it needs to be one of the children, even though
  //   internally it is not
  if (isApplyKind(d_node->getKind()))
  {
    // one more child if this is a UF application (count the UF as a child)
    ++endpos;
  }
  return Term::const_iterator(d_solver, d_node, endpos);
}

// !!! This is only temporarily available until the parser is fully migrated
// to the new API. !!!
CVC4::Expr Term::getExpr(void) const
{
  if (d_node->isNull())
  {
    return Expr();
  }
  NodeManagerScope scope(d_solver->getNodeManager());
  return d_node->toExpr();
}

// !!! This is only temporarily available until the parser is fully migrated
// to the new API. !!!
const CVC4::Node& Term::getNode(void) const { return *d_node; }

std::ostream& operator<<(std::ostream& out, const Term& t)
{
  out << t.toString();
  return out;
}

std::ostream& operator<<(std::ostream& out, const std::vector<Term>& vector)
{
  container_to_stream(out, vector);
  return out;
}

std::ostream& operator<<(std::ostream& out, const std::set<Term>& set)
{
  container_to_stream(out, set);
  return out;
}

std::ostream& operator<<(
    std::ostream& out,
    const std::unordered_set<Term, TermHashFunction>& unordered_set)
{
  container_to_stream(out, unordered_set);
  return out;
}

template <typename V>
std::ostream& operator<<(std::ostream& out, const std::map<Term, V>& map)
{
  container_to_stream(out, map);
  return out;
}

template <typename V>
std::ostream& operator<<(
    std::ostream& out,
    const std::unordered_map<Term, V, TermHashFunction>& unordered_map)
{
  container_to_stream(out, unordered_map);
  return out;
}

size_t TermHashFunction::operator()(const Term& t) const
{
  return ExprHashFunction()(t.d_node->toExpr());
}

/* -------------------------------------------------------------------------- */
/* Datatypes                                                                  */
/* -------------------------------------------------------------------------- */

/* DatatypeConstructorDecl -------------------------------------------------- */

DatatypeConstructorDecl::DatatypeConstructorDecl()
    : d_solver(nullptr), d_ctor(nullptr)
{
}

DatatypeConstructorDecl::DatatypeConstructorDecl(const Solver* slv,
                                                 const std::string& name)
    : d_solver(slv), d_ctor(new CVC4::DTypeConstructor(name))
{
}

void DatatypeConstructorDecl::addSelector(const std::string& name, Sort sort)
{
  CVC4_API_ARG_CHECK_EXPECTED(!sort.isNull(), sort)
      << "non-null range sort for selector";
  d_ctor->addArg(name, TypeNode::fromType(*sort.d_type));
}

void DatatypeConstructorDecl::addSelectorSelf(const std::string& name)
{
  d_ctor->addArgSelf(name);
}

std::string DatatypeConstructorDecl::toString() const
{
  std::stringstream ss;
  ss << *d_ctor;
  return ss.str();
}

// !!! This is only temporarily available until the parser is fully migrated
// to the new API. !!!
const CVC4::DTypeConstructor& DatatypeConstructorDecl::getDatatypeConstructor(
    void) const
{
  return *d_ctor;
}

std::ostream& operator<<(std::ostream& out,
                         const DatatypeConstructorDecl& ctordecl)
{
  out << ctordecl.toString();
  return out;
}

std::ostream& operator<<(std::ostream& out,
                         const std::vector<DatatypeConstructorDecl>& vector)
{
  container_to_stream(out, vector);
  return out;
}

/* DatatypeDecl ------------------------------------------------------------- */

DatatypeDecl::DatatypeDecl() : d_solver(nullptr), d_dtype(nullptr) {}

DatatypeDecl::DatatypeDecl(const Solver* slv,
                           const std::string& name,
                           bool isCoDatatype)
    : d_solver(slv), d_dtype(new CVC4::DType(name, isCoDatatype))
{
}

DatatypeDecl::DatatypeDecl(const Solver* slv,
                           const std::string& name,
                           Sort param,
                           bool isCoDatatype)
    : d_solver(slv),
      d_dtype(new CVC4::DType(
          name,
          std::vector<TypeNode>{TypeNode::fromType(*param.d_type)},
          isCoDatatype))
{
}

DatatypeDecl::DatatypeDecl(const Solver* slv,
                           const std::string& name,
                           const std::vector<Sort>& params,
                           bool isCoDatatype)
    : d_solver(slv)
{
  std::vector<TypeNode> tparams;
  for (const Sort& p : params)
  {
    tparams.push_back(TypeNode::fromType(*p.d_type));
  }
  d_dtype = std::shared_ptr<CVC4::DType>(
      new CVC4::DType(name, tparams, isCoDatatype));
}

bool DatatypeDecl::isNullHelper() const { return !d_dtype; }

DatatypeDecl::~DatatypeDecl() {}

void DatatypeDecl::addConstructor(const DatatypeConstructorDecl& ctor)
{
  CVC4_API_CHECK_NOT_NULL;
  d_dtype->addConstructor(ctor.d_ctor);
}

void DatatypeDecl::addSygusConstructor(Term op,
                                       std::string name,
                                       const std::vector<Sort>& args)
{
  CVC4_API_CHECK_NOT_NULL;
  std::vector<TypeNode> cargst;
  for (const Sort& s : args)
  {
    cargst.push_back(TypeNode::fromType(s.getType()));
  }
  d_dtype->addSygusConstructor(op.getNode(), name, cargst);
}

void DatatypeDecl::setSygus(Sort st, Term bvl, bool allowConst, bool allowAll)
{
  d_dtype->setSygus(
      TypeNode::fromType(st.getType()), bvl.getNode(), allowConst, allowAll);
}

size_t DatatypeDecl::getNumConstructors() const
{
  CVC4_API_CHECK_NOT_NULL;
  return d_dtype->getNumConstructors();
}

bool DatatypeDecl::isParametric() const
{
  CVC4_API_CHECK_NOT_NULL;
  return d_dtype->isParametric();
}

std::string DatatypeDecl::toString() const
{
  CVC4_API_CHECK_NOT_NULL;
  std::stringstream ss;
  ss << *d_dtype;
  return ss.str();
}

std::string DatatypeDecl::getName() const
{
  CVC4_API_CHECK_NOT_NULL;
  return d_dtype->getName();
}

bool DatatypeDecl::isNull() const { return isNullHelper(); }

// !!! This is only temporarily available until the parser is fully migrated
// to the new API. !!!
CVC4::DType& DatatypeDecl::getDatatype(void) const { return *d_dtype; }

std::ostream& operator<<(std::ostream& out, const DatatypeDecl& dtdecl)
{
  out << dtdecl.toString();
  return out;
}

/* DatatypeSelector --------------------------------------------------------- */

DatatypeSelector::DatatypeSelector() : d_solver(nullptr), d_stor(nullptr) {}

DatatypeSelector::DatatypeSelector(const Solver* slv,
                                   const CVC4::DTypeSelector& stor)
    : d_solver(slv), d_stor(new CVC4::DTypeSelector(stor))
{
  CVC4_API_CHECK(d_stor->isResolved()) << "Expected resolved datatype selector";
}

DatatypeSelector::~DatatypeSelector() {}

std::string DatatypeSelector::getName() const { return d_stor->getName(); }

Term DatatypeSelector::getSelectorTerm() const
{
  Term sel = Term(d_solver, d_stor->getSelector());
  return sel;
}

Sort DatatypeSelector::getRangeSort() const
{
  return Sort(d_solver, d_stor->getRangeType().toType());
}

std::string DatatypeSelector::toString() const
{
  std::stringstream ss;
  ss << *d_stor;
  return ss.str();
}

// !!! This is only temporarily available until the parser is fully migrated
// to the new API. !!!
CVC4::DTypeSelector DatatypeSelector::getDatatypeConstructorArg(void) const
{
  return *d_stor;
}

std::ostream& operator<<(std::ostream& out, const DatatypeSelector& stor)
{
  out << stor.toString();
  return out;
}

/* DatatypeConstructor ------------------------------------------------------ */

DatatypeConstructor::DatatypeConstructor() : d_solver(nullptr), d_ctor(nullptr)
{
}

DatatypeConstructor::DatatypeConstructor(const Solver* slv,
                                         const CVC4::DTypeConstructor& ctor)
    : d_solver(slv), d_ctor(new CVC4::DTypeConstructor(ctor))
{
  CVC4_API_CHECK(d_ctor->isResolved())
      << "Expected resolved datatype constructor";
}

DatatypeConstructor::~DatatypeConstructor() {}

std::string DatatypeConstructor::getName() const { return d_ctor->getName(); }

Term DatatypeConstructor::getConstructorTerm() const
{
  Term ctor = Term(d_solver, d_ctor->getConstructor());
  return ctor;
}

Term DatatypeConstructor::getSpecializedConstructorTerm(Sort retSort) const
{
<<<<<<< HEAD
  NodeManager* nm = d_solver->getNodeManager();
  // apply type ascription to the operator
  return api::Term(d_solver,
                   nm->mkNode(kind::APPLY_TYPE_ASCRIPTION,
                              nm->mkConst(AscriptionType(
                                  d_ctor
                                      ->getSpecializedConstructorType(
                                          TypeNode::fromType(retSort.getType()))
                                      .toType())),
                              d_ctor->getConstructor()));
=======
  CVC4_API_SOLVER_TRY_CATCH_BEGIN;
  
  NodeManager* nm = d_solver->getNodeManager();
  Node ret = nm->mkNode(kind::APPLY_TYPE_ASCRIPTION,
                           nm->mkConst(AscriptionType(
                               d_ctor
                                   ->getSpecializedConstructorType(
                                       retSort.getType()))),
                           d_ctor->getConstructor());
  (void)ret.getType(true); /* kick off type checking */
  // apply type ascription to the operator
  Term sctor =
      api::Term(d_solver,
                ret);
  return sctor;
  
  CVC4_API_SOLVER_TRY_CATCH_END;
>>>>>>> 24a40040
}

Term DatatypeConstructor::getTesterTerm() const
{
  Term tst = Term(d_solver, d_ctor->getTester());
  return tst;
}

size_t DatatypeConstructor::getNumSelectors() const
{
  return d_ctor->getNumArgs();
}

DatatypeSelector DatatypeConstructor::operator[](size_t index) const
{
  return DatatypeSelector(d_solver, (*d_ctor)[index]);
}

DatatypeSelector DatatypeConstructor::operator[](const std::string& name) const
{
  return getSelectorForName(name);
}

DatatypeSelector DatatypeConstructor::getSelector(const std::string& name) const
{
  return getSelectorForName(name);
}

Term DatatypeConstructor::getSelectorTerm(const std::string& name) const
{
  DatatypeSelector sel = getSelector(name);
  return sel.getSelectorTerm();
}


DatatypeConstructor::const_iterator DatatypeConstructor::begin() const
{
  return DatatypeConstructor::const_iterator(d_solver, *d_ctor, true);
}

DatatypeConstructor::const_iterator DatatypeConstructor::end() const
{
  return DatatypeConstructor::const_iterator(d_solver, *d_ctor, false);
}

DatatypeConstructor::const_iterator::const_iterator(
    const Solver* slv, const CVC4::DTypeConstructor& ctor, bool begin)
{
  d_solver = slv;
  d_int_stors = &ctor.getArgs();

  const std::vector<std::shared_ptr<CVC4::DTypeSelector> >& sels = ctor.getArgs();
  for (const std::shared_ptr<CVC4::DTypeSelector>& s : sels)
  {
    /* Can not use emplace_back here since constructor is private. */
    d_stors.push_back(DatatypeSelector(d_solver, *s.get()));
  }
  d_idx = begin ? 0 : sels.size();
}

DatatypeConstructor::const_iterator::const_iterator()
    : d_solver(nullptr), d_int_stors(nullptr), d_idx(0)
{
}

DatatypeConstructor::const_iterator&
DatatypeConstructor::const_iterator::operator=(
    const DatatypeConstructor::const_iterator& it)
{
  d_solver = it.d_solver;
  d_int_stors = it.d_int_stors;
  d_stors = it.d_stors;
  d_idx = it.d_idx;
  return *this;
}

const DatatypeSelector& DatatypeConstructor::const_iterator::operator*() const
{
  return d_stors[d_idx];
}

const DatatypeSelector* DatatypeConstructor::const_iterator::operator->() const
{
  return &d_stors[d_idx];
}

DatatypeConstructor::const_iterator&
DatatypeConstructor::const_iterator::operator++()
{
  ++d_idx;
  return *this;
}

DatatypeConstructor::const_iterator
DatatypeConstructor::const_iterator::operator++(int)
{
  DatatypeConstructor::const_iterator it(*this);
  ++d_idx;
  return it;
}

bool DatatypeConstructor::const_iterator::operator==(
    const DatatypeConstructor::const_iterator& other) const
{
  return d_int_stors == other.d_int_stors && d_idx == other.d_idx;
}

bool DatatypeConstructor::const_iterator::operator!=(
    const DatatypeConstructor::const_iterator& other) const
{
  return d_int_stors != other.d_int_stors || d_idx != other.d_idx;
}

std::string DatatypeConstructor::toString() const
{
  std::stringstream ss;
  ss << *d_ctor;
  return ss.str();
}

// !!! This is only temporarily available until the parser is fully migrated
// to the new API. !!!
const CVC4::DTypeConstructor& DatatypeConstructor::getDatatypeConstructor(
    void) const
{
  return *d_ctor;
}

DatatypeSelector DatatypeConstructor::getSelectorForName(
    const std::string& name) const
{
  bool foundSel = false;
  size_t index = 0;
  for (size_t i = 0, nsels = getNumSelectors(); i < nsels; i++)
  {
    if ((*d_ctor)[i].getName() == name)
    {
      index = i;
      foundSel = true;
      break;
    }
  }
  CVC4_API_CHECK(foundSel) << "No selector " << name << " for constructor "
                           << getName() << " exists";
  return DatatypeSelector(d_solver, (*d_ctor)[index]);
}

std::ostream& operator<<(std::ostream& out, const DatatypeConstructor& ctor)
{
  out << ctor.toString();
  return out;
}

/* Datatype ----------------------------------------------------------------- */

Datatype::Datatype(const Solver* slv, const CVC4::DType& dtype)
    : d_solver(slv), d_dtype(new CVC4::DType(dtype))
{
  CVC4_API_CHECK(d_dtype->isResolved()) << "Expected resolved datatype";
}

Datatype::Datatype() : d_solver(nullptr), d_dtype(nullptr) {}

Datatype::~Datatype() {}

DatatypeConstructor Datatype::operator[](size_t idx) const
{
  CVC4_API_CHECK(idx < getNumConstructors()) << "Index out of bounds.";
  return DatatypeConstructor(d_solver, (*d_dtype)[idx]);
}

DatatypeConstructor Datatype::operator[](const std::string& name) const
{
  return getConstructorForName(name);
}

DatatypeConstructor Datatype::getConstructor(const std::string& name) const
{
  return getConstructorForName(name);
}

Term Datatype::getConstructorTerm(const std::string& name) const
{
  DatatypeConstructor ctor = getConstructor(name);
  return ctor.getConstructorTerm();
}

std::string Datatype::getName() const { return d_dtype->getName(); }

size_t Datatype::getNumConstructors() const
{
  return d_dtype->getNumConstructors();
}

bool Datatype::isParametric() const { return d_dtype->isParametric(); }
bool Datatype::isCodatatype() const { return d_dtype->isCodatatype(); }

bool Datatype::isTuple() const { return d_dtype->isTuple(); }

bool Datatype::isRecord() const { return false; }  // d_dtype->isRecord(); }

bool Datatype::isFinite() const { return d_dtype->isFinite(); }
bool Datatype::isWellFounded() const { return d_dtype->isWellFounded(); }
bool Datatype::hasNestedRecursion() const
{
  return d_dtype->hasNestedRecursion();
}

std::string Datatype::toString() const { return d_dtype->getName(); }

Datatype::const_iterator Datatype::begin() const
{
  return Datatype::const_iterator(d_solver, *d_dtype, true);
}

Datatype::const_iterator Datatype::end() const
{
  return Datatype::const_iterator(d_solver, *d_dtype, false);
}

// !!! This is only temporarily available until the parser is fully migrated
// to the new API. !!!
const CVC4::DType& Datatype::getDatatype(void) const { return *d_dtype; }

DatatypeConstructor Datatype::getConstructorForName(
    const std::string& name) const
{
  bool foundCons = false;
  size_t index = 0;
  for (size_t i = 0, ncons = getNumConstructors(); i < ncons; i++)
  {
    if ((*d_dtype)[i].getName() == name)
    {
      index = i;
      foundCons = true;
      break;
    }
  }
  CVC4_API_CHECK(foundCons) << "No constructor " << name << " for datatype "
                            << getName() << " exists";
  return DatatypeConstructor(d_solver, (*d_dtype)[index]);
}

Datatype::const_iterator::const_iterator(const Solver* slv,
                                         const CVC4::DType& dtype,
                                         bool begin)
    : d_solver(slv), d_int_ctors(&dtype.getConstructors())
{
  const std::vector<std::shared_ptr<DTypeConstructor> >& cons = dtype.getConstructors();
  for (const std::shared_ptr<DTypeConstructor>& c : cons)
  {
    /* Can not use emplace_back here since constructor is private. */
    d_ctors.push_back(DatatypeConstructor(d_solver, *c.get()));
  }
  d_idx = begin ? 0 : cons.size();
}

Datatype::const_iterator::const_iterator()
    : d_solver(nullptr), d_int_ctors(nullptr), d_idx(0)
{
}

Datatype::const_iterator& Datatype::const_iterator::operator=(
    const Datatype::const_iterator& it)
{
  d_solver = it.d_solver;
  d_int_ctors = it.d_int_ctors;
  d_ctors = it.d_ctors;
  d_idx = it.d_idx;
  return *this;
}

const DatatypeConstructor& Datatype::const_iterator::operator*() const
{
  return d_ctors[d_idx];
}

const DatatypeConstructor* Datatype::const_iterator::operator->() const
{
  return &d_ctors[d_idx];
}

Datatype::const_iterator& Datatype::const_iterator::operator++()
{
  ++d_idx;
  return *this;
}

Datatype::const_iterator Datatype::const_iterator::operator++(int)
{
  Datatype::const_iterator it(*this);
  ++d_idx;
  return it;
}

bool Datatype::const_iterator::operator==(
    const Datatype::const_iterator& other) const
{
  return d_int_ctors == other.d_int_ctors && d_idx == other.d_idx;
}

bool Datatype::const_iterator::operator!=(
    const Datatype::const_iterator& other) const
{
  return d_int_ctors != other.d_int_ctors || d_idx != other.d_idx;
}

/* -------------------------------------------------------------------------- */
/* Grammar                                                                    */
/* -------------------------------------------------------------------------- */

Grammar::Grammar()
    : d_solver(nullptr),
      d_sygusVars(),
      d_ntSyms(),
      d_ntsToTerms(0),
      d_allowConst(),
      d_allowVars(),
      d_isResolved(false)
{
}

Grammar::Grammar(const Solver* slv,
                 const std::vector<Term>& sygusVars,
                 const std::vector<Term>& ntSymbols)
    : d_solver(slv),
      d_sygusVars(sygusVars),
      d_ntSyms(ntSymbols),
      d_ntsToTerms(ntSymbols.size()),
      d_allowConst(),
      d_allowVars(),
      d_isResolved(false)
{
  for (Term ntsymbol : d_ntSyms)
  {
    d_ntsToTerms.emplace(ntsymbol, std::vector<Term>());
  }
}

void Grammar::addRule(Term ntSymbol, Term rule)
{
  CVC4_API_CHECK(!d_isResolved) << "Grammar cannot be modified after passing "
                                   "it as an argument to synthFun/synthInv";
  CVC4_API_ARG_CHECK_NOT_NULL(ntSymbol);
  CVC4_API_ARG_CHECK_NOT_NULL(rule);
  CVC4_API_ARG_CHECK_EXPECTED(
      d_ntsToTerms.find(ntSymbol) != d_ntsToTerms.cend(), ntSymbol)
      << "ntSymbol to be one of the non-terminal symbols given in the "
         "predeclaration";
  CVC4_API_CHECK(ntSymbol.d_node->getType() == rule.d_node->getType())
      << "Expected ntSymbol and rule to have the same sort";

  d_ntsToTerms[ntSymbol].push_back(rule);
}

void Grammar::addRules(Term ntSymbol, std::vector<Term> rules)
{
  CVC4_API_CHECK(!d_isResolved) << "Grammar cannot be modified after passing "
                                   "it as an argument to synthFun/synthInv";
  CVC4_API_ARG_CHECK_NOT_NULL(ntSymbol);
  CVC4_API_ARG_CHECK_EXPECTED(
      d_ntsToTerms.find(ntSymbol) != d_ntsToTerms.cend(), ntSymbol)
      << "ntSymbol to be one of the non-terminal symbols given in the "
         "predeclaration";

  for (size_t i = 0, n = rules.size(); i < n; ++i)
  {
    CVC4_API_ARG_AT_INDEX_CHECK_EXPECTED(
        !rules[i].isNull(), "parameter rule", rules[i], i)
        << "non-null term";
    CVC4_API_CHECK(ntSymbol.d_node->getType() == rules[i].d_node->getType())
        << "Expected ntSymbol and rule at index " << i
        << " to have the same sort";
  }

  d_ntsToTerms[ntSymbol].insert(
      d_ntsToTerms[ntSymbol].cend(), rules.cbegin(), rules.cend());
}

void Grammar::addAnyConstant(Term ntSymbol)
{
  CVC4_API_CHECK(!d_isResolved) << "Grammar cannot be modified after passing "
                                   "it as an argument to synthFun/synthInv";
  CVC4_API_ARG_CHECK_NOT_NULL(ntSymbol);
  CVC4_API_ARG_CHECK_EXPECTED(
      d_ntsToTerms.find(ntSymbol) != d_ntsToTerms.cend(), ntSymbol)
      << "ntSymbol to be one of the non-terminal symbols given in the "
         "predeclaration";

  d_allowConst.insert(ntSymbol);
}

void Grammar::addAnyVariable(Term ntSymbol)
{
  CVC4_API_CHECK(!d_isResolved) << "Grammar cannot be modified after passing "
                                   "it as an argument to synthFun/synthInv";
  CVC4_API_ARG_CHECK_NOT_NULL(ntSymbol);
  CVC4_API_ARG_CHECK_EXPECTED(
      d_ntsToTerms.find(ntSymbol) != d_ntsToTerms.cend(), ntSymbol)
      << "ntSymbol to be one of the non-terminal symbols given in the "
         "predeclaration";

  d_allowVars.insert(ntSymbol);
}

/**
 * this function concatinates the outputs of calling f on each element between
 * first and last, seperated by sep.
 * @param first the beginning of the range
 * @param last the end of the range
 * @param f the function to call on each element in the range, its output must
 *          be overloaded for operator<<
 * @param sep the string to add between successive calls to f
 */
template <typename Iterator, typename Function>
std::string join(Iterator first, Iterator last, Function f, std::string sep)
{
  std::stringstream ss;
  Iterator i = first;

  if (i != last)
  {
    ss << f(*i);
    ++i;
  }

  while (i != last)
  {
    ss << sep << f(*i);
    ++i;
  }

  return ss.str();
}

std::string Grammar::toString() const
{
  std::stringstream ss;
  ss << "  ("  // pre-declaration
     << join(
            d_ntSyms.cbegin(),
            d_ntSyms.cend(),
            [](const Term& t) {
              std::stringstream s;
              s << '(' << t << ' ' << t.getSort() << ')';
              return s.str();
            },
            " ")
     << ")\n  ("  // grouped rule listing
     << join(
            d_ntSyms.cbegin(),
            d_ntSyms.cend(),
            [this](const Term& t) {
              bool allowConst = d_allowConst.find(t) != d_allowConst.cend(),
                   allowVars = d_allowVars.find(t) != d_allowVars.cend();
              const std::vector<Term>& rules = d_ntsToTerms.at(t);
              std::stringstream s;
              s << '(' << t << ' ' << t.getSort() << " ("
                << (allowConst ? "(Constant " + t.getSort().toString() + ")"
                               : "")
                << (allowConst && allowVars ? " " : "")
                << (allowVars ? "(Var " + t.getSort().toString() + ")" : "")
                << ((allowConst || allowVars) && !rules.empty() ? " " : "")
                << join(
                       rules.cbegin(),
                       rules.cend(),
                       [](const Term& rule) { return rule.toString(); },
                       " ")
                << "))";
              return s.str();
            },
            "\n   ")
     << ')';

  return ss.str();
}

Sort Grammar::resolve()
{
  d_isResolved = true;

  Term bvl;

  if (!d_sygusVars.empty())
  {
    bvl = Term(d_solver,
               d_solver->getExprManager()->mkExpr(
                   CVC4::kind::BOUND_VAR_LIST, termVectorToExprs(d_sygusVars)));
  }

  std::unordered_map<Term, Sort, TermHashFunction> ntsToUnres(d_ntSyms.size());

  for (Term ntsymbol : d_ntSyms)
  {
    // make the unresolved type, used for referencing the final version of
    // the ntsymbol's datatype
    ntsToUnres[ntsymbol] =
        Sort(d_solver, d_solver->getExprManager()->mkSort(ntsymbol.toString()));
  }

  std::vector<CVC4::DType> datatypes;
  std::set<TypeNode> unresTypes;

  datatypes.reserve(d_ntSyms.size());

  for (const Term& ntSym : d_ntSyms)
  {
    // make the datatype, which encodes terms generated by this non-terminal
    DatatypeDecl dtDecl(d_solver, ntSym.toString());

    for (const Term& consTerm : d_ntsToTerms[ntSym])
    {
      addSygusConstructorTerm(dtDecl, consTerm, ntsToUnres);
    }

    if (d_allowVars.find(ntSym) != d_allowVars.cend())
    {
      addSygusConstructorVariables(
          dtDecl, Sort(d_solver, ntSym.d_node->getType().toType()));
    }

    bool aci = d_allowConst.find(ntSym) != d_allowConst.end();
    TypeNode btt = ntSym.d_node->getType();
    dtDecl.d_dtype->setSygus(btt, *bvl.d_node, aci, false);

    // We can be in a case where the only rule specified was (Variable T)
    // and there are no variables of type T, in which case this is a bogus
    // grammar. This results in the error below.
    CVC4_API_CHECK(dtDecl.d_dtype->getNumConstructors() != 0)
        << "Grouped rule listing for " << *dtDecl.d_dtype
        << " produced an empty rule list";

    datatypes.push_back(*dtDecl.d_dtype);
    unresTypes.insert(TypeNode::fromType(*ntsToUnres[ntSym].d_type));
  }

  std::vector<TypeNode> datatypeTypes =
      d_solver->getNodeManager()->mkMutualDatatypeTypes(
          datatypes, unresTypes, NodeManager::DATATYPE_FLAG_PLACEHOLDER);

  // return is the first datatype
  return Sort(d_solver, datatypeTypes[0].toType());
}

void Grammar::addSygusConstructorTerm(
    DatatypeDecl& dt,
    Term term,
    const std::unordered_map<Term, Sort, TermHashFunction>& ntsToUnres) const
{
  // At this point, we should know that dt is well founded, and that its
  // builtin sygus operators are well-typed.
  // Now, purify each occurrence of a non-terminal symbol in term, replace by
  // free variables. These become arguments to constructors. Notice we must do
  // a tree traversal in this function, since unique paths to the same term
  // should be treated as distinct terms.
  // Notice that let expressions are forbidden in the input syntax of term, so
  // this does not lead to exponential behavior with respect to input size.
  std::vector<Term> args;
  std::vector<Sort> cargs;
  Term op = purifySygusGTerm(term, args, cargs, ntsToUnres);
  std::stringstream ssCName;
  ssCName << op.getKind();
  if (!args.empty())
  {
    Term lbvl = Term(d_solver,
                     d_solver->getExprManager()->mkExpr(
                         CVC4::kind::BOUND_VAR_LIST, termVectorToExprs(args)));
    // its operator is a lambda
    op = Term(
        d_solver,
        d_solver->getExprManager()->mkExpr(
            CVC4::kind::LAMBDA, {lbvl.d_node->toExpr(), op.d_node->toExpr()}));
  }
  std::vector<TypeNode> cargst;
  for (const Sort& s : cargs)
  {
    cargst.push_back(TypeNode::fromType(s.getType()));
  }
  dt.d_dtype->addSygusConstructor(*op.d_node, ssCName.str(), cargst);
}

Term Grammar::purifySygusGTerm(
    Term term,
    std::vector<Term>& args,
    std::vector<Sort>& cargs,
    const std::unordered_map<Term, Sort, TermHashFunction>& ntsToUnres) const
{
  std::unordered_map<Term, Sort, TermHashFunction>::const_iterator itn =
      ntsToUnres.find(term);
  if (itn != ntsToUnres.cend())
  {
    Term ret =
        Term(d_solver,
             d_solver->getNodeManager()->mkBoundVar(term.d_node->getType()));
    args.push_back(ret);
    cargs.push_back(itn->second);
    return ret;
  }
  std::vector<Term> pchildren;
  bool childChanged = false;
  for (unsigned i = 0, nchild = term.d_node->getNumChildren(); i < nchild; i++)
  {
    Term ptermc = purifySygusGTerm(
        Term(d_solver, (*term.d_node)[i]), args, cargs, ntsToUnres);
    pchildren.push_back(ptermc);
    childChanged =
        childChanged || ptermc.d_node->toExpr() != (term.d_node->toExpr())[i];
  }
  if (!childChanged)
  {
    return term;
  }

  Node nret;

  if (term.d_node->getMetaKind() == kind::metakind::PARAMETERIZED)
  {
    // it's an indexed operator so we should provide the op
    NodeBuilder<> nb(term.d_node->getKind());
    nb << term.d_node->getOperator();
    nb.append(termVectorToNodes(pchildren));
    nret = nb.constructNode();
  }
  else
  {
    nret = d_solver->getNodeManager()->mkNode(term.d_node->getKind(),
                                              termVectorToNodes(pchildren));
  }

  return Term(d_solver, nret);
}

void Grammar::addSygusConstructorVariables(DatatypeDecl& dt, Sort sort) const
{
  Assert(!sort.isNull());
  // each variable of appropriate type becomes a sygus constructor in dt.
  for (unsigned i = 0, size = d_sygusVars.size(); i < size; i++)
  {
    Term v = d_sygusVars[i];
    if (v.d_node->getType().toType() == *sort.d_type)
    {
      std::stringstream ss;
      ss << v;
      std::vector<TypeNode> cargs;
      dt.d_dtype->addSygusConstructor(*v.d_node, ss.str(), cargs);
    }
  }
}

std::ostream& operator<<(std::ostream& out, const Grammar& g)
{
  return out << g.toString();
}

/* -------------------------------------------------------------------------- */
/* Rounding Mode for Floating Points                                          */
/* -------------------------------------------------------------------------- */

const static std::
    unordered_map<RoundingMode, CVC4::RoundingMode, RoundingModeHashFunction>
        s_rmodes{
            {ROUND_NEAREST_TIES_TO_EVEN,
             CVC4::RoundingMode::roundNearestTiesToEven},
            {ROUND_TOWARD_POSITIVE, CVC4::RoundingMode::roundTowardPositive},
            {ROUND_TOWARD_NEGATIVE, CVC4::RoundingMode::roundTowardNegative},
            {ROUND_TOWARD_ZERO, CVC4::RoundingMode::roundTowardZero},
            {ROUND_NEAREST_TIES_TO_AWAY,
             CVC4::RoundingMode::roundNearestTiesToAway},
        };

const static std::unordered_map<CVC4::RoundingMode,
                                RoundingMode,
                                CVC4::RoundingModeHashFunction>
    s_rmodes_internal{
        {CVC4::RoundingMode::roundNearestTiesToEven,
         ROUND_NEAREST_TIES_TO_EVEN},
        {CVC4::RoundingMode::roundTowardPositive, ROUND_TOWARD_POSITIVE},
        {CVC4::RoundingMode::roundTowardNegative, ROUND_TOWARD_NEGATIVE},
        {CVC4::RoundingMode::roundTowardZero, ROUND_TOWARD_ZERO},
        {CVC4::RoundingMode::roundNearestTiesToAway,
         ROUND_NEAREST_TIES_TO_AWAY},
    };

size_t RoundingModeHashFunction::operator()(const RoundingMode& rm) const
{
  return size_t(rm);
}

/* -------------------------------------------------------------------------- */
/* Solver                                                                     */
/* -------------------------------------------------------------------------- */

Solver::Solver(Options* opts)
{
  d_exprMgr.reset(new ExprManager);
  d_smtEngine.reset(new SmtEngine(d_exprMgr.get(), opts));
  d_smtEngine->setSolver(this);
  Options& o = d_smtEngine->getOptions();
  d_rng.reset(new Random(o[options::seed]));
}

Solver::~Solver() {}

/* Helpers                                                                    */
/* -------------------------------------------------------------------------- */

/* Split out to avoid nested API calls (problematic with API tracing).        */
/* .......................................................................... */

template <typename T>
Term Solver::mkValHelper(T t) const
{
  NodeManagerScope scope(getNodeManager());
  Node res = getNodeManager()->mkConst(t);
  (void)res.getType(true); /* kick off type checking */
  return Term(this, res);
}

Term Solver::mkRealFromStrHelper(const std::string& s) const
{
  /* CLN and GMP handle this case differently, CLN interprets it as 0, GMP
   * throws an std::invalid_argument exception. For consistency, we treat it
   * as invalid. */
  CVC4_API_ARG_CHECK_EXPECTED(s != ".", s)
      << "a string representing an integer, real or rational value.";

  CVC4::Rational r = s.find('/') != std::string::npos
                         ? CVC4::Rational(s)
                         : CVC4::Rational::fromDecimal(s);
  return mkValHelper<CVC4::Rational>(r);
}

Term Solver::mkBVFromIntHelper(uint32_t size, uint64_t val) const
{
  CVC4_API_SOLVER_TRY_CATCH_BEGIN;
  CVC4_API_ARG_CHECK_EXPECTED(size > 0, size) << "a bit-width > 0";

  return mkValHelper<CVC4::BitVector>(CVC4::BitVector(size, val));

  CVC4_API_SOLVER_TRY_CATCH_END;
}

Term Solver::mkBVFromStrHelper(const std::string& s, uint32_t base) const
{
  CVC4_API_ARG_CHECK_EXPECTED(!s.empty(), s) << "a non-empty string";
  CVC4_API_ARG_CHECK_EXPECTED(base == 2 || base == 10 || base == 16, base)
      << "base 2, 10, or 16";

  return mkValHelper<CVC4::BitVector>(CVC4::BitVector(s, base));
}

Term Solver::mkBVFromStrHelper(uint32_t size,
                               const std::string& s,
                               uint32_t base) const
{
  CVC4_API_ARG_CHECK_EXPECTED(!s.empty(), s) << "a non-empty string";
  CVC4_API_ARG_CHECK_EXPECTED(base == 2 || base == 10 || base == 16, base)
      << "base 2, 10, or 16";

  Integer val(s, base);

  if (val.strictlyNegative())
  {
    CVC4_API_CHECK(val >= -Integer("2", 10).pow(size - 1))
        << "Overflow in bitvector construction (specified bitvector size "
        << size << " too small to hold value " << s << ")";
  }
  else
  {
    CVC4_API_CHECK(val.modByPow2(size) == val)
        << "Overflow in bitvector construction (specified bitvector size "
        << size << " too small to hold value " << s << ")";
  }

  return mkValHelper<CVC4::BitVector>(CVC4::BitVector(size, val));
}

Term Solver::mkCharFromStrHelper(const std::string& s) const
{
  CVC4_API_CHECK(s.find_first_not_of("0123456789abcdefABCDEF", 0)
                     == std::string::npos
                 && s.size() <= 5 && s.size() > 0)
      << "Unexpected string for hexidecimal character " << s;
  uint32_t val = static_cast<uint32_t>(std::stoul(s, 0, 16));
  CVC4_API_CHECK(val < String::num_codes())
      << "Not a valid code point for hexidecimal character " << s;
  std::vector<unsigned> cpts;
  cpts.push_back(val);
  return mkValHelper<CVC4::String>(CVC4::String(cpts));
}

Term Solver::mkTermFromKind(Kind kind) const
{
  CVC4_API_SOLVER_TRY_CATCH_BEGIN;
  CVC4_API_KIND_CHECK_EXPECTED(
      kind == PI || kind == REGEXP_EMPTY || kind == REGEXP_SIGMA, kind)
      << "PI or REGEXP_EMPTY or REGEXP_SIGMA";

  Expr res;
  if (kind == REGEXP_EMPTY || kind == REGEXP_SIGMA)
  {
    CVC4::Kind k = extToIntKind(kind);
    Assert(isDefinedIntKind(k));
    res = d_exprMgr->mkExpr(k, std::vector<Expr>());
  }
  else
  {
    Assert(kind == PI);
    res = d_exprMgr->mkNullaryOperator(d_exprMgr->realType(), CVC4::kind::PI);
  }
  (void)res.getType(true); /* kick off type checking */
  return Term(this, res);

  CVC4_API_SOLVER_TRY_CATCH_END;
}

Term Solver::mkTermHelper(Kind kind, const std::vector<Term>& children) const
{
  NodeManagerScope scope(getNodeManager());
  CVC4_API_SOLVER_TRY_CATCH_BEGIN;
  for (size_t i = 0, size = children.size(); i < size; ++i)
  {
    CVC4_API_ARG_AT_INDEX_CHECK_EXPECTED(
        !children[i].isNull(), "child term", children[i], i)
        << "non-null term";
    CVC4_API_ARG_AT_INDEX_CHECK_EXPECTED(
        this == children[i].d_solver, "child term", children[i], i)
        << "a child term associated to this solver object";
  }

  std::vector<Expr> echildren = termVectorToExprs(children);
  CVC4::Kind k = extToIntKind(kind);
  Assert(isDefinedIntKind(k))
      << "Not a defined internal kind : " << k << " " << kind;

  Expr res;
  if (echildren.size() > 2)
  {
    if (kind == INTS_DIVISION || kind == XOR || kind == MINUS
        || kind == DIVISION || kind == BITVECTOR_XNOR || kind == HO_APPLY)
    {
      // left-associative, but CVC4 internally only supports 2 args
      res = d_exprMgr->mkLeftAssociative(k, echildren);
    }
    else if (kind == IMPLIES)
    {
      // right-associative, but CVC4 internally only supports 2 args
      res = d_exprMgr->mkRightAssociative(k, echildren);
    }
    else if (kind == EQUAL || kind == LT || kind == GT || kind == LEQ
             || kind == GEQ)
    {
      // "chainable", but CVC4 internally only supports 2 args
      res = d_exprMgr->mkChain(k, echildren);
    }
    else if (kind::isAssociative(k))
    {
      // mkAssociative has special treatment for associative operators with lots
      // of children
      res = d_exprMgr->mkAssociative(k, echildren);
    }
    else
    {
      // default case, must check kind
      checkMkTerm(kind, children.size());
      res = d_exprMgr->mkExpr(k, echildren);
    }
  }
  else if (kind::isAssociative(k))
  {
    // associative case, same as above
    res = d_exprMgr->mkAssociative(k, echildren);
  }
  else
  {
    // default case, same as above
    checkMkTerm(kind, children.size());
    res = d_exprMgr->mkExpr(k, echildren);
  }

  (void)res.getType(true); /* kick off type checking */
  return Term(this, res);
  CVC4_API_SOLVER_TRY_CATCH_END;
}

std::vector<Sort> Solver::mkDatatypeSortsInternal(
    std::vector<DatatypeDecl>& dtypedecls,
    std::set<Sort>& unresolvedSorts) const
{
  CVC4_API_SOLVER_TRY_CATCH_BEGIN;

  std::vector<CVC4::DType> datatypes;
  for (size_t i = 0, ndts = dtypedecls.size(); i < ndts; ++i)
  {
    CVC4_API_ARG_AT_INDEX_CHECK_EXPECTED(this == dtypedecls[i].d_solver,
                                         "datatype declaration",
                                         dtypedecls[i],
                                         i)
        << "a datatype declaration associated to this solver object";
    CVC4_API_ARG_AT_INDEX_CHECK_EXPECTED(dtypedecls[i].getNumConstructors() > 0,
                                         "datatype declaration",
                                         dtypedecls[i],
                                         i)
        << "a datatype declaration with at least one constructor";
    datatypes.push_back(dtypedecls[i].getDatatype());
  }
  for (auto& sort : unresolvedSorts)
  {
    CVC4_API_SOLVER_CHECK_SORT(sort);
  }
  std::set<TypeNode> utypes;
  for (const Sort& s : unresolvedSorts)
  {
    utypes.insert(TypeNode::fromType(s.getType()));
  }
  std::vector<CVC4::TypeNode> dtypes =
      getNodeManager()->mkMutualDatatypeTypes(datatypes, utypes);
  std::vector<Sort> retTypes;
  for (CVC4::TypeNode t : dtypes)
  {
    retTypes.push_back(Sort(this, t.toType()));
  }
  return retTypes;

  CVC4_API_SOLVER_TRY_CATCH_END;
}

/* Helpers for converting vectors.                                            */
/* .......................................................................... */

std::vector<Type> Solver::sortVectorToTypes(
    const std::vector<Sort>& sorts) const
{
  std::vector<Type> res;
  for (const Sort& s : sorts)
  {
    CVC4_API_SOLVER_CHECK_SORT(s);
    res.push_back(*s.d_type);
  }
  return res;
}

std::vector<Expr> Solver::termVectorToExprs(
    const std::vector<Term>& terms) const
{
  std::vector<Expr> res;
  for (const Term& t : terms)
  {
    CVC4_API_SOLVER_CHECK_TERM(t);
    res.push_back(t.d_node->toExpr());
  }
  return res;
}

/* Helpers for mkTerm checks.                                                 */
/* .......................................................................... */

void Solver::checkMkTerm(Kind kind, uint32_t nchildren) const
{
  CVC4_API_KIND_CHECK(kind);
  Assert(isDefinedIntKind(extToIntKind(kind)));
  const CVC4::kind::MetaKind mk = kind::metaKindOf(extToIntKind(kind));
  CVC4_API_KIND_CHECK_EXPECTED(
      mk == kind::metakind::PARAMETERIZED || mk == kind::metakind::OPERATOR,
      kind)
      << "Only operator-style terms are created with mkTerm(), "
         "to create variables, constants and values see mkVar(), mkConst() "
         "and the respective theory-specific functions to create values, "
         "e.g., mkBitVector().";
  CVC4_API_KIND_CHECK_EXPECTED(
      nchildren >= minArity(kind) && nchildren <= maxArity(kind), kind)
      << "Terms with kind " << kindToString(kind) << " must have at least "
      << minArity(kind) << " children and at most " << maxArity(kind)
      << " children (the one under construction has " << nchildren << ")";
}

/* Sorts Handling                                                             */
/* -------------------------------------------------------------------------- */

Sort Solver::getNullSort(void) const
{
  CVC4_API_SOLVER_TRY_CATCH_BEGIN;
  return Sort(this, Type());
  CVC4_API_SOLVER_TRY_CATCH_END;
}

Sort Solver::getBooleanSort(void) const
{
  CVC4_API_SOLVER_TRY_CATCH_BEGIN;
  return Sort(this, d_exprMgr->booleanType());
  CVC4_API_SOLVER_TRY_CATCH_END;
}

Sort Solver::getIntegerSort(void) const
{
  CVC4_API_SOLVER_TRY_CATCH_BEGIN;
  return Sort(this, d_exprMgr->integerType());
  CVC4_API_SOLVER_TRY_CATCH_END;
}

Sort Solver::getRealSort(void) const
{
  CVC4_API_SOLVER_TRY_CATCH_BEGIN;
  return Sort(this, d_exprMgr->realType());
  CVC4_API_SOLVER_TRY_CATCH_END;
}

Sort Solver::getRegExpSort(void) const
{
  CVC4_API_SOLVER_TRY_CATCH_BEGIN;
  return Sort(this, d_exprMgr->regExpType());
  CVC4_API_SOLVER_TRY_CATCH_END;
}

Sort Solver::getStringSort(void) const
{
  CVC4_API_SOLVER_TRY_CATCH_BEGIN;
  return Sort(this, d_exprMgr->stringType());
  CVC4_API_SOLVER_TRY_CATCH_END;
}

Sort Solver::getRoundingmodeSort(void) const
{
  CVC4_API_SOLVER_TRY_CATCH_BEGIN;
  return Sort(this, d_exprMgr->roundingModeType());
  CVC4_API_SOLVER_TRY_CATCH_END;
}

/* Create sorts ------------------------------------------------------- */

Sort Solver::mkArraySort(Sort indexSort, Sort elemSort) const
{
  CVC4_API_SOLVER_TRY_CATCH_BEGIN;
  CVC4_API_ARG_CHECK_EXPECTED(!indexSort.isNull(), indexSort)
      << "non-null index sort";
  CVC4_API_ARG_CHECK_EXPECTED(!elemSort.isNull(), elemSort)
      << "non-null element sort";
  CVC4_API_SOLVER_CHECK_SORT(indexSort);
  CVC4_API_SOLVER_CHECK_SORT(elemSort);

  return Sort(this,
              d_exprMgr->mkArrayType(*indexSort.d_type, *elemSort.d_type));

  CVC4_API_SOLVER_TRY_CATCH_END;
}

Sort Solver::mkBitVectorSort(uint32_t size) const
{
  CVC4_API_SOLVER_TRY_CATCH_BEGIN;
  CVC4_API_ARG_CHECK_EXPECTED(size > 0, size) << "size > 0";

  return Sort(this, d_exprMgr->mkBitVectorType(size));

  CVC4_API_SOLVER_TRY_CATCH_END;
}

Sort Solver::mkFloatingPointSort(uint32_t exp, uint32_t sig) const
{
  CVC4_API_SOLVER_TRY_CATCH_BEGIN;
  CVC4_API_ARG_CHECK_EXPECTED(exp > 0, exp) << "exponent size > 0";
  CVC4_API_ARG_CHECK_EXPECTED(sig > 0, sig) << "significand size > 0";

  return Sort(this, d_exprMgr->mkFloatingPointType(exp, sig));

  CVC4_API_SOLVER_TRY_CATCH_END;
}

Sort Solver::mkDatatypeSort(DatatypeDecl dtypedecl) const
{
  CVC4_API_SOLVER_TRY_CATCH_BEGIN;
  CVC4_API_CHECK(this == dtypedecl.d_solver)
      << "Given datatype declaration is not associated with this solver";
  CVC4_API_ARG_CHECK_EXPECTED(dtypedecl.getNumConstructors() > 0, dtypedecl)
      << "a datatype declaration with at least one constructor";

  return Sort(this,
              getNodeManager()->mkDatatypeType(*dtypedecl.d_dtype).toType());

  CVC4_API_SOLVER_TRY_CATCH_END;
}

std::vector<Sort> Solver::mkDatatypeSorts(
    std::vector<DatatypeDecl>& dtypedecls) const
{
  std::set<Sort> unresolvedSorts;
  return mkDatatypeSortsInternal(dtypedecls, unresolvedSorts);
}

std::vector<Sort> Solver::mkDatatypeSorts(std::vector<DatatypeDecl>& dtypedecls,
                                          std::set<Sort>& unresolvedSorts) const
{
  return mkDatatypeSortsInternal(dtypedecls, unresolvedSorts);
}

Sort Solver::mkFunctionSort(Sort domain, Sort codomain) const
{
  CVC4_API_SOLVER_TRY_CATCH_BEGIN;
  CVC4_API_ARG_CHECK_EXPECTED(!codomain.isNull(), codomain)
      << "non-null codomain sort";
  CVC4_API_SOLVER_CHECK_SORT(domain);
  CVC4_API_SOLVER_CHECK_SORT(codomain);
  CVC4_API_ARG_CHECK_EXPECTED(domain.isFirstClass(), domain)
      << "first-class sort as domain sort for function sort";
  CVC4_API_ARG_CHECK_EXPECTED(codomain.isFirstClass(), codomain)
      << "first-class sort as codomain sort for function sort";
  Assert(!codomain.isFunction()); /* A function sort is not first-class. */

  return Sort(this,
              d_exprMgr->mkFunctionType(*domain.d_type, *codomain.d_type));

  CVC4_API_SOLVER_TRY_CATCH_END;
}

Sort Solver::mkFunctionSort(const std::vector<Sort>& sorts, Sort codomain) const
{
  CVC4_API_SOLVER_TRY_CATCH_BEGIN;
  CVC4_API_ARG_SIZE_CHECK_EXPECTED(sorts.size() >= 1, sorts)
      << "at least one parameter sort for function sort";
  for (size_t i = 0, size = sorts.size(); i < size; ++i)
  {
    CVC4_API_ARG_AT_INDEX_CHECK_EXPECTED(
        !sorts[i].isNull(), "parameter sort", sorts[i], i)
        << "non-null sort";
    CVC4_API_ARG_AT_INDEX_CHECK_EXPECTED(
        this == sorts[i].d_solver, "parameter sort", sorts[i], i)
        << "sort associated to this solver object";
    CVC4_API_ARG_AT_INDEX_CHECK_EXPECTED(
        sorts[i].isFirstClass(), "parameter sort", sorts[i], i)
        << "first-class sort as parameter sort for function sort";
  }
  CVC4_API_ARG_CHECK_EXPECTED(!codomain.isNull(), codomain)
      << "non-null codomain sort";
  CVC4_API_SOLVER_CHECK_SORT(codomain);
  CVC4_API_ARG_CHECK_EXPECTED(codomain.isFirstClass(), codomain)
      << "first-class sort as codomain sort for function sort";
  Assert(!codomain.isFunction()); /* A function sort is not first-class. */

  std::vector<Type> argTypes = sortVectorToTypes(sorts);
  return Sort(this, d_exprMgr->mkFunctionType(argTypes, *codomain.d_type));

  CVC4_API_SOLVER_TRY_CATCH_END;
}

Sort Solver::mkParamSort(const std::string& symbol) const
{
  CVC4_API_SOLVER_TRY_CATCH_BEGIN;
  return Sort(this,
              d_exprMgr->mkSort(symbol, ExprManager::SORT_FLAG_PLACEHOLDER));
  CVC4_API_SOLVER_TRY_CATCH_END;
}

Sort Solver::mkPredicateSort(const std::vector<Sort>& sorts) const
{
  CVC4_API_SOLVER_TRY_CATCH_BEGIN;
  CVC4_API_ARG_SIZE_CHECK_EXPECTED(sorts.size() >= 1, sorts)
      << "at least one parameter sort for predicate sort";
  for (size_t i = 0, size = sorts.size(); i < size; ++i)
  {
    CVC4_API_ARG_AT_INDEX_CHECK_EXPECTED(
        !sorts[i].isNull(), "parameter sort", sorts[i], i)
        << "non-null sort";
    CVC4_API_ARG_AT_INDEX_CHECK_EXPECTED(
        this == sorts[i].d_solver, "parameter sort", sorts[i], i)
        << "sort associated to this solver object";
    CVC4_API_ARG_AT_INDEX_CHECK_EXPECTED(
        sorts[i].isFirstClass(), "parameter sort", sorts[i], i)
        << "first-class sort as parameter sort for predicate sort";
  }
  std::vector<Type> types = sortVectorToTypes(sorts);

  return Sort(this, d_exprMgr->mkPredicateType(types));

  CVC4_API_SOLVER_TRY_CATCH_END;
}

Sort Solver::mkRecordSort(
    const std::vector<std::pair<std::string, Sort>>& fields) const
{
  CVC4_API_SOLVER_TRY_CATCH_BEGIN;
  std::vector<std::pair<std::string, Type>> f;
  size_t i = 0;
  for (const auto& p : fields)
  {
    CVC4_API_ARG_AT_INDEX_CHECK_EXPECTED(
        !p.second.isNull(), "parameter sort", p.second, i)
        << "non-null sort";
    CVC4_API_ARG_AT_INDEX_CHECK_EXPECTED(
        this == p.second.d_solver, "parameter sort", p.second, i)
        << "sort associated to this solver object";
    i += 1;
    f.emplace_back(p.first, *p.second.d_type);
  }

  return Sort(this, d_exprMgr->mkRecordType(Record(f)));

  CVC4_API_SOLVER_TRY_CATCH_END;
}

Sort Solver::mkSetSort(Sort elemSort) const
{
  CVC4_API_SOLVER_TRY_CATCH_BEGIN;
  CVC4_API_ARG_CHECK_EXPECTED(!elemSort.isNull(), elemSort)
      << "non-null element sort";
  CVC4_API_SOLVER_CHECK_SORT(elemSort);

  return Sort(this, d_exprMgr->mkSetType(*elemSort.d_type));

  CVC4_API_SOLVER_TRY_CATCH_END;
}

Sort Solver::mkSequenceSort(Sort elemSort) const
{
  CVC4_API_SOLVER_TRY_CATCH_BEGIN;
  CVC4_API_ARG_CHECK_EXPECTED(!elemSort.isNull(), elemSort)
      << "non-null element sort";
  CVC4_API_SOLVER_CHECK_SORT(elemSort);

  return Sort(this, d_exprMgr->mkSequenceType(*elemSort.d_type));

  CVC4_API_SOLVER_TRY_CATCH_END;
}

Sort Solver::mkUninterpretedSort(const std::string& symbol) const
{
  CVC4_API_SOLVER_TRY_CATCH_BEGIN;
  return Sort(this, d_exprMgr->mkSort(symbol));
  CVC4_API_SOLVER_TRY_CATCH_END;
}

Sort Solver::mkSortConstructorSort(const std::string& symbol,
                                   size_t arity) const
{
  CVC4_API_SOLVER_TRY_CATCH_BEGIN;
  CVC4_API_ARG_CHECK_EXPECTED(arity > 0, arity) << "an arity > 0";

  return Sort(this, d_exprMgr->mkSortConstructor(symbol, arity));

  CVC4_API_SOLVER_TRY_CATCH_END;
}

Sort Solver::mkTupleSort(const std::vector<Sort>& sorts) const
{
  CVC4_API_SOLVER_TRY_CATCH_BEGIN;
  for (size_t i = 0, size = sorts.size(); i < size; ++i)
  {
    CVC4_API_ARG_AT_INDEX_CHECK_EXPECTED(
        !sorts[i].isNull(), "parameter sort", sorts[i], i)
        << "non-null sort";
    CVC4_API_ARG_AT_INDEX_CHECK_EXPECTED(
        this == sorts[i].d_solver, "parameter sort", sorts[i], i)
        << "sort associated to this solver object";
    CVC4_API_ARG_AT_INDEX_CHECK_EXPECTED(
        !sorts[i].isFunctionLike(), "parameter sort", sorts[i], i)
        << "non-function-like sort as parameter sort for tuple sort";
  }
  std::vector<Type> types = sortVectorToTypes(sorts);

  return Sort(this, d_exprMgr->mkTupleType(types));

  CVC4_API_SOLVER_TRY_CATCH_END;
}

/* Create consts                                                              */
/* -------------------------------------------------------------------------- */

Term Solver::mkTrue(void) const
{
  CVC4_API_SOLVER_TRY_CATCH_BEGIN;
  return Term(this, d_exprMgr->mkConst<bool>(true));
  CVC4_API_SOLVER_TRY_CATCH_END;
}

Term Solver::mkFalse(void) const
{
  CVC4_API_SOLVER_TRY_CATCH_BEGIN;
  return Term(this, d_exprMgr->mkConst<bool>(false));
  CVC4_API_SOLVER_TRY_CATCH_END;
}

Term Solver::mkBoolean(bool val) const
{
  CVC4_API_SOLVER_TRY_CATCH_BEGIN;
  return Term(this, d_exprMgr->mkConst<bool>(val));
  CVC4_API_SOLVER_TRY_CATCH_END;
}

Term Solver::mkPi() const
{
  CVC4_API_SOLVER_TRY_CATCH_BEGIN;

  Expr res =
      d_exprMgr->mkNullaryOperator(d_exprMgr->realType(), CVC4::kind::PI);
  (void)res.getType(true); /* kick off type checking */
  return Term(this, res);

  CVC4_API_SOLVER_TRY_CATCH_END;
}

Term Solver::mkReal(const char* s) const
{
  CVC4_API_SOLVER_TRY_CATCH_BEGIN;
  CVC4_API_ARG_CHECK_NOT_NULLPTR(s);

  return mkRealFromStrHelper(std::string(s));

  CVC4_API_SOLVER_TRY_CATCH_END;
}

Term Solver::mkReal(const std::string& s) const
{
  CVC4_API_SOLVER_TRY_CATCH_BEGIN;
  return mkRealFromStrHelper(s);
  CVC4_API_SOLVER_TRY_CATCH_END;
}

Term Solver::mkReal(int32_t val) const
{
  CVC4_API_SOLVER_TRY_CATCH_BEGIN;
  return mkValHelper<CVC4::Rational>(CVC4::Rational(val));
  CVC4_API_SOLVER_TRY_CATCH_END;
}

Term Solver::mkReal(int64_t val) const
{
  CVC4_API_SOLVER_TRY_CATCH_BEGIN;
  return mkValHelper<CVC4::Rational>(CVC4::Rational(val));
  CVC4_API_SOLVER_TRY_CATCH_END;
}

Term Solver::mkReal(uint32_t val) const
{
  CVC4_API_SOLVER_TRY_CATCH_BEGIN;
  return mkValHelper<CVC4::Rational>(CVC4::Rational(val));
  CVC4_API_SOLVER_TRY_CATCH_END;
}

Term Solver::mkReal(uint64_t val) const
{
  CVC4_API_SOLVER_TRY_CATCH_BEGIN;
  return mkValHelper<CVC4::Rational>(CVC4::Rational(val));
  CVC4_API_SOLVER_TRY_CATCH_END;
}

Term Solver::mkReal(int32_t num, int32_t den) const
{
  CVC4_API_SOLVER_TRY_CATCH_BEGIN;
  return mkValHelper<CVC4::Rational>(CVC4::Rational(num, den));
  CVC4_API_SOLVER_TRY_CATCH_END;
}

Term Solver::mkReal(int64_t num, int64_t den) const
{
  CVC4_API_SOLVER_TRY_CATCH_BEGIN;
  return mkValHelper<CVC4::Rational>(CVC4::Rational(num, den));
  CVC4_API_SOLVER_TRY_CATCH_END;
}

Term Solver::mkReal(uint32_t num, uint32_t den) const
{
  CVC4_API_SOLVER_TRY_CATCH_BEGIN;
  return mkValHelper<CVC4::Rational>(CVC4::Rational(num, den));
  CVC4_API_SOLVER_TRY_CATCH_END;
}

Term Solver::mkReal(uint64_t num, uint64_t den) const
{
  CVC4_API_SOLVER_TRY_CATCH_BEGIN;
  return mkValHelper<CVC4::Rational>(CVC4::Rational(num, den));
  CVC4_API_SOLVER_TRY_CATCH_END;
}

Term Solver::mkRegexpEmpty() const
{
  CVC4_API_SOLVER_TRY_CATCH_BEGIN;

  Expr res =
      d_exprMgr->mkExpr(CVC4::kind::REGEXP_EMPTY, std::vector<CVC4::Expr>());
  (void)res.getType(true); /* kick off type checking */
  return Term(this, res);

  CVC4_API_SOLVER_TRY_CATCH_END;
}

Term Solver::mkRegexpSigma() const
{
  CVC4_API_SOLVER_TRY_CATCH_BEGIN;

  Expr res =
      d_exprMgr->mkExpr(CVC4::kind::REGEXP_SIGMA, std::vector<CVC4::Expr>());
  (void)res.getType(true); /* kick off type checking */
  return Term(this, res);

  CVC4_API_SOLVER_TRY_CATCH_END;
}

Term Solver::mkEmptySet(Sort s) const
{
  CVC4_API_SOLVER_TRY_CATCH_BEGIN;
  CVC4_API_ARG_CHECK_EXPECTED(s.isNull() || s.isSet(), s)
      << "null sort or set sort";
  CVC4_API_ARG_CHECK_EXPECTED(s.isNull() || this == s.d_solver, s)
      << "set sort associated to this solver object";

  return mkValHelper<CVC4::EmptySet>(
      CVC4::EmptySet(TypeNode::fromType(*s.d_type)));

  CVC4_API_SOLVER_TRY_CATCH_END;
}

Term Solver::mkSepNil(Sort sort) const
{
  CVC4_API_SOLVER_TRY_CATCH_BEGIN;
  CVC4_API_ARG_CHECK_EXPECTED(!sort.isNull(), sort) << "non-null sort";
  CVC4_API_SOLVER_CHECK_SORT(sort);

  Expr res = d_exprMgr->mkNullaryOperator(*sort.d_type, CVC4::kind::SEP_NIL);
  (void)res.getType(true); /* kick off type checking */
  return Term(this, res);

  CVC4_API_SOLVER_TRY_CATCH_END;
}

Term Solver::mkString(const char* s, bool useEscSequences) const
{
  CVC4_API_SOLVER_TRY_CATCH_BEGIN;
  return mkValHelper<CVC4::String>(CVC4::String(s, useEscSequences));
  CVC4_API_SOLVER_TRY_CATCH_END;
}

Term Solver::mkString(const std::string& s, bool useEscSequences) const
{
  CVC4_API_SOLVER_TRY_CATCH_BEGIN;
  return mkValHelper<CVC4::String>(CVC4::String(s, useEscSequences));
  CVC4_API_SOLVER_TRY_CATCH_END;
}

Term Solver::mkString(const unsigned char c) const
{
  CVC4_API_SOLVER_TRY_CATCH_BEGIN;
  return mkValHelper<CVC4::String>(CVC4::String(std::string(1, c)));
  CVC4_API_SOLVER_TRY_CATCH_END;
}

Term Solver::mkString(const std::vector<unsigned>& s) const
{
  CVC4_API_SOLVER_TRY_CATCH_BEGIN;
  return mkValHelper<CVC4::String>(CVC4::String(s));
  CVC4_API_SOLVER_TRY_CATCH_END;
}

Term Solver::mkChar(const std::string& s) const
{
  CVC4_API_SOLVER_TRY_CATCH_BEGIN;
  return mkCharFromStrHelper(s);
  CVC4_API_SOLVER_TRY_CATCH_END;
}

Term Solver::mkChar(const char* s) const
{
  CVC4_API_SOLVER_TRY_CATCH_BEGIN;
  CVC4_API_ARG_CHECK_NOT_NULLPTR(s);
  return mkCharFromStrHelper(std::string(s));
  CVC4_API_SOLVER_TRY_CATCH_END;
}

Term Solver::mkEmptySequence(Sort sort) const
{
  CVC4_API_SOLVER_TRY_CATCH_BEGIN;
  CVC4_API_ARG_CHECK_EXPECTED(!sort.isNull(), sort) << "non-null sort";
  CVC4_API_SOLVER_CHECK_SORT(sort);

  std::vector<Node> seq;
  Expr res =
      d_exprMgr->mkConst(Sequence(TypeNode::fromType(*sort.d_type), seq));
  return Term(this, res);

  CVC4_API_SOLVER_TRY_CATCH_END;
}

Term Solver::mkUniverseSet(Sort sort) const
{
  CVC4_API_SOLVER_TRY_CATCH_BEGIN;
  CVC4_API_ARG_CHECK_EXPECTED(!sort.isNull(), sort) << "non-null sort";
  CVC4_API_SOLVER_CHECK_SORT(sort);

  Expr res =
      d_exprMgr->mkNullaryOperator(*sort.d_type, CVC4::kind::UNIVERSE_SET);
  // TODO(#2771): Reenable?
  // (void)res->getType(true); /* kick off type checking */
  return Term(this, res);

  CVC4_API_SOLVER_TRY_CATCH_END;
}

Term Solver::mkBitVector(uint32_t size, uint64_t val) const
{
  CVC4_API_SOLVER_TRY_CATCH_BEGIN;
  return mkBVFromIntHelper(size, val);
  CVC4_API_SOLVER_TRY_CATCH_END;
}

Term Solver::mkBitVector(const char* s, uint32_t base) const
{
  CVC4_API_SOLVER_TRY_CATCH_BEGIN;
  CVC4_API_ARG_CHECK_NOT_NULLPTR(s);

  return mkBVFromStrHelper(std::string(s), base);

  CVC4_API_SOLVER_TRY_CATCH_END;
}

Term Solver::mkBitVector(const std::string& s, uint32_t base) const
{
  CVC4_API_SOLVER_TRY_CATCH_BEGIN;
  return mkBVFromStrHelper(s, base);
  CVC4_API_SOLVER_TRY_CATCH_END;
}

Term Solver::mkBitVector(uint32_t size, const char* s, uint32_t base) const
{
  CVC4_API_SOLVER_TRY_CATCH_BEGIN;
  CVC4_API_ARG_CHECK_NOT_NULLPTR(s);
  return mkBVFromStrHelper(size, s, base);
  CVC4_API_SOLVER_TRY_CATCH_END;
}

Term Solver::mkBitVector(uint32_t size, std::string& s, uint32_t base) const
{
  CVC4_API_SOLVER_TRY_CATCH_BEGIN;
  return mkBVFromStrHelper(size, s, base);
  CVC4_API_SOLVER_TRY_CATCH_END;
}

Term Solver::mkConstArray(Sort sort, Term val) const
{
  CVC4_API_SOLVER_TRY_CATCH_BEGIN;
  CVC4::ExprManagerScope exmgrs(*(d_exprMgr.get()));
  CVC4_API_ARG_CHECK_NOT_NULL(sort);
  CVC4_API_ARG_CHECK_NOT_NULL(val);
  CVC4_API_SOLVER_CHECK_SORT(sort);
  CVC4_API_SOLVER_CHECK_TERM(val);
  CVC4_API_CHECK(sort.isArray()) << "Not an array sort.";
  CVC4_API_CHECK(sort.getArrayElementSort().isComparableTo(val.getSort()))
      << "Value does not match element sort.";
  Term res = mkValHelper<CVC4::ArrayStoreAll>(CVC4::ArrayStoreAll(
      TypeNode::fromType(*sort.d_type), Node::fromExpr(val.d_node->toExpr())));
  return res;
  CVC4_API_SOLVER_TRY_CATCH_END;
}

Term Solver::mkPosInf(uint32_t exp, uint32_t sig) const
{
  CVC4_API_SOLVER_TRY_CATCH_BEGIN;
  CVC4_API_CHECK(Configuration::isBuiltWithSymFPU())
      << "Expected CVC4 to be compiled with SymFPU support";

  return mkValHelper<CVC4::FloatingPoint>(
      FloatingPoint::makeInf(FloatingPointSize(exp, sig), false));

  CVC4_API_SOLVER_TRY_CATCH_END;
}

Term Solver::mkNegInf(uint32_t exp, uint32_t sig) const
{
  CVC4_API_SOLVER_TRY_CATCH_BEGIN;
  CVC4_API_CHECK(Configuration::isBuiltWithSymFPU())
      << "Expected CVC4 to be compiled with SymFPU support";

  return mkValHelper<CVC4::FloatingPoint>(
      FloatingPoint::makeInf(FloatingPointSize(exp, sig), true));

  CVC4_API_SOLVER_TRY_CATCH_END;
}

Term Solver::mkNaN(uint32_t exp, uint32_t sig) const
{
  CVC4_API_SOLVER_TRY_CATCH_BEGIN;
  CVC4_API_CHECK(Configuration::isBuiltWithSymFPU())
      << "Expected CVC4 to be compiled with SymFPU support";

  return mkValHelper<CVC4::FloatingPoint>(
      FloatingPoint::makeNaN(FloatingPointSize(exp, sig)));

  CVC4_API_SOLVER_TRY_CATCH_END;
}

Term Solver::mkPosZero(uint32_t exp, uint32_t sig) const
{
  CVC4_API_SOLVER_TRY_CATCH_BEGIN;
  CVC4_API_CHECK(Configuration::isBuiltWithSymFPU())
      << "Expected CVC4 to be compiled with SymFPU support";

  return mkValHelper<CVC4::FloatingPoint>(
      FloatingPoint::makeZero(FloatingPointSize(exp, sig), false));

  CVC4_API_SOLVER_TRY_CATCH_END;
}

Term Solver::mkNegZero(uint32_t exp, uint32_t sig) const
{
  CVC4_API_SOLVER_TRY_CATCH_BEGIN;
  CVC4_API_CHECK(Configuration::isBuiltWithSymFPU())
      << "Expected CVC4 to be compiled with SymFPU support";

  return mkValHelper<CVC4::FloatingPoint>(
      FloatingPoint::makeZero(FloatingPointSize(exp, sig), true));

  CVC4_API_SOLVER_TRY_CATCH_END;
}

Term Solver::mkRoundingMode(RoundingMode rm) const
{
  CVC4_API_SOLVER_TRY_CATCH_BEGIN;
  return mkValHelper<CVC4::RoundingMode>(s_rmodes.at(rm));
  CVC4_API_SOLVER_TRY_CATCH_END;
}

Term Solver::mkUninterpretedConst(Sort sort, int32_t index) const
{
  CVC4_API_SOLVER_TRY_CATCH_BEGIN;
  CVC4_API_ARG_CHECK_EXPECTED(!sort.isNull(), sort) << "non-null sort";
  CVC4_API_SOLVER_CHECK_SORT(sort);

  return mkValHelper<CVC4::UninterpretedConstant>(
      CVC4::UninterpretedConstant(TypeNode::fromType(*sort.d_type), index));

  CVC4_API_SOLVER_TRY_CATCH_END;
}

Term Solver::mkAbstractValue(const std::string& index) const
{
  CVC4_API_SOLVER_TRY_CATCH_BEGIN;
  CVC4_API_ARG_CHECK_EXPECTED(!index.empty(), index) << "a non-empty string";

  CVC4::Integer idx(index, 10);
  CVC4_API_ARG_CHECK_EXPECTED(idx > 0, index)
      << "a string representing an integer > 0";
  return Term(this, getNodeManager()->mkConst(CVC4::AbstractValue(idx)));
  // do not call getType(), for abstract values, type can not be computed
  // until it is substituted away
  CVC4_API_SOLVER_TRY_CATCH_END;
}

Term Solver::mkAbstractValue(uint64_t index) const
{
  CVC4_API_SOLVER_TRY_CATCH_BEGIN;
  CVC4_API_ARG_CHECK_EXPECTED(index > 0, index) << "an integer > 0";

  return Term(this,
              getNodeManager()->mkConst(CVC4::AbstractValue(Integer(index))));
  // do not call getType(), for abstract values, type can not be computed
  // until it is substituted away
  CVC4_API_SOLVER_TRY_CATCH_END;
}

Term Solver::mkFloatingPoint(uint32_t exp, uint32_t sig, Term val) const
{
  CVC4_API_SOLVER_TRY_CATCH_BEGIN;
  CVC4_API_CHECK(Configuration::isBuiltWithSymFPU())
      << "Expected CVC4 to be compiled with SymFPU support";
  CVC4_API_ARG_CHECK_EXPECTED(exp > 0, exp) << "a value > 0";
  CVC4_API_ARG_CHECK_EXPECTED(sig > 0, sig) << "a value > 0";
  uint32_t bw = exp + sig;
  CVC4_API_ARG_CHECK_EXPECTED(bw == val.getSort().getBVSize(), val)
      << "a bit-vector constant with bit-width '" << bw << "'";
  CVC4_API_ARG_CHECK_EXPECTED(!val.isNull(), val) << "non-null term";
  CVC4_API_SOLVER_CHECK_TERM(val);
  CVC4_API_ARG_CHECK_EXPECTED(
      val.getSort().isBitVector() && val.d_node->isConst(), val)
      << "bit-vector constant";

  return mkValHelper<CVC4::FloatingPoint>(
      CVC4::FloatingPoint(exp, sig, val.d_node->getConst<BitVector>()));

  CVC4_API_SOLVER_TRY_CATCH_END;
}

/* Create constants                                                           */
/* -------------------------------------------------------------------------- */

Term Solver::mkConst(Sort sort, const std::string& symbol) const
{
  NodeManagerScope scope(getNodeManager());
  CVC4_API_SOLVER_TRY_CATCH_BEGIN;
  CVC4_API_ARG_CHECK_EXPECTED(!sort.isNull(), sort) << "non-null sort";
  CVC4_API_SOLVER_CHECK_SORT(sort);

  Expr res = symbol.empty() ? d_exprMgr->mkVar(*sort.d_type)
                            : d_exprMgr->mkVar(symbol, *sort.d_type);
  (void)res.getType(true); /* kick off type checking */
  return Term(this, res);

  CVC4_API_SOLVER_TRY_CATCH_END;
}

/* Create variables                                                           */
/* -------------------------------------------------------------------------- */

Term Solver::mkVar(Sort sort, const std::string& symbol) const
{
  CVC4_API_SOLVER_TRY_CATCH_BEGIN;
  CVC4_API_ARG_CHECK_EXPECTED(!sort.isNull(), sort) << "non-null sort";
  CVC4_API_SOLVER_CHECK_SORT(sort);

  Expr res = symbol.empty() ? d_exprMgr->mkBoundVar(*sort.d_type)
                            : d_exprMgr->mkBoundVar(symbol, *sort.d_type);
  (void)res.getType(true); /* kick off type checking */
  return Term(this, res);

  CVC4_API_SOLVER_TRY_CATCH_END;
}

/* Create datatype constructor declarations                                   */
/* -------------------------------------------------------------------------- */

DatatypeConstructorDecl Solver::mkDatatypeConstructorDecl(
    const std::string& name)
{
  return DatatypeConstructorDecl(this, name);
}

/* Create datatype declarations                                               */
/* -------------------------------------------------------------------------- */

DatatypeDecl Solver::mkDatatypeDecl(const std::string& name, bool isCoDatatype)
{
  return DatatypeDecl(this, name, isCoDatatype);
}

DatatypeDecl Solver::mkDatatypeDecl(const std::string& name,
                                    Sort param,
                                    bool isCoDatatype)
{
  return DatatypeDecl(this, name, param, isCoDatatype);
}

DatatypeDecl Solver::mkDatatypeDecl(const std::string& name,
                                    const std::vector<Sort>& params,
                                    bool isCoDatatype)
{
  return DatatypeDecl(this, name, params, isCoDatatype);
}

/* Create terms                                                               */
/* -------------------------------------------------------------------------- */

Term Solver::mkTerm(Kind kind) const
{
  CVC4_API_SOLVER_TRY_CATCH_BEGIN;
  return mkTermFromKind(kind);
  CVC4_API_SOLVER_TRY_CATCH_END;
}

Term Solver::mkTerm(Kind kind, Term child) const
{
  NodeManagerScope scope(getNodeManager());
  CVC4_API_SOLVER_TRY_CATCH_BEGIN;
  CVC4_API_ARG_CHECK_EXPECTED(!child.isNull(), child) << "non-null term";
  CVC4_API_SOLVER_CHECK_TERM(child);
  checkMkTerm(kind, 1);

  Node res = getNodeManager()->mkNode(extToIntKind(kind), *child.d_node);
  (void)res.getType(true); /* kick off type checking */
  return Term(this, res);

  CVC4_API_SOLVER_TRY_CATCH_END;
}

Term Solver::mkTerm(Kind kind, Term child1, Term child2) const
{
  NodeManagerScope scope(getNodeManager());
  CVC4_API_SOLVER_TRY_CATCH_BEGIN;
  CVC4_API_ARG_CHECK_EXPECTED(!child1.isNull(), child1) << "non-null term";
  CVC4_API_ARG_CHECK_EXPECTED(!child2.isNull(), child2) << "non-null term";
  CVC4_API_SOLVER_CHECK_TERM(child1);
  CVC4_API_SOLVER_CHECK_TERM(child2);
  checkMkTerm(kind, 2);

  Node res = getNodeManager()->mkNode(
      extToIntKind(kind), *child1.d_node, *child2.d_node);
  (void)res.getType(true); /* kick off type checking */
  return Term(this, res);

  CVC4_API_SOLVER_TRY_CATCH_END;
}

Term Solver::mkTerm(Kind kind, Term child1, Term child2, Term child3) const
{
  // need to use internal term call to check e.g. associative construction
  return mkTermHelper(kind, std::vector<Term>{child1, child2, child3});
}

Term Solver::mkTerm(Kind kind, const std::vector<Term>& children) const
{
  return mkTermHelper(kind, children);
}

Term Solver::mkTerm(Op op) const
{
  NodeManagerScope scope(getNodeManager());
  CVC4_API_SOLVER_TRY_CATCH_BEGIN;
  CVC4_API_SOLVER_CHECK_OP(op);
  checkMkTerm(op.d_kind, 0);

  Term res;
  if (op.isIndexedHelper())
  {
    const CVC4::Kind int_kind = extToIntKind(op.d_kind);
    res = Term(this, getNodeManager()->mkNode(int_kind, *op.d_node));
  }
  else
  {
    res = mkTermFromKind(op.d_kind);
  }

  (void)res.d_node->getType(true); /* kick off type checking */
  return res;

  CVC4_API_SOLVER_TRY_CATCH_END;
}

Term Solver::mkTerm(Op op, Term child) const
{
  NodeManagerScope scope(getNodeManager());
  CVC4_API_SOLVER_TRY_CATCH_BEGIN;
  CVC4_API_SOLVER_CHECK_OP(op);
  CVC4_API_ARG_CHECK_EXPECTED(!child.isNull(), child) << "non-null term";
  CVC4_API_SOLVER_CHECK_TERM(child);
  checkMkTerm(op.d_kind, 1);

  const CVC4::Kind int_kind = extToIntKind(op.d_kind);
  Node res;
  if (op.isIndexedHelper())
  {
    res = getNodeManager()->mkNode(int_kind, *op.d_node, *child.d_node);
  }
  else
  {
    res = getNodeManager()->mkNode(int_kind, *child.d_node);
  }

  (void)res.getType(true); /* kick off type checking */
  return Term(this, res);

  CVC4_API_SOLVER_TRY_CATCH_END;
}

Term Solver::mkTerm(Op op, Term child1, Term child2) const
{
  NodeManagerScope scope(getNodeManager());
  CVC4_API_SOLVER_TRY_CATCH_BEGIN;
  CVC4_API_SOLVER_CHECK_OP(op);
  CVC4_API_ARG_CHECK_EXPECTED(!child1.isNull(), child1) << "non-null term";
  CVC4_API_ARG_CHECK_EXPECTED(!child2.isNull(), child2) << "non-null term";
  CVC4_API_SOLVER_CHECK_TERM(child1);
  CVC4_API_SOLVER_CHECK_TERM(child2);
  checkMkTerm(op.d_kind, 2);

  const CVC4::Kind int_kind = extToIntKind(op.d_kind);
  Node res;
  if (op.isIndexedHelper())
  {
    res = getNodeManager()->mkNode(
        int_kind, *op.d_node, *child1.d_node, *child2.d_node);
  }
  else
  {
    res = getNodeManager()->mkNode(int_kind, *child1.d_node, *child2.d_node);
  }

  (void)res.getType(true); /* kick off type checking */
  return Term(this, res);
  CVC4_API_SOLVER_TRY_CATCH_END;
}

Term Solver::mkTerm(Op op, Term child1, Term child2, Term child3) const
{
  NodeManagerScope scope(getNodeManager());
  CVC4_API_SOLVER_TRY_CATCH_BEGIN;
  CVC4_API_SOLVER_CHECK_OP(op);
  CVC4_API_ARG_CHECK_EXPECTED(!child1.isNull(), child1) << "non-null term";
  CVC4_API_ARG_CHECK_EXPECTED(!child2.isNull(), child2) << "non-null term";
  CVC4_API_ARG_CHECK_EXPECTED(!child3.isNull(), child3) << "non-null term";
  CVC4_API_SOLVER_CHECK_TERM(child1);
  CVC4_API_SOLVER_CHECK_TERM(child2);
  CVC4_API_SOLVER_CHECK_TERM(child3);
  checkMkTerm(op.d_kind, 3);

  const CVC4::Kind int_kind = extToIntKind(op.d_kind);
  Node res;
  if (op.isIndexedHelper())
  {
    res = getNodeManager()->mkNode(
        int_kind, *op.d_node, *child1.d_node, *child2.d_node, *child3.d_node);
  }
  else
  {
    res = getNodeManager()->mkNode(
        int_kind, *child1.d_node, *child2.d_node, *child3.d_node);
  }

  (void)res.getType(true); /* kick off type checking */
  return Term(this, res);

  CVC4_API_SOLVER_TRY_CATCH_END;
}

Term Solver::mkTerm(Op op, const std::vector<Term>& children) const
{
  NodeManagerScope scope(getNodeManager());
  CVC4_API_SOLVER_TRY_CATCH_BEGIN;
  CVC4_API_SOLVER_CHECK_OP(op);
  checkMkTerm(op.d_kind, children.size());
  for (size_t i = 0, size = children.size(); i < size; ++i)
  {
    CVC4_API_ARG_AT_INDEX_CHECK_EXPECTED(
        !children[i].isNull(), "child term", children[i], i)
        << "non-null term";
    CVC4_API_ARG_AT_INDEX_CHECK_EXPECTED(
        this == children[i].d_solver, "child term", children[i], i)
        << "child term associated to this solver object";
  }

  const CVC4::Kind int_kind = extToIntKind(op.d_kind);
  std::vector<Node> echildren = termVectorToNodes(children);
  Node res;
  if (op.isIndexedHelper())
  {
    NodeBuilder<> nb(int_kind);
    nb << *op.d_node;
    nb.append(echildren);
    res = nb.constructNode();
  }
  else
  {
    res = getNodeManager()->mkNode(int_kind, echildren);
  }

  (void)res.getType(true); /* kick off type checking */
  return Term(this, res);

  CVC4_API_SOLVER_TRY_CATCH_END;
}

Term Solver::mkTuple(const std::vector<Sort>& sorts,
                     const std::vector<Term>& terms) const
{
  CVC4_API_SOLVER_TRY_CATCH_BEGIN;
  CVC4_API_CHECK(sorts.size() == terms.size())
      << "Expected the same number of sorts and elements";
  std::vector<CVC4::Node> args;
  for (size_t i = 0, size = sorts.size(); i < size; i++)
  {
    CVC4_API_ARG_AT_INDEX_CHECK_EXPECTED(
        this == terms[i].d_solver, "child term", terms[i], i)
        << "child term associated to this solver object";
    CVC4_API_ARG_AT_INDEX_CHECK_EXPECTED(
        this == sorts[i].d_solver, "child sort", sorts[i], i)
        << "child sort associated to this solver object";
    args.push_back(*(ensureTermSort(terms[i], sorts[i])).d_node);
  }

  Sort s = mkTupleSort(sorts);
  Datatype dt = s.getDatatype();
  NodeBuilder<> nb(extToIntKind(APPLY_CONSTRUCTOR));
  nb << *dt[0].getConstructorTerm().d_node;
  nb.append(args);
  Node res = nb.constructNode();
  (void)res.getType(true); /* kick off type checking */
  return Term(this, res);

  CVC4_API_SOLVER_TRY_CATCH_END;
}

/* Create operators                                                           */
/* -------------------------------------------------------------------------- */

Op Solver::mkOp(Kind kind) const
{
  CVC4_API_SOLVER_TRY_CATCH_BEGIN;
  CVC4_API_CHECK(s_indexed_kinds.find(kind) == s_indexed_kinds.end())
      << "Expected a kind for a non-indexed operator.";
  return Op(this, kind);
  CVC4_API_SOLVER_TRY_CATCH_END
}

Op Solver::mkOp(Kind kind, const std::string& arg) const
{
  CVC4_API_SOLVER_TRY_CATCH_BEGIN;
  CVC4_API_KIND_CHECK_EXPECTED((kind == RECORD_UPDATE) || (kind == DIVISIBLE),
                               kind)
      << "RECORD_UPDATE or DIVISIBLE";
  Op res;
  if (kind == RECORD_UPDATE)
  {
    res = Op(this,
             kind,
             *mkValHelper<CVC4::RecordUpdate>(CVC4::RecordUpdate(arg)).d_node);
  }
  else
  {
    /* CLN and GMP handle this case differently, CLN interprets it as 0, GMP
     * throws an std::invalid_argument exception. For consistency, we treat it
     * as invalid. */
    CVC4_API_ARG_CHECK_EXPECTED(arg != ".", arg)
        << "a string representing an integer, real or rational value.";
    res = Op(this,
             kind,
             *mkValHelper<CVC4::Divisible>(CVC4::Divisible(CVC4::Integer(arg)))
                  .d_node);
  }
  return res;

  CVC4_API_SOLVER_TRY_CATCH_END;
}

Op Solver::mkOp(Kind kind, uint32_t arg) const
{
  CVC4_API_SOLVER_TRY_CATCH_BEGIN;
  CVC4_API_KIND_CHECK(kind);

  Op res;
  switch (kind)
  {
    case DIVISIBLE:
      res = Op(this,
               kind,
               *mkValHelper<CVC4::Divisible>(CVC4::Divisible(arg)).d_node);
      break;
    case BITVECTOR_REPEAT:
      res = Op(this,
               kind,
               mkValHelper<CVC4::BitVectorRepeat>(CVC4::BitVectorRepeat(arg))
                   .d_node->toExpr());
      break;
    case BITVECTOR_ZERO_EXTEND:
      res = Op(this,
               kind,
               *mkValHelper<CVC4::BitVectorZeroExtend>(
                    CVC4::BitVectorZeroExtend(arg))
                    .d_node);
      break;
    case BITVECTOR_SIGN_EXTEND:
      res = Op(this,
               kind,
               *mkValHelper<CVC4::BitVectorSignExtend>(
                    CVC4::BitVectorSignExtend(arg))
                    .d_node);
      break;
    case BITVECTOR_ROTATE_LEFT:
      res = Op(this,
               kind,
               *mkValHelper<CVC4::BitVectorRotateLeft>(
                    CVC4::BitVectorRotateLeft(arg))
                    .d_node);
      break;
    case BITVECTOR_ROTATE_RIGHT:
      res = Op(this,
               kind,
               *mkValHelper<CVC4::BitVectorRotateRight>(
                    CVC4::BitVectorRotateRight(arg))
                    .d_node);
      break;
    case INT_TO_BITVECTOR:
      res = Op(
          this,
          kind,
          *mkValHelper<CVC4::IntToBitVector>(CVC4::IntToBitVector(arg)).d_node);
      break;
    case IAND:
      res =
          Op(this, kind, *mkValHelper<CVC4::IntAnd>(CVC4::IntAnd(arg)).d_node);
      break;
    case FLOATINGPOINT_TO_UBV:
      res = Op(
          this,
          kind,
          *mkValHelper<CVC4::FloatingPointToUBV>(CVC4::FloatingPointToUBV(arg))
               .d_node);
      break;
    case FLOATINGPOINT_TO_SBV:
      res = Op(
          this,
          kind,
          *mkValHelper<CVC4::FloatingPointToSBV>(CVC4::FloatingPointToSBV(arg))
               .d_node);
      break;
    case TUPLE_UPDATE:
      res = Op(this,
               kind,
               *mkValHelper<CVC4::TupleUpdate>(CVC4::TupleUpdate(arg)).d_node);
      break;
    case REGEXP_REPEAT:
      res =
          Op(this,
             kind,
             *mkValHelper<CVC4::RegExpRepeat>(CVC4::RegExpRepeat(arg)).d_node);
      break;
    default:
      CVC4_API_KIND_CHECK_EXPECTED(false, kind)
          << "operator kind with uint32_t argument";
  }
  Assert(!res.isNull());
  return res;

  CVC4_API_SOLVER_TRY_CATCH_END;
}

Op Solver::mkOp(Kind kind, uint32_t arg1, uint32_t arg2) const
{
  CVC4_API_SOLVER_TRY_CATCH_BEGIN;
  CVC4_API_KIND_CHECK(kind);

  Op res;
  switch (kind)
  {
    case BITVECTOR_EXTRACT:
      res = Op(this,
               kind,
               *mkValHelper<CVC4::BitVectorExtract>(
                    CVC4::BitVectorExtract(arg1, arg2))
                    .d_node);
      break;
    case FLOATINGPOINT_TO_FP_IEEE_BITVECTOR:
      res = Op(this,
               kind,
               *mkValHelper<CVC4::FloatingPointToFPIEEEBitVector>(
                    CVC4::FloatingPointToFPIEEEBitVector(arg1, arg2))
                    .d_node);
      break;
    case FLOATINGPOINT_TO_FP_FLOATINGPOINT:
      res = Op(this,
               kind,
               *mkValHelper<CVC4::FloatingPointToFPFloatingPoint>(
                    CVC4::FloatingPointToFPFloatingPoint(arg1, arg2))
                    .d_node);
      break;
    case FLOATINGPOINT_TO_FP_REAL:
      res = Op(this,
               kind,
               *mkValHelper<CVC4::FloatingPointToFPReal>(
                    CVC4::FloatingPointToFPReal(arg1, arg2))
                    .d_node);
      break;
    case FLOATINGPOINT_TO_FP_SIGNED_BITVECTOR:
      res = Op(this,
               kind,
               *mkValHelper<CVC4::FloatingPointToFPSignedBitVector>(
                    CVC4::FloatingPointToFPSignedBitVector(arg1, arg2))
                    .d_node);
      break;
    case FLOATINGPOINT_TO_FP_UNSIGNED_BITVECTOR:
      res = Op(this,
               kind,
               *mkValHelper<CVC4::FloatingPointToFPUnsignedBitVector>(
                    CVC4::FloatingPointToFPUnsignedBitVector(arg1, arg2))
                    .d_node);
      break;
    case FLOATINGPOINT_TO_FP_GENERIC:
      res = Op(this,
               kind,
               *mkValHelper<CVC4::FloatingPointToFPGeneric>(
                    CVC4::FloatingPointToFPGeneric(arg1, arg2))
                    .d_node);
      break;
    case REGEXP_LOOP:
      res = Op(
          this,
          kind,
          *mkValHelper<CVC4::RegExpLoop>(CVC4::RegExpLoop(arg1, arg2)).d_node);
      break;
    default:
      CVC4_API_KIND_CHECK_EXPECTED(false, kind)
          << "operator kind with two uint32_t arguments";
  }
  Assert(!res.isNull());
  return res;

  CVC4_API_SOLVER_TRY_CATCH_END;
}

/* Non-SMT-LIB commands                                                       */
/* -------------------------------------------------------------------------- */

Term Solver::simplify(const Term& term)
{
  CVC4_API_SOLVER_TRY_CATCH_BEGIN;
  CVC4::ExprManagerScope exmgrs(*(d_exprMgr.get()));
  CVC4_API_ARG_CHECK_NOT_NULL(term);
  CVC4_API_SOLVER_CHECK_TERM(term);

  return Term(this, d_smtEngine->simplify(term.d_node->toExpr()));

  CVC4_API_SOLVER_TRY_CATCH_END;
}

Result Solver::checkEntailed(Term term) const
{
  CVC4_API_SOLVER_TRY_CATCH_BEGIN;
  CVC4::ExprManagerScope exmgrs(*(d_exprMgr.get()));
  CVC4_API_CHECK(!d_smtEngine->isQueryMade()
                 || d_smtEngine->getOptions()[options::incrementalSolving])
      << "Cannot make multiple queries unless incremental solving is enabled "
         "(try --incremental)";
  CVC4_API_ARG_CHECK_NOT_NULL(term);
  CVC4_API_SOLVER_CHECK_TERM(term);

  CVC4::Result r = d_smtEngine->checkEntailed(term.d_node->toExpr());
  return Result(r);

  CVC4_API_SOLVER_TRY_CATCH_END;
}

Result Solver::checkEntailed(const std::vector<Term>& terms) const
{
  CVC4_API_SOLVER_TRY_CATCH_BEGIN;
  CVC4::ExprManagerScope exmgrs(*(d_exprMgr.get()));
  CVC4_API_CHECK(!d_smtEngine->isQueryMade()
                 || d_smtEngine->getOptions()[options::incrementalSolving])
      << "Cannot make multiple queries unless incremental solving is enabled "
         "(try --incremental)";
  for (const Term& term : terms)
  {
    CVC4_API_SOLVER_CHECK_TERM(term);
    CVC4_API_ARG_CHECK_NOT_NULL(term);
  }

  std::vector<Expr> exprs = termVectorToExprs(terms);
  CVC4::Result r = d_smtEngine->checkEntailed(exprs);
  return Result(r);

  CVC4_API_SOLVER_TRY_CATCH_END;
}

/* SMT-LIB commands                                                           */
/* -------------------------------------------------------------------------- */

/**
 *  ( assert <term> )
 */
void Solver::assertFormula(Term term) const
{
  CVC4_API_SOLVER_TRY_CATCH_BEGIN;
  CVC4_API_SOLVER_CHECK_TERM(term);
  CVC4_API_ARG_CHECK_NOT_NULL(term);
  d_smtEngine->assertFormula(*term.d_node);
  CVC4_API_SOLVER_TRY_CATCH_END;
}

/**
 *  ( check-sat )
 */
Result Solver::checkSat(void) const
{
  CVC4_API_SOLVER_TRY_CATCH_BEGIN;
  CVC4::ExprManagerScope exmgrs(*(d_exprMgr.get()));
  CVC4_API_CHECK(!d_smtEngine->isQueryMade()
                 || d_smtEngine->getOptions()[options::incrementalSolving])
      << "Cannot make multiple queries unless incremental solving is enabled "
         "(try --incremental)";
  CVC4::Result r = d_smtEngine->checkSat();
  return Result(r);
  CVC4_API_SOLVER_TRY_CATCH_END;
}

/**
 *  ( check-sat-assuming ( <prop_literal> ) )
 */
Result Solver::checkSatAssuming(Term assumption) const
{
  CVC4_API_SOLVER_TRY_CATCH_BEGIN;
  CVC4::ExprManagerScope exmgrs(*(d_exprMgr.get()));
  CVC4_API_CHECK(!d_smtEngine->isQueryMade()
                 || d_smtEngine->getOptions()[options::incrementalSolving])
      << "Cannot make multiple queries unless incremental solving is enabled "
         "(try --incremental)";
  CVC4_API_SOLVER_CHECK_TERM(assumption);
  CVC4::Result r = d_smtEngine->checkSat(assumption.d_node->toExpr());
  return Result(r);
  CVC4_API_SOLVER_TRY_CATCH_END;
}

/**
 *  ( check-sat-assuming ( <prop_literal>* ) )
 */
Result Solver::checkSatAssuming(const std::vector<Term>& assumptions) const
{
  CVC4_API_SOLVER_TRY_CATCH_BEGIN;
  CVC4::ExprManagerScope exmgrs(*(d_exprMgr.get()));
  CVC4_API_CHECK(!d_smtEngine->isQueryMade() || assumptions.size() == 0
                 || d_smtEngine->getOptions()[options::incrementalSolving])
      << "Cannot make multiple queries unless incremental solving is enabled "
         "(try --incremental)";
  for (const Term& term : assumptions)
  {
    CVC4_API_SOLVER_CHECK_TERM(term);
    CVC4_API_ARG_CHECK_NOT_NULL(term);
  }
  std::vector<Expr> eassumptions = termVectorToExprs(assumptions);
  CVC4::Result r = d_smtEngine->checkSat(eassumptions);
  return Result(r);
  CVC4_API_SOLVER_TRY_CATCH_END;
}

/**
 *  ( declare-datatype <symbol> <datatype_decl> )
 */
Sort Solver::declareDatatype(
    const std::string& symbol,
    const std::vector<DatatypeConstructorDecl>& ctors) const
{
  CVC4_API_SOLVER_TRY_CATCH_BEGIN;
  CVC4_API_ARG_CHECK_EXPECTED(ctors.size() > 0, ctors)
      << "a datatype declaration with at least one constructor";
  DatatypeDecl dtdecl(this, symbol);
  for (size_t i = 0, size = ctors.size(); i < size; i++)
  {
    CVC4_API_ARG_AT_INDEX_CHECK_EXPECTED(this == ctors[i].d_solver,
                                         "datatype constructor declaration",
                                         ctors[i],
                                         i)
        << "datatype constructor declaration associated to this solver object";
    dtdecl.addConstructor(ctors[i]);
  }
  return Sort(this, getNodeManager()->mkDatatypeType(*dtdecl.d_dtype).toType());
  CVC4_API_SOLVER_TRY_CATCH_END;
}

/**
 *  ( declare-fun <symbol> ( <sort>* ) <sort> )
 */
Term Solver::declareFun(const std::string& symbol,
                        const std::vector<Sort>& sorts,
                        Sort sort) const
{
  CVC4_API_SOLVER_TRY_CATCH_BEGIN;
  for (size_t i = 0, size = sorts.size(); i < size; ++i)
  {
    CVC4_API_ARG_AT_INDEX_CHECK_EXPECTED(
        this == sorts[i].d_solver, "parameter sort", sorts[i], i)
        << "parameter sort associated to this solver object";
    CVC4_API_ARG_AT_INDEX_CHECK_EXPECTED(
        sorts[i].isFirstClass(), "parameter sort", sorts[i], i)
        << "first-class sort as parameter sort for function sort";
  }
  CVC4_API_ARG_CHECK_EXPECTED(sort.isFirstClass(), sort)
      << "first-class sort as function codomain sort";
  CVC4_API_SOLVER_CHECK_SORT(sort);
  Assert(!sort.isFunction()); /* A function sort is not first-class. */
  Type type = *sort.d_type;
  if (!sorts.empty())
  {
    std::vector<Type> types = sortVectorToTypes(sorts);
    type = d_exprMgr->mkFunctionType(types, type);
  }
  return Term(this, d_exprMgr->mkVar(symbol, type));
  CVC4_API_SOLVER_TRY_CATCH_END;
}

/**
 *  ( declare-sort <symbol> <numeral> )
 */
Sort Solver::declareSort(const std::string& symbol, uint32_t arity) const
{
  CVC4_API_SOLVER_TRY_CATCH_BEGIN;
  if (arity == 0) return Sort(this, d_exprMgr->mkSort(symbol));
  return Sort(this, d_exprMgr->mkSortConstructor(symbol, arity));
  CVC4_API_SOLVER_TRY_CATCH_END;
}

/**
 *  ( define-fun <function_def> )
 */
Term Solver::defineFun(const std::string& symbol,
                       const std::vector<Term>& bound_vars,
                       Sort sort,
                       Term term,
                       bool global) const
{
  CVC4_API_SOLVER_TRY_CATCH_BEGIN;
  CVC4_API_ARG_CHECK_EXPECTED(sort.isFirstClass(), sort)
      << "first-class sort as codomain sort for function sort";
  std::vector<Type> domain_types;
  for (size_t i = 0, size = bound_vars.size(); i < size; ++i)
  {
    CVC4_API_ARG_AT_INDEX_CHECK_EXPECTED(
        this == bound_vars[i].d_solver, "bound variable", bound_vars[i], i)
        << "bound variable associated to this solver object";
    CVC4_API_ARG_AT_INDEX_CHECK_EXPECTED(
        bound_vars[i].d_node->getKind() == CVC4::Kind::BOUND_VARIABLE,
        "bound variable",
        bound_vars[i],
        i)
        << "a bound variable";
    CVC4::Type t = bound_vars[i].d_node->getType().toType();
    CVC4_API_ARG_AT_INDEX_CHECK_EXPECTED(
        t.isFirstClass(), "sort of parameter", bound_vars[i], i)
        << "first-class sort of parameter of defined function";
    domain_types.push_back(t);
  }
  CVC4_API_SOLVER_CHECK_SORT(sort);
  CVC4_API_CHECK(sort == term.getSort())
      << "Invalid sort of function body '" << term << "', expected '" << sort
      << "'";
  Type type = *sort.d_type;
  if (!domain_types.empty())
  {
    type = d_exprMgr->mkFunctionType(domain_types, type);
  }
  Expr fun = d_exprMgr->mkVar(symbol, type);
  std::vector<Expr> ebound_vars = termVectorToExprs(bound_vars);
  d_smtEngine->defineFunction(fun, ebound_vars, term.d_node->toExpr(), global);
  return Term(this, fun);
  CVC4_API_SOLVER_TRY_CATCH_END;
}

Term Solver::defineFun(Term fun,
                       const std::vector<Term>& bound_vars,
                       Term term,
                       bool global) const
{
  CVC4_API_SOLVER_TRY_CATCH_BEGIN;

  if (fun.getSort().isFunction())
  {
    std::vector<Sort> domain_sorts = fun.getSort().getFunctionDomainSorts();
    size_t size = bound_vars.size();
    CVC4_API_ARG_SIZE_CHECK_EXPECTED(size == domain_sorts.size(), bound_vars)
        << "'" << domain_sorts.size() << "'";
    for (size_t i = 0; i < size; ++i)
    {
      CVC4_API_ARG_AT_INDEX_CHECK_EXPECTED(
          this == bound_vars[i].d_solver, "bound variable", bound_vars[i], i)
          << "bound variable associated to this solver object";
      CVC4_API_ARG_AT_INDEX_CHECK_EXPECTED(
          bound_vars[i].d_node->getKind() == CVC4::Kind::BOUND_VARIABLE,
          "bound variable",
          bound_vars[i],
          i)
          << "a bound variable";
      CVC4_API_ARG_AT_INDEX_CHECK_EXPECTED(
          domain_sorts[i] == bound_vars[i].getSort(),
          "sort of parameter",
          bound_vars[i],
          i)
          << "'" << domain_sorts[i] << "'";
    }
    Sort codomain = fun.getSort().getFunctionCodomainSort();
    CVC4_API_CHECK(codomain == term.getSort())
        << "Invalid sort of function body '" << term << "', expected '"
        << codomain << "'";
  }
  else
  {
    CVC4_API_ARG_CHECK_EXPECTED(bound_vars.size() == 0, fun)
        << "function or nullary symbol";
  }

  CVC4_API_SOLVER_CHECK_TERM(term);

  std::vector<Expr> ebound_vars = termVectorToExprs(bound_vars);
  d_smtEngine->defineFunction(
      fun.d_node->toExpr(), ebound_vars, term.d_node->toExpr(), global);
  return fun;
  CVC4_API_SOLVER_TRY_CATCH_END;
}

/**
 *  ( define-fun-rec <function_def> )
 */
Term Solver::defineFunRec(const std::string& symbol,
                          const std::vector<Term>& bound_vars,
                          Sort sort,
                          Term term,
                          bool global) const
{
  NodeManagerScope scope(getNodeManager());
  CVC4_API_SOLVER_TRY_CATCH_BEGIN;

  CVC4_API_CHECK(d_smtEngine->getUserLogicInfo().isQuantified())
      << "recursive function definitions require a logic with quantifiers";
  CVC4_API_CHECK(
      d_smtEngine->getUserLogicInfo().isTheoryEnabled(theory::THEORY_UF))
      << "recursive function definitions require a logic with uninterpreted "
         "functions";

  CVC4_API_ARG_CHECK_EXPECTED(sort.isFirstClass(), sort)
      << "first-class sort as function codomain sort";
  Assert(!sort.isFunction()); /* A function sort is not first-class. */
  std::vector<Type> domain_types;
  for (size_t i = 0, size = bound_vars.size(); i < size; ++i)
  {
    CVC4_API_ARG_AT_INDEX_CHECK_EXPECTED(
        this == bound_vars[i].d_solver, "bound variable", bound_vars[i], i)
        << "bound variable associated to this solver object";
    CVC4_API_ARG_AT_INDEX_CHECK_EXPECTED(
        bound_vars[i].d_node->getKind() == CVC4::Kind::BOUND_VARIABLE,
        "bound variable",
        bound_vars[i],
        i)
        << "a bound variable";
    CVC4::Type t = bound_vars[i].d_node->getType().toType();
    CVC4_API_ARG_AT_INDEX_CHECK_EXPECTED(
        t.isFirstClass(), "sort of parameter", bound_vars[i], i)
        << "first-class sort of parameter of defined function";
    domain_types.push_back(t);
  }
  CVC4_API_SOLVER_CHECK_SORT(sort);
  CVC4_API_CHECK(sort == term.getSort())
      << "Invalid sort of function body '" << term << "', expected '" << sort
      << "'";
  CVC4_API_SOLVER_CHECK_TERM(term);
  Type type = *sort.d_type;
  if (!domain_types.empty())
  {
    type = d_exprMgr->mkFunctionType(domain_types, type);
  }
  Expr fun = d_exprMgr->mkVar(symbol, type);
  std::vector<Expr> ebound_vars = termVectorToExprs(bound_vars);
  d_smtEngine->defineFunctionRec(
      fun, ebound_vars, term.d_node->toExpr(), global);
  return Term(this, fun);
  CVC4_API_SOLVER_TRY_CATCH_END;
}

Term Solver::defineFunRec(Term fun,
                          const std::vector<Term>& bound_vars,
                          Term term,
                          bool global) const
{
  NodeManagerScope scope(getNodeManager());
  CVC4_API_SOLVER_TRY_CATCH_BEGIN;

  CVC4_API_CHECK(d_smtEngine->getUserLogicInfo().isQuantified())
      << "recursive function definitions require a logic with quantifiers";
  CVC4_API_CHECK(
      d_smtEngine->getUserLogicInfo().isTheoryEnabled(theory::THEORY_UF))
      << "recursive function definitions require a logic with uninterpreted "
         "functions";

  if (fun.getSort().isFunction())
  {
    std::vector<Sort> domain_sorts = fun.getSort().getFunctionDomainSorts();
    size_t size = bound_vars.size();
    CVC4_API_ARG_SIZE_CHECK_EXPECTED(size == domain_sorts.size(), bound_vars)
        << "'" << domain_sorts.size() << "'";
    for (size_t i = 0; i < size; ++i)
    {
      CVC4_API_ARG_AT_INDEX_CHECK_EXPECTED(
          this == bound_vars[i].d_solver, "bound variable", bound_vars[i], i)
          << "bound variable associated to this solver object";
      CVC4_API_ARG_AT_INDEX_CHECK_EXPECTED(
          bound_vars[i].d_node->getKind() == CVC4::Kind::BOUND_VARIABLE,
          "bound variable",
          bound_vars[i],
          i)
          << "a bound variable";
      CVC4_API_ARG_AT_INDEX_CHECK_EXPECTED(
          domain_sorts[i] == bound_vars[i].getSort(),
          "sort of parameter",
          bound_vars[i],
          i)
          << "'" << domain_sorts[i] << "'";
    }
    Sort codomain = fun.getSort().getFunctionCodomainSort();
    CVC4_API_CHECK(codomain == term.getSort())
        << "Invalid sort of function body '" << term << "', expected '"
        << codomain << "'";
  }
  else
  {
    CVC4_API_ARG_CHECK_EXPECTED(bound_vars.size() == 0, fun)
        << "function or nullary symbol";
  }

  CVC4_API_SOLVER_CHECK_TERM(term);
  std::vector<Expr> ebound_vars = termVectorToExprs(bound_vars);
  d_smtEngine->defineFunctionRec(
      fun.d_node->toExpr(), ebound_vars, term.d_node->toExpr(), global);
  return fun;
  CVC4_API_SOLVER_TRY_CATCH_END;
}

/**
 *  ( define-funs-rec ( <function_decl>^{n+1} ) ( <term>^{n+1} ) )
 */
void Solver::defineFunsRec(const std::vector<Term>& funs,
                           const std::vector<std::vector<Term>>& bound_vars,
                           const std::vector<Term>& terms,
                           bool global) const
{
  NodeManagerScope scope(getNodeManager());
  CVC4_API_SOLVER_TRY_CATCH_BEGIN;

  CVC4_API_CHECK(d_smtEngine->getUserLogicInfo().isQuantified())
      << "recursive function definitions require a logic with quantifiers";
  CVC4_API_CHECK(
      d_smtEngine->getUserLogicInfo().isTheoryEnabled(theory::THEORY_UF))
      << "recursive function definitions require a logic with uninterpreted "
         "functions";

  size_t funs_size = funs.size();
  CVC4_API_ARG_SIZE_CHECK_EXPECTED(funs_size == bound_vars.size(), bound_vars)
      << "'" << funs_size << "'";
  for (size_t j = 0; j < funs_size; ++j)
  {
    const Term& fun = funs[j];
    const std::vector<Term>& bvars = bound_vars[j];
    const Term& term = terms[j];

    CVC4_API_ARG_AT_INDEX_CHECK_EXPECTED(
        this == fun.d_solver, "function", fun, j)
        << "function associated to this solver object";
    CVC4_API_SOLVER_CHECK_TERM(term);

    if (fun.getSort().isFunction())
    {
      std::vector<Sort> domain_sorts = fun.getSort().getFunctionDomainSorts();
      size_t size = bvars.size();
      CVC4_API_ARG_SIZE_CHECK_EXPECTED(size == domain_sorts.size(), bvars)
          << "'" << domain_sorts.size() << "'";
      for (size_t i = 0; i < size; ++i)
      {
        for (size_t k = 0, nbvars = bvars.size(); k < nbvars; ++k)
        {
          CVC4_API_ARG_AT_INDEX_CHECK_EXPECTED(
              this == bvars[k].d_solver, "bound variable", bvars[k], k)
              << "bound variable associated to this solver object";
          CVC4_API_ARG_AT_INDEX_CHECK_EXPECTED(
              bvars[k].d_node->getKind() == CVC4::Kind::BOUND_VARIABLE,
              "bound variable",
              bvars[k],
              k)
              << "a bound variable";
        }
        CVC4_API_ARG_AT_INDEX_CHECK_EXPECTED(
            domain_sorts[i] == bvars[i].getSort(),
            "sort of parameter",
            bvars[i],
            i)
            << "'" << domain_sorts[i] << "' in parameter bound_vars[" << j
            << "]";
      }
      Sort codomain = fun.getSort().getFunctionCodomainSort();
      CVC4_API_ARG_AT_INDEX_CHECK_EXPECTED(
          codomain == term.getSort(), "sort of function body", term, j)
          << "'" << codomain << "'";
    }
    else
    {
      CVC4_API_ARG_CHECK_EXPECTED(bvars.size() == 0, fun)
          << "function or nullary symbol";
    }
  }
  std::vector<Expr> efuns = termVectorToExprs(funs);
  std::vector<std::vector<Expr>> ebound_vars;
  for (const auto& v : bound_vars)
  {
    ebound_vars.push_back(termVectorToExprs(v));
  }
  std::vector<Expr> exprs = termVectorToExprs(terms);
  d_smtEngine->defineFunctionsRec(efuns, ebound_vars, exprs, global);
  CVC4_API_SOLVER_TRY_CATCH_END;
}

/**
 *  ( echo <std::string> )
 */
void Solver::echo(std::ostream& out, const std::string& str) const
{
  out << str;
}

/**
 *  ( get-assertions )
 */
std::vector<Term> Solver::getAssertions(void) const
{
  CVC4_API_SOLVER_TRY_CATCH_BEGIN;
  std::vector<Expr> assertions = d_smtEngine->getAssertions();
  /* Can not use
   *   return std::vector<Term>(assertions.begin(), assertions.end());
   * here since constructor is private */
  std::vector<Term> res;
  for (const Expr& e : assertions)
  {
    res.push_back(Term(this, e));
  }
  return res;
  CVC4_API_SOLVER_TRY_CATCH_END;
}

/**
 *  ( get-assignment )
 */
std::vector<std::pair<Term, Term>> Solver::getAssignment(void) const
{
  CVC4_API_SOLVER_TRY_CATCH_BEGIN;
  CVC4::ExprManagerScope exmgrs(*(d_exprMgr.get()));
  CVC4_API_CHECK(d_smtEngine->getOptions()[options::produceAssignments])
      << "Cannot get assignment unless assignment generation is enabled "
         "(try --produce-assignments)";
  std::vector<std::pair<Expr, Expr>> assignment = d_smtEngine->getAssignment();
  std::vector<std::pair<Term, Term>> res;
  for (const auto& p : assignment)
  {
    res.emplace_back(Term(this, p.first), Term(this, p.second));
  }
  return res;
  CVC4_API_SOLVER_TRY_CATCH_END;
}

/**
 *  ( get-info <info_flag> )
 */
std::string Solver::getInfo(const std::string& flag) const
{
  CVC4_API_SOLVER_TRY_CATCH_BEGIN;
  CVC4_API_CHECK(d_smtEngine->isValidGetInfoFlag(flag))
      << "Unrecognized flag for getInfo.";

  return d_smtEngine->getInfo(flag).toString();
  CVC4_API_SOLVER_TRY_CATCH_END;
}

/**
 *  ( get-option <keyword> )
 */
std::string Solver::getOption(const std::string& option) const
{
  CVC4_API_SOLVER_TRY_CATCH_BEGIN;
  SExpr res = d_smtEngine->getOption(option);
  return res.toString();
  CVC4_API_SOLVER_TRY_CATCH_END;
}

/**
 *  ( get-unsat-assumptions )
 */
std::vector<Term> Solver::getUnsatAssumptions(void) const
{
  CVC4_API_SOLVER_TRY_CATCH_BEGIN;
  CVC4::ExprManagerScope exmgrs(*(d_exprMgr.get()));
  CVC4_API_CHECK(d_smtEngine->getOptions()[options::incrementalSolving])
      << "Cannot get unsat assumptions unless incremental solving is enabled "
         "(try --incremental)";
  CVC4_API_CHECK(d_smtEngine->getOptions()[options::unsatAssumptions])
      << "Cannot get unsat assumptions unless explicitly enabled "
         "(try --produce-unsat-assumptions)";
  CVC4_API_CHECK(d_smtEngine->getSmtMode()
                 == SmtEngine::SmtMode::SMT_MODE_UNSAT)
      << "Cannot get unsat assumptions unless in unsat mode.";

  std::vector<Expr> uassumptions = d_smtEngine->getUnsatAssumptions();
  /* Can not use
   *   return std::vector<Term>(uassumptions.begin(), uassumptions.end());
   * here since constructor is private */
  std::vector<Term> res;
  for (const Expr& e : uassumptions)
  {
    res.push_back(Term(this, e));
  }
  return res;
  CVC4_API_SOLVER_TRY_CATCH_END;
}

/**
 *  ( get-unsat-core )
 */
std::vector<Term> Solver::getUnsatCore(void) const
{
  CVC4_API_SOLVER_TRY_CATCH_BEGIN;
  CVC4::ExprManagerScope exmgrs(*(d_exprMgr.get()));
  CVC4_API_CHECK(d_smtEngine->getOptions()[options::unsatCores])
      << "Cannot get unsat core unless explicitly enabled "
         "(try --produce-unsat-cores)";
  CVC4_API_CHECK(d_smtEngine->getSmtMode()
                 == SmtEngine::SmtMode::SMT_MODE_UNSAT)
      << "Cannot get unsat core unless in unsat mode.";
  UnsatCore core = d_smtEngine->getUnsatCore();
  /* Can not use
   *   return std::vector<Term>(core.begin(), core.end());
   * here since constructor is private */
  std::vector<Term> res;
  for (const Expr& e : core)
  {
    res.push_back(Term(this, e));
  }
  return res;
  CVC4_API_SOLVER_TRY_CATCH_END;
}

/**
 *  ( get-value ( <term> ) )
 */
Term Solver::getValue(Term term) const
{
  CVC4_API_SOLVER_TRY_CATCH_BEGIN;
  CVC4_API_SOLVER_CHECK_TERM(term);
  return Term(this, d_smtEngine->getValue(term.d_node->toExpr()));
  CVC4_API_SOLVER_TRY_CATCH_END;
}

/**
 *  ( get-value ( <term>+ ) )
 */
std::vector<Term> Solver::getValue(const std::vector<Term>& terms) const
{
  CVC4_API_SOLVER_TRY_CATCH_BEGIN;
  CVC4::ExprManagerScope exmgrs(*(d_exprMgr.get()));
  CVC4_API_CHECK(d_smtEngine->getOptions()[options::produceModels])
      << "Cannot get value unless model generation is enabled "
         "(try --produce-models)";
  CVC4_API_CHECK(d_smtEngine->getSmtMode()
                 != SmtEngine::SmtMode::SMT_MODE_UNSAT)
      << "Cannot get value when in unsat mode.";
  std::vector<Term> res;
  for (size_t i = 0, n = terms.size(); i < n; ++i)
  {
    CVC4_API_ARG_AT_INDEX_CHECK_EXPECTED(
        this == terms[i].d_solver, "term", terms[i], i)
        << "term associated to this solver object";
    /* Can not use emplace_back here since constructor is private. */
    res.push_back(Term(this, d_smtEngine->getValue(terms[i].d_node->toExpr())));
  }
  return res;
  CVC4_API_SOLVER_TRY_CATCH_END;
}

Term Solver::getSeparationHeap() const
{
  CVC4_API_SOLVER_TRY_CATCH_BEGIN;
  CVC4_API_CHECK(
      d_smtEngine->getLogicInfo().isTheoryEnabled(theory::THEORY_SEP))
      << "Cannot obtain separation logic expressions if not using the "
         "separation logic theory.";
  CVC4::ExprManagerScope exmgrs(*(d_exprMgr.get()));
  CVC4_API_CHECK(d_smtEngine->getOptions()[options::produceModels])
      << "Cannot get separation heap term unless model generation is enabled "
         "(try --produce-models)";
  CVC4_API_CHECK(d_smtEngine->getSmtMode()
                 != SmtEngine::SmtMode::SMT_MODE_UNSAT)
      << "Cannot get separtion heap term when in unsat mode.";

  theory::TheoryModel* m =
      d_smtEngine->getAvailableModel("get separation logic heap and nil");
  Expr heap, nil;
  bool hasHeapModel = m->getHeapModel(heap, nil);
  CVC4_API_CHECK(hasHeapModel)
      << "Failed to obtain heap term from theory model.";
  return Term(this, d_smtEngine->getSepHeapExpr());
  CVC4_API_SOLVER_TRY_CATCH_END;
}

Term Solver::getSeparationNilTerm() const
{
  CVC4_API_SOLVER_TRY_CATCH_BEGIN;
  CVC4_API_CHECK(
      d_smtEngine->getLogicInfo().isTheoryEnabled(theory::THEORY_SEP))
      << "Cannot obtain separation logic expressions if not using the "
         "separation logic theory.";
  CVC4::ExprManagerScope exmgrs(*(d_exprMgr.get()));
  CVC4_API_CHECK(d_smtEngine->getOptions()[options::produceModels])
      << "Cannot get separation nil term unless model generation is enabled "
         "(try --produce-models)";
  CVC4_API_CHECK(d_smtEngine->getSmtMode()
                 != SmtEngine::SmtMode::SMT_MODE_UNSAT)
      << "Cannot get separtion nil term when in unsat mode.";

  theory::TheoryModel* m =
      d_smtEngine->getAvailableModel("get separation logic heap and nil");
  Expr heap, nil;
  bool hasHeapModel = m->getHeapModel(heap, nil);
  CVC4_API_CHECK(hasHeapModel)
      << "Failed to obtain nil term from theory model.";
  return Term(this, nil);
  CVC4_API_SOLVER_TRY_CATCH_END;
}

/**
 *  ( pop <numeral> )
 */
void Solver::pop(uint32_t nscopes) const
{
  CVC4_API_SOLVER_TRY_CATCH_BEGIN;
  CVC4::ExprManagerScope exmgrs(*(d_exprMgr.get()));
  CVC4_API_CHECK(d_smtEngine->getOptions()[options::incrementalSolving])
      << "Cannot pop when not solving incrementally (use --incremental)";
  CVC4_API_CHECK(nscopes <= d_smtEngine->getNumUserLevels())
      << "Cannot pop beyond first pushed context";

  for (uint32_t n = 0; n < nscopes; ++n)
  {
    d_smtEngine->pop();
  }

  CVC4_API_SOLVER_TRY_CATCH_END;
}

bool Solver::getInterpolant(Term conj, Term& output) const
{
  CVC4_API_SOLVER_TRY_CATCH_BEGIN;
  Expr result;
  bool success = d_smtEngine->getInterpol(conj.d_node->toExpr(), result);
  if (success)
  {
    output = Term(output.d_solver, result);
  }
  return success;
  CVC4_API_SOLVER_TRY_CATCH_END;
}

bool Solver::getInterpolant(Term conj, Grammar& g, Term& output) const
{
  CVC4_API_SOLVER_TRY_CATCH_BEGIN;
  Expr result;
  bool success = d_smtEngine->getInterpol(
      conj.d_node->toExpr(), *g.resolve().d_type, result);
  if (success)
  {
    output = Term(output.d_solver, result);
  }
  return success;
  CVC4_API_SOLVER_TRY_CATCH_END;
}

bool Solver::getAbduct(Term conj, Term& output) const
{
  CVC4_API_SOLVER_TRY_CATCH_BEGIN;
  Node result;
  bool success = d_smtEngine->getAbduct(*conj.d_node, result);
  if (success)
  {
    output = Term(output.d_solver, result);
  }
  return success;
  CVC4_API_SOLVER_TRY_CATCH_END;
}

bool Solver::getAbduct(Term conj, Grammar& g, Term& output) const
{
  CVC4_API_SOLVER_TRY_CATCH_BEGIN;
  Node result;
  bool success = d_smtEngine->getAbduct(
      *conj.d_node, TypeNode::fromType(*g.resolve().d_type), result);
  if (success)
  {
    output = Term(output.d_solver, result);
  }
  return success;
  CVC4_API_SOLVER_TRY_CATCH_END;
}

void Solver::printModel(std::ostream& out) const
{
  CVC4_API_SOLVER_TRY_CATCH_BEGIN;
  CVC4::ExprManagerScope exmgrs(*(d_exprMgr.get()));
  CVC4_API_CHECK(d_smtEngine->getOptions()[options::produceModels])
      << "Cannot get value unless model generation is enabled "
         "(try --produce-models)";
  CVC4_API_CHECK(d_smtEngine->getSmtMode()
                 != SmtEngine::SmtMode::SMT_MODE_UNSAT)
      << "Cannot get value when in unsat mode.";
  out << *d_smtEngine->getModel();
  CVC4_API_SOLVER_TRY_CATCH_END;
}

/**
 *  ( push <numeral> )
 */
void Solver::push(uint32_t nscopes) const
{
  CVC4_API_SOLVER_TRY_CATCH_BEGIN;
  CVC4::ExprManagerScope exmgrs(*(d_exprMgr.get()));
  CVC4_API_CHECK(d_smtEngine->getOptions()[options::incrementalSolving])
      << "Cannot push when not solving incrementally (use --incremental)";

  for (uint32_t n = 0; n < nscopes; ++n)
  {
    d_smtEngine->push();
  }

  CVC4_API_SOLVER_TRY_CATCH_END;
}

/**
 *  ( reset-assertions )
 */
void Solver::resetAssertions(void) const
{
  CVC4_API_SOLVER_TRY_CATCH_BEGIN;
  d_smtEngine->resetAssertions();
  CVC4_API_SOLVER_TRY_CATCH_END;
}

/**
 *  ( set-info <attribute> )
 */
void Solver::setInfo(const std::string& keyword, const std::string& value) const
{
  CVC4_API_SOLVER_TRY_CATCH_BEGIN;
  CVC4_API_ARG_CHECK_EXPECTED(
      keyword == "source" || keyword == "category" || keyword == "difficulty"
          || keyword == "filename" || keyword == "license" || keyword == "name"
          || keyword == "notes" || keyword == "smt-lib-version"
          || keyword == "status",
      keyword)
      << "'source', 'category', 'difficulty', 'filename', 'license', 'name', "
         "'notes', 'smt-lib-version' or 'status'";
  CVC4_API_ARG_CHECK_EXPECTED(keyword != "smt-lib-version" || value == "2"
                                  || value == "2.0" || value == "2.5"
                                  || value == "2.6",
                              value)
      << "'2.0', '2.5', '2.6'";
  CVC4_API_ARG_CHECK_EXPECTED(keyword != "status" || value == "sat"
                                  || value == "unsat" || value == "unknown",
                              value)
      << "'sat', 'unsat' or 'unknown'";

  d_smtEngine->setInfo(keyword, value);
  CVC4_API_SOLVER_TRY_CATCH_END;
}

/**
 *  ( set-logic <symbol> )
 */
void Solver::setLogic(const std::string& logic) const
{
  CVC4_API_SOLVER_TRY_CATCH_BEGIN;
  CVC4_API_CHECK(!d_smtEngine->isFullyInited())
      << "Invalid call to 'setLogic', solver is already fully initialized";
  CVC4::LogicInfo logic_info(logic);
  d_smtEngine->setLogic(logic_info);
  CVC4_API_SOLVER_TRY_CATCH_END;
}

/**
 *  ( set-option <option> )
 */
void Solver::setOption(const std::string& option,
                       const std::string& value) const
{
  CVC4_API_SOLVER_TRY_CATCH_BEGIN;
  CVC4_API_CHECK(!d_smtEngine->isFullyInited())
      << "Invalid call to 'setOption', solver is already fully initialized";
  d_smtEngine->setOption(option, value);
  CVC4_API_SOLVER_TRY_CATCH_END;
}

Term Solver::ensureTermSort(const Term& term, const Sort& sort) const
{
  CVC4_API_CHECK(term.getSort() == sort
                 || (term.getSort().isInteger() && sort.isReal()))
      << "Expected conversion from Int to Real";

  Sort t = term.getSort();
  if (term.getSort() == sort)
  {
    return term;
  }

  // Integers are reals, too
  Assert(t.isReal());
  Term res = term;
  if (t.isInteger())
  {
    // Must cast to Real to ensure correct type is passed to parametric type
    // constructors. We do this cast using division with 1. This has the
    // advantage wrt using TO_REAL since (constant) division is always included
    // in the theory.
    res = Term(this,
               d_exprMgr->mkExpr(extToIntKind(DIVISION),
                                 res.d_node->toExpr(),
                                 d_exprMgr->mkConst(CVC4::Rational(1))));
  }
  Assert(res.getSort() == sort);
  return res;
}

Term Solver::mkSygusVar(Sort sort, const std::string& symbol) const
{
  CVC4_API_SOLVER_TRY_CATCH_BEGIN;
  CVC4_API_ARG_CHECK_NOT_NULL(sort);
  CVC4_API_SOLVER_CHECK_SORT(sort);

  Expr res = d_exprMgr->mkBoundVar(symbol, *sort.d_type);
  (void)res.getType(true); /* kick off type checking */

  d_smtEngine->declareSygusVar(symbol, res, *sort.d_type);

  return Term(this, res);

  CVC4_API_SOLVER_TRY_CATCH_END;
}

Grammar Solver::mkSygusGrammar(const std::vector<Term>& boundVars,
                               const std::vector<Term>& ntSymbols) const
{
  CVC4_API_SOLVER_TRY_CATCH_BEGIN;
  CVC4_API_ARG_SIZE_CHECK_EXPECTED(!ntSymbols.empty(), ntSymbols)
      << "a non-empty vector";

  for (size_t i = 0, n = boundVars.size(); i < n; ++i)
  {
    CVC4_API_ARG_AT_INDEX_CHECK_EXPECTED(
        this == boundVars[i].d_solver, "bound variable", boundVars[i], i)
        << "bound variable associated to this solver object";
    CVC4_API_ARG_AT_INDEX_CHECK_EXPECTED(
        !boundVars[i].isNull(), "bound variable", boundVars[i], i)
        << "a non-null term";
    CVC4_API_ARG_AT_INDEX_CHECK_EXPECTED(
        boundVars[i].d_node->getKind() == CVC4::Kind::BOUND_VARIABLE,
        "bound variable",
        boundVars[i],
        i)
        << "a bound variable";
  }

  for (size_t i = 0, n = ntSymbols.size(); i < n; ++i)
  {
    CVC4_API_ARG_AT_INDEX_CHECK_EXPECTED(
        this == ntSymbols[i].d_solver, "non-terminal", ntSymbols[i], i)
        << "term associated to this solver object";
    CVC4_API_ARG_AT_INDEX_CHECK_EXPECTED(
        !ntSymbols[i].isNull(), "non-terminal", ntSymbols[i], i)
        << "a non-null term";
    CVC4_API_ARG_AT_INDEX_CHECK_EXPECTED(
        ntSymbols[i].d_node->getKind() == CVC4::Kind::BOUND_VARIABLE,
        "non-terminal",
        ntSymbols[i],
        i)
        << "a bound variable";
  }

  return Grammar(this, boundVars, ntSymbols);
  CVC4_API_SOLVER_TRY_CATCH_END;
}

Term Solver::synthFun(const std::string& symbol,
                      const std::vector<Term>& boundVars,
                      Sort sort) const
{
  return synthFunHelper(symbol, boundVars, sort);
}

Term Solver::synthFun(const std::string& symbol,
                      const std::vector<Term>& boundVars,
                      Sort sort,
                      Grammar& g) const
{
  return synthFunHelper(symbol, boundVars, sort, false, &g);
}

Term Solver::synthInv(const std::string& symbol,
                      const std::vector<Term>& boundVars) const
{
  return synthFunHelper(
      symbol, boundVars, Sort(this, d_exprMgr->booleanType()), true);
}

Term Solver::synthInv(const std::string& symbol,
                      const std::vector<Term>& boundVars,
                      Grammar& g) const
{
  return synthFunHelper(
      symbol, boundVars, Sort(this, d_exprMgr->booleanType()), true, &g);
}

Term Solver::synthFunHelper(const std::string& symbol,
                            const std::vector<Term>& boundVars,
                            const Sort& sort,
                            bool isInv,
                            Grammar* g) const
{
  CVC4_API_SOLVER_TRY_CATCH_BEGIN;
  CVC4_API_ARG_CHECK_NOT_NULL(sort);

  CVC4_API_ARG_CHECK_EXPECTED(sort.d_type->isFirstClass(), sort)
      << "first-class codomain sort for function";

  std::vector<Type> varTypes;
  for (size_t i = 0, n = boundVars.size(); i < n; ++i)
  {
    CVC4_API_ARG_AT_INDEX_CHECK_EXPECTED(
        this == boundVars[i].d_solver, "bound variable", boundVars[i], i)
        << "bound variable associated to this solver object";
    CVC4_API_ARG_AT_INDEX_CHECK_EXPECTED(
        !boundVars[i].isNull(), "bound variable", boundVars[i], i)
        << "a non-null term";
    CVC4_API_ARG_AT_INDEX_CHECK_EXPECTED(
        boundVars[i].d_node->getKind() == CVC4::Kind::BOUND_VARIABLE,
        "bound variable",
        boundVars[i],
        i)
        << "a bound variable";
    varTypes.push_back(boundVars[i].d_node->getType().toType());
  }
  CVC4_API_SOLVER_CHECK_SORT(sort);

  if (g != nullptr)
  {
    CVC4_API_CHECK(g->d_ntSyms[0].d_node->getType().toType() == *sort.d_type)
        << "Invalid Start symbol for Grammar g, Expected Start's sort to be "
        << *sort.d_type;
  }

  Type funType = varTypes.empty()
                     ? *sort.d_type
                     : d_exprMgr->mkFunctionType(varTypes, *sort.d_type);

  Expr fun = d_exprMgr->mkBoundVar(symbol, funType);
  (void)fun.getType(true); /* kick off type checking */

  d_smtEngine->declareSynthFun(symbol,
                               fun,
                               g == nullptr ? funType : *g->resolve().d_type,
                               isInv,
                               termVectorToExprs(boundVars));

  return Term(this, fun);

  CVC4_API_SOLVER_TRY_CATCH_END;
}

void Solver::addSygusConstraint(Term term) const
{
  CVC4_API_SOLVER_TRY_CATCH_BEGIN;
  NodeManagerScope scope(getNodeManager());
  CVC4_API_ARG_CHECK_NOT_NULL(term);
  CVC4_API_SOLVER_CHECK_TERM(term);
  CVC4_API_ARG_CHECK_EXPECTED(
      term.d_node->getType() == getNodeManager()->booleanType(), term)
      << "boolean term";

  d_smtEngine->assertSygusConstraint(*term.d_node);
  CVC4_API_SOLVER_TRY_CATCH_END;
}

void Solver::addSygusInvConstraint(Term inv,
                                   Term pre,
                                   Term trans,
                                   Term post) const
{
  CVC4_API_SOLVER_TRY_CATCH_BEGIN;
  CVC4_API_ARG_CHECK_NOT_NULL(inv);
  CVC4_API_SOLVER_CHECK_TERM(inv);
  CVC4_API_ARG_CHECK_NOT_NULL(pre);
  CVC4_API_SOLVER_CHECK_TERM(pre);
  CVC4_API_ARG_CHECK_NOT_NULL(trans);
  CVC4_API_SOLVER_CHECK_TERM(trans);
  CVC4_API_ARG_CHECK_NOT_NULL(post);
  CVC4_API_SOLVER_CHECK_TERM(post);

  CVC4_API_ARG_CHECK_EXPECTED(inv.d_node->getType().isFunction(), inv)
      << "a function";

  FunctionType invType = inv.d_node->getType().toType();

  CVC4_API_ARG_CHECK_EXPECTED(invType.getRangeType().isBoolean(), inv)
      << "boolean range";

  CVC4_API_CHECK(pre.d_node->getType().toType() == invType)
      << "Expected inv and pre to have the same sort";

  CVC4_API_CHECK(post.d_node->getType().toType() == invType)
      << "Expected inv and post to have the same sort";

  const std::vector<Type>& invArgTypes = invType.getArgTypes();

  std::vector<Type> expectedTypes;
  expectedTypes.reserve(2 * invType.getArity() + 1);

  for (size_t i = 0, n = invArgTypes.size(); i < 2 * n; i += 2)
  {
    expectedTypes.push_back(invArgTypes[i % n]);
    expectedTypes.push_back(invArgTypes[(i + 1) % n]);
  }

  expectedTypes.push_back(invType.getRangeType());
  FunctionType expectedTransType = d_exprMgr->mkFunctionType(expectedTypes);

  CVC4_API_CHECK(trans.d_node->toExpr().getType() == expectedTransType)
      << "Expected trans's sort to be " << invType;

  d_smtEngine->assertSygusInvConstraint(inv.d_node->toExpr(),
                                        pre.d_node->toExpr(),
                                        trans.d_node->toExpr(),
                                        post.d_node->toExpr());
  CVC4_API_SOLVER_TRY_CATCH_END;
}

Result Solver::checkSynth() const
{
  CVC4_API_SOLVER_TRY_CATCH_BEGIN;
  return d_smtEngine->checkSynth();
  CVC4_API_SOLVER_TRY_CATCH_END;
}

Term Solver::getSynthSolution(Term term) const
{
  CVC4_API_SOLVER_TRY_CATCH_BEGIN;
  CVC4_API_ARG_CHECK_NOT_NULL(term);
  CVC4_API_SOLVER_CHECK_TERM(term);

  std::map<CVC4::Expr, CVC4::Expr> map;
  CVC4_API_CHECK(d_smtEngine->getSynthSolutions(map))
      << "The solver is not in a state immediately preceeded by a "
         "successful call to checkSynth";

  std::map<CVC4::Expr, CVC4::Expr>::const_iterator it =
      map.find(term.d_node->toExpr());

  CVC4_API_CHECK(it != map.cend()) << "Synth solution not found for given term";

  return Term(this, it->second);
  CVC4_API_SOLVER_TRY_CATCH_END;
}

std::vector<Term> Solver::getSynthSolutions(
    const std::vector<Term>& terms) const
{
  CVC4_API_SOLVER_TRY_CATCH_BEGIN;
  CVC4_API_ARG_SIZE_CHECK_EXPECTED(!terms.empty(), terms) << "non-empty vector";

  for (size_t i = 0, n = terms.size(); i < n; ++i)
  {
    CVC4_API_ARG_AT_INDEX_CHECK_EXPECTED(
        this == terms[i].d_solver, "parameter term", terms[i], i)
        << "parameter term associated to this solver object";
    CVC4_API_ARG_AT_INDEX_CHECK_EXPECTED(
        !terms[i].isNull(), "parameter term", terms[i], i)
        << "non-null term";
  }

  std::map<CVC4::Expr, CVC4::Expr> map;
  CVC4_API_CHECK(d_smtEngine->getSynthSolutions(map))
      << "The solver is not in a state immediately preceeded by a "
         "successful call to checkSynth";

  std::vector<Term> synthSolution;
  synthSolution.reserve(terms.size());

  for (size_t i = 0, n = terms.size(); i < n; ++i)
  {
    std::map<CVC4::Expr, CVC4::Expr>::const_iterator it =
        map.find(terms[i].d_node->toExpr());

    CVC4_API_CHECK(it != map.cend())
        << "Synth solution not found for term at index " << i;

    synthSolution.push_back(Term(this, it->second));
  }

  return synthSolution;
  CVC4_API_SOLVER_TRY_CATCH_END;
}

void Solver::printSynthSolution(std::ostream& out) const
{
  CVC4_API_SOLVER_TRY_CATCH_BEGIN;
  d_smtEngine->printSynthSolution(out);
  CVC4_API_SOLVER_TRY_CATCH_END;
}

/**
 * !!! This is only temporarily available until the parser is fully migrated to
 * the new API. !!!
 */
ExprManager* Solver::getExprManager(void) const { return d_exprMgr.get(); }

/**
 * !!! This is only temporarily available until the parser is fully migrated to
 * the new API. !!!
 */
NodeManager* Solver::getNodeManager(void) const
{
  return d_exprMgr->getNodeManager();
}

/**
 * !!! This is only temporarily available until the parser is fully migrated to
 * the new API. !!!
 */
SmtEngine* Solver::getSmtEngine(void) const { return d_smtEngine.get(); }

/**
 * !!! This is only temporarily available until the parser is fully migrated to
 * the new API. !!!
 */
Options& Solver::getOptions(void) { return d_smtEngine->getOptions(); }

/* -------------------------------------------------------------------------- */
/* Conversions                                                                */
/* -------------------------------------------------------------------------- */

std::vector<Expr> termVectorToExprs(const std::vector<Term>& terms)
{
  std::vector<Expr> exprs;
  for (size_t i = 0, tsize = terms.size(); i < tsize; i++)
  {
    exprs.push_back(terms[i].getExpr());
  }
  return exprs;
}

std::vector<Node> termVectorToNodes(const std::vector<Term>& terms)
{
  std::vector<Node> res;
  for (const Term& t : terms)
  {
    res.push_back(t.getNode());
  }
  return res;
}

std::vector<Type> sortVectorToTypes(const std::vector<Sort>& sorts)
{
  std::vector<Type> types;
  for (size_t i = 0, ssize = sorts.size(); i < ssize; i++)
  {
    types.push_back(sorts[i].getType());
  }
  return types;
}

std::set<Type> sortSetToTypes(const std::set<Sort>& sorts)
{
  std::set<Type> types;
  for (const Sort& s : sorts)
  {
    types.insert(s.getType());
  }
  return types;
}

std::vector<Term> exprVectorToTerms(const Solver* slv,
                                    const std::vector<Expr>& exprs)
{
  std::vector<Term> terms;
  for (size_t i = 0, esize = exprs.size(); i < esize; i++)
  {
    terms.push_back(Term(slv, exprs[i]));
  }
  return terms;
}

std::vector<Sort> typeVectorToSorts(const Solver* slv,
                                    const std::vector<Type>& types)
{
  std::vector<Sort> sorts;
  for (size_t i = 0, tsize = types.size(); i < tsize; i++)
  {
    sorts.push_back(Sort(slv, types[i]));
  }
  return sorts;
}

}  // namespace api

/* -------------------------------------------------------------------------- */
/* Kind Conversions                                                           */
/* -------------------------------------------------------------------------- */

CVC4::api::Kind intToExtKind(CVC4::Kind k)
{
  auto it = api::s_kinds_internal.find(k);
  if (it == api::s_kinds_internal.end())
  {
    return api::INTERNAL_KIND;
  }
  return it->second;
}

CVC4::Kind extToIntKind(CVC4::api::Kind k)
{
  auto it = api::s_kinds.find(k);
  if (it == api::s_kinds.end())
  {
    return CVC4::Kind::UNDEFINED_KIND;
  }
  return it->second;
}

}  // namespace CVC4<|MERGE_RESOLUTION|>--- conflicted
+++ resolved
@@ -2161,18 +2161,6 @@
 
 Term DatatypeConstructor::getSpecializedConstructorTerm(Sort retSort) const
 {
-<<<<<<< HEAD
-  NodeManager* nm = d_solver->getNodeManager();
-  // apply type ascription to the operator
-  return api::Term(d_solver,
-                   nm->mkNode(kind::APPLY_TYPE_ASCRIPTION,
-                              nm->mkConst(AscriptionType(
-                                  d_ctor
-                                      ->getSpecializedConstructorType(
-                                          TypeNode::fromType(retSort.getType()))
-                                      .toType())),
-                              d_ctor->getConstructor()));
-=======
   CVC4_API_SOLVER_TRY_CATCH_BEGIN;
   
   NodeManager* nm = d_solver->getNodeManager();
@@ -2190,7 +2178,6 @@
   return sctor;
   
   CVC4_API_SOLVER_TRY_CATCH_END;
->>>>>>> 24a40040
 }
 
 Term DatatypeConstructor::getTesterTerm() const
