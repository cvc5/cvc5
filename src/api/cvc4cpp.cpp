/*********************                                                        */
/*! \file cvc4cpp.cpp
 ** \verbatim
 ** Top contributors (to current version):
 **   Aina Niemetz
 ** This file is part of the CVC4 project.
 ** Copyright (c) 2009-2018 by the authors listed in the file AUTHORS
 ** in the top-level source directory) and their institutional affiliations.
 ** All rights reserved.  See the file COPYING in the top-level source
 ** directory for licensing information.\endverbatim
 **
 ** \brief The CVC4 C++ API.
 **
 ** The CVC4 C++ API.
 **/

#include "api/cvc4cpp.h"

#include "base/cvc4_assert.h"
#include "expr/expr.h"
#include "expr/expr_manager.h"
<<<<<<< HEAD
=======
#include "expr/kind.h"
>>>>>>> 45a5d525
#include "expr/type.h"
#include "util/result.h"
#include "util/utility.h"

#include <sstream>

namespace CVC4 {
namespace api {

/* -------------------------------------------------------------------------- */
/* Result                                                                     */
/* -------------------------------------------------------------------------- */

Result::Result(const CVC4::Result& r) : d_result(new CVC4::Result(r)) {}

bool Result::isSat(void) const
{
  return d_result->getType() == CVC4::Result::TYPE_SAT
         && d_result->isSat() == CVC4::Result::SAT;
}

bool Result::isUnsat(void) const
{
  return d_result->getType() == CVC4::Result::TYPE_SAT
         && d_result->isSat() == CVC4::Result::UNSAT;
}

bool Result::isSatUnknown(void) const
{
  return d_result->getType() == CVC4::Result::TYPE_SAT
         && d_result->isSat() == CVC4::Result::SAT_UNKNOWN;
}

bool Result::isValid(void) const
{
  return d_result->getType() == CVC4::Result::TYPE_VALIDITY
         && d_result->isValid() == CVC4::Result::VALID;
}

bool Result::isInvalid(void) const
{
  return d_result->getType() == CVC4::Result::TYPE_VALIDITY
         && d_result->isValid() == CVC4::Result::INVALID;
}

bool Result::isValidUnknown(void) const
{
  return d_result->getType() == CVC4::Result::TYPE_VALIDITY
         && d_result->isValid() == CVC4::Result::VALIDITY_UNKNOWN;
}

bool Result::operator==(const Result& r) const
{
  return *d_result == *r.d_result;
}

bool Result::operator!=(const Result& r) const
{
  return *d_result != *r.d_result;
}

std::string Result::getUnknownExplanation(void) const
{
  std::stringstream ss;
  ss << d_result->whyUnknown();
  return ss.str();
}

std::string Result::toString(void) const { return d_result->toString(); }

std::ostream& operator<<(std::ostream& out, const Result& r)
{
  out << r.toString();
  return out;
}


<<<<<<< HEAD
=======
/* -------------------------------------------------------------------------- */
/* Kind                                                                       */
/* -------------------------------------------------------------------------- */

/* Mapping from external (API) kind to internal kind. */
const static std::unordered_map<Kind, CVC4::Kind, KindHashFunction> s_kinds{
    {INTERNAL_KIND, CVC4::Kind::UNDEFINED_KIND},
    {UNDEFINED_KIND, CVC4::Kind::UNDEFINED_KIND},
    {NULL_EXPR, CVC4::Kind::NULL_EXPR},
    /* Builtin ------------------------------------------------------------- */
    {UNINTERPRETED_CONSTANT, CVC4::Kind::UNINTERPRETED_CONSTANT},
    {ABSTRACT_VALUE, CVC4::Kind::ABSTRACT_VALUE},
    {FUNCTION, CVC4::Kind::FUNCTION},
    {APPLY, CVC4::Kind::APPLY},
    {EQUAL, CVC4::Kind::EQUAL},
    {DISTINCT, CVC4::Kind::DISTINCT},
    {VARIABLE, CVC4::Kind::VARIABLE},
    {BOUND_VARIABLE, CVC4::Kind::BOUND_VARIABLE},
    {LAMBDA, CVC4::Kind::LAMBDA},
    {CHOICE, CVC4::Kind::CHOICE},
    {CHAIN, CVC4::Kind::CHAIN},
    {CHAIN_OP, CVC4::Kind::CHAIN_OP},
    /* Boolean ------------------------------------------------------------- */
    {CONST_BOOLEAN, CVC4::Kind::CONST_BOOLEAN},
    {NOT, CVC4::Kind::NOT},
    {AND, CVC4::Kind::AND},
    {IMPLIES, CVC4::Kind::IMPLIES},
    {OR, CVC4::Kind::OR},
    {XOR, CVC4::Kind::XOR},
    {ITE, CVC4::Kind::ITE},
    /* UF ------------------------------------------------------------------ */
    {APPLY_UF, CVC4::Kind::APPLY_UF},
    {CARDINALITY_CONSTRAINT, CVC4::Kind::CARDINALITY_CONSTRAINT},
    {HO_APPLY, CVC4::Kind::HO_APPLY},
    /* Arithmetic ---------------------------------------------------------- */
    {PLUS, CVC4::Kind::PLUS},
    {MULT, CVC4::Kind::MULT},
    {MINUS, CVC4::Kind::MINUS},
    {UMINUS, CVC4::Kind::UMINUS},
    {DIVISION, CVC4::Kind::DIVISION},
    {DIVISION_TOTAL, CVC4::Kind::DIVISION_TOTAL},
    {INTS_DIVISION, CVC4::Kind::INTS_DIVISION},
    {INTS_DIVISION_TOTAL, CVC4::Kind::INTS_DIVISION_TOTAL},
    {INTS_MODULUS, CVC4::Kind::INTS_MODULUS},
    {INTS_MODULUS_TOTAL, CVC4::Kind::INTS_MODULUS_TOTAL},
    {ABS, CVC4::Kind::ABS},
    {DIVISIBLE, CVC4::Kind::DIVISIBLE},
    {POW, CVC4::Kind::POW},
    {EXPONENTIAL, CVC4::Kind::EXPONENTIAL},
    {SINE, CVC4::Kind::SINE},
    {COSINE, CVC4::Kind::COSINE},
    {TANGENT, CVC4::Kind::TANGENT},
    {COSECANT, CVC4::Kind::COSECANT},
    {SECANT, CVC4::Kind::SECANT},
    {COTANGENT, CVC4::Kind::COTANGENT},
    {ARCSINE, CVC4::Kind::ARCSINE},
    {ARCCOSINE, CVC4::Kind::ARCCOSINE},
    {ARCTANGENT, CVC4::Kind::ARCTANGENT},
    {ARCCOSECANT, CVC4::Kind::ARCCOSECANT},
    {ARCSECANT, CVC4::Kind::ARCSECANT},
    {ARCCOTANGENT, CVC4::Kind::ARCCOTANGENT},
    {SQRT, CVC4::Kind::SQRT},
    {DIVISIBLE_OP, CVC4::Kind::DIVISIBLE_OP},
    {CONST_RATIONAL, CVC4::Kind::CONST_RATIONAL},
    {LT, CVC4::Kind::LT},
    {LEQ, CVC4::Kind::LEQ},
    {GT, CVC4::Kind::GT},
    {GEQ, CVC4::Kind::GEQ},
    {IS_INTEGER, CVC4::Kind::IS_INTEGER},
    {TO_INTEGER, CVC4::Kind::TO_INTEGER},
    {TO_REAL, CVC4::Kind::TO_REAL},
    {PI, CVC4::Kind::PI},
    /* BV ------------------------------------------------------------------ */
    {CONST_BITVECTOR, CVC4::Kind::CONST_BITVECTOR},
    {BITVECTOR_CONCAT, CVC4::Kind::BITVECTOR_CONCAT},
    {BITVECTOR_AND, CVC4::Kind::BITVECTOR_AND},
    {BITVECTOR_OR, CVC4::Kind::BITVECTOR_OR},
    {BITVECTOR_XOR, CVC4::Kind::BITVECTOR_XOR},
    {BITVECTOR_NOT, CVC4::Kind::BITVECTOR_NOT},
    {BITVECTOR_NAND, CVC4::Kind::BITVECTOR_NAND},
    {BITVECTOR_NOR, CVC4::Kind::BITVECTOR_NOR},
    {BITVECTOR_XNOR, CVC4::Kind::BITVECTOR_XNOR},
    {BITVECTOR_COMP, CVC4::Kind::BITVECTOR_COMP},
    {BITVECTOR_MULT, CVC4::Kind::BITVECTOR_MULT},
    {BITVECTOR_PLUS, CVC4::Kind::BITVECTOR_PLUS},
    {BITVECTOR_SUB, CVC4::Kind::BITVECTOR_SUB},
    {BITVECTOR_NEG, CVC4::Kind::BITVECTOR_NEG},
    {BITVECTOR_UDIV, CVC4::Kind::BITVECTOR_UDIV},
    {BITVECTOR_UREM, CVC4::Kind::BITVECTOR_UREM},
    {BITVECTOR_SDIV, CVC4::Kind::BITVECTOR_SDIV},
    {BITVECTOR_SREM, CVC4::Kind::BITVECTOR_SREM},
    {BITVECTOR_SMOD, CVC4::Kind::BITVECTOR_SMOD},
    {BITVECTOR_UDIV_TOTAL, CVC4::Kind::BITVECTOR_UDIV_TOTAL},
    {BITVECTOR_UREM_TOTAL, CVC4::Kind::BITVECTOR_UREM_TOTAL},
    {BITVECTOR_SHL, CVC4::Kind::BITVECTOR_SHL},
    {BITVECTOR_LSHR, CVC4::Kind::BITVECTOR_LSHR},
    {BITVECTOR_ASHR, CVC4::Kind::BITVECTOR_ASHR},
    {BITVECTOR_ULT, CVC4::Kind::BITVECTOR_ULT},
    {BITVECTOR_ULE, CVC4::Kind::BITVECTOR_ULE},
    {BITVECTOR_UGT, CVC4::Kind::BITVECTOR_UGT},
    {BITVECTOR_UGE, CVC4::Kind::BITVECTOR_UGE},
    {BITVECTOR_SLT, CVC4::Kind::BITVECTOR_SLT},
    {BITVECTOR_SLE, CVC4::Kind::BITVECTOR_SLE},
    {BITVECTOR_SGT, CVC4::Kind::BITVECTOR_SGT},
    {BITVECTOR_SGE, CVC4::Kind::BITVECTOR_SGE},
    {BITVECTOR_ULTBV, CVC4::Kind::BITVECTOR_ULTBV},
    {BITVECTOR_SLTBV, CVC4::Kind::BITVECTOR_SLTBV},
    {BITVECTOR_ITE, CVC4::Kind::BITVECTOR_ITE},
    {BITVECTOR_REDOR, CVC4::Kind::BITVECTOR_REDOR},
    {BITVECTOR_REDAND, CVC4::Kind::BITVECTOR_REDAND},
    {BITVECTOR_EXTRACT_OP, CVC4::Kind::BITVECTOR_EXTRACT_OP},
    {BITVECTOR_REPEAT_OP, CVC4::Kind::BITVECTOR_REPEAT_OP},
    {BITVECTOR_ZERO_EXTEND_OP, CVC4::Kind::BITVECTOR_ZERO_EXTEND_OP},
    {BITVECTOR_SIGN_EXTEND_OP, CVC4::Kind::BITVECTOR_SIGN_EXTEND_OP},
    {BITVECTOR_ROTATE_LEFT_OP, CVC4::Kind::BITVECTOR_ROTATE_LEFT_OP},
    {BITVECTOR_ROTATE_RIGHT_OP, CVC4::Kind::BITVECTOR_ROTATE_RIGHT_OP},
    {BITVECTOR_EXTRACT, CVC4::Kind::BITVECTOR_EXTRACT},
    {BITVECTOR_REPEAT, CVC4::Kind::BITVECTOR_REPEAT},
    {BITVECTOR_ZERO_EXTEND, CVC4::Kind::BITVECTOR_ZERO_EXTEND},
    {BITVECTOR_SIGN_EXTEND, CVC4::Kind::BITVECTOR_SIGN_EXTEND},
    {BITVECTOR_ROTATE_LEFT, CVC4::Kind::BITVECTOR_ROTATE_LEFT},
    {BITVECTOR_ROTATE_RIGHT, CVC4::Kind::BITVECTOR_ROTATE_RIGHT},
    {INT_TO_BITVECTOR_OP, CVC4::Kind::INT_TO_BITVECTOR_OP},
    {INT_TO_BITVECTOR, CVC4::Kind::INT_TO_BITVECTOR},
    {BITVECTOR_TO_NAT, CVC4::Kind::BITVECTOR_TO_NAT},
    /* FP ------------------------------------------------------------------ */
    {CONST_FLOATINGPOINT, CVC4::Kind::CONST_FLOATINGPOINT},
    {CONST_ROUNDINGMODE, CVC4::Kind::CONST_ROUNDINGMODE},
    {FLOATINGPOINT_FP, CVC4::Kind::FLOATINGPOINT_FP},
    {FLOATINGPOINT_EQ, CVC4::Kind::FLOATINGPOINT_EQ},
    {FLOATINGPOINT_ABS, CVC4::Kind::FLOATINGPOINT_ABS},
    {FLOATINGPOINT_NEG, CVC4::Kind::FLOATINGPOINT_NEG},
    {FLOATINGPOINT_PLUS, CVC4::Kind::FLOATINGPOINT_PLUS},
    {FLOATINGPOINT_SUB, CVC4::Kind::FLOATINGPOINT_SUB},
    {FLOATINGPOINT_MULT, CVC4::Kind::FLOATINGPOINT_MULT},
    {FLOATINGPOINT_DIV, CVC4::Kind::FLOATINGPOINT_DIV},
    {FLOATINGPOINT_FMA, CVC4::Kind::FLOATINGPOINT_FMA},
    {FLOATINGPOINT_SQRT, CVC4::Kind::FLOATINGPOINT_SQRT},
    {FLOATINGPOINT_REM, CVC4::Kind::FLOATINGPOINT_REM},
    {FLOATINGPOINT_RTI, CVC4::Kind::FLOATINGPOINT_RTI},
    {FLOATINGPOINT_MIN, CVC4::Kind::FLOATINGPOINT_MIN},
    {FLOATINGPOINT_MAX, CVC4::Kind::FLOATINGPOINT_MAX},
    {FLOATINGPOINT_LEQ, CVC4::Kind::FLOATINGPOINT_LEQ},
    {FLOATINGPOINT_LT, CVC4::Kind::FLOATINGPOINT_LT},
    {FLOATINGPOINT_GEQ, CVC4::Kind::FLOATINGPOINT_GEQ},
    {FLOATINGPOINT_GT, CVC4::Kind::FLOATINGPOINT_GT},
    {FLOATINGPOINT_ISN, CVC4::Kind::FLOATINGPOINT_ISN},
    {FLOATINGPOINT_ISSN, CVC4::Kind::FLOATINGPOINT_ISSN},
    {FLOATINGPOINT_ISZ, CVC4::Kind::FLOATINGPOINT_ISZ},
    {FLOATINGPOINT_ISINF, CVC4::Kind::FLOATINGPOINT_ISINF},
    {FLOATINGPOINT_ISNAN, CVC4::Kind::FLOATINGPOINT_ISNAN},
    {FLOATINGPOINT_ISNEG, CVC4::Kind::FLOATINGPOINT_ISNEG},
    {FLOATINGPOINT_ISPOS, CVC4::Kind::FLOATINGPOINT_ISPOS},
    {FLOATINGPOINT_TO_FP_IEEE_BITVECTOR_OP,
     CVC4::Kind::FLOATINGPOINT_TO_FP_IEEE_BITVECTOR_OP},
    {FLOATINGPOINT_TO_FP_IEEE_BITVECTOR,
     CVC4::Kind::FLOATINGPOINT_TO_FP_IEEE_BITVECTOR},
    {FLOATINGPOINT_TO_FP_FLOATINGPOINT_OP,
     CVC4::Kind::FLOATINGPOINT_TO_FP_FLOATINGPOINT_OP},
    {FLOATINGPOINT_TO_FP_FLOATINGPOINT,
     CVC4::Kind::FLOATINGPOINT_TO_FP_FLOATINGPOINT},
    {FLOATINGPOINT_TO_FP_REAL_OP, CVC4::Kind::FLOATINGPOINT_TO_FP_REAL_OP},
    {FLOATINGPOINT_TO_FP_REAL, CVC4::Kind::FLOATINGPOINT_TO_FP_REAL},
    {FLOATINGPOINT_TO_FP_SIGNED_BITVECTOR_OP,
     CVC4::Kind::FLOATINGPOINT_TO_FP_SIGNED_BITVECTOR_OP},
    {FLOATINGPOINT_TO_FP_SIGNED_BITVECTOR,
     CVC4::Kind::FLOATINGPOINT_TO_FP_SIGNED_BITVECTOR},
    {FLOATINGPOINT_TO_FP_UNSIGNED_BITVECTOR_OP,
     CVC4::Kind::FLOATINGPOINT_TO_FP_UNSIGNED_BITVECTOR_OP},
    {FLOATINGPOINT_TO_FP_UNSIGNED_BITVECTOR,
     CVC4::Kind::FLOATINGPOINT_TO_FP_UNSIGNED_BITVECTOR},
    {FLOATINGPOINT_TO_FP_GENERIC_OP,
     CVC4::Kind::FLOATINGPOINT_TO_FP_GENERIC_OP},
    {FLOATINGPOINT_TO_FP_GENERIC, CVC4::Kind::FLOATINGPOINT_TO_FP_GENERIC},
    {FLOATINGPOINT_TO_UBV_OP, CVC4::Kind::FLOATINGPOINT_TO_UBV_OP},
    {FLOATINGPOINT_TO_UBV, CVC4::Kind::FLOATINGPOINT_TO_UBV},
    {FLOATINGPOINT_TO_UBV_TOTAL_OP, CVC4::Kind::FLOATINGPOINT_TO_UBV_TOTAL_OP},
    {FLOATINGPOINT_TO_UBV_TOTAL, CVC4::Kind::FLOATINGPOINT_TO_UBV_TOTAL},
    {FLOATINGPOINT_TO_SBV_OP, CVC4::Kind::FLOATINGPOINT_TO_SBV_OP},
    {FLOATINGPOINT_TO_SBV, CVC4::Kind::FLOATINGPOINT_TO_SBV},
    {FLOATINGPOINT_TO_SBV_TOTAL_OP, CVC4::Kind::FLOATINGPOINT_TO_SBV_TOTAL_OP},
    {FLOATINGPOINT_TO_SBV_TOTAL, CVC4::Kind::FLOATINGPOINT_TO_SBV_TOTAL},
    {FLOATINGPOINT_TO_REAL, CVC4::Kind::FLOATINGPOINT_TO_REAL},
    {FLOATINGPOINT_TO_REAL_TOTAL, CVC4::Kind::FLOATINGPOINT_TO_REAL_TOTAL},
    /* Arrays -------------------------------------------------------------- */
    {SELECT, CVC4::Kind::SELECT},
    {STORE, CVC4::Kind::STORE},
    {STORE_ALL, CVC4::Kind::STORE_ALL},
    /* Datatypes ----------------------------------------------------------- */
    {APPLY_SELECTOR, CVC4::Kind::APPLY_SELECTOR},
    {APPLY_CONSTRUCTOR, CVC4::Kind::APPLY_CONSTRUCTOR},
    {APPLY_SELECTOR_TOTAL, CVC4::Kind::APPLY_SELECTOR_TOTAL},
    {APPLY_TESTER, CVC4::Kind::APPLY_TESTER},
    {TUPLE_UPDATE_OP, CVC4::Kind::TUPLE_UPDATE_OP},
    {TUPLE_UPDATE, CVC4::Kind::TUPLE_UPDATE},
    {RECORD_UPDATE_OP, CVC4::Kind::RECORD_UPDATE_OP},
    {RECORD_UPDATE, CVC4::Kind::RECORD_UPDATE},
    /* Separation Logic ---------------------------------------------------- */
    {SEP_NIL, CVC4::Kind::SEP_NIL},
    {SEP_EMP, CVC4::Kind::SEP_EMP},
    {SEP_PTO, CVC4::Kind::SEP_PTO},
    {SEP_STAR, CVC4::Kind::SEP_STAR},
    {SEP_WAND, CVC4::Kind::SEP_WAND},
    /* Sets ---------------------------------------------------------------- */
    {EMPTYSET, CVC4::Kind::EMPTYSET},
    {UNION, CVC4::Kind::UNION},
    {INTERSECTION, CVC4::Kind::INTERSECTION},
    {SETMINUS, CVC4::Kind::SETMINUS},
    {SUBSET, CVC4::Kind::SUBSET},
    {MEMBER, CVC4::Kind::MEMBER},
    {SINGLETON, CVC4::Kind::SINGLETON},
    {INSERT, CVC4::Kind::INSERT},
    {CARD, CVC4::Kind::CARD},
    {COMPLEMENT, CVC4::Kind::COMPLEMENT},
    {UNIVERSE_SET, CVC4::Kind::UNIVERSE_SET},
    {JOIN, CVC4::Kind::JOIN},
    {PRODUCT, CVC4::Kind::PRODUCT},
    {TRANSPOSE, CVC4::Kind::TRANSPOSE},
    {TCLOSURE, CVC4::Kind::TCLOSURE},
    {JOIN_IMAGE, CVC4::Kind::JOIN_IMAGE},
    {IDEN, CVC4::Kind::IDEN},
    /* Strings ------------------------------------------------------------- */
    {STRING_CONCAT, CVC4::Kind::STRING_CONCAT},
    {STRING_IN_REGEXP, CVC4::Kind::STRING_IN_REGEXP},
    {STRING_LENGTH, CVC4::Kind::STRING_LENGTH},
    {STRING_SUBSTR, CVC4::Kind::STRING_SUBSTR},
    {STRING_CHARAT, CVC4::Kind::STRING_CHARAT},
    {STRING_STRCTN, CVC4::Kind::STRING_STRCTN},
    {STRING_STRIDOF, CVC4::Kind::STRING_STRIDOF},
    {STRING_STRREPL, CVC4::Kind::STRING_STRREPL},
    {STRING_PREFIX, CVC4::Kind::STRING_PREFIX},
    {STRING_SUFFIX, CVC4::Kind::STRING_SUFFIX},
    {STRING_ITOS, CVC4::Kind::STRING_ITOS},
    {STRING_STOI, CVC4::Kind::STRING_STOI},
    {CONST_STRING, CVC4::Kind::CONST_STRING},
    {STRING_TO_REGEXP, CVC4::Kind::STRING_TO_REGEXP},
    {REGEXP_CONCAT, CVC4::Kind::REGEXP_CONCAT},
    {REGEXP_UNION, CVC4::Kind::REGEXP_UNION},
    {REGEXP_INTER, CVC4::Kind::REGEXP_INTER},
    {REGEXP_STAR, CVC4::Kind::REGEXP_STAR},
    {REGEXP_PLUS, CVC4::Kind::REGEXP_PLUS},
    {REGEXP_OPT, CVC4::Kind::REGEXP_OPT},
    {REGEXP_RANGE, CVC4::Kind::REGEXP_RANGE},
    {REGEXP_LOOP, CVC4::Kind::REGEXP_LOOP},
    {REGEXP_EMPTY, CVC4::Kind::REGEXP_EMPTY},
    {REGEXP_SIGMA, CVC4::Kind::REGEXP_SIGMA},
    /* Quantifiers --------------------------------------------------------- */
    {FORALL, CVC4::Kind::FORALL},
    {EXISTS, CVC4::Kind::EXISTS},
    {LAST_KIND, CVC4::Kind::LAST_KIND},
};

/* Mapping from internal kind to external (API) kind. */
const static std::unordered_map<CVC4::Kind, Kind, CVC4::kind::KindHashFunction>
    s_kinds_internal{
        {CVC4::Kind::UNDEFINED_KIND, UNDEFINED_KIND},
        {CVC4::Kind::NULL_EXPR, NULL_EXPR},
        /* Builtin --------------------------------------------------------- */
        {CVC4::Kind::UNINTERPRETED_CONSTANT, UNINTERPRETED_CONSTANT},
        {CVC4::Kind::ABSTRACT_VALUE, ABSTRACT_VALUE},
        {CVC4::Kind::FUNCTION, FUNCTION},
        {CVC4::Kind::APPLY, APPLY},
        {CVC4::Kind::EQUAL, EQUAL},
        {CVC4::Kind::DISTINCT, DISTINCT},
        {CVC4::Kind::VARIABLE, VARIABLE},
        {CVC4::Kind::BOUND_VARIABLE, BOUND_VARIABLE},
        {CVC4::Kind::LAMBDA, LAMBDA},
        {CVC4::Kind::CHOICE, CHOICE},
        {CVC4::Kind::CHAIN, CHAIN},
        {CVC4::Kind::CHAIN_OP, CHAIN_OP},
        /* Boolean --------------------------------------------------------- */
        {CVC4::Kind::CONST_BOOLEAN, CONST_BOOLEAN},
        {CVC4::Kind::NOT, NOT},
        {CVC4::Kind::AND, AND},
        {CVC4::Kind::IMPLIES, IMPLIES},
        {CVC4::Kind::OR, OR},
        {CVC4::Kind::XOR, XOR},
        {CVC4::Kind::ITE, ITE},
        /* UF -------------------------------------------------------------- */
        {CVC4::Kind::APPLY_UF, APPLY_UF},
        {CVC4::Kind::CARDINALITY_CONSTRAINT, CARDINALITY_CONSTRAINT},
        {CVC4::Kind::HO_APPLY, HO_APPLY},
        /* Arithmetic ------------------------------------------------------ */
        {CVC4::Kind::PLUS, PLUS},
        {CVC4::Kind::MULT, MULT},
        {CVC4::Kind::MINUS, MINUS},
        {CVC4::Kind::UMINUS, UMINUS},
        {CVC4::Kind::DIVISION, DIVISION},
        {CVC4::Kind::DIVISION_TOTAL, DIVISION_TOTAL},
        {CVC4::Kind::INTS_DIVISION, INTS_DIVISION},
        {CVC4::Kind::INTS_DIVISION_TOTAL, INTS_DIVISION_TOTAL},
        {CVC4::Kind::INTS_MODULUS, INTS_MODULUS},
        {CVC4::Kind::INTS_MODULUS_TOTAL, INTS_MODULUS_TOTAL},
        {CVC4::Kind::ABS, ABS},
        {CVC4::Kind::DIVISIBLE, DIVISIBLE},
        {CVC4::Kind::POW, POW},
        {CVC4::Kind::EXPONENTIAL, EXPONENTIAL},
        {CVC4::Kind::SINE, SINE},
        {CVC4::Kind::COSINE, COSINE},
        {CVC4::Kind::TANGENT, TANGENT},
        {CVC4::Kind::COSECANT, COSECANT},
        {CVC4::Kind::SECANT, SECANT},
        {CVC4::Kind::COTANGENT, COTANGENT},
        {CVC4::Kind::ARCSINE, ARCSINE},
        {CVC4::Kind::ARCCOSINE, ARCCOSINE},
        {CVC4::Kind::ARCTANGENT, ARCTANGENT},
        {CVC4::Kind::ARCCOSECANT, ARCCOSECANT},
        {CVC4::Kind::ARCSECANT, ARCSECANT},
        {CVC4::Kind::ARCCOTANGENT, ARCCOTANGENT},
        {CVC4::Kind::SQRT, SQRT},
        {CVC4::Kind::DIVISIBLE_OP, DIVISIBLE_OP},
        {CVC4::Kind::CONST_RATIONAL, CONST_RATIONAL},
        {CVC4::Kind::LT, LT},
        {CVC4::Kind::LEQ, LEQ},
        {CVC4::Kind::GT, GT},
        {CVC4::Kind::GEQ, GEQ},
        {CVC4::Kind::IS_INTEGER, IS_INTEGER},
        {CVC4::Kind::TO_INTEGER, TO_INTEGER},
        {CVC4::Kind::TO_REAL, TO_REAL},
        {CVC4::Kind::PI, PI},
        /* BV -------------------------------------------------------------- */
        {CVC4::Kind::CONST_BITVECTOR, CONST_BITVECTOR},
        {CVC4::Kind::BITVECTOR_CONCAT, BITVECTOR_CONCAT},
        {CVC4::Kind::BITVECTOR_AND, BITVECTOR_AND},
        {CVC4::Kind::BITVECTOR_OR, BITVECTOR_OR},
        {CVC4::Kind::BITVECTOR_XOR, BITVECTOR_XOR},
        {CVC4::Kind::BITVECTOR_NOT, BITVECTOR_NOT},
        {CVC4::Kind::BITVECTOR_NAND, BITVECTOR_NAND},
        {CVC4::Kind::BITVECTOR_NOR, BITVECTOR_NOR},
        {CVC4::Kind::BITVECTOR_XNOR, BITVECTOR_XNOR},
        {CVC4::Kind::BITVECTOR_COMP, BITVECTOR_COMP},
        {CVC4::Kind::BITVECTOR_MULT, BITVECTOR_MULT},
        {CVC4::Kind::BITVECTOR_PLUS, BITVECTOR_PLUS},
        {CVC4::Kind::BITVECTOR_SUB, BITVECTOR_SUB},
        {CVC4::Kind::BITVECTOR_NEG, BITVECTOR_NEG},
        {CVC4::Kind::BITVECTOR_UDIV, BITVECTOR_UDIV},
        {CVC4::Kind::BITVECTOR_UREM, BITVECTOR_UREM},
        {CVC4::Kind::BITVECTOR_SDIV, BITVECTOR_SDIV},
        {CVC4::Kind::BITVECTOR_SREM, BITVECTOR_SREM},
        {CVC4::Kind::BITVECTOR_SMOD, BITVECTOR_SMOD},
        {CVC4::Kind::BITVECTOR_UDIV_TOTAL, BITVECTOR_UDIV_TOTAL},
        {CVC4::Kind::BITVECTOR_UREM_TOTAL, BITVECTOR_UREM_TOTAL},
        {CVC4::Kind::BITVECTOR_SHL, BITVECTOR_SHL},
        {CVC4::Kind::BITVECTOR_LSHR, BITVECTOR_LSHR},
        {CVC4::Kind::BITVECTOR_ASHR, BITVECTOR_ASHR},
        {CVC4::Kind::BITVECTOR_ULT, BITVECTOR_ULT},
        {CVC4::Kind::BITVECTOR_ULE, BITVECTOR_ULE},
        {CVC4::Kind::BITVECTOR_UGT, BITVECTOR_UGT},
        {CVC4::Kind::BITVECTOR_UGE, BITVECTOR_UGE},
        {CVC4::Kind::BITVECTOR_SLT, BITVECTOR_SLT},
        {CVC4::Kind::BITVECTOR_SLE, BITVECTOR_SLE},
        {CVC4::Kind::BITVECTOR_SGT, BITVECTOR_SGT},
        {CVC4::Kind::BITVECTOR_SGE, BITVECTOR_SGE},
        {CVC4::Kind::BITVECTOR_ULTBV, BITVECTOR_ULTBV},
        {CVC4::Kind::BITVECTOR_SLTBV, BITVECTOR_SLTBV},
        {CVC4::Kind::BITVECTOR_ITE, BITVECTOR_ITE},
        {CVC4::Kind::BITVECTOR_REDOR, BITVECTOR_REDOR},
        {CVC4::Kind::BITVECTOR_REDAND, BITVECTOR_REDAND},
        {CVC4::Kind::BITVECTOR_EXTRACT_OP, BITVECTOR_EXTRACT_OP},
        {CVC4::Kind::BITVECTOR_REPEAT_OP, BITVECTOR_REPEAT_OP},
        {CVC4::Kind::BITVECTOR_ZERO_EXTEND_OP, BITVECTOR_ZERO_EXTEND_OP},
        {CVC4::Kind::BITVECTOR_SIGN_EXTEND_OP, BITVECTOR_SIGN_EXTEND_OP},
        {CVC4::Kind::BITVECTOR_ROTATE_LEFT_OP, BITVECTOR_ROTATE_LEFT_OP},
        {CVC4::Kind::BITVECTOR_ROTATE_RIGHT_OP, BITVECTOR_ROTATE_RIGHT_OP},
        {CVC4::Kind::BITVECTOR_EXTRACT, BITVECTOR_EXTRACT},
        {CVC4::Kind::BITVECTOR_REPEAT, BITVECTOR_REPEAT},
        {CVC4::Kind::BITVECTOR_ZERO_EXTEND, BITVECTOR_ZERO_EXTEND},
        {CVC4::Kind::BITVECTOR_SIGN_EXTEND, BITVECTOR_SIGN_EXTEND},
        {CVC4::Kind::BITVECTOR_ROTATE_LEFT, BITVECTOR_ROTATE_LEFT},
        {CVC4::Kind::BITVECTOR_ROTATE_RIGHT, BITVECTOR_ROTATE_RIGHT},
        {CVC4::Kind::INT_TO_BITVECTOR_OP, INT_TO_BITVECTOR_OP},
        {CVC4::Kind::INT_TO_BITVECTOR, INT_TO_BITVECTOR},
        {CVC4::Kind::BITVECTOR_TO_NAT, BITVECTOR_TO_NAT},
        /* FP -------------------------------------------------------------- */
        {CVC4::Kind::CONST_FLOATINGPOINT, CONST_FLOATINGPOINT},
        {CVC4::Kind::CONST_ROUNDINGMODE, CONST_ROUNDINGMODE},
        {CVC4::Kind::FLOATINGPOINT_FP, FLOATINGPOINT_FP},
        {CVC4::Kind::FLOATINGPOINT_EQ, FLOATINGPOINT_EQ},
        {CVC4::Kind::FLOATINGPOINT_ABS, FLOATINGPOINT_ABS},
        {CVC4::Kind::FLOATINGPOINT_NEG, FLOATINGPOINT_NEG},
        {CVC4::Kind::FLOATINGPOINT_PLUS, FLOATINGPOINT_PLUS},
        {CVC4::Kind::FLOATINGPOINT_SUB, FLOATINGPOINT_SUB},
        {CVC4::Kind::FLOATINGPOINT_MULT, FLOATINGPOINT_MULT},
        {CVC4::Kind::FLOATINGPOINT_DIV, FLOATINGPOINT_DIV},
        {CVC4::Kind::FLOATINGPOINT_FMA, FLOATINGPOINT_FMA},
        {CVC4::Kind::FLOATINGPOINT_SQRT, FLOATINGPOINT_SQRT},
        {CVC4::Kind::FLOATINGPOINT_REM, FLOATINGPOINT_REM},
        {CVC4::Kind::FLOATINGPOINT_RTI, FLOATINGPOINT_RTI},
        {CVC4::Kind::FLOATINGPOINT_MIN, FLOATINGPOINT_MIN},
        {CVC4::Kind::FLOATINGPOINT_MAX, FLOATINGPOINT_MAX},
        {CVC4::Kind::FLOATINGPOINT_LEQ, FLOATINGPOINT_LEQ},
        {CVC4::Kind::FLOATINGPOINT_LT, FLOATINGPOINT_LT},
        {CVC4::Kind::FLOATINGPOINT_GEQ, FLOATINGPOINT_GEQ},
        {CVC4::Kind::FLOATINGPOINT_GT, FLOATINGPOINT_GT},
        {CVC4::Kind::FLOATINGPOINT_ISN, FLOATINGPOINT_ISN},
        {CVC4::Kind::FLOATINGPOINT_ISSN, FLOATINGPOINT_ISSN},
        {CVC4::Kind::FLOATINGPOINT_ISZ, FLOATINGPOINT_ISZ},
        {CVC4::Kind::FLOATINGPOINT_ISINF, FLOATINGPOINT_ISINF},
        {CVC4::Kind::FLOATINGPOINT_ISNAN, FLOATINGPOINT_ISNAN},
        {CVC4::Kind::FLOATINGPOINT_ISNEG, FLOATINGPOINT_ISNEG},
        {CVC4::Kind::FLOATINGPOINT_ISPOS, FLOATINGPOINT_ISPOS},
        {CVC4::Kind::FLOATINGPOINT_TO_FP_IEEE_BITVECTOR_OP,
         FLOATINGPOINT_TO_FP_IEEE_BITVECTOR_OP},
        {CVC4::Kind::FLOATINGPOINT_TO_FP_IEEE_BITVECTOR,
         FLOATINGPOINT_TO_FP_IEEE_BITVECTOR},
        {CVC4::Kind::FLOATINGPOINT_TO_FP_FLOATINGPOINT_OP,
         FLOATINGPOINT_TO_FP_FLOATINGPOINT_OP},
        {CVC4::Kind::FLOATINGPOINT_TO_FP_FLOATINGPOINT,
         FLOATINGPOINT_TO_FP_FLOATINGPOINT},
        {CVC4::Kind::FLOATINGPOINT_TO_FP_REAL_OP, FLOATINGPOINT_TO_FP_REAL_OP},
        {CVC4::Kind::FLOATINGPOINT_TO_FP_REAL, FLOATINGPOINT_TO_FP_REAL},
        {CVC4::Kind::FLOATINGPOINT_TO_FP_SIGNED_BITVECTOR_OP,
         FLOATINGPOINT_TO_FP_SIGNED_BITVECTOR_OP},
        {CVC4::Kind::FLOATINGPOINT_TO_FP_SIGNED_BITVECTOR,
         FLOATINGPOINT_TO_FP_SIGNED_BITVECTOR},
        {CVC4::Kind::FLOATINGPOINT_TO_FP_UNSIGNED_BITVECTOR_OP,
         FLOATINGPOINT_TO_FP_UNSIGNED_BITVECTOR_OP},
        {CVC4::Kind::FLOATINGPOINT_TO_FP_UNSIGNED_BITVECTOR,
         FLOATINGPOINT_TO_FP_UNSIGNED_BITVECTOR},
        {CVC4::Kind::FLOATINGPOINT_TO_FP_GENERIC_OP,
         FLOATINGPOINT_TO_FP_GENERIC_OP},
        {CVC4::Kind::FLOATINGPOINT_TO_FP_GENERIC, FLOATINGPOINT_TO_FP_GENERIC},
        {CVC4::Kind::FLOATINGPOINT_TO_UBV_OP, FLOATINGPOINT_TO_UBV_OP},
        {CVC4::Kind::FLOATINGPOINT_TO_UBV, FLOATINGPOINT_TO_UBV},
        {CVC4::Kind::FLOATINGPOINT_TO_UBV_TOTAL_OP,
         FLOATINGPOINT_TO_UBV_TOTAL_OP},
        {CVC4::Kind::FLOATINGPOINT_TO_UBV_TOTAL, FLOATINGPOINT_TO_UBV_TOTAL},
        {CVC4::Kind::FLOATINGPOINT_TO_SBV_OP, FLOATINGPOINT_TO_SBV_OP},
        {CVC4::Kind::FLOATINGPOINT_TO_SBV, FLOATINGPOINT_TO_SBV},
        {CVC4::Kind::FLOATINGPOINT_TO_SBV_TOTAL_OP,
         FLOATINGPOINT_TO_SBV_TOTAL_OP},
        {CVC4::Kind::FLOATINGPOINT_TO_SBV_TOTAL, FLOATINGPOINT_TO_SBV_TOTAL},
        {CVC4::Kind::FLOATINGPOINT_TO_REAL, FLOATINGPOINT_TO_REAL},
        {CVC4::Kind::FLOATINGPOINT_TO_REAL_TOTAL, FLOATINGPOINT_TO_REAL_TOTAL},
        /* Arrays ---------------------------------------------------------- */
        {CVC4::Kind::SELECT, SELECT},
        {CVC4::Kind::STORE, STORE},
        {CVC4::Kind::STORE_ALL, STORE_ALL},
        /* Datatypes ------------------------------------------------------- */
        {CVC4::Kind::APPLY_SELECTOR, APPLY_SELECTOR},
        {CVC4::Kind::APPLY_CONSTRUCTOR, APPLY_CONSTRUCTOR},
        {CVC4::Kind::APPLY_SELECTOR_TOTAL, APPLY_SELECTOR_TOTAL},
        {CVC4::Kind::APPLY_TESTER, APPLY_TESTER},
        {CVC4::Kind::TUPLE_UPDATE_OP, TUPLE_UPDATE_OP},
        {CVC4::Kind::TUPLE_UPDATE, TUPLE_UPDATE},
        {CVC4::Kind::RECORD_UPDATE_OP, RECORD_UPDATE_OP},
        {CVC4::Kind::RECORD_UPDATE, RECORD_UPDATE},
        /* Separation Logic ------------------------------------------------ */
        {CVC4::Kind::SEP_NIL, SEP_NIL},
        {CVC4::Kind::SEP_EMP, SEP_EMP},
        {CVC4::Kind::SEP_PTO, SEP_PTO},
        {CVC4::Kind::SEP_STAR, SEP_STAR},
        {CVC4::Kind::SEP_WAND, SEP_WAND},
        /* Sets ------------------------------------------------------------ */
        {CVC4::Kind::EMPTYSET, EMPTYSET},
        {CVC4::Kind::UNION, UNION},
        {CVC4::Kind::INTERSECTION, INTERSECTION},
        {CVC4::Kind::SETMINUS, SETMINUS},
        {CVC4::Kind::SUBSET, SUBSET},
        {CVC4::Kind::MEMBER, MEMBER},
        {CVC4::Kind::SINGLETON, SINGLETON},
        {CVC4::Kind::INSERT, INSERT},
        {CVC4::Kind::CARD, CARD},
        {CVC4::Kind::COMPLEMENT, COMPLEMENT},
        {CVC4::Kind::UNIVERSE_SET, UNIVERSE_SET},
        {CVC4::Kind::JOIN, JOIN},
        {CVC4::Kind::PRODUCT, PRODUCT},
        {CVC4::Kind::TRANSPOSE, TRANSPOSE},
        {CVC4::Kind::TCLOSURE, TCLOSURE},
        {CVC4::Kind::JOIN_IMAGE, JOIN_IMAGE},
        {CVC4::Kind::IDEN, IDEN},
        /* Strings --------------------------------------------------------- */
        {CVC4::Kind::STRING_CONCAT, STRING_CONCAT},
        {CVC4::Kind::STRING_IN_REGEXP, STRING_IN_REGEXP},
        {CVC4::Kind::STRING_LENGTH, STRING_LENGTH},
        {CVC4::Kind::STRING_SUBSTR, STRING_SUBSTR},
        {CVC4::Kind::STRING_CHARAT, STRING_CHARAT},
        {CVC4::Kind::STRING_STRCTN, STRING_STRCTN},
        {CVC4::Kind::STRING_STRIDOF, STRING_STRIDOF},
        {CVC4::Kind::STRING_STRREPL, STRING_STRREPL},
        {CVC4::Kind::STRING_PREFIX, STRING_PREFIX},
        {CVC4::Kind::STRING_SUFFIX, STRING_SUFFIX},
        {CVC4::Kind::STRING_ITOS, STRING_ITOS},
        {CVC4::Kind::STRING_STOI, STRING_STOI},
        {CVC4::Kind::CONST_STRING, CONST_STRING},
        {CVC4::Kind::STRING_TO_REGEXP, STRING_TO_REGEXP},
        {CVC4::Kind::REGEXP_CONCAT, REGEXP_CONCAT},
        {CVC4::Kind::REGEXP_UNION, REGEXP_UNION},
        {CVC4::Kind::REGEXP_INTER, REGEXP_INTER},
        {CVC4::Kind::REGEXP_STAR, REGEXP_STAR},
        {CVC4::Kind::REGEXP_PLUS, REGEXP_PLUS},
        {CVC4::Kind::REGEXP_OPT, REGEXP_OPT},
        {CVC4::Kind::REGEXP_RANGE, REGEXP_RANGE},
        {CVC4::Kind::REGEXP_LOOP, REGEXP_LOOP},
        {CVC4::Kind::REGEXP_EMPTY, REGEXP_EMPTY},
        {CVC4::Kind::REGEXP_SIGMA, REGEXP_SIGMA},
        /* Quantifiers ----------------------------------------------------- */
        {CVC4::Kind::FORALL, FORALL},
        {CVC4::Kind::EXISTS, EXISTS},
        /* ----------------------------------------------------------------- */
        {CVC4::Kind::LAST_KIND, LAST_KIND},
    };

namespace {
  Kind intToExtKind(CVC4::Kind k)
  {
    auto it = s_kinds_internal.find(k);
    if (it == s_kinds_internal.end()) { return INTERNAL_KIND; }
    return it->second;
  }

  CVC4::Kind extToIntKind(Kind k)
  {
    auto it = s_kinds.find(k);
    if (it == s_kinds.end()) { return CVC4::Kind::UNDEFINED_KIND; }
    return it->second;
  }
}

std::ostream& operator<<(std::ostream& out, Kind k)
{
  switch (k)
  {
    case INTERNAL_KIND: out << "INTERNAL_KIND"; break;
    default: out << extToIntKind(k);
  }
  return out;
}

size_t KindHashFunction::operator()(Kind k) const { return k; }


>>>>>>> 45a5d525
/* -------------------------------------------------------------------------- */
/* Sort                                                                       */
/* -------------------------------------------------------------------------- */

Sort::Sort(const CVC4::Type& t) : d_type(new CVC4::Type(t))
{
}

Sort::~Sort()
{
}

Sort& Sort::operator=(const Sort& s)
{
  // CHECK: valid sort s?
  if (this != &s)
  {
    *d_type = *s.d_type;
  }
  return *this;
}

bool Sort::operator==(const Sort& s) const
{
  // CHECK: valid sort s?
  return *d_type == *s.d_type;
}

bool Sort::operator!=(const Sort& s) const
{
  // CHECK: valid sort s?
  return *d_type != *s.d_type;
}

bool Sort::isBoolean() const
{
  // CHECK: valid sort s?
  return d_type->isBoolean();
}

bool Sort::isInteger() const
{
  // CHECK: valid sort s?
  return d_type->isInteger();
}

bool Sort::isReal() const
{
  // CHECK: valid sort s?
  return d_type->isReal();
}

bool Sort::isString() const
{
  // CHECK: valid sort s?
  return d_type->isString();
}

bool Sort::isRegExp() const
{
  // CHECK: valid sort s?
  return d_type->isRegExp();
}

bool Sort::isRoundingMode() const
{
  // CHECK: valid sort s?
  return d_type->isRoundingMode();
}

bool Sort::isBitVector() const
{
  // CHECK: valid sort s?
  return d_type->isBitVector();
}

bool Sort::isFloatingPoint() const
{
  // CHECK: valid sort s?
  return d_type->isFloatingPoint();
}

bool Sort::isDatatype() const
{
  // CHECK: valid sort s?
  return d_type->isDatatype();
}

bool Sort::isFunction() const
{
  // CHECK: valid sort s?
  return d_type->isFunction();
}

bool Sort::isPredicate() const
{
  // CHECK: valid sort s?
  return d_type->isPredicate();
}

bool Sort::isTuple() const
{
  // CHECK: valid sort s?
  return d_type->isTuple();
}

bool Sort::isRecord() const
{
  // CHECK: valid sort s?
  return d_type->isRecord();
}

bool Sort::isArray() const
{
  // CHECK: valid sort s?
  return d_type->isArray();
}

bool Sort::isSet() const
{
  // CHECK: valid sort s?
  return d_type->isSet();
}

bool Sort::isUninterpretedSort() const
{
  // CHECK: valid sort s?
  return d_type->isSort();
}

bool Sort::isSortConstructor() const
{
  // CHECK: valid sort s?
  return d_type->isSortConstructor();
}

#if 0
Datatype Sort::getDatatype() const
{
  // CHECK: is this a datatype sort?
  DatatypeType* type = static_cast<DatatypeType*>(d_type.get());
  return type->getDatatype();
}

Sort Sort::instantiate(const std::vector<Sort>& params) const
{
  // CHECK: Is this a datatype/sort constructor sort?
  std::vector<Type> tparams;
  for (const Sort& s : params) { tparams.push_back(*s.d_type.get()); }
  if (d_type->isDatatype())
  {
    // CHECK: is parametric?
    DatatypeType* type = static_cast<DatatypeType*>(d_type.get());
    return type->instantiate(tparams);
  }
  Assert (d_type->isSortConstructor());
  return static_cast<SortConstructorType*>(d_type.get())->instantiate(tparams);
}
#endif

std::string Sort::toString() const
{
  // CHECK: valid sort s?
  return d_type->toString();
}

std::ostream& operator<< (std::ostream& out, const Sort& s)
{
  out << s.toString();
  return out;
}

size_t SortHashFunction::operator()(const Sort& s) const {
  return TypeHashFunction()(*s.d_type);
}


/* -------------------------------------------------------------------------- */
<<<<<<< HEAD
/* OpTerm                                                                     */
/* -------------------------------------------------------------------------- */

OpTerm::OpTerm() : d_expr(new CVC4::Expr())
{
}

OpTerm::OpTerm(const CVC4::Expr& e) : d_expr(new CVC4::Expr(e))
{
}

OpTerm::~OpTerm()
{
}

OpTerm& OpTerm::operator=(const OpTerm& t)
=======
/* Term                                                                       */
/* -------------------------------------------------------------------------- */

Term::Term() : d_expr(new CVC4::Expr())
{
}

Term::Term(const CVC4::Expr& e) : d_expr(new CVC4::Expr(e))
{
}

Term::~Term()
{
}

Term& Term::operator=(const Term& t)
>>>>>>> 45a5d525
{
  // CHECK: expr managers must match
  if (this != &t)
  {
    *d_expr = *t.d_expr;
  }
  return *this;
}

<<<<<<< HEAD
bool OpTerm::operator==(const OpTerm& t) const
=======
bool Term::operator==(const Term& t) const
>>>>>>> 45a5d525
{
  // CHECK: expr managers must match
  return *d_expr == *t.d_expr;
}

<<<<<<< HEAD
bool OpTerm::operator!=(const OpTerm& t) const
=======
bool Term::operator!=(const Term& t) const
>>>>>>> 45a5d525
{
  // CHECK: expr managers must match
  return *d_expr != *t.d_expr;
}

<<<<<<< HEAD
#if 0
Kind OpTerm::getKind() const
{
  return s_kinds_internal[d_expr->getKind()];
}

Sort OpTerm::getSort() const
{
  return Sort(d_expr->getType());
}
#endif

bool OpTerm::isNull() const
=======
Kind Term::getKind() const
{
  return intToExtKind(d_expr->getKind());
}

Sort Term::getSort() const
{
  return Sort(d_expr->getType());
}

bool Term::isNull() const
>>>>>>> 45a5d525
{
  return d_expr->isNull();
}

<<<<<<< HEAD
std::string OpTerm::toString() const
=======
Term Term::notTerm() const
{
  return d_expr->notExpr();
}

Term Term::andTerm(const Term& t) const
{
  return d_expr->andExpr(*t.d_expr);
}

Term Term::orTerm(const Term& t) const
{
  return d_expr->orExpr(*t.d_expr);
}

Term Term::xorTerm(const Term& t) const
{
  return d_expr->xorExpr(*t.d_expr);
}

Term Term::iffTerm(const Term& t) const
{
  return d_expr->iffExpr(*t.d_expr);
}

Term Term::impTerm(const Term& t) const
{
  return d_expr->impExpr(*t.d_expr);
}

Term Term::iteTerm(const Term& then_t, const Term& else_t) const
{
  return d_expr->iteExpr(*then_t.d_expr, *else_t.d_expr);
}

std::string Term::toString() const
>>>>>>> 45a5d525
{
  return d_expr->toString();
}

<<<<<<< HEAD
std::ostream& operator<< (std::ostream& out, const OpTerm& t)
=======
Term::const_iterator::const_iterator() : d_iterator(nullptr)
{
}

Term::const_iterator::const_iterator(void* it) : d_iterator(it)
{
}

Term::const_iterator::const_iterator(const const_iterator& it)
    : d_iterator(nullptr)
{
  if (it.d_iterator != nullptr)
  {
    d_iterator = new CVC4::Expr::const_iterator(
        *static_cast<CVC4::Expr::const_iterator*>(it.d_iterator));
  }
}

Term::const_iterator& Term::const_iterator::operator=(const const_iterator& it)
{
  delete static_cast<CVC4::Expr::const_iterator*>(d_iterator);
  d_iterator = new CVC4::Expr::const_iterator(
      *static_cast<CVC4::Expr::const_iterator*>(it.d_iterator));
  return *this;
}

Term::const_iterator::~const_iterator()
{
  delete static_cast<CVC4::Expr::const_iterator*>(d_iterator);
}

bool Term::const_iterator::operator==(const const_iterator& it) const
{
  if (d_iterator == nullptr || it.d_iterator == nullptr)
  {
    return false;
  }
  return *static_cast<CVC4::Expr::const_iterator*>(d_iterator)
         == *static_cast<CVC4::Expr::const_iterator*>(it.d_iterator);
}

bool Term::const_iterator::operator!=(const const_iterator& it) const
{
  return !(*this == it);
}

Term::const_iterator& Term::const_iterator::operator++()
{
  Assert(d_iterator != nullptr);
  ++*static_cast<CVC4::Expr::const_iterator*>(d_iterator);
  return *this;
}

Term::const_iterator Term::const_iterator::operator++(int)
{
  Assert(d_iterator != nullptr);
  const_iterator it = *this;
  ++*static_cast<CVC4::Expr::const_iterator*>(d_iterator);
  return it;
}

Term Term::const_iterator::operator*() const
{
  Assert(d_iterator != nullptr);
  return Term(**static_cast<CVC4::Expr::const_iterator*>(d_iterator));
}

Term::const_iterator Term::begin() const
{
  return Term::const_iterator(new CVC4::Expr::const_iterator(d_expr->begin()));
}

Term::const_iterator Term::end() const
{
  return Term::const_iterator(new CVC4::Expr::const_iterator(d_expr->end()));
}

std::ostream& operator<< (std::ostream& out, const Term& t)
>>>>>>> 45a5d525
{
  out << t.toString();
  return out;
}

<<<<<<< HEAD
size_t OpTermHashFunction::operator()(const OpTerm& t) const
=======
std::ostream& operator<<(std::ostream& out, const std::vector<Term>& vector)
{
  container_to_stream(out, vector);
  return out;
}

std::ostream& operator<<(std::ostream& out, const std::set<Term>& set)
{
  container_to_stream(out, set);
  return out;
}

std::ostream& operator<<(
    std::ostream& out,
    const std::unordered_set<Term, TermHashFunction>& unordered_set)
{
  container_to_stream(out, unordered_set);
  return out;
}

template <typename V>
std::ostream& operator<<(std::ostream& out, const std::map<Term, V>& map)
{
  container_to_stream(out, map);
  return out;
}

template <typename V>
std::ostream& operator<<(
    std::ostream& out,
    const std::unordered_map<Term, V, TermHashFunction>& unordered_map)
{
  container_to_stream(out, unordered_map);
  return out;
}

size_t TermHashFunction::operator()(const Term& t) const
>>>>>>> 45a5d525
{
  return ExprHashFunction()(*t.d_expr);
}

}  // namespace api
}  // namespace CVC4<|MERGE_RESOLUTION|>--- conflicted
+++ resolved
@@ -19,10 +19,7 @@
 #include "base/cvc4_assert.h"
 #include "expr/expr.h"
 #include "expr/expr_manager.h"
-<<<<<<< HEAD
-=======
 #include "expr/kind.h"
->>>>>>> 45a5d525
 #include "expr/type.h"
 #include "util/result.h"
 #include "util/utility.h"
@@ -100,8 +97,6 @@
 }
 
 
-<<<<<<< HEAD
-=======
 /* -------------------------------------------------------------------------- */
 /* Kind                                                                       */
 /* -------------------------------------------------------------------------- */
@@ -634,7 +629,6 @@
 size_t KindHashFunction::operator()(Kind k) const { return k; }
 
 
->>>>>>> 45a5d525
 /* -------------------------------------------------------------------------- */
 /* Sort                                                                       */
 /* -------------------------------------------------------------------------- */
@@ -813,24 +807,6 @@
 
 
 /* -------------------------------------------------------------------------- */
-<<<<<<< HEAD
-/* OpTerm                                                                     */
-/* -------------------------------------------------------------------------- */
-
-OpTerm::OpTerm() : d_expr(new CVC4::Expr())
-{
-}
-
-OpTerm::OpTerm(const CVC4::Expr& e) : d_expr(new CVC4::Expr(e))
-{
-}
-
-OpTerm::~OpTerm()
-{
-}
-
-OpTerm& OpTerm::operator=(const OpTerm& t)
-=======
 /* Term                                                                       */
 /* -------------------------------------------------------------------------- */
 
@@ -847,7 +823,6 @@
 }
 
 Term& Term::operator=(const Term& t)
->>>>>>> 45a5d525
 {
   // CHECK: expr managers must match
   if (this != &t)
@@ -857,60 +832,33 @@
   return *this;
 }
 
-<<<<<<< HEAD
-bool OpTerm::operator==(const OpTerm& t) const
-=======
 bool Term::operator==(const Term& t) const
->>>>>>> 45a5d525
 {
   // CHECK: expr managers must match
   return *d_expr == *t.d_expr;
 }
 
-<<<<<<< HEAD
-bool OpTerm::operator!=(const OpTerm& t) const
-=======
 bool Term::operator!=(const Term& t) const
->>>>>>> 45a5d525
 {
   // CHECK: expr managers must match
   return *d_expr != *t.d_expr;
 }
 
-<<<<<<< HEAD
-#if 0
-Kind OpTerm::getKind() const
-{
-  return s_kinds_internal[d_expr->getKind()];
-}
-
-Sort OpTerm::getSort() const
+Kind Term::getKind() const
+{
+  return intToExtKind(d_expr->getKind());
+}
+
+Sort Term::getSort() const
 {
   return Sort(d_expr->getType());
 }
-#endif
-
-bool OpTerm::isNull() const
-=======
-Kind Term::getKind() const
-{
-  return intToExtKind(d_expr->getKind());
-}
-
-Sort Term::getSort() const
-{
-  return Sort(d_expr->getType());
-}
 
 bool Term::isNull() const
->>>>>>> 45a5d525
 {
   return d_expr->isNull();
 }
 
-<<<<<<< HEAD
-std::string OpTerm::toString() const
-=======
 Term Term::notTerm() const
 {
   return d_expr->notExpr();
@@ -947,14 +895,10 @@
 }
 
 std::string Term::toString() const
->>>>>>> 45a5d525
 {
   return d_expr->toString();
 }
 
-<<<<<<< HEAD
-std::ostream& operator<< (std::ostream& out, const OpTerm& t)
-=======
 Term::const_iterator::const_iterator() : d_iterator(nullptr)
 {
 }
@@ -1033,15 +977,11 @@
 }
 
 std::ostream& operator<< (std::ostream& out, const Term& t)
->>>>>>> 45a5d525
 {
   out << t.toString();
   return out;
 }
 
-<<<<<<< HEAD
-size_t OpTermHashFunction::operator()(const OpTerm& t) const
-=======
 std::ostream& operator<<(std::ostream& out, const std::vector<Term>& vector)
 {
   container_to_stream(out, vector);
@@ -1079,7 +1019,77 @@
 }
 
 size_t TermHashFunction::operator()(const Term& t) const
->>>>>>> 45a5d525
+{
+  return ExprHashFunction()(*t.d_expr);
+}
+
+/* -------------------------------------------------------------------------- */
+/* OpTerm                                                                     */
+/* -------------------------------------------------------------------------- */
+
+OpTerm::OpTerm() : d_expr(new CVC4::Expr())
+{
+}
+
+OpTerm::OpTerm(const CVC4::Expr& e) : d_expr(new CVC4::Expr(e))
+{
+}
+
+OpTerm::~OpTerm()
+{
+}
+
+OpTerm& OpTerm::operator=(const OpTerm& t)
+{
+  // CHECK: expr managers must match
+  if (this != &t)
+  {
+    *d_expr = *t.d_expr;
+  }
+  return *this;
+}
+
+bool OpTerm::operator==(const OpTerm& t) const
+{
+  // CHECK: expr managers must match
+  return *d_expr == *t.d_expr;
+}
+
+bool OpTerm::operator!=(const OpTerm& t) const
+{
+  // CHECK: expr managers must match
+  return *d_expr != *t.d_expr;
+}
+
+#if 0
+Kind OpTerm::getKind() const
+{
+  return s_kinds_internal[d_expr->getKind()];
+}
+
+Sort OpTerm::getSort() const
+{
+  return Sort(d_expr->getType());
+}
+#endif
+
+bool OpTerm::isNull() const
+{
+  return d_expr->isNull();
+}
+
+std::string OpTerm::toString() const
+{
+  return d_expr->toString();
+}
+
+std::ostream& operator<< (std::ostream& out, const OpTerm& t)
+{
+  out << t.toString();
+  return out;
+}
+
+size_t OpTermHashFunction::operator()(const OpTerm& t) const
 {
   return ExprHashFunction()(*t.d_expr);
 }
