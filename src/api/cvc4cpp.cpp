--- conflicted
+++ resolved
@@ -1207,7 +1207,6 @@
   return out;
 }
 
-<<<<<<< HEAD
 /* DatatypeSelector --------------------------------------------------------- */
 
 DatatypeSelector::DatatypeSelector()
@@ -1455,7 +1454,8 @@
     const Datatype::const_iterator& other) const
 {
   return d_int_ctors != other.d_int_ctors || d_idx != other.d_idx;
-=======
+}
+
 /* -------------------------------------------------------------------------- */
 /* Rounding Mode for Floating Points                                          */
 /* -------------------------------------------------------------------------- */
@@ -2212,7 +2212,6 @@
     res.push_back(*t.d_expr);
   }
   return res;
->>>>>>> 2b9d4520
 }
 
 }  // namespace api
