--- conflicted
+++ resolved
@@ -2476,11 +2476,7 @@
   CVC4_API_SOLVER_TRY_CATCH_BEGIN;
 
   std::vector<CVC4::Datatype> datatypes;
-<<<<<<< HEAD
-  for (unsigned i = 0, ndts = dtypedecls.size(); i < ndts; i++)
-=======
   for (size_t i = 0, ndts = dtypedecls.size(); i < ndts; i++)
->>>>>>> e47fa130
   {
     CVC4_API_ARG_CHECK_EXPECTED(dtypedecls[i].getNumConstructors() > 0,
                                 dtypedecls[i])
