/*********************                                                        */
/*! \file cvc4cpp.cpp
 ** \verbatim
 ** Top contributors (to current version):
 **   Aina Niemetz
 ** This file is part of the CVC4 project.
 ** Copyright (c) 2009-2018 by the authors listed in the file AUTHORS
 ** in the top-level source directory) and their institutional affiliations.
 ** All rights reserved.  See the file COPYING in the top-level source
 ** directory for licensing information.\endverbatim
 **
 ** \brief The CVC4 C++ API.
 **
 ** The CVC4 C++ API.
 **/

#include "api/cvc4cpp.h"

#include "base/cvc4_assert.h"
#include "base/cvc4_check.h"
#include "expr/expr.h"
#include "expr/expr_manager.h"
#include "expr/kind.h"
#include "expr/metakind.h"
#include "expr/node_manager.h"
#include "expr/type.h"
#include "options/main_options.h"
#include "options/options.h"
#include "smt/model.h"
#include "smt/smt_engine.h"
#include "util/random.h"
#include "util/result.h"
#include "util/utility.h"

#include <cstring>
#include <sstream>

namespace CVC4 {
namespace api {

/* -------------------------------------------------------------------------- */
/* Kind                                                                       */
/* -------------------------------------------------------------------------- */

/* Mapping from external (API) kind to internal kind. */
const static std::unordered_map<Kind, CVC4::Kind, KindHashFunction> s_kinds{
    {INTERNAL_KIND, CVC4::Kind::UNDEFINED_KIND},
    {UNDEFINED_KIND, CVC4::Kind::UNDEFINED_KIND},
    {NULL_EXPR, CVC4::Kind::NULL_EXPR},
    /* Builtin ------------------------------------------------------------- */
    {UNINTERPRETED_CONSTANT, CVC4::Kind::UNINTERPRETED_CONSTANT},
    {ABSTRACT_VALUE, CVC4::Kind::ABSTRACT_VALUE},
    {FUNCTION, CVC4::Kind::FUNCTION},
    {APPLY, CVC4::Kind::APPLY},
    {EQUAL, CVC4::Kind::EQUAL},
    {DISTINCT, CVC4::Kind::DISTINCT},
    {VARIABLE, CVC4::Kind::VARIABLE},
    {BOUND_VARIABLE, CVC4::Kind::BOUND_VARIABLE},
    {LAMBDA, CVC4::Kind::LAMBDA},
    {CHOICE, CVC4::Kind::CHOICE},
    {CHAIN, CVC4::Kind::CHAIN},
    {CHAIN_OP, CVC4::Kind::CHAIN_OP},
    /* Boolean ------------------------------------------------------------- */
    {CONST_BOOLEAN, CVC4::Kind::CONST_BOOLEAN},
    {NOT, CVC4::Kind::NOT},
    {AND, CVC4::Kind::AND},
    {IMPLIES, CVC4::Kind::IMPLIES},
    {OR, CVC4::Kind::OR},
    {XOR, CVC4::Kind::XOR},
    {ITE, CVC4::Kind::ITE},
    /* UF ------------------------------------------------------------------ */
    {APPLY_UF, CVC4::Kind::APPLY_UF},
    {CARDINALITY_CONSTRAINT, CVC4::Kind::CARDINALITY_CONSTRAINT},
    {HO_APPLY, CVC4::Kind::HO_APPLY},
    /* Arithmetic ---------------------------------------------------------- */
    {PLUS, CVC4::Kind::PLUS},
    {MULT, CVC4::Kind::MULT},
    {MINUS, CVC4::Kind::MINUS},
    {UMINUS, CVC4::Kind::UMINUS},
    {DIVISION, CVC4::Kind::DIVISION},
    {DIVISION_TOTAL, CVC4::Kind::DIVISION_TOTAL},
    {INTS_DIVISION, CVC4::Kind::INTS_DIVISION},
    {INTS_DIVISION_TOTAL, CVC4::Kind::INTS_DIVISION_TOTAL},
    {INTS_MODULUS, CVC4::Kind::INTS_MODULUS},
    {INTS_MODULUS_TOTAL, CVC4::Kind::INTS_MODULUS_TOTAL},
    {ABS, CVC4::Kind::ABS},
    {DIVISIBLE, CVC4::Kind::DIVISIBLE},
    {POW, CVC4::Kind::POW},
    {EXPONENTIAL, CVC4::Kind::EXPONENTIAL},
    {SINE, CVC4::Kind::SINE},
    {COSINE, CVC4::Kind::COSINE},
    {TANGENT, CVC4::Kind::TANGENT},
    {COSECANT, CVC4::Kind::COSECANT},
    {SECANT, CVC4::Kind::SECANT},
    {COTANGENT, CVC4::Kind::COTANGENT},
    {ARCSINE, CVC4::Kind::ARCSINE},
    {ARCCOSINE, CVC4::Kind::ARCCOSINE},
    {ARCTANGENT, CVC4::Kind::ARCTANGENT},
    {ARCCOSECANT, CVC4::Kind::ARCCOSECANT},
    {ARCSECANT, CVC4::Kind::ARCSECANT},
    {ARCCOTANGENT, CVC4::Kind::ARCCOTANGENT},
    {SQRT, CVC4::Kind::SQRT},
    {DIVISIBLE_OP, CVC4::Kind::DIVISIBLE_OP},
    {CONST_RATIONAL, CVC4::Kind::CONST_RATIONAL},
    {LT, CVC4::Kind::LT},
    {LEQ, CVC4::Kind::LEQ},
    {GT, CVC4::Kind::GT},
    {GEQ, CVC4::Kind::GEQ},
    {IS_INTEGER, CVC4::Kind::IS_INTEGER},
    {TO_INTEGER, CVC4::Kind::TO_INTEGER},
    {TO_REAL, CVC4::Kind::TO_REAL},
    {PI, CVC4::Kind::PI},
    /* BV ------------------------------------------------------------------ */
    {CONST_BITVECTOR, CVC4::Kind::CONST_BITVECTOR},
    {BITVECTOR_CONCAT, CVC4::Kind::BITVECTOR_CONCAT},
    {BITVECTOR_AND, CVC4::Kind::BITVECTOR_AND},
    {BITVECTOR_OR, CVC4::Kind::BITVECTOR_OR},
    {BITVECTOR_XOR, CVC4::Kind::BITVECTOR_XOR},
    {BITVECTOR_NOT, CVC4::Kind::BITVECTOR_NOT},
    {BITVECTOR_NAND, CVC4::Kind::BITVECTOR_NAND},
    {BITVECTOR_NOR, CVC4::Kind::BITVECTOR_NOR},
    {BITVECTOR_XNOR, CVC4::Kind::BITVECTOR_XNOR},
    {BITVECTOR_COMP, CVC4::Kind::BITVECTOR_COMP},
    {BITVECTOR_MULT, CVC4::Kind::BITVECTOR_MULT},
    {BITVECTOR_PLUS, CVC4::Kind::BITVECTOR_PLUS},
    {BITVECTOR_SUB, CVC4::Kind::BITVECTOR_SUB},
    {BITVECTOR_NEG, CVC4::Kind::BITVECTOR_NEG},
    {BITVECTOR_UDIV, CVC4::Kind::BITVECTOR_UDIV},
    {BITVECTOR_UREM, CVC4::Kind::BITVECTOR_UREM},
    {BITVECTOR_SDIV, CVC4::Kind::BITVECTOR_SDIV},
    {BITVECTOR_SREM, CVC4::Kind::BITVECTOR_SREM},
    {BITVECTOR_SMOD, CVC4::Kind::BITVECTOR_SMOD},
    {BITVECTOR_UDIV_TOTAL, CVC4::Kind::BITVECTOR_UDIV_TOTAL},
    {BITVECTOR_UREM_TOTAL, CVC4::Kind::BITVECTOR_UREM_TOTAL},
    {BITVECTOR_SHL, CVC4::Kind::BITVECTOR_SHL},
    {BITVECTOR_LSHR, CVC4::Kind::BITVECTOR_LSHR},
    {BITVECTOR_ASHR, CVC4::Kind::BITVECTOR_ASHR},
    {BITVECTOR_ULT, CVC4::Kind::BITVECTOR_ULT},
    {BITVECTOR_ULE, CVC4::Kind::BITVECTOR_ULE},
    {BITVECTOR_UGT, CVC4::Kind::BITVECTOR_UGT},
    {BITVECTOR_UGE, CVC4::Kind::BITVECTOR_UGE},
    {BITVECTOR_SLT, CVC4::Kind::BITVECTOR_SLT},
    {BITVECTOR_SLE, CVC4::Kind::BITVECTOR_SLE},
    {BITVECTOR_SGT, CVC4::Kind::BITVECTOR_SGT},
    {BITVECTOR_SGE, CVC4::Kind::BITVECTOR_SGE},
    {BITVECTOR_ULTBV, CVC4::Kind::BITVECTOR_ULTBV},
    {BITVECTOR_SLTBV, CVC4::Kind::BITVECTOR_SLTBV},
    {BITVECTOR_ITE, CVC4::Kind::BITVECTOR_ITE},
    {BITVECTOR_REDOR, CVC4::Kind::BITVECTOR_REDOR},
    {BITVECTOR_REDAND, CVC4::Kind::BITVECTOR_REDAND},
    {BITVECTOR_EXTRACT_OP, CVC4::Kind::BITVECTOR_EXTRACT_OP},
    {BITVECTOR_REPEAT_OP, CVC4::Kind::BITVECTOR_REPEAT_OP},
    {BITVECTOR_ZERO_EXTEND_OP, CVC4::Kind::BITVECTOR_ZERO_EXTEND_OP},
    {BITVECTOR_SIGN_EXTEND_OP, CVC4::Kind::BITVECTOR_SIGN_EXTEND_OP},
    {BITVECTOR_ROTATE_LEFT_OP, CVC4::Kind::BITVECTOR_ROTATE_LEFT_OP},
    {BITVECTOR_ROTATE_RIGHT_OP, CVC4::Kind::BITVECTOR_ROTATE_RIGHT_OP},
    {BITVECTOR_EXTRACT, CVC4::Kind::BITVECTOR_EXTRACT},
    {BITVECTOR_REPEAT, CVC4::Kind::BITVECTOR_REPEAT},
    {BITVECTOR_ZERO_EXTEND, CVC4::Kind::BITVECTOR_ZERO_EXTEND},
    {BITVECTOR_SIGN_EXTEND, CVC4::Kind::BITVECTOR_SIGN_EXTEND},
    {BITVECTOR_ROTATE_LEFT, CVC4::Kind::BITVECTOR_ROTATE_LEFT},
    {BITVECTOR_ROTATE_RIGHT, CVC4::Kind::BITVECTOR_ROTATE_RIGHT},
    {INT_TO_BITVECTOR_OP, CVC4::Kind::INT_TO_BITVECTOR_OP},
    {INT_TO_BITVECTOR, CVC4::Kind::INT_TO_BITVECTOR},
    {BITVECTOR_TO_NAT, CVC4::Kind::BITVECTOR_TO_NAT},
    /* FP ------------------------------------------------------------------ */
    {CONST_FLOATINGPOINT, CVC4::Kind::CONST_FLOATINGPOINT},
    {CONST_ROUNDINGMODE, CVC4::Kind::CONST_ROUNDINGMODE},
    {FLOATINGPOINT_FP, CVC4::Kind::FLOATINGPOINT_FP},
    {FLOATINGPOINT_EQ, CVC4::Kind::FLOATINGPOINT_EQ},
    {FLOATINGPOINT_ABS, CVC4::Kind::FLOATINGPOINT_ABS},
    {FLOATINGPOINT_NEG, CVC4::Kind::FLOATINGPOINT_NEG},
    {FLOATINGPOINT_PLUS, CVC4::Kind::FLOATINGPOINT_PLUS},
    {FLOATINGPOINT_SUB, CVC4::Kind::FLOATINGPOINT_SUB},
    {FLOATINGPOINT_MULT, CVC4::Kind::FLOATINGPOINT_MULT},
    {FLOATINGPOINT_DIV, CVC4::Kind::FLOATINGPOINT_DIV},
    {FLOATINGPOINT_FMA, CVC4::Kind::FLOATINGPOINT_FMA},
    {FLOATINGPOINT_SQRT, CVC4::Kind::FLOATINGPOINT_SQRT},
    {FLOATINGPOINT_REM, CVC4::Kind::FLOATINGPOINT_REM},
    {FLOATINGPOINT_RTI, CVC4::Kind::FLOATINGPOINT_RTI},
    {FLOATINGPOINT_MIN, CVC4::Kind::FLOATINGPOINT_MIN},
    {FLOATINGPOINT_MAX, CVC4::Kind::FLOATINGPOINT_MAX},
    {FLOATINGPOINT_LEQ, CVC4::Kind::FLOATINGPOINT_LEQ},
    {FLOATINGPOINT_LT, CVC4::Kind::FLOATINGPOINT_LT},
    {FLOATINGPOINT_GEQ, CVC4::Kind::FLOATINGPOINT_GEQ},
    {FLOATINGPOINT_GT, CVC4::Kind::FLOATINGPOINT_GT},
    {FLOATINGPOINT_ISN, CVC4::Kind::FLOATINGPOINT_ISN},
    {FLOATINGPOINT_ISSN, CVC4::Kind::FLOATINGPOINT_ISSN},
    {FLOATINGPOINT_ISZ, CVC4::Kind::FLOATINGPOINT_ISZ},
    {FLOATINGPOINT_ISINF, CVC4::Kind::FLOATINGPOINT_ISINF},
    {FLOATINGPOINT_ISNAN, CVC4::Kind::FLOATINGPOINT_ISNAN},
    {FLOATINGPOINT_ISNEG, CVC4::Kind::FLOATINGPOINT_ISNEG},
    {FLOATINGPOINT_ISPOS, CVC4::Kind::FLOATINGPOINT_ISPOS},
    {FLOATINGPOINT_TO_FP_IEEE_BITVECTOR_OP,
     CVC4::Kind::FLOATINGPOINT_TO_FP_IEEE_BITVECTOR_OP},
    {FLOATINGPOINT_TO_FP_IEEE_BITVECTOR,
     CVC4::Kind::FLOATINGPOINT_TO_FP_IEEE_BITVECTOR},
    {FLOATINGPOINT_TO_FP_FLOATINGPOINT_OP,
     CVC4::Kind::FLOATINGPOINT_TO_FP_FLOATINGPOINT_OP},
    {FLOATINGPOINT_TO_FP_FLOATINGPOINT,
     CVC4::Kind::FLOATINGPOINT_TO_FP_FLOATINGPOINT},
    {FLOATINGPOINT_TO_FP_REAL_OP, CVC4::Kind::FLOATINGPOINT_TO_FP_REAL_OP},
    {FLOATINGPOINT_TO_FP_REAL, CVC4::Kind::FLOATINGPOINT_TO_FP_REAL},
    {FLOATINGPOINT_TO_FP_SIGNED_BITVECTOR_OP,
     CVC4::Kind::FLOATINGPOINT_TO_FP_SIGNED_BITVECTOR_OP},
    {FLOATINGPOINT_TO_FP_SIGNED_BITVECTOR,
     CVC4::Kind::FLOATINGPOINT_TO_FP_SIGNED_BITVECTOR},
    {FLOATINGPOINT_TO_FP_UNSIGNED_BITVECTOR_OP,
     CVC4::Kind::FLOATINGPOINT_TO_FP_UNSIGNED_BITVECTOR_OP},
    {FLOATINGPOINT_TO_FP_UNSIGNED_BITVECTOR,
     CVC4::Kind::FLOATINGPOINT_TO_FP_UNSIGNED_BITVECTOR},
    {FLOATINGPOINT_TO_FP_GENERIC_OP,
     CVC4::Kind::FLOATINGPOINT_TO_FP_GENERIC_OP},
    {FLOATINGPOINT_TO_FP_GENERIC, CVC4::Kind::FLOATINGPOINT_TO_FP_GENERIC},
    {FLOATINGPOINT_TO_UBV_OP, CVC4::Kind::FLOATINGPOINT_TO_UBV_OP},
    {FLOATINGPOINT_TO_UBV, CVC4::Kind::FLOATINGPOINT_TO_UBV},
    {FLOATINGPOINT_TO_UBV_TOTAL_OP, CVC4::Kind::FLOATINGPOINT_TO_UBV_TOTAL_OP},
    {FLOATINGPOINT_TO_UBV_TOTAL, CVC4::Kind::FLOATINGPOINT_TO_UBV_TOTAL},
    {FLOATINGPOINT_TO_SBV_OP, CVC4::Kind::FLOATINGPOINT_TO_SBV_OP},
    {FLOATINGPOINT_TO_SBV, CVC4::Kind::FLOATINGPOINT_TO_SBV},
    {FLOATINGPOINT_TO_SBV_TOTAL_OP, CVC4::Kind::FLOATINGPOINT_TO_SBV_TOTAL_OP},
    {FLOATINGPOINT_TO_SBV_TOTAL, CVC4::Kind::FLOATINGPOINT_TO_SBV_TOTAL},
    {FLOATINGPOINT_TO_REAL, CVC4::Kind::FLOATINGPOINT_TO_REAL},
    {FLOATINGPOINT_TO_REAL_TOTAL, CVC4::Kind::FLOATINGPOINT_TO_REAL_TOTAL},
    /* Arrays -------------------------------------------------------------- */
    {SELECT, CVC4::Kind::SELECT},
    {STORE, CVC4::Kind::STORE},
    {STORE_ALL, CVC4::Kind::STORE_ALL},
    /* Datatypes ----------------------------------------------------------- */
    {APPLY_SELECTOR, CVC4::Kind::APPLY_SELECTOR},
    {APPLY_CONSTRUCTOR, CVC4::Kind::APPLY_CONSTRUCTOR},
    {APPLY_SELECTOR_TOTAL, CVC4::Kind::APPLY_SELECTOR_TOTAL},
    {APPLY_TESTER, CVC4::Kind::APPLY_TESTER},
    {TUPLE_UPDATE_OP, CVC4::Kind::TUPLE_UPDATE_OP},
    {TUPLE_UPDATE, CVC4::Kind::TUPLE_UPDATE},
    {RECORD_UPDATE_OP, CVC4::Kind::RECORD_UPDATE_OP},
    {RECORD_UPDATE, CVC4::Kind::RECORD_UPDATE},
    /* Separation Logic ---------------------------------------------------- */
    {SEP_NIL, CVC4::Kind::SEP_NIL},
    {SEP_EMP, CVC4::Kind::SEP_EMP},
    {SEP_PTO, CVC4::Kind::SEP_PTO},
    {SEP_STAR, CVC4::Kind::SEP_STAR},
    {SEP_WAND, CVC4::Kind::SEP_WAND},
    /* Sets ---------------------------------------------------------------- */
    {EMPTYSET, CVC4::Kind::EMPTYSET},
    {UNION, CVC4::Kind::UNION},
    {INTERSECTION, CVC4::Kind::INTERSECTION},
    {SETMINUS, CVC4::Kind::SETMINUS},
    {SUBSET, CVC4::Kind::SUBSET},
    {MEMBER, CVC4::Kind::MEMBER},
    {SINGLETON, CVC4::Kind::SINGLETON},
    {INSERT, CVC4::Kind::INSERT},
    {CARD, CVC4::Kind::CARD},
    {COMPLEMENT, CVC4::Kind::COMPLEMENT},
    {UNIVERSE_SET, CVC4::Kind::UNIVERSE_SET},
    {JOIN, CVC4::Kind::JOIN},
    {PRODUCT, CVC4::Kind::PRODUCT},
    {TRANSPOSE, CVC4::Kind::TRANSPOSE},
    {TCLOSURE, CVC4::Kind::TCLOSURE},
    {JOIN_IMAGE, CVC4::Kind::JOIN_IMAGE},
    {IDEN, CVC4::Kind::IDEN},
    /* Strings ------------------------------------------------------------- */
    {STRING_CONCAT, CVC4::Kind::STRING_CONCAT},
    {STRING_IN_REGEXP, CVC4::Kind::STRING_IN_REGEXP},
    {STRING_LENGTH, CVC4::Kind::STRING_LENGTH},
    {STRING_SUBSTR, CVC4::Kind::STRING_SUBSTR},
    {STRING_CHARAT, CVC4::Kind::STRING_CHARAT},
    {STRING_STRCTN, CVC4::Kind::STRING_STRCTN},
    {STRING_STRIDOF, CVC4::Kind::STRING_STRIDOF},
    {STRING_STRREPL, CVC4::Kind::STRING_STRREPL},
    {STRING_PREFIX, CVC4::Kind::STRING_PREFIX},
    {STRING_SUFFIX, CVC4::Kind::STRING_SUFFIX},
    {STRING_ITOS, CVC4::Kind::STRING_ITOS},
    {STRING_STOI, CVC4::Kind::STRING_STOI},
    {CONST_STRING, CVC4::Kind::CONST_STRING},
    {STRING_TO_REGEXP, CVC4::Kind::STRING_TO_REGEXP},
    {REGEXP_CONCAT, CVC4::Kind::REGEXP_CONCAT},
    {REGEXP_UNION, CVC4::Kind::REGEXP_UNION},
    {REGEXP_INTER, CVC4::Kind::REGEXP_INTER},
    {REGEXP_STAR, CVC4::Kind::REGEXP_STAR},
    {REGEXP_PLUS, CVC4::Kind::REGEXP_PLUS},
    {REGEXP_OPT, CVC4::Kind::REGEXP_OPT},
    {REGEXP_RANGE, CVC4::Kind::REGEXP_RANGE},
    {REGEXP_LOOP, CVC4::Kind::REGEXP_LOOP},
    {REGEXP_EMPTY, CVC4::Kind::REGEXP_EMPTY},
    {REGEXP_SIGMA, CVC4::Kind::REGEXP_SIGMA},
    /* Quantifiers --------------------------------------------------------- */
    {FORALL, CVC4::Kind::FORALL},
    {EXISTS, CVC4::Kind::EXISTS},
    {LAST_KIND, CVC4::Kind::LAST_KIND},
};

/* Mapping from internal kind to external (API) kind. */
const static std::unordered_map<CVC4::Kind, Kind, CVC4::kind::KindHashFunction>
    s_kinds_internal{
        {CVC4::Kind::UNDEFINED_KIND, UNDEFINED_KIND},
        {CVC4::Kind::NULL_EXPR, NULL_EXPR},
        /* Builtin --------------------------------------------------------- */
        {CVC4::Kind::UNINTERPRETED_CONSTANT, UNINTERPRETED_CONSTANT},
        {CVC4::Kind::ABSTRACT_VALUE, ABSTRACT_VALUE},
        {CVC4::Kind::FUNCTION, FUNCTION},
        {CVC4::Kind::APPLY, APPLY},
        {CVC4::Kind::EQUAL, EQUAL},
        {CVC4::Kind::DISTINCT, DISTINCT},
        {CVC4::Kind::VARIABLE, VARIABLE},
        {CVC4::Kind::BOUND_VARIABLE, BOUND_VARIABLE},
        {CVC4::Kind::LAMBDA, LAMBDA},
        {CVC4::Kind::CHOICE, CHOICE},
        {CVC4::Kind::CHAIN, CHAIN},
        {CVC4::Kind::CHAIN_OP, CHAIN_OP},
        /* Boolean --------------------------------------------------------- */
        {CVC4::Kind::CONST_BOOLEAN, CONST_BOOLEAN},
        {CVC4::Kind::NOT, NOT},
        {CVC4::Kind::AND, AND},
        {CVC4::Kind::IMPLIES, IMPLIES},
        {CVC4::Kind::OR, OR},
        {CVC4::Kind::XOR, XOR},
        {CVC4::Kind::ITE, ITE},
        /* UF -------------------------------------------------------------- */
        {CVC4::Kind::APPLY_UF, APPLY_UF},
        {CVC4::Kind::CARDINALITY_CONSTRAINT, CARDINALITY_CONSTRAINT},
        {CVC4::Kind::HO_APPLY, HO_APPLY},
        /* Arithmetic ------------------------------------------------------ */
        {CVC4::Kind::PLUS, PLUS},
        {CVC4::Kind::MULT, MULT},
        {CVC4::Kind::MINUS, MINUS},
        {CVC4::Kind::UMINUS, UMINUS},
        {CVC4::Kind::DIVISION, DIVISION},
        {CVC4::Kind::DIVISION_TOTAL, DIVISION_TOTAL},
        {CVC4::Kind::INTS_DIVISION, INTS_DIVISION},
        {CVC4::Kind::INTS_DIVISION_TOTAL, INTS_DIVISION_TOTAL},
        {CVC4::Kind::INTS_MODULUS, INTS_MODULUS},
        {CVC4::Kind::INTS_MODULUS_TOTAL, INTS_MODULUS_TOTAL},
        {CVC4::Kind::ABS, ABS},
        {CVC4::Kind::DIVISIBLE, DIVISIBLE},
        {CVC4::Kind::POW, POW},
        {CVC4::Kind::EXPONENTIAL, EXPONENTIAL},
        {CVC4::Kind::SINE, SINE},
        {CVC4::Kind::COSINE, COSINE},
        {CVC4::Kind::TANGENT, TANGENT},
        {CVC4::Kind::COSECANT, COSECANT},
        {CVC4::Kind::SECANT, SECANT},
        {CVC4::Kind::COTANGENT, COTANGENT},
        {CVC4::Kind::ARCSINE, ARCSINE},
        {CVC4::Kind::ARCCOSINE, ARCCOSINE},
        {CVC4::Kind::ARCTANGENT, ARCTANGENT},
        {CVC4::Kind::ARCCOSECANT, ARCCOSECANT},
        {CVC4::Kind::ARCSECANT, ARCSECANT},
        {CVC4::Kind::ARCCOTANGENT, ARCCOTANGENT},
        {CVC4::Kind::SQRT, SQRT},
        {CVC4::Kind::DIVISIBLE_OP, DIVISIBLE_OP},
        {CVC4::Kind::CONST_RATIONAL, CONST_RATIONAL},
        {CVC4::Kind::LT, LT},
        {CVC4::Kind::LEQ, LEQ},
        {CVC4::Kind::GT, GT},
        {CVC4::Kind::GEQ, GEQ},
        {CVC4::Kind::IS_INTEGER, IS_INTEGER},
        {CVC4::Kind::TO_INTEGER, TO_INTEGER},
        {CVC4::Kind::TO_REAL, TO_REAL},
        {CVC4::Kind::PI, PI},
        /* BV -------------------------------------------------------------- */
        {CVC4::Kind::CONST_BITVECTOR, CONST_BITVECTOR},
        {CVC4::Kind::BITVECTOR_CONCAT, BITVECTOR_CONCAT},
        {CVC4::Kind::BITVECTOR_AND, BITVECTOR_AND},
        {CVC4::Kind::BITVECTOR_OR, BITVECTOR_OR},
        {CVC4::Kind::BITVECTOR_XOR, BITVECTOR_XOR},
        {CVC4::Kind::BITVECTOR_NOT, BITVECTOR_NOT},
        {CVC4::Kind::BITVECTOR_NAND, BITVECTOR_NAND},
        {CVC4::Kind::BITVECTOR_NOR, BITVECTOR_NOR},
        {CVC4::Kind::BITVECTOR_XNOR, BITVECTOR_XNOR},
        {CVC4::Kind::BITVECTOR_COMP, BITVECTOR_COMP},
        {CVC4::Kind::BITVECTOR_MULT, BITVECTOR_MULT},
        {CVC4::Kind::BITVECTOR_PLUS, BITVECTOR_PLUS},
        {CVC4::Kind::BITVECTOR_SUB, BITVECTOR_SUB},
        {CVC4::Kind::BITVECTOR_NEG, BITVECTOR_NEG},
        {CVC4::Kind::BITVECTOR_UDIV, BITVECTOR_UDIV},
        {CVC4::Kind::BITVECTOR_UREM, BITVECTOR_UREM},
        {CVC4::Kind::BITVECTOR_SDIV, BITVECTOR_SDIV},
        {CVC4::Kind::BITVECTOR_SREM, BITVECTOR_SREM},
        {CVC4::Kind::BITVECTOR_SMOD, BITVECTOR_SMOD},
        {CVC4::Kind::BITVECTOR_UDIV_TOTAL, BITVECTOR_UDIV_TOTAL},
        {CVC4::Kind::BITVECTOR_UREM_TOTAL, BITVECTOR_UREM_TOTAL},
        {CVC4::Kind::BITVECTOR_SHL, BITVECTOR_SHL},
        {CVC4::Kind::BITVECTOR_LSHR, BITVECTOR_LSHR},
        {CVC4::Kind::BITVECTOR_ASHR, BITVECTOR_ASHR},
        {CVC4::Kind::BITVECTOR_ULT, BITVECTOR_ULT},
        {CVC4::Kind::BITVECTOR_ULE, BITVECTOR_ULE},
        {CVC4::Kind::BITVECTOR_UGT, BITVECTOR_UGT},
        {CVC4::Kind::BITVECTOR_UGE, BITVECTOR_UGE},
        {CVC4::Kind::BITVECTOR_SLT, BITVECTOR_SLT},
        {CVC4::Kind::BITVECTOR_SLE, BITVECTOR_SLE},
        {CVC4::Kind::BITVECTOR_SGT, BITVECTOR_SGT},
        {CVC4::Kind::BITVECTOR_SGE, BITVECTOR_SGE},
        {CVC4::Kind::BITVECTOR_ULTBV, BITVECTOR_ULTBV},
        {CVC4::Kind::BITVECTOR_SLTBV, BITVECTOR_SLTBV},
        {CVC4::Kind::BITVECTOR_ITE, BITVECTOR_ITE},
        {CVC4::Kind::BITVECTOR_REDOR, BITVECTOR_REDOR},
        {CVC4::Kind::BITVECTOR_REDAND, BITVECTOR_REDAND},
        {CVC4::Kind::BITVECTOR_EXTRACT_OP, BITVECTOR_EXTRACT_OP},
        {CVC4::Kind::BITVECTOR_REPEAT_OP, BITVECTOR_REPEAT_OP},
        {CVC4::Kind::BITVECTOR_ZERO_EXTEND_OP, BITVECTOR_ZERO_EXTEND_OP},
        {CVC4::Kind::BITVECTOR_SIGN_EXTEND_OP, BITVECTOR_SIGN_EXTEND_OP},
        {CVC4::Kind::BITVECTOR_ROTATE_LEFT_OP, BITVECTOR_ROTATE_LEFT_OP},
        {CVC4::Kind::BITVECTOR_ROTATE_RIGHT_OP, BITVECTOR_ROTATE_RIGHT_OP},
        {CVC4::Kind::BITVECTOR_EXTRACT, BITVECTOR_EXTRACT},
        {CVC4::Kind::BITVECTOR_REPEAT, BITVECTOR_REPEAT},
        {CVC4::Kind::BITVECTOR_ZERO_EXTEND, BITVECTOR_ZERO_EXTEND},
        {CVC4::Kind::BITVECTOR_SIGN_EXTEND, BITVECTOR_SIGN_EXTEND},
        {CVC4::Kind::BITVECTOR_ROTATE_LEFT, BITVECTOR_ROTATE_LEFT},
        {CVC4::Kind::BITVECTOR_ROTATE_RIGHT, BITVECTOR_ROTATE_RIGHT},
        {CVC4::Kind::INT_TO_BITVECTOR_OP, INT_TO_BITVECTOR_OP},
        {CVC4::Kind::INT_TO_BITVECTOR, INT_TO_BITVECTOR},
        {CVC4::Kind::BITVECTOR_TO_NAT, BITVECTOR_TO_NAT},
        /* FP -------------------------------------------------------------- */
        {CVC4::Kind::CONST_FLOATINGPOINT, CONST_FLOATINGPOINT},
        {CVC4::Kind::CONST_ROUNDINGMODE, CONST_ROUNDINGMODE},
        {CVC4::Kind::FLOATINGPOINT_FP, FLOATINGPOINT_FP},
        {CVC4::Kind::FLOATINGPOINT_EQ, FLOATINGPOINT_EQ},
        {CVC4::Kind::FLOATINGPOINT_ABS, FLOATINGPOINT_ABS},
        {CVC4::Kind::FLOATINGPOINT_NEG, FLOATINGPOINT_NEG},
        {CVC4::Kind::FLOATINGPOINT_PLUS, FLOATINGPOINT_PLUS},
        {CVC4::Kind::FLOATINGPOINT_SUB, FLOATINGPOINT_SUB},
        {CVC4::Kind::FLOATINGPOINT_MULT, FLOATINGPOINT_MULT},
        {CVC4::Kind::FLOATINGPOINT_DIV, FLOATINGPOINT_DIV},
        {CVC4::Kind::FLOATINGPOINT_FMA, FLOATINGPOINT_FMA},
        {CVC4::Kind::FLOATINGPOINT_SQRT, FLOATINGPOINT_SQRT},
        {CVC4::Kind::FLOATINGPOINT_REM, FLOATINGPOINT_REM},
        {CVC4::Kind::FLOATINGPOINT_RTI, FLOATINGPOINT_RTI},
        {CVC4::Kind::FLOATINGPOINT_MIN, FLOATINGPOINT_MIN},
        {CVC4::Kind::FLOATINGPOINT_MAX, FLOATINGPOINT_MAX},
        {CVC4::Kind::FLOATINGPOINT_LEQ, FLOATINGPOINT_LEQ},
        {CVC4::Kind::FLOATINGPOINT_LT, FLOATINGPOINT_LT},
        {CVC4::Kind::FLOATINGPOINT_GEQ, FLOATINGPOINT_GEQ},
        {CVC4::Kind::FLOATINGPOINT_GT, FLOATINGPOINT_GT},
        {CVC4::Kind::FLOATINGPOINT_ISN, FLOATINGPOINT_ISN},
        {CVC4::Kind::FLOATINGPOINT_ISSN, FLOATINGPOINT_ISSN},
        {CVC4::Kind::FLOATINGPOINT_ISZ, FLOATINGPOINT_ISZ},
        {CVC4::Kind::FLOATINGPOINT_ISINF, FLOATINGPOINT_ISINF},
        {CVC4::Kind::FLOATINGPOINT_ISNAN, FLOATINGPOINT_ISNAN},
        {CVC4::Kind::FLOATINGPOINT_ISNEG, FLOATINGPOINT_ISNEG},
        {CVC4::Kind::FLOATINGPOINT_ISPOS, FLOATINGPOINT_ISPOS},
        {CVC4::Kind::FLOATINGPOINT_TO_FP_IEEE_BITVECTOR_OP,
         FLOATINGPOINT_TO_FP_IEEE_BITVECTOR_OP},
        {CVC4::Kind::FLOATINGPOINT_TO_FP_IEEE_BITVECTOR,
         FLOATINGPOINT_TO_FP_IEEE_BITVECTOR},
        {CVC4::Kind::FLOATINGPOINT_TO_FP_FLOATINGPOINT_OP,
         FLOATINGPOINT_TO_FP_FLOATINGPOINT_OP},
        {CVC4::Kind::FLOATINGPOINT_TO_FP_FLOATINGPOINT,
         FLOATINGPOINT_TO_FP_FLOATINGPOINT},
        {CVC4::Kind::FLOATINGPOINT_TO_FP_REAL_OP, FLOATINGPOINT_TO_FP_REAL_OP},
        {CVC4::Kind::FLOATINGPOINT_TO_FP_REAL, FLOATINGPOINT_TO_FP_REAL},
        {CVC4::Kind::FLOATINGPOINT_TO_FP_SIGNED_BITVECTOR_OP,
         FLOATINGPOINT_TO_FP_SIGNED_BITVECTOR_OP},
        {CVC4::Kind::FLOATINGPOINT_TO_FP_SIGNED_BITVECTOR,
         FLOATINGPOINT_TO_FP_SIGNED_BITVECTOR},
        {CVC4::Kind::FLOATINGPOINT_TO_FP_UNSIGNED_BITVECTOR_OP,
         FLOATINGPOINT_TO_FP_UNSIGNED_BITVECTOR_OP},
        {CVC4::Kind::FLOATINGPOINT_TO_FP_UNSIGNED_BITVECTOR,
         FLOATINGPOINT_TO_FP_UNSIGNED_BITVECTOR},
        {CVC4::Kind::FLOATINGPOINT_TO_FP_GENERIC_OP,
         FLOATINGPOINT_TO_FP_GENERIC_OP},
        {CVC4::Kind::FLOATINGPOINT_TO_FP_GENERIC, FLOATINGPOINT_TO_FP_GENERIC},
        {CVC4::Kind::FLOATINGPOINT_TO_UBV_OP, FLOATINGPOINT_TO_UBV_OP},
        {CVC4::Kind::FLOATINGPOINT_TO_UBV, FLOATINGPOINT_TO_UBV},
        {CVC4::Kind::FLOATINGPOINT_TO_UBV_TOTAL_OP,
         FLOATINGPOINT_TO_UBV_TOTAL_OP},
        {CVC4::Kind::FLOATINGPOINT_TO_UBV_TOTAL, FLOATINGPOINT_TO_UBV_TOTAL},
        {CVC4::Kind::FLOATINGPOINT_TO_SBV_OP, FLOATINGPOINT_TO_SBV_OP},
        {CVC4::Kind::FLOATINGPOINT_TO_SBV, FLOATINGPOINT_TO_SBV},
        {CVC4::Kind::FLOATINGPOINT_TO_SBV_TOTAL_OP,
         FLOATINGPOINT_TO_SBV_TOTAL_OP},
        {CVC4::Kind::FLOATINGPOINT_TO_SBV_TOTAL, FLOATINGPOINT_TO_SBV_TOTAL},
        {CVC4::Kind::FLOATINGPOINT_TO_REAL, FLOATINGPOINT_TO_REAL},
        {CVC4::Kind::FLOATINGPOINT_TO_REAL_TOTAL, FLOATINGPOINT_TO_REAL_TOTAL},
        /* Arrays ---------------------------------------------------------- */
        {CVC4::Kind::SELECT, SELECT},
        {CVC4::Kind::STORE, STORE},
        {CVC4::Kind::STORE_ALL, STORE_ALL},
        /* Datatypes ------------------------------------------------------- */
        {CVC4::Kind::APPLY_SELECTOR, APPLY_SELECTOR},
        {CVC4::Kind::APPLY_CONSTRUCTOR, APPLY_CONSTRUCTOR},
        {CVC4::Kind::APPLY_SELECTOR_TOTAL, APPLY_SELECTOR_TOTAL},
        {CVC4::Kind::APPLY_TESTER, APPLY_TESTER},
        {CVC4::Kind::TUPLE_UPDATE_OP, TUPLE_UPDATE_OP},
        {CVC4::Kind::TUPLE_UPDATE, TUPLE_UPDATE},
        {CVC4::Kind::RECORD_UPDATE_OP, RECORD_UPDATE_OP},
        {CVC4::Kind::RECORD_UPDATE, RECORD_UPDATE},
        /* Separation Logic ------------------------------------------------ */
        {CVC4::Kind::SEP_NIL, SEP_NIL},
        {CVC4::Kind::SEP_EMP, SEP_EMP},
        {CVC4::Kind::SEP_PTO, SEP_PTO},
        {CVC4::Kind::SEP_STAR, SEP_STAR},
        {CVC4::Kind::SEP_WAND, SEP_WAND},
        /* Sets ------------------------------------------------------------ */
        {CVC4::Kind::EMPTYSET, EMPTYSET},
        {CVC4::Kind::UNION, UNION},
        {CVC4::Kind::INTERSECTION, INTERSECTION},
        {CVC4::Kind::SETMINUS, SETMINUS},
        {CVC4::Kind::SUBSET, SUBSET},
        {CVC4::Kind::MEMBER, MEMBER},
        {CVC4::Kind::SINGLETON, SINGLETON},
        {CVC4::Kind::INSERT, INSERT},
        {CVC4::Kind::CARD, CARD},
        {CVC4::Kind::COMPLEMENT, COMPLEMENT},
        {CVC4::Kind::UNIVERSE_SET, UNIVERSE_SET},
        {CVC4::Kind::JOIN, JOIN},
        {CVC4::Kind::PRODUCT, PRODUCT},
        {CVC4::Kind::TRANSPOSE, TRANSPOSE},
        {CVC4::Kind::TCLOSURE, TCLOSURE},
        {CVC4::Kind::JOIN_IMAGE, JOIN_IMAGE},
        {CVC4::Kind::IDEN, IDEN},
        /* Strings --------------------------------------------------------- */
        {CVC4::Kind::STRING_CONCAT, STRING_CONCAT},
        {CVC4::Kind::STRING_IN_REGEXP, STRING_IN_REGEXP},
        {CVC4::Kind::STRING_LENGTH, STRING_LENGTH},
        {CVC4::Kind::STRING_SUBSTR, STRING_SUBSTR},
        {CVC4::Kind::STRING_CHARAT, STRING_CHARAT},
        {CVC4::Kind::STRING_STRCTN, STRING_STRCTN},
        {CVC4::Kind::STRING_STRIDOF, STRING_STRIDOF},
        {CVC4::Kind::STRING_STRREPL, STRING_STRREPL},
        {CVC4::Kind::STRING_PREFIX, STRING_PREFIX},
        {CVC4::Kind::STRING_SUFFIX, STRING_SUFFIX},
        {CVC4::Kind::STRING_ITOS, STRING_ITOS},
        {CVC4::Kind::STRING_STOI, STRING_STOI},
        {CVC4::Kind::CONST_STRING, CONST_STRING},
        {CVC4::Kind::STRING_TO_REGEXP, STRING_TO_REGEXP},
        {CVC4::Kind::REGEXP_CONCAT, REGEXP_CONCAT},
        {CVC4::Kind::REGEXP_UNION, REGEXP_UNION},
        {CVC4::Kind::REGEXP_INTER, REGEXP_INTER},
        {CVC4::Kind::REGEXP_STAR, REGEXP_STAR},
        {CVC4::Kind::REGEXP_PLUS, REGEXP_PLUS},
        {CVC4::Kind::REGEXP_OPT, REGEXP_OPT},
        {CVC4::Kind::REGEXP_RANGE, REGEXP_RANGE},
        {CVC4::Kind::REGEXP_LOOP, REGEXP_LOOP},
        {CVC4::Kind::REGEXP_EMPTY, REGEXP_EMPTY},
        {CVC4::Kind::REGEXP_SIGMA, REGEXP_SIGMA},
        /* Quantifiers ----------------------------------------------------- */
        {CVC4::Kind::FORALL, FORALL},
        {CVC4::Kind::EXISTS, EXISTS},
        /* ----------------------------------------------------------------- */
        {CVC4::Kind::LAST_KIND, LAST_KIND},
    };

namespace {

bool isDefinedKind(Kind k) { return k > UNDEFINED_KIND && k < LAST_KIND; }

#ifdef CVC4_ASSERTIONS
bool isDefinedIntKind(CVC4::Kind k)
{
  return k != CVC4::Kind::UNDEFINED_KIND && k != CVC4::Kind::LAST_KIND;
}
#endif

Kind intToExtKind(CVC4::Kind k)
{
  auto it = s_kinds_internal.find(k);
  if (it == s_kinds_internal.end())
  {
    return INTERNAL_KIND;
  }
  return it->second;
}

CVC4::Kind extToIntKind(Kind k)
{
  auto it = s_kinds.find(k);
  if (it == s_kinds.end())
  {
    return CVC4::Kind::UNDEFINED_KIND;
  }
  return it->second;
}

uint32_t minArity(Kind k)
{
  Assert(isDefinedKind(k));
  Assert(isDefinedIntKind(extToIntKind(k)));
  return CVC4::ExprManager::minArity(extToIntKind(k));
}

uint32_t maxArity(Kind k)
{
  Assert(isDefinedKind(k));
  Assert(isDefinedIntKind(extToIntKind(k)));
  return CVC4::ExprManager::maxArity(extToIntKind(k));
}
}  // namespace

std::string kindToString(Kind k)
{
  return k == INTERNAL_KIND ? "INTERNAL_KIND"
                            : CVC4::kind::kindToString(extToIntKind(k));
}

std::ostream& operator<<(std::ostream& out, Kind k)
{
  switch (k)
  {
    case INTERNAL_KIND: out << "INTERNAL_KIND"; break;
    default: out << extToIntKind(k);
  }
  return out;
}

size_t KindHashFunction::operator()(Kind k) const { return k; }

/* -------------------------------------------------------------------------- */
/* API guard helpers                                                          */
/* -------------------------------------------------------------------------- */

namespace {

class CVC4ApiExceptionStream
{
 public:
  CVC4ApiExceptionStream() {}
  /* Note: This needs to be explicitly set to 'noexcept(false)' since it is
   * a destructor that throws an exception and in C++11 all destructors
   * default to noexcept(true) (else this triggers a call to std::terminate). */
  ~CVC4ApiExceptionStream() noexcept(false)
  {
    if (!std::uncaught_exception())
    {
      throw CVC4ApiException(d_stream.str());
    }
  }

  std::ostream& ostream() { return d_stream; }

 private:
  std::stringstream d_stream;
};

#define CVC4_API_CHECK(cond) \
  CVC4_PREDICT_FALSE(cond)   \
  ? (void)0 : OstreamVoider() & CVC4ApiExceptionStream().ostream()

#define CVC4_API_CHECK_NOT_NULL                                           \
  CVC4_API_CHECK(!isNull()) << "Invalid call to '" << __PRETTY_FUNCTION__ \
                            << "', expected non-null object";

#define CVC4_API_ARG_CHECK_NOT_NULL(arg) \
  CVC4_API_CHECK(arg != nullptr)         \
      << "Invalid null argument for '" << #arg << "'";

#define CVC4_API_KIND_CHECK(kind)     \
  CVC4_API_CHECK(isDefinedKind(kind)) \
      << "Invalid kind '" << kindToString(kind) << "'";

#define CVC4_API_KIND_CHECK_EXPECTED(cond, kind) \
  CVC4_PREDICT_FALSE(cond)                       \
  ? (void)0                                      \
  : OstreamVoider()                              \
          & CVC4ApiExceptionStream().ostream()   \
                << "Invalid kind '" << kindToString(kind) << "', expected "

#define CVC4_API_ARG_CHECK_EXPECTED(cond, arg)                      \
  CVC4_PREDICT_FALSE(cond)                                          \
  ? (void)0                                                         \
  : OstreamVoider()                                                 \
          & CVC4ApiExceptionStream().ostream()                      \
                << "Invalid argument '" << arg << "' for '" << #arg \
                << "', expected "

#define CVC4_API_ARG_SIZE_CHECK_EXPECTED(cond, arg) \
  CVC4_PREDICT_FALSE(cond)                          \
  ? (void)0                                         \
  : OstreamVoider()                                 \
          & CVC4ApiExceptionStream().ostream()      \
                << "Invalid size of argument '" << #arg << "', expected "

#define CVC4_API_ARG_AT_INDEX_CHECK_EXPECTED(cond, what, arg, idx)          \
  CVC4_PREDICT_FALSE(cond)                                                  \
  ? (void)0                                                                 \
  : OstreamVoider()                                                         \
          & CVC4ApiExceptionStream().ostream()                              \
                << "Invalid " << what << " '" << arg << "' at index" << idx \
                << ", expected "
}  // namespace

/* -------------------------------------------------------------------------- */
/* Result                                                                     */
/* -------------------------------------------------------------------------- */

Result::Result(const CVC4::Result& r) : d_result(new CVC4::Result(r)) {}

bool Result::isSat(void) const
{
  return d_result->getType() == CVC4::Result::TYPE_SAT
         && d_result->isSat() == CVC4::Result::SAT;
}

bool Result::isUnsat(void) const
{
  return d_result->getType() == CVC4::Result::TYPE_SAT
         && d_result->isSat() == CVC4::Result::UNSAT;
}

bool Result::isSatUnknown(void) const
{
  return d_result->getType() == CVC4::Result::TYPE_SAT
         && d_result->isSat() == CVC4::Result::SAT_UNKNOWN;
}

bool Result::isValid(void) const
{
  return d_result->getType() == CVC4::Result::TYPE_VALIDITY
         && d_result->isValid() == CVC4::Result::VALID;
}

bool Result::isInvalid(void) const
{
  return d_result->getType() == CVC4::Result::TYPE_VALIDITY
         && d_result->isValid() == CVC4::Result::INVALID;
}

bool Result::isValidUnknown(void) const
{
  return d_result->getType() == CVC4::Result::TYPE_VALIDITY
         && d_result->isValid() == CVC4::Result::VALIDITY_UNKNOWN;
}

bool Result::operator==(const Result& r) const
{
  return *d_result == *r.d_result;
}

bool Result::operator!=(const Result& r) const
{
  return *d_result != *r.d_result;
}

std::string Result::getUnknownExplanation(void) const
{
  std::stringstream ss;
  ss << d_result->whyUnknown();
  return ss.str();
}

std::string Result::toString(void) const { return d_result->toString(); }

// !!! This is only temporarily available until the parser is fully migrated
// to the new API. !!!
CVC4::Result Result::getResult(void) const { return *d_result; }

std::ostream& operator<<(std::ostream& out, const Result& r)
{
  out << r.toString();
  return out;
}

/* -------------------------------------------------------------------------- */
/* Sort                                                                       */
/* -------------------------------------------------------------------------- */

Sort::Sort(const CVC4::Type& t) : d_type(new CVC4::Type(t)) {}

Sort::Sort() : d_type(new CVC4::Type()) {}

Sort::~Sort() {}

bool Sort::operator==(const Sort& s) const { return *d_type == *s.d_type; }

bool Sort::operator!=(const Sort& s) const { return *d_type != *s.d_type; }

bool Sort::isNull() const { return d_type->isNull(); }

bool Sort::isBoolean() const { return d_type->isBoolean(); }

bool Sort::isInteger() const { return d_type->isInteger(); }

bool Sort::isReal() const { return d_type->isReal(); }

bool Sort::isString() const { return d_type->isString(); }

bool Sort::isRegExp() const { return d_type->isRegExp(); }

bool Sort::isRoundingMode() const { return d_type->isRoundingMode(); }

bool Sort::isBitVector() const { return d_type->isBitVector(); }

bool Sort::isFloatingPoint() const { return d_type->isFloatingPoint(); }

bool Sort::isDatatype() const { return d_type->isDatatype(); }

bool Sort::isParametricDatatype() const
{
  if (!d_type->isDatatype()) return false;
  DatatypeType* type = static_cast<DatatypeType*>(d_type.get());
  return type->isParametric();
}

bool Sort::isFunction() const { return d_type->isFunction(); }

bool Sort::isPredicate() const { return d_type->isPredicate(); }

bool Sort::isTuple() const { return d_type->isTuple(); }

bool Sort::isRecord() const { return d_type->isRecord(); }

bool Sort::isArray() const { return d_type->isArray(); }

bool Sort::isSet() const { return d_type->isSet(); }

bool Sort::isUninterpretedSort() const { return d_type->isSort(); }

bool Sort::isSortConstructor() const { return d_type->isSortConstructor(); }

bool Sort::isFirstClass() const { return d_type->isFirstClass(); }

bool Sort::isFunctionLike() const { return d_type->isFunctionLike(); }

Datatype Sort::getDatatype() const
{
  CVC4_API_CHECK(isDatatype()) << "Expected datatype sort.";
  DatatypeType* type = static_cast<DatatypeType*>(d_type.get());
  return type->getDatatype();
}

Sort Sort::instantiate(const std::vector<Sort>& params) const
{
  CVC4_API_CHECK(isParametricDatatype() || isSortConstructor())
      << "Expected parametric datatype or sort constructor sort.";
  std::vector<Type> tparams;
  for (const Sort& s : params)
  {
    tparams.push_back(*s.d_type.get());
  }
  if (d_type->isDatatype())
  {
    DatatypeType* type = static_cast<DatatypeType*>(d_type.get());
    return type->instantiate(tparams);
  }
  Assert(d_type->isSortConstructor());
  return static_cast<SortConstructorType*>(d_type.get())->instantiate(tparams);
}

std::string Sort::toString() const { return d_type->toString(); }

// !!! This is only temporarily available until the parser is fully migrated
// to the new API. !!!
CVC4::Type Sort::getType(void) const { return *d_type; }

/* Function sort ------------------------------------------------------- */

size_t Sort::getFunctionArity() const
{
  CVC4_API_CHECK(isFunction()) << "Not a function sort.";
  return static_cast<FunctionType*>(d_type.get())->getArity();
}

std::vector<Sort> Sort::getFunctionDomainSorts() const
{
  CVC4_API_CHECK(isFunction()) << "Not a function sort.";
  std::vector<CVC4::Type> types =
      static_cast<FunctionType*>(d_type.get())->getArgTypes();
  return typeVectorToSorts(types);
}

Sort Sort::getFunctionCodomainSort() const
{
  CVC4_API_CHECK(isFunction()) << "Not a function sort.";
  return static_cast<FunctionType*>(d_type.get())->getRangeType();
}

/* Array sort ---------------------------------------------------------- */

Sort Sort::getArrayIndexSort() const
{
  CVC4_API_CHECK(isArray()) << "Not an array sort.";
  return static_cast<ArrayType*>(d_type.get())->getIndexType();
}

Sort Sort::getArrayElementSort() const
{
  CVC4_API_CHECK(isArray()) << "Not an array sort.";
  return static_cast<ArrayType*>(d_type.get())->getConstituentType();
}

/* Set sort ------------------------------------------------------------ */

Sort Sort::getSetElementSort() const
{
  CVC4_API_CHECK(isSet()) << "Not a set sort.";
  return static_cast<SetType*>(d_type.get())->getElementType();
}

/* Uninterpreted sort -------------------------------------------------- */

std::string Sort::getUninterpretedSortName() const
{
  CVC4_API_CHECK(isUninterpretedSort()) << "Not an uninterpreted sort.";
  return static_cast<SortType*>(d_type.get())->getName();
}

bool Sort::isUninterpretedSortParameterized() const
{
  CVC4_API_CHECK(isUninterpretedSort()) << "Not an uninterpreted sort.";
  return static_cast<SortType*>(d_type.get())->isParameterized();
}

std::vector<Sort> Sort::getUninterpretedSortParamSorts() const
{
  CVC4_API_CHECK(isUninterpretedSort()) << "Not an uninterpreted sort.";
  std::vector<CVC4::Type> types =
      static_cast<SortType*>(d_type.get())->getParamTypes();
  return typeVectorToSorts(types);
}

/* Sort constructor sort ----------------------------------------------- */

std::string Sort::getSortConstructorName() const
{
  CVC4_API_CHECK(isSortConstructor()) << "Not a sort constructor sort.";
  return static_cast<SortConstructorType*>(d_type.get())->getName();
}

size_t Sort::getSortConstructorArity() const
{
  CVC4_API_CHECK(isSortConstructor()) << "Not a sort constructor sort.";
  return static_cast<SortConstructorType*>(d_type.get())->getArity();
}

/* Bit-vector sort ----------------------------------------------------- */

uint32_t Sort::getBVSize() const
{
  CVC4_API_CHECK(isBitVector()) << "Not a bit-vector sort.";
  return static_cast<BitVectorType*>(d_type.get())->getSize();
}

/* Floating-point sort ------------------------------------------------- */

uint32_t Sort::getFPExponentSize() const
{
  CVC4_API_CHECK(isFloatingPoint()) << "Not a floating-point sort.";
  return static_cast<FloatingPointType*>(d_type.get())->getExponentSize();
}

uint32_t Sort::getFPSignificandSize() const
{
  CVC4_API_CHECK(isFloatingPoint()) << "Not a floating-point sort.";
  return static_cast<FloatingPointType*>(d_type.get())->getSignificandSize();
}

/* Datatype sort ------------------------------------------------------- */

std::vector<Sort> Sort::getDatatypeParamSorts() const
{
  CVC4_API_CHECK(isParametricDatatype()) << "Not a parametric datatype sort.";
  std::vector<CVC4::Type> types =
      static_cast<DatatypeType*>(d_type.get())->getParamTypes();
  return typeVectorToSorts(types);
}

size_t Sort::getDatatypeArity() const
{
  CVC4_API_CHECK(isDatatype()) << "Not a datatype sort.";
  return static_cast<DatatypeType*>(d_type.get())->getArity();
}

/* Tuple sort ---------------------------------------------------------- */

size_t Sort::getTupleLength() const
{
  CVC4_API_CHECK(isTuple()) << "Not a tuple sort.";
  return static_cast<DatatypeType*>(d_type.get())->getTupleLength();
}

std::vector<Sort> Sort::getTupleSorts() const
{
  CVC4_API_CHECK(isTuple()) << "Not a tuple sort.";
  std::vector<CVC4::Type> types =
      static_cast<DatatypeType*>(d_type.get())->getTupleTypes();
  return typeVectorToSorts(types);
}

/* --------------------------------------------------------------------- */

std::vector<Sort> Sort::typeVectorToSorts(
    const std::vector<CVC4::Type>& types) const
{
  std::vector<Sort> res;
  for (const CVC4::Type& t : types)
  {
    res.push_back(Sort(t));
  }
  return res;
}

/* --------------------------------------------------------------------- */

std::ostream& operator<<(std::ostream& out, const Sort& s)
{
  out << s.toString();
  return out;
}

size_t SortHashFunction::operator()(const Sort& s) const
{
  return TypeHashFunction()(*s.d_type);
}

/* -------------------------------------------------------------------------- */
/* Term                                                                       */
/* -------------------------------------------------------------------------- */

Term::Term() : d_expr(new CVC4::Expr()) {}

Term::Term(const CVC4::Expr& e) : d_expr(new CVC4::Expr(e)) {}

Term::~Term() {}

bool Term::operator==(const Term& t) const { return *d_expr == *t.d_expr; }

bool Term::operator!=(const Term& t) const { return *d_expr != *t.d_expr; }

Kind Term::getKind() const
{
  CVC4_API_CHECK_NOT_NULL;
  return intToExtKind(d_expr->getKind());
}

Sort Term::getSort() const
{
  CVC4_API_CHECK_NOT_NULL;
  return Sort(d_expr->getType());
}

bool Term::isNull() const { return d_expr->isNull(); }

Term Term::notTerm() const
{
  try
  {
    return d_expr->notExpr();
  }
  catch (TypeCheckingException& e)
  {
    throw CVC4ApiException(e.getMessage());
  }
}

Term Term::andTerm(const Term& t) const
{
  try
  {
    return d_expr->andExpr(*t.d_expr);
  }
  catch (TypeCheckingException& e)
  {
    throw CVC4ApiException(e.getMessage());
  }
}

Term Term::orTerm(const Term& t) const
{
  try
  {
    return d_expr->orExpr(*t.d_expr);
  }
  catch (TypeCheckingException& e)
  {
    throw CVC4ApiException(e.getMessage());
  }
}

Term Term::xorTerm(const Term& t) const
{
  try
  {
    return d_expr->xorExpr(*t.d_expr);
  }
  catch (TypeCheckingException& e)
  {
    throw CVC4ApiException(e.getMessage());
  }
}

Term Term::eqTerm(const Term& t) const
{
  try
  {
    return d_expr->eqExpr(*t.d_expr);
  }
  catch (TypeCheckingException& e)
  {
    throw CVC4ApiException(e.getMessage());
  }
}

Term Term::impTerm(const Term& t) const
{
  try
  {
    return d_expr->impExpr(*t.d_expr);
  }
  catch (TypeCheckingException& e)
  {
    throw CVC4ApiException(e.getMessage());
  }
}

Term Term::iteTerm(const Term& then_t, const Term& else_t) const
{
  try
  {
    return d_expr->iteExpr(*then_t.d_expr, *else_t.d_expr);
  }
  catch (TypeCheckingException& e)
  {
    throw CVC4ApiException(e.getMessage());
  }
}

std::string Term::toString() const { return d_expr->toString(); }

Term::const_iterator::const_iterator() : d_iterator(nullptr) {}

Term::const_iterator::const_iterator(void* it) : d_iterator(it) {}

Term::const_iterator::const_iterator(const const_iterator& it)
    : d_iterator(nullptr)
{
  if (it.d_iterator != nullptr)
  {
    d_iterator = new CVC4::Expr::const_iterator(
        *static_cast<CVC4::Expr::const_iterator*>(it.d_iterator));
  }
}

Term::const_iterator& Term::const_iterator::operator=(const const_iterator& it)
{
  delete static_cast<CVC4::Expr::const_iterator*>(d_iterator);
  d_iterator = new CVC4::Expr::const_iterator(
      *static_cast<CVC4::Expr::const_iterator*>(it.d_iterator));
  return *this;
}

Term::const_iterator::~const_iterator()
{
  delete static_cast<CVC4::Expr::const_iterator*>(d_iterator);
}

bool Term::const_iterator::operator==(const const_iterator& it) const
{
  if (d_iterator == nullptr || it.d_iterator == nullptr)
  {
    return false;
  }
  return *static_cast<CVC4::Expr::const_iterator*>(d_iterator)
         == *static_cast<CVC4::Expr::const_iterator*>(it.d_iterator);
}

bool Term::const_iterator::operator!=(const const_iterator& it) const
{
  return !(*this == it);
}

Term::const_iterator& Term::const_iterator::operator++()
{
  Assert(d_iterator != nullptr);
  ++*static_cast<CVC4::Expr::const_iterator*>(d_iterator);
  return *this;
}

Term::const_iterator Term::const_iterator::operator++(int)
{
  Assert(d_iterator != nullptr);
  const_iterator it = *this;
  ++*static_cast<CVC4::Expr::const_iterator*>(d_iterator);
  return it;
}

Term Term::const_iterator::operator*() const
{
  Assert(d_iterator != nullptr);
  return Term(**static_cast<CVC4::Expr::const_iterator*>(d_iterator));
}

Term::const_iterator Term::begin() const
{
  return Term::const_iterator(new CVC4::Expr::const_iterator(d_expr->begin()));
}

Term::const_iterator Term::end() const
{
  return Term::const_iterator(new CVC4::Expr::const_iterator(d_expr->end()));
}

// !!! This is only temporarily available until the parser is fully migrated
// to the new API. !!!
CVC4::Expr Term::getExpr(void) const { return *d_expr; }

std::ostream& operator<<(std::ostream& out, const Term& t)
{
  out << t.toString();
  return out;
}

std::ostream& operator<<(std::ostream& out, const std::vector<Term>& vector)
{
  container_to_stream(out, vector);
  return out;
}

std::ostream& operator<<(std::ostream& out, const std::set<Term>& set)
{
  container_to_stream(out, set);
  return out;
}

std::ostream& operator<<(
    std::ostream& out,
    const std::unordered_set<Term, TermHashFunction>& unordered_set)
{
  container_to_stream(out, unordered_set);
  return out;
}

template <typename V>
std::ostream& operator<<(std::ostream& out, const std::map<Term, V>& map)
{
  container_to_stream(out, map);
  return out;
}

template <typename V>
std::ostream& operator<<(
    std::ostream& out,
    const std::unordered_map<Term, V, TermHashFunction>& unordered_map)
{
  container_to_stream(out, unordered_map);
  return out;
}

size_t TermHashFunction::operator()(const Term& t) const
{
  return ExprHashFunction()(*t.d_expr);
}

/* -------------------------------------------------------------------------- */
/* OpTerm                                                                     */
/* -------------------------------------------------------------------------- */

OpTerm::OpTerm() : d_expr(new CVC4::Expr()) {}

OpTerm::OpTerm(const CVC4::Expr& e) : d_expr(new CVC4::Expr(e)) {}

OpTerm::~OpTerm() {}

bool OpTerm::operator==(const OpTerm& t) const { return *d_expr == *t.d_expr; }

bool OpTerm::operator!=(const OpTerm& t) const { return *d_expr != *t.d_expr; }

Kind OpTerm::getKind() const
{
  CVC4_API_CHECK_NOT_NULL;
  return intToExtKind(d_expr->getKind());
}

Sort OpTerm::getSort() const
{
  CVC4_API_CHECK_NOT_NULL;
  return Sort(d_expr->getType());
}

bool OpTerm::isNull() const { return d_expr->isNull(); }

std::string OpTerm::toString() const { return d_expr->toString(); }

// !!! This is only temporarily available until the parser is fully migrated
// to the new API. !!!
CVC4::Expr OpTerm::getExpr(void) const { return *d_expr; }

std::ostream& operator<<(std::ostream& out, const OpTerm& t)
{
  out << t.toString();
  return out;
}

size_t OpTermHashFunction::operator()(const OpTerm& t) const
{
  return ExprHashFunction()(*t.d_expr);
}

/* -------------------------------------------------------------------------- */
/* Datatypes                                                                  */
/* -------------------------------------------------------------------------- */

/* DatatypeSelectorDecl ----------------------------------------------------- */

DatatypeSelectorDecl::DatatypeSelectorDecl(const std::string& name, Sort sort)
    : d_name(name), d_sort(sort)
{
}

DatatypeSelectorDecl::DatatypeSelectorDecl(const std::string& name,
                                           DatatypeDeclSelfSort sort)
    : d_name(name), d_sort(Sort(CVC4::Type()))
{
}

std::string DatatypeSelectorDecl::toString() const
{
  std::stringstream ss;
  ss << d_name << ": " << d_sort;
  return ss.str();
}

std::ostream& operator<<(std::ostream& out, const DatatypeDecl& dtdecl)
{
  out << dtdecl.toString();
  return out;
}

/* DatatypeConstructorDecl -------------------------------------------------- */

DatatypeConstructorDecl::DatatypeConstructorDecl(const std::string& name)
    : d_ctor(new CVC4::DatatypeConstructor(name))
{
}

void DatatypeConstructorDecl::addSelector(const DatatypeSelectorDecl& stor)
{
  CVC4::Type t = *stor.d_sort.d_type;
  if (t.isNull())
  {
    d_ctor->addArg(stor.d_name, DatatypeSelfType());
  }
  else
  {
    d_ctor->addArg(stor.d_name, t);
  }
}

std::string DatatypeConstructorDecl::toString() const
{
  std::stringstream ss;
  ss << *d_ctor;
  return ss.str();
}

// !!! This is only temporarily available until the parser is fully migrated
// to the new API. !!!
CVC4::DatatypeConstructor DatatypeConstructorDecl::getDatatypeConstructor(
    void) const
{
  return *d_ctor;
}

std::ostream& operator<<(std::ostream& out,
                         const DatatypeConstructorDecl& ctordecl)
{
  out << ctordecl.toString();
  return out;
}

/* DatatypeDecl ------------------------------------------------------------- */

DatatypeDecl::DatatypeDecl(const std::string& name, bool isCoDatatype)
    : d_dtype(new CVC4::Datatype(name, isCoDatatype))
{
}

DatatypeDecl::DatatypeDecl(const std::string& name,
                           Sort param,
                           bool isCoDatatype)
    : d_dtype(new CVC4::Datatype(
          name, std::vector<Type>{*param.d_type}, isCoDatatype))
{
}

DatatypeDecl::DatatypeDecl(const std::string& name,
                           const std::vector<Sort>& params,
                           bool isCoDatatype)
{
  std::vector<Type> tparams;
  for (const Sort& s : params)
  {
    tparams.push_back(*s.d_type);
  }
  d_dtype = std::shared_ptr<CVC4::Datatype>(
      new CVC4::Datatype(name, tparams, isCoDatatype));
}

DatatypeDecl::~DatatypeDecl() {}

void DatatypeDecl::addConstructor(const DatatypeConstructorDecl& ctor)
{
  d_dtype->addConstructor(*ctor.d_ctor);
}

size_t DatatypeDecl::getNumConstructors() const
{
  return d_dtype->getNumConstructors();
}

bool DatatypeDecl::isParametric() const { return d_dtype->isParametric(); }

std::string DatatypeDecl::toString() const
{
  std::stringstream ss;
  ss << *d_dtype;
  return ss.str();
}

// !!! This is only temporarily available until the parser is fully migrated
// to the new API. !!!
CVC4::Datatype DatatypeDecl::getDatatype(void) const { return *d_dtype; }

std::ostream& operator<<(std::ostream& out,
                         const DatatypeSelectorDecl& stordecl)
{
  out << stordecl.toString();
  return out;
}

/* DatatypeSelector --------------------------------------------------------- */

DatatypeSelector::DatatypeSelector() { d_stor = nullptr; }

DatatypeSelector::DatatypeSelector(const CVC4::DatatypeConstructorArg& stor)
    : d_stor(new CVC4::DatatypeConstructorArg(stor))
{
}

DatatypeSelector::~DatatypeSelector() {}

std::string DatatypeSelector::toString() const
{
  std::stringstream ss;
  ss << *d_stor;
  return ss.str();
}

// !!! This is only temporarily available until the parser is fully migrated
// to the new API. !!!
CVC4::DatatypeConstructorArg DatatypeSelector::getDatatypeConstructorArg(
    void) const
{
  return *d_stor;
}

std::ostream& operator<<(std::ostream& out, const DatatypeSelector& stor)
{
  out << stor.toString();
  return out;
}

/* DatatypeConstructor ------------------------------------------------------ */

DatatypeConstructor::DatatypeConstructor() { d_ctor = nullptr; }

DatatypeConstructor::DatatypeConstructor(const CVC4::DatatypeConstructor& ctor)
    : d_ctor(new CVC4::DatatypeConstructor(ctor))
{
}

DatatypeConstructor::~DatatypeConstructor() {}

bool DatatypeConstructor::isResolved() const { return d_ctor->isResolved(); }

Term DatatypeConstructor::getConstructorTerm() const
{
  CVC4_API_CHECK(isResolved()) << "Expected resolved datatype constructor.";
  return Term(d_ctor->getConstructor());
}

DatatypeSelector DatatypeConstructor::operator[](const std::string& name) const
{
  // CHECK: selector with name exists?
  // CHECK: is resolved?
  return (*d_ctor)[name];
}

DatatypeSelector DatatypeConstructor::getSelector(const std::string& name) const
{
  // CHECK: cons with name exists?
  // CHECK: is resolved?
  return (*d_ctor)[name];
}

Term DatatypeConstructor::getSelectorTerm(const std::string& name) const
{
  // CHECK: cons with name exists?
  // CHECK: is resolved?
  return d_ctor->getSelector(name);
}

DatatypeConstructor::const_iterator DatatypeConstructor::begin() const
{
  return DatatypeConstructor::const_iterator(*d_ctor, true);
}

DatatypeConstructor::const_iterator DatatypeConstructor::end() const
{
  return DatatypeConstructor::const_iterator(*d_ctor, false);
}

DatatypeConstructor::const_iterator::const_iterator(
    const CVC4::DatatypeConstructor& ctor, bool begin)
{
  d_int_stors = ctor.getArgs();
  const std::vector<CVC4::DatatypeConstructorArg>* sels =
      static_cast<const std::vector<CVC4::DatatypeConstructorArg>*>(
          d_int_stors);
  for (const auto& s : *sels)
  {
    /* Can not use emplace_back here since constructor is private. */
    d_stors.push_back(DatatypeSelector(s));
  }
  d_idx = begin ? 0 : sels->size();
}

DatatypeConstructor::const_iterator& DatatypeConstructor::const_iterator::
operator=(const DatatypeConstructor::const_iterator& it)
{
  d_int_stors = it.d_int_stors;
  d_stors = it.d_stors;
  d_idx = it.d_idx;
  return *this;
}

const DatatypeSelector& DatatypeConstructor::const_iterator::operator*() const
{
  return d_stors[d_idx];
}

const DatatypeSelector* DatatypeConstructor::const_iterator::operator->() const
{
  return &d_stors[d_idx];
}

DatatypeConstructor::const_iterator& DatatypeConstructor::const_iterator::
operator++()
{
  ++d_idx;
  return *this;
}

DatatypeConstructor::const_iterator DatatypeConstructor::const_iterator::
operator++(int)
{
  DatatypeConstructor::const_iterator it(*this);
  ++d_idx;
  return it;
}

bool DatatypeConstructor::const_iterator::operator==(
    const DatatypeConstructor::const_iterator& other) const
{
  return d_int_stors == other.d_int_stors && d_idx == other.d_idx;
}

bool DatatypeConstructor::const_iterator::operator!=(
    const DatatypeConstructor::const_iterator& other) const
{
  return d_int_stors != other.d_int_stors || d_idx != other.d_idx;
}

std::string DatatypeConstructor::toString() const
{
  std::stringstream ss;
  ss << *d_ctor;
  return ss.str();
}

// !!! This is only temporarily available until the parser is fully migrated
// to the new API. !!!
CVC4::DatatypeConstructor DatatypeConstructor::getDatatypeConstructor(
    void) const
{
  return *d_ctor;
}

std::ostream& operator<<(std::ostream& out, const DatatypeConstructor& ctor)
{
  out << ctor.toString();
  return out;
}

/* Datatype ----------------------------------------------------------------- */

Datatype::Datatype(const CVC4::Datatype& dtype)
    : d_dtype(new CVC4::Datatype(dtype))
{
}

Datatype::~Datatype() {}

DatatypeConstructor Datatype::operator[](size_t idx) const
{
  // CHECK (maybe): is resolved?
  CVC4_API_CHECK(idx < getNumConstructors()) << "Index out of bounds.";
  return (*d_dtype)[idx];
}

DatatypeConstructor Datatype::operator[](const std::string& name) const
{
  // CHECK: cons with name exists?
  // CHECK: is resolved?
  return (*d_dtype)[name];
}

DatatypeConstructor Datatype::getConstructor(const std::string& name) const
{
  // CHECK: cons with name exists?
  // CHECK: is resolved?
  return (*d_dtype)[name];
}

Term Datatype::getConstructorTerm(const std::string& name) const
{
  // CHECK: cons with name exists?
  // CHECK: is resolved?
  return d_dtype->getConstructor(name);
}

size_t Datatype::getNumConstructors() const
{
  return d_dtype->getNumConstructors();
}

bool Datatype::isParametric() const { return d_dtype->isParametric(); }

Datatype::const_iterator Datatype::begin() const
{
  return Datatype::const_iterator(*d_dtype, true);
}

Datatype::const_iterator Datatype::end() const
{
  return Datatype::const_iterator(*d_dtype, false);
}

// !!! This is only temporarily available until the parser is fully migrated
// to the new API. !!!
CVC4::Datatype Datatype::getDatatype(void) const { return *d_dtype; }

Datatype::const_iterator::const_iterator(const CVC4::Datatype& dtype,
                                         bool begin)
{
  d_int_ctors = dtype.getConstructors();
  const std::vector<CVC4::DatatypeConstructor>* cons =
      static_cast<const std::vector<CVC4::DatatypeConstructor>*>(d_int_ctors);
  for (const auto& c : *cons)
  {
    /* Can not use emplace_back here since constructor is private. */
    d_ctors.push_back(DatatypeConstructor(c));
  }
  d_idx = begin ? 0 : cons->size();
}

Datatype::const_iterator& Datatype::const_iterator::operator=(
    const Datatype::const_iterator& it)
{
  d_int_ctors = it.d_int_ctors;
  d_ctors = it.d_ctors;
  d_idx = it.d_idx;
  return *this;
}

const DatatypeConstructor& Datatype::const_iterator::operator*() const
{
  return d_ctors[d_idx];
}

const DatatypeConstructor* Datatype::const_iterator::operator->() const
{
  return &d_ctors[d_idx];
}

Datatype::const_iterator& Datatype::const_iterator::operator++()
{
  ++d_idx;
  return *this;
}

Datatype::const_iterator Datatype::const_iterator::operator++(int)
{
  Datatype::const_iterator it(*this);
  ++d_idx;
  return it;
}

bool Datatype::const_iterator::operator==(
    const Datatype::const_iterator& other) const
{
  return d_int_ctors == other.d_int_ctors && d_idx == other.d_idx;
}

bool Datatype::const_iterator::operator!=(
    const Datatype::const_iterator& other) const
{
  return d_int_ctors != other.d_int_ctors || d_idx != other.d_idx;
}

/* -------------------------------------------------------------------------- */
/* Rounding Mode for Floating Points                                          */
/* -------------------------------------------------------------------------- */

const static std::
    unordered_map<RoundingMode, CVC4::RoundingMode, RoundingModeHashFunction>
        s_rmodes{
            {ROUND_NEAREST_TIES_TO_EVEN,
             CVC4::RoundingMode::roundNearestTiesToEven},
            {ROUND_TOWARD_POSITIVE, CVC4::RoundingMode::roundTowardPositive},
            {ROUND_TOWARD_NEGATIVE, CVC4::RoundingMode::roundTowardNegative},
            {ROUND_TOWARD_ZERO, CVC4::RoundingMode::roundTowardZero},
            {ROUND_NEAREST_TIES_TO_AWAY,
             CVC4::RoundingMode::roundNearestTiesToAway},
        };

const static std::unordered_map<CVC4::RoundingMode,
                                RoundingMode,
                                CVC4::RoundingModeHashFunction>
    s_rmodes_internal{
        {CVC4::RoundingMode::roundNearestTiesToEven,
         ROUND_NEAREST_TIES_TO_EVEN},
        {CVC4::RoundingMode::roundTowardPositive, ROUND_TOWARD_POSITIVE},
        {CVC4::RoundingMode::roundTowardNegative, ROUND_TOWARD_NEGATIVE},
        {CVC4::RoundingMode::roundTowardZero, ROUND_TOWARD_ZERO},
        {CVC4::RoundingMode::roundNearestTiesToAway,
         ROUND_NEAREST_TIES_TO_AWAY},
    };

size_t RoundingModeHashFunction::operator()(const RoundingMode& rm) const
{
  return size_t(rm);
}

/* -------------------------------------------------------------------------- */
/* Solver                                                                     */
/* -------------------------------------------------------------------------- */

Solver::Solver(Options* opts)
{
  Options* o = opts == nullptr ? new Options() : opts;
  d_exprMgr.reset(new ExprManager(*o));
  d_smtEngine.reset(new SmtEngine(d_exprMgr.get()));
  d_rng.reset(new Random((*o)[options::seed]));
  if (opts == nullptr) delete o;
}

Solver::~Solver() {}

/* Sorts Handling                                                             */
/* -------------------------------------------------------------------------- */

Sort Solver::getNullSort(void) const { return Type(); }

Sort Solver::getBooleanSort(void) const { return d_exprMgr->booleanType(); }

Sort Solver::getIntegerSort(void) const { return d_exprMgr->integerType(); }

Sort Solver::getRealSort(void) const { return d_exprMgr->realType(); }

Sort Solver::getRegExpSort(void) const { return d_exprMgr->regExpType(); }

Sort Solver::getStringSort(void) const { return d_exprMgr->stringType(); }

Sort Solver::getRoundingmodeSort(void) const
{
  return d_exprMgr->roundingModeType();
}

/* Create sorts ------------------------------------------------------- */

Sort Solver::mkArraySort(Sort indexSort, Sort elemSort) const
{
  CVC4_API_ARG_CHECK_EXPECTED(!indexSort.isNull(), indexSort)
      << "non-null index sort";
  CVC4_API_ARG_CHECK_EXPECTED(!elemSort.isNull(), elemSort)
      << "non-null element sort";
  return d_exprMgr->mkArrayType(*indexSort.d_type, *elemSort.d_type);
}

Sort Solver::mkBitVectorSort(uint32_t size) const
{
  CVC4_API_ARG_CHECK_EXPECTED(size > 0, size) << "size > 0";
  return d_exprMgr->mkBitVectorType(size);
}

Sort Solver::mkFloatingPointSort(uint32_t exp, uint32_t sig) const
{
  CVC4_API_ARG_CHECK_EXPECTED(exp > 0, exp) << "exponent size > 0";
  CVC4_API_ARG_CHECK_EXPECTED(sig > 0, sig) << "significand size > 0";
  return d_exprMgr->mkFloatingPointType(exp, sig);
}

Sort Solver::mkDatatypeSort(DatatypeDecl dtypedecl) const
{
  CVC4_API_ARG_CHECK_EXPECTED(dtypedecl.getNumConstructors() > 0, dtypedecl)
      << "a datatype declaration with at least one constructor";
  return d_exprMgr->mkDatatypeType(*dtypedecl.d_dtype);
}

Sort Solver::mkFunctionSort(Sort domain, Sort codomain) const
{
  CVC4_API_ARG_CHECK_EXPECTED(!codomain.isNull(), codomain)
      << "non-null codomain sort";
  CVC4_API_ARG_CHECK_EXPECTED(domain.isFirstClass(), domain)
      << "first-class sort as domain sort for function sort";
  CVC4_API_ARG_CHECK_EXPECTED(codomain.isFirstClass(), codomain)
      << "first-class sort as codomain sort for function sort";
  Assert(!codomain.isFunction()); /* A function sort is not first-class. */
  return d_exprMgr->mkFunctionType(*domain.d_type, *codomain.d_type);
}

Sort Solver::mkFunctionSort(const std::vector<Sort>& sorts, Sort codomain) const
{
  CVC4_API_ARG_SIZE_CHECK_EXPECTED(sorts.size() >= 1, sorts)
      << "at least one parameter sort for function sort";
  for (size_t i = 0, size = sorts.size(); i < size; ++i)
  {
    CVC4_API_ARG_AT_INDEX_CHECK_EXPECTED(
        !sorts[i].isNull(), "parameter sort", sorts[i], i)
        << "non-null sort";
    CVC4_API_ARG_AT_INDEX_CHECK_EXPECTED(
        sorts[i].isFirstClass(), "parameter sort", sorts[i], i)
        << "first-class sort as parameter sort for function sort";
  }
  CVC4_API_ARG_CHECK_EXPECTED(!codomain.isNull(), codomain)
      << "non-null codomain sort";
  CVC4_API_ARG_CHECK_EXPECTED(codomain.isFirstClass(), codomain)
      << "first-class sort as codomain sort for function sort";
  Assert(!codomain.isFunction()); /* A function sort is not first-class. */
  std::vector<Type> argTypes = sortVectorToTypes(sorts);
  return d_exprMgr->mkFunctionType(argTypes, *codomain.d_type);
}

Sort Solver::mkParamSort(const std::string& symbol) const
{
  return d_exprMgr->mkSort(symbol, ExprManager::SORT_FLAG_PLACEHOLDER);
}

Sort Solver::mkPredicateSort(const std::vector<Sort>& sorts) const
{
  CVC4_API_ARG_SIZE_CHECK_EXPECTED(sorts.size() >= 1, sorts)
      << "at least one parameter sort for predicate sort";
  for (size_t i = 0, size = sorts.size(); i < size; ++i)
  {
    CVC4_API_ARG_AT_INDEX_CHECK_EXPECTED(
        !sorts[i].isNull(), "parameter sort", sorts[i], i)
        << "non-null sort";
    CVC4_API_ARG_AT_INDEX_CHECK_EXPECTED(
        sorts[i].isFirstClass(), "parameter sort", sorts[i], i)
        << "first-class sort as parameter sort for predicate sort";
  }
  std::vector<Type> types = sortVectorToTypes(sorts);
  return d_exprMgr->mkPredicateType(types);
}

Sort Solver::mkRecordSort(
    const std::vector<std::pair<std::string, Sort>>& fields) const
{
  std::vector<std::pair<std::string, Type>> f;
  size_t i = 0;
  for (const auto& p : fields)
  {
    CVC4_API_ARG_AT_INDEX_CHECK_EXPECTED(
        !p.second.isNull(), "parameter sort", p.second, i)
        << "non-null sort";
    i += 1;
    f.emplace_back(p.first, *p.second.d_type);
  }
  return d_exprMgr->mkRecordType(Record(f));
}

Sort Solver::mkSetSort(Sort elemSort) const
{
  CVC4_API_ARG_CHECK_EXPECTED(!elemSort.isNull(), elemSort)
      << "non-null element sort";
  return d_exprMgr->mkSetType(*elemSort.d_type);
}

Sort Solver::mkUninterpretedSort(const std::string& symbol) const
{
  return d_exprMgr->mkSort(symbol);
}

Sort Solver::mkSortConstructorSort(const std::string& symbol,
                                   size_t arity) const
{
  CVC4_API_ARG_CHECK_EXPECTED(arity > 0, arity) << "an arity > 0";
  return d_exprMgr->mkSortConstructor(symbol, arity);
}

Sort Solver::mkTupleSort(const std::vector<Sort>& sorts) const
{
  for (size_t i = 0, size = sorts.size(); i < size; ++i)
  {
    CVC4_API_ARG_AT_INDEX_CHECK_EXPECTED(
        !sorts[i].isNull(), "parameter sort", sorts[i], i)
        << "non-null sort";
    CVC4_API_ARG_AT_INDEX_CHECK_EXPECTED(
        !sorts[i].isFunctionLike(), "parameter sort", sorts[i], i)
        << "non-function-like sort as parameter sort for tuple sort";
  }
  std::vector<Type> types = sortVectorToTypes(sorts);
  return d_exprMgr->mkTupleType(types);
}

std::vector<Type> Solver::sortVectorToTypes(
    const std::vector<Sort>& sorts) const
{
  std::vector<Type> res;
  for (const Sort& s : sorts)
  {
    res.push_back(*s.d_type);
  }
  return res;
}

/* Create consts                                                              */
/* -------------------------------------------------------------------------- */

Term Solver::mkTrue(void) const { return d_exprMgr->mkConst<bool>(true); }

Term Solver::mkFalse(void) const { return d_exprMgr->mkConst<bool>(false); }

Term Solver::mkBoolean(bool val) const { return d_exprMgr->mkConst<bool>(val); }

Term Solver::mkPi() const
<<<<<<< HEAD
=======
{
  return d_exprMgr->mkNullaryOperator(d_exprMgr->realType(), CVC4::kind::PI);
}

template <typename T>
Term Solver::mkConstHelper(T t) const
{
  try
  {
    Term res = d_exprMgr->mkConst(t);
    (void)res.d_expr->getType(true); /* kick off type checking */
    return res;
  }
  catch (CVC4::TypeCheckingException& e)
  {
    throw CVC4ApiException(e.getMessage());
  }
}

/* Split out to avoid nested API calls (problematic with API tracing). */
Term Solver::mkRealFromStrHelper(std::string s) const
>>>>>>> e4e8d99e
{
  try
  {
    /* CLN and GMP handle this case differently, CLN interprets it as 0, GMP
     * throws an std::invalid_argument exception. For consistency, we treat it
     * as invalid. */
    CVC4_API_ARG_CHECK_EXPECTED(s != ".", s)
        << "a string representing an integer, real or rational value.";
    CVC4::Rational r = s.find('/') != std::string::npos
                           ? CVC4::Rational(s)
                           : CVC4::Rational::fromDecimal(s);
    return mkConstHelper<CVC4::Rational>(r);
  }
  catch (std::invalid_argument& e)
  {
    throw CVC4ApiException(e.what());
  }
}

Term Solver::mkReal(const char* s) const
{
<<<<<<< HEAD
  return d_exprMgr->mkConst(Rational::fromDecimal(s));
=======
  CVC4_API_ARG_CHECK_NOT_NULL(s);
  return mkRealFromStrHelper(std::string(s));
>>>>>>> e4e8d99e
}

Term Solver::mkReal(const std::string& s) const
{
<<<<<<< HEAD
  return d_exprMgr->mkConst(Rational::fromDecimal(s));
=======
  return mkRealFromStrHelper(s);
>>>>>>> e4e8d99e
}

Term Solver::mkReal(int32_t val) const
{
  return mkConstHelper<CVC4::Rational>(CVC4::Rational(val));
}

Term Solver::mkReal(int64_t val) const
{
  return mkConstHelper<CVC4::Rational>(CVC4::Rational(val));
}

Term Solver::mkReal(uint32_t val) const
{
  return mkConstHelper<CVC4::Rational>(CVC4::Rational(val));
}

Term Solver::mkReal(uint64_t val) const
{
  return mkConstHelper<CVC4::Rational>(CVC4::Rational(val));
}

Term Solver::mkReal(int32_t num, int32_t den) const
{
  return mkConstHelper<CVC4::Rational>(CVC4::Rational(num, den));
}

Term Solver::mkReal(int64_t num, int64_t den) const
{
  return mkConstHelper<CVC4::Rational>(CVC4::Rational(num, den));
}

Term Solver::mkReal(uint32_t num, uint32_t den) const
{
  return mkConstHelper<CVC4::Rational>(CVC4::Rational(num, den));
}

Term Solver::mkReal(uint64_t num, uint64_t den) const
{
  return mkConstHelper<CVC4::Rational>(CVC4::Rational(num, den));
}

Term Solver::mkRegexpEmpty() const
{
  try
  {
    Term res =
        d_exprMgr->mkExpr(CVC4::kind::REGEXP_EMPTY, std::vector<CVC4::Expr>());
    (void)res.d_expr->getType(true); /* kick off type checking */
    return res;
  }
  catch (TypeCheckingException& e)
  {
    throw CVC4ApiException(e.getMessage());
  }
}

Term Solver::mkRegexpSigma() const
{
  try
  {
    Term res =
        d_exprMgr->mkExpr(CVC4::kind::REGEXP_SIGMA, std::vector<CVC4::Expr>());
    (void)res.d_expr->getType(true); /* kick off type checking */
    return res;
  }
  catch (TypeCheckingException& e)
  {
    throw CVC4ApiException(e.getMessage());
  }
}

Term Solver::mkEmptySet(Sort s) const
{
  CVC4_API_ARG_CHECK_EXPECTED(s.isNull() || s.isSet(), s)
      << "null sort or set sort";
  return mkConstHelper<CVC4::EmptySet>(CVC4::EmptySet(*s.d_type));
}

Term Solver::mkSepNil(Sort sort) const
{
  try
  {
    CVC4_API_ARG_CHECK_EXPECTED(!sort.isNull(), sort) << "non-null sort";
    Term res = d_exprMgr->mkNullaryOperator(*sort.d_type, CVC4::kind::SEP_NIL);
    (void)res.d_expr->getType(true); /* kick off type checking */
    return res;
  }
  catch (TypeCheckingException& e)
  {
    throw CVC4ApiException(e.getMessage());
  }
}

Term Solver::mkString(const char* s, bool useEscSequences) const
{
<<<<<<< HEAD
  return d_exprMgr->mkConst(String(s, useEscSequences));
=======
  return mkConstHelper<CVC4::String>(CVC4::String(s));
>>>>>>> e4e8d99e
}

Term Solver::mkString(const std::string& s, bool useEscSequences) const
{
<<<<<<< HEAD
  return d_exprMgr->mkConst(String(s, useEscSequences));
=======
  return mkConstHelper<CVC4::String>(CVC4::String(s));
>>>>>>> e4e8d99e
}

Term Solver::mkString(const unsigned char c) const
{
  return mkConstHelper<CVC4::String>(CVC4::String(std::string(1, c)));
}

Term Solver::mkString(const std::vector<unsigned>& s) const
{
  return mkConstHelper<CVC4::String>(CVC4::String(s));
}

Term Solver::mkUniverseSet(Sort sort) const
{
  try
  {
    CVC4_API_ARG_CHECK_EXPECTED(!sort.isNull(), sort) << "non-null sort";
    Term res =
        d_exprMgr->mkNullaryOperator(*sort.d_type, CVC4::kind::UNIVERSE_SET);
    (void)res.d_expr->getType(true); /* kick off type checking */
    return res;
  }
  catch (TypeCheckingException& e)
  {
    throw CVC4ApiException(e.getMessage());
  }
}

/* Split out to avoid nested API calls (problematic with API tracing). */
Term Solver::mkBVFromIntHelper(uint32_t size, uint64_t val) const
{
  CVC4_API_ARG_CHECK_EXPECTED(size > 0, size) << "a bit-width > 0";
  return mkConstHelper<CVC4::BitVector>(CVC4::BitVector(size, val));
}

Term Solver::mkBitVector(uint32_t size, uint64_t val) const
{
  return mkBVFromIntHelper(size, val);
}

/* Split out to avoid nested API calls (problematic with API tracing). */
Term Solver::mkBVFromStrHelper(std::string s, uint32_t base) const
{
  try
  {
    CVC4_API_ARG_CHECK_EXPECTED(!s.empty(), s) << "a non-empty string";
    CVC4_API_ARG_CHECK_EXPECTED(base == 2 || base == 16, s) << "base 2 or 16";
    return mkConstHelper<CVC4::BitVector>(CVC4::BitVector(s, base));
  }
  catch (std::invalid_argument& e)
  {
    throw CVC4ApiException(e.what());
  }
}

Term Solver::mkBitVector(const char* s, uint32_t base) const
{
  CVC4_API_ARG_CHECK_NOT_NULL(s);
  return mkBVFromStrHelper(std::string(s), base);
}

Term Solver::mkBitVector(const std::string& s, uint32_t base) const
{
  return mkBVFromStrHelper(s, base);
}

Term Solver::mkBitVector(const char* s, uint32_t base, uint32_t sz) const
{
  std::string str(s);
  return mkBitVector(str, base, sz);
}

Term Solver::mkBitVector(std::string& s, uint32_t base, uint32_t sz) const
{
  Integer val(s, base);
  CVC4_API_CHECK(val.modByPow2(sz) == val)
      << "Overflow in bitvector construction (specified bitvector size " << sz
      << " too small to hold value " << s << ")";
  return d_exprMgr->mkConst(BitVector(sz, val));
}

Term Solver::mkPosInf(uint32_t exp, uint32_t sig) const
{
  return d_exprMgr->mkConst(
      FloatingPoint::makeInf(FloatingPointSize(exp, sig), false));
}

Term Solver::mkNegInf(uint32_t exp, uint32_t sig) const
{
  return d_exprMgr->mkConst(
      FloatingPoint::makeInf(FloatingPointSize(exp, sig), true));
}

Term Solver::mkNaN(uint32_t exp, uint32_t sig) const
{
  return d_exprMgr->mkConst(
      FloatingPoint::makeNaN(FloatingPointSize(exp, sig)));
}

Term Solver::mkPosZero(uint32_t exp, uint32_t sig) const
{
  return d_exprMgr->mkConst(
      FloatingPoint::makeZero(FloatingPointSize(exp, sig), false));
}

Term Solver::mkNegZero(uint32_t exp, uint32_t sig) const
{
  return d_exprMgr->mkConst(
      FloatingPoint::makeZero(FloatingPointSize(exp, sig), true));
}

Term Solver::mkConst(RoundingMode rm) const
{
  try
  {
    return mkConstHelper<CVC4::RoundingMode>(s_rmodes.at(rm));
  }
  catch (std::invalid_argument& e)
  {
    throw CVC4ApiException(e.what());
  }
}

Term Solver::mkConst(Kind kind, Sort arg) const
{
  try
  {
    CVC4_API_ARG_CHECK_EXPECTED(
        (kind == EMPTYSET && arg.isNull()) || arg.isSet(), arg)
        << "null sort or set sort";
    CVC4_API_KIND_CHECK_EXPECTED(kind == EMPTYSET || kind == UNIVERSE_SET, kind)
        << "EMPTY_SET or UNIVERSE_SET";
    if (kind == EMPTYSET)
    {
      return mkConstHelper<CVC4::EmptySet>(CVC4::EmptySet(*arg.d_type));
    }
    else
    {
      Term res = d_exprMgr->mkNullaryOperator(*arg.d_type, extToIntKind(kind));
      (void)res.d_expr->getType(true); /* kick off type checking */
      return res;
    }
  }
  catch (TypeCheckingException& e)
  {
    throw CVC4ApiException(e.getMessage());
  }
}

Term Solver::mkConst(Kind kind, Sort arg1, int32_t arg2) const
{
  CVC4_API_ARG_CHECK_EXPECTED(!arg1.isNull(), arg1) << "non-null sort";
  CVC4_API_KIND_CHECK_EXPECTED(kind == UNINTERPRETED_CONSTANT, kind)
      << "UNINTERPRETED_CONSTANT";
  return mkConstHelper<CVC4::UninterpretedConstant>(
      CVC4::UninterpretedConstant(*arg1.d_type, arg2));
}

Term Solver::mkConst(Kind kind, bool arg) const
{
  CVC4_API_KIND_CHECK_EXPECTED(kind == CONST_BOOLEAN, kind) << "CONST_BOOLEAN";
  return mkConstHelper<bool>(arg);
}

/* Split out to avoid nested API calls (problematic with API tracing). */
Term Solver::mkConstFromStrHelper(Kind kind, std::string s) const
{
  CVC4_API_ARG_CHECK_EXPECTED(!s.empty(), s) << "a non-empty string";
  CVC4_API_KIND_CHECK_EXPECTED(
      kind == ABSTRACT_VALUE || kind == CONST_RATIONAL || kind == CONST_STRING,
      kind)
      << "ABSTRACT_VALUE or CONST_RATIONAL or CONST_STRING";
  if (kind == ABSTRACT_VALUE)
  {
    try
    {
      return d_exprMgr->mkConst(CVC4::AbstractValue(Integer(s, 10)));
      // do not call getType(), for abstract values, type can not be computed
      // until it is substituted away
    }
    catch (std::invalid_argument& e)
    {
      throw CVC4ApiException(e.what());
    }
    catch (TypeCheckingException& e)
    {
      throw CVC4ApiException(e.getMessage());
    }
  }
  else if (kind == CONST_RATIONAL)
  {
    return mkRealFromStrHelper(s);
  }
  return mkConstHelper<CVC4::String>(CVC4::String(s));
}

Term Solver::mkConst(Kind kind, const char* arg) const
{
  CVC4_API_ARG_CHECK_NOT_NULL(arg);
  return mkConstFromStrHelper(kind, std::string(arg));
}

Term Solver::mkConst(Kind kind, const std::string& arg) const
{
  return mkConstFromStrHelper(kind, arg);
}

/* Split out to avoid nested API calls (problematic with API tracing). */
Term Solver::mkConstFromStrHelper(Kind kind, std::string s, uint32_t a) const
{
  CVC4_API_ARG_CHECK_EXPECTED(!s.empty(), s) << "a non-empty string";
  CVC4_API_KIND_CHECK_EXPECTED(kind == CONST_BITVECTOR, kind)
      << "CONST_BITVECTOR";
  return mkBVFromStrHelper(s, a);
}

Term Solver::mkConst(Kind kind, const char* arg1, uint32_t arg2) const
{
  CVC4_API_ARG_CHECK_NOT_NULL(arg1);
  return mkConstFromStrHelper(kind, std::string(arg1), arg2);
}

Term Solver::mkConst(Kind kind, const std::string& arg1, uint32_t arg2) const
{
  return mkConstFromStrHelper(kind, arg1, arg2);
}

/* Split out to avoid nested API calls (problematic with API tracing). */
template <typename T>
Term Solver::mkConstFromIntHelper(Kind kind, T a) const
{
  CVC4_API_KIND_CHECK_EXPECTED(kind == ABSTRACT_VALUE || kind == CONST_RATIONAL,
                               kind)
      << "ABSTRACT_VALUE or CONST_RATIONAL";
  if (kind == ABSTRACT_VALUE)
  {
    try
    {
      return d_exprMgr->mkConst(CVC4::AbstractValue(Integer(a)));
      // do not call getType(), for abstract values, type can not be computed
      // until it is substituted away
    }
    catch (TypeCheckingException& e)
    {
      throw CVC4ApiException(e.getMessage());
    }
  }
  return mkConstHelper<CVC4::Rational>(CVC4::Rational(a));
}

Term Solver::mkConst(Kind kind, int32_t arg) const
{
  return mkConstFromIntHelper<int64_t>(kind, static_cast<int64_t>(arg));
}

Term Solver::mkConst(Kind kind, int64_t arg) const
{
  return mkConstFromIntHelper<int64_t>(kind, arg);
}

Term Solver::mkConst(Kind kind, uint32_t arg) const
{
  return mkConstFromIntHelper<uint64_t>(kind, static_cast<uint64_t>(arg));
}

Term Solver::mkConst(Kind kind, uint64_t arg) const
{
  return mkConstFromIntHelper<uint64_t>(kind, arg);
}

Term Solver::mkConst(Kind kind, uint32_t arg1, uint32_t arg2) const
{
  CVC4_API_KIND_CHECK_EXPECTED(
      kind == CONST_BITVECTOR || kind == CONST_RATIONAL, kind)
      << "CONST_BITVECTOR or CONST_RATIONAL";
  if (kind == CONST_BITVECTOR)
  {
    return mkBVFromIntHelper(arg1, arg2);
  }
  return mkConstHelper<CVC4::Rational>(CVC4::Rational(arg1, arg2));
}

Term Solver::mkConst(Kind kind, int32_t arg1, int32_t arg2) const
{
  CVC4_API_KIND_CHECK_EXPECTED(kind == CONST_RATIONAL, kind)
      << "CONST_RATIONAL";
  return mkConstHelper<CVC4::Rational>(CVC4::Rational(arg1, arg2));
}

Term Solver::mkConst(Kind kind, int64_t arg1, int64_t arg2) const
{
  CVC4_API_KIND_CHECK_EXPECTED(kind == CONST_RATIONAL, kind)
      << "CONST_RATIONAL";
  return mkConstHelper<CVC4::Rational>(CVC4::Rational(arg1, arg2));
}

Term Solver::mkConst(Kind kind, uint64_t arg1, uint64_t arg2) const
{
  CVC4_API_KIND_CHECK_EXPECTED(kind == CONST_RATIONAL, kind)
      << "CONST_RATIONAL";
  return mkConstHelper<CVC4::Rational>(CVC4::Rational(arg1, arg2));
}

Term Solver::mkConst(Kind kind, uint32_t arg1, uint64_t arg2) const
{
  CVC4_API_KIND_CHECK_EXPECTED(kind == CONST_BITVECTOR, kind)
      << "CONST_BITVECTOR";
  return mkBVFromIntHelper(arg1, arg2);
}

Term Solver::mkConst(Kind kind, uint32_t arg1, uint32_t arg2, Term arg3) const
{
  CVC4_API_KIND_CHECK_EXPECTED(kind == CONST_FLOATINGPOINT, kind)
      << "CONST_FLOATINGPOINT";
  CVC4_API_ARG_CHECK_EXPECTED(arg1 > 0, arg1) << "a value > 0";
  CVC4_API_ARG_CHECK_EXPECTED(arg2 > 0, arg2) << "a value > 0";
  uint32_t bw = arg1 + arg2;
  CVC4_API_ARG_CHECK_EXPECTED(bw == arg3.getSort().getBVSize(), arg3)
      << "a bit-vector constant with bit-width '" << bw << "'";
  CVC4_API_ARG_CHECK_EXPECTED(!arg3.isNull(), arg3) << "non-null term";
  CVC4_API_ARG_CHECK_EXPECTED(
      arg3.getSort().isBitVector() && arg3.d_expr->isConst(), arg3)
      << "bit-vector constant";
  return mkConstHelper<CVC4::FloatingPoint>(
      CVC4::FloatingPoint(arg1, arg2, arg3.d_expr->getConst<BitVector>()));
}

/* Create variables                                                           */
/* -------------------------------------------------------------------------- */

Term Solver::mkVar(const std::string& symbol, Sort sort) const
{
  try
  {
    CVC4_API_ARG_CHECK_EXPECTED(!sort.isNull(), sort) << "non-null sort";
    Term res = d_exprMgr->mkVar(symbol, *sort.d_type);
    (void)res.d_expr->getType(true); /* kick off type checking */
    return res;
  }
  catch (TypeCheckingException& e)
  {
    throw CVC4ApiException(e.getMessage());
  }
}

Term Solver::mkVar(Sort sort) const
{
  try
  {
    CVC4_API_ARG_CHECK_EXPECTED(!sort.isNull(), sort) << "non-null sort";
    Term res = d_exprMgr->mkVar(*sort.d_type);
    (void)res.d_expr->getType(true); /* kick off type checking */
    return res;
  }
  catch (TypeCheckingException& e)
  {
    throw CVC4ApiException(e.getMessage());
  }
}

Term Solver::mkBoundVar(const std::string& symbol, Sort sort) const
{
  try
  {
    CVC4_API_ARG_CHECK_EXPECTED(!sort.isNull(), sort) << "non-null sort";
    Term res = d_exprMgr->mkBoundVar(symbol, *sort.d_type);
    (void)res.d_expr->getType(true); /* kick off type checking */
    return res;
  }
  catch (TypeCheckingException& e)
  {
    throw CVC4ApiException(e.getMessage());
  }
}

Term Solver::mkBoundVar(Sort sort) const
{
  try
  {
    CVC4_API_ARG_CHECK_EXPECTED(!sort.isNull(), sort) << "non-null sort";
    Term res = d_exprMgr->mkBoundVar(*sort.d_type);
    (void)res.d_expr->getType(true); /* kick off type checking */
    return res;
  }
  catch (TypeCheckingException& e)
  {
    throw CVC4ApiException(e.getMessage());
  }
}

/* Create terms                                                               */
/* -------------------------------------------------------------------------- */

void Solver::checkMkTerm(Kind kind, uint32_t nchildren) const
{
  CVC4_API_KIND_CHECK(kind);
  Assert(isDefinedIntKind(extToIntKind(kind)));
  const CVC4::kind::MetaKind mk = kind::metaKindOf(extToIntKind(kind));
  CVC4_API_KIND_CHECK_EXPECTED(
      mk == kind::metakind::PARAMETERIZED || mk == kind::metakind::OPERATOR,
      kind)
      << "Only operator-style terms are created with mkTerm(), "
         "to create variables and constants see mkVar(), mkBoundVar(), "
         "and mkConst().";
  if (nchildren)
  {
    const uint32_t n =
        nchildren - (mk == CVC4::kind::metakind::PARAMETERIZED ? 1 : 0);
    CVC4_API_KIND_CHECK_EXPECTED(n >= minArity(kind) && n <= maxArity(kind),
                                 kind)
        << "Terms with kind " << kindToString(kind) << " must have at least "
        << minArity(kind) << " children and at most " << maxArity(kind)
        << " children (the one under construction has " << n << ")";
  }
}

void Solver::checkMkOpTerm(OpTerm opTerm, uint32_t nchildren) const
{
  const Kind kind = opTerm.getKind();
  Assert(isDefinedIntKind(extToIntKind(kind)));
  const CVC4::Kind int_kind = extToIntKind(kind);
  const CVC4::Kind int_op_kind =
      NodeManager::operatorToKind(opTerm.d_expr->getNode());
  CVC4_API_ARG_CHECK_EXPECTED(int_kind == kind::BUILTIN
                                  || CVC4::kind::metaKindOf(int_op_kind)
                                         == kind::metakind::PARAMETERIZED,
                              opTerm)
      << "This term constructor is for parameterized kinds only";
  if (nchildren)
  {
    uint32_t min_arity = ExprManager::minArity(int_op_kind);
    uint32_t max_arity = ExprManager::maxArity(int_op_kind);
    CVC4_API_KIND_CHECK_EXPECTED(
        nchildren >= min_arity && nchildren <= max_arity, kind)
        << "Terms with kind " << kindToString(kind) << " must have at least "
        << min_arity << " children and at most " << max_arity
        << " children (the one under construction has " << nchildren << ")";
  }
}

Term Solver::mkTerm(Kind kind) const
{
  try
  {
    CVC4_API_KIND_CHECK_EXPECTED(
        kind == PI || kind == REGEXP_EMPTY || kind == REGEXP_SIGMA, kind)
        << "PI or REGEXP_EMPTY or REGEXP_SIGMA";
    Term res;
    if (kind == REGEXP_EMPTY || kind == REGEXP_SIGMA)
    {
      CVC4::Kind k = extToIntKind(kind);
      Assert(isDefinedIntKind(k));
      res = d_exprMgr->mkExpr(k, std::vector<Expr>());
    }
    else
    {
      Assert(kind == PI);
      res = d_exprMgr->mkNullaryOperator(d_exprMgr->realType(), CVC4::kind::PI);
    }
    (void)res.d_expr->getType(true); /* kick off type checking */
    return res;
  }
  catch (TypeCheckingException& e)
  {
    throw CVC4ApiException(e.getMessage());
  }
}

Term Solver::mkTerm(Kind kind, Sort sort) const
{
  try
  {
    CVC4_API_KIND_CHECK_EXPECTED(kind == SEP_NIL, kind) << "SEP_NIL";
    Term res = d_exprMgr->mkNullaryOperator(*sort.d_type, extToIntKind(kind));
    (void)res.d_expr->getType(true); /* kick off type checking */
    return res;
  }
  catch (TypeCheckingException& e)
  {
    throw CVC4ApiException(e.getMessage());
  }
}

Term Solver::mkTerm(Kind kind, Term child) const
{
  try
  {
    CVC4_API_ARG_CHECK_EXPECTED(!child.isNull(), child) << "non-null term";
    checkMkTerm(kind, 1);
    Term res = d_exprMgr->mkExpr(extToIntKind(kind), *child.d_expr);
    (void)res.d_expr->getType(true); /* kick off type checking */
    return res;
  }
  catch (TypeCheckingException& e)
  {
    throw CVC4ApiException(e.getMessage());
  }
}

Term Solver::mkTerm(Kind kind, Term child1, Term child2) const
{
  try
  {
    CVC4_API_ARG_CHECK_EXPECTED(!child1.isNull(), child1) << "non-null term";
    CVC4_API_ARG_CHECK_EXPECTED(!child2.isNull(), child2) << "non-null term";
    checkMkTerm(kind, 2);
    Term res =
        d_exprMgr->mkExpr(extToIntKind(kind), *child1.d_expr, *child2.d_expr);
    (void)res.d_expr->getType(true); /* kick off type checking */
    return res;
  }
  catch (TypeCheckingException& e)
  {
    throw CVC4ApiException(e.getMessage());
  }
}

Term Solver::mkTerm(Kind kind, Term child1, Term child2, Term child3) const
{
  try
  {
    CVC4_API_ARG_CHECK_EXPECTED(!child1.isNull(), child1) << "non-null term";
    CVC4_API_ARG_CHECK_EXPECTED(!child2.isNull(), child2) << "non-null term";
    CVC4_API_ARG_CHECK_EXPECTED(!child3.isNull(), child3) << "non-null term";
    checkMkTerm(kind, 3);
    std::vector<Expr> echildren{*child1.d_expr, *child2.d_expr, *child3.d_expr};
    CVC4::Kind k = extToIntKind(kind);
    Assert(isDefinedIntKind(k));
    Term res = kind::isAssociative(k) ? d_exprMgr->mkAssociative(k, echildren)
                                      : d_exprMgr->mkExpr(k, echildren);
    (void)res.d_expr->getType(true); /* kick off type checking */
    return res;
  }
  catch (TypeCheckingException& e)
  {
    throw CVC4ApiException(e.getMessage());
  }
}

Term Solver::mkTerm(Kind kind, const std::vector<Term>& children) const
{
  try
  {
    for (size_t i = 0, size = children.size(); i < size; ++i)
    {
      CVC4_API_ARG_AT_INDEX_CHECK_EXPECTED(
          !children[i].isNull(), "parameter term", children[i], i)
          << "non-null term";
    }
    checkMkTerm(kind, children.size());
    std::vector<Expr> echildren = termVectorToExprs(children);
    CVC4::Kind k = extToIntKind(kind);
    Assert(isDefinedIntKind(k));
    Term res = kind::isAssociative(k) ? d_exprMgr->mkAssociative(k, echildren)
                                      : d_exprMgr->mkExpr(k, echildren);
    (void)res.d_expr->getType(true); /* kick off type checking */
    return res;
  }
  catch (TypeCheckingException& e)
  {
    throw CVC4ApiException(e.getMessage());
  }
}

Term Solver::mkTerm(OpTerm opTerm, Term child) const
{
  try
  {
    CVC4_API_ARG_CHECK_EXPECTED(!child.isNull(), child) << "non-null term";
    checkMkOpTerm(opTerm, 1);
    Term res = d_exprMgr->mkExpr(*opTerm.d_expr, *child.d_expr);
    (void)res.d_expr->getType(true); /* kick off type checking */
    return res;
  }
  catch (TypeCheckingException& e)
  {
    throw CVC4ApiException(e.getMessage());
  }
}

Term Solver::mkTerm(OpTerm opTerm, Term child1, Term child2) const
{
  try
  {
    CVC4_API_ARG_CHECK_EXPECTED(!child1.isNull(), child1) << "non-null term";
    CVC4_API_ARG_CHECK_EXPECTED(!child2.isNull(), child2) << "non-null term";
    checkMkOpTerm(opTerm, 2);
    Term res =
        d_exprMgr->mkExpr(*opTerm.d_expr, *child1.d_expr, *child2.d_expr);
    (void)res.d_expr->getType(true); /* kick off type checking */
    return res;
  }
  catch (TypeCheckingException& e)
  {
    throw CVC4ApiException(e.getMessage());
  }
}

Term Solver::mkTerm(OpTerm opTerm, Term child1, Term child2, Term child3) const
{
  try
  {
    CVC4_API_ARG_CHECK_EXPECTED(!child1.isNull(), child1) << "non-null term";
    CVC4_API_ARG_CHECK_EXPECTED(!child2.isNull(), child2) << "non-null term";
    CVC4_API_ARG_CHECK_EXPECTED(!child3.isNull(), child3) << "non-null term";
    checkMkOpTerm(opTerm, 3);
    Term res = d_exprMgr->mkExpr(
        *opTerm.d_expr, *child1.d_expr, *child2.d_expr, *child3.d_expr);
    (void)res.d_expr->getType(true); /* kick off type checking */
    return res;
  }
  catch (TypeCheckingException& e)
  {
    throw CVC4ApiException(e.getMessage());
  }
}

Term Solver::mkTerm(OpTerm opTerm, const std::vector<Term>& children) const
{
  try
  {
    for (size_t i = 0, size = children.size(); i < size; ++i)
    {
      CVC4_API_ARG_AT_INDEX_CHECK_EXPECTED(
          !children[i].isNull(), "parameter term", children[i], i)
          << "non-null term";
    }
    checkMkOpTerm(opTerm, children.size());
    std::vector<Expr> echildren = termVectorToExprs(children);
    Term res = d_exprMgr->mkExpr(*opTerm.d_expr, echildren);
    (void)res.d_expr->getType(true); /* kick off type checking */
    return res;
  }
  catch (TypeCheckingException& e)
  {
    throw CVC4ApiException(e.getMessage());
  }
}

Term Solver::mkTuple(const std::vector<Sort>& sorts,
                     const std::vector<Term>& terms) const
{
  CVC4_API_CHECK(sorts.size() == terms.size())
      << "Expected the same number of sorts and elements";
  std::vector<Term> args;
  for (size_t i = 0, size = sorts.size(); i < size; i++)
  {
    args.push_back(ensureTermSort(terms[i], sorts[i]));
  }

  Sort s = mkTupleSort(sorts);
  Datatype dt = s.getDatatype();
  args.insert(args.begin(), dt[0].getConstructorTerm());
  return mkTerm(APPLY_CONSTRUCTOR, args);
}

std::vector<Expr> Solver::termVectorToExprs(
    const std::vector<Term>& terms) const
{
  std::vector<Expr> res;
  for (const Term& t : terms)
  {
    res.push_back(*t.d_expr);
  }
  return res;
}

/* Create operator terms                                                      */
/* -------------------------------------------------------------------------- */

OpTerm Solver::mkOpTerm(Kind kind, Kind k)
{
  CVC4_API_KIND_CHECK_EXPECTED(kind == CHAIN_OP, kind) << "CHAIN_OP";
  return *mkConstHelper<CVC4::Chain>(CVC4::Chain(extToIntKind(k))).d_expr.get();
}

OpTerm Solver::mkOpTerm(Kind kind, const std::string& arg)
{
  CVC4_API_KIND_CHECK_EXPECTED(kind == RECORD_UPDATE_OP, kind)
      << "RECORD_UPDATE_OP";
  return *mkConstHelper<CVC4::RecordUpdate>(CVC4::RecordUpdate(arg))
              .d_expr.get();
}

OpTerm Solver::mkOpTerm(Kind kind, uint32_t arg)
{
  CVC4_API_KIND_CHECK(kind);
  OpTerm res;
  switch (kind)
  {
    case DIVISIBLE_OP:
      res = *mkConstHelper<CVC4::Divisible>(CVC4::Divisible(arg)).d_expr.get();
      break;
    case BITVECTOR_REPEAT_OP:
      res = *mkConstHelper<CVC4::BitVectorRepeat>(CVC4::BitVectorRepeat(arg))
                 .d_expr.get();
      break;
    case BITVECTOR_ZERO_EXTEND_OP:
      res = *mkConstHelper<CVC4::BitVectorZeroExtend>(
                 CVC4::BitVectorZeroExtend(arg))
                 .d_expr.get();
      break;
    case BITVECTOR_SIGN_EXTEND_OP:
      res = *mkConstHelper<CVC4::BitVectorSignExtend>(
                 CVC4::BitVectorSignExtend(arg))
                 .d_expr.get();
      break;
    case BITVECTOR_ROTATE_LEFT_OP:
      res = *mkConstHelper<CVC4::BitVectorRotateLeft>(
                 CVC4::BitVectorRotateLeft(arg))
                 .d_expr.get();
      break;
    case BITVECTOR_ROTATE_RIGHT_OP:
      res = *mkConstHelper<CVC4::BitVectorRotateRight>(
                 CVC4::BitVectorRotateRight(arg))
                 .d_expr.get();
      break;
    case INT_TO_BITVECTOR_OP:
      res = *mkConstHelper<CVC4::IntToBitVector>(CVC4::IntToBitVector(arg))
                 .d_expr.get();
      break;
    case FLOATINGPOINT_TO_UBV_OP:
      res = *mkConstHelper<CVC4::FloatingPointToUBV>(
                 CVC4::FloatingPointToUBV(arg))
                 .d_expr.get();
      break;
    case FLOATINGPOINT_TO_UBV_TOTAL_OP:
      res = *mkConstHelper<CVC4::FloatingPointToUBVTotal>(
                 CVC4::FloatingPointToUBVTotal(arg))
                 .d_expr.get();
      break;
    case FLOATINGPOINT_TO_SBV_OP:
      res = *mkConstHelper<CVC4::FloatingPointToSBV>(
                 CVC4::FloatingPointToSBV(arg))
                 .d_expr.get();
      break;
    case FLOATINGPOINT_TO_SBV_TOTAL_OP:
      res = *mkConstHelper<CVC4::FloatingPointToSBVTotal>(
                 CVC4::FloatingPointToSBVTotal(arg))
                 .d_expr.get();
      break;
    case TUPLE_UPDATE_OP:
      res = *mkConstHelper<CVC4::TupleUpdate>(CVC4::TupleUpdate(arg))
                 .d_expr.get();
      break;
    default:
      CVC4_API_KIND_CHECK_EXPECTED(false, kind)
          << "operator kind with uint32_t argument";
  }
  Assert(!res.isNull());
  return res;
}

OpTerm Solver::mkOpTerm(Kind kind, uint32_t arg1, uint32_t arg2)
{
  CVC4_API_KIND_CHECK(kind);
  OpTerm res;
  switch (kind)
  {
    case BITVECTOR_EXTRACT_OP:
      res = *mkConstHelper<CVC4::BitVectorExtract>(
                 CVC4::BitVectorExtract(arg1, arg2))
                 .d_expr.get();
      break;
    case FLOATINGPOINT_TO_FP_IEEE_BITVECTOR_OP:
      res = *mkConstHelper<CVC4::FloatingPointToFPIEEEBitVector>(
                 CVC4::FloatingPointToFPIEEEBitVector(arg1, arg2))
                 .d_expr.get();
      break;
    case FLOATINGPOINT_TO_FP_FLOATINGPOINT_OP:
      res = *mkConstHelper<CVC4::FloatingPointToFPFloatingPoint>(
                 CVC4::FloatingPointToFPFloatingPoint(arg1, arg2))
                 .d_expr.get();
      break;
    case FLOATINGPOINT_TO_FP_REAL_OP:
      res = *mkConstHelper<CVC4::FloatingPointToFPReal>(
                 CVC4::FloatingPointToFPReal(arg1, arg2))
                 .d_expr.get();
      break;
    case FLOATINGPOINT_TO_FP_SIGNED_BITVECTOR_OP:
      res = *mkConstHelper<CVC4::FloatingPointToFPSignedBitVector>(
                 CVC4::FloatingPointToFPSignedBitVector(arg1, arg2))
                 .d_expr.get();
      break;
    case FLOATINGPOINT_TO_FP_UNSIGNED_BITVECTOR_OP:
      res = *mkConstHelper<CVC4::FloatingPointToFPUnsignedBitVector>(
                 CVC4::FloatingPointToFPUnsignedBitVector(arg1, arg2))
                 .d_expr.get();
      break;
    case FLOATINGPOINT_TO_FP_GENERIC_OP:
      res = *mkConstHelper<CVC4::FloatingPointToFPGeneric>(
                 CVC4::FloatingPointToFPGeneric(arg1, arg2))
                 .d_expr.get();
      break;
    default:
      CVC4_API_KIND_CHECK_EXPECTED(false, kind)
          << "operator kind with two uint32_t arguments";
  }
  Assert(!res.isNull());
  return res;
}

/* Non-SMT-LIB commands                                                       */
/* -------------------------------------------------------------------------- */

Term Solver::simplify(const Term& t)
{
  return d_smtEngine->simplify(*t.d_expr);
}

Result Solver::checkValid(void) const
{
  // CHECK:
  // if d_queryMade -> incremental enabled
  CVC4::Result r = d_smtEngine->query();
  return Result(r);
}

Result Solver::checkValidAssuming(Term assumption) const
{
  // CHECK:
  // if assumptions.size() > 0:  incremental enabled?
  CVC4::Result r = d_smtEngine->query(*assumption.d_expr);
  return Result(r);
}

Result Solver::checkValidAssuming(const std::vector<Term>& assumptions) const
{
  // CHECK:
  // if assumptions.size() > 0:  incremental enabled?
  std::vector<Expr> eassumptions = termVectorToExprs(assumptions);
  CVC4::Result r = d_smtEngine->query(eassumptions);
  return Result(r);
}

/* SMT-LIB commands                                                           */
/* -------------------------------------------------------------------------- */

/**
 *  ( assert <term> )
 */
void Solver::assertFormula(Term term) const
{
  // CHECK:
  // NodeManager::fromExprManager(d_exprMgr)
  // == NodeManager::fromExprManager(expr.getExprManager())
  d_smtEngine->assertFormula(*term.d_expr);
}

/**
 *  ( check-sat )
 */
Result Solver::checkSat(void) const
{
  // CHECK:
  // if d_queryMade -> incremental enabled
  CVC4::Result r = d_smtEngine->checkSat();
  return Result(r);
}

/**
 *  ( check-sat-assuming ( <prop_literal> ) )
 */
Result Solver::checkSatAssuming(Term assumption) const
{
  // CHECK:
  // if assumptions.size() > 0:  incremental enabled?
  CVC4::Result r = d_smtEngine->checkSat(*assumption.d_expr);
  return Result(r);
}

/**
 *  ( check-sat-assuming ( <prop_literal>* ) )
 */
Result Solver::checkSatAssuming(const std::vector<Term>& assumptions) const
{
  // CHECK:
  // if assumptions.size() > 0:  incremental enabled?
  std::vector<Expr> eassumptions = termVectorToExprs(assumptions);
  CVC4::Result r = d_smtEngine->checkSat(eassumptions);
  return Result(r);
}

/**
 *  ( declare-const <symbol> <sort> )
 */
Term Solver::declareConst(const std::string& symbol, Sort sort) const
{
  return d_exprMgr->mkVar(symbol, *sort.d_type);
}

/**
 *  ( declare-datatype <symbol> <datatype_decl> )
 */
Sort Solver::declareDatatype(
    const std::string& symbol,
    const std::vector<DatatypeConstructorDecl>& ctors) const
{
  DatatypeDecl dtdecl(symbol);
  for (const DatatypeConstructorDecl& ctor : ctors)
  {
    dtdecl.addConstructor(ctor);
  }
  return mkDatatypeSort(dtdecl);
}

/**
 *  ( declare-fun <symbol> () <sort> )
 */
Term Solver::declareFun(const std::string& symbol, Sort sort) const
{
  Type type = *sort.d_type;
  return d_exprMgr->mkVar(symbol, type);
}

/**
 *  ( declare-fun <symbol> ( <sort>* ) <sort> )
 */
Term Solver::declareFun(const std::string& symbol,
                        const std::vector<Sort>& sorts,
                        Sort sort) const
{
  for (size_t i = 0, size = sorts.size(); i < size; ++i)
  {
    CVC4_API_ARG_AT_INDEX_CHECK_EXPECTED(
        sorts[i].isFirstClass(), "parameter sort", sorts[i], i)
        << "first-class sort as parameter sort for function sort";
  }
  CVC4_API_ARG_CHECK_EXPECTED(sort.isFirstClass(), sort)
      << "first-class sort as function codomain sort";
  Assert(!sort.isFunction()); /* A function sort is not first-class. */
  Type type = *sort.d_type;
  if (!sorts.empty())
  {
    std::vector<Type> types = sortVectorToTypes(sorts);
    type = d_exprMgr->mkFunctionType(types, type);
  }
  return d_exprMgr->mkVar(symbol, type);
}

/**
 *  ( declare-sort <symbol> <numeral> )
 */
Sort Solver::declareSort(const std::string& symbol, uint32_t arity) const
{
  if (arity == 0) return d_exprMgr->mkSort(symbol);
  return d_exprMgr->mkSortConstructor(symbol, arity);
}

/**
 *  ( define-fun <function_def> )
 */
Term Solver::defineFun(const std::string& symbol,
                       const std::vector<Term>& bound_vars,
                       Sort sort,
                       Term term) const
{
  // CHECK:
  // for bv in bound_vars:
  // NodeManager::fromExprManager(d_exprMgr)
  // == NodeManager::fromExprManager(bv.getExprManager())
  // NodeManager::fromExprManager(d_exprMgr)
  // == NodeManager::fromExprManager(expr.getExprManager())
  // CHECK: not recursive
  CVC4_API_ARG_CHECK_EXPECTED(sort.isFirstClass(), sort)
      << "first-class sort as codomain sort for function sort";
  // CHECK:
  // for v in bound_vars: is bound var
  std::vector<Type> domain_types;
  for (size_t i = 0, size = bound_vars.size(); i < size; ++i)
  {
    CVC4::Type t = bound_vars[i].d_expr->getType();
    CVC4_API_ARG_AT_INDEX_CHECK_EXPECTED(
        t.isFirstClass(), "sort of parameter", bound_vars[i], i)
        << "first-class sort of parameter of defined function";
    domain_types.push_back(t);
  }
  CVC4_API_CHECK(sort == term.getSort())
      << "Invalid sort of function body '" << term << "', expected '" << sort
      << "'";
  Type type = *sort.d_type;
  if (!domain_types.empty())
  {
    type = d_exprMgr->mkFunctionType(domain_types, type);
  }
  Expr fun = d_exprMgr->mkVar(symbol, type);
  std::vector<Expr> ebound_vars = termVectorToExprs(bound_vars);
  d_smtEngine->defineFunction(fun, ebound_vars, *term.d_expr);
  return fun;
}

Term Solver::defineFun(Term fun,
                       const std::vector<Term>& bound_vars,
                       Term term) const
{
  // CHECK:
  // NodeManager::fromExprManager(d_exprMgr)
  // == NodeManager::fromExprManager(bv.getExprManager())
  // NodeManager::fromExprManager(d_exprMgr)
  // == NodeManager::fromExprManager(expr.getExprManager())
  CVC4_API_ARG_CHECK_EXPECTED(fun.getSort().isFunction(), fun) << "function";
  std::vector<Sort> domain_sorts = fun.getSort().getFunctionDomainSorts();
  size_t size = bound_vars.size();
  CVC4_API_ARG_SIZE_CHECK_EXPECTED(size == domain_sorts.size(), bound_vars)
      << "'" << domain_sorts.size() << "'";
  for (size_t i = 0; i < size; ++i)
  {
    CVC4_API_ARG_AT_INDEX_CHECK_EXPECTED(
        domain_sorts[i] == bound_vars[i].getSort(),
        "sort of parameter",
        bound_vars[i],
        i)
        << "'" << domain_sorts[i] << "'";
  }
  Sort codomain = fun.getSort().getFunctionCodomainSort();
  CVC4_API_CHECK(codomain == term.getSort())
      << "Invalid sort of function body '" << term << "', expected '"
      << codomain << "'";

  // CHECK: not recursive
  // CHECK:
  // for v in bound_vars: is bound var
  std::vector<Expr> ebound_vars = termVectorToExprs(bound_vars);
  d_smtEngine->defineFunction(*fun.d_expr, ebound_vars, *term.d_expr);
  return fun;
}

/**
 *  ( define-fun-rec <function_def> )
 */
Term Solver::defineFunRec(const std::string& symbol,
                          const std::vector<Term>& bound_vars,
                          Sort sort,
                          Term term) const
{
  // CHECK:
  // for bv in bound_vars:
  // NodeManager::fromExprManager(d_exprMgr)
  // == NodeManager::fromExprManager(bv.getExprManager())
  // NodeManager::fromExprManager(d_exprMgr)
  // == NodeManager::fromExprManager(expr.getExprManager())
  CVC4_API_ARG_CHECK_EXPECTED(sort.isFirstClass(), sort)
      << "first-class sort as function codomain sort";
  Assert(!sort.isFunction()); /* A function sort is not first-class. */
  // CHECK:
  // for v in bound_vars: is bound var
  std::vector<Type> domain_types;
  for (size_t i = 0, size = bound_vars.size(); i < size; ++i)
  {
    CVC4::Type t = bound_vars[i].d_expr->getType();
    CVC4_API_ARG_AT_INDEX_CHECK_EXPECTED(
        t.isFirstClass(), "sort of parameter", bound_vars[i], i)
        << "first-class sort of parameter of defined function";
    domain_types.push_back(t);
  }
  CVC4_API_CHECK(sort == term.getSort())
      << "Invalid sort of function body '" << term << "', expected '" << sort
      << "'";
  Type type = *sort.d_type;
  if (!domain_types.empty())
  {
    type = d_exprMgr->mkFunctionType(domain_types, type);
  }
  Expr fun = d_exprMgr->mkVar(symbol, type);
  std::vector<Expr> ebound_vars = termVectorToExprs(bound_vars);
  d_smtEngine->defineFunctionRec(fun, ebound_vars, *term.d_expr);
  return fun;
}

Term Solver::defineFunRec(Term fun,
                          const std::vector<Term>& bound_vars,
                          Term term) const
{
  // CHECK:
  // for bv in bound_vars:
  // NodeManager::fromExprManager(d_exprMgr)
  // == NodeManager::fromExprManager(bv.getExprManager())
  // NodeManager::fromExprManager(d_exprMgr)
  // == NodeManager::fromExprManager(expr.getExprManager())
  CVC4_API_ARG_CHECK_EXPECTED(fun.getSort().isFunction(), fun) << "function";
  std::vector<Sort> domain_sorts = fun.getSort().getFunctionDomainSorts();
  size_t size = bound_vars.size();
  CVC4_API_ARG_SIZE_CHECK_EXPECTED(size == domain_sorts.size(), bound_vars)
      << "'" << domain_sorts.size() << "'";
  for (size_t i = 0; i < size; ++i)
  {
    CVC4_API_ARG_AT_INDEX_CHECK_EXPECTED(
        domain_sorts[i] == bound_vars[i].getSort(),
        "sort of parameter",
        bound_vars[i],
        i)
        << "'" << domain_sorts[i] << "'";
  }
  Sort codomain = fun.getSort().getFunctionCodomainSort();
  CVC4_API_CHECK(codomain == term.getSort())
      << "Invalid sort of function body '" << term << "', expected '"
      << codomain << "'";
  // CHECK:
  // for v in bound_vars: is bound var
  std::vector<Expr> ebound_vars = termVectorToExprs(bound_vars);
  d_smtEngine->defineFunctionRec(*fun.d_expr, ebound_vars, *term.d_expr);
  return fun;
}

/**
 *  ( define-funs-rec ( <function_decl>^{n+1} ) ( <term>^{n+1} ) )
 */
void Solver::defineFunsRec(const std::vector<Term>& funs,
                           const std::vector<std::vector<Term>>& bound_vars,
                           const std::vector<Term>& terms) const
{
  // CHECK:
  // for f in funs:
  // NodeManager::fromExprManager(d_exprMgr)
  // == NodeManager::fromExprManager(f.getExprManager())
  // for bv in bound_vars:
  // NodeManager::fromExprManager(d_exprMgr)
  // == NodeManager::fromExprManager(bv.getExprManager())
  // NodeManager::fromExprManager(d_exprMgr)
  // == NodeManager::fromExprManager(expr.getExprManager())
  size_t funs_size = funs.size();
  CVC4_API_ARG_SIZE_CHECK_EXPECTED(funs_size == bound_vars.size(), bound_vars)
      << "'" << funs_size << "'";
  for (size_t j = 0; j < funs_size; ++j)
  {
    const Term& fun = funs[j];
    const std::vector<Term>& bvars = bound_vars[j];
    const Term& term = terms[j];

    CVC4_API_ARG_CHECK_EXPECTED(fun.getSort().isFunction(), fun) << "function";
    std::vector<Sort> domain_sorts = fun.getSort().getFunctionDomainSorts();
    size_t size = bvars.size();
    CVC4_API_ARG_SIZE_CHECK_EXPECTED(size == domain_sorts.size(), bvars)
        << "'" << domain_sorts.size() << "'";
    for (size_t i = 0; i < size; ++i)
    {
      CVC4_API_ARG_AT_INDEX_CHECK_EXPECTED(
          domain_sorts[i] == bvars[i].getSort(),
          "sort of parameter",
          bvars[i],
          i)
          << "'" << domain_sorts[i] << "' in parameter bound_vars[" << j << "]";
    }
    Sort codomain = fun.getSort().getFunctionCodomainSort();
    CVC4_API_ARG_AT_INDEX_CHECK_EXPECTED(
        codomain == term.getSort(), "sort of function body", term, j)
        << "'" << codomain << "'";
  }
  // CHECK:
  // for bv in bound_vars (for v in bv): is bound var
  std::vector<Expr> efuns = termVectorToExprs(funs);
  std::vector<std::vector<Expr>> ebound_vars;
  for (const auto& v : bound_vars)
  {
    ebound_vars.push_back(termVectorToExprs(v));
  }
  std::vector<Expr> exprs = termVectorToExprs(terms);
  d_smtEngine->defineFunctionsRec(efuns, ebound_vars, exprs);
}

/**
 *  ( echo <std::string> )
 */
void Solver::echo(std::ostream& out, const std::string& str) const
{
  out << str;
}

/**
 *  ( get-assertions )
 */
std::vector<Term> Solver::getAssertions(void) const
{
  std::vector<Expr> assertions = d_smtEngine->getAssertions();
  /* Can not use
   *   return std::vector<Term>(assertions.begin(), assertions.end());
   * here since constructor is private */
  std::vector<Term> res;
  for (const Expr& e : assertions)
  {
    res.push_back(Term(e));
  }
  return res;
}

/**
 *  ( get-assignment )
 */
std::vector<std::pair<Term, Term>> Solver::getAssignment(void) const
{
  // CHECK: produce-models set
  // CHECK: result sat
  std::vector<std::pair<Expr, Expr>> assignment = d_smtEngine->getAssignment();
  std::vector<std::pair<Term, Term>> res;
  for (const auto& p : assignment)
  {
    res.emplace_back(Term(p.first), Term(p.second));
  }
  return res;
}

/**
 *  ( get-info <info_flag> )
 */
std::string Solver::getInfo(const std::string& flag) const
{
  // CHECK: flag valid?
  return d_smtEngine->getInfo(flag).toString();
}

/**
 *  ( get-option <keyword> )
 */
std::string Solver::getOption(const std::string& option) const
{
  // CHECK: option exists?
  SExpr res = d_smtEngine->getOption(option);
  return res.toString();
}

/**
 *  ( get-unsat-assumptions )
 */
std::vector<Term> Solver::getUnsatAssumptions(void) const
{
  // CHECK: incremental?
  // CHECK: option produce-unsat-assumptions set?
  // CHECK: last check sat/valid result is unsat/invalid
  std::vector<Expr> uassumptions = d_smtEngine->getUnsatAssumptions();
  /* Can not use
   *   return std::vector<Term>(uassumptions.begin(), uassumptions.end());
   * here since constructor is private */
  std::vector<Term> res;
  for (const Expr& e : uassumptions)
  {
    res.push_back(Term(e));
  }
  return res;
}

/**
 *  ( get-unsat-core )
 */
std::vector<Term> Solver::getUnsatCore(void) const
{
  // CHECK: result unsat?
  UnsatCore core = d_smtEngine->getUnsatCore();
  /* Can not use
   *   return std::vector<Term>(core.begin(), core.end());
   * here since constructor is private */
  std::vector<Term> res;
  for (const Expr& e : core)
  {
    res.push_back(Term(e));
  }
  return res;
}

/**
 *  ( get-value ( <term> ) )
 */
Term Solver::getValue(Term term) const
{
  // CHECK:
  // NodeManager::fromExprManager(d_exprMgr)
  // == NodeManager::fromExprManager(expr.getExprManager())
  return d_smtEngine->getValue(*term.d_expr);
}

/**
 *  ( get-value ( <term>+ ) )
 */
std::vector<Term> Solver::getValue(const std::vector<Term>& terms) const
{
  // CHECK:
  // for e in exprs:
  // NodeManager::fromExprManager(d_exprMgr)
  // == NodeManager::fromExprManager(e.getExprManager())
  std::vector<Term> res;
  for (const Term& t : terms)
  {
    /* Can not use emplace_back here since constructor is private. */
    res.push_back(Term(d_smtEngine->getValue(*t.d_expr)));
  }
  return res;
}

/**
 *  ( pop <numeral> )
 */
void Solver::pop(uint32_t nscopes) const
{
  // CHECK: incremental enabled?
  // CHECK: nscopes <= d_smtEngine->d_userLevels.size()
  for (uint32_t n = 0; n < nscopes; ++n)
  {
    d_smtEngine->pop();
  }
}

void Solver::printModel(std::ostream& out) const
{
  // CHECK: produce-models?
  out << *d_smtEngine->getModel();
}

/**
 *  ( push <numeral> )
 */
void Solver::push(uint32_t nscopes) const
{
  // CHECK: incremental enabled?
  for (uint32_t n = 0; n < nscopes; ++n)
  {
    d_smtEngine->push();
  }
}

/**
 *  ( reset )
 */
void Solver::reset(void) const { d_smtEngine->reset(); }

/**
 *  ( reset-assertions )
 */
void Solver::resetAssertions(void) const { d_smtEngine->resetAssertions(); }

/**
 *  ( set-info <attribute> )
 */
void Solver::setInfo(const std::string& keyword, const std::string& value) const
{
  // CHECK:
  // if keyword == "cvc4-logic": value must be string
  // if keyword == "status": must be sat, unsat or unknown
  // if keyword == "smt-lib-version": supported?
  d_smtEngine->setInfo(keyword, value);
}

/**
 *  ( set-logic <symbol> )
 */
void Solver::setLogic(const std::string& logic) const
{
  // CHECK: !d_smtEngine->d_fullyInited
  d_smtEngine->setLogic(logic);
}

/**
 *  ( set-option <option> )
 */
void Solver::setOption(const std::string& option,
                       const std::string& value) const
{
  // CHECK: option exists?
  // CHECK: !d_smtEngine->d_fullInited, else option can't be set
  d_smtEngine->setOption(option, value);
}

Term Solver::ensureTermSort(const Term& t, const Sort& s) const
{
  CVC4_API_CHECK(t.getSort() == s || (t.getSort().isInteger() && s.isReal()))
      << "Expected conversion from Int to Real";

  if (t.getSort() == s)
  {
    return t;
  }

  // Integers are reals, too
  Assert(t.getSort().isReal());
  Term res = t;
  if (t.getSort().isInteger())
  {
    // Must cast to Real to ensure correct type is passed to parametric type
    // constructors. We do this cast using division with 1. This has the
    // advantage wrt using TO_REAL since (constant) division is always included
    // in the theory.
    res = mkTerm(DIVISION, *t.d_expr, mkReal(1));
  }
  Assert(res.getSort() == s);
  return res;
}

/**
 * !!! This is only temporarily available until the parser is fully migrated to
 * the new API. !!!
 */
ExprManager* Solver::getExprManager(void) const { return d_exprMgr.get(); }

/**
 * !!! This is only temporarily available until the parser is fully migrated to
 * the new API. !!!
 */
SmtEngine* Solver::getSmtEngine(void) const { return d_smtEngine.get(); }

}  // namespace api
}  // namespace CVC4<|MERGE_RESOLUTION|>--- conflicted
+++ resolved
@@ -1924,8 +1924,6 @@
 Term Solver::mkBoolean(bool val) const { return d_exprMgr->mkConst<bool>(val); }
 
 Term Solver::mkPi() const
-<<<<<<< HEAD
-=======
 {
   return d_exprMgr->mkNullaryOperator(d_exprMgr->realType(), CVC4::kind::PI);
 }
@@ -1947,7 +1945,6 @@
 
 /* Split out to avoid nested API calls (problematic with API tracing). */
 Term Solver::mkRealFromStrHelper(std::string s) const
->>>>>>> e4e8d99e
 {
   try
   {
@@ -1969,21 +1966,13 @@
 
 Term Solver::mkReal(const char* s) const
 {
-<<<<<<< HEAD
-  return d_exprMgr->mkConst(Rational::fromDecimal(s));
-=======
   CVC4_API_ARG_CHECK_NOT_NULL(s);
   return mkRealFromStrHelper(std::string(s));
->>>>>>> e4e8d99e
 }
 
 Term Solver::mkReal(const std::string& s) const
 {
-<<<<<<< HEAD
-  return d_exprMgr->mkConst(Rational::fromDecimal(s));
-=======
   return mkRealFromStrHelper(s);
->>>>>>> e4e8d99e
 }
 
 Term Solver::mkReal(int32_t val) const
@@ -2080,20 +2069,12 @@
 
 Term Solver::mkString(const char* s, bool useEscSequences) const
 {
-<<<<<<< HEAD
-  return d_exprMgr->mkConst(String(s, useEscSequences));
-=======
   return mkConstHelper<CVC4::String>(CVC4::String(s));
->>>>>>> e4e8d99e
 }
 
 Term Solver::mkString(const std::string& s, bool useEscSequences) const
 {
-<<<<<<< HEAD
-  return d_exprMgr->mkConst(String(s, useEscSequences));
-=======
   return mkConstHelper<CVC4::String>(CVC4::String(s));
->>>>>>> e4e8d99e
 }
 
 Term Solver::mkString(const unsigned char c) const
