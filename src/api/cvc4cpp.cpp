--- conflicted
+++ resolved
@@ -1094,7 +1094,114 @@
 /* Datatypes                                                                  */
 /* -------------------------------------------------------------------------- */
 
-<<<<<<< HEAD
+/* DatatypeSelectorDecl ----------------------------------------------------- */
+
+DatatypeSelectorDecl::DatatypeSelectorDecl(const std::string& name, Sort sort)
+    : d_name(name), d_sort(sort)
+{
+}
+
+DatatypeSelectorDecl::DatatypeSelectorDecl(const std::string& name,
+                                           DatatypeDeclSelfSort sort)
+    : d_name(name), d_sort(Sort(CVC4::Type()))
+{
+}
+
+std::string DatatypeSelectorDecl::toString() const
+{
+  std::stringstream ss;
+  ss << d_name << ": " << d_sort;
+  return ss.str();
+}
+
+std::ostream& operator<<(std::ostream& out, const DatatypeDecl& dtdecl)
+{
+  out << dtdecl.toString();
+  return out;
+}
+
+/* DatatypeConstructorDecl -------------------------------------------------- */
+
+DatatypeConstructorDecl::DatatypeConstructorDecl(const std::string& name)
+    : d_ctor(new CVC4::DatatypeConstructor(name))
+{
+}
+
+void DatatypeConstructorDecl::addSelector(const DatatypeSelectorDecl& stor)
+{
+  CVC4::Type t = *stor.d_sort.d_type;
+  if (t.isNull())
+  {
+    d_ctor->addArg(stor.d_name, DatatypeSelfType());
+  }
+  else
+  {
+    d_ctor->addArg(stor.d_name, t);
+  }
+}
+
+std::string DatatypeConstructorDecl::toString() const
+{
+  std::stringstream ss;
+  ss << *d_ctor;
+  return ss.str();
+}
+
+std::ostream& operator<<(std::ostream& out,
+                         const DatatypeConstructorDecl& ctordecl)
+{
+  out << ctordecl.toString();
+  return out;
+}
+
+/* DatatypeDecl ------------------------------------------------------------- */
+
+DatatypeDecl::DatatypeDecl(const std::string& name, bool isCoDatatype)
+    : d_dtype(new CVC4::Datatype(name, isCoDatatype))
+{
+}
+
+DatatypeDecl::DatatypeDecl(const std::string& name,
+                           Sort param,
+                           bool isCoDatatype)
+    : d_dtype(new CVC4::Datatype(
+          name, std::vector<Type>{*param.d_type}, isCoDatatype))
+{
+}
+
+DatatypeDecl::DatatypeDecl(const std::string& name,
+                           const std::vector<Sort>& params,
+                           bool isCoDatatype)
+{
+  std::vector<Type> tparams;
+  for (const Sort& s : params) { tparams.push_back(*s.d_type); }
+  d_dtype = std::shared_ptr<CVC4::Datatype>(
+      new CVC4::Datatype(name, tparams, isCoDatatype));
+}
+
+DatatypeDecl::~DatatypeDecl()
+{
+}
+
+void DatatypeDecl::addConstructor(const DatatypeConstructorDecl& ctor)
+{
+  d_dtype->addConstructor(*ctor.d_ctor);
+}
+
+std::string DatatypeDecl::toString() const
+{
+  std::stringstream ss;
+  ss << *d_dtype;
+  return ss.str();
+}
+
+std::ostream& operator<<(std::ostream& out,
+                         const DatatypeSelectorDecl& stordecl)
+{
+  out << stordecl.toString();
+  return out;
+}
+
 /* DatatypeSelector --------------------------------------------------------- */
 
 DatatypeSelector::DatatypeSelector()
@@ -1233,62 +1340,12 @@
 }
 
 std::string DatatypeConstructor::toString() const
-=======
-/* DatatypeSelectorDecl ----------------------------------------------------- */
-
-DatatypeSelectorDecl::DatatypeSelectorDecl(const std::string& name, Sort sort)
-    : d_name(name), d_sort(sort)
-{
-}
-
-DatatypeSelectorDecl::DatatypeSelectorDecl(const std::string& name,
-                                           DatatypeDeclSelfSort sort)
-    : d_name(name), d_sort(Sort(CVC4::Type()))
-{
-}
-
-std::string DatatypeSelectorDecl::toString() const
-{
-  std::stringstream ss;
-  ss << d_name << ": " << d_sort;
-  return ss.str();
-}
-
-std::ostream& operator<<(std::ostream& out, const DatatypeDecl& dtdecl)
-{
-  out << dtdecl.toString();
-  return out;
-}
-
-/* DatatypeConstructorDecl -------------------------------------------------- */
-
-DatatypeConstructorDecl::DatatypeConstructorDecl(const std::string& name)
-    : d_ctor(new CVC4::DatatypeConstructor(name))
-{
-}
-
-void DatatypeConstructorDecl::addSelector(const DatatypeSelectorDecl& stor)
-{
-  CVC4::Type t = *stor.d_sort.d_type;
-  if (t.isNull())
-  {
-    d_ctor->addArg(stor.d_name, DatatypeSelfType());
-  }
-  else
-  {
-    d_ctor->addArg(stor.d_name, t);
-  }
-}
-
-std::string DatatypeConstructorDecl::toString() const
->>>>>>> 3e9c44a3
 {
   std::stringstream ss;
   ss << *d_ctor;
   return ss.str();
 }
 
-<<<<<<< HEAD
 std::ostream& operator<<(std::ostream& out, const DatatypeConstructor& ctor)
 {
   out << ctor.toString();
@@ -1393,62 +1450,6 @@
 {
   return d_int_ctors != other.d_int_ctors || d_idx != other.d_idx;
 }
-=======
-std::ostream& operator<<(std::ostream& out,
-                         const DatatypeConstructorDecl& ctordecl)
-{
-  out << ctordecl.toString();
-  return out;
-}
-
-/* DatatypeDecl ------------------------------------------------------------- */
-
-DatatypeDecl::DatatypeDecl(const std::string& name, bool isCoDatatype)
-    : d_dtype(new CVC4::Datatype(name, isCoDatatype))
-{
-}
-
-DatatypeDecl::DatatypeDecl(const std::string& name,
-                           Sort param,
-                           bool isCoDatatype)
-    : d_dtype(new CVC4::Datatype(
-          name, std::vector<Type>{*param.d_type}, isCoDatatype))
-{
-}
-
-DatatypeDecl::DatatypeDecl(const std::string& name,
-                           const std::vector<Sort>& params,
-                           bool isCoDatatype)
-{
-  std::vector<Type> tparams;
-  for (const Sort& s : params) { tparams.push_back(*s.d_type); }
-  d_dtype = std::shared_ptr<CVC4::Datatype>(
-      new CVC4::Datatype(name, tparams, isCoDatatype));
-}
-
-DatatypeDecl::~DatatypeDecl()
-{
-}
-
-void DatatypeDecl::addConstructor(const DatatypeConstructorDecl& ctor)
-{
-  d_dtype->addConstructor(*ctor.d_ctor);
-}
-
-std::string DatatypeDecl::toString() const
-{
-  std::stringstream ss;
-  ss << *d_dtype;
-  return ss.str();
-}
-
-std::ostream& operator<<(std::ostream& out,
-                         const DatatypeSelectorDecl& stordecl)
-{
-  out << stordecl.toString();
-  return out;
-}
-
->>>>>>> 3e9c44a3
+
 }  // namespace api
 }  // namespace CVC4