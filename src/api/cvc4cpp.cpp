--- conflicted
+++ resolved
@@ -348,28 +348,17 @@
     {SEQ_UNIT, cvc5::Kind::SEQ_UNIT},
     {SEQ_NTH, cvc5::Kind::SEQ_NTH},
     /* Quantifiers --------------------------------------------------------- */
-<<<<<<< HEAD
-    {FORALL, CVC5::Kind::FORALL},
-    {EXISTS, CVC5::Kind::EXISTS},
-    {BOUND_VAR_LIST, CVC5::Kind::BOUND_VAR_LIST},
-    {INST_PATTERN, CVC5::Kind::INST_PATTERN},
-    {INST_NO_PATTERN, CVC5::Kind::INST_NO_PATTERN},
-    {INST_POOL, CVC5::Kind::INST_POOL},
-    {INST_ADD_TO_POOL, CVC5::Kind::INST_ADD_TO_POOL},
-    {SKOLEM_ADD_TO_POOL, CVC5::Kind::SKOLEM_ADD_TO_POOL},
-    {INST_ATTRIBUTE, CVC5::Kind::INST_ATTRIBUTE},
-    {INST_PATTERN_LIST, CVC5::Kind::INST_PATTERN_LIST},
-    {LAST_KIND, CVC5::Kind::LAST_KIND},
-=======
     {FORALL, cvc5::Kind::FORALL},
     {EXISTS, cvc5::Kind::EXISTS},
     {BOUND_VAR_LIST, cvc5::Kind::BOUND_VAR_LIST},
     {INST_PATTERN, cvc5::Kind::INST_PATTERN},
     {INST_NO_PATTERN, cvc5::Kind::INST_NO_PATTERN},
+    {INST_POOL, cvc5::Kind::INST_POOL},
+    {INST_ADD_TO_POOL, cvc5::Kind::INST_ADD_TO_POOL},
+    {SKOLEM_ADD_TO_POOL, cvc5::Kind::SKOLEM_ADD_TO_POOL},
     {INST_ATTRIBUTE, cvc5::Kind::INST_ATTRIBUTE},
     {INST_PATTERN_LIST, cvc5::Kind::INST_PATTERN_LIST},
     {LAST_KIND, cvc5::Kind::LAST_KIND},
->>>>>>> 3f4b3352
 };
 
 /* Mapping from internal kind to external (API) kind. */
@@ -656,26 +645,16 @@
         {cvc5::Kind::SEQ_UNIT, SEQ_UNIT},
         {cvc5::Kind::SEQ_NTH, SEQ_NTH},
         /* Quantifiers ----------------------------------------------------- */
-<<<<<<< HEAD
-        {CVC5::Kind::FORALL, FORALL},
-        {CVC5::Kind::EXISTS, EXISTS},
-        {CVC5::Kind::BOUND_VAR_LIST, BOUND_VAR_LIST},
-        {CVC5::Kind::INST_PATTERN, INST_PATTERN},
-        {CVC5::Kind::INST_NO_PATTERN, INST_NO_PATTERN},
-        {CVC5::Kind::INST_POOL, INST_POOL},
-        {CVC5::Kind::INST_ADD_TO_POOL, INST_ADD_TO_POOL},
-        {CVC5::Kind::SKOLEM_ADD_TO_POOL, SKOLEM_ADD_TO_POOL},
-        {CVC5::Kind::INST_ATTRIBUTE, INST_ATTRIBUTE},
-        {CVC5::Kind::INST_PATTERN_LIST, INST_PATTERN_LIST},
-=======
         {cvc5::Kind::FORALL, FORALL},
         {cvc5::Kind::EXISTS, EXISTS},
         {cvc5::Kind::BOUND_VAR_LIST, BOUND_VAR_LIST},
         {cvc5::Kind::INST_PATTERN, INST_PATTERN},
         {cvc5::Kind::INST_NO_PATTERN, INST_NO_PATTERN},
+        {cvc5::Kind::INST_POOL, INST_POOL},
+        {cvc5::Kind::INST_ADD_TO_POOL, INST_ADD_TO_POOL},
+        {cvc5::Kind::SKOLEM_ADD_TO_POOL, SKOLEM_ADD_TO_POOL},
         {cvc5::Kind::INST_ATTRIBUTE, INST_ATTRIBUTE},
         {cvc5::Kind::INST_PATTERN_LIST, INST_PATTERN_LIST},
->>>>>>> 3f4b3352
         /* ----------------------------------------------------------------- */
         {cvc5::Kind::LAST_KIND, LAST_KIND},
     };
