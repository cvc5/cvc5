/*********************                                                        */
/*! \file cvc4cpp.cpp
 ** \verbatim
 ** Top contributors (to current version):
 **   Aina Niemetz
 ** This file is part of the CVC4 project.
 ** Copyright (c) 2009-2018 by the authors listed in the file AUTHORS
 ** in the top-level source directory) and their institutional affiliations.
 ** All rights reserved.  See the file COPYING in the top-level source
 ** directory for licensing information.\endverbatim
 **
 ** \brief The CVC4 C++ API.
 **
 ** The CVC4 C++ API.
 **/

#include "api/cvc4cpp.h"

<<<<<<< HEAD
#include "expr/expr.h"
#include "expr/expr_manager.h"
=======
#include "base/cvc4_assert.h"
#include "expr/expr.h"
#include "expr/expr_manager.h"
#include "expr/kind.h"
>>>>>>> 714ede24
#include "expr/type.h"
#include "util/result.h"
#include "util/utility.h"

#include <sstream>

namespace CVC4 {
namespace api {

/* -------------------------------------------------------------------------- */
/* Result                                                                     */
/* -------------------------------------------------------------------------- */

Result::Result(const CVC4::Result& r) : d_result(new CVC4::Result(r)) {}

bool Result::isSat(void) const
{
  return d_result->getType() == CVC4::Result::TYPE_SAT
         && d_result->isSat() == CVC4::Result::SAT;
}

bool Result::isUnsat(void) const
{
  return d_result->getType() == CVC4::Result::TYPE_SAT
         && d_result->isSat() == CVC4::Result::UNSAT;
}

bool Result::isSatUnknown(void) const
{
  return d_result->getType() == CVC4::Result::TYPE_SAT
         && d_result->isSat() == CVC4::Result::SAT_UNKNOWN;
}

bool Result::isValid(void) const
{
  return d_result->getType() == CVC4::Result::TYPE_VALIDITY
         && d_result->isValid() == CVC4::Result::VALID;
}

bool Result::isInvalid(void) const
{
  return d_result->getType() == CVC4::Result::TYPE_VALIDITY
         && d_result->isValid() == CVC4::Result::INVALID;
}

bool Result::isValidUnknown(void) const
{
  return d_result->getType() == CVC4::Result::TYPE_VALIDITY
         && d_result->isValid() == CVC4::Result::VALIDITY_UNKNOWN;
}

bool Result::operator==(const Result& r) const
{
  return *d_result == *r.d_result;
}

bool Result::operator!=(const Result& r) const
{
  return *d_result != *r.d_result;
}

std::string Result::getUnknownExplanation(void) const
{
  std::stringstream ss;
  ss << d_result->whyUnknown();
  return ss.str();
}

std::string Result::toString(void) const { return d_result->toString(); }

std::ostream& operator<<(std::ostream& out, const Result& r)
{
  out << r.toString();
  return out;
}


/* -------------------------------------------------------------------------- */
/* Kind                                                                       */
/* -------------------------------------------------------------------------- */

/* Mapping from external (API) kind to internal kind. */
const static std::unordered_map<Kind, CVC4::Kind, KindHashFunction> s_kinds{
    {INTERNAL_KIND, CVC4::Kind::UNDEFINED_KIND},
    {UNDEFINED_KIND, CVC4::Kind::UNDEFINED_KIND},
    {NULL_EXPR, CVC4::Kind::NULL_EXPR},
    /* Builtin ------------------------------------------------------------- */
    {UNINTERPRETED_CONSTANT, CVC4::Kind::UNINTERPRETED_CONSTANT},
    {ABSTRACT_VALUE, CVC4::Kind::ABSTRACT_VALUE},
    {FUNCTION, CVC4::Kind::FUNCTION},
    {APPLY, CVC4::Kind::APPLY},
    {EQUAL, CVC4::Kind::EQUAL},
    {DISTINCT, CVC4::Kind::DISTINCT},
    {VARIABLE, CVC4::Kind::VARIABLE},
    {BOUND_VARIABLE, CVC4::Kind::BOUND_VARIABLE},
    {LAMBDA, CVC4::Kind::LAMBDA},
    {CHOICE, CVC4::Kind::CHOICE},
    {CHAIN, CVC4::Kind::CHAIN},
    {CHAIN_OP, CVC4::Kind::CHAIN_OP},
    /* Boolean ------------------------------------------------------------- */
    {CONST_BOOLEAN, CVC4::Kind::CONST_BOOLEAN},
    {NOT, CVC4::Kind::NOT},
    {AND, CVC4::Kind::AND},
    {IMPLIES, CVC4::Kind::IMPLIES},
    {OR, CVC4::Kind::OR},
    {XOR, CVC4::Kind::XOR},
    {ITE, CVC4::Kind::ITE},
    /* UF ------------------------------------------------------------------ */
    {APPLY_UF, CVC4::Kind::APPLY_UF},
    {CARDINALITY_CONSTRAINT, CVC4::Kind::CARDINALITY_CONSTRAINT},
    {HO_APPLY, CVC4::Kind::HO_APPLY},
    /* Arithmetic ---------------------------------------------------------- */
    {PLUS, CVC4::Kind::PLUS},
    {MULT, CVC4::Kind::MULT},
    {MINUS, CVC4::Kind::MINUS},
    {UMINUS, CVC4::Kind::UMINUS},
    {DIVISION, CVC4::Kind::DIVISION},
    {DIVISION_TOTAL, CVC4::Kind::DIVISION_TOTAL},
    {INTS_DIVISION, CVC4::Kind::INTS_DIVISION},
    {INTS_DIVISION_TOTAL, CVC4::Kind::INTS_DIVISION_TOTAL},
    {INTS_MODULUS, CVC4::Kind::INTS_MODULUS},
    {INTS_MODULUS_TOTAL, CVC4::Kind::INTS_MODULUS_TOTAL},
    {ABS, CVC4::Kind::ABS},
    {DIVISIBLE, CVC4::Kind::DIVISIBLE},
    {POW, CVC4::Kind::POW},
    {EXPONENTIAL, CVC4::Kind::EXPONENTIAL},
    {SINE, CVC4::Kind::SINE},
    {COSINE, CVC4::Kind::COSINE},
    {TANGENT, CVC4::Kind::TANGENT},
    {COSECANT, CVC4::Kind::COSECANT},
    {SECANT, CVC4::Kind::SECANT},
    {COTANGENT, CVC4::Kind::COTANGENT},
    {ARCSINE, CVC4::Kind::ARCSINE},
    {ARCCOSINE, CVC4::Kind::ARCCOSINE},
    {ARCTANGENT, CVC4::Kind::ARCTANGENT},
    {ARCCOSECANT, CVC4::Kind::ARCCOSECANT},
    {ARCSECANT, CVC4::Kind::ARCSECANT},
    {ARCCOTANGENT, CVC4::Kind::ARCCOTANGENT},
    {SQRT, CVC4::Kind::SQRT},
    {DIVISIBLE_OP, CVC4::Kind::DIVISIBLE_OP},
    {CONST_RATIONAL, CVC4::Kind::CONST_RATIONAL},
    {LT, CVC4::Kind::LT},
    {LEQ, CVC4::Kind::LEQ},
    {GT, CVC4::Kind::GT},
    {GEQ, CVC4::Kind::GEQ},
    {IS_INTEGER, CVC4::Kind::IS_INTEGER},
    {TO_INTEGER, CVC4::Kind::TO_INTEGER},
    {TO_REAL, CVC4::Kind::TO_REAL},
    {PI, CVC4::Kind::PI},
    /* BV ------------------------------------------------------------------ */
    {CONST_BITVECTOR, CVC4::Kind::CONST_BITVECTOR},
    {BITVECTOR_CONCAT, CVC4::Kind::BITVECTOR_CONCAT},
    {BITVECTOR_AND, CVC4::Kind::BITVECTOR_AND},
    {BITVECTOR_OR, CVC4::Kind::BITVECTOR_OR},
    {BITVECTOR_XOR, CVC4::Kind::BITVECTOR_XOR},
    {BITVECTOR_NOT, CVC4::Kind::BITVECTOR_NOT},
    {BITVECTOR_NAND, CVC4::Kind::BITVECTOR_NAND},
    {BITVECTOR_NOR, CVC4::Kind::BITVECTOR_NOR},
    {BITVECTOR_XNOR, CVC4::Kind::BITVECTOR_XNOR},
    {BITVECTOR_COMP, CVC4::Kind::BITVECTOR_COMP},
    {BITVECTOR_MULT, CVC4::Kind::BITVECTOR_MULT},
    {BITVECTOR_PLUS, CVC4::Kind::BITVECTOR_PLUS},
    {BITVECTOR_SUB, CVC4::Kind::BITVECTOR_SUB},
    {BITVECTOR_NEG, CVC4::Kind::BITVECTOR_NEG},
    {BITVECTOR_UDIV, CVC4::Kind::BITVECTOR_UDIV},
    {BITVECTOR_UREM, CVC4::Kind::BITVECTOR_UREM},
    {BITVECTOR_SDIV, CVC4::Kind::BITVECTOR_SDIV},
    {BITVECTOR_SREM, CVC4::Kind::BITVECTOR_SREM},
    {BITVECTOR_SMOD, CVC4::Kind::BITVECTOR_SMOD},
    {BITVECTOR_UDIV_TOTAL, CVC4::Kind::BITVECTOR_UDIV_TOTAL},
    {BITVECTOR_UREM_TOTAL, CVC4::Kind::BITVECTOR_UREM_TOTAL},
    {BITVECTOR_SHL, CVC4::Kind::BITVECTOR_SHL},
    {BITVECTOR_LSHR, CVC4::Kind::BITVECTOR_LSHR},
    {BITVECTOR_ASHR, CVC4::Kind::BITVECTOR_ASHR},
    {BITVECTOR_ULT, CVC4::Kind::BITVECTOR_ULT},
    {BITVECTOR_ULE, CVC4::Kind::BITVECTOR_ULE},
    {BITVECTOR_UGT, CVC4::Kind::BITVECTOR_UGT},
    {BITVECTOR_UGE, CVC4::Kind::BITVECTOR_UGE},
    {BITVECTOR_SLT, CVC4::Kind::BITVECTOR_SLT},
    {BITVECTOR_SLE, CVC4::Kind::BITVECTOR_SLE},
    {BITVECTOR_SGT, CVC4::Kind::BITVECTOR_SGT},
    {BITVECTOR_SGE, CVC4::Kind::BITVECTOR_SGE},
    {BITVECTOR_ULTBV, CVC4::Kind::BITVECTOR_ULTBV},
    {BITVECTOR_SLTBV, CVC4::Kind::BITVECTOR_SLTBV},
    {BITVECTOR_ITE, CVC4::Kind::BITVECTOR_ITE},
    {BITVECTOR_REDOR, CVC4::Kind::BITVECTOR_REDOR},
    {BITVECTOR_REDAND, CVC4::Kind::BITVECTOR_REDAND},
    {BITVECTOR_EXTRACT_OP, CVC4::Kind::BITVECTOR_EXTRACT_OP},
    {BITVECTOR_REPEAT_OP, CVC4::Kind::BITVECTOR_REPEAT_OP},
    {BITVECTOR_ZERO_EXTEND_OP, CVC4::Kind::BITVECTOR_ZERO_EXTEND_OP},
    {BITVECTOR_SIGN_EXTEND_OP, CVC4::Kind::BITVECTOR_SIGN_EXTEND_OP},
    {BITVECTOR_ROTATE_LEFT_OP, CVC4::Kind::BITVECTOR_ROTATE_LEFT_OP},
    {BITVECTOR_ROTATE_RIGHT_OP, CVC4::Kind::BITVECTOR_ROTATE_RIGHT_OP},
    {BITVECTOR_EXTRACT, CVC4::Kind::BITVECTOR_EXTRACT},
    {BITVECTOR_REPEAT, CVC4::Kind::BITVECTOR_REPEAT},
    {BITVECTOR_ZERO_EXTEND, CVC4::Kind::BITVECTOR_ZERO_EXTEND},
    {BITVECTOR_SIGN_EXTEND, CVC4::Kind::BITVECTOR_SIGN_EXTEND},
    {BITVECTOR_ROTATE_LEFT, CVC4::Kind::BITVECTOR_ROTATE_LEFT},
    {BITVECTOR_ROTATE_RIGHT, CVC4::Kind::BITVECTOR_ROTATE_RIGHT},
    {INT_TO_BITVECTOR_OP, CVC4::Kind::INT_TO_BITVECTOR_OP},
    {INT_TO_BITVECTOR, CVC4::Kind::INT_TO_BITVECTOR},
    {BITVECTOR_TO_NAT, CVC4::Kind::BITVECTOR_TO_NAT},
    /* FP ------------------------------------------------------------------ */
    {CONST_FLOATINGPOINT, CVC4::Kind::CONST_FLOATINGPOINT},
    {CONST_ROUNDINGMODE, CVC4::Kind::CONST_ROUNDINGMODE},
    {FLOATINGPOINT_FP, CVC4::Kind::FLOATINGPOINT_FP},
    {FLOATINGPOINT_EQ, CVC4::Kind::FLOATINGPOINT_EQ},
    {FLOATINGPOINT_ABS, CVC4::Kind::FLOATINGPOINT_ABS},
    {FLOATINGPOINT_NEG, CVC4::Kind::FLOATINGPOINT_NEG},
    {FLOATINGPOINT_PLUS, CVC4::Kind::FLOATINGPOINT_PLUS},
    {FLOATINGPOINT_SUB, CVC4::Kind::FLOATINGPOINT_SUB},
    {FLOATINGPOINT_MULT, CVC4::Kind::FLOATINGPOINT_MULT},
    {FLOATINGPOINT_DIV, CVC4::Kind::FLOATINGPOINT_DIV},
    {FLOATINGPOINT_FMA, CVC4::Kind::FLOATINGPOINT_FMA},
    {FLOATINGPOINT_SQRT, CVC4::Kind::FLOATINGPOINT_SQRT},
    {FLOATINGPOINT_REM, CVC4::Kind::FLOATINGPOINT_REM},
    {FLOATINGPOINT_RTI, CVC4::Kind::FLOATINGPOINT_RTI},
    {FLOATINGPOINT_MIN, CVC4::Kind::FLOATINGPOINT_MIN},
    {FLOATINGPOINT_MAX, CVC4::Kind::FLOATINGPOINT_MAX},
    {FLOATINGPOINT_LEQ, CVC4::Kind::FLOATINGPOINT_LEQ},
    {FLOATINGPOINT_LT, CVC4::Kind::FLOATINGPOINT_LT},
    {FLOATINGPOINT_GEQ, CVC4::Kind::FLOATINGPOINT_GEQ},
    {FLOATINGPOINT_GT, CVC4::Kind::FLOATINGPOINT_GT},
    {FLOATINGPOINT_ISN, CVC4::Kind::FLOATINGPOINT_ISN},
    {FLOATINGPOINT_ISSN, CVC4::Kind::FLOATINGPOINT_ISSN},
    {FLOATINGPOINT_ISZ, CVC4::Kind::FLOATINGPOINT_ISZ},
    {FLOATINGPOINT_ISINF, CVC4::Kind::FLOATINGPOINT_ISINF},
    {FLOATINGPOINT_ISNAN, CVC4::Kind::FLOATINGPOINT_ISNAN},
    {FLOATINGPOINT_ISNEG, CVC4::Kind::FLOATINGPOINT_ISNEG},
    {FLOATINGPOINT_ISPOS, CVC4::Kind::FLOATINGPOINT_ISPOS},
    {FLOATINGPOINT_TO_FP_IEEE_BITVECTOR_OP,
     CVC4::Kind::FLOATINGPOINT_TO_FP_IEEE_BITVECTOR_OP},
    {FLOATINGPOINT_TO_FP_IEEE_BITVECTOR,
     CVC4::Kind::FLOATINGPOINT_TO_FP_IEEE_BITVECTOR},
    {FLOATINGPOINT_TO_FP_FLOATINGPOINT_OP,
     CVC4::Kind::FLOATINGPOINT_TO_FP_FLOATINGPOINT_OP},
    {FLOATINGPOINT_TO_FP_FLOATINGPOINT,
     CVC4::Kind::FLOATINGPOINT_TO_FP_FLOATINGPOINT},
    {FLOATINGPOINT_TO_FP_REAL_OP, CVC4::Kind::FLOATINGPOINT_TO_FP_REAL_OP},
    {FLOATINGPOINT_TO_FP_REAL, CVC4::Kind::FLOATINGPOINT_TO_FP_REAL},
    {FLOATINGPOINT_TO_FP_SIGNED_BITVECTOR_OP,
     CVC4::Kind::FLOATINGPOINT_TO_FP_SIGNED_BITVECTOR_OP},
    {FLOATINGPOINT_TO_FP_SIGNED_BITVECTOR,
     CVC4::Kind::FLOATINGPOINT_TO_FP_SIGNED_BITVECTOR},
    {FLOATINGPOINT_TO_FP_UNSIGNED_BITVECTOR_OP,
     CVC4::Kind::FLOATINGPOINT_TO_FP_UNSIGNED_BITVECTOR_OP},
    {FLOATINGPOINT_TO_FP_UNSIGNED_BITVECTOR,
     CVC4::Kind::FLOATINGPOINT_TO_FP_UNSIGNED_BITVECTOR},
    {FLOATINGPOINT_TO_FP_GENERIC_OP,
     CVC4::Kind::FLOATINGPOINT_TO_FP_GENERIC_OP},
    {FLOATINGPOINT_TO_FP_GENERIC, CVC4::Kind::FLOATINGPOINT_TO_FP_GENERIC},
    {FLOATINGPOINT_TO_UBV_OP, CVC4::Kind::FLOATINGPOINT_TO_UBV_OP},
    {FLOATINGPOINT_TO_UBV, CVC4::Kind::FLOATINGPOINT_TO_UBV},
    {FLOATINGPOINT_TO_UBV_TOTAL_OP, CVC4::Kind::FLOATINGPOINT_TO_UBV_TOTAL_OP},
    {FLOATINGPOINT_TO_UBV_TOTAL, CVC4::Kind::FLOATINGPOINT_TO_UBV_TOTAL},
    {FLOATINGPOINT_TO_SBV_OP, CVC4::Kind::FLOATINGPOINT_TO_SBV_OP},
    {FLOATINGPOINT_TO_SBV, CVC4::Kind::FLOATINGPOINT_TO_SBV},
    {FLOATINGPOINT_TO_SBV_TOTAL_OP, CVC4::Kind::FLOATINGPOINT_TO_SBV_TOTAL_OP},
    {FLOATINGPOINT_TO_SBV_TOTAL, CVC4::Kind::FLOATINGPOINT_TO_SBV_TOTAL},
    {FLOATINGPOINT_TO_REAL, CVC4::Kind::FLOATINGPOINT_TO_REAL},
    {FLOATINGPOINT_TO_REAL_TOTAL, CVC4::Kind::FLOATINGPOINT_TO_REAL_TOTAL},
    /* Arrays -------------------------------------------------------------- */
    {SELECT, CVC4::Kind::SELECT},
    {STORE, CVC4::Kind::STORE},
    {STORE_ALL, CVC4::Kind::STORE_ALL},
    /* Datatypes ----------------------------------------------------------- */
    {APPLY_SELECTOR, CVC4::Kind::APPLY_SELECTOR},
    {APPLY_CONSTRUCTOR, CVC4::Kind::APPLY_CONSTRUCTOR},
    {APPLY_SELECTOR_TOTAL, CVC4::Kind::APPLY_SELECTOR_TOTAL},
    {APPLY_TESTER, CVC4::Kind::APPLY_TESTER},
    {TUPLE_UPDATE_OP, CVC4::Kind::TUPLE_UPDATE_OP},
    {TUPLE_UPDATE, CVC4::Kind::TUPLE_UPDATE},
    {RECORD_UPDATE_OP, CVC4::Kind::RECORD_UPDATE_OP},
    {RECORD_UPDATE, CVC4::Kind::RECORD_UPDATE},
    /* Separation Logic ---------------------------------------------------- */
    {SEP_NIL, CVC4::Kind::SEP_NIL},
    {SEP_EMP, CVC4::Kind::SEP_EMP},
    {SEP_PTO, CVC4::Kind::SEP_PTO},
    {SEP_STAR, CVC4::Kind::SEP_STAR},
    {SEP_WAND, CVC4::Kind::SEP_WAND},
    /* Sets ---------------------------------------------------------------- */
    {EMPTYSET, CVC4::Kind::EMPTYSET},
    {UNION, CVC4::Kind::UNION},
    {INTERSECTION, CVC4::Kind::INTERSECTION},
    {SETMINUS, CVC4::Kind::SETMINUS},
    {SUBSET, CVC4::Kind::SUBSET},
    {MEMBER, CVC4::Kind::MEMBER},
    {SINGLETON, CVC4::Kind::SINGLETON},
    {INSERT, CVC4::Kind::INSERT},
    {CARD, CVC4::Kind::CARD},
    {COMPLEMENT, CVC4::Kind::COMPLEMENT},
    {UNIVERSE_SET, CVC4::Kind::UNIVERSE_SET},
    {JOIN, CVC4::Kind::JOIN},
    {PRODUCT, CVC4::Kind::PRODUCT},
    {TRANSPOSE, CVC4::Kind::TRANSPOSE},
    {TCLOSURE, CVC4::Kind::TCLOSURE},
    {JOIN_IMAGE, CVC4::Kind::JOIN_IMAGE},
    {IDEN, CVC4::Kind::IDEN},
    /* Strings ------------------------------------------------------------- */
    {STRING_CONCAT, CVC4::Kind::STRING_CONCAT},
    {STRING_IN_REGEXP, CVC4::Kind::STRING_IN_REGEXP},
    {STRING_LENGTH, CVC4::Kind::STRING_LENGTH},
    {STRING_SUBSTR, CVC4::Kind::STRING_SUBSTR},
    {STRING_CHARAT, CVC4::Kind::STRING_CHARAT},
    {STRING_STRCTN, CVC4::Kind::STRING_STRCTN},
    {STRING_STRIDOF, CVC4::Kind::STRING_STRIDOF},
    {STRING_STRREPL, CVC4::Kind::STRING_STRREPL},
    {STRING_PREFIX, CVC4::Kind::STRING_PREFIX},
    {STRING_SUFFIX, CVC4::Kind::STRING_SUFFIX},
    {STRING_ITOS, CVC4::Kind::STRING_ITOS},
    {STRING_STOI, CVC4::Kind::STRING_STOI},
    {CONST_STRING, CVC4::Kind::CONST_STRING},
    {STRING_TO_REGEXP, CVC4::Kind::STRING_TO_REGEXP},
    {REGEXP_CONCAT, CVC4::Kind::REGEXP_CONCAT},
    {REGEXP_UNION, CVC4::Kind::REGEXP_UNION},
    {REGEXP_INTER, CVC4::Kind::REGEXP_INTER},
    {REGEXP_STAR, CVC4::Kind::REGEXP_STAR},
    {REGEXP_PLUS, CVC4::Kind::REGEXP_PLUS},
    {REGEXP_OPT, CVC4::Kind::REGEXP_OPT},
    {REGEXP_RANGE, CVC4::Kind::REGEXP_RANGE},
    {REGEXP_LOOP, CVC4::Kind::REGEXP_LOOP},
    {REGEXP_EMPTY, CVC4::Kind::REGEXP_EMPTY},
    {REGEXP_SIGMA, CVC4::Kind::REGEXP_SIGMA},
    /* Quantifiers --------------------------------------------------------- */
    {FORALL, CVC4::Kind::FORALL},
    {EXISTS, CVC4::Kind::EXISTS},
    {LAST_KIND, CVC4::Kind::LAST_KIND},
};

/* Mapping from internal kind to external (API) kind. */
const static std::unordered_map<CVC4::Kind, Kind, CVC4::kind::KindHashFunction>
    s_kinds_internal{
        {CVC4::Kind::UNDEFINED_KIND, UNDEFINED_KIND},
        {CVC4::Kind::NULL_EXPR, NULL_EXPR},
        /* Builtin --------------------------------------------------------- */
        {CVC4::Kind::UNINTERPRETED_CONSTANT, UNINTERPRETED_CONSTANT},
        {CVC4::Kind::ABSTRACT_VALUE, ABSTRACT_VALUE},
        {CVC4::Kind::FUNCTION, FUNCTION},
        {CVC4::Kind::APPLY, APPLY},
        {CVC4::Kind::EQUAL, EQUAL},
        {CVC4::Kind::DISTINCT, DISTINCT},
        {CVC4::Kind::VARIABLE, VARIABLE},
        {CVC4::Kind::BOUND_VARIABLE, BOUND_VARIABLE},
        {CVC4::Kind::LAMBDA, LAMBDA},
        {CVC4::Kind::CHOICE, CHOICE},
        {CVC4::Kind::CHAIN, CHAIN},
        {CVC4::Kind::CHAIN_OP, CHAIN_OP},
        /* Boolean --------------------------------------------------------- */
        {CVC4::Kind::CONST_BOOLEAN, CONST_BOOLEAN},
        {CVC4::Kind::NOT, NOT},
        {CVC4::Kind::AND, AND},
        {CVC4::Kind::IMPLIES, IMPLIES},
        {CVC4::Kind::OR, OR},
        {CVC4::Kind::XOR, XOR},
        {CVC4::Kind::ITE, ITE},
        /* UF -------------------------------------------------------------- */
        {CVC4::Kind::APPLY_UF, APPLY_UF},
        {CVC4::Kind::CARDINALITY_CONSTRAINT, CARDINALITY_CONSTRAINT},
        {CVC4::Kind::HO_APPLY, HO_APPLY},
        /* Arithmetic ------------------------------------------------------ */
        {CVC4::Kind::PLUS, PLUS},
        {CVC4::Kind::MULT, MULT},
        {CVC4::Kind::MINUS, MINUS},
        {CVC4::Kind::UMINUS, UMINUS},
        {CVC4::Kind::DIVISION, DIVISION},
        {CVC4::Kind::DIVISION_TOTAL, DIVISION_TOTAL},
        {CVC4::Kind::INTS_DIVISION, INTS_DIVISION},
        {CVC4::Kind::INTS_DIVISION_TOTAL, INTS_DIVISION_TOTAL},
        {CVC4::Kind::INTS_MODULUS, INTS_MODULUS},
        {CVC4::Kind::INTS_MODULUS_TOTAL, INTS_MODULUS_TOTAL},
        {CVC4::Kind::ABS, ABS},
        {CVC4::Kind::DIVISIBLE, DIVISIBLE},
        {CVC4::Kind::POW, POW},
        {CVC4::Kind::EXPONENTIAL, EXPONENTIAL},
        {CVC4::Kind::SINE, SINE},
        {CVC4::Kind::COSINE, COSINE},
        {CVC4::Kind::TANGENT, TANGENT},
        {CVC4::Kind::COSECANT, COSECANT},
        {CVC4::Kind::SECANT, SECANT},
        {CVC4::Kind::COTANGENT, COTANGENT},
        {CVC4::Kind::ARCSINE, ARCSINE},
        {CVC4::Kind::ARCCOSINE, ARCCOSINE},
        {CVC4::Kind::ARCTANGENT, ARCTANGENT},
        {CVC4::Kind::ARCCOSECANT, ARCCOSECANT},
        {CVC4::Kind::ARCSECANT, ARCSECANT},
        {CVC4::Kind::ARCCOTANGENT, ARCCOTANGENT},
        {CVC4::Kind::SQRT, SQRT},
        {CVC4::Kind::DIVISIBLE_OP, DIVISIBLE_OP},
        {CVC4::Kind::CONST_RATIONAL, CONST_RATIONAL},
        {CVC4::Kind::LT, LT},
        {CVC4::Kind::LEQ, LEQ},
        {CVC4::Kind::GT, GT},
        {CVC4::Kind::GEQ, GEQ},
        {CVC4::Kind::IS_INTEGER, IS_INTEGER},
        {CVC4::Kind::TO_INTEGER, TO_INTEGER},
        {CVC4::Kind::TO_REAL, TO_REAL},
        {CVC4::Kind::PI, PI},
        /* BV -------------------------------------------------------------- */
        {CVC4::Kind::CONST_BITVECTOR, CONST_BITVECTOR},
        {CVC4::Kind::BITVECTOR_CONCAT, BITVECTOR_CONCAT},
        {CVC4::Kind::BITVECTOR_AND, BITVECTOR_AND},
        {CVC4::Kind::BITVECTOR_OR, BITVECTOR_OR},
        {CVC4::Kind::BITVECTOR_XOR, BITVECTOR_XOR},
        {CVC4::Kind::BITVECTOR_NOT, BITVECTOR_NOT},
        {CVC4::Kind::BITVECTOR_NAND, BITVECTOR_NAND},
        {CVC4::Kind::BITVECTOR_NOR, BITVECTOR_NOR},
        {CVC4::Kind::BITVECTOR_XNOR, BITVECTOR_XNOR},
        {CVC4::Kind::BITVECTOR_COMP, BITVECTOR_COMP},
        {CVC4::Kind::BITVECTOR_MULT, BITVECTOR_MULT},
        {CVC4::Kind::BITVECTOR_PLUS, BITVECTOR_PLUS},
        {CVC4::Kind::BITVECTOR_SUB, BITVECTOR_SUB},
        {CVC4::Kind::BITVECTOR_NEG, BITVECTOR_NEG},
        {CVC4::Kind::BITVECTOR_UDIV, BITVECTOR_UDIV},
        {CVC4::Kind::BITVECTOR_UREM, BITVECTOR_UREM},
        {CVC4::Kind::BITVECTOR_SDIV, BITVECTOR_SDIV},
        {CVC4::Kind::BITVECTOR_SREM, BITVECTOR_SREM},
        {CVC4::Kind::BITVECTOR_SMOD, BITVECTOR_SMOD},
        {CVC4::Kind::BITVECTOR_UDIV_TOTAL, BITVECTOR_UDIV_TOTAL},
        {CVC4::Kind::BITVECTOR_UREM_TOTAL, BITVECTOR_UREM_TOTAL},
        {CVC4::Kind::BITVECTOR_SHL, BITVECTOR_SHL},
        {CVC4::Kind::BITVECTOR_LSHR, BITVECTOR_LSHR},
        {CVC4::Kind::BITVECTOR_ASHR, BITVECTOR_ASHR},
        {CVC4::Kind::BITVECTOR_ULT, BITVECTOR_ULT},
        {CVC4::Kind::BITVECTOR_ULE, BITVECTOR_ULE},
        {CVC4::Kind::BITVECTOR_UGT, BITVECTOR_UGT},
        {CVC4::Kind::BITVECTOR_UGE, BITVECTOR_UGE},
        {CVC4::Kind::BITVECTOR_SLT, BITVECTOR_SLT},
        {CVC4::Kind::BITVECTOR_SLE, BITVECTOR_SLE},
        {CVC4::Kind::BITVECTOR_SGT, BITVECTOR_SGT},
        {CVC4::Kind::BITVECTOR_SGE, BITVECTOR_SGE},
        {CVC4::Kind::BITVECTOR_ULTBV, BITVECTOR_ULTBV},
        {CVC4::Kind::BITVECTOR_SLTBV, BITVECTOR_SLTBV},
        {CVC4::Kind::BITVECTOR_ITE, BITVECTOR_ITE},
        {CVC4::Kind::BITVECTOR_REDOR, BITVECTOR_REDOR},
        {CVC4::Kind::BITVECTOR_REDAND, BITVECTOR_REDAND},
        {CVC4::Kind::BITVECTOR_EXTRACT_OP, BITVECTOR_EXTRACT_OP},
        {CVC4::Kind::BITVECTOR_REPEAT_OP, BITVECTOR_REPEAT_OP},
        {CVC4::Kind::BITVECTOR_ZERO_EXTEND_OP, BITVECTOR_ZERO_EXTEND_OP},
        {CVC4::Kind::BITVECTOR_SIGN_EXTEND_OP, BITVECTOR_SIGN_EXTEND_OP},
        {CVC4::Kind::BITVECTOR_ROTATE_LEFT_OP, BITVECTOR_ROTATE_LEFT_OP},
        {CVC4::Kind::BITVECTOR_ROTATE_RIGHT_OP, BITVECTOR_ROTATE_RIGHT_OP},
        {CVC4::Kind::BITVECTOR_EXTRACT, BITVECTOR_EXTRACT},
        {CVC4::Kind::BITVECTOR_REPEAT, BITVECTOR_REPEAT},
        {CVC4::Kind::BITVECTOR_ZERO_EXTEND, BITVECTOR_ZERO_EXTEND},
        {CVC4::Kind::BITVECTOR_SIGN_EXTEND, BITVECTOR_SIGN_EXTEND},
        {CVC4::Kind::BITVECTOR_ROTATE_LEFT, BITVECTOR_ROTATE_LEFT},
        {CVC4::Kind::BITVECTOR_ROTATE_RIGHT, BITVECTOR_ROTATE_RIGHT},
        {CVC4::Kind::INT_TO_BITVECTOR_OP, INT_TO_BITVECTOR_OP},
        {CVC4::Kind::INT_TO_BITVECTOR, INT_TO_BITVECTOR},
        {CVC4::Kind::BITVECTOR_TO_NAT, BITVECTOR_TO_NAT},
        /* FP -------------------------------------------------------------- */
        {CVC4::Kind::CONST_FLOATINGPOINT, CONST_FLOATINGPOINT},
        {CVC4::Kind::CONST_ROUNDINGMODE, CONST_ROUNDINGMODE},
        {CVC4::Kind::FLOATINGPOINT_FP, FLOATINGPOINT_FP},
        {CVC4::Kind::FLOATINGPOINT_EQ, FLOATINGPOINT_EQ},
        {CVC4::Kind::FLOATINGPOINT_ABS, FLOATINGPOINT_ABS},
        {CVC4::Kind::FLOATINGPOINT_NEG, FLOATINGPOINT_NEG},
        {CVC4::Kind::FLOATINGPOINT_PLUS, FLOATINGPOINT_PLUS},
        {CVC4::Kind::FLOATINGPOINT_SUB, FLOATINGPOINT_SUB},
        {CVC4::Kind::FLOATINGPOINT_MULT, FLOATINGPOINT_MULT},
        {CVC4::Kind::FLOATINGPOINT_DIV, FLOATINGPOINT_DIV},
        {CVC4::Kind::FLOATINGPOINT_FMA, FLOATINGPOINT_FMA},
        {CVC4::Kind::FLOATINGPOINT_SQRT, FLOATINGPOINT_SQRT},
        {CVC4::Kind::FLOATINGPOINT_REM, FLOATINGPOINT_REM},
        {CVC4::Kind::FLOATINGPOINT_RTI, FLOATINGPOINT_RTI},
        {CVC4::Kind::FLOATINGPOINT_MIN, FLOATINGPOINT_MIN},
        {CVC4::Kind::FLOATINGPOINT_MAX, FLOATINGPOINT_MAX},
        {CVC4::Kind::FLOATINGPOINT_LEQ, FLOATINGPOINT_LEQ},
        {CVC4::Kind::FLOATINGPOINT_LT, FLOATINGPOINT_LT},
        {CVC4::Kind::FLOATINGPOINT_GEQ, FLOATINGPOINT_GEQ},
        {CVC4::Kind::FLOATINGPOINT_GT, FLOATINGPOINT_GT},
        {CVC4::Kind::FLOATINGPOINT_ISN, FLOATINGPOINT_ISN},
        {CVC4::Kind::FLOATINGPOINT_ISSN, FLOATINGPOINT_ISSN},
        {CVC4::Kind::FLOATINGPOINT_ISZ, FLOATINGPOINT_ISZ},
        {CVC4::Kind::FLOATINGPOINT_ISINF, FLOATINGPOINT_ISINF},
        {CVC4::Kind::FLOATINGPOINT_ISNAN, FLOATINGPOINT_ISNAN},
        {CVC4::Kind::FLOATINGPOINT_ISNEG, FLOATINGPOINT_ISNEG},
        {CVC4::Kind::FLOATINGPOINT_ISPOS, FLOATINGPOINT_ISPOS},
        {CVC4::Kind::FLOATINGPOINT_TO_FP_IEEE_BITVECTOR_OP,
         FLOATINGPOINT_TO_FP_IEEE_BITVECTOR_OP},
        {CVC4::Kind::FLOATINGPOINT_TO_FP_IEEE_BITVECTOR,
         FLOATINGPOINT_TO_FP_IEEE_BITVECTOR},
        {CVC4::Kind::FLOATINGPOINT_TO_FP_FLOATINGPOINT_OP,
         FLOATINGPOINT_TO_FP_FLOATINGPOINT_OP},
        {CVC4::Kind::FLOATINGPOINT_TO_FP_FLOATINGPOINT,
         FLOATINGPOINT_TO_FP_FLOATINGPOINT},
        {CVC4::Kind::FLOATINGPOINT_TO_FP_REAL_OP, FLOATINGPOINT_TO_FP_REAL_OP},
        {CVC4::Kind::FLOATINGPOINT_TO_FP_REAL, FLOATINGPOINT_TO_FP_REAL},
        {CVC4::Kind::FLOATINGPOINT_TO_FP_SIGNED_BITVECTOR_OP,
         FLOATINGPOINT_TO_FP_SIGNED_BITVECTOR_OP},
        {CVC4::Kind::FLOATINGPOINT_TO_FP_SIGNED_BITVECTOR,
         FLOATINGPOINT_TO_FP_SIGNED_BITVECTOR},
        {CVC4::Kind::FLOATINGPOINT_TO_FP_UNSIGNED_BITVECTOR_OP,
         FLOATINGPOINT_TO_FP_UNSIGNED_BITVECTOR_OP},
        {CVC4::Kind::FLOATINGPOINT_TO_FP_UNSIGNED_BITVECTOR,
         FLOATINGPOINT_TO_FP_UNSIGNED_BITVECTOR},
        {CVC4::Kind::FLOATINGPOINT_TO_FP_GENERIC_OP,
         FLOATINGPOINT_TO_FP_GENERIC_OP},
        {CVC4::Kind::FLOATINGPOINT_TO_FP_GENERIC, FLOATINGPOINT_TO_FP_GENERIC},
        {CVC4::Kind::FLOATINGPOINT_TO_UBV_OP, FLOATINGPOINT_TO_UBV_OP},
        {CVC4::Kind::FLOATINGPOINT_TO_UBV, FLOATINGPOINT_TO_UBV},
        {CVC4::Kind::FLOATINGPOINT_TO_UBV_TOTAL_OP,
         FLOATINGPOINT_TO_UBV_TOTAL_OP},
        {CVC4::Kind::FLOATINGPOINT_TO_UBV_TOTAL, FLOATINGPOINT_TO_UBV_TOTAL},
        {CVC4::Kind::FLOATINGPOINT_TO_SBV_OP, FLOATINGPOINT_TO_SBV_OP},
        {CVC4::Kind::FLOATINGPOINT_TO_SBV, FLOATINGPOINT_TO_SBV},
        {CVC4::Kind::FLOATINGPOINT_TO_SBV_TOTAL_OP,
         FLOATINGPOINT_TO_SBV_TOTAL_OP},
        {CVC4::Kind::FLOATINGPOINT_TO_SBV_TOTAL, FLOATINGPOINT_TO_SBV_TOTAL},
        {CVC4::Kind::FLOATINGPOINT_TO_REAL, FLOATINGPOINT_TO_REAL},
        {CVC4::Kind::FLOATINGPOINT_TO_REAL_TOTAL, FLOATINGPOINT_TO_REAL_TOTAL},
        /* Arrays ---------------------------------------------------------- */
        {CVC4::Kind::SELECT, SELECT},
        {CVC4::Kind::STORE, STORE},
        {CVC4::Kind::STORE_ALL, STORE_ALL},
        /* Datatypes ------------------------------------------------------- */
        {CVC4::Kind::APPLY_SELECTOR, APPLY_SELECTOR},
        {CVC4::Kind::APPLY_CONSTRUCTOR, APPLY_CONSTRUCTOR},
        {CVC4::Kind::APPLY_SELECTOR_TOTAL, APPLY_SELECTOR_TOTAL},
        {CVC4::Kind::APPLY_TESTER, APPLY_TESTER},
        {CVC4::Kind::TUPLE_UPDATE_OP, TUPLE_UPDATE_OP},
        {CVC4::Kind::TUPLE_UPDATE, TUPLE_UPDATE},
        {CVC4::Kind::RECORD_UPDATE_OP, RECORD_UPDATE_OP},
        {CVC4::Kind::RECORD_UPDATE, RECORD_UPDATE},
        /* Separation Logic ------------------------------------------------ */
        {CVC4::Kind::SEP_NIL, SEP_NIL},
        {CVC4::Kind::SEP_EMP, SEP_EMP},
        {CVC4::Kind::SEP_PTO, SEP_PTO},
        {CVC4::Kind::SEP_STAR, SEP_STAR},
        {CVC4::Kind::SEP_WAND, SEP_WAND},
        /* Sets ------------------------------------------------------------ */
        {CVC4::Kind::EMPTYSET, EMPTYSET},
        {CVC4::Kind::UNION, UNION},
        {CVC4::Kind::INTERSECTION, INTERSECTION},
        {CVC4::Kind::SETMINUS, SETMINUS},
        {CVC4::Kind::SUBSET, SUBSET},
        {CVC4::Kind::MEMBER, MEMBER},
        {CVC4::Kind::SINGLETON, SINGLETON},
        {CVC4::Kind::INSERT, INSERT},
        {CVC4::Kind::CARD, CARD},
        {CVC4::Kind::COMPLEMENT, COMPLEMENT},
        {CVC4::Kind::UNIVERSE_SET, UNIVERSE_SET},
        {CVC4::Kind::JOIN, JOIN},
        {CVC4::Kind::PRODUCT, PRODUCT},
        {CVC4::Kind::TRANSPOSE, TRANSPOSE},
        {CVC4::Kind::TCLOSURE, TCLOSURE},
        {CVC4::Kind::JOIN_IMAGE, JOIN_IMAGE},
        {CVC4::Kind::IDEN, IDEN},
        /* Strings --------------------------------------------------------- */
        {CVC4::Kind::STRING_CONCAT, STRING_CONCAT},
        {CVC4::Kind::STRING_IN_REGEXP, STRING_IN_REGEXP},
        {CVC4::Kind::STRING_LENGTH, STRING_LENGTH},
        {CVC4::Kind::STRING_SUBSTR, STRING_SUBSTR},
        {CVC4::Kind::STRING_CHARAT, STRING_CHARAT},
        {CVC4::Kind::STRING_STRCTN, STRING_STRCTN},
        {CVC4::Kind::STRING_STRIDOF, STRING_STRIDOF},
        {CVC4::Kind::STRING_STRREPL, STRING_STRREPL},
        {CVC4::Kind::STRING_PREFIX, STRING_PREFIX},
        {CVC4::Kind::STRING_SUFFIX, STRING_SUFFIX},
        {CVC4::Kind::STRING_ITOS, STRING_ITOS},
        {CVC4::Kind::STRING_STOI, STRING_STOI},
        {CVC4::Kind::CONST_STRING, CONST_STRING},
        {CVC4::Kind::STRING_TO_REGEXP, STRING_TO_REGEXP},
        {CVC4::Kind::REGEXP_CONCAT, REGEXP_CONCAT},
        {CVC4::Kind::REGEXP_UNION, REGEXP_UNION},
        {CVC4::Kind::REGEXP_INTER, REGEXP_INTER},
        {CVC4::Kind::REGEXP_STAR, REGEXP_STAR},
        {CVC4::Kind::REGEXP_PLUS, REGEXP_PLUS},
        {CVC4::Kind::REGEXP_OPT, REGEXP_OPT},
        {CVC4::Kind::REGEXP_RANGE, REGEXP_RANGE},
        {CVC4::Kind::REGEXP_LOOP, REGEXP_LOOP},
        {CVC4::Kind::REGEXP_EMPTY, REGEXP_EMPTY},
        {CVC4::Kind::REGEXP_SIGMA, REGEXP_SIGMA},
        /* Quantifiers ----------------------------------------------------- */
        {CVC4::Kind::FORALL, FORALL},
        {CVC4::Kind::EXISTS, EXISTS},
        /* ----------------------------------------------------------------- */
        {CVC4::Kind::LAST_KIND, LAST_KIND},
    };

namespace {
  Kind intToExtKind(CVC4::Kind k)
  {
    auto it = s_kinds_internal.find(k);
    if (it == s_kinds_internal.end()) { return INTERNAL_KIND; }
    return it->second;
  }

  CVC4::Kind extToIntKind(Kind k)
  {
    auto it = s_kinds.find(k);
    if (it == s_kinds.end()) { return CVC4::Kind::UNDEFINED_KIND; }
    return it->second;
  }
}

std::ostream& operator<<(std::ostream& out, Kind k)
{
  switch (k)
  {
    case INTERNAL_KIND: out << "INTERNAL_KIND"; break;
    default: out << extToIntKind(k);
  }
  return out;
}

size_t KindHashFunction::operator()(Kind k) const { return k; }


/* -------------------------------------------------------------------------- */
/* Sort                                                                       */
/* -------------------------------------------------------------------------- */

Sort::Sort(const CVC4::Type& t) : d_type(new CVC4::Type(t))
{
}

Sort::~Sort()
{
}

Sort& Sort::operator=(const Sort& s)
{
  // CHECK: valid sort s?
  if (this != &s)
  {
    *d_type = *s.d_type;
  }
  return *this;
}

bool Sort::operator==(const Sort& s) const
{
  // CHECK: valid sort s?
  return *d_type == *s.d_type;
}

bool Sort::operator!=(const Sort& s) const
{
  // CHECK: valid sort s?
  return *d_type != *s.d_type;
}

bool Sort::isBoolean() const
{
  // CHECK: valid sort s?
  return d_type->isBoolean();
}

bool Sort::isInteger() const
{
  // CHECK: valid sort s?
  return d_type->isInteger();
}

bool Sort::isReal() const
{
  // CHECK: valid sort s?
  return d_type->isReal();
}

bool Sort::isString() const
{
  // CHECK: valid sort s?
  return d_type->isString();
}

bool Sort::isRegExp() const
{
  // CHECK: valid sort s?
  return d_type->isRegExp();
}

bool Sort::isRoundingMode() const
{
  // CHECK: valid sort s?
  return d_type->isRoundingMode();
}

bool Sort::isBitVector() const
{
  // CHECK: valid sort s?
  return d_type->isBitVector();
}

bool Sort::isFloatingPoint() const
{
  // CHECK: valid sort s?
  return d_type->isFloatingPoint();
}

bool Sort::isDatatype() const
{
  // CHECK: valid sort s?
  return d_type->isDatatype();
}

bool Sort::isFunction() const
{
  // CHECK: valid sort s?
  return d_type->isFunction();
}

bool Sort::isPredicate() const
{
  // CHECK: valid sort s?
  return d_type->isPredicate();
}

bool Sort::isTuple() const
{
  // CHECK: valid sort s?
  return d_type->isTuple();
}

bool Sort::isRecord() const
{
  // CHECK: valid sort s?
  return d_type->isRecord();
}

bool Sort::isArray() const
{
  // CHECK: valid sort s?
  return d_type->isArray();
}

bool Sort::isSet() const
{
  // CHECK: valid sort s?
  return d_type->isSet();
}

bool Sort::isUninterpretedSort() const
{
  // CHECK: valid sort s?
  return d_type->isSort();
}

bool Sort::isSortConstructor() const
{
  // CHECK: valid sort s?
  return d_type->isSortConstructor();
}

#if 0
Datatype Sort::getDatatype() const
{
  // CHECK: is this a datatype sort?
  DatatypeType* type = static_cast<DatatypeType*>(d_type.get());
  return type->getDatatype();
}

Sort Sort::instantiate(const std::vector<Sort>& params) const
{
  // CHECK: Is this a datatype/sort constructor sort?
  std::vector<Type> tparams;
  for (const Sort& s : params) { tparams.push_back(*s.d_type.get()); }
  if (d_type->isDatatype())
  {
    // CHECK: is parametric?
    DatatypeType* type = static_cast<DatatypeType*>(d_type.get());
    return type->instantiate(tparams);
  }
  Assert (d_type->isSortConstructor());
  return static_cast<SortConstructorType*>(d_type.get())->instantiate(tparams);
}
#endif

std::string Sort::toString() const
{
  // CHECK: valid sort s?
  return d_type->toString();
}

std::ostream& operator<< (std::ostream& out, const Sort& s)
{
  out << s.toString();
  return out;
}

size_t SortHashFunction::operator()(const Sort& s) const {
  return TypeHashFunction()(*s.d_type);
}


/* -------------------------------------------------------------------------- */
<<<<<<< HEAD
/* Datatypes                                                                  */
/* -------------------------------------------------------------------------- */

/* DatatypeSelectorDecl ----------------------------------------------------- */

DatatypeSelectorDecl::DatatypeSelectorDecl(const std::string& name, Sort sort)
    : d_name(name), d_sort(sort)
{
}

DatatypeSelectorDecl::DatatypeSelectorDecl(const std::string& name,
                                           DatatypeDeclSelfSort sort)
    : d_name(name), d_sort(Sort(CVC4::Type()))
{
}

std::string DatatypeSelectorDecl::toString() const
{
  std::stringstream ss;
  ss << d_name << ": " << d_sort;
  return ss.str();
}

std::ostream& operator<<(std::ostream& out, const DatatypeDecl& dtdecl)
{
  out << dtdecl.toString();
  return out;
}

/* DatatypeConstructorDecl -------------------------------------------------- */

DatatypeConstructorDecl::DatatypeConstructorDecl(const std::string& name)
    : d_ctor(new CVC4::DatatypeConstructor(name))
{
}

void DatatypeConstructorDecl::addSelector(const DatatypeSelectorDecl& stor)
{
  CVC4::Type t = *stor.d_sort.d_type;
  if (t.isNull())
  {
    d_ctor->addArg(stor.d_name, DatatypeSelfType());
  }
  else
  {
    d_ctor->addArg(stor.d_name, t);
  }
}

std::string DatatypeConstructorDecl::toString() const
{
  std::stringstream ss;
  ss << *d_ctor;
  return ss.str();
}

std::ostream& operator<<(std::ostream& out,
                         const DatatypeConstructorDecl& ctordecl)
{
  out << ctordecl.toString();
  return out;
}

/* DatatypeDecl ------------------------------------------------------------- */

DatatypeDecl::DatatypeDecl(const std::string& name, bool isCoDatatype)
    : d_dtype(new CVC4::Datatype(name, isCoDatatype))
{
}

DatatypeDecl::DatatypeDecl(const std::string& name,
                           Sort param,
                           bool isCoDatatype)
    : d_dtype(new CVC4::Datatype(
          name, std::vector<Type>{*param.d_type}, isCoDatatype))
{
}

DatatypeDecl::DatatypeDecl(const std::string& name,
                           const std::vector<Sort>& params,
                           bool isCoDatatype)
{
  std::vector<Type> tparams;
  for (const Sort& s : params) { tparams.push_back(*s.d_type); }
  d_dtype = std::shared_ptr<CVC4::Datatype>(
      new CVC4::Datatype(name, tparams, isCoDatatype));
}

DatatypeDecl::~DatatypeDecl()
{
}

void DatatypeDecl::addConstructor(const DatatypeConstructorDecl& ctor)
{
  d_dtype->addConstructor(*ctor.d_ctor);
}

std::string DatatypeDecl::toString() const
{
  std::stringstream ss;
  ss << *d_dtype;
  return ss.str();
}

std::ostream& operator<<(std::ostream& out,
                         const DatatypeSelectorDecl& stordecl)
{
  out << stordecl.toString();
  return out;
}

=======
/* Term                                                                       */
/* -------------------------------------------------------------------------- */

Term::Term() : d_expr(new CVC4::Expr())
{
}

Term::Term(const CVC4::Expr& e) : d_expr(new CVC4::Expr(e))
{
}

Term::~Term()
{
}

Term& Term::operator=(const Term& t)
{
  // CHECK: expr managers must match
  if (this != &t)
  {
    *d_expr = *t.d_expr;
  }
  return *this;
}

bool Term::operator==(const Term& t) const
{
  // CHECK: expr managers must match
  return *d_expr == *t.d_expr;
}

bool Term::operator!=(const Term& t) const
{
  // CHECK: expr managers must match
  return *d_expr != *t.d_expr;
}

Kind Term::getKind() const
{
  return intToExtKind(d_expr->getKind());
}

Sort Term::getSort() const
{
  return Sort(d_expr->getType());
}

bool Term::isNull() const
{
  return d_expr->isNull();
}

Term Term::notTerm() const
{
  return d_expr->notExpr();
}

Term Term::andTerm(const Term& t) const
{
  return d_expr->andExpr(*t.d_expr);
}

Term Term::orTerm(const Term& t) const
{
  return d_expr->orExpr(*t.d_expr);
}

Term Term::xorTerm(const Term& t) const
{
  return d_expr->xorExpr(*t.d_expr);
}

Term Term::iffTerm(const Term& t) const
{
  return d_expr->iffExpr(*t.d_expr);
}

Term Term::impTerm(const Term& t) const
{
  return d_expr->impExpr(*t.d_expr);
}

Term Term::iteTerm(const Term& then_t, const Term& else_t) const
{
  return d_expr->iteExpr(*then_t.d_expr, *else_t.d_expr);
}

std::string Term::toString() const
{
  return d_expr->toString();
}

Term::const_iterator::const_iterator() : d_iterator(nullptr)
{
}

Term::const_iterator::const_iterator(void* it) : d_iterator(it)
{
}

Term::const_iterator::const_iterator(const const_iterator& it)
    : d_iterator(nullptr)
{
  if (it.d_iterator != nullptr)
  {
    d_iterator = new CVC4::Expr::const_iterator(
        *static_cast<CVC4::Expr::const_iterator*>(it.d_iterator));
  }
}

Term::const_iterator& Term::const_iterator::operator=(const const_iterator& it)
{
  delete static_cast<CVC4::Expr::const_iterator*>(d_iterator);
  d_iterator = new CVC4::Expr::const_iterator(
      *static_cast<CVC4::Expr::const_iterator*>(it.d_iterator));
  return *this;
}

Term::const_iterator::~const_iterator()
{
  delete static_cast<CVC4::Expr::const_iterator*>(d_iterator);
}

bool Term::const_iterator::operator==(const const_iterator& it) const
{
  if (d_iterator == nullptr || it.d_iterator == nullptr)
  {
    return false;
  }
  return *static_cast<CVC4::Expr::const_iterator*>(d_iterator)
         == *static_cast<CVC4::Expr::const_iterator*>(it.d_iterator);
}

bool Term::const_iterator::operator!=(const const_iterator& it) const
{
  return !(*this == it);
}

Term::const_iterator& Term::const_iterator::operator++()
{
  Assert(d_iterator != nullptr);
  ++*static_cast<CVC4::Expr::const_iterator*>(d_iterator);
  return *this;
}

Term::const_iterator Term::const_iterator::operator++(int)
{
  Assert(d_iterator != nullptr);
  const_iterator it = *this;
  ++*static_cast<CVC4::Expr::const_iterator*>(d_iterator);
  return it;
}

Term Term::const_iterator::operator*() const
{
  Assert(d_iterator != nullptr);
  return Term(**static_cast<CVC4::Expr::const_iterator*>(d_iterator));
}

Term::const_iterator Term::begin() const
{
  return Term::const_iterator(new CVC4::Expr::const_iterator(d_expr->begin()));
}

Term::const_iterator Term::end() const
{
  return Term::const_iterator(new CVC4::Expr::const_iterator(d_expr->end()));
}

std::ostream& operator<< (std::ostream& out, const Term& t)
{
  out << t.toString();
  return out;
}

std::ostream& operator<<(std::ostream& out, const std::vector<Term>& vector)
{
  container_to_stream(out, vector);
  return out;
}

std::ostream& operator<<(std::ostream& out, const std::set<Term>& set)
{
  container_to_stream(out, set);
  return out;
}

std::ostream& operator<<(
    std::ostream& out,
    const std::unordered_set<Term, TermHashFunction>& unordered_set)
{
  container_to_stream(out, unordered_set);
  return out;
}

template <typename V>
std::ostream& operator<<(std::ostream& out, const std::map<Term, V>& map)
{
  container_to_stream(out, map);
  return out;
}

template <typename V>
std::ostream& operator<<(
    std::ostream& out,
    const std::unordered_map<Term, V, TermHashFunction>& unordered_map)
{
  container_to_stream(out, unordered_map);
  return out;
}

size_t TermHashFunction::operator()(const Term& t) const
{
  return ExprHashFunction()(*t.d_expr);
}

/* -------------------------------------------------------------------------- */
/* OpTerm                                                                     */
/* -------------------------------------------------------------------------- */

OpTerm::OpTerm() : d_expr(new CVC4::Expr())
{
}

OpTerm::OpTerm(const CVC4::Expr& e) : d_expr(new CVC4::Expr(e))
{
}

OpTerm::~OpTerm()
{
}

OpTerm& OpTerm::operator=(const OpTerm& t)
{
  // CHECK: expr managers must match
  if (this != &t)
  {
    *d_expr = *t.d_expr;
  }
  return *this;
}

bool OpTerm::operator==(const OpTerm& t) const
{
  // CHECK: expr managers must match
  return *d_expr == *t.d_expr;
}

bool OpTerm::operator!=(const OpTerm& t) const
{
  // CHECK: expr managers must match
  return *d_expr != *t.d_expr;
}

Kind OpTerm::getKind() const
{
  return intToExtKind(d_expr->getKind());
}

Sort OpTerm::getSort() const
{
  return Sort(d_expr->getType());
}

bool OpTerm::isNull() const
{
  return d_expr->isNull();
}

std::string OpTerm::toString() const
{
  return d_expr->toString();
}

std::ostream& operator<< (std::ostream& out, const OpTerm& t)
{
  out << t.toString();
  return out;
}

size_t OpTermHashFunction::operator()(const OpTerm& t) const
{
  return ExprHashFunction()(*t.d_expr);
}

>>>>>>> 714ede24
}  // namespace api
}  // namespace CVC4<|MERGE_RESOLUTION|>--- conflicted
+++ resolved
@@ -16,15 +16,10 @@
 
 #include "api/cvc4cpp.h"
 
-<<<<<<< HEAD
-#include "expr/expr.h"
-#include "expr/expr_manager.h"
-=======
 #include "base/cvc4_assert.h"
 #include "expr/expr.h"
 #include "expr/expr_manager.h"
 #include "expr/kind.h"
->>>>>>> 714ede24
 #include "expr/type.h"
 #include "util/result.h"
 #include "util/utility.h"
@@ -812,7 +807,292 @@
 
 
 /* -------------------------------------------------------------------------- */
-<<<<<<< HEAD
+/* Term                                                                       */
+/* -------------------------------------------------------------------------- */
+
+Term::Term() : d_expr(new CVC4::Expr())
+{
+}
+
+Term::Term(const CVC4::Expr& e) : d_expr(new CVC4::Expr(e))
+{
+}
+
+Term::~Term()
+{
+}
+
+Term& Term::operator=(const Term& t)
+{
+  // CHECK: expr managers must match
+  if (this != &t)
+  {
+    *d_expr = *t.d_expr;
+  }
+  return *this;
+}
+
+bool Term::operator==(const Term& t) const
+{
+  // CHECK: expr managers must match
+  return *d_expr == *t.d_expr;
+}
+
+bool Term::operator!=(const Term& t) const
+{
+  // CHECK: expr managers must match
+  return *d_expr != *t.d_expr;
+}
+
+Kind Term::getKind() const
+{
+  return intToExtKind(d_expr->getKind());
+}
+
+Sort Term::getSort() const
+{
+  return Sort(d_expr->getType());
+}
+
+bool Term::isNull() const
+{
+  return d_expr->isNull();
+}
+
+Term Term::notTerm() const
+{
+  return d_expr->notExpr();
+}
+
+Term Term::andTerm(const Term& t) const
+{
+  return d_expr->andExpr(*t.d_expr);
+}
+
+Term Term::orTerm(const Term& t) const
+{
+  return d_expr->orExpr(*t.d_expr);
+}
+
+Term Term::xorTerm(const Term& t) const
+{
+  return d_expr->xorExpr(*t.d_expr);
+}
+
+Term Term::iffTerm(const Term& t) const
+{
+  return d_expr->iffExpr(*t.d_expr);
+}
+
+Term Term::impTerm(const Term& t) const
+{
+  return d_expr->impExpr(*t.d_expr);
+}
+
+Term Term::iteTerm(const Term& then_t, const Term& else_t) const
+{
+  return d_expr->iteExpr(*then_t.d_expr, *else_t.d_expr);
+}
+
+std::string Term::toString() const
+{
+  return d_expr->toString();
+}
+
+Term::const_iterator::const_iterator() : d_iterator(nullptr)
+{
+}
+
+Term::const_iterator::const_iterator(void* it) : d_iterator(it)
+{
+}
+
+Term::const_iterator::const_iterator(const const_iterator& it)
+    : d_iterator(nullptr)
+{
+  if (it.d_iterator != nullptr)
+  {
+    d_iterator = new CVC4::Expr::const_iterator(
+        *static_cast<CVC4::Expr::const_iterator*>(it.d_iterator));
+  }
+}
+
+Term::const_iterator& Term::const_iterator::operator=(const const_iterator& it)
+{
+  delete static_cast<CVC4::Expr::const_iterator*>(d_iterator);
+  d_iterator = new CVC4::Expr::const_iterator(
+      *static_cast<CVC4::Expr::const_iterator*>(it.d_iterator));
+  return *this;
+}
+
+Term::const_iterator::~const_iterator()
+{
+  delete static_cast<CVC4::Expr::const_iterator*>(d_iterator);
+}
+
+bool Term::const_iterator::operator==(const const_iterator& it) const
+{
+  if (d_iterator == nullptr || it.d_iterator == nullptr)
+  {
+    return false;
+  }
+  return *static_cast<CVC4::Expr::const_iterator*>(d_iterator)
+         == *static_cast<CVC4::Expr::const_iterator*>(it.d_iterator);
+}
+
+bool Term::const_iterator::operator!=(const const_iterator& it) const
+{
+  return !(*this == it);
+}
+
+Term::const_iterator& Term::const_iterator::operator++()
+{
+  Assert(d_iterator != nullptr);
+  ++*static_cast<CVC4::Expr::const_iterator*>(d_iterator);
+  return *this;
+}
+
+Term::const_iterator Term::const_iterator::operator++(int)
+{
+  Assert(d_iterator != nullptr);
+  const_iterator it = *this;
+  ++*static_cast<CVC4::Expr::const_iterator*>(d_iterator);
+  return it;
+}
+
+Term Term::const_iterator::operator*() const
+{
+  Assert(d_iterator != nullptr);
+  return Term(**static_cast<CVC4::Expr::const_iterator*>(d_iterator));
+}
+
+Term::const_iterator Term::begin() const
+{
+  return Term::const_iterator(new CVC4::Expr::const_iterator(d_expr->begin()));
+}
+
+Term::const_iterator Term::end() const
+{
+  return Term::const_iterator(new CVC4::Expr::const_iterator(d_expr->end()));
+}
+
+std::ostream& operator<< (std::ostream& out, const Term& t)
+{
+  out << t.toString();
+  return out;
+}
+
+std::ostream& operator<<(std::ostream& out, const std::vector<Term>& vector)
+{
+  container_to_stream(out, vector);
+  return out;
+}
+
+std::ostream& operator<<(std::ostream& out, const std::set<Term>& set)
+{
+  container_to_stream(out, set);
+  return out;
+}
+
+std::ostream& operator<<(
+    std::ostream& out,
+    const std::unordered_set<Term, TermHashFunction>& unordered_set)
+{
+  container_to_stream(out, unordered_set);
+  return out;
+}
+
+template <typename V>
+std::ostream& operator<<(std::ostream& out, const std::map<Term, V>& map)
+{
+  container_to_stream(out, map);
+  return out;
+}
+
+template <typename V>
+std::ostream& operator<<(
+    std::ostream& out,
+    const std::unordered_map<Term, V, TermHashFunction>& unordered_map)
+{
+  container_to_stream(out, unordered_map);
+  return out;
+}
+
+size_t TermHashFunction::operator()(const Term& t) const
+{
+  return ExprHashFunction()(*t.d_expr);
+}
+
+/* -------------------------------------------------------------------------- */
+/* OpTerm                                                                     */
+/* -------------------------------------------------------------------------- */
+
+OpTerm::OpTerm() : d_expr(new CVC4::Expr())
+{
+}
+
+OpTerm::OpTerm(const CVC4::Expr& e) : d_expr(new CVC4::Expr(e))
+{
+}
+
+OpTerm::~OpTerm()
+{
+}
+
+OpTerm& OpTerm::operator=(const OpTerm& t)
+{
+  // CHECK: expr managers must match
+  if (this != &t)
+  {
+    *d_expr = *t.d_expr;
+  }
+  return *this;
+}
+
+bool OpTerm::operator==(const OpTerm& t) const
+{
+  // CHECK: expr managers must match
+  return *d_expr == *t.d_expr;
+}
+
+bool OpTerm::operator!=(const OpTerm& t) const
+{
+  // CHECK: expr managers must match
+  return *d_expr != *t.d_expr;
+}
+
+Kind OpTerm::getKind() const
+{
+  return intToExtKind(d_expr->getKind());
+}
+
+Sort OpTerm::getSort() const
+{
+  return Sort(d_expr->getType());
+}
+
+bool OpTerm::isNull() const
+{
+  return d_expr->isNull();
+}
+
+std::string OpTerm::toString() const
+{
+  return d_expr->toString();
+}
+
+std::ostream& operator<< (std::ostream& out, const OpTerm& t)
+{
+  out << t.toString();
+  return out;
+}
+
+size_t OpTermHashFunction::operator()(const OpTerm& t) const
+{
+  return ExprHashFunction()(*t.d_expr);
+}
+
+/* -------------------------------------------------------------------------- */
 /* Datatypes                                                                  */
 /* -------------------------------------------------------------------------- */
 
@@ -924,292 +1204,5 @@
   return out;
 }
 
-=======
-/* Term                                                                       */
-/* -------------------------------------------------------------------------- */
-
-Term::Term() : d_expr(new CVC4::Expr())
-{
-}
-
-Term::Term(const CVC4::Expr& e) : d_expr(new CVC4::Expr(e))
-{
-}
-
-Term::~Term()
-{
-}
-
-Term& Term::operator=(const Term& t)
-{
-  // CHECK: expr managers must match
-  if (this != &t)
-  {
-    *d_expr = *t.d_expr;
-  }
-  return *this;
-}
-
-bool Term::operator==(const Term& t) const
-{
-  // CHECK: expr managers must match
-  return *d_expr == *t.d_expr;
-}
-
-bool Term::operator!=(const Term& t) const
-{
-  // CHECK: expr managers must match
-  return *d_expr != *t.d_expr;
-}
-
-Kind Term::getKind() const
-{
-  return intToExtKind(d_expr->getKind());
-}
-
-Sort Term::getSort() const
-{
-  return Sort(d_expr->getType());
-}
-
-bool Term::isNull() const
-{
-  return d_expr->isNull();
-}
-
-Term Term::notTerm() const
-{
-  return d_expr->notExpr();
-}
-
-Term Term::andTerm(const Term& t) const
-{
-  return d_expr->andExpr(*t.d_expr);
-}
-
-Term Term::orTerm(const Term& t) const
-{
-  return d_expr->orExpr(*t.d_expr);
-}
-
-Term Term::xorTerm(const Term& t) const
-{
-  return d_expr->xorExpr(*t.d_expr);
-}
-
-Term Term::iffTerm(const Term& t) const
-{
-  return d_expr->iffExpr(*t.d_expr);
-}
-
-Term Term::impTerm(const Term& t) const
-{
-  return d_expr->impExpr(*t.d_expr);
-}
-
-Term Term::iteTerm(const Term& then_t, const Term& else_t) const
-{
-  return d_expr->iteExpr(*then_t.d_expr, *else_t.d_expr);
-}
-
-std::string Term::toString() const
-{
-  return d_expr->toString();
-}
-
-Term::const_iterator::const_iterator() : d_iterator(nullptr)
-{
-}
-
-Term::const_iterator::const_iterator(void* it) : d_iterator(it)
-{
-}
-
-Term::const_iterator::const_iterator(const const_iterator& it)
-    : d_iterator(nullptr)
-{
-  if (it.d_iterator != nullptr)
-  {
-    d_iterator = new CVC4::Expr::const_iterator(
-        *static_cast<CVC4::Expr::const_iterator*>(it.d_iterator));
-  }
-}
-
-Term::const_iterator& Term::const_iterator::operator=(const const_iterator& it)
-{
-  delete static_cast<CVC4::Expr::const_iterator*>(d_iterator);
-  d_iterator = new CVC4::Expr::const_iterator(
-      *static_cast<CVC4::Expr::const_iterator*>(it.d_iterator));
-  return *this;
-}
-
-Term::const_iterator::~const_iterator()
-{
-  delete static_cast<CVC4::Expr::const_iterator*>(d_iterator);
-}
-
-bool Term::const_iterator::operator==(const const_iterator& it) const
-{
-  if (d_iterator == nullptr || it.d_iterator == nullptr)
-  {
-    return false;
-  }
-  return *static_cast<CVC4::Expr::const_iterator*>(d_iterator)
-         == *static_cast<CVC4::Expr::const_iterator*>(it.d_iterator);
-}
-
-bool Term::const_iterator::operator!=(const const_iterator& it) const
-{
-  return !(*this == it);
-}
-
-Term::const_iterator& Term::const_iterator::operator++()
-{
-  Assert(d_iterator != nullptr);
-  ++*static_cast<CVC4::Expr::const_iterator*>(d_iterator);
-  return *this;
-}
-
-Term::const_iterator Term::const_iterator::operator++(int)
-{
-  Assert(d_iterator != nullptr);
-  const_iterator it = *this;
-  ++*static_cast<CVC4::Expr::const_iterator*>(d_iterator);
-  return it;
-}
-
-Term Term::const_iterator::operator*() const
-{
-  Assert(d_iterator != nullptr);
-  return Term(**static_cast<CVC4::Expr::const_iterator*>(d_iterator));
-}
-
-Term::const_iterator Term::begin() const
-{
-  return Term::const_iterator(new CVC4::Expr::const_iterator(d_expr->begin()));
-}
-
-Term::const_iterator Term::end() const
-{
-  return Term::const_iterator(new CVC4::Expr::const_iterator(d_expr->end()));
-}
-
-std::ostream& operator<< (std::ostream& out, const Term& t)
-{
-  out << t.toString();
-  return out;
-}
-
-std::ostream& operator<<(std::ostream& out, const std::vector<Term>& vector)
-{
-  container_to_stream(out, vector);
-  return out;
-}
-
-std::ostream& operator<<(std::ostream& out, const std::set<Term>& set)
-{
-  container_to_stream(out, set);
-  return out;
-}
-
-std::ostream& operator<<(
-    std::ostream& out,
-    const std::unordered_set<Term, TermHashFunction>& unordered_set)
-{
-  container_to_stream(out, unordered_set);
-  return out;
-}
-
-template <typename V>
-std::ostream& operator<<(std::ostream& out, const std::map<Term, V>& map)
-{
-  container_to_stream(out, map);
-  return out;
-}
-
-template <typename V>
-std::ostream& operator<<(
-    std::ostream& out,
-    const std::unordered_map<Term, V, TermHashFunction>& unordered_map)
-{
-  container_to_stream(out, unordered_map);
-  return out;
-}
-
-size_t TermHashFunction::operator()(const Term& t) const
-{
-  return ExprHashFunction()(*t.d_expr);
-}
-
-/* -------------------------------------------------------------------------- */
-/* OpTerm                                                                     */
-/* -------------------------------------------------------------------------- */
-
-OpTerm::OpTerm() : d_expr(new CVC4::Expr())
-{
-}
-
-OpTerm::OpTerm(const CVC4::Expr& e) : d_expr(new CVC4::Expr(e))
-{
-}
-
-OpTerm::~OpTerm()
-{
-}
-
-OpTerm& OpTerm::operator=(const OpTerm& t)
-{
-  // CHECK: expr managers must match
-  if (this != &t)
-  {
-    *d_expr = *t.d_expr;
-  }
-  return *this;
-}
-
-bool OpTerm::operator==(const OpTerm& t) const
-{
-  // CHECK: expr managers must match
-  return *d_expr == *t.d_expr;
-}
-
-bool OpTerm::operator!=(const OpTerm& t) const
-{
-  // CHECK: expr managers must match
-  return *d_expr != *t.d_expr;
-}
-
-Kind OpTerm::getKind() const
-{
-  return intToExtKind(d_expr->getKind());
-}
-
-Sort OpTerm::getSort() const
-{
-  return Sort(d_expr->getType());
-}
-
-bool OpTerm::isNull() const
-{
-  return d_expr->isNull();
-}
-
-std::string OpTerm::toString() const
-{
-  return d_expr->toString();
-}
-
-std::ostream& operator<< (std::ostream& out, const OpTerm& t)
-{
-  out << t.toString();
-  return out;
-}
-
-size_t OpTermHashFunction::operator()(const OpTerm& t) const
-{
-  return ExprHashFunction()(*t.d_expr);
-}
-
->>>>>>> 714ede24
 }  // namespace api
 }  // namespace CVC4