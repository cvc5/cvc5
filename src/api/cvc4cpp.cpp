/*********************                                                        */
/*! \file cvc4cpp.cpp
 ** \verbatim
 ** Top contributors (to current version):
 **   Aina Niemetz, Andres Noetzli
 ** This file is part of the CVC4 project.
 ** Copyright (c) 2009-2019 by the authors listed in the file AUTHORS
 ** in the top-level source directory) and their institutional affiliations.
 ** All rights reserved.  See the file COPYING in the top-level source
 ** directory for licensing information.\endverbatim
 **
 ** \brief The CVC4 C++ API.
 **
 ** The CVC4 C++ API.
 **
 ** A brief note on how to guard API functions:
 **
 ** In general, we think of API guards as a fence -- they are supposed to make
 ** sure that no invalid arguments get passed into internal realms of CVC4.
 ** Thus we always want to catch such cases on the API level (and can then
 ** assert internally that no invalid argument is passed in).
 **
 ** The only special case is when we use 3rd party back-ends we have no control
 ** over, and which throw (invalid_argument) exceptions anyways. In this case,
 ** we do not replicate argument checks but delegate them to the back-end,
 ** catch thrown exceptions, and raise a CVC4ApiException.
 **
 ** Our Integer implementation, e.g., is such a special case since we support
 ** two different back end implementations (GMP, CLN). Be aware that they do
 ** not fully agree on what is (in)valid input, which requires extra checks for
 ** consistent behavior (see Solver::mkRealFromStrHelper for an example).
 **/

#include "api/cvc4cpp.h"

#include "base/check.h"
#include "base/configuration.h"
#include "expr/expr.h"
#include "expr/expr_manager.h"
#include "expr/expr_manager_scope.h"
#include "expr/kind.h"
#include "expr/metakind.h"
#include "expr/node_manager.h"
#include "expr/type.h"
#include "options/main_options.h"
#include "options/options.h"
#include "options/smt_options.h"
#include "smt/model.h"
#include "smt/smt_engine.h"
#include "theory/logic_info.h"
#include "util/random.h"
#include "util/result.h"
#include "util/utility.h"

#include <cstring>
#include <sstream>

namespace CVC4 {
namespace api {

/* -------------------------------------------------------------------------- */
/* Kind                                                                       */
/* -------------------------------------------------------------------------- */

/* Mapping from external (API) kind to internal kind. */
const static std::unordered_map<Kind, CVC4::Kind, KindHashFunction> s_kinds{
    {INTERNAL_KIND, CVC4::Kind::UNDEFINED_KIND},
    {UNDEFINED_KIND, CVC4::Kind::UNDEFINED_KIND},
    {NULL_EXPR, CVC4::Kind::NULL_EXPR},
    /* Builtin ------------------------------------------------------------- */
    {UNINTERPRETED_CONSTANT, CVC4::Kind::UNINTERPRETED_CONSTANT},
    {ABSTRACT_VALUE, CVC4::Kind::ABSTRACT_VALUE},
    {EQUAL, CVC4::Kind::EQUAL},
    {DISTINCT, CVC4::Kind::DISTINCT},
    {CONSTANT, CVC4::Kind::VARIABLE},
    {VARIABLE, CVC4::Kind::BOUND_VARIABLE},
    {LAMBDA, CVC4::Kind::LAMBDA},
    {CHOICE, CVC4::Kind::CHOICE},
    /* Boolean ------------------------------------------------------------- */
    {CONST_BOOLEAN, CVC4::Kind::CONST_BOOLEAN},
    {NOT, CVC4::Kind::NOT},
    {AND, CVC4::Kind::AND},
    {IMPLIES, CVC4::Kind::IMPLIES},
    {OR, CVC4::Kind::OR},
    {XOR, CVC4::Kind::XOR},
    {ITE, CVC4::Kind::ITE},
    {MATCH, CVC4::Kind::MATCH},
    {MATCH_CASE, CVC4::Kind::MATCH_CASE},
    {MATCH_BIND_CASE, CVC4::Kind::MATCH_BIND_CASE},
    /* UF ------------------------------------------------------------------ */
    {APPLY_UF, CVC4::Kind::APPLY_UF},
    {CARDINALITY_CONSTRAINT, CVC4::Kind::CARDINALITY_CONSTRAINT},
    {CARDINALITY_VALUE, CVC4::Kind::CARDINALITY_VALUE},
    {HO_APPLY, CVC4::Kind::HO_APPLY},
    /* Arithmetic ---------------------------------------------------------- */
    {PLUS, CVC4::Kind::PLUS},
    {MULT, CVC4::Kind::MULT},
    {MINUS, CVC4::Kind::MINUS},
    {UMINUS, CVC4::Kind::UMINUS},
    {DIVISION, CVC4::Kind::DIVISION},
    {INTS_DIVISION, CVC4::Kind::INTS_DIVISION},
    {INTS_MODULUS, CVC4::Kind::INTS_MODULUS},
    {ABS, CVC4::Kind::ABS},
    {DIVISIBLE, CVC4::Kind::DIVISIBLE},
    {POW, CVC4::Kind::POW},
    {EXPONENTIAL, CVC4::Kind::EXPONENTIAL},
    {SINE, CVC4::Kind::SINE},
    {COSINE, CVC4::Kind::COSINE},
    {TANGENT, CVC4::Kind::TANGENT},
    {COSECANT, CVC4::Kind::COSECANT},
    {SECANT, CVC4::Kind::SECANT},
    {COTANGENT, CVC4::Kind::COTANGENT},
    {ARCSINE, CVC4::Kind::ARCSINE},
    {ARCCOSINE, CVC4::Kind::ARCCOSINE},
    {ARCTANGENT, CVC4::Kind::ARCTANGENT},
    {ARCCOSECANT, CVC4::Kind::ARCCOSECANT},
    {ARCSECANT, CVC4::Kind::ARCSECANT},
    {ARCCOTANGENT, CVC4::Kind::ARCCOTANGENT},
    {SQRT, CVC4::Kind::SQRT},
    {CONST_RATIONAL, CVC4::Kind::CONST_RATIONAL},
    {LT, CVC4::Kind::LT},
    {LEQ, CVC4::Kind::LEQ},
    {GT, CVC4::Kind::GT},
    {GEQ, CVC4::Kind::GEQ},
    {IS_INTEGER, CVC4::Kind::IS_INTEGER},
    {TO_INTEGER, CVC4::Kind::TO_INTEGER},
    {TO_REAL, CVC4::Kind::TO_REAL},
    {PI, CVC4::Kind::PI},
    /* BV ------------------------------------------------------------------ */
    {CONST_BITVECTOR, CVC4::Kind::CONST_BITVECTOR},
    {BITVECTOR_CONCAT, CVC4::Kind::BITVECTOR_CONCAT},
    {BITVECTOR_AND, CVC4::Kind::BITVECTOR_AND},
    {BITVECTOR_OR, CVC4::Kind::BITVECTOR_OR},
    {BITVECTOR_XOR, CVC4::Kind::BITVECTOR_XOR},
    {BITVECTOR_NOT, CVC4::Kind::BITVECTOR_NOT},
    {BITVECTOR_NAND, CVC4::Kind::BITVECTOR_NAND},
    {BITVECTOR_NOR, CVC4::Kind::BITVECTOR_NOR},
    {BITVECTOR_XNOR, CVC4::Kind::BITVECTOR_XNOR},
    {BITVECTOR_COMP, CVC4::Kind::BITVECTOR_COMP},
    {BITVECTOR_MULT, CVC4::Kind::BITVECTOR_MULT},
    {BITVECTOR_PLUS, CVC4::Kind::BITVECTOR_PLUS},
    {BITVECTOR_SUB, CVC4::Kind::BITVECTOR_SUB},
    {BITVECTOR_NEG, CVC4::Kind::BITVECTOR_NEG},
    {BITVECTOR_UDIV, CVC4::Kind::BITVECTOR_UDIV},
    {BITVECTOR_UREM, CVC4::Kind::BITVECTOR_UREM},
    {BITVECTOR_SDIV, CVC4::Kind::BITVECTOR_SDIV},
    {BITVECTOR_SREM, CVC4::Kind::BITVECTOR_SREM},
    {BITVECTOR_SMOD, CVC4::Kind::BITVECTOR_SMOD},
    {BITVECTOR_SHL, CVC4::Kind::BITVECTOR_SHL},
    {BITVECTOR_LSHR, CVC4::Kind::BITVECTOR_LSHR},
    {BITVECTOR_ASHR, CVC4::Kind::BITVECTOR_ASHR},
    {BITVECTOR_ULT, CVC4::Kind::BITVECTOR_ULT},
    {BITVECTOR_ULE, CVC4::Kind::BITVECTOR_ULE},
    {BITVECTOR_UGT, CVC4::Kind::BITVECTOR_UGT},
    {BITVECTOR_UGE, CVC4::Kind::BITVECTOR_UGE},
    {BITVECTOR_SLT, CVC4::Kind::BITVECTOR_SLT},
    {BITVECTOR_SLE, CVC4::Kind::BITVECTOR_SLE},
    {BITVECTOR_SGT, CVC4::Kind::BITVECTOR_SGT},
    {BITVECTOR_SGE, CVC4::Kind::BITVECTOR_SGE},
    {BITVECTOR_ULTBV, CVC4::Kind::BITVECTOR_ULTBV},
    {BITVECTOR_SLTBV, CVC4::Kind::BITVECTOR_SLTBV},
    {BITVECTOR_ITE, CVC4::Kind::BITVECTOR_ITE},
    {BITVECTOR_REDOR, CVC4::Kind::BITVECTOR_REDOR},
    {BITVECTOR_REDAND, CVC4::Kind::BITVECTOR_REDAND},
    {BITVECTOR_EXTRACT, CVC4::Kind::BITVECTOR_EXTRACT},
    {BITVECTOR_REPEAT, CVC4::Kind::BITVECTOR_REPEAT},
    {BITVECTOR_ZERO_EXTEND, CVC4::Kind::BITVECTOR_ZERO_EXTEND},
    {BITVECTOR_SIGN_EXTEND, CVC4::Kind::BITVECTOR_SIGN_EXTEND},
    {BITVECTOR_ROTATE_LEFT, CVC4::Kind::BITVECTOR_ROTATE_LEFT},
    {BITVECTOR_ROTATE_RIGHT, CVC4::Kind::BITVECTOR_ROTATE_RIGHT},
    {INT_TO_BITVECTOR, CVC4::Kind::INT_TO_BITVECTOR},
    {BITVECTOR_TO_NAT, CVC4::Kind::BITVECTOR_TO_NAT},
    /* FP ------------------------------------------------------------------ */
    {CONST_FLOATINGPOINT, CVC4::Kind::CONST_FLOATINGPOINT},
    {CONST_ROUNDINGMODE, CVC4::Kind::CONST_ROUNDINGMODE},
    {FLOATINGPOINT_FP, CVC4::Kind::FLOATINGPOINT_FP},
    {FLOATINGPOINT_EQ, CVC4::Kind::FLOATINGPOINT_EQ},
    {FLOATINGPOINT_ABS, CVC4::Kind::FLOATINGPOINT_ABS},
    {FLOATINGPOINT_NEG, CVC4::Kind::FLOATINGPOINT_NEG},
    {FLOATINGPOINT_PLUS, CVC4::Kind::FLOATINGPOINT_PLUS},
    {FLOATINGPOINT_SUB, CVC4::Kind::FLOATINGPOINT_SUB},
    {FLOATINGPOINT_MULT, CVC4::Kind::FLOATINGPOINT_MULT},
    {FLOATINGPOINT_DIV, CVC4::Kind::FLOATINGPOINT_DIV},
    {FLOATINGPOINT_FMA, CVC4::Kind::FLOATINGPOINT_FMA},
    {FLOATINGPOINT_SQRT, CVC4::Kind::FLOATINGPOINT_SQRT},
    {FLOATINGPOINT_REM, CVC4::Kind::FLOATINGPOINT_REM},
    {FLOATINGPOINT_RTI, CVC4::Kind::FLOATINGPOINT_RTI},
    {FLOATINGPOINT_MIN, CVC4::Kind::FLOATINGPOINT_MIN},
    {FLOATINGPOINT_MAX, CVC4::Kind::FLOATINGPOINT_MAX},
    {FLOATINGPOINT_LEQ, CVC4::Kind::FLOATINGPOINT_LEQ},
    {FLOATINGPOINT_LT, CVC4::Kind::FLOATINGPOINT_LT},
    {FLOATINGPOINT_GEQ, CVC4::Kind::FLOATINGPOINT_GEQ},
    {FLOATINGPOINT_GT, CVC4::Kind::FLOATINGPOINT_GT},
    {FLOATINGPOINT_ISN, CVC4::Kind::FLOATINGPOINT_ISN},
    {FLOATINGPOINT_ISSN, CVC4::Kind::FLOATINGPOINT_ISSN},
    {FLOATINGPOINT_ISZ, CVC4::Kind::FLOATINGPOINT_ISZ},
    {FLOATINGPOINT_ISINF, CVC4::Kind::FLOATINGPOINT_ISINF},
    {FLOATINGPOINT_ISNAN, CVC4::Kind::FLOATINGPOINT_ISNAN},
    {FLOATINGPOINT_ISNEG, CVC4::Kind::FLOATINGPOINT_ISNEG},
    {FLOATINGPOINT_ISPOS, CVC4::Kind::FLOATINGPOINT_ISPOS},
    {FLOATINGPOINT_TO_FP_FLOATINGPOINT,
     CVC4::Kind::FLOATINGPOINT_TO_FP_FLOATINGPOINT},
    {FLOATINGPOINT_TO_FP_REAL, CVC4::Kind::FLOATINGPOINT_TO_FP_REAL},
    {FLOATINGPOINT_TO_FP_SIGNED_BITVECTOR,
     CVC4::Kind::FLOATINGPOINT_TO_FP_SIGNED_BITVECTOR},
    {FLOATINGPOINT_TO_FP_UNSIGNED_BITVECTOR,
     CVC4::Kind::FLOATINGPOINT_TO_FP_UNSIGNED_BITVECTOR},
    {FLOATINGPOINT_TO_FP_GENERIC, CVC4::Kind::FLOATINGPOINT_TO_FP_GENERIC},
    {FLOATINGPOINT_TO_UBV, CVC4::Kind::FLOATINGPOINT_TO_UBV},
    {FLOATINGPOINT_TO_SBV, CVC4::Kind::FLOATINGPOINT_TO_SBV},
    {FLOATINGPOINT_TO_REAL, CVC4::Kind::FLOATINGPOINT_TO_REAL},
    /* Arrays -------------------------------------------------------------- */
    {SELECT, CVC4::Kind::SELECT},
    {STORE, CVC4::Kind::STORE},
    {STORE_ALL, CVC4::Kind::STORE_ALL},
    /* Datatypes ----------------------------------------------------------- */
    {APPLY_SELECTOR, CVC4::Kind::APPLY_SELECTOR},
    {APPLY_CONSTRUCTOR, CVC4::Kind::APPLY_CONSTRUCTOR},
    {APPLY_TESTER, CVC4::Kind::APPLY_TESTER},
    {TUPLE_UPDATE, CVC4::Kind::TUPLE_UPDATE},
    {RECORD_UPDATE, CVC4::Kind::RECORD_UPDATE},
    {DT_SIZE, CVC4::Kind::DT_SIZE},
    /* Separation Logic ---------------------------------------------------- */
    {SEP_NIL, CVC4::Kind::SEP_NIL},
    {SEP_EMP, CVC4::Kind::SEP_EMP},
    {SEP_PTO, CVC4::Kind::SEP_PTO},
    {SEP_STAR, CVC4::Kind::SEP_STAR},
    {SEP_WAND, CVC4::Kind::SEP_WAND},
    /* Sets ---------------------------------------------------------------- */
    {EMPTYSET, CVC4::Kind::EMPTYSET},
    {UNION, CVC4::Kind::UNION},
    {INTERSECTION, CVC4::Kind::INTERSECTION},
    {SETMINUS, CVC4::Kind::SETMINUS},
    {SUBSET, CVC4::Kind::SUBSET},
    {MEMBER, CVC4::Kind::MEMBER},
    {SINGLETON, CVC4::Kind::SINGLETON},
    {INSERT, CVC4::Kind::INSERT},
    {CARD, CVC4::Kind::CARD},
    {COMPLEMENT, CVC4::Kind::COMPLEMENT},
    {UNIVERSE_SET, CVC4::Kind::UNIVERSE_SET},
    {JOIN, CVC4::Kind::JOIN},
    {PRODUCT, CVC4::Kind::PRODUCT},
    {TRANSPOSE, CVC4::Kind::TRANSPOSE},
    {TCLOSURE, CVC4::Kind::TCLOSURE},
    {JOIN_IMAGE, CVC4::Kind::JOIN_IMAGE},
    {IDEN, CVC4::Kind::IDEN},
    {COMPREHENSION, CVC4::Kind::COMPREHENSION},
    /* Strings ------------------------------------------------------------- */
    {STRING_CONCAT, CVC4::Kind::STRING_CONCAT},
    {STRING_IN_REGEXP, CVC4::Kind::STRING_IN_REGEXP},
    {STRING_LENGTH, CVC4::Kind::STRING_LENGTH},
    {STRING_SUBSTR, CVC4::Kind::STRING_SUBSTR},
    {STRING_CHARAT, CVC4::Kind::STRING_CHARAT},
    {STRING_STRCTN, CVC4::Kind::STRING_STRCTN},
    {STRING_STRIDOF, CVC4::Kind::STRING_STRIDOF},
    {STRING_STRREPL, CVC4::Kind::STRING_STRREPL},
    {STRING_STRREPLALL, CVC4::Kind::STRING_STRREPLALL},
    {STRING_TOLOWER, CVC4::Kind::STRING_TOLOWER},
    {STRING_TOUPPER, CVC4::Kind::STRING_TOUPPER},
    {STRING_REV, CVC4::Kind::STRING_REV},
    {STRING_CODE, CVC4::Kind::STRING_CODE},
    {STRING_LT, CVC4::Kind::STRING_LT},
    {STRING_LEQ, CVC4::Kind::STRING_LEQ},
    {STRING_PREFIX, CVC4::Kind::STRING_PREFIX},
    {STRING_SUFFIX, CVC4::Kind::STRING_SUFFIX},
    {STRING_ITOS, CVC4::Kind::STRING_ITOS},
    {STRING_STOI, CVC4::Kind::STRING_STOI},
    {CONST_STRING, CVC4::Kind::CONST_STRING},
    {STRING_TO_REGEXP, CVC4::Kind::STRING_TO_REGEXP},
    {REGEXP_CONCAT, CVC4::Kind::REGEXP_CONCAT},
    {REGEXP_UNION, CVC4::Kind::REGEXP_UNION},
    {REGEXP_INTER, CVC4::Kind::REGEXP_INTER},
    {REGEXP_STAR, CVC4::Kind::REGEXP_STAR},
    {REGEXP_PLUS, CVC4::Kind::REGEXP_PLUS},
    {REGEXP_OPT, CVC4::Kind::REGEXP_OPT},
    {REGEXP_RANGE, CVC4::Kind::REGEXP_RANGE},
    {REGEXP_LOOP, CVC4::Kind::REGEXP_LOOP},
    {REGEXP_EMPTY, CVC4::Kind::REGEXP_EMPTY},
    {REGEXP_SIGMA, CVC4::Kind::REGEXP_SIGMA},
    /* Quantifiers --------------------------------------------------------- */
    {FORALL, CVC4::Kind::FORALL},
    {EXISTS, CVC4::Kind::EXISTS},
    {BOUND_VAR_LIST, CVC4::Kind::BOUND_VAR_LIST},
    {INST_CLOSURE, CVC4::Kind::INST_CLOSURE},
    {INST_PATTERN, CVC4::Kind::INST_PATTERN},
    {INST_NO_PATTERN, CVC4::Kind::INST_NO_PATTERN},
    {INST_ATTRIBUTE, CVC4::Kind::INST_ATTRIBUTE},
    {INST_PATTERN_LIST, CVC4::Kind::INST_PATTERN_LIST},
    {LAST_KIND, CVC4::Kind::LAST_KIND},
};

/* Mapping from internal kind to external (API) kind. */
const static std::unordered_map<CVC4::Kind, Kind, CVC4::kind::KindHashFunction>
    s_kinds_internal{
        {CVC4::Kind::UNDEFINED_KIND, UNDEFINED_KIND},
        {CVC4::Kind::NULL_EXPR, NULL_EXPR},
        /* Builtin --------------------------------------------------------- */
        {CVC4::Kind::UNINTERPRETED_CONSTANT, UNINTERPRETED_CONSTANT},
        {CVC4::Kind::ABSTRACT_VALUE, ABSTRACT_VALUE},
        {CVC4::Kind::EQUAL, EQUAL},
        {CVC4::Kind::DISTINCT, DISTINCT},
        {CVC4::Kind::VARIABLE, CONSTANT},
        {CVC4::Kind::BOUND_VARIABLE, VARIABLE},
        {CVC4::Kind::LAMBDA, LAMBDA},
        {CVC4::Kind::CHOICE, CHOICE},
        /* Boolean --------------------------------------------------------- */
        {CVC4::Kind::CONST_BOOLEAN, CONST_BOOLEAN},
        {CVC4::Kind::NOT, NOT},
        {CVC4::Kind::AND, AND},
        {CVC4::Kind::IMPLIES, IMPLIES},
        {CVC4::Kind::OR, OR},
        {CVC4::Kind::XOR, XOR},
        {CVC4::Kind::ITE, ITE},
        {CVC4::Kind::MATCH, MATCH},
        {CVC4::Kind::MATCH_CASE, MATCH_CASE},
        {CVC4::Kind::MATCH_BIND_CASE, MATCH_BIND_CASE},
        /* UF -------------------------------------------------------------- */
        {CVC4::Kind::APPLY_UF, APPLY_UF},
        {CVC4::Kind::CARDINALITY_CONSTRAINT, CARDINALITY_CONSTRAINT},
        {CVC4::Kind::CARDINALITY_VALUE, CARDINALITY_VALUE},
        {CVC4::Kind::HO_APPLY, HO_APPLY},
        /* Arithmetic ------------------------------------------------------ */
        {CVC4::Kind::PLUS, PLUS},
        {CVC4::Kind::MULT, MULT},
        {CVC4::Kind::MINUS, MINUS},
        {CVC4::Kind::UMINUS, UMINUS},
        {CVC4::Kind::DIVISION, DIVISION},
        {CVC4::Kind::DIVISION_TOTAL, INTERNAL_KIND},
        {CVC4::Kind::INTS_DIVISION, INTS_DIVISION},
        {CVC4::Kind::INTS_DIVISION_TOTAL, INTERNAL_KIND},
        {CVC4::Kind::INTS_MODULUS, INTS_MODULUS},
        {CVC4::Kind::INTS_MODULUS_TOTAL, INTERNAL_KIND},
        {CVC4::Kind::ABS, ABS},
        {CVC4::Kind::DIVISIBLE, DIVISIBLE},
        {CVC4::Kind::POW, POW},
        {CVC4::Kind::EXPONENTIAL, EXPONENTIAL},
        {CVC4::Kind::SINE, SINE},
        {CVC4::Kind::COSINE, COSINE},
        {CVC4::Kind::TANGENT, TANGENT},
        {CVC4::Kind::COSECANT, COSECANT},
        {CVC4::Kind::SECANT, SECANT},
        {CVC4::Kind::COTANGENT, COTANGENT},
        {CVC4::Kind::ARCSINE, ARCSINE},
        {CVC4::Kind::ARCCOSINE, ARCCOSINE},
        {CVC4::Kind::ARCTANGENT, ARCTANGENT},
        {CVC4::Kind::ARCCOSECANT, ARCCOSECANT},
        {CVC4::Kind::ARCSECANT, ARCSECANT},
        {CVC4::Kind::ARCCOTANGENT, ARCCOTANGENT},
        {CVC4::Kind::SQRT, SQRT},
        {CVC4::Kind::DIVISIBLE_OP, DIVISIBLE},
        {CVC4::Kind::CONST_RATIONAL, CONST_RATIONAL},
        {CVC4::Kind::LT, LT},
        {CVC4::Kind::LEQ, LEQ},
        {CVC4::Kind::GT, GT},
        {CVC4::Kind::GEQ, GEQ},
        {CVC4::Kind::IS_INTEGER, IS_INTEGER},
        {CVC4::Kind::TO_INTEGER, TO_INTEGER},
        {CVC4::Kind::TO_REAL, TO_REAL},
        {CVC4::Kind::PI, PI},
        /* BV -------------------------------------------------------------- */
        {CVC4::Kind::CONST_BITVECTOR, CONST_BITVECTOR},
        {CVC4::Kind::BITVECTOR_CONCAT, BITVECTOR_CONCAT},
        {CVC4::Kind::BITVECTOR_AND, BITVECTOR_AND},
        {CVC4::Kind::BITVECTOR_OR, BITVECTOR_OR},
        {CVC4::Kind::BITVECTOR_XOR, BITVECTOR_XOR},
        {CVC4::Kind::BITVECTOR_NOT, BITVECTOR_NOT},
        {CVC4::Kind::BITVECTOR_NAND, BITVECTOR_NAND},
        {CVC4::Kind::BITVECTOR_NOR, BITVECTOR_NOR},
        {CVC4::Kind::BITVECTOR_XNOR, BITVECTOR_XNOR},
        {CVC4::Kind::BITVECTOR_COMP, BITVECTOR_COMP},
        {CVC4::Kind::BITVECTOR_MULT, BITVECTOR_MULT},
        {CVC4::Kind::BITVECTOR_PLUS, BITVECTOR_PLUS},
        {CVC4::Kind::BITVECTOR_SUB, BITVECTOR_SUB},
        {CVC4::Kind::BITVECTOR_NEG, BITVECTOR_NEG},
        {CVC4::Kind::BITVECTOR_UDIV, BITVECTOR_UDIV},
        {CVC4::Kind::BITVECTOR_UREM, BITVECTOR_UREM},
        {CVC4::Kind::BITVECTOR_SDIV, BITVECTOR_SDIV},
        {CVC4::Kind::BITVECTOR_SREM, BITVECTOR_SREM},
        {CVC4::Kind::BITVECTOR_SMOD, BITVECTOR_SMOD},
        {CVC4::Kind::BITVECTOR_UDIV_TOTAL, INTERNAL_KIND},
        {CVC4::Kind::BITVECTOR_UREM_TOTAL, INTERNAL_KIND},
        {CVC4::Kind::BITVECTOR_SHL, BITVECTOR_SHL},
        {CVC4::Kind::BITVECTOR_LSHR, BITVECTOR_LSHR},
        {CVC4::Kind::BITVECTOR_ASHR, BITVECTOR_ASHR},
        {CVC4::Kind::BITVECTOR_ULT, BITVECTOR_ULT},
        {CVC4::Kind::BITVECTOR_ULE, BITVECTOR_ULE},
        {CVC4::Kind::BITVECTOR_UGT, BITVECTOR_UGT},
        {CVC4::Kind::BITVECTOR_UGE, BITVECTOR_UGE},
        {CVC4::Kind::BITVECTOR_SLT, BITVECTOR_SLT},
        {CVC4::Kind::BITVECTOR_SLE, BITVECTOR_SLE},
        {CVC4::Kind::BITVECTOR_SGT, BITVECTOR_SGT},
        {CVC4::Kind::BITVECTOR_SGE, BITVECTOR_SGE},
        {CVC4::Kind::BITVECTOR_ULTBV, BITVECTOR_ULTBV},
        {CVC4::Kind::BITVECTOR_SLTBV, BITVECTOR_SLTBV},
        {CVC4::Kind::BITVECTOR_ITE, BITVECTOR_ITE},
        {CVC4::Kind::BITVECTOR_REDOR, BITVECTOR_REDOR},
        {CVC4::Kind::BITVECTOR_REDAND, BITVECTOR_REDAND},
        {CVC4::Kind::BITVECTOR_EXTRACT_OP, BITVECTOR_EXTRACT},
        {CVC4::Kind::BITVECTOR_REPEAT_OP, BITVECTOR_REPEAT},
        {CVC4::Kind::BITVECTOR_ZERO_EXTEND_OP, BITVECTOR_ZERO_EXTEND},
        {CVC4::Kind::BITVECTOR_SIGN_EXTEND_OP, BITVECTOR_SIGN_EXTEND},
        {CVC4::Kind::BITVECTOR_ROTATE_LEFT_OP, BITVECTOR_ROTATE_LEFT},
        {CVC4::Kind::BITVECTOR_ROTATE_RIGHT_OP, BITVECTOR_ROTATE_RIGHT},
        {CVC4::Kind::BITVECTOR_EXTRACT, BITVECTOR_EXTRACT},
        {CVC4::Kind::BITVECTOR_REPEAT, BITVECTOR_REPEAT},
        {CVC4::Kind::BITVECTOR_ZERO_EXTEND, BITVECTOR_ZERO_EXTEND},
        {CVC4::Kind::BITVECTOR_SIGN_EXTEND, BITVECTOR_SIGN_EXTEND},
        {CVC4::Kind::BITVECTOR_ROTATE_LEFT, BITVECTOR_ROTATE_LEFT},
        {CVC4::Kind::BITVECTOR_ROTATE_RIGHT, BITVECTOR_ROTATE_RIGHT},
        {CVC4::Kind::INT_TO_BITVECTOR_OP, INT_TO_BITVECTOR},
        {CVC4::Kind::INT_TO_BITVECTOR, INT_TO_BITVECTOR},
        {CVC4::Kind::BITVECTOR_TO_NAT, BITVECTOR_TO_NAT},
        /* FP -------------------------------------------------------------- */
        {CVC4::Kind::CONST_FLOATINGPOINT, CONST_FLOATINGPOINT},
        {CVC4::Kind::CONST_ROUNDINGMODE, CONST_ROUNDINGMODE},
        {CVC4::Kind::FLOATINGPOINT_FP, FLOATINGPOINT_FP},
        {CVC4::Kind::FLOATINGPOINT_EQ, FLOATINGPOINT_EQ},
        {CVC4::Kind::FLOATINGPOINT_ABS, FLOATINGPOINT_ABS},
        {CVC4::Kind::FLOATINGPOINT_NEG, FLOATINGPOINT_NEG},
        {CVC4::Kind::FLOATINGPOINT_PLUS, FLOATINGPOINT_PLUS},
        {CVC4::Kind::FLOATINGPOINT_SUB, FLOATINGPOINT_SUB},
        {CVC4::Kind::FLOATINGPOINT_MULT, FLOATINGPOINT_MULT},
        {CVC4::Kind::FLOATINGPOINT_DIV, FLOATINGPOINT_DIV},
        {CVC4::Kind::FLOATINGPOINT_FMA, FLOATINGPOINT_FMA},
        {CVC4::Kind::FLOATINGPOINT_SQRT, FLOATINGPOINT_SQRT},
        {CVC4::Kind::FLOATINGPOINT_REM, FLOATINGPOINT_REM},
        {CVC4::Kind::FLOATINGPOINT_RTI, FLOATINGPOINT_RTI},
        {CVC4::Kind::FLOATINGPOINT_MIN, FLOATINGPOINT_MIN},
        {CVC4::Kind::FLOATINGPOINT_MAX, FLOATINGPOINT_MAX},
        {CVC4::Kind::FLOATINGPOINT_LEQ, FLOATINGPOINT_LEQ},
        {CVC4::Kind::FLOATINGPOINT_LT, FLOATINGPOINT_LT},
        {CVC4::Kind::FLOATINGPOINT_GEQ, FLOATINGPOINT_GEQ},
        {CVC4::Kind::FLOATINGPOINT_GT, FLOATINGPOINT_GT},
        {CVC4::Kind::FLOATINGPOINT_ISN, FLOATINGPOINT_ISN},
        {CVC4::Kind::FLOATINGPOINT_ISSN, FLOATINGPOINT_ISSN},
        {CVC4::Kind::FLOATINGPOINT_ISZ, FLOATINGPOINT_ISZ},
        {CVC4::Kind::FLOATINGPOINT_ISINF, FLOATINGPOINT_ISINF},
        {CVC4::Kind::FLOATINGPOINT_ISNAN, FLOATINGPOINT_ISNAN},
        {CVC4::Kind::FLOATINGPOINT_ISNEG, FLOATINGPOINT_ISNEG},
        {CVC4::Kind::FLOATINGPOINT_ISPOS, FLOATINGPOINT_ISPOS},
        {CVC4::Kind::FLOATINGPOINT_TO_FP_IEEE_BITVECTOR_OP,
         FLOATINGPOINT_TO_FP_IEEE_BITVECTOR},
        {CVC4::Kind::FLOATINGPOINT_TO_FP_IEEE_BITVECTOR,
         FLOATINGPOINT_TO_FP_IEEE_BITVECTOR},
        {CVC4::Kind::FLOATINGPOINT_TO_FP_FLOATINGPOINT_OP,
         FLOATINGPOINT_TO_FP_FLOATINGPOINT},
        {CVC4::Kind::FLOATINGPOINT_TO_FP_FLOATINGPOINT,
         FLOATINGPOINT_TO_FP_FLOATINGPOINT},
        {CVC4::Kind::FLOATINGPOINT_TO_FP_REAL_OP, FLOATINGPOINT_TO_FP_REAL},
        {CVC4::Kind::FLOATINGPOINT_TO_FP_REAL, FLOATINGPOINT_TO_FP_REAL},
        {CVC4::Kind::FLOATINGPOINT_TO_FP_SIGNED_BITVECTOR_OP,
         FLOATINGPOINT_TO_FP_SIGNED_BITVECTOR},
        {CVC4::Kind::FLOATINGPOINT_TO_FP_SIGNED_BITVECTOR,
         FLOATINGPOINT_TO_FP_SIGNED_BITVECTOR},
        {CVC4::Kind::FLOATINGPOINT_TO_FP_UNSIGNED_BITVECTOR_OP,
         FLOATINGPOINT_TO_FP_UNSIGNED_BITVECTOR},
        {CVC4::Kind::FLOATINGPOINT_TO_FP_UNSIGNED_BITVECTOR,
         FLOATINGPOINT_TO_FP_UNSIGNED_BITVECTOR},
        {CVC4::Kind::FLOATINGPOINT_TO_FP_GENERIC_OP,
         FLOATINGPOINT_TO_FP_GENERIC},
        {CVC4::Kind::FLOATINGPOINT_TO_FP_GENERIC, FLOATINGPOINT_TO_FP_GENERIC},
        {CVC4::Kind::FLOATINGPOINT_TO_UBV_OP, FLOATINGPOINT_TO_UBV},
        {CVC4::Kind::FLOATINGPOINT_TO_UBV, FLOATINGPOINT_TO_UBV},
        {CVC4::Kind::FLOATINGPOINT_TO_UBV_TOTAL_OP, INTERNAL_KIND},
        {CVC4::Kind::FLOATINGPOINT_TO_UBV_TOTAL, INTERNAL_KIND},
        {CVC4::Kind::FLOATINGPOINT_TO_SBV_OP, FLOATINGPOINT_TO_SBV},
        {CVC4::Kind::FLOATINGPOINT_TO_SBV, FLOATINGPOINT_TO_SBV},
        {CVC4::Kind::FLOATINGPOINT_TO_SBV_TOTAL_OP, INTERNAL_KIND},
        {CVC4::Kind::FLOATINGPOINT_TO_SBV_TOTAL, INTERNAL_KIND},
        {CVC4::Kind::FLOATINGPOINT_TO_REAL, FLOATINGPOINT_TO_REAL},
        {CVC4::Kind::FLOATINGPOINT_TO_REAL_TOTAL, INTERNAL_KIND},
        /* Arrays ---------------------------------------------------------- */
        {CVC4::Kind::SELECT, SELECT},
        {CVC4::Kind::STORE, STORE},
        {CVC4::Kind::STORE_ALL, STORE_ALL},
        /* Datatypes ------------------------------------------------------- */
        {CVC4::Kind::APPLY_SELECTOR, APPLY_SELECTOR},
        {CVC4::Kind::APPLY_CONSTRUCTOR, APPLY_CONSTRUCTOR},
        {CVC4::Kind::APPLY_SELECTOR_TOTAL, INTERNAL_KIND},
        {CVC4::Kind::APPLY_TESTER, APPLY_TESTER},
        {CVC4::Kind::TUPLE_UPDATE_OP, TUPLE_UPDATE},
        {CVC4::Kind::TUPLE_UPDATE, TUPLE_UPDATE},
        {CVC4::Kind::RECORD_UPDATE_OP, RECORD_UPDATE},
        {CVC4::Kind::RECORD_UPDATE, RECORD_UPDATE},
        {CVC4::Kind::DT_SIZE, DT_SIZE},
        /* Separation Logic ------------------------------------------------ */
        {CVC4::Kind::SEP_NIL, SEP_NIL},
        {CVC4::Kind::SEP_EMP, SEP_EMP},
        {CVC4::Kind::SEP_PTO, SEP_PTO},
        {CVC4::Kind::SEP_STAR, SEP_STAR},
        {CVC4::Kind::SEP_WAND, SEP_WAND},
        /* Sets ------------------------------------------------------------ */
        {CVC4::Kind::EMPTYSET, EMPTYSET},
        {CVC4::Kind::UNION, UNION},
        {CVC4::Kind::INTERSECTION, INTERSECTION},
        {CVC4::Kind::SETMINUS, SETMINUS},
        {CVC4::Kind::SUBSET, SUBSET},
        {CVC4::Kind::MEMBER, MEMBER},
        {CVC4::Kind::SINGLETON, SINGLETON},
        {CVC4::Kind::INSERT, INSERT},
        {CVC4::Kind::CARD, CARD},
        {CVC4::Kind::COMPLEMENT, COMPLEMENT},
        {CVC4::Kind::UNIVERSE_SET, UNIVERSE_SET},
        {CVC4::Kind::JOIN, JOIN},
        {CVC4::Kind::PRODUCT, PRODUCT},
        {CVC4::Kind::TRANSPOSE, TRANSPOSE},
        {CVC4::Kind::TCLOSURE, TCLOSURE},
        {CVC4::Kind::JOIN_IMAGE, JOIN_IMAGE},
        {CVC4::Kind::IDEN, IDEN},
        {CVC4::Kind::COMPREHENSION, COMPREHENSION},
        /* Strings --------------------------------------------------------- */
        {CVC4::Kind::STRING_CONCAT, STRING_CONCAT},
        {CVC4::Kind::STRING_IN_REGEXP, STRING_IN_REGEXP},
        {CVC4::Kind::STRING_LENGTH, STRING_LENGTH},
        {CVC4::Kind::STRING_SUBSTR, STRING_SUBSTR},
        {CVC4::Kind::STRING_CHARAT, STRING_CHARAT},
        {CVC4::Kind::STRING_STRCTN, STRING_STRCTN},
        {CVC4::Kind::STRING_STRIDOF, STRING_STRIDOF},
        {CVC4::Kind::STRING_STRREPL, STRING_STRREPL},
        {CVC4::Kind::STRING_STRREPLALL, STRING_STRREPLALL},
        {CVC4::Kind::STRING_TOLOWER, STRING_TOLOWER},
        {CVC4::Kind::STRING_TOUPPER, STRING_TOUPPER},
        {CVC4::Kind::STRING_REV, STRING_REV},
        {CVC4::Kind::STRING_CODE, STRING_CODE},
        {CVC4::Kind::STRING_LT, STRING_LT},
        {CVC4::Kind::STRING_LEQ, STRING_LEQ},
        {CVC4::Kind::STRING_PREFIX, STRING_PREFIX},
        {CVC4::Kind::STRING_SUFFIX, STRING_SUFFIX},
        {CVC4::Kind::STRING_ITOS, STRING_ITOS},
        {CVC4::Kind::STRING_STOI, STRING_STOI},
        {CVC4::Kind::CONST_STRING, CONST_STRING},
        {CVC4::Kind::STRING_TO_REGEXP, STRING_TO_REGEXP},
        {CVC4::Kind::REGEXP_CONCAT, REGEXP_CONCAT},
        {CVC4::Kind::REGEXP_UNION, REGEXP_UNION},
        {CVC4::Kind::REGEXP_INTER, REGEXP_INTER},
        {CVC4::Kind::REGEXP_STAR, REGEXP_STAR},
        {CVC4::Kind::REGEXP_PLUS, REGEXP_PLUS},
        {CVC4::Kind::REGEXP_OPT, REGEXP_OPT},
        {CVC4::Kind::REGEXP_RANGE, REGEXP_RANGE},
        {CVC4::Kind::REGEXP_LOOP, REGEXP_LOOP},
        {CVC4::Kind::REGEXP_EMPTY, REGEXP_EMPTY},
        {CVC4::Kind::REGEXP_SIGMA, REGEXP_SIGMA},
        /* Quantifiers ----------------------------------------------------- */
        {CVC4::Kind::FORALL, FORALL},
        {CVC4::Kind::EXISTS, EXISTS},
        {CVC4::Kind::BOUND_VAR_LIST, BOUND_VAR_LIST},
        {CVC4::Kind::INST_CLOSURE, INST_CLOSURE},
        {CVC4::Kind::INST_PATTERN, INST_PATTERN},
        {CVC4::Kind::INST_NO_PATTERN, INST_NO_PATTERN},
        {CVC4::Kind::INST_ATTRIBUTE, INST_ATTRIBUTE},
        {CVC4::Kind::INST_PATTERN_LIST, INST_PATTERN_LIST},
        /* ----------------------------------------------------------------- */
        {CVC4::Kind::LAST_KIND, LAST_KIND},
    };

/* Set of kinds for indexed operators */
const static std::unordered_set<Kind, KindHashFunction> s_indexed_kinds(
    {RECORD_UPDATE,
     DIVISIBLE,
     BITVECTOR_REPEAT,
     BITVECTOR_ZERO_EXTEND,
     BITVECTOR_SIGN_EXTEND,
     BITVECTOR_ROTATE_LEFT,
     BITVECTOR_ROTATE_RIGHT,
     INT_TO_BITVECTOR,
     FLOATINGPOINT_TO_UBV,
     FLOATINGPOINT_TO_SBV,
     TUPLE_UPDATE,
     BITVECTOR_EXTRACT,
     FLOATINGPOINT_TO_FP_IEEE_BITVECTOR,
     FLOATINGPOINT_TO_FP_FLOATINGPOINT,
     FLOATINGPOINT_TO_FP_REAL,
     FLOATINGPOINT_TO_FP_SIGNED_BITVECTOR,
     FLOATINGPOINT_TO_FP_UNSIGNED_BITVECTOR,
     FLOATINGPOINT_TO_FP_GENERIC});

namespace {

bool isDefinedKind(Kind k) { return k > UNDEFINED_KIND && k < LAST_KIND; }

/** Returns true if the internal kind is one where the API term structure
 *  differs from internal structure. This happens for APPLY_* kinds.
 *  The API takes a "higher-order" perspective and treats functions as well
 *  as datatype constructors/selectors/testers as terms
 *  but interally they are not
 */
bool isApplyKind(CVC4::Kind k)
{
  return (k == CVC4::Kind::APPLY_UF || k == CVC4::Kind::APPLY_CONSTRUCTOR
          || k == CVC4::Kind::APPLY_SELECTOR || k == CVC4::Kind::APPLY_TESTER);
}

#ifdef CVC4_ASSERTIONS
bool isDefinedIntKind(CVC4::Kind k)
{
  return k != CVC4::Kind::UNDEFINED_KIND && k != CVC4::Kind::LAST_KIND;
}
#endif

uint32_t minArity(Kind k)
{
  Assert(isDefinedKind(k));
  Assert(isDefinedIntKind(extToIntKind(k)));
  return CVC4::ExprManager::minArity(extToIntKind(k));
}

uint32_t maxArity(Kind k)
{
  Assert(isDefinedKind(k));
  Assert(isDefinedIntKind(extToIntKind(k)));
  uint32_t max = CVC4::ExprManager::maxArity(extToIntKind(k));

  // special cases for API level
  // higher-order logic perspective at API
  // functions/constructors/selectors/testers are terms
  if (isApplyKind(extToIntKind(k))
      && max != std::numeric_limits<uint32_t>::max())  // be careful not to
                                                       // overflow
  {
    max++;
  }
  return max;
}

}  // namespace

std::string kindToString(Kind k)
{
  return k == INTERNAL_KIND ? "INTERNAL_KIND"
                            : CVC4::kind::kindToString(extToIntKind(k));
}

std::ostream& operator<<(std::ostream& out, Kind k)
{
  switch (k)
  {
    case INTERNAL_KIND: out << "INTERNAL_KIND"; break;
    default: out << extToIntKind(k);
  }
  return out;
}

size_t KindHashFunction::operator()(Kind k) const { return k; }

/* -------------------------------------------------------------------------- */
/* API guard helpers                                                          */
/* -------------------------------------------------------------------------- */

namespace {

class CVC4ApiExceptionStream
{
 public:
  CVC4ApiExceptionStream() {}
  /* Note: This needs to be explicitly set to 'noexcept(false)' since it is
   * a destructor that throws an exception and in C++11 all destructors
   * default to noexcept(true) (else this triggers a call to std::terminate). */
  ~CVC4ApiExceptionStream() noexcept(false)
  {
    if (!std::uncaught_exception())
    {
      throw CVC4ApiException(d_stream.str());
    }
  }

  std::ostream& ostream() { return d_stream; }

 private:
  std::stringstream d_stream;
};

#define CVC4_API_CHECK(cond) \
  CVC4_PREDICT_TRUE(cond)    \
  ? (void)0 : OstreamVoider() & CVC4ApiExceptionStream().ostream()

#define CVC4_API_CHECK_NOT_NULL                                           \
  CVC4_API_CHECK(!isNullHelper()) << "Invalid call to '" << __PRETTY_FUNCTION__ \
                                  << "', expected non-null object";

#define CVC4_API_ARG_CHECK_NOT_NULL(arg) \
  CVC4_API_CHECK(!arg.isNull()) << "Invalid null argument for '" << #arg << "'";

#define CVC4_API_ARG_CHECK_NOT_NULLPTR(arg) \
  CVC4_API_CHECK(arg != nullptr)            \
      << "Invalid null argument for '" << #arg << "'";

#define CVC4_API_KIND_CHECK(kind)     \
  CVC4_API_CHECK(isDefinedKind(kind)) \
      << "Invalid kind '" << kindToString(kind) << "'";

#define CVC4_API_KIND_CHECK_EXPECTED(cond, kind) \
  CVC4_PREDICT_TRUE(cond)                        \
  ? (void)0                                      \
  : OstreamVoider()                              \
          & CVC4ApiExceptionStream().ostream()   \
                << "Invalid kind '" << kindToString(kind) << "', expected "

#define CVC4_API_ARG_CHECK_EXPECTED(cond, arg)                      \
  CVC4_PREDICT_TRUE(cond)                                           \
  ? (void)0                                                         \
  : OstreamVoider()                                                 \
          & CVC4ApiExceptionStream().ostream()                      \
                << "Invalid argument '" << arg << "' for '" << #arg \
                << "', expected "

#define CVC4_API_ARG_SIZE_CHECK_EXPECTED(cond, arg) \
  CVC4_PREDICT_TRUE(cond)                           \
  ? (void)0                                         \
  : OstreamVoider()                                 \
          & CVC4ApiExceptionStream().ostream()      \
                << "Invalid size of argument '" << #arg << "', expected "

#define CVC4_API_ARG_AT_INDEX_CHECK_EXPECTED(cond, what, arg, idx)          \
  CVC4_PREDICT_TRUE(cond)                                                   \
  ? (void)0                                                                 \
  : OstreamVoider()                                                         \
          & CVC4ApiExceptionStream().ostream()                              \
                << "Invalid " << what << " '" << arg << "' at index" << idx \
                << ", expected "

#define CVC4_API_SOLVER_TRY_CATCH_BEGIN \
  try                                   \
  {
#define CVC4_API_SOLVER_TRY_CATCH_END                                          \
  }                                                                            \
  catch (const CVC4::Exception& e) { throw CVC4ApiException(e.getMessage()); } \
  catch (const std::invalid_argument& e) { throw CVC4ApiException(e.what()); }
}  // namespace

/* -------------------------------------------------------------------------- */
/* Result                                                                     */
/* -------------------------------------------------------------------------- */

Result::Result(const CVC4::Result& r) : d_result(new CVC4::Result(r)) {}

Result::Result() : d_result(new CVC4::Result()) {}

bool Result::isNull() const
{
  return d_result->getType() == CVC4::Result::TYPE_NONE;
}

bool Result::isSat(void) const
{
  return d_result->getType() == CVC4::Result::TYPE_SAT
         && d_result->isSat() == CVC4::Result::SAT;
}

bool Result::isUnsat(void) const
{
  return d_result->getType() == CVC4::Result::TYPE_SAT
         && d_result->isSat() == CVC4::Result::UNSAT;
}

bool Result::isSatUnknown(void) const
{
  return d_result->getType() == CVC4::Result::TYPE_SAT
         && d_result->isSat() == CVC4::Result::SAT_UNKNOWN;
}

bool Result::isValid(void) const
{
  return d_result->getType() == CVC4::Result::TYPE_VALIDITY
         && d_result->isValid() == CVC4::Result::VALID;
}

bool Result::isInvalid(void) const
{
  return d_result->getType() == CVC4::Result::TYPE_VALIDITY
         && d_result->isValid() == CVC4::Result::INVALID;
}

bool Result::isValidUnknown(void) const
{
  return d_result->getType() == CVC4::Result::TYPE_VALIDITY
         && d_result->isValid() == CVC4::Result::VALIDITY_UNKNOWN;
}

bool Result::operator==(const Result& r) const
{
  return *d_result == *r.d_result;
}

bool Result::operator!=(const Result& r) const
{
  return *d_result != *r.d_result;
}

std::string Result::getUnknownExplanation(void) const
{
  std::stringstream ss;
  ss << d_result->whyUnknown();
  return ss.str();
}

std::string Result::toString(void) const { return d_result->toString(); }

// !!! This is only temporarily available until the parser is fully migrated
// to the new API. !!!
CVC4::Result Result::getResult(void) const { return *d_result; }

std::ostream& operator<<(std::ostream& out, const Result& r)
{
  out << r.toString();
  return out;
}

/* -------------------------------------------------------------------------- */
/* Sort                                                                       */
/* -------------------------------------------------------------------------- */

Sort::Sort(const CVC4::Type& t) : d_type(new CVC4::Type(t)) {}

Sort::Sort() : d_type(new CVC4::Type()) {}

Sort::~Sort() {}

/* Helpers                                                                    */
/* -------------------------------------------------------------------------- */

/* Split out to avoid nested API calls (problematic with API tracing).        */
/* .......................................................................... */

bool Sort::isNullHelper() const { return d_type->isNull(); }

bool Sort::operator==(const Sort& s) const { return *d_type == *s.d_type; }

bool Sort::operator!=(const Sort& s) const { return *d_type != *s.d_type; }

bool Sort::operator<(const Sort& s) const { return *d_type < *s.d_type; }

bool Sort::operator>(const Sort& s) const { return *d_type > *s.d_type; }

bool Sort::operator<=(const Sort& s) const { return *d_type <= *s.d_type; }

bool Sort::operator>=(const Sort& s) const { return *d_type >= *s.d_type; }

bool Sort::isNull() const { return isNullHelper(); }

bool Sort::isBoolean() const { return d_type->isBoolean(); }

bool Sort::isInteger() const { return d_type->isInteger(); }

bool Sort::isReal() const { return d_type->isReal(); }

bool Sort::isString() const { return d_type->isString(); }

bool Sort::isRegExp() const { return d_type->isRegExp(); }

bool Sort::isRoundingMode() const { return d_type->isRoundingMode(); }

bool Sort::isBitVector() const { return d_type->isBitVector(); }

bool Sort::isFloatingPoint() const { return d_type->isFloatingPoint(); }

bool Sort::isDatatype() const { return d_type->isDatatype(); }

bool Sort::isParametricDatatype() const
{
  if (!d_type->isDatatype()) return false;
  return DatatypeType(*d_type).isParametric();
}

bool Sort::isConstructor() const { return d_type->isConstructor(); }
bool Sort::isSelector() const { return d_type->isSelector(); }
bool Sort::isTester() const { return d_type->isTester(); }

bool Sort::isFunction() const { return d_type->isFunction(); }

bool Sort::isPredicate() const { return d_type->isPredicate(); }

bool Sort::isTuple() const { return d_type->isTuple(); }

bool Sort::isRecord() const { return d_type->isRecord(); }

bool Sort::isArray() const { return d_type->isArray(); }

bool Sort::isSet() const { return d_type->isSet(); }

bool Sort::isUninterpretedSort() const { return d_type->isSort(); }

bool Sort::isSortConstructor() const { return d_type->isSortConstructor(); }

bool Sort::isFirstClass() const { return d_type->isFirstClass(); }

bool Sort::isFunctionLike() const { return d_type->isFunctionLike(); }

bool Sort::isSubsortOf(Sort s) const { return d_type->isSubtypeOf(*s.d_type); }

bool Sort::isComparableTo(Sort s) const
{
  return d_type->isComparableTo(*s.d_type);
}

Datatype Sort::getDatatype() const
{
  CVC4_API_CHECK(isDatatype()) << "Expected datatype sort.";
  return DatatypeType(*d_type).getDatatype();
}

Sort Sort::instantiate(const std::vector<Sort>& params) const
{
  CVC4_API_CHECK(isParametricDatatype() || isSortConstructor())
      << "Expected parametric datatype or sort constructor sort.";
  std::vector<Type> tparams;
  for (const Sort& s : params)
  {
    tparams.push_back(*s.d_type.get());
  }
  if (d_type->isDatatype())
  {
    return DatatypeType(*d_type).instantiate(tparams);
  }
  Assert(d_type->isSortConstructor());
  return SortConstructorType(*d_type).instantiate(tparams);
}

std::string Sort::toString() const { return d_type->toString(); }

// !!! This is only temporarily available until the parser is fully migrated
// to the new API. !!!
CVC4::Type Sort::getType(void) const { return *d_type; }

/* Constructor sort ------------------------------------------------------- */

size_t Sort::getConstructorArity() const
{
  CVC4_API_CHECK(isConstructor()) << "Not a function sort.";
  return ConstructorType(*d_type).getArity();
}

std::vector<Sort> Sort::getConstructorDomainSorts() const
{
  CVC4_API_CHECK(isConstructor()) << "Not a function sort.";
  std::vector<CVC4::Type> types = ConstructorType(*d_type).getArgTypes();
  return typeVectorToSorts(types);
}

Sort Sort::getConstructorCodomainSort() const
{
  CVC4_API_CHECK(isConstructor()) << "Not a function sort.";
  return ConstructorType(*d_type).getRangeType();
}

/* Function sort ------------------------------------------------------- */

size_t Sort::getFunctionArity() const
{
  CVC4_API_CHECK(isFunction()) << "Not a function sort.";
  return FunctionType(*d_type).getArity();
}

std::vector<Sort> Sort::getFunctionDomainSorts() const
{
  CVC4_API_CHECK(isFunction()) << "Not a function sort.";
  std::vector<CVC4::Type> types = FunctionType(*d_type).getArgTypes();
  return typeVectorToSorts(types);
}

Sort Sort::getFunctionCodomainSort() const
{
  CVC4_API_CHECK(isFunction()) << "Not a function sort.";
  return FunctionType(*d_type).getRangeType();
}

/* Array sort ---------------------------------------------------------- */

Sort Sort::getArrayIndexSort() const
{
  CVC4_API_CHECK(isArray()) << "Not an array sort.";
  return ArrayType(*d_type).getIndexType();
}

Sort Sort::getArrayElementSort() const
{
  CVC4_API_CHECK(isArray()) << "Not an array sort.";
  return ArrayType(*d_type).getConstituentType();
}

/* Set sort ------------------------------------------------------------ */

Sort Sort::getSetElementSort() const
{
  CVC4_API_CHECK(isSet()) << "Not a set sort.";
  return SetType(*d_type).getElementType();
}

/* Uninterpreted sort -------------------------------------------------- */

std::string Sort::getUninterpretedSortName() const
{
  CVC4_API_CHECK(isUninterpretedSort()) << "Not an uninterpreted sort.";
  return SortType(*d_type).getName();
}

bool Sort::isUninterpretedSortParameterized() const
{
  CVC4_API_CHECK(isUninterpretedSort()) << "Not an uninterpreted sort.";
  return SortType(*d_type).isParameterized();
}

std::vector<Sort> Sort::getUninterpretedSortParamSorts() const
{
  CVC4_API_CHECK(isUninterpretedSort()) << "Not an uninterpreted sort.";
  std::vector<CVC4::Type> types = SortType(*d_type).getParamTypes();
  return typeVectorToSorts(types);
}

/* Sort constructor sort ----------------------------------------------- */

std::string Sort::getSortConstructorName() const
{
  CVC4_API_CHECK(isSortConstructor()) << "Not a sort constructor sort.";
  return SortConstructorType(*d_type).getName();
}

size_t Sort::getSortConstructorArity() const
{
  CVC4_API_CHECK(isSortConstructor()) << "Not a sort constructor sort.";
  return SortConstructorType(*d_type).getArity();
}

/* Bit-vector sort ----------------------------------------------------- */

uint32_t Sort::getBVSize() const
{
  CVC4_API_CHECK(isBitVector()) << "Not a bit-vector sort.";
  return BitVectorType(*d_type).getSize();
}

/* Floating-point sort ------------------------------------------------- */

uint32_t Sort::getFPExponentSize() const
{
  CVC4_API_CHECK(isFloatingPoint()) << "Not a floating-point sort.";
  return FloatingPointType(*d_type).getExponentSize();
}

uint32_t Sort::getFPSignificandSize() const
{
  CVC4_API_CHECK(isFloatingPoint()) << "Not a floating-point sort.";
  return FloatingPointType(*d_type).getSignificandSize();
}

/* Datatype sort ------------------------------------------------------- */

std::vector<Sort> Sort::getDatatypeParamSorts() const
{
  CVC4_API_CHECK(isParametricDatatype()) << "Not a parametric datatype sort.";
  std::vector<CVC4::Type> types = DatatypeType(*d_type).getParamTypes();
  return typeVectorToSorts(types);
}

size_t Sort::getDatatypeArity() const
{
  CVC4_API_CHECK(isDatatype()) << "Not a datatype sort.";
  return DatatypeType(*d_type).getArity();
}

/* Tuple sort ---------------------------------------------------------- */

size_t Sort::getTupleLength() const
{
  CVC4_API_CHECK(isTuple()) << "Not a tuple sort.";
  return DatatypeType(*d_type).getTupleLength();
}

std::vector<Sort> Sort::getTupleSorts() const
{
  CVC4_API_CHECK(isTuple()) << "Not a tuple sort.";
  std::vector<CVC4::Type> types = DatatypeType(*d_type).getTupleTypes();
  return typeVectorToSorts(types);
}

/* --------------------------------------------------------------------- */

std::ostream& operator<<(std::ostream& out, const Sort& s)
{
  out << s.toString();
  return out;
}

size_t SortHashFunction::operator()(const Sort& s) const
{
  return TypeHashFunction()(*s.d_type);
}

/* -------------------------------------------------------------------------- */
/* Op                                                                     */
/* -------------------------------------------------------------------------- */

Op::Op() : d_kind(NULL_EXPR), d_expr(new CVC4::Expr()) {}

Op::Op(const Kind k) : d_kind(k), d_expr(new CVC4::Expr()) {}

Op::Op(const Kind k, const CVC4::Expr& e) : d_kind(k), d_expr(new CVC4::Expr(e))
{
}

Op::~Op() {}

/* Helpers                                                                    */
/* -------------------------------------------------------------------------- */

/* Split out to avoid nested API calls (problematic with API tracing).        */
/* .......................................................................... */

bool Op::isNullHelper() const { return (d_expr->isNull() && (d_kind == NULL_EXPR)); }

bool Op::isIndexedHelper() const { return !d_expr->isNull(); }

/* Public methods                                                             */
bool Op::operator==(const Op& t) const
{
  if (d_expr->isNull() && t.d_expr->isNull())
  {
    return (d_kind == t.d_kind);
  }
  else if (d_expr->isNull() || t.d_expr->isNull())
  {
    return false;
  }
  return (d_kind == t.d_kind) && (*d_expr == *t.d_expr);
}

bool Op::operator!=(const Op& t) const { return !(*this == t); }

Kind Op::getKind() const
{
  CVC4_API_CHECK(d_kind != NULL_EXPR) << "Expecting a non-null Kind";
  return d_kind;
}

Sort Op::getSort() const
{
  CVC4_API_CHECK_NOT_NULL;
  return Sort(d_expr->getType());
}

bool Op::isNull() const { return isNullHelper(); }

bool Op::isIndexed() const { return isIndexedHelper(); }

template <>
std::string Op::getIndices() const
{
  CVC4_API_CHECK_NOT_NULL;
  CVC4_API_CHECK(!d_expr->isNull())
      << "Expecting a non-null internal expression. This Op is not indexed.";

  std::string i;
  Kind k = intToExtKind(d_expr->getKind());

  if (k == DIVISIBLE)
  {
    // DIVISIBLE returns a string index to support
    // arbitrary precision integers
    CVC4::Integer _int = d_expr->getConst<Divisible>().k;
    i = _int.toString();
  }
  else if (k == RECORD_UPDATE)
  {
    i = d_expr->getConst<RecordUpdate>().getField();
  }
  else
  {
    CVC4_API_CHECK(false) << "Can't get string index from"
                          << " kind " << kindToString(k);
  }

  return i;
}

template <>
uint32_t Op::getIndices() const
{
  CVC4_API_CHECK_NOT_NULL;
  CVC4_API_CHECK(!d_expr->isNull())
      << "Expecting a non-null internal expression. This Op is not indexed.";

  uint32_t i = 0;
  Kind k = intToExtKind(d_expr->getKind());
  switch (k)
  {
    case BITVECTOR_REPEAT:
      i = d_expr->getConst<BitVectorRepeat>().repeatAmount;
      break;
    case BITVECTOR_ZERO_EXTEND:
      i = d_expr->getConst<BitVectorZeroExtend>().zeroExtendAmount;
      break;
    case BITVECTOR_SIGN_EXTEND:
      i = d_expr->getConst<BitVectorSignExtend>().signExtendAmount;
      break;
    case BITVECTOR_ROTATE_LEFT:
      i = d_expr->getConst<BitVectorRotateLeft>().rotateLeftAmount;
      break;
    case BITVECTOR_ROTATE_RIGHT:
      i = d_expr->getConst<BitVectorRotateRight>().rotateRightAmount;
      break;
    case INT_TO_BITVECTOR: i = d_expr->getConst<IntToBitVector>().size; break;
    case FLOATINGPOINT_TO_UBV:
      i = d_expr->getConst<FloatingPointToUBV>().bvs.size;
      break;
    case FLOATINGPOINT_TO_SBV:
      i = d_expr->getConst<FloatingPointToSBV>().bvs.size;
      break;
    case TUPLE_UPDATE: i = d_expr->getConst<TupleUpdate>().getIndex(); break;
    default:
      CVC4ApiExceptionStream().ostream() << "Can't get uint32_t index from"
                                         << " kind " << kindToString(k);
  }
  return i;
}

template <>
std::pair<uint32_t, uint32_t> Op::getIndices() const
{
  CVC4_API_CHECK_NOT_NULL;
  CVC4_API_CHECK(!d_expr->isNull())
      << "Expecting a non-null internal expression. This Op is not indexed.";

  std::pair<uint32_t, uint32_t> indices;
  Kind k = intToExtKind(d_expr->getKind());

  // using if/else instead of case statement because want local variables
  if (k == BITVECTOR_EXTRACT)
  {
    CVC4::BitVectorExtract ext = d_expr->getConst<BitVectorExtract>();
    indices = std::make_pair(ext.high, ext.low);
  }
  else if (k == FLOATINGPOINT_TO_FP_IEEE_BITVECTOR)
  {
    CVC4::FloatingPointToFPIEEEBitVector ext =
        d_expr->getConst<FloatingPointToFPIEEEBitVector>();
    indices = std::make_pair(ext.t.exponent(), ext.t.significand());
  }
  else if (k == FLOATINGPOINT_TO_FP_FLOATINGPOINT)
  {
    CVC4::FloatingPointToFPFloatingPoint ext =
        d_expr->getConst<FloatingPointToFPFloatingPoint>();
    indices = std::make_pair(ext.t.exponent(), ext.t.significand());
  }
  else if (k == FLOATINGPOINT_TO_FP_REAL)
  {
    CVC4::FloatingPointToFPReal ext = d_expr->getConst<FloatingPointToFPReal>();
    indices = std::make_pair(ext.t.exponent(), ext.t.significand());
  }
  else if (k == FLOATINGPOINT_TO_FP_SIGNED_BITVECTOR)
  {
    CVC4::FloatingPointToFPSignedBitVector ext =
        d_expr->getConst<FloatingPointToFPSignedBitVector>();
    indices = std::make_pair(ext.t.exponent(), ext.t.significand());
  }
  else if (k == FLOATINGPOINT_TO_FP_UNSIGNED_BITVECTOR)
  {
    CVC4::FloatingPointToFPUnsignedBitVector ext =
        d_expr->getConst<FloatingPointToFPUnsignedBitVector>();
    indices = std::make_pair(ext.t.exponent(), ext.t.significand());
  }
  else if (k == FLOATINGPOINT_TO_FP_GENERIC)
  {
    CVC4::FloatingPointToFPGeneric ext =
        d_expr->getConst<FloatingPointToFPGeneric>();
    indices = std::make_pair(ext.t.exponent(), ext.t.significand());
  }
  else
  {
    CVC4_API_CHECK(false) << "Can't get pair<uint32_t, uint32_t> indices from"
                          << " kind " << kindToString(k);
  }
  return indices;
}

std::string Op::toString() const
{
  CVC4_API_CHECK_NOT_NULL;
  if (d_expr->isNull())
  {
    return kindToString(d_kind);
  }
  else
  {
    CVC4_API_CHECK(!d_expr->isNull())
        << "Expecting a non-null internal expression";
    return d_expr->toString();
  }
}

// !!! This is only temporarily available until the parser is fully migrated
// to the new API. !!!
CVC4::Expr Op::getExpr(void) const { return *d_expr; }

std::ostream& operator<<(std::ostream& out, const Op& t)
{
  out << t.toString();
  return out;
}

size_t OpHashFunction::operator()(const Op& t) const
{
  if (t.isIndexedHelper())
  {
    return ExprHashFunction()(*t.d_expr);
  }
  else
  {
    return KindHashFunction()(t.d_kind);
  }
}

/* -------------------------------------------------------------------------- */
/* Term                                                                       */
/* -------------------------------------------------------------------------- */

Term::Term() : d_expr(new CVC4::Expr()) {}

Term::Term(const CVC4::Expr& e) : d_expr(new CVC4::Expr(e)) {}

Term::~Term() {}

/* Helpers                                                                    */
/* -------------------------------------------------------------------------- */

/* Split out to avoid nested API calls (problematic with API tracing).        */
/* .......................................................................... */

bool Term::isNullHelper() const { return d_expr->isNull(); }

bool Term::operator==(const Term& t) const { return *d_expr == *t.d_expr; }

bool Term::operator!=(const Term& t) const { return *d_expr != *t.d_expr; }

bool Term::operator<(const Term& t) const { return *d_expr < *t.d_expr; }

bool Term::operator>(const Term& t) const { return *d_expr > *t.d_expr; }

bool Term::operator<=(const Term& t) const { return *d_expr <= *t.d_expr; }

bool Term::operator>=(const Term& t) const { return *d_expr >= *t.d_expr; }

<<<<<<< HEAD
size_t Term::getNumChildren() const {
  // special case for apply kinds
  if (isApplyKind(d_expr->getKind()))
  {
    return d_expr->getNumChildren()+1;
=======
size_t Term::getNumChildren() const
{
  CVC4_API_CHECK_NOT_NULL;
  // special case for apply kinds
  if (isApplyKind(d_expr->getKind()))
  {
    return d_expr->getNumChildren() + 1;
>>>>>>> 90fe2a05
  }
  return d_expr->getNumChildren();
}

Term Term::operator[](size_t index) const
{
<<<<<<< HEAD
=======
  CVC4_API_CHECK_NOT_NULL;
>>>>>>> 90fe2a05
  // special cases for apply kinds
  if (isApplyKind(d_expr->getKind()))
  {
    CVC4_API_CHECK(d_expr->hasOperator())
<<<<<<< HEAD
      << "Expected apply kind to have operator when accessing child of Term";
    if (index==0)
=======
        << "Expected apply kind to have operator when accessing child of Term";
    if (index == 0)
>>>>>>> 90fe2a05
    {
      // return the operator
      return api::Term(d_expr->getOperator());
    }
    // otherwise we are looking up child at (index-1)
    index--;
  }
  return api::Term((*d_expr)[index]);
}

uint64_t Term::getId() const
{
  CVC4_API_CHECK_NOT_NULL;
  return d_expr->getId();
}

Kind Term::getKind() const
{
  CVC4_API_CHECK_NOT_NULL;
  return intToExtKind(d_expr->getKind());
}

Sort Term::getSort() const
{
  CVC4_API_CHECK_NOT_NULL;
  return Sort(d_expr->getType());
}

Term Term::substitute(Term e, Term replacement) const
{
<<<<<<< HEAD
=======
  CVC4_API_CHECK_NOT_NULL;
  CVC4_API_CHECK(!e.isNull())
      << "Expected non-null term to replace in substitute";
  CVC4_API_CHECK(!replacement.isNull())
      << "Expected non-null term as replacement in substitute";
  CVC4_API_CHECK(e.getSort().isComparableTo(replacement.getSort()))
      << "Expecting terms of comparable sort in substitute";
>>>>>>> 90fe2a05
  return api::Term(d_expr->substitute(e.getExpr(), replacement.getExpr()));
}

Term Term::substitute(const std::vector<Term> es,
                      const std::vector<Term>& replacements) const
{
<<<<<<< HEAD
=======
  CVC4_API_CHECK_NOT_NULL;
  CVC4_API_CHECK(es.size() == replacements.size())
      << "Expecting vectors of the same arity in substitute";
  for (unsigned i = 0, nterms = es.size(); i < nterms; i++)
  {
    CVC4_API_CHECK(!es[i].isNull())
        << "Expected non-null term to replace in substitute";
    CVC4_API_CHECK(!replacements[i].isNull())
        << "Expected non-null term as replacement in substitute";
    CVC4_API_CHECK(es[i].getSort().isComparableTo(replacements[i].getSort()))
        << "Expecting terms of comparable sort in substitute";
  }
>>>>>>> 90fe2a05
  return api::Term(d_expr->substitute(termVectorToExprs(es),
                                      termVectorToExprs(replacements)));
}

bool Term::hasOp() const
{
  CVC4_API_CHECK_NOT_NULL;
  return d_expr->hasOperator();
}

Op Term::getOp() const
{
  CVC4_API_CHECK_NOT_NULL;
  CVC4_API_CHECK(d_expr->hasOperator())
      << "Expecting Term to have an Op when calling getOp()";

  // special cases for parameterized operators that are not indexed operators
  // the API level differs from the internal structure
  // indexed operators are stored in Ops
  // whereas functions and datatype operators are terms, and the Op
  // is one of the APPLY_* kinds
  if (isApplyKind(d_expr->getKind()))
  {
    return Op(intToExtKind(d_expr->getKind()));
  }
  else if (d_expr->isParameterized())
  {
    // it's an indexed operator
    // so we should return the indexed op
    CVC4::Expr op = d_expr->getOperator();
    return Op(intToExtKind(d_expr->getKind()), op);
  }
  else
  {
    return Op(intToExtKind(d_expr->getKind()));
  }
}

bool Term::isNull() const { return isNullHelper(); }

bool Term::isConst() const
{
  CVC4_API_CHECK_NOT_NULL;
  return d_expr->isConst();
}

Term Term::notTerm() const
{
  CVC4_API_CHECK_NOT_NULL;
  try
  {
    Term res = d_expr->notExpr();
    (void)res.d_expr->getType(true); /* kick off type checking */
    return res;
  }
  catch (const CVC4::TypeCheckingException& e)
  {
    throw CVC4ApiException(e.getMessage());
  }
}

Term Term::andTerm(const Term& t) const
{
  CVC4_API_CHECK_NOT_NULL;
  CVC4_API_ARG_CHECK_NOT_NULL(t);
  try
  {
    Term res = d_expr->andExpr(*t.d_expr);
    (void)res.d_expr->getType(true); /* kick off type checking */
    return res;
  }
  catch (const CVC4::TypeCheckingException& e)
  {
    throw CVC4ApiException(e.getMessage());
  }
}

Term Term::orTerm(const Term& t) const
{
  CVC4_API_CHECK_NOT_NULL;
  CVC4_API_ARG_CHECK_NOT_NULL(t);
  try
  {
    Term res = d_expr->orExpr(*t.d_expr);
    (void)res.d_expr->getType(true); /* kick off type checking */
    return res;
  }
  catch (const CVC4::TypeCheckingException& e)
  {
    throw CVC4ApiException(e.getMessage());
  }
}

Term Term::xorTerm(const Term& t) const
{
  CVC4_API_CHECK_NOT_NULL;
  CVC4_API_ARG_CHECK_NOT_NULL(t);
  try
  {
    Term res = d_expr->xorExpr(*t.d_expr);
    (void)res.d_expr->getType(true); /* kick off type checking */
    return res;
  }
  catch (const CVC4::TypeCheckingException& e)
  {
    throw CVC4ApiException(e.getMessage());
  }
}

Term Term::eqTerm(const Term& t) const
{
  CVC4_API_CHECK_NOT_NULL;
  CVC4_API_ARG_CHECK_NOT_NULL(t);
  try
  {
    Term res = d_expr->eqExpr(*t.d_expr);
    (void)res.d_expr->getType(true); /* kick off type checking */
    return res;
  }
  catch (const CVC4::TypeCheckingException& e)
  {
    throw CVC4ApiException(e.getMessage());
  }
}

Term Term::impTerm(const Term& t) const
{
  CVC4_API_CHECK_NOT_NULL;
  CVC4_API_ARG_CHECK_NOT_NULL(t);
  try
  {
    Term res = d_expr->impExpr(*t.d_expr);
    (void)res.d_expr->getType(true); /* kick off type checking */
    return res;
  }
  catch (const CVC4::TypeCheckingException& e)
  {
    throw CVC4ApiException(e.getMessage());
  }
}

Term Term::iteTerm(const Term& then_t, const Term& else_t) const
{
  CVC4_API_CHECK_NOT_NULL;
  CVC4_API_ARG_CHECK_NOT_NULL(then_t);
  CVC4_API_ARG_CHECK_NOT_NULL(else_t);
  try
  {
    Term res = d_expr->iteExpr(*then_t.d_expr, *else_t.d_expr);
    (void)res.d_expr->getType(true); /* kick off type checking */
    return res;
  }
  catch (const CVC4::TypeCheckingException& e)
  {
    throw CVC4ApiException(e.getMessage());
  }
}

std::string Term::toString() const { return d_expr->toString(); }

Term::const_iterator::const_iterator() : d_orig_expr(nullptr), d_pos(0) {}

Term::const_iterator::const_iterator(const std::shared_ptr<CVC4::Expr>& e,
                                     uint32_t p)
    : d_orig_expr(e), d_pos(p)
{
}

Term::const_iterator::const_iterator(const const_iterator& it)
    : d_orig_expr(nullptr)
{
  if (it.d_orig_expr != nullptr)
  {
    d_orig_expr = it.d_orig_expr;
    d_pos = it.d_pos;
  }
}

Term::const_iterator& Term::const_iterator::operator=(const const_iterator& it)
{
  d_orig_expr = it.d_orig_expr;
  d_pos = it.d_pos;
  return *this;
}

bool Term::const_iterator::operator==(const const_iterator& it) const
{
  if (d_orig_expr == nullptr || it.d_orig_expr == nullptr)
  {
    return false;
  }
  return (*d_orig_expr == *it.d_orig_expr) && (d_pos == it.d_pos);
}

bool Term::const_iterator::operator!=(const const_iterator& it) const
{
  return !(*this == it);
}

Term::const_iterator& Term::const_iterator::operator++()
{
  Assert(d_orig_expr != nullptr);
  ++d_pos;
  return *this;
}

Term::const_iterator Term::const_iterator::operator++(int)
{
  Assert(d_orig_expr != nullptr);
  const_iterator it = *this;
  ++d_pos;
  return it;
}

Term Term::const_iterator::operator*() const
{
  Assert(d_orig_expr != nullptr);
  // this term has an extra child (mismatch between API and internal structure)
  // the extra child will be the first child
  bool extra_child = isApplyKind(d_orig_expr->getKind());

  if (!d_pos && extra_child)
  {
    return Term(d_orig_expr->getOperator());
  }
  else
  {
    uint32_t idx = d_pos;
    if (extra_child)
    {
      Assert(idx > 0);
      --idx;
    }
    Assert(idx >= 0);
    return Term((*d_orig_expr)[idx]);
  }
}

Term::const_iterator Term::begin() const
{
  return Term::const_iterator(d_expr, 0);
}

Term::const_iterator Term::end() const
{
  int endpos = d_expr->getNumChildren();
  // special cases for APPLY_*
  // the API differs from the internal structure
  // the API takes a "higher-order" perspective and the applied
  //   function or datatype constructor/selector/tester is a Term
  // which means it needs to be one of the children, even though
  //   internally it is not
  if (isApplyKind(d_expr->getKind()))
  {
    // one more child if this is a UF application (count the UF as a child)
    ++endpos;
  }
  return Term::const_iterator(d_expr, endpos);
}

// !!! This is only temporarily available until the parser is fully migrated
// to the new API. !!!
CVC4::Expr Term::getExpr(void) const { return *d_expr; }

std::ostream& operator<<(std::ostream& out, const Term& t)
{
  out << t.toString();
  return out;
}

std::ostream& operator<<(std::ostream& out, const std::vector<Term>& vector)
{
  container_to_stream(out, vector);
  return out;
}

std::ostream& operator<<(std::ostream& out, const std::set<Term>& set)
{
  container_to_stream(out, set);
  return out;
}

std::ostream& operator<<(
    std::ostream& out,
    const std::unordered_set<Term, TermHashFunction>& unordered_set)
{
  container_to_stream(out, unordered_set);
  return out;
}

template <typename V>
std::ostream& operator<<(std::ostream& out, const std::map<Term, V>& map)
{
  container_to_stream(out, map);
  return out;
}

template <typename V>
std::ostream& operator<<(
    std::ostream& out,
    const std::unordered_map<Term, V, TermHashFunction>& unordered_map)
{
  container_to_stream(out, unordered_map);
  return out;
}

size_t TermHashFunction::operator()(const Term& t) const
{
  return ExprHashFunction()(*t.d_expr);
}


/* -------------------------------------------------------------------------- */
/* Datatypes                                                                  */
/* -------------------------------------------------------------------------- */

/* DatatypeSelectorDecl ----------------------------------------------------- */

DatatypeSelectorDecl::DatatypeSelectorDecl(const std::string& name, Sort sort)
    : d_name(name), d_sort(sort)
{
}

DatatypeSelectorDecl::DatatypeSelectorDecl(const std::string& name,
                                           DatatypeDeclSelfSort sort)
    : d_name(name), d_sort(Sort(CVC4::Type()))
{
}

std::string DatatypeSelectorDecl::toString() const
{
  std::stringstream ss;
  ss << d_name << ": " << d_sort;
  return ss.str();
}

std::ostream& operator<<(std::ostream& out, const DatatypeDecl& dtdecl)
{
  out << dtdecl.toString();
  return out;
}

/* DatatypeConstructorDecl -------------------------------------------------- */

DatatypeConstructorDecl::DatatypeConstructorDecl(const std::string& name)
    : d_ctor(new CVC4::DatatypeConstructor(name))
{
}

void DatatypeConstructorDecl::addSelector(const DatatypeSelectorDecl& stor)
{
  CVC4::Type t = *stor.d_sort.d_type;
  if (t.isNull())
  {
    d_ctor->addArg(stor.d_name, DatatypeSelfType());
  }
  else
  {
    d_ctor->addArg(stor.d_name, t);
  }
}

std::string DatatypeConstructorDecl::toString() const
{
  std::stringstream ss;
  ss << *d_ctor;
  return ss.str();
}

// !!! This is only temporarily available until the parser is fully migrated
// to the new API. !!!
const CVC4::DatatypeConstructor&
DatatypeConstructorDecl::getDatatypeConstructor(void) const
{
  return *d_ctor;
}

std::ostream& operator<<(std::ostream& out,
                         const DatatypeConstructorDecl& ctordecl)
{
  out << ctordecl.toString();
  return out;
}

std::ostream& operator<<(std::ostream& out,
                         const std::vector<DatatypeConstructorDecl>& vector)
{
  container_to_stream(out, vector);
  return out;
}

/* DatatypeDecl ------------------------------------------------------------- */

DatatypeDecl::DatatypeDecl(const Solver* s,
                           const std::string& name,
                           bool isCoDatatype)
    : d_dtype(new CVC4::Datatype(s->getExprManager(), name, isCoDatatype))
{
}

DatatypeDecl::DatatypeDecl(const Solver* s,
                           const std::string& name,
                           Sort param,
                           bool isCoDatatype)
    : d_dtype(new CVC4::Datatype(s->getExprManager(),
                                 name,
                                 std::vector<Type>{*param.d_type},
                                 isCoDatatype))
{
}

DatatypeDecl::DatatypeDecl(const Solver* s,
                           const std::string& name,
                           const std::vector<Sort>& params,
                           bool isCoDatatype)
{
  std::vector<Type> tparams;
  for (const Sort& s : params)
  {
    tparams.push_back(*s.d_type);
  }
  d_dtype = std::shared_ptr<CVC4::Datatype>(
      new CVC4::Datatype(s->getExprManager(), name, tparams, isCoDatatype));
}

bool DatatypeDecl::isNullHelper() const { return !d_dtype; }

DatatypeDecl::DatatypeDecl() {}

DatatypeDecl::~DatatypeDecl() {}

void DatatypeDecl::addConstructor(const DatatypeConstructorDecl& ctor)
{
  CVC4_API_CHECK_NOT_NULL;
  d_dtype->addConstructor(*ctor.d_ctor);
}

size_t DatatypeDecl::getNumConstructors() const
{
  CVC4_API_CHECK_NOT_NULL;
  return d_dtype->getNumConstructors();
}

bool DatatypeDecl::isParametric() const
{
  CVC4_API_CHECK_NOT_NULL;
  return d_dtype->isParametric();
}

std::string DatatypeDecl::toString() const
{
  CVC4_API_CHECK_NOT_NULL;
  std::stringstream ss;
  ss << *d_dtype;
  return ss.str();
}

bool DatatypeDecl::isNull() const { return isNullHelper(); }

// !!! This is only temporarily available until the parser is fully migrated
// to the new API. !!!
const CVC4::Datatype& DatatypeDecl::getDatatype(void) const { return *d_dtype; }

std::ostream& operator<<(std::ostream& out,
                         const DatatypeSelectorDecl& stordecl)
{
  out << stordecl.toString();
  return out;
}

/* DatatypeSelector --------------------------------------------------------- */

DatatypeSelector::DatatypeSelector() { d_stor = nullptr; }

DatatypeSelector::DatatypeSelector(const CVC4::DatatypeConstructorArg& stor)
    : d_stor(new CVC4::DatatypeConstructorArg(stor))
{
  CVC4_API_CHECK(d_stor->isResolved()) << "Expected resolved datatype selector";
}

DatatypeSelector::~DatatypeSelector() {}

std::string DatatypeSelector::getName() const { return d_stor->getName(); }
<<<<<<< HEAD

bool DatatypeSelector::isResolved() const { return d_stor->isResolved(); }
=======
>>>>>>> 90fe2a05

Term DatatypeSelector::getSelectorTerm() const
{
  Term sel = d_stor->getSelector();
  return sel;
}

std::string DatatypeSelector::toString() const
{
  std::stringstream ss;
  ss << *d_stor;
  return ss.str();
}

// !!! This is only temporarily available until the parser is fully migrated
// to the new API. !!!
CVC4::DatatypeConstructorArg DatatypeSelector::getDatatypeConstructorArg(
    void) const
{
  return *d_stor;
}

std::ostream& operator<<(std::ostream& out, const DatatypeSelector& stor)
{
  out << stor.toString();
  return out;
}

/* DatatypeConstructor ------------------------------------------------------ */

DatatypeConstructor::DatatypeConstructor() { d_ctor = nullptr; }

DatatypeConstructor::DatatypeConstructor(const CVC4::DatatypeConstructor& ctor)
    : d_ctor(new CVC4::DatatypeConstructor(ctor))
{
  CVC4_API_CHECK(d_ctor->isResolved())
      << "Expected resolved datatype constructor";
}

DatatypeConstructor::~DatatypeConstructor() {}

std::string DatatypeConstructor::getName() const { return d_ctor->getName(); }

std::string DatatypeConstructor::getName() const { return d_ctor->getName(); }

Term DatatypeConstructor::getConstructorTerm() const
{
  Term ctor = d_ctor->getConstructor();
  return ctor;
}

Term DatatypeConstructor::getTesterTerm() const
{
<<<<<<< HEAD
  CVC4_API_CHECK(isResolved()) << "Expected resolved datatype constructor.";
  CVC4::Expr tst = d_ctor->getTester();
=======
  Term tst = d_ctor->getTester();
>>>>>>> 90fe2a05
  return tst;
}

std::string DatatypeConstructor::getTesterName() const
{
  return d_ctor->getTesterName();
}

size_t DatatypeConstructor::getNumSelectors() const
{
  return d_ctor->getNumArgs();
}

DatatypeSelector DatatypeConstructor::operator[](size_t index) const
{
  return (*d_ctor)[index];
}

DatatypeSelector DatatypeConstructor::operator[](const std::string& name) const
{
  return getSelectorForName(name);
}

DatatypeSelector DatatypeConstructor::getSelector(const std::string& name) const
{
  return getSelectorForName(name);
}

Term DatatypeConstructor::getSelectorTerm(const std::string& name) const
{
  DatatypeSelector sel = getSelector(name);
  return sel.getSelectorTerm();
}

DatatypeConstructor::const_iterator DatatypeConstructor::begin() const
{
  return DatatypeConstructor::const_iterator(*d_ctor, true);
}

DatatypeConstructor::const_iterator DatatypeConstructor::end() const
{
  return DatatypeConstructor::const_iterator(*d_ctor, false);
}

DatatypeConstructor::const_iterator::const_iterator(
    const CVC4::DatatypeConstructor& ctor, bool begin)
{
  d_int_stors = ctor.getArgs();
  const std::vector<CVC4::DatatypeConstructorArg>* sels =
      static_cast<const std::vector<CVC4::DatatypeConstructorArg>*>(
          d_int_stors);
  for (const auto& s : *sels)
  {
    /* Can not use emplace_back here since constructor is private. */
    d_stors.push_back(DatatypeSelector(s));
  }
  d_idx = begin ? 0 : sels->size();
}

// Nullary constructor for Cython
DatatypeConstructor::const_iterator::const_iterator() {}

DatatypeConstructor::const_iterator& DatatypeConstructor::const_iterator::
operator=(const DatatypeConstructor::const_iterator& it)
{
  d_int_stors = it.d_int_stors;
  d_stors = it.d_stors;
  d_idx = it.d_idx;
  return *this;
}

const DatatypeSelector& DatatypeConstructor::const_iterator::operator*() const
{
  return d_stors[d_idx];
}

const DatatypeSelector* DatatypeConstructor::const_iterator::operator->() const
{
  return &d_stors[d_idx];
}

DatatypeConstructor::const_iterator& DatatypeConstructor::const_iterator::
operator++()
{
  ++d_idx;
  return *this;
}

DatatypeConstructor::const_iterator DatatypeConstructor::const_iterator::
operator++(int)
{
  DatatypeConstructor::const_iterator it(*this);
  ++d_idx;
  return it;
}

bool DatatypeConstructor::const_iterator::operator==(
    const DatatypeConstructor::const_iterator& other) const
{
  return d_int_stors == other.d_int_stors && d_idx == other.d_idx;
}

bool DatatypeConstructor::const_iterator::operator!=(
    const DatatypeConstructor::const_iterator& other) const
{
  return d_int_stors != other.d_int_stors || d_idx != other.d_idx;
}

std::string DatatypeConstructor::toString() const
{
  std::stringstream ss;
  ss << *d_ctor;
  return ss.str();
}

// !!! This is only temporarily available until the parser is fully migrated
// to the new API. !!!
const CVC4::DatatypeConstructor& DatatypeConstructor::getDatatypeConstructor(
    void) const
{
  return *d_ctor;
}

DatatypeSelector DatatypeConstructor::getSelectorForName(
    const std::string& name) const
{
  bool foundSel = false;
  size_t index = 0;
  for (size_t i = 0, nsels = getNumSelectors(); i < nsels; i++)
  {
    if ((*d_ctor)[i].getName() == name)
    {
      index = i;
      foundSel = true;
      break;
    }
  }
  CVC4_API_CHECK(foundSel) << "No selector " << name << " for constructor "
                           << getName() << " exists";
  return (*d_ctor)[index];
}

std::ostream& operator<<(std::ostream& out, const DatatypeConstructor& ctor)
{
  out << ctor.toString();
  return out;
}

/* Datatype ----------------------------------------------------------------- */

Datatype::Datatype(const CVC4::Datatype& dtype)
    : d_dtype(new CVC4::Datatype(dtype))
{
  CVC4_API_CHECK(d_dtype->isResolved()) << "Expected resolved datatype";
}

// Nullary constructor for Cython
Datatype::Datatype() {}

Datatype::~Datatype() {}

DatatypeConstructor Datatype::operator[](size_t idx) const
{
  CVC4_API_CHECK(idx < getNumConstructors()) << "Index out of bounds.";
  return (*d_dtype)[idx];
}

DatatypeConstructor Datatype::operator[](const std::string& name) const
{
  return getConstructorForName(name);
}

DatatypeConstructor Datatype::getConstructor(const std::string& name) const
{
  return getConstructorForName(name);
}

DatatypeConstructor Datatype::getConstructorForTerm(Term cons) const
{
  // FIXME: checks
  size_t idx = CVC4::Datatype::indexOf(cons.getExpr());
  return (*d_dtype)[idx];
}

Term Datatype::getConstructorTerm(const std::string& name) const
{
  DatatypeConstructor ctor = getConstructor(name);
  return ctor.getConstructorTerm();
}

std::string Datatype::getName() const { return d_dtype->getName(); }

size_t Datatype::getNumConstructors() const
{
  return d_dtype->getNumConstructors();
}

bool Datatype::isParametric() const { return d_dtype->isParametric(); }
bool Datatype::isCodatatype() const { return d_dtype->isCodatatype(); }

bool Datatype::isTuple() const { return d_dtype->isTuple(); }

bool Datatype::isRecord() const { return d_dtype->isRecord(); }

<<<<<<< HEAD
bool Datatype::isFinite() const
{
  // CHECK: is resolved?
  return d_dtype->isFinite();
}
bool Datatype::isWellFounded() const
{
  // CHECK: is resolved?
  return d_dtype->isWellFounded();
}
=======
bool Datatype::isFinite() const { return d_dtype->isFinite(); }
bool Datatype::isWellFounded() const { return d_dtype->isWellFounded(); }
>>>>>>> 90fe2a05

std::string Datatype::toString() const { return d_dtype->getName(); }

Datatype::const_iterator Datatype::begin() const
{
  return Datatype::const_iterator(*d_dtype, true);
}

Datatype::const_iterator Datatype::end() const
{
  return Datatype::const_iterator(*d_dtype, false);
}

// !!! This is only temporarily available until the parser is fully migrated
// to the new API. !!!
const CVC4::Datatype& Datatype::getDatatype(void) const { return *d_dtype; }

DatatypeConstructor Datatype::getConstructorForName(
    const std::string& name) const
{
  bool foundCons = false;
  size_t index = 0;
  for (size_t i = 0, ncons = getNumConstructors(); i < ncons; i++)
  {
    if ((*d_dtype)[i].getName() == name)
    {
      index = i;
      foundCons = true;
      break;
    }
  }
  CVC4_API_CHECK(foundCons) << "No constructor " << name << " for datatype "
                            << getName() << " exists";
  return (*d_dtype)[index];
}

Datatype::const_iterator::const_iterator(const CVC4::Datatype& dtype,
                                         bool begin)
{
  d_int_ctors = dtype.getConstructors();
  const std::vector<CVC4::DatatypeConstructor>* cons =
      static_cast<const std::vector<CVC4::DatatypeConstructor>*>(d_int_ctors);
  for (const auto& c : *cons)
  {
    /* Can not use emplace_back here since constructor is private. */
    d_ctors.push_back(DatatypeConstructor(c));
  }
  d_idx = begin ? 0 : cons->size();
}

Datatype::const_iterator::const_iterator() {}

Datatype::const_iterator& Datatype::const_iterator::operator=(
    const Datatype::const_iterator& it)
{
  d_int_ctors = it.d_int_ctors;
  d_ctors = it.d_ctors;
  d_idx = it.d_idx;
  return *this;
}

const DatatypeConstructor& Datatype::const_iterator::operator*() const
{
  return d_ctors[d_idx];
}

const DatatypeConstructor* Datatype::const_iterator::operator->() const
{
  return &d_ctors[d_idx];
}

Datatype::const_iterator& Datatype::const_iterator::operator++()
{
  ++d_idx;
  return *this;
}

Datatype::const_iterator Datatype::const_iterator::operator++(int)
{
  Datatype::const_iterator it(*this);
  ++d_idx;
  return it;
}

bool Datatype::const_iterator::operator==(
    const Datatype::const_iterator& other) const
{
  return d_int_ctors == other.d_int_ctors && d_idx == other.d_idx;
}

bool Datatype::const_iterator::operator!=(
    const Datatype::const_iterator& other) const
{
  return d_int_ctors != other.d_int_ctors || d_idx != other.d_idx;
}

/* -------------------------------------------------------------------------- */
/* Rounding Mode for Floating Points                                          */
/* -------------------------------------------------------------------------- */

const static std::
    unordered_map<RoundingMode, CVC4::RoundingMode, RoundingModeHashFunction>
        s_rmodes{
            {ROUND_NEAREST_TIES_TO_EVEN,
             CVC4::RoundingMode::roundNearestTiesToEven},
            {ROUND_TOWARD_POSITIVE, CVC4::RoundingMode::roundTowardPositive},
            {ROUND_TOWARD_NEGATIVE, CVC4::RoundingMode::roundTowardNegative},
            {ROUND_TOWARD_ZERO, CVC4::RoundingMode::roundTowardZero},
            {ROUND_NEAREST_TIES_TO_AWAY,
             CVC4::RoundingMode::roundNearestTiesToAway},
        };

const static std::unordered_map<CVC4::RoundingMode,
                                RoundingMode,
                                CVC4::RoundingModeHashFunction>
    s_rmodes_internal{
        {CVC4::RoundingMode::roundNearestTiesToEven,
         ROUND_NEAREST_TIES_TO_EVEN},
        {CVC4::RoundingMode::roundTowardPositive, ROUND_TOWARD_POSITIVE},
        {CVC4::RoundingMode::roundTowardNegative, ROUND_TOWARD_NEGATIVE},
        {CVC4::RoundingMode::roundTowardZero, ROUND_TOWARD_ZERO},
        {CVC4::RoundingMode::roundNearestTiesToAway,
         ROUND_NEAREST_TIES_TO_AWAY},
    };

size_t RoundingModeHashFunction::operator()(const RoundingMode& rm) const
{
  return size_t(rm);
}

/* -------------------------------------------------------------------------- */
/* Solver                                                                     */
/* -------------------------------------------------------------------------- */

Solver::Solver(Options* opts)
{
  Options* o = opts == nullptr ? new Options() : opts;
  d_exprMgr.reset(new ExprManager(*o));
  d_smtEngine.reset(new SmtEngine(d_exprMgr.get()));
  d_rng.reset(new Random((*o)[options::seed]));
  if (opts == nullptr) delete o;
}

Solver::~Solver() {}

/* Helpers                                                                    */
/* -------------------------------------------------------------------------- */

/* Split out to avoid nested API calls (problematic with API tracing).        */
/* .......................................................................... */

template <typename T>
Term Solver::mkValHelper(T t) const
{
  Term res = d_exprMgr->mkConst(t);
  (void)res.d_expr->getType(true); /* kick off type checking */
  return res;
}

Term Solver::mkRealFromStrHelper(std::string s) const
{
  /* CLN and GMP handle this case differently, CLN interprets it as 0, GMP
   * throws an std::invalid_argument exception. For consistency, we treat it
   * as invalid. */
  CVC4_API_ARG_CHECK_EXPECTED(s != ".", s)
      << "a string representing an integer, real or rational value.";

  CVC4::Rational r = s.find('/') != std::string::npos
                         ? CVC4::Rational(s)
                         : CVC4::Rational::fromDecimal(s);
  return mkValHelper<CVC4::Rational>(r);
}

Term Solver::mkBVFromIntHelper(uint32_t size, uint64_t val) const
{
  CVC4_API_SOLVER_TRY_CATCH_BEGIN;
  CVC4_API_ARG_CHECK_EXPECTED(size > 0, size) << "a bit-width > 0";

  return mkValHelper<CVC4::BitVector>(CVC4::BitVector(size, val));

  CVC4_API_SOLVER_TRY_CATCH_END;
}

Term Solver::mkBVFromStrHelper(std::string s, uint32_t base) const
{
  CVC4_API_ARG_CHECK_EXPECTED(!s.empty(), s) << "a non-empty string";
  CVC4_API_ARG_CHECK_EXPECTED(base == 2 || base == 10 || base == 16, s)
      << "base 2, 10, or 16";

  return mkValHelper<CVC4::BitVector>(CVC4::BitVector(s, base));
}

Term Solver::mkBVFromStrHelper(uint32_t size,
                               std::string s,
                               uint32_t base) const
{
  CVC4_API_ARG_CHECK_EXPECTED(!s.empty(), s) << "a non-empty string";
  CVC4_API_ARG_CHECK_EXPECTED(base == 2 || base == 10 || base == 16, s)
      << "base 2, 10, or 16";

  Integer val(s, base);

  if (val.strictlyNegative())
  {
    CVC4_API_CHECK(val >= -Integer("2", 10).pow(size - 1))
        << "Overflow in bitvector construction (specified bitvector size "
        << size << " too small to hold value " << s << ")";
  }
  else
  {
    CVC4_API_CHECK(val.modByPow2(size) == val)
        << "Overflow in bitvector construction (specified bitvector size "
        << size << " too small to hold value " << s << ")";
  }

  return mkValHelper<CVC4::BitVector>(CVC4::BitVector(size, val));
}

Term Solver::mkTermFromKind(Kind kind) const
{
  CVC4_API_SOLVER_TRY_CATCH_BEGIN;
  CVC4_API_KIND_CHECK_EXPECTED(
      kind == PI || kind == REGEXP_EMPTY || kind == REGEXP_SIGMA, kind)
      << "PI or REGEXP_EMPTY or REGEXP_SIGMA";

  Term res;
  if (kind == REGEXP_EMPTY || kind == REGEXP_SIGMA)
  {
    CVC4::Kind k = extToIntKind(kind);
    Assert(isDefinedIntKind(k));
    res = d_exprMgr->mkExpr(k, std::vector<Expr>());
  }
  else
  {
    Assert(kind == PI);
    res = d_exprMgr->mkNullaryOperator(d_exprMgr->realType(), CVC4::kind::PI);
  }
  (void)res.d_expr->getType(true); /* kick off type checking */
  return res;

  CVC4_API_SOLVER_TRY_CATCH_END;
}

/* Helpers for converting vectors.                                            */
/* .......................................................................... */

std::vector<Type> Solver::sortVectorToTypes(
    const std::vector<Sort>& sorts) const
{
  std::vector<Type> res;
  for (const Sort& s : sorts)
  {
    res.push_back(*s.d_type);
  }
  return res;
}

std::vector<Expr> Solver::termVectorToExprs(
    const std::vector<Term>& terms) const
{
  std::vector<Expr> res;
  for (const Term& t : terms)
  {
    res.push_back(*t.d_expr);
  }
  return res;
}

/* Helpers for mkTerm checks.                                                  */
/* .......................................................................... */

void Solver::checkMkTerm(Kind kind, uint32_t nchildren) const
{
  CVC4_API_KIND_CHECK(kind);
  Assert(isDefinedIntKind(extToIntKind(kind)));
  const CVC4::kind::MetaKind mk = kind::metaKindOf(extToIntKind(kind));
  CVC4_API_KIND_CHECK_EXPECTED(
      mk == kind::metakind::PARAMETERIZED || mk == kind::metakind::OPERATOR,
      kind)
      << "Only operator-style terms are created with mkTerm(), "
         "to create variables, constants and values see mkVar(), mkConst() "
         "and the respective theory-specific functions to create values, "
         "e.g., mkBitVector().";
  CVC4_API_KIND_CHECK_EXPECTED(
      nchildren >= minArity(kind) && nchildren <= maxArity(kind), kind)
      << "Terms with kind " << kindToString(kind) << " must have at least "
      << minArity(kind) << " children and at most " << maxArity(kind)
      << " children (the one under construction has " << nchildren << ")";
}

/* Sorts Handling                                                             */
/* -------------------------------------------------------------------------- */

Sort Solver::getNullSort(void) const
{
  CVC4_API_SOLVER_TRY_CATCH_BEGIN;
  return Type();
  CVC4_API_SOLVER_TRY_CATCH_END;
}

Sort Solver::getBooleanSort(void) const
{
  CVC4_API_SOLVER_TRY_CATCH_BEGIN;
  return d_exprMgr->booleanType();
  CVC4_API_SOLVER_TRY_CATCH_END;
}

Sort Solver::getIntegerSort(void) const
{
  CVC4_API_SOLVER_TRY_CATCH_BEGIN;
  return d_exprMgr->integerType();
  CVC4_API_SOLVER_TRY_CATCH_END;
}

Sort Solver::getRealSort(void) const
{
  CVC4_API_SOLVER_TRY_CATCH_BEGIN;
  return d_exprMgr->realType();
  CVC4_API_SOLVER_TRY_CATCH_END;
}

Sort Solver::getRegExpSort(void) const
{
  CVC4_API_SOLVER_TRY_CATCH_BEGIN;
  return d_exprMgr->regExpType();
  CVC4_API_SOLVER_TRY_CATCH_END;
}

Sort Solver::getStringSort(void) const
{
  CVC4_API_SOLVER_TRY_CATCH_BEGIN;
  return d_exprMgr->stringType();
  CVC4_API_SOLVER_TRY_CATCH_END;
}

Sort Solver::getRoundingmodeSort(void) const
{
  CVC4_API_SOLVER_TRY_CATCH_BEGIN;
  return d_exprMgr->roundingModeType();
  CVC4_API_SOLVER_TRY_CATCH_END;
}

/* Create sorts ------------------------------------------------------- */

Sort Solver::mkArraySort(Sort indexSort, Sort elemSort) const
{
  CVC4_API_SOLVER_TRY_CATCH_BEGIN;
  CVC4_API_ARG_CHECK_EXPECTED(!indexSort.isNull(), indexSort)
      << "non-null index sort";
  CVC4_API_ARG_CHECK_EXPECTED(!elemSort.isNull(), elemSort)
      << "non-null element sort";

  return d_exprMgr->mkArrayType(*indexSort.d_type, *elemSort.d_type);

  CVC4_API_SOLVER_TRY_CATCH_END;
}

Sort Solver::mkBitVectorSort(uint32_t size) const
{
  CVC4_API_SOLVER_TRY_CATCH_BEGIN;
  CVC4_API_ARG_CHECK_EXPECTED(size > 0, size) << "size > 0";

  return d_exprMgr->mkBitVectorType(size);

  CVC4_API_SOLVER_TRY_CATCH_END;
}

Sort Solver::mkFloatingPointSort(uint32_t exp, uint32_t sig) const
{
  CVC4_API_SOLVER_TRY_CATCH_BEGIN;
  CVC4_API_ARG_CHECK_EXPECTED(exp > 0, exp) << "exponent size > 0";
  CVC4_API_ARG_CHECK_EXPECTED(sig > 0, sig) << "significand size > 0";

  return d_exprMgr->mkFloatingPointType(exp, sig);

  CVC4_API_SOLVER_TRY_CATCH_END;
}

Sort Solver::mkDatatypeSort(DatatypeDecl dtypedecl) const
{
  CVC4_API_SOLVER_TRY_CATCH_BEGIN;
  CVC4_API_ARG_CHECK_EXPECTED(dtypedecl.getNumConstructors() > 0, dtypedecl)
      << "a datatype declaration with at least one constructor";

  return d_exprMgr->mkDatatypeType(*dtypedecl.d_dtype);

  CVC4_API_SOLVER_TRY_CATCH_END;
}

Sort Solver::mkFunctionSort(Sort domain, Sort codomain) const
{
  CVC4_API_SOLVER_TRY_CATCH_BEGIN;
  CVC4_API_ARG_CHECK_EXPECTED(!codomain.isNull(), codomain)
      << "non-null codomain sort";
  CVC4_API_ARG_CHECK_EXPECTED(domain.isFirstClass(), domain)
      << "first-class sort as domain sort for function sort";
  CVC4_API_ARG_CHECK_EXPECTED(codomain.isFirstClass(), codomain)
      << "first-class sort as codomain sort for function sort";
  Assert(!codomain.isFunction()); /* A function sort is not first-class. */

  return d_exprMgr->mkFunctionType(*domain.d_type, *codomain.d_type);

  CVC4_API_SOLVER_TRY_CATCH_END;
}

Sort Solver::mkFunctionSort(const std::vector<Sort>& sorts, Sort codomain) const
{
  CVC4_API_SOLVER_TRY_CATCH_BEGIN;
  CVC4_API_ARG_SIZE_CHECK_EXPECTED(sorts.size() >= 1, sorts)
      << "at least one parameter sort for function sort";
  for (size_t i = 0, size = sorts.size(); i < size; ++i)
  {
    CVC4_API_ARG_AT_INDEX_CHECK_EXPECTED(
        !sorts[i].isNull(), "parameter sort", sorts[i], i)
        << "non-null sort";
    CVC4_API_ARG_AT_INDEX_CHECK_EXPECTED(
        sorts[i].isFirstClass(), "parameter sort", sorts[i], i)
        << "first-class sort as parameter sort for function sort";
  }
  CVC4_API_ARG_CHECK_EXPECTED(!codomain.isNull(), codomain)
      << "non-null codomain sort";
  CVC4_API_ARG_CHECK_EXPECTED(codomain.isFirstClass(), codomain)
      << "first-class sort as codomain sort for function sort";
  Assert(!codomain.isFunction()); /* A function sort is not first-class. */

  std::vector<Type> argTypes = sortVectorToTypes(sorts);
  return d_exprMgr->mkFunctionType(argTypes, *codomain.d_type);

  CVC4_API_SOLVER_TRY_CATCH_END;
}

Sort Solver::mkParamSort(const std::string& symbol) const
{
  CVC4_API_SOLVER_TRY_CATCH_BEGIN;
  return d_exprMgr->mkSort(symbol, ExprManager::SORT_FLAG_PLACEHOLDER);
  CVC4_API_SOLVER_TRY_CATCH_END;
}

Sort Solver::mkPredicateSort(const std::vector<Sort>& sorts) const
{
  CVC4_API_SOLVER_TRY_CATCH_BEGIN;
  CVC4_API_ARG_SIZE_CHECK_EXPECTED(sorts.size() >= 1, sorts)
      << "at least one parameter sort for predicate sort";
  for (size_t i = 0, size = sorts.size(); i < size; ++i)
  {
    CVC4_API_ARG_AT_INDEX_CHECK_EXPECTED(
        !sorts[i].isNull(), "parameter sort", sorts[i], i)
        << "non-null sort";
    CVC4_API_ARG_AT_INDEX_CHECK_EXPECTED(
        sorts[i].isFirstClass(), "parameter sort", sorts[i], i)
        << "first-class sort as parameter sort for predicate sort";
  }
  std::vector<Type> types = sortVectorToTypes(sorts);

  return d_exprMgr->mkPredicateType(types);

  CVC4_API_SOLVER_TRY_CATCH_END;
}

Sort Solver::mkRecordSort(
    const std::vector<std::pair<std::string, Sort>>& fields) const
{
  CVC4_API_SOLVER_TRY_CATCH_BEGIN;
  std::vector<std::pair<std::string, Type>> f;
  size_t i = 0;
  for (const auto& p : fields)
  {
    CVC4_API_ARG_AT_INDEX_CHECK_EXPECTED(
        !p.second.isNull(), "parameter sort", p.second, i)
        << "non-null sort";
    i += 1;
    f.emplace_back(p.first, *p.second.d_type);
  }

  return d_exprMgr->mkRecordType(Record(f));

  CVC4_API_SOLVER_TRY_CATCH_END;
}

Sort Solver::mkSetSort(Sort elemSort) const
{
  CVC4_API_SOLVER_TRY_CATCH_BEGIN;
  CVC4_API_ARG_CHECK_EXPECTED(!elemSort.isNull(), elemSort)
      << "non-null element sort";

  return d_exprMgr->mkSetType(*elemSort.d_type);

  CVC4_API_SOLVER_TRY_CATCH_END;
}

Sort Solver::mkUninterpretedSort(const std::string& symbol) const
{
  CVC4_API_SOLVER_TRY_CATCH_BEGIN;
  return d_exprMgr->mkSort(symbol);
  CVC4_API_SOLVER_TRY_CATCH_END;
}

Sort Solver::mkSortConstructorSort(const std::string& symbol,
                                   size_t arity) const
{
  CVC4_API_SOLVER_TRY_CATCH_BEGIN;
  CVC4_API_ARG_CHECK_EXPECTED(arity > 0, arity) << "an arity > 0";

  return d_exprMgr->mkSortConstructor(symbol, arity);

  CVC4_API_SOLVER_TRY_CATCH_END;
}

Sort Solver::mkTupleSort(const std::vector<Sort>& sorts) const
{
  CVC4_API_SOLVER_TRY_CATCH_BEGIN;
  for (size_t i = 0, size = sorts.size(); i < size; ++i)
  {
    CVC4_API_ARG_AT_INDEX_CHECK_EXPECTED(
        !sorts[i].isNull(), "parameter sort", sorts[i], i)
        << "non-null sort";
    CVC4_API_ARG_AT_INDEX_CHECK_EXPECTED(
        !sorts[i].isFunctionLike(), "parameter sort", sorts[i], i)
        << "non-function-like sort as parameter sort for tuple sort";
  }
  std::vector<Type> types = sortVectorToTypes(sorts);

  return d_exprMgr->mkTupleType(types);

  CVC4_API_SOLVER_TRY_CATCH_END;
}

/* Create consts                                                              */
/* -------------------------------------------------------------------------- */

Term Solver::mkTrue(void) const
{
  CVC4_API_SOLVER_TRY_CATCH_BEGIN;
  return d_exprMgr->mkConst<bool>(true);
  CVC4_API_SOLVER_TRY_CATCH_END;
}

Term Solver::mkFalse(void) const
{
  CVC4_API_SOLVER_TRY_CATCH_BEGIN;
  return d_exprMgr->mkConst<bool>(false);
  CVC4_API_SOLVER_TRY_CATCH_END;
}

Term Solver::mkBoolean(bool val) const
{
  CVC4_API_SOLVER_TRY_CATCH_BEGIN;
  return d_exprMgr->mkConst<bool>(val);
  CVC4_API_SOLVER_TRY_CATCH_END;
}

Term Solver::mkPi() const
{
  CVC4_API_SOLVER_TRY_CATCH_BEGIN;

  Term res =
      d_exprMgr->mkNullaryOperator(d_exprMgr->realType(), CVC4::kind::PI);
  (void)res.d_expr->getType(true); /* kick off type checking */
  return res;

  CVC4_API_SOLVER_TRY_CATCH_END;
}

Term Solver::mkReal(const char* s) const
{
  CVC4_API_SOLVER_TRY_CATCH_BEGIN;
  CVC4_API_ARG_CHECK_NOT_NULLPTR(s);

  return mkRealFromStrHelper(std::string(s));

  CVC4_API_SOLVER_TRY_CATCH_END;
}

Term Solver::mkReal(const std::string& s) const
{
  CVC4_API_SOLVER_TRY_CATCH_BEGIN;
  return mkRealFromStrHelper(s);
  CVC4_API_SOLVER_TRY_CATCH_END;
}

Term Solver::mkReal(int32_t val) const
{
  CVC4_API_SOLVER_TRY_CATCH_BEGIN;
  return mkValHelper<CVC4::Rational>(CVC4::Rational(val));
  CVC4_API_SOLVER_TRY_CATCH_END;
}

Term Solver::mkReal(int64_t val) const
{
  CVC4_API_SOLVER_TRY_CATCH_BEGIN;
  return mkValHelper<CVC4::Rational>(CVC4::Rational(val));
  CVC4_API_SOLVER_TRY_CATCH_END;
}

Term Solver::mkReal(uint32_t val) const
{
  CVC4_API_SOLVER_TRY_CATCH_BEGIN;
  return mkValHelper<CVC4::Rational>(CVC4::Rational(val));
  CVC4_API_SOLVER_TRY_CATCH_END;
}

Term Solver::mkReal(uint64_t val) const
{
  CVC4_API_SOLVER_TRY_CATCH_BEGIN;
  return mkValHelper<CVC4::Rational>(CVC4::Rational(val));
  CVC4_API_SOLVER_TRY_CATCH_END;
}

Term Solver::mkReal(int32_t num, int32_t den) const
{
  CVC4_API_SOLVER_TRY_CATCH_BEGIN;
  return mkValHelper<CVC4::Rational>(CVC4::Rational(num, den));
  CVC4_API_SOLVER_TRY_CATCH_END;
}

Term Solver::mkReal(int64_t num, int64_t den) const
{
  CVC4_API_SOLVER_TRY_CATCH_BEGIN;
  return mkValHelper<CVC4::Rational>(CVC4::Rational(num, den));
  CVC4_API_SOLVER_TRY_CATCH_END;
}

Term Solver::mkReal(uint32_t num, uint32_t den) const
{
  CVC4_API_SOLVER_TRY_CATCH_BEGIN;
  return mkValHelper<CVC4::Rational>(CVC4::Rational(num, den));
  CVC4_API_SOLVER_TRY_CATCH_END;
}

Term Solver::mkReal(uint64_t num, uint64_t den) const
{
  CVC4_API_SOLVER_TRY_CATCH_BEGIN;
  return mkValHelper<CVC4::Rational>(CVC4::Rational(num, den));
  CVC4_API_SOLVER_TRY_CATCH_END;
}

Term Solver::mkRegexpEmpty() const
{
  CVC4_API_SOLVER_TRY_CATCH_BEGIN;

  Term res =
      d_exprMgr->mkExpr(CVC4::kind::REGEXP_EMPTY, std::vector<CVC4::Expr>());
  (void)res.d_expr->getType(true); /* kick off type checking */
  return res;

  CVC4_API_SOLVER_TRY_CATCH_END;
}

Term Solver::mkRegexpSigma() const
{
  CVC4_API_SOLVER_TRY_CATCH_BEGIN;

  Term res =
      d_exprMgr->mkExpr(CVC4::kind::REGEXP_SIGMA, std::vector<CVC4::Expr>());
  (void)res.d_expr->getType(true); /* kick off type checking */
  return res;

  CVC4_API_SOLVER_TRY_CATCH_END;
}

Term Solver::mkEmptySet(Sort s) const
{
  CVC4_API_SOLVER_TRY_CATCH_BEGIN;
  CVC4_API_ARG_CHECK_EXPECTED(s.isNull() || s.isSet(), s)
      << "null sort or set sort";

  return mkValHelper<CVC4::EmptySet>(CVC4::EmptySet(*s.d_type));

  CVC4_API_SOLVER_TRY_CATCH_END;
}

Term Solver::mkSepNil(Sort sort) const
{
  CVC4_API_SOLVER_TRY_CATCH_BEGIN;
  CVC4_API_ARG_CHECK_EXPECTED(!sort.isNull(), sort) << "non-null sort";

  Term res = d_exprMgr->mkNullaryOperator(*sort.d_type, CVC4::kind::SEP_NIL);
  (void)res.d_expr->getType(true); /* kick off type checking */
  return res;

  CVC4_API_SOLVER_TRY_CATCH_END;
}

Term Solver::mkString(const char* s, bool useEscSequences) const
{
  CVC4_API_SOLVER_TRY_CATCH_BEGIN;
  return mkValHelper<CVC4::String>(CVC4::String(s, useEscSequences));
  CVC4_API_SOLVER_TRY_CATCH_END;
}

Term Solver::mkString(const std::string& s, bool useEscSequences) const
{
  CVC4_API_SOLVER_TRY_CATCH_BEGIN;
  return mkValHelper<CVC4::String>(CVC4::String(s, useEscSequences));
  CVC4_API_SOLVER_TRY_CATCH_END;
}

Term Solver::mkString(const unsigned char c) const
{
  CVC4_API_SOLVER_TRY_CATCH_BEGIN;
  return mkValHelper<CVC4::String>(CVC4::String(std::string(1, c)));
  CVC4_API_SOLVER_TRY_CATCH_END;
}

Term Solver::mkString(const std::vector<unsigned>& s) const
{
  CVC4_API_SOLVER_TRY_CATCH_BEGIN;
  return mkValHelper<CVC4::String>(CVC4::String(s));
  CVC4_API_SOLVER_TRY_CATCH_END;
}

Term Solver::mkUniverseSet(Sort sort) const
{
  CVC4_API_SOLVER_TRY_CATCH_BEGIN;
  CVC4_API_ARG_CHECK_EXPECTED(!sort.isNull(), sort) << "non-null sort";

  Term res =
      d_exprMgr->mkNullaryOperator(*sort.d_type, CVC4::kind::UNIVERSE_SET);
  // TODO(#2771): Reenable?
  // (void)res.d_expr->getType(true); /* kick off type checking */
  return res;

  CVC4_API_SOLVER_TRY_CATCH_END;
}

Term Solver::mkBitVector(uint32_t size, uint64_t val) const
{
  CVC4_API_SOLVER_TRY_CATCH_BEGIN;
  return mkBVFromIntHelper(size, val);
  CVC4_API_SOLVER_TRY_CATCH_END;
}

Term Solver::mkBitVector(const char* s, uint32_t base) const
{
  CVC4_API_SOLVER_TRY_CATCH_BEGIN;
  CVC4_API_ARG_CHECK_NOT_NULLPTR(s);

  return mkBVFromStrHelper(std::string(s), base);

  CVC4_API_SOLVER_TRY_CATCH_END;
}

Term Solver::mkBitVector(const std::string& s, uint32_t base) const
{
  CVC4_API_SOLVER_TRY_CATCH_BEGIN;
  return mkBVFromStrHelper(s, base);
  CVC4_API_SOLVER_TRY_CATCH_END;
}

Term Solver::mkBitVector(uint32_t size, const char* s, uint32_t base) const
{
  CVC4_API_SOLVER_TRY_CATCH_BEGIN;
  CVC4_API_ARG_CHECK_NOT_NULLPTR(s);
  return mkBVFromStrHelper(size, s, base);
  CVC4_API_SOLVER_TRY_CATCH_END;
}

Term Solver::mkBitVector(uint32_t size, std::string& s, uint32_t base) const
{
  CVC4_API_SOLVER_TRY_CATCH_BEGIN;
  return mkBVFromStrHelper(size, s, base);
  CVC4_API_SOLVER_TRY_CATCH_END;
}

Term Solver::mkConstArray(Sort sort, Term val) const
{
  CVC4_API_SOLVER_TRY_CATCH_BEGIN;
  CVC4_API_ARG_CHECK_NOT_NULL(val);
  CVC4_API_CHECK(sort.isArray()) << "Not an array sort.";
  CVC4_API_CHECK(sort.getArrayElementSort().isComparableTo(val.getSort()))
      << "Value does not match element sort.";
  Term res = mkValHelper<CVC4::ArrayStoreAll>(
      CVC4::ArrayStoreAll(*sort.d_type, *val.d_expr));
  return res;
  CVC4_API_SOLVER_TRY_CATCH_END;
}

Term Solver::mkPosInf(uint32_t exp, uint32_t sig) const
{
  CVC4_API_SOLVER_TRY_CATCH_BEGIN;
  CVC4_API_CHECK(Configuration::isBuiltWithSymFPU())
      << "Expected CVC4 to be compiled with SymFPU support";

  return mkValHelper<CVC4::FloatingPoint>(
      FloatingPoint::makeInf(FloatingPointSize(exp, sig), false));

  CVC4_API_SOLVER_TRY_CATCH_END;
}

Term Solver::mkNegInf(uint32_t exp, uint32_t sig) const
{
  CVC4_API_SOLVER_TRY_CATCH_BEGIN;
  CVC4_API_CHECK(Configuration::isBuiltWithSymFPU())
      << "Expected CVC4 to be compiled with SymFPU support";

  return mkValHelper<CVC4::FloatingPoint>(
      FloatingPoint::makeInf(FloatingPointSize(exp, sig), true));

  CVC4_API_SOLVER_TRY_CATCH_END;
}

Term Solver::mkNaN(uint32_t exp, uint32_t sig) const
{
  CVC4_API_SOLVER_TRY_CATCH_BEGIN;
  CVC4_API_CHECK(Configuration::isBuiltWithSymFPU())
      << "Expected CVC4 to be compiled with SymFPU support";

  return mkValHelper<CVC4::FloatingPoint>(
      FloatingPoint::makeNaN(FloatingPointSize(exp, sig)));

  CVC4_API_SOLVER_TRY_CATCH_END;
}

Term Solver::mkPosZero(uint32_t exp, uint32_t sig) const
{
  CVC4_API_SOLVER_TRY_CATCH_BEGIN;
  CVC4_API_CHECK(Configuration::isBuiltWithSymFPU())
      << "Expected CVC4 to be compiled with SymFPU support";

  return mkValHelper<CVC4::FloatingPoint>(
      FloatingPoint::makeZero(FloatingPointSize(exp, sig), false));

  CVC4_API_SOLVER_TRY_CATCH_END;
}

Term Solver::mkNegZero(uint32_t exp, uint32_t sig) const
{
  CVC4_API_SOLVER_TRY_CATCH_BEGIN;
  CVC4_API_CHECK(Configuration::isBuiltWithSymFPU())
      << "Expected CVC4 to be compiled with SymFPU support";

  return mkValHelper<CVC4::FloatingPoint>(
      FloatingPoint::makeZero(FloatingPointSize(exp, sig), true));

  CVC4_API_SOLVER_TRY_CATCH_END;
}

Term Solver::mkRoundingMode(RoundingMode rm) const
{
  CVC4_API_SOLVER_TRY_CATCH_BEGIN;
  return mkValHelper<CVC4::RoundingMode>(s_rmodes.at(rm));
  CVC4_API_SOLVER_TRY_CATCH_END;
}

Term Solver::mkUninterpretedConst(Sort sort, int32_t index) const
{
  CVC4_API_SOLVER_TRY_CATCH_BEGIN;
  CVC4_API_ARG_CHECK_EXPECTED(!sort.isNull(), sort) << "non-null sort";

  return mkValHelper<CVC4::UninterpretedConstant>(
      CVC4::UninterpretedConstant(*sort.d_type, index));

  CVC4_API_SOLVER_TRY_CATCH_END;
}

Term Solver::mkAbstractValue(const std::string& index) const
{
  CVC4_API_SOLVER_TRY_CATCH_BEGIN;
  CVC4_API_ARG_CHECK_EXPECTED(!index.empty(), index) << "a non-empty string";

  CVC4::Integer idx(index, 10);
  CVC4_API_ARG_CHECK_EXPECTED(idx > 0, index)
      << "a string representing an integer > 0";
  return d_exprMgr->mkConst(CVC4::AbstractValue(idx));
  // do not call getType(), for abstract values, type can not be computed
  // until it is substituted away
  CVC4_API_SOLVER_TRY_CATCH_END;
}

Term Solver::mkAbstractValue(uint64_t index) const
{
  CVC4_API_SOLVER_TRY_CATCH_BEGIN;
  CVC4_API_ARG_CHECK_EXPECTED(index > 0, index) << "an integer > 0";

  return d_exprMgr->mkConst(CVC4::AbstractValue(Integer(index)));
  // do not call getType(), for abstract values, type can not be computed
  // until it is substituted away
  CVC4_API_SOLVER_TRY_CATCH_END;
}

Term Solver::mkFloatingPoint(uint32_t exp, uint32_t sig, Term val) const
{
  CVC4_API_SOLVER_TRY_CATCH_BEGIN;
  CVC4_API_CHECK(Configuration::isBuiltWithSymFPU())
      << "Expected CVC4 to be compiled with SymFPU support";
  CVC4_API_ARG_CHECK_EXPECTED(exp > 0, exp) << "a value > 0";
  CVC4_API_ARG_CHECK_EXPECTED(sig > 0, sig) << "a value > 0";
  uint32_t bw = exp + sig;
  CVC4_API_ARG_CHECK_EXPECTED(bw == val.getSort().getBVSize(), val)
      << "a bit-vector constant with bit-width '" << bw << "'";
  CVC4_API_ARG_CHECK_EXPECTED(!val.isNull(), val) << "non-null term";
  CVC4_API_ARG_CHECK_EXPECTED(
      val.getSort().isBitVector() && val.d_expr->isConst(), val)
      << "bit-vector constant";

  return mkValHelper<CVC4::FloatingPoint>(
      CVC4::FloatingPoint(exp, sig, val.d_expr->getConst<BitVector>()));

  CVC4_API_SOLVER_TRY_CATCH_END;
}

/* Create constants                                                           */
/* -------------------------------------------------------------------------- */

Term Solver::mkConst(Sort sort, const std::string& symbol) const
{
  CVC4_API_SOLVER_TRY_CATCH_BEGIN;
  CVC4_API_ARG_CHECK_EXPECTED(!sort.isNull(), sort) << "non-null sort";

  Term res = symbol.empty() ? d_exprMgr->mkVar(*sort.d_type)
                            : d_exprMgr->mkVar(symbol, *sort.d_type);
  (void)res.d_expr->getType(true); /* kick off type checking */
  return res;

  CVC4_API_SOLVER_TRY_CATCH_END;
}

/* Create variables                                                           */
/* -------------------------------------------------------------------------- */

Term Solver::mkVar(Sort sort, const std::string& symbol) const
{
  CVC4_API_SOLVER_TRY_CATCH_BEGIN;
  CVC4_API_ARG_CHECK_EXPECTED(!sort.isNull(), sort) << "non-null sort";

  Term res = symbol.empty() ? d_exprMgr->mkBoundVar(*sort.d_type)
                            : d_exprMgr->mkBoundVar(symbol, *sort.d_type);
  (void)res.d_expr->getType(true); /* kick off type checking */
  return res;

  CVC4_API_SOLVER_TRY_CATCH_END;
}

/* Create datatype declarations                                               */
/* -------------------------------------------------------------------------- */

DatatypeDecl Solver::mkDatatypeDecl(const std::string& name, bool isCoDatatype)
{
  return DatatypeDecl(this, name, isCoDatatype);
}

DatatypeDecl Solver::mkDatatypeDecl(const std::string& name,
                                    Sort param,
                                    bool isCoDatatype)
{
  return DatatypeDecl(this, name, param, isCoDatatype);
}

DatatypeDecl Solver::mkDatatypeDecl(const std::string& name,
                                    const std::vector<Sort>& params,
                                    bool isCoDatatype)
{
  return DatatypeDecl(this, name, params, isCoDatatype);
}

/* Create terms                                                               */
/* -------------------------------------------------------------------------- */

Term Solver::mkTerm(Kind kind) const
{
  CVC4_API_SOLVER_TRY_CATCH_BEGIN;
  return mkTermFromKind(kind);
  CVC4_API_SOLVER_TRY_CATCH_END;
}

Term Solver::mkTerm(Kind kind, Term child) const
{
  CVC4_API_SOLVER_TRY_CATCH_BEGIN;
  CVC4_API_ARG_CHECK_EXPECTED(!child.isNull(), child) << "non-null term";
  checkMkTerm(kind, 1);

  Term res = d_exprMgr->mkExpr(extToIntKind(kind), *child.d_expr);
  (void)res.d_expr->getType(true); /* kick off type checking */
  return res;

  CVC4_API_SOLVER_TRY_CATCH_END;
}

Term Solver::mkTerm(Kind kind, Term child1, Term child2) const
{
  CVC4_API_SOLVER_TRY_CATCH_BEGIN;
  CVC4_API_ARG_CHECK_EXPECTED(!child1.isNull(), child1) << "non-null term";
  CVC4_API_ARG_CHECK_EXPECTED(!child2.isNull(), child2) << "non-null term";
  checkMkTerm(kind, 2);

  Term res =
      d_exprMgr->mkExpr(extToIntKind(kind), *child1.d_expr, *child2.d_expr);
  (void)res.d_expr->getType(true); /* kick off type checking */
  return res;

  CVC4_API_SOLVER_TRY_CATCH_END;
}

Term Solver::mkTerm(Kind kind, Term child1, Term child2, Term child3) const
{
  CVC4_API_SOLVER_TRY_CATCH_BEGIN;
  CVC4_API_ARG_CHECK_EXPECTED(!child1.isNull(), child1) << "non-null term";
  CVC4_API_ARG_CHECK_EXPECTED(!child2.isNull(), child2) << "non-null term";
  CVC4_API_ARG_CHECK_EXPECTED(!child3.isNull(), child3) << "non-null term";
  checkMkTerm(kind, 3);

  std::vector<Expr> echildren{*child1.d_expr, *child2.d_expr, *child3.d_expr};
  CVC4::Kind k = extToIntKind(kind);
  Assert(isDefinedIntKind(k));
  Term res = kind::isAssociative(k) ? d_exprMgr->mkAssociative(k, echildren)
                                    : d_exprMgr->mkExpr(k, echildren);
  (void)res.d_expr->getType(true); /* kick off type checking */
  return res;

  CVC4_API_SOLVER_TRY_CATCH_END;
}

Term Solver::mkTerm(Kind kind, const std::vector<Term>& children) const
{
  CVC4_API_SOLVER_TRY_CATCH_BEGIN;
  for (size_t i = 0, size = children.size(); i < size; ++i)
  {
    CVC4_API_ARG_AT_INDEX_CHECK_EXPECTED(
        !children[i].isNull(), "parameter term", children[i], i)
        << "non-null term";
  }
  checkMkTerm(kind, children.size());

  std::vector<Expr> echildren = termVectorToExprs(children);
  CVC4::Kind k = extToIntKind(kind);
  Assert(isDefinedIntKind(k));
  Term res = kind::isAssociative(k) ? d_exprMgr->mkAssociative(k, echildren)
                                    : d_exprMgr->mkExpr(k, echildren);
  (void)res.d_expr->getType(true); /* kick off type checking */
  return res;

  CVC4_API_SOLVER_TRY_CATCH_END;
}

Term Solver::mkTerm(Op op) const
{
  CVC4_API_SOLVER_TRY_CATCH_BEGIN;

  Term res;
  if (op.isIndexedHelper())
  {
    const CVC4::Kind int_kind = extToIntKind(op.d_kind);
    res = d_exprMgr->mkExpr(int_kind, *op.d_expr);
  }
  else
  {
    res = mkTermFromKind(op.d_kind);
  }

  (void)res.d_expr->getType(true); /* kick off type checking */
  return res;

  CVC4_API_SOLVER_TRY_CATCH_END;
}

Term Solver::mkTerm(Op op, Term child) const
{
  CVC4_API_SOLVER_TRY_CATCH_BEGIN;
  CVC4_API_ARG_CHECK_EXPECTED(!child.isNull(), child) << "non-null term";

  const CVC4::Kind int_kind = extToIntKind(op.d_kind);
  Term res;
  if (op.isIndexedHelper())
  {
    res = d_exprMgr->mkExpr(int_kind, *op.d_expr, *child.d_expr);
  }
  else
  {
    res = d_exprMgr->mkExpr(int_kind, *child.d_expr);
  }

  (void)res.d_expr->getType(true); /* kick off type checking */
  return res;

  CVC4_API_SOLVER_TRY_CATCH_END;
}

Term Solver::mkTerm(Op op, Term child1, Term child2) const
{
  CVC4_API_SOLVER_TRY_CATCH_BEGIN;
  CVC4_API_ARG_CHECK_EXPECTED(!child1.isNull(), child1) << "non-null term";
  CVC4_API_ARG_CHECK_EXPECTED(!child2.isNull(), child2) << "non-null term";

  const CVC4::Kind int_kind = extToIntKind(op.d_kind);
  Term res;
  if (op.isIndexedHelper())
  {
    res =
        d_exprMgr->mkExpr(int_kind, *op.d_expr, *child1.d_expr, *child2.d_expr);
  }
  else
  {
    res = d_exprMgr->mkExpr(int_kind, *child1.d_expr, *child2.d_expr);
  }

  (void)res.d_expr->getType(true); /* kick off type checking */
  return res;
  CVC4_API_SOLVER_TRY_CATCH_END;
}

Term Solver::mkTerm(Op op, Term child1, Term child2, Term child3) const
{
  CVC4_API_SOLVER_TRY_CATCH_BEGIN;
  CVC4_API_ARG_CHECK_EXPECTED(!child1.isNull(), child1) << "non-null term";
  CVC4_API_ARG_CHECK_EXPECTED(!child2.isNull(), child2) << "non-null term";
  CVC4_API_ARG_CHECK_EXPECTED(!child3.isNull(), child3) << "non-null term";

  const CVC4::Kind int_kind = extToIntKind(op.d_kind);
  Term res;
  if (op.isIndexedHelper())
  {
    res = d_exprMgr->mkExpr(
        int_kind, *op.d_expr, *child1.d_expr, *child2.d_expr, *child3.d_expr);
  }
  else
  {
    res = d_exprMgr->mkExpr(
        int_kind, *child1.d_expr, *child2.d_expr, *child3.d_expr);
  }

  (void)res.d_expr->getType(true); /* kick off type checking */
  return res;

  CVC4_API_SOLVER_TRY_CATCH_END;
}

Term Solver::mkTerm(Op op, const std::vector<Term>& children) const
{
  CVC4_API_SOLVER_TRY_CATCH_BEGIN;
  for (size_t i = 0, size = children.size(); i < size; ++i)
  {
    CVC4_API_ARG_AT_INDEX_CHECK_EXPECTED(
        !children[i].isNull(), "parameter term", children[i], i)
        << "non-null term";
  }

  const CVC4::Kind int_kind = extToIntKind(op.d_kind);
  std::vector<Expr> echildren = termVectorToExprs(children);
  Term res;
  if (op.isIndexedHelper())
  {
    res = d_exprMgr->mkExpr(int_kind, *op.d_expr, echildren);
  }
  else
  {
    res = d_exprMgr->mkExpr(int_kind, echildren);
  }

  (void)res.d_expr->getType(true); /* kick off type checking */
  return res;

  CVC4_API_SOLVER_TRY_CATCH_END;
}

Term Solver::mkTuple(const std::vector<Sort>& sorts,
                     const std::vector<Term>& terms) const
{
  CVC4_API_SOLVER_TRY_CATCH_BEGIN;
  CVC4_API_CHECK(sorts.size() == terms.size())
      << "Expected the same number of sorts and elements";
  std::vector<CVC4::Expr> args;
  for (size_t i = 0, size = sorts.size(); i < size; i++)
  {
    args.push_back(*(ensureTermSort(terms[i], sorts[i])).d_expr);
  }

  Sort s = mkTupleSort(sorts);
  Datatype dt = s.getDatatype();
  Term res = d_exprMgr->mkExpr(extToIntKind(APPLY_CONSTRUCTOR),
                               *dt[0].getConstructorTerm().d_expr,
                               args);
  (void)res.d_expr->getType(true); /* kick off type checking */
  return res;

  CVC4_API_SOLVER_TRY_CATCH_END;
}

Term Solver::mkWitness(Sort s) const
{
  CVC4_API_CHECK(!s.isNull())
      << "Expected non-null sort";
  Term w = s.getType().mkGroundTerm();
  return w;
}

Term Solver::mkTermCast(Term t, Sort s) const
{
  CVC4_API_CHECK(!t.isNull())
      << "Expected non-null term";
  CVC4_API_CHECK(!s.isNull())
      << "Expected non-null sort";
  if (s.isParametricDatatype())
  {
    if (t.getKind()==APPLY_CONSTRUCTOR)
    {
      // operator is the first child
      std::vector<Term> children;
      children.insert(children.end(),t.begin(), t.end());
      Expr e = children[0].getExpr();
      // must extract the datatype constructor for it
      const CVC4::DatatypeConstructor& dtc = CVC4::Datatype::datatypeOf(e)[CVC4::Datatype::indexOf(e)];
      // the operator is the first child, apply a type ascription to it
      children[0] = Term(d_exprMgr->mkExpr(kind::APPLY_TYPE_ASCRIPTION,
                            d_exprMgr->mkConst(AscriptionType(dtc.getSpecializedConstructorType(s.getType()))), e ));
      return mkTerm(APPLY_CONSTRUCTOR, children);
    }
    else if (t.getSort().isConstructor())
    {
      // apply type ascription to the operator
      Expr e = t.getExpr();
      const CVC4::DatatypeConstructor& dtc =
          CVC4::Datatype::datatypeOf(e)[CVC4::Datatype::indexOf(e)];
      return Term(d_exprMgr->mkExpr(
          kind::APPLY_TYPE_ASCRIPTION,
          d_exprMgr->mkConst(AscriptionType(dtc.getSpecializedConstructorType(s.getType()))),
          e));
    }
  }
  CVC4_API_CHECK(t.getSort()==s) << "Failed to cast";
  return t;
}

/* Create operators                                                           */
/* -------------------------------------------------------------------------- */

Op Solver::mkOp(Kind kind) const
{
  CVC4_API_SOLVER_TRY_CATCH_BEGIN;
  CVC4_API_CHECK(s_indexed_kinds.find(kind) == s_indexed_kinds.end())
      << "Expected a kind for a non-indexed operator.";
  return Op(kind);
  CVC4_API_SOLVER_TRY_CATCH_END
}

Op Solver::mkOp(Kind kind, const std::string& arg) const
{
  CVC4_API_SOLVER_TRY_CATCH_BEGIN;
  CVC4_API_KIND_CHECK_EXPECTED((kind == RECORD_UPDATE) || (kind == DIVISIBLE),
                               kind)
      << "RECORD_UPDATE or DIVISIBLE";
  Op res;
  if (kind == RECORD_UPDATE)
  {
    res = Op(
        kind,
        *mkValHelper<CVC4::RecordUpdate>(CVC4::RecordUpdate(arg)).d_expr.get());
  }
  else
  {
    /* CLN and GMP handle this case differently, CLN interprets it as 0, GMP
     * throws an std::invalid_argument exception. For consistency, we treat it
     * as invalid. */
    CVC4_API_ARG_CHECK_EXPECTED(arg != ".", arg)
        << "a string representing an integer, real or rational value.";
    res = Op(kind,
             *mkValHelper<CVC4::Divisible>(CVC4::Divisible(CVC4::Integer(arg)))
                  .d_expr.get());
  }
  return res;

  CVC4_API_SOLVER_TRY_CATCH_END;
}

Op Solver::mkOp(Kind kind, uint32_t arg) const
{
  CVC4_API_SOLVER_TRY_CATCH_BEGIN;
  CVC4_API_KIND_CHECK(kind);

  Op res;
  switch (kind)
  {
    case DIVISIBLE:
      res =
          Op(kind,
             *mkValHelper<CVC4::Divisible>(CVC4::Divisible(arg)).d_expr.get());
      break;
    case BITVECTOR_REPEAT:
      res = Op(kind,
               *mkValHelper<CVC4::BitVectorRepeat>(CVC4::BitVectorRepeat(arg))
                    .d_expr.get());
      break;
    case BITVECTOR_ZERO_EXTEND:
      res = Op(kind,
               *mkValHelper<CVC4::BitVectorZeroExtend>(
                    CVC4::BitVectorZeroExtend(arg))
                    .d_expr.get());
      break;
    case BITVECTOR_SIGN_EXTEND:
      res = Op(kind,
               *mkValHelper<CVC4::BitVectorSignExtend>(
                    CVC4::BitVectorSignExtend(arg))
                    .d_expr.get());
      break;
    case BITVECTOR_ROTATE_LEFT:
      res = Op(kind,
               *mkValHelper<CVC4::BitVectorRotateLeft>(
                    CVC4::BitVectorRotateLeft(arg))
                    .d_expr.get());
      break;
    case BITVECTOR_ROTATE_RIGHT:
      res = Op(kind,
               *mkValHelper<CVC4::BitVectorRotateRight>(
                    CVC4::BitVectorRotateRight(arg))
                    .d_expr.get());
      break;
    case INT_TO_BITVECTOR:
      res = Op(kind,
               *mkValHelper<CVC4::IntToBitVector>(CVC4::IntToBitVector(arg))
                    .d_expr.get());
      break;
    case FLOATINGPOINT_TO_UBV:
      res = Op(
          kind,
          *mkValHelper<CVC4::FloatingPointToUBV>(CVC4::FloatingPointToUBV(arg))
               .d_expr.get());
      break;
    case FLOATINGPOINT_TO_SBV:
      res = Op(
          kind,
          *mkValHelper<CVC4::FloatingPointToSBV>(CVC4::FloatingPointToSBV(arg))
               .d_expr.get());
      break;
    case TUPLE_UPDATE:
      res = Op(
          kind,
          *mkValHelper<CVC4::TupleUpdate>(CVC4::TupleUpdate(arg)).d_expr.get());
      break;
    default:
      CVC4_API_KIND_CHECK_EXPECTED(false, kind)
          << "operator kind with uint32_t argument";
  }
  Assert(!res.isNull());
  return res;

  CVC4_API_SOLVER_TRY_CATCH_END;
}

Op Solver::mkOp(Kind kind, uint32_t arg1, uint32_t arg2) const
{
  CVC4_API_SOLVER_TRY_CATCH_BEGIN;
  CVC4_API_KIND_CHECK(kind);

  Op res;
  switch (kind)
  {
    case BITVECTOR_EXTRACT:
      res = Op(kind,
               *mkValHelper<CVC4::BitVectorExtract>(
                    CVC4::BitVectorExtract(arg1, arg2))
                    .d_expr.get());
      break;
    case FLOATINGPOINT_TO_FP_IEEE_BITVECTOR:
      res = Op(kind,
               *mkValHelper<CVC4::FloatingPointToFPIEEEBitVector>(
                    CVC4::FloatingPointToFPIEEEBitVector(arg1, arg2))
                    .d_expr.get());
      break;
    case FLOATINGPOINT_TO_FP_FLOATINGPOINT:
      res = Op(kind,
               *mkValHelper<CVC4::FloatingPointToFPFloatingPoint>(
                    CVC4::FloatingPointToFPFloatingPoint(arg1, arg2))
                    .d_expr.get());
      break;
    case FLOATINGPOINT_TO_FP_REAL:
      res = Op(kind,
               *mkValHelper<CVC4::FloatingPointToFPReal>(
                    CVC4::FloatingPointToFPReal(arg1, arg2))
                    .d_expr.get());
      break;
    case FLOATINGPOINT_TO_FP_SIGNED_BITVECTOR:
      res = Op(kind,
               *mkValHelper<CVC4::FloatingPointToFPSignedBitVector>(
                    CVC4::FloatingPointToFPSignedBitVector(arg1, arg2))
                    .d_expr.get());
      break;
    case FLOATINGPOINT_TO_FP_UNSIGNED_BITVECTOR:
      res = Op(kind,
               *mkValHelper<CVC4::FloatingPointToFPUnsignedBitVector>(
                    CVC4::FloatingPointToFPUnsignedBitVector(arg1, arg2))
                    .d_expr.get());
      break;
    case FLOATINGPOINT_TO_FP_GENERIC:
      res = Op(kind,
               *mkValHelper<CVC4::FloatingPointToFPGeneric>(
                    CVC4::FloatingPointToFPGeneric(arg1, arg2))
                    .d_expr.get());
      break;
    default:
      CVC4_API_KIND_CHECK_EXPECTED(false, kind)
          << "operator kind with two uint32_t arguments";
  }
  Assert(!res.isNull());
  return res;

  CVC4_API_SOLVER_TRY_CATCH_END;
}

/* Non-SMT-LIB commands                                                       */
/* -------------------------------------------------------------------------- */

Term Solver::simplify(const Term& t)
{
  CVC4_API_SOLVER_TRY_CATCH_BEGIN;
  CVC4_API_ARG_CHECK_NOT_NULL(t);

  return d_smtEngine->simplify(*t.d_expr);

  CVC4_API_SOLVER_TRY_CATCH_END;
}

Result Solver::checkValid(void) const
{
  CVC4_API_SOLVER_TRY_CATCH_BEGIN;
  CVC4::ExprManagerScope exmgrs(*(d_exprMgr.get()));
  CVC4_API_CHECK(!d_smtEngine->isQueryMade()
                 || CVC4::options::incrementalSolving())
      << "Cannot make multiple queries unless incremental solving is enabled "
         "(try --incremental)";

  CVC4::Result r = d_smtEngine->query();
  return Result(r);

  CVC4_API_SOLVER_TRY_CATCH_END;
}

Result Solver::checkValidAssuming(Term assumption) const
{
  CVC4_API_SOLVER_TRY_CATCH_BEGIN;
  CVC4::ExprManagerScope exmgrs(*(d_exprMgr.get()));
  CVC4_API_CHECK(!d_smtEngine->isQueryMade()
                 || CVC4::options::incrementalSolving())
      << "Cannot make multiple queries unless incremental solving is enabled "
         "(try --incremental)";
  CVC4_API_ARG_CHECK_NOT_NULL(assumption);

  CVC4::Result r = d_smtEngine->query(*assumption.d_expr);
  return Result(r);

  CVC4_API_SOLVER_TRY_CATCH_END;
}

Result Solver::checkValidAssuming(const std::vector<Term>& assumptions) const
{
  CVC4_API_SOLVER_TRY_CATCH_BEGIN;
  CVC4::ExprManagerScope exmgrs(*(d_exprMgr.get()));
  CVC4_API_CHECK(!d_smtEngine->isQueryMade()
                 || CVC4::options::incrementalSolving())
      << "Cannot make multiple queries unless incremental solving is enabled "
         "(try --incremental)";
  for (const Term& assumption : assumptions)
  {
    CVC4_API_ARG_CHECK_NOT_NULL(assumption);
  }

  std::vector<Expr> eassumptions = termVectorToExprs(assumptions);
  CVC4::Result r = d_smtEngine->query(eassumptions);
  return Result(r);

  CVC4_API_SOLVER_TRY_CATCH_END;
}

/* SMT-LIB commands                                                           */
/* -------------------------------------------------------------------------- */

/**
 *  ( assert <term> )
 */
void Solver::assertFormula(Term term) const
{
  // CHECK:
  // NodeManager::fromExprManager(d_exprMgr)
  // == NodeManager::fromExprManager(expr.getExprManager())
  d_smtEngine->assertFormula(*term.d_expr);
}

/**
 *  ( check-sat )
 */
Result Solver::checkSat(void) const
{
  // CHECK:
  // if d_queryMade -> incremental enabled
  CVC4::Result r = d_smtEngine->checkSat();
  return Result(r);
}

/**
 *  ( check-sat-assuming ( <prop_literal> ) )
 */
Result Solver::checkSatAssuming(Term assumption) const
{
  // CHECK:
  // if assumptions.size() > 0:  incremental enabled?
  CVC4::Result r = d_smtEngine->checkSat(*assumption.d_expr);
  return Result(r);
}

/**
 *  ( check-sat-assuming ( <prop_literal>* ) )
 */
Result Solver::checkSatAssuming(const std::vector<Term>& assumptions) const
{
  // CHECK:
  // if assumptions.size() > 0:  incremental enabled?
  std::vector<Expr> eassumptions = termVectorToExprs(assumptions);
  CVC4::Result r = d_smtEngine->checkSat(eassumptions);
  return Result(r);
}

/**
 *  ( declare-datatype <symbol> <datatype_decl> )
 */
Sort Solver::declareDatatype(
    const std::string& symbol,
    const std::vector<DatatypeConstructorDecl>& ctors) const
{
  CVC4_API_ARG_CHECK_EXPECTED(ctors.size() > 0, ctors)
      << "a datatype declaration with at least one constructor";
  DatatypeDecl dtdecl(this, symbol);
  for (const DatatypeConstructorDecl& ctor : ctors)
  {
    dtdecl.addConstructor(ctor);
  }
  return d_exprMgr->mkDatatypeType(*dtdecl.d_dtype);
}

/**
 *  ( declare-fun <symbol> ( <sort>* ) <sort> )
 */
Term Solver::declareFun(const std::string& symbol,
                        const std::vector<Sort>& sorts,
                        Sort sort) const
{
  for (size_t i = 0, size = sorts.size(); i < size; ++i)
  {
    CVC4_API_ARG_AT_INDEX_CHECK_EXPECTED(
        sorts[i].isFirstClass(), "parameter sort", sorts[i], i)
        << "first-class sort as parameter sort for function sort";
  }
  CVC4_API_ARG_CHECK_EXPECTED(sort.isFirstClass(), sort)
      << "first-class sort as function codomain sort";
  Assert(!sort.isFunction()); /* A function sort is not first-class. */
  Type type = *sort.d_type;
  if (!sorts.empty())
  {
    std::vector<Type> types = sortVectorToTypes(sorts);
    type = d_exprMgr->mkFunctionType(types, type);
  }
  return d_exprMgr->mkVar(symbol, type);
}

/**
 *  ( declare-sort <symbol> <numeral> )
 */
Sort Solver::declareSort(const std::string& symbol, uint32_t arity) const
{
  if (arity == 0) return d_exprMgr->mkSort(symbol);
  return d_exprMgr->mkSortConstructor(symbol, arity);
}

/**
 *  ( define-fun <function_def> )
 */
Term Solver::defineFun(const std::string& symbol,
                       const std::vector<Term>& bound_vars,
                       Sort sort,
                       Term term) const
{
  // CHECK:
  // for bv in bound_vars:
  // NodeManager::fromExprManager(d_exprMgr)
  // == NodeManager::fromExprManager(bv.getExprManager())
  // NodeManager::fromExprManager(d_exprMgr)
  // == NodeManager::fromExprManager(expr.getExprManager())
  // CHECK: not recursive
  CVC4_API_ARG_CHECK_EXPECTED(sort.isFirstClass(), sort)
      << "first-class sort as codomain sort for function sort";
  // CHECK:
  // for v in bound_vars: is bound var
  std::vector<Type> domain_types;
  for (size_t i = 0, size = bound_vars.size(); i < size; ++i)
  {
    CVC4::Type t = bound_vars[i].d_expr->getType();
    CVC4_API_ARG_AT_INDEX_CHECK_EXPECTED(
        t.isFirstClass(), "sort of parameter", bound_vars[i], i)
        << "first-class sort of parameter of defined function";
    domain_types.push_back(t);
  }
  CVC4_API_CHECK(sort == term.getSort())
      << "Invalid sort of function body '" << term << "', expected '" << sort
      << "'";
  Type type = *sort.d_type;
  if (!domain_types.empty())
  {
    type = d_exprMgr->mkFunctionType(domain_types, type);
  }
  Expr fun = d_exprMgr->mkVar(symbol, type);
  std::vector<Expr> ebound_vars = termVectorToExprs(bound_vars);
  d_smtEngine->defineFunction(fun, ebound_vars, *term.d_expr);
  return fun;
}

Term Solver::defineFun(Term fun,
                       const std::vector<Term>& bound_vars,
                       Term term) const
{
  // CHECK:
  // NodeManager::fromExprManager(d_exprMgr)
  // == NodeManager::fromExprManager(bv.getExprManager())
  // NodeManager::fromExprManager(d_exprMgr)
  // == NodeManager::fromExprManager(expr.getExprManager())
  CVC4_API_ARG_CHECK_EXPECTED(fun.getSort().isFunction(), fun) << "function";
  std::vector<Sort> domain_sorts = fun.getSort().getFunctionDomainSorts();
  size_t size = bound_vars.size();
  CVC4_API_ARG_SIZE_CHECK_EXPECTED(size == domain_sorts.size(), bound_vars)
      << "'" << domain_sorts.size() << "'";
  for (size_t i = 0; i < size; ++i)
  {
    CVC4_API_ARG_AT_INDEX_CHECK_EXPECTED(
        domain_sorts[i] == bound_vars[i].getSort(),
        "sort of parameter",
        bound_vars[i],
        i)
        << "'" << domain_sorts[i] << "'";
  }
  Sort codomain = fun.getSort().getFunctionCodomainSort();
  CVC4_API_CHECK(codomain == term.getSort())
      << "Invalid sort of function body '" << term << "', expected '"
      << codomain << "'";

  // CHECK: not recursive
  // CHECK:
  // for v in bound_vars: is bound var
  std::vector<Expr> ebound_vars = termVectorToExprs(bound_vars);
  d_smtEngine->defineFunction(*fun.d_expr, ebound_vars, *term.d_expr);
  return fun;
}

/**
 *  ( define-fun-rec <function_def> )
 */
Term Solver::defineFunRec(const std::string& symbol,
                          const std::vector<Term>& bound_vars,
                          Sort sort,
                          Term term) const
{
  // CHECK:
  // for bv in bound_vars:
  // NodeManager::fromExprManager(d_exprMgr)
  // == NodeManager::fromExprManager(bv.getExprManager())
  // NodeManager::fromExprManager(d_exprMgr)
  // == NodeManager::fromExprManager(expr.getExprManager())
  CVC4_API_ARG_CHECK_EXPECTED(sort.isFirstClass(), sort)
      << "first-class sort as function codomain sort";
  Assert(!sort.isFunction()); /* A function sort is not first-class. */
  // CHECK:
  // for v in bound_vars: is bound var
  std::vector<Type> domain_types;
  for (size_t i = 0, size = bound_vars.size(); i < size; ++i)
  {
    CVC4::Type t = bound_vars[i].d_expr->getType();
    CVC4_API_ARG_AT_INDEX_CHECK_EXPECTED(
        t.isFirstClass(), "sort of parameter", bound_vars[i], i)
        << "first-class sort of parameter of defined function";
    domain_types.push_back(t);
  }
  CVC4_API_CHECK(sort == term.getSort())
      << "Invalid sort of function body '" << term << "', expected '" << sort
      << "'";
  Type type = *sort.d_type;
  if (!domain_types.empty())
  {
    type = d_exprMgr->mkFunctionType(domain_types, type);
  }
  Expr fun = d_exprMgr->mkVar(symbol, type);
  std::vector<Expr> ebound_vars = termVectorToExprs(bound_vars);
  d_smtEngine->defineFunctionRec(fun, ebound_vars, *term.d_expr);
  return fun;
}

Term Solver::defineFunRec(Term fun,
                          const std::vector<Term>& bound_vars,
                          Term term) const
{
  // CHECK:
  // for bv in bound_vars:
  // NodeManager::fromExprManager(d_exprMgr)
  // == NodeManager::fromExprManager(bv.getExprManager())
  // NodeManager::fromExprManager(d_exprMgr)
  // == NodeManager::fromExprManager(expr.getExprManager())
  CVC4_API_ARG_CHECK_EXPECTED(fun.getSort().isFunction(), fun) << "function";
  std::vector<Sort> domain_sorts = fun.getSort().getFunctionDomainSorts();
  size_t size = bound_vars.size();
  CVC4_API_ARG_SIZE_CHECK_EXPECTED(size == domain_sorts.size(), bound_vars)
      << "'" << domain_sorts.size() << "'";
  for (size_t i = 0; i < size; ++i)
  {
    CVC4_API_ARG_AT_INDEX_CHECK_EXPECTED(
        domain_sorts[i] == bound_vars[i].getSort(),
        "sort of parameter",
        bound_vars[i],
        i)
        << "'" << domain_sorts[i] << "'";
  }
  Sort codomain = fun.getSort().getFunctionCodomainSort();
  CVC4_API_CHECK(codomain == term.getSort())
      << "Invalid sort of function body '" << term << "', expected '"
      << codomain << "'";
  // CHECK:
  // for v in bound_vars: is bound var
  std::vector<Expr> ebound_vars = termVectorToExprs(bound_vars);
  d_smtEngine->defineFunctionRec(*fun.d_expr, ebound_vars, *term.d_expr);
  return fun;
}

/**
 *  ( define-funs-rec ( <function_decl>^{n+1} ) ( <term>^{n+1} ) )
 */
void Solver::defineFunsRec(const std::vector<Term>& funs,
                           const std::vector<std::vector<Term>>& bound_vars,
                           const std::vector<Term>& terms) const
{
  // CHECK:
  // for f in funs:
  // NodeManager::fromExprManager(d_exprMgr)
  // == NodeManager::fromExprManager(f.getExprManager())
  // for bv in bound_vars:
  // NodeManager::fromExprManager(d_exprMgr)
  // == NodeManager::fromExprManager(bv.getExprManager())
  // NodeManager::fromExprManager(d_exprMgr)
  // == NodeManager::fromExprManager(expr.getExprManager())
  size_t funs_size = funs.size();
  CVC4_API_ARG_SIZE_CHECK_EXPECTED(funs_size == bound_vars.size(), bound_vars)
      << "'" << funs_size << "'";
  for (size_t j = 0; j < funs_size; ++j)
  {
    const Term& fun = funs[j];
    const std::vector<Term>& bvars = bound_vars[j];
    const Term& term = terms[j];

    CVC4_API_ARG_CHECK_EXPECTED(fun.getSort().isFunction(), fun) << "function";
    std::vector<Sort> domain_sorts = fun.getSort().getFunctionDomainSorts();
    size_t size = bvars.size();
    CVC4_API_ARG_SIZE_CHECK_EXPECTED(size == domain_sorts.size(), bvars)
        << "'" << domain_sorts.size() << "'";
    for (size_t i = 0; i < size; ++i)
    {
      CVC4_API_ARG_AT_INDEX_CHECK_EXPECTED(
          domain_sorts[i] == bvars[i].getSort(),
          "sort of parameter",
          bvars[i],
          i)
          << "'" << domain_sorts[i] << "' in parameter bound_vars[" << j << "]";
    }
    Sort codomain = fun.getSort().getFunctionCodomainSort();
    CVC4_API_ARG_AT_INDEX_CHECK_EXPECTED(
        codomain == term.getSort(), "sort of function body", term, j)
        << "'" << codomain << "'";
  }
  // CHECK:
  // for bv in bound_vars (for v in bv): is bound var
  std::vector<Expr> efuns = termVectorToExprs(funs);
  std::vector<std::vector<Expr>> ebound_vars;
  for (const auto& v : bound_vars)
  {
    ebound_vars.push_back(termVectorToExprs(v));
  }
  std::vector<Expr> exprs = termVectorToExprs(terms);
  d_smtEngine->defineFunctionsRec(efuns, ebound_vars, exprs);
}

/**
 *  ( echo <std::string> )
 */
void Solver::echo(std::ostream& out, const std::string& str) const
{
  out << str;
}

/**
 *  ( get-assertions )
 */
std::vector<Term> Solver::getAssertions(void) const
{
  std::vector<Expr> assertions = d_smtEngine->getAssertions();
  /* Can not use
   *   return std::vector<Term>(assertions.begin(), assertions.end());
   * here since constructor is private */
  std::vector<Term> res;
  for (const Expr& e : assertions)
  {
    res.push_back(Term(e));
  }
  return res;
}

/**
 *  ( get-assignment )
 */
std::vector<std::pair<Term, Term>> Solver::getAssignment(void) const
{
  // CHECK: produce-models set
  // CHECK: result sat
  std::vector<std::pair<Expr, Expr>> assignment = d_smtEngine->getAssignment();
  std::vector<std::pair<Term, Term>> res;
  for (const auto& p : assignment)
  {
    res.emplace_back(Term(p.first), Term(p.second));
  }
  return res;
}

/**
 *  ( get-info <info_flag> )
 */
std::string Solver::getInfo(const std::string& flag) const
{
  // CHECK: flag valid?
  return d_smtEngine->getInfo(flag).toString();
}

/**
 *  ( get-option <keyword> )
 */
std::string Solver::getOption(const std::string& option) const
{
  // CHECK: option exists?
  SExpr res = d_smtEngine->getOption(option);
  return res.toString();
}

/**
 *  ( get-unsat-assumptions )
 */
std::vector<Term> Solver::getUnsatAssumptions(void) const
{
  // CHECK: incremental?
  // CHECK: option produce-unsat-assumptions set?
  // CHECK: last check sat/valid result is unsat/invalid
  std::vector<Expr> uassumptions = d_smtEngine->getUnsatAssumptions();
  /* Can not use
   *   return std::vector<Term>(uassumptions.begin(), uassumptions.end());
   * here since constructor is private */
  std::vector<Term> res;
  for (const Expr& e : uassumptions)
  {
    res.push_back(Term(e));
  }
  return res;
}

/**
 *  ( get-unsat-core )
 */
std::vector<Term> Solver::getUnsatCore(void) const
{
  // CHECK: result unsat?
  UnsatCore core = d_smtEngine->getUnsatCore();
  /* Can not use
   *   return std::vector<Term>(core.begin(), core.end());
   * here since constructor is private */
  std::vector<Term> res;
  for (const Expr& e : core)
  {
    res.push_back(Term(e));
  }
  return res;
}

/**
 *  ( get-value ( <term> ) )
 */
Term Solver::getValue(Term term) const
{
  // CHECK:
  // NodeManager::fromExprManager(d_exprMgr)
  // == NodeManager::fromExprManager(expr.getExprManager())
  return d_smtEngine->getValue(*term.d_expr);
}

/**
 *  ( get-value ( <term>+ ) )
 */
std::vector<Term> Solver::getValue(const std::vector<Term>& terms) const
{
  // CHECK:
  // for e in exprs:
  // NodeManager::fromExprManager(d_exprMgr)
  // == NodeManager::fromExprManager(e.getExprManager())
  std::vector<Term> res;
  for (const Term& t : terms)
  {
    /* Can not use emplace_back here since constructor is private. */
    res.push_back(Term(d_smtEngine->getValue(*t.d_expr)));
  }
  return res;
}

/**
 *  ( pop <numeral> )
 */
void Solver::pop(uint32_t nscopes) const
{
  CVC4_API_SOLVER_TRY_CATCH_BEGIN;
  CVC4::ExprManagerScope exmgrs(*(d_exprMgr.get()));
  CVC4_API_CHECK(CVC4::options::incrementalSolving())
      << "Cannot pop when not solving incrementally (use --incremental)";
  CVC4_API_CHECK(nscopes <= d_smtEngine->getNumUserLevels())
      << "Cannot pop beyond first pushed context";

  for (uint32_t n = 0; n < nscopes; ++n)
  {
    d_smtEngine->pop();
  }

  CVC4_API_SOLVER_TRY_CATCH_END;
}

void Solver::printModel(std::ostream& out) const
{
  // CHECK: produce-models?
  out << *d_smtEngine->getModel();
}

/**
 *  ( push <numeral> )
 */
void Solver::push(uint32_t nscopes) const
{
  CVC4_API_SOLVER_TRY_CATCH_BEGIN;
  CVC4::ExprManagerScope exmgrs(*(d_exprMgr.get()));
  CVC4_API_CHECK(CVC4::options::incrementalSolving())
      << "Cannot push when not solving incrementally (use --incremental)";

  for (uint32_t n = 0; n < nscopes; ++n)
  {
    d_smtEngine->push();
  }

  CVC4_API_SOLVER_TRY_CATCH_END;
}

/**
 *  ( reset )
 */
void Solver::reset(void) const { d_smtEngine->reset(); }

/**
 *  ( reset-assertions )
 */
void Solver::resetAssertions(void) const { d_smtEngine->resetAssertions(); }

// TODO: issue #2781
void Solver::setLogicHelper(const std::string& logic) const
{
  CVC4_API_CHECK(!d_smtEngine->isFullyInited())
      << "Invalid call to 'setLogic', solver is already fully initialized";
  try
  {
    CVC4::LogicInfo logic_info(logic);
    d_smtEngine->setLogic(logic_info);
  }
  catch (CVC4::IllegalArgumentException& e)
  {
    throw CVC4ApiException(e.getMessage());
  }
}

/**
 *  ( set-info <attribute> )
 */
void Solver::setInfo(const std::string& keyword, const std::string& value) const
{
  CVC4_API_ARG_CHECK_EXPECTED(
      keyword == "source" || keyword == "category" || keyword == "difficulty"
          || keyword == "filename" || keyword == "license" || keyword == "name"
          || keyword == "notes" || keyword == "smt-lib-version"
          || keyword == "status",
      keyword)
      << "'source', 'category', 'difficulty', 'filename', 'license', 'name', "
         "'notes', 'smt-lib-version' or 'status'";
  CVC4_API_ARG_CHECK_EXPECTED(keyword != "smt-lib-version" || value == "2"
                                  || value == "2.0" || value == "2.5"
                                  || value == "2.6" || value == "2.6.1",
                              value)
      << "'2.0', '2.5', '2.6' or '2.6.1'";
  CVC4_API_ARG_CHECK_EXPECTED(keyword != "status" || value == "sat"
                                  || value == "unsat" || value == "unknown",
                              value)
      << "'sat', 'unsat' or 'unknown'";

  d_smtEngine->setInfo(keyword, value);
}

/**
 *  ( set-logic <symbol> )
 */
void Solver::setLogic(const std::string& logic) const { setLogicHelper(logic); }

/**
 *  ( set-option <option> )
 */
void Solver::setOption(const std::string& option,
                       const std::string& value) const
{
  CVC4_API_CHECK(!d_smtEngine->isFullyInited())
      << "Invalid call to 'setOption', solver is already fully initialized";
  try
  {
    d_smtEngine->setOption(option, value);
  }
  catch (CVC4::OptionException& e)
  {
    throw CVC4ApiException(e.getMessage());
  }
}

Term Solver::ensureTermSort(const Term& term, const Sort& sort) const
{
  CVC4_API_CHECK(term.getSort() == sort
                 || (term.getSort().isInteger() && sort.isReal()))
      << "Expected conversion from Int to Real";

  Sort t = term.getSort();
  if (term.getSort() == sort)
  {
    return term;
  }

  // Integers are reals, too
  Assert(t.isReal());
  Term res = term;
  if (t.isInteger())
  {
    // Must cast to Real to ensure correct type is passed to parametric type
    // constructors. We do this cast using division with 1. This has the
    // advantage wrt using TO_REAL since (constant) division is always included
    // in the theory.
    res = Term(d_exprMgr->mkExpr(extToIntKind(DIVISION),
                                 *res.d_expr,
                                 d_exprMgr->mkConst(CVC4::Rational(1))));
  }
  Assert(res.getSort() == sort);
  return res;
}

/**
 * !!! This is only temporarily available until the parser is fully migrated to
 * the new API. !!!
 */
ExprManager* Solver::getExprManager(void) const { return d_exprMgr.get(); }

/**
 * !!! This is only temporarily available until the parser is fully migrated to
 * the new API. !!!
 */
SmtEngine* Solver::getSmtEngine(void) const { return d_smtEngine.get(); }


/* -------------------------------------------------------------------------- */
/* Conversions                                                                */
/* -------------------------------------------------------------------------- */

std::vector<Expr> termVectorToExprs(const std::vector<Term>& terms)
{
  std::vector<Expr> exprs;
  for (size_t i = 0, tsize = terms.size(); i < tsize; i++)
  {
    exprs.push_back(terms[i].getExpr());
  }
  return exprs;
}

std::vector<Type> sortVectorToTypes(const std::vector<Sort>& sorts)
{
  std::vector<Type> types;
  for (size_t i = 0, ssize = sorts.size(); i < ssize; i++)
  {
    types.push_back(sorts[i].getType());
  }
  return types;
}

std::set<Type> sortSetToTypes(const std::set<Sort>& sorts)
{
  std::set<Type> types;
  for (const Sort& s : sorts)
  {
    types.insert(s.getType());
  }
  return types;
}

std::vector<Term> exprVectorToTerms(const std::vector<Expr>& exprs)
{
  std::vector<Term> terms;
  for (size_t i = 0, esize = exprs.size(); i < esize; i++)
  {
    terms.push_back(Term(exprs[i]));
  }
  return terms;
}

std::vector<Sort> typeVectorToSorts(const std::vector<Type>& types)
{
  std::vector<Sort> sorts;
  for (size_t i = 0, tsize = types.size(); i < tsize; i++)
  {
    sorts.push_back(Sort(types[i]));
  }
  return sorts;
}

}  // namespace api

/* -------------------------------------------------------------------------- */
/* Kind Conversions                                                           */
/* -------------------------------------------------------------------------- */

CVC4::api::Kind intToExtKind(CVC4::Kind k)
{
  auto it = api::s_kinds_internal.find(k);
  if (it == api::s_kinds_internal.end())
  {
    return api::INTERNAL_KIND;
  }
  return it->second;
}

CVC4::Kind extToIntKind(CVC4::api::Kind k)
{
  auto it = api::s_kinds.find(k);
  if (it == api::s_kinds.end())
  {
    return CVC4::Kind::UNDEFINED_KIND;
  }
  return it->second;
}

}  // namespace CVC4<|MERGE_RESOLUTION|>--- conflicted
+++ resolved
@@ -1338,13 +1338,6 @@
 
 bool Term::operator>=(const Term& t) const { return *d_expr >= *t.d_expr; }
 
-<<<<<<< HEAD
-size_t Term::getNumChildren() const {
-  // special case for apply kinds
-  if (isApplyKind(d_expr->getKind()))
-  {
-    return d_expr->getNumChildren()+1;
-=======
 size_t Term::getNumChildren() const
 {
   CVC4_API_CHECK_NOT_NULL;
@@ -1352,28 +1345,19 @@
   if (isApplyKind(d_expr->getKind()))
   {
     return d_expr->getNumChildren() + 1;
->>>>>>> 90fe2a05
   }
   return d_expr->getNumChildren();
 }
 
 Term Term::operator[](size_t index) const
 {
-<<<<<<< HEAD
-=======
   CVC4_API_CHECK_NOT_NULL;
->>>>>>> 90fe2a05
   // special cases for apply kinds
   if (isApplyKind(d_expr->getKind()))
   {
     CVC4_API_CHECK(d_expr->hasOperator())
-<<<<<<< HEAD
-      << "Expected apply kind to have operator when accessing child of Term";
-    if (index==0)
-=======
         << "Expected apply kind to have operator when accessing child of Term";
     if (index == 0)
->>>>>>> 90fe2a05
     {
       // return the operator
       return api::Term(d_expr->getOperator());
@@ -1404,8 +1388,6 @@
 
 Term Term::substitute(Term e, Term replacement) const
 {
-<<<<<<< HEAD
-=======
   CVC4_API_CHECK_NOT_NULL;
   CVC4_API_CHECK(!e.isNull())
       << "Expected non-null term to replace in substitute";
@@ -1413,15 +1395,12 @@
       << "Expected non-null term as replacement in substitute";
   CVC4_API_CHECK(e.getSort().isComparableTo(replacement.getSort()))
       << "Expecting terms of comparable sort in substitute";
->>>>>>> 90fe2a05
   return api::Term(d_expr->substitute(e.getExpr(), replacement.getExpr()));
 }
 
 Term Term::substitute(const std::vector<Term> es,
                       const std::vector<Term>& replacements) const
 {
-<<<<<<< HEAD
-=======
   CVC4_API_CHECK_NOT_NULL;
   CVC4_API_CHECK(es.size() == replacements.size())
       << "Expecting vectors of the same arity in substitute";
@@ -1434,7 +1413,6 @@
     CVC4_API_CHECK(es[i].getSort().isComparableTo(replacements[i].getSort()))
         << "Expecting terms of comparable sort in substitute";
   }
->>>>>>> 90fe2a05
   return api::Term(d_expr->substitute(termVectorToExprs(es),
                                       termVectorToExprs(replacements)));
 }
@@ -1918,11 +1896,6 @@
 DatatypeSelector::~DatatypeSelector() {}
 
 std::string DatatypeSelector::getName() const { return d_stor->getName(); }
-<<<<<<< HEAD
-
-bool DatatypeSelector::isResolved() const { return d_stor->isResolved(); }
-=======
->>>>>>> 90fe2a05
 
 Term DatatypeSelector::getSelectorTerm() const
 {
@@ -1976,12 +1949,7 @@
 
 Term DatatypeConstructor::getTesterTerm() const
 {
-<<<<<<< HEAD
-  CVC4_API_CHECK(isResolved()) << "Expected resolved datatype constructor.";
-  CVC4::Expr tst = d_ctor->getTester();
-=======
   Term tst = d_ctor->getTester();
->>>>>>> 90fe2a05
   return tst;
 }
 
@@ -2186,21 +2154,8 @@
 
 bool Datatype::isRecord() const { return d_dtype->isRecord(); }
 
-<<<<<<< HEAD
-bool Datatype::isFinite() const
-{
-  // CHECK: is resolved?
-  return d_dtype->isFinite();
-}
-bool Datatype::isWellFounded() const
-{
-  // CHECK: is resolved?
-  return d_dtype->isWellFounded();
-}
-=======
 bool Datatype::isFinite() const { return d_dtype->isFinite(); }
 bool Datatype::isWellFounded() const { return d_dtype->isWellFounded(); }
->>>>>>> 90fe2a05
 
 std::string Datatype::toString() const { return d_dtype->getName(); }
 
