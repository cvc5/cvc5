/*********************                                                        */
/*! \file cvc4cpp.cpp
 ** \verbatim
 ** Top contributors (to current version):
 **   Aina Niemetz
 ** This file is part of the CVC4 project.
 ** Copyright (c) 2009-2018 by the authors listed in the file AUTHORS
 ** in the top-level source directory) and their institutional affiliations.
 ** All rights reserved.  See the file COPYING in the top-level source
 ** directory for licensing information.\endverbatim
 **
 ** \brief The CVC4 C++ API.
 **
 ** The CVC4 C++ API.
 **/

#include "api/cvc4cpp.h"

<<<<<<< HEAD
#include "base/cvc4_assert.h"
#include "expr/expr.h"
#include "expr/expr_manager.h"
=======
#include "expr/kind.h"
>>>>>>> 55725be5
#include "expr/type.h"
#include "util/result.h"
#include "util/utility.h"

#include <sstream>

namespace CVC4 {
namespace api {

/* -------------------------------------------------------------------------- */
/* Result                                                                     */
/* -------------------------------------------------------------------------- */

Result::Result(const CVC4::Result& r) : d_result(new CVC4::Result(r)) {}

bool Result::isSat(void) const
{
  return d_result->getType() == CVC4::Result::TYPE_SAT
         && d_result->isSat() == CVC4::Result::SAT;
}

bool Result::isUnsat(void) const
{
  return d_result->getType() == CVC4::Result::TYPE_SAT
         && d_result->isSat() == CVC4::Result::UNSAT;
}

bool Result::isSatUnknown(void) const
{
  return d_result->getType() == CVC4::Result::TYPE_SAT
         && d_result->isSat() == CVC4::Result::SAT_UNKNOWN;
}

bool Result::isValid(void) const
{
  return d_result->getType() == CVC4::Result::TYPE_VALIDITY
         && d_result->isValid() == CVC4::Result::VALID;
}

bool Result::isInvalid(void) const
{
  return d_result->getType() == CVC4::Result::TYPE_VALIDITY
         && d_result->isValid() == CVC4::Result::INVALID;
}

bool Result::isValidUnknown(void) const
{
  return d_result->getType() == CVC4::Result::TYPE_VALIDITY
         && d_result->isValid() == CVC4::Result::VALIDITY_UNKNOWN;
}

bool Result::operator==(const Result& r) const
{
  return *d_result == *r.d_result;
}

bool Result::operator!=(const Result& r) const
{
  return *d_result != *r.d_result;
}

std::string Result::getUnknownExplanation(void) const
{
  std::stringstream ss;
  ss << d_result->whyUnknown();
  return ss.str();
}

std::string Result::toString(void) const { return d_result->toString(); }

std::ostream& operator<<(std::ostream& out, const Result& r)
{
  out << r.toString();
  return out;
}


/* -------------------------------------------------------------------------- */
/* Kind                                                                       */
/* -------------------------------------------------------------------------- */

/* Mapping from external (API) kind to internal kind. */
const static std::unordered_map<Kind, CVC4::Kind, KindHashFunction> s_kinds{
    {INTERNAL_KIND, CVC4::Kind::UNDEFINED_KIND},
    {UNDEFINED_KIND, CVC4::Kind::UNDEFINED_KIND},
    {NULL_EXPR, CVC4::Kind::NULL_EXPR},
    /* Builtin ------------------------------------------------------------- */
    {UNINTERPRETED_CONSTANT, CVC4::Kind::UNINTERPRETED_CONSTANT},
    {ABSTRACT_VALUE, CVC4::Kind::ABSTRACT_VALUE},
    {FUNCTION, CVC4::Kind::FUNCTION},
    {APPLY, CVC4::Kind::APPLY},
    {EQUAL, CVC4::Kind::EQUAL},
    {DISTINCT, CVC4::Kind::DISTINCT},
    {VARIABLE, CVC4::Kind::VARIABLE},
    {BOUND_VARIABLE, CVC4::Kind::BOUND_VARIABLE},
    {LAMBDA, CVC4::Kind::LAMBDA},
    {CHOICE, CVC4::Kind::CHOICE},
    {CHAIN, CVC4::Kind::CHAIN},
    {CHAIN_OP, CVC4::Kind::CHAIN_OP},
    /* Boolean ------------------------------------------------------------- */
    {CONST_BOOLEAN, CVC4::Kind::CONST_BOOLEAN},
    {NOT, CVC4::Kind::NOT},
    {AND, CVC4::Kind::AND},
    {IMPLIES, CVC4::Kind::IMPLIES},
    {OR, CVC4::Kind::OR},
    {XOR, CVC4::Kind::XOR},
    {ITE, CVC4::Kind::ITE},
    /* UF ------------------------------------------------------------------ */
    {APPLY_UF, CVC4::Kind::APPLY_UF},
    {CARDINALITY_CONSTRAINT, CVC4::Kind::CARDINALITY_CONSTRAINT},
    {HO_APPLY, CVC4::Kind::HO_APPLY},
    /* Arithmetic ---------------------------------------------------------- */
    {PLUS, CVC4::Kind::PLUS},
    {MULT, CVC4::Kind::MULT},
    {MINUS, CVC4::Kind::MINUS},
    {UMINUS, CVC4::Kind::UMINUS},
    {DIVISION, CVC4::Kind::DIVISION},
    {DIVISION_TOTAL, CVC4::Kind::DIVISION_TOTAL},
    {INTS_DIVISION, CVC4::Kind::INTS_DIVISION},
    {INTS_DIVISION_TOTAL, CVC4::Kind::INTS_DIVISION_TOTAL},
    {INTS_MODULUS, CVC4::Kind::INTS_MODULUS},
    {INTS_MODULUS_TOTAL, CVC4::Kind::INTS_MODULUS_TOTAL},
    {ABS, CVC4::Kind::ABS},
    {DIVISIBLE, CVC4::Kind::DIVISIBLE},
    {POW, CVC4::Kind::POW},
    {EXPONENTIAL, CVC4::Kind::EXPONENTIAL},
    {SINE, CVC4::Kind::SINE},
    {COSINE, CVC4::Kind::COSINE},
    {TANGENT, CVC4::Kind::TANGENT},
    {COSECANT, CVC4::Kind::COSECANT},
    {SECANT, CVC4::Kind::SECANT},
    {COTANGENT, CVC4::Kind::COTANGENT},
    {ARCSINE, CVC4::Kind::ARCSINE},
    {ARCCOSINE, CVC4::Kind::ARCCOSINE},
    {ARCTANGENT, CVC4::Kind::ARCTANGENT},
    {ARCCOSECANT, CVC4::Kind::ARCCOSECANT},
    {ARCSECANT, CVC4::Kind::ARCSECANT},
    {ARCCOTANGENT, CVC4::Kind::ARCCOTANGENT},
    {SQRT, CVC4::Kind::SQRT},
    {DIVISIBLE_OP, CVC4::Kind::DIVISIBLE_OP},
    {CONST_RATIONAL, CVC4::Kind::CONST_RATIONAL},
    {LT, CVC4::Kind::LT},
    {LEQ, CVC4::Kind::LEQ},
    {GT, CVC4::Kind::GT},
    {GEQ, CVC4::Kind::GEQ},
    {IS_INTEGER, CVC4::Kind::IS_INTEGER},
    {TO_INTEGER, CVC4::Kind::TO_INTEGER},
    {TO_REAL, CVC4::Kind::TO_REAL},
    {PI, CVC4::Kind::PI},
    /* BV ------------------------------------------------------------------ */
    {CONST_BITVECTOR, CVC4::Kind::CONST_BITVECTOR},
    {BITVECTOR_CONCAT, CVC4::Kind::BITVECTOR_CONCAT},
    {BITVECTOR_AND, CVC4::Kind::BITVECTOR_AND},
    {BITVECTOR_OR, CVC4::Kind::BITVECTOR_OR},
    {BITVECTOR_XOR, CVC4::Kind::BITVECTOR_XOR},
    {BITVECTOR_NOT, CVC4::Kind::BITVECTOR_NOT},
    {BITVECTOR_NAND, CVC4::Kind::BITVECTOR_NAND},
    {BITVECTOR_NOR, CVC4::Kind::BITVECTOR_NOR},
    {BITVECTOR_XNOR, CVC4::Kind::BITVECTOR_XNOR},
    {BITVECTOR_COMP, CVC4::Kind::BITVECTOR_COMP},
    {BITVECTOR_MULT, CVC4::Kind::BITVECTOR_MULT},
    {BITVECTOR_PLUS, CVC4::Kind::BITVECTOR_PLUS},
    {BITVECTOR_SUB, CVC4::Kind::BITVECTOR_SUB},
    {BITVECTOR_NEG, CVC4::Kind::BITVECTOR_NEG},
    {BITVECTOR_UDIV, CVC4::Kind::BITVECTOR_UDIV},
    {BITVECTOR_UREM, CVC4::Kind::BITVECTOR_UREM},
    {BITVECTOR_SDIV, CVC4::Kind::BITVECTOR_SDIV},
    {BITVECTOR_SREM, CVC4::Kind::BITVECTOR_SREM},
    {BITVECTOR_SMOD, CVC4::Kind::BITVECTOR_SMOD},
    {BITVECTOR_UDIV_TOTAL, CVC4::Kind::BITVECTOR_UDIV_TOTAL},
    {BITVECTOR_UREM_TOTAL, CVC4::Kind::BITVECTOR_UREM_TOTAL},
    {BITVECTOR_SHL, CVC4::Kind::BITVECTOR_SHL},
    {BITVECTOR_LSHR, CVC4::Kind::BITVECTOR_LSHR},
    {BITVECTOR_ASHR, CVC4::Kind::BITVECTOR_ASHR},
    {BITVECTOR_ULT, CVC4::Kind::BITVECTOR_ULT},
    {BITVECTOR_ULE, CVC4::Kind::BITVECTOR_ULE},
    {BITVECTOR_UGT, CVC4::Kind::BITVECTOR_UGT},
    {BITVECTOR_UGE, CVC4::Kind::BITVECTOR_UGE},
    {BITVECTOR_SLT, CVC4::Kind::BITVECTOR_SLT},
    {BITVECTOR_SLE, CVC4::Kind::BITVECTOR_SLE},
    {BITVECTOR_SGT, CVC4::Kind::BITVECTOR_SGT},
    {BITVECTOR_SGE, CVC4::Kind::BITVECTOR_SGE},
    {BITVECTOR_ULTBV, CVC4::Kind::BITVECTOR_ULTBV},
    {BITVECTOR_SLTBV, CVC4::Kind::BITVECTOR_SLTBV},
    {BITVECTOR_ITE, CVC4::Kind::BITVECTOR_ITE},
    {BITVECTOR_REDOR, CVC4::Kind::BITVECTOR_REDOR},
    {BITVECTOR_REDAND, CVC4::Kind::BITVECTOR_REDAND},
    {BITVECTOR_EXTRACT_OP, CVC4::Kind::BITVECTOR_EXTRACT_OP},
    {BITVECTOR_REPEAT_OP, CVC4::Kind::BITVECTOR_REPEAT_OP},
    {BITVECTOR_ZERO_EXTEND_OP, CVC4::Kind::BITVECTOR_ZERO_EXTEND_OP},
    {BITVECTOR_SIGN_EXTEND_OP, CVC4::Kind::BITVECTOR_SIGN_EXTEND_OP},
    {BITVECTOR_ROTATE_LEFT_OP, CVC4::Kind::BITVECTOR_ROTATE_LEFT_OP},
    {BITVECTOR_ROTATE_RIGHT_OP, CVC4::Kind::BITVECTOR_ROTATE_RIGHT_OP},
    {BITVECTOR_EXTRACT, CVC4::Kind::BITVECTOR_EXTRACT},
    {BITVECTOR_REPEAT, CVC4::Kind::BITVECTOR_REPEAT},
    {BITVECTOR_ZERO_EXTEND, CVC4::Kind::BITVECTOR_ZERO_EXTEND},
    {BITVECTOR_SIGN_EXTEND, CVC4::Kind::BITVECTOR_SIGN_EXTEND},
    {BITVECTOR_ROTATE_LEFT, CVC4::Kind::BITVECTOR_ROTATE_LEFT},
    {BITVECTOR_ROTATE_RIGHT, CVC4::Kind::BITVECTOR_ROTATE_RIGHT},
    {INT_TO_BITVECTOR_OP, CVC4::Kind::INT_TO_BITVECTOR_OP},
    {INT_TO_BITVECTOR, CVC4::Kind::INT_TO_BITVECTOR},
    {BITVECTOR_TO_NAT, CVC4::Kind::BITVECTOR_TO_NAT},
    /* FP ------------------------------------------------------------------ */
    {CONST_FLOATINGPOINT, CVC4::Kind::CONST_FLOATINGPOINT},
    {CONST_ROUNDINGMODE, CVC4::Kind::CONST_ROUNDINGMODE},
    {FLOATINGPOINT_FP, CVC4::Kind::FLOATINGPOINT_FP},
    {FLOATINGPOINT_EQ, CVC4::Kind::FLOATINGPOINT_EQ},
    {FLOATINGPOINT_ABS, CVC4::Kind::FLOATINGPOINT_ABS},
    {FLOATINGPOINT_NEG, CVC4::Kind::FLOATINGPOINT_NEG},
    {FLOATINGPOINT_PLUS, CVC4::Kind::FLOATINGPOINT_PLUS},
    {FLOATINGPOINT_SUB, CVC4::Kind::FLOATINGPOINT_SUB},
    {FLOATINGPOINT_MULT, CVC4::Kind::FLOATINGPOINT_MULT},
    {FLOATINGPOINT_DIV, CVC4::Kind::FLOATINGPOINT_DIV},
    {FLOATINGPOINT_FMA, CVC4::Kind::FLOATINGPOINT_FMA},
    {FLOATINGPOINT_SQRT, CVC4::Kind::FLOATINGPOINT_SQRT},
    {FLOATINGPOINT_REM, CVC4::Kind::FLOATINGPOINT_REM},
    {FLOATINGPOINT_RTI, CVC4::Kind::FLOATINGPOINT_RTI},
    {FLOATINGPOINT_MIN, CVC4::Kind::FLOATINGPOINT_MIN},
    {FLOATINGPOINT_MAX, CVC4::Kind::FLOATINGPOINT_MAX},
    {FLOATINGPOINT_LEQ, CVC4::Kind::FLOATINGPOINT_LEQ},
    {FLOATINGPOINT_LT, CVC4::Kind::FLOATINGPOINT_LT},
    {FLOATINGPOINT_GEQ, CVC4::Kind::FLOATINGPOINT_GEQ},
    {FLOATINGPOINT_GT, CVC4::Kind::FLOATINGPOINT_GT},
    {FLOATINGPOINT_ISN, CVC4::Kind::FLOATINGPOINT_ISN},
    {FLOATINGPOINT_ISSN, CVC4::Kind::FLOATINGPOINT_ISSN},
    {FLOATINGPOINT_ISZ, CVC4::Kind::FLOATINGPOINT_ISZ},
    {FLOATINGPOINT_ISINF, CVC4::Kind::FLOATINGPOINT_ISINF},
    {FLOATINGPOINT_ISNAN, CVC4::Kind::FLOATINGPOINT_ISNAN},
    {FLOATINGPOINT_ISNEG, CVC4::Kind::FLOATINGPOINT_ISNEG},
    {FLOATINGPOINT_ISPOS, CVC4::Kind::FLOATINGPOINT_ISPOS},
    {FLOATINGPOINT_TO_FP_IEEE_BITVECTOR_OP,
     CVC4::Kind::FLOATINGPOINT_TO_FP_IEEE_BITVECTOR_OP},
    {FLOATINGPOINT_TO_FP_IEEE_BITVECTOR,
     CVC4::Kind::FLOATINGPOINT_TO_FP_IEEE_BITVECTOR},
    {FLOATINGPOINT_TO_FP_FLOATINGPOINT_OP,
     CVC4::Kind::FLOATINGPOINT_TO_FP_FLOATINGPOINT_OP},
    {FLOATINGPOINT_TO_FP_FLOATINGPOINT,
     CVC4::Kind::FLOATINGPOINT_TO_FP_FLOATINGPOINT},
    {FLOATINGPOINT_TO_FP_REAL_OP, CVC4::Kind::FLOATINGPOINT_TO_FP_REAL_OP},
    {FLOATINGPOINT_TO_FP_REAL, CVC4::Kind::FLOATINGPOINT_TO_FP_REAL},
    {FLOATINGPOINT_TO_FP_SIGNED_BITVECTOR_OP,
     CVC4::Kind::FLOATINGPOINT_TO_FP_SIGNED_BITVECTOR_OP},
    {FLOATINGPOINT_TO_FP_SIGNED_BITVECTOR,
     CVC4::Kind::FLOATINGPOINT_TO_FP_SIGNED_BITVECTOR},
    {FLOATINGPOINT_TO_FP_UNSIGNED_BITVECTOR_OP,
     CVC4::Kind::FLOATINGPOINT_TO_FP_UNSIGNED_BITVECTOR_OP},
    {FLOATINGPOINT_TO_FP_UNSIGNED_BITVECTOR,
     CVC4::Kind::FLOATINGPOINT_TO_FP_UNSIGNED_BITVECTOR},
    {FLOATINGPOINT_TO_FP_GENERIC_OP,
     CVC4::Kind::FLOATINGPOINT_TO_FP_GENERIC_OP},
    {FLOATINGPOINT_TO_FP_GENERIC, CVC4::Kind::FLOATINGPOINT_TO_FP_GENERIC},
    {FLOATINGPOINT_TO_UBV_OP, CVC4::Kind::FLOATINGPOINT_TO_UBV_OP},
    {FLOATINGPOINT_TO_UBV, CVC4::Kind::FLOATINGPOINT_TO_UBV},
    {FLOATINGPOINT_TO_UBV_TOTAL_OP, CVC4::Kind::FLOATINGPOINT_TO_UBV_TOTAL_OP},
    {FLOATINGPOINT_TO_UBV_TOTAL, CVC4::Kind::FLOATINGPOINT_TO_UBV_TOTAL},
    {FLOATINGPOINT_TO_SBV_OP, CVC4::Kind::FLOATINGPOINT_TO_SBV_OP},
    {FLOATINGPOINT_TO_SBV, CVC4::Kind::FLOATINGPOINT_TO_SBV},
    {FLOATINGPOINT_TO_SBV_TOTAL_OP, CVC4::Kind::FLOATINGPOINT_TO_SBV_TOTAL_OP},
    {FLOATINGPOINT_TO_SBV_TOTAL, CVC4::Kind::FLOATINGPOINT_TO_SBV_TOTAL},
    {FLOATINGPOINT_TO_REAL, CVC4::Kind::FLOATINGPOINT_TO_REAL},
    {FLOATINGPOINT_TO_REAL_TOTAL, CVC4::Kind::FLOATINGPOINT_TO_REAL_TOTAL},
    /* Arrays -------------------------------------------------------------- */
    {SELECT, CVC4::Kind::SELECT},
    {STORE, CVC4::Kind::STORE},
    {STORE_ALL, CVC4::Kind::STORE_ALL},
    /* Datatypes ----------------------------------------------------------- */
    {APPLY_SELECTOR, CVC4::Kind::APPLY_SELECTOR},
    {APPLY_CONSTRUCTOR, CVC4::Kind::APPLY_CONSTRUCTOR},
    {APPLY_SELECTOR_TOTAL, CVC4::Kind::APPLY_SELECTOR_TOTAL},
    {APPLY_TESTER, CVC4::Kind::APPLY_TESTER},
    {TUPLE_UPDATE_OP, CVC4::Kind::TUPLE_UPDATE_OP},
    {TUPLE_UPDATE, CVC4::Kind::TUPLE_UPDATE},
    {RECORD_UPDATE_OP, CVC4::Kind::RECORD_UPDATE_OP},
    {RECORD_UPDATE, CVC4::Kind::RECORD_UPDATE},
    /* Separation Logic ---------------------------------------------------- */
    {SEP_NIL, CVC4::Kind::SEP_NIL},
    {SEP_EMP, CVC4::Kind::SEP_EMP},
    {SEP_PTO, CVC4::Kind::SEP_PTO},
    {SEP_STAR, CVC4::Kind::SEP_STAR},
    {SEP_WAND, CVC4::Kind::SEP_WAND},
    /* Sets ---------------------------------------------------------------- */
    {EMPTYSET, CVC4::Kind::EMPTYSET},
    {UNION, CVC4::Kind::UNION},
    {INTERSECTION, CVC4::Kind::INTERSECTION},
    {SETMINUS, CVC4::Kind::SETMINUS},
    {SUBSET, CVC4::Kind::SUBSET},
    {MEMBER, CVC4::Kind::MEMBER},
    {SINGLETON, CVC4::Kind::SINGLETON},
    {INSERT, CVC4::Kind::INSERT},
    {CARD, CVC4::Kind::CARD},
    {COMPLEMENT, CVC4::Kind::COMPLEMENT},
    {UNIVERSE_SET, CVC4::Kind::UNIVERSE_SET},
    {JOIN, CVC4::Kind::JOIN},
    {PRODUCT, CVC4::Kind::PRODUCT},
    {TRANSPOSE, CVC4::Kind::TRANSPOSE},
    {TCLOSURE, CVC4::Kind::TCLOSURE},
    {JOIN_IMAGE, CVC4::Kind::JOIN_IMAGE},
    {IDEN, CVC4::Kind::IDEN},
    /* Strings ------------------------------------------------------------- */
    {STRING_CONCAT, CVC4::Kind::STRING_CONCAT},
    {STRING_IN_REGEXP, CVC4::Kind::STRING_IN_REGEXP},
    {STRING_LENGTH, CVC4::Kind::STRING_LENGTH},
    {STRING_SUBSTR, CVC4::Kind::STRING_SUBSTR},
    {STRING_CHARAT, CVC4::Kind::STRING_CHARAT},
    {STRING_STRCTN, CVC4::Kind::STRING_STRCTN},
    {STRING_STRIDOF, CVC4::Kind::STRING_STRIDOF},
    {STRING_STRREPL, CVC4::Kind::STRING_STRREPL},
    {STRING_PREFIX, CVC4::Kind::STRING_PREFIX},
    {STRING_SUFFIX, CVC4::Kind::STRING_SUFFIX},
    {STRING_ITOS, CVC4::Kind::STRING_ITOS},
    {STRING_STOI, CVC4::Kind::STRING_STOI},
    {CONST_STRING, CVC4::Kind::CONST_STRING},
    {STRING_TO_REGEXP, CVC4::Kind::STRING_TO_REGEXP},
    {REGEXP_CONCAT, CVC4::Kind::REGEXP_CONCAT},
    {REGEXP_UNION, CVC4::Kind::REGEXP_UNION},
    {REGEXP_INTER, CVC4::Kind::REGEXP_INTER},
    {REGEXP_STAR, CVC4::Kind::REGEXP_STAR},
    {REGEXP_PLUS, CVC4::Kind::REGEXP_PLUS},
    {REGEXP_OPT, CVC4::Kind::REGEXP_OPT},
    {REGEXP_RANGE, CVC4::Kind::REGEXP_RANGE},
    {REGEXP_LOOP, CVC4::Kind::REGEXP_LOOP},
    {REGEXP_EMPTY, CVC4::Kind::REGEXP_EMPTY},
    {REGEXP_SIGMA, CVC4::Kind::REGEXP_SIGMA},
    /* Quantifiers --------------------------------------------------------- */
    {FORALL, CVC4::Kind::FORALL},
    {EXISTS, CVC4::Kind::EXISTS},
    {LAST_KIND, CVC4::Kind::LAST_KIND},
};

/* Mapping from internal kind to external (API) kind. */
const static std::unordered_map<CVC4::Kind, Kind, CVC4::kind::KindHashFunction>
    s_kinds_internal{
        {CVC4::Kind::UNDEFINED_KIND, UNDEFINED_KIND},
        {CVC4::Kind::NULL_EXPR, NULL_EXPR},
        /* Builtin --------------------------------------------------------- */
        {CVC4::Kind::UNINTERPRETED_CONSTANT, UNINTERPRETED_CONSTANT},
        {CVC4::Kind::ABSTRACT_VALUE, ABSTRACT_VALUE},
        {CVC4::Kind::FUNCTION, FUNCTION},
        {CVC4::Kind::APPLY, APPLY},
        {CVC4::Kind::EQUAL, EQUAL},
        {CVC4::Kind::DISTINCT, DISTINCT},
        {CVC4::Kind::VARIABLE, VARIABLE},
        {CVC4::Kind::BOUND_VARIABLE, BOUND_VARIABLE},
        {CVC4::Kind::LAMBDA, LAMBDA},
        {CVC4::Kind::CHOICE, CHOICE},
        {CVC4::Kind::CHAIN, CHAIN},
        {CVC4::Kind::CHAIN_OP, CHAIN_OP},
        /* Boolean --------------------------------------------------------- */
        {CVC4::Kind::CONST_BOOLEAN, CONST_BOOLEAN},
        {CVC4::Kind::NOT, NOT},
        {CVC4::Kind::AND, AND},
        {CVC4::Kind::IMPLIES, IMPLIES},
        {CVC4::Kind::OR, OR},
        {CVC4::Kind::XOR, XOR},
        {CVC4::Kind::ITE, ITE},
        /* UF -------------------------------------------------------------- */
        {CVC4::Kind::APPLY_UF, APPLY_UF},
        {CVC4::Kind::CARDINALITY_CONSTRAINT, CARDINALITY_CONSTRAINT},
        {CVC4::Kind::HO_APPLY, HO_APPLY},
        /* Arithmetic ------------------------------------------------------ */
        {CVC4::Kind::PLUS, PLUS},
        {CVC4::Kind::MULT, MULT},
        {CVC4::Kind::MINUS, MINUS},
        {CVC4::Kind::UMINUS, UMINUS},
        {CVC4::Kind::DIVISION, DIVISION},
        {CVC4::Kind::DIVISION_TOTAL, DIVISION_TOTAL},
        {CVC4::Kind::INTS_DIVISION, INTS_DIVISION},
        {CVC4::Kind::INTS_DIVISION_TOTAL, INTS_DIVISION_TOTAL},
        {CVC4::Kind::INTS_MODULUS, INTS_MODULUS},
        {CVC4::Kind::INTS_MODULUS_TOTAL, INTS_MODULUS_TOTAL},
        {CVC4::Kind::ABS, ABS},
        {CVC4::Kind::DIVISIBLE, DIVISIBLE},
        {CVC4::Kind::POW, POW},
        {CVC4::Kind::EXPONENTIAL, EXPONENTIAL},
        {CVC4::Kind::SINE, SINE},
        {CVC4::Kind::COSINE, COSINE},
        {CVC4::Kind::TANGENT, TANGENT},
        {CVC4::Kind::COSECANT, COSECANT},
        {CVC4::Kind::SECANT, SECANT},
        {CVC4::Kind::COTANGENT, COTANGENT},
        {CVC4::Kind::ARCSINE, ARCSINE},
        {CVC4::Kind::ARCCOSINE, ARCCOSINE},
        {CVC4::Kind::ARCTANGENT, ARCTANGENT},
        {CVC4::Kind::ARCCOSECANT, ARCCOSECANT},
        {CVC4::Kind::ARCSECANT, ARCSECANT},
        {CVC4::Kind::ARCCOTANGENT, ARCCOTANGENT},
        {CVC4::Kind::SQRT, SQRT},
        {CVC4::Kind::DIVISIBLE_OP, DIVISIBLE_OP},
        {CVC4::Kind::CONST_RATIONAL, CONST_RATIONAL},
        {CVC4::Kind::LT, LT},
        {CVC4::Kind::LEQ, LEQ},
        {CVC4::Kind::GT, GT},
        {CVC4::Kind::GEQ, GEQ},
        {CVC4::Kind::IS_INTEGER, IS_INTEGER},
        {CVC4::Kind::TO_INTEGER, TO_INTEGER},
        {CVC4::Kind::TO_REAL, TO_REAL},
        {CVC4::Kind::PI, PI},
        /* BV -------------------------------------------------------------- */
        {CVC4::Kind::CONST_BITVECTOR, CONST_BITVECTOR},
        {CVC4::Kind::BITVECTOR_CONCAT, BITVECTOR_CONCAT},
        {CVC4::Kind::BITVECTOR_AND, BITVECTOR_AND},
        {CVC4::Kind::BITVECTOR_OR, BITVECTOR_OR},
        {CVC4::Kind::BITVECTOR_XOR, BITVECTOR_XOR},
        {CVC4::Kind::BITVECTOR_NOT, BITVECTOR_NOT},
        {CVC4::Kind::BITVECTOR_NAND, BITVECTOR_NAND},
        {CVC4::Kind::BITVECTOR_NOR, BITVECTOR_NOR},
        {CVC4::Kind::BITVECTOR_XNOR, BITVECTOR_XNOR},
        {CVC4::Kind::BITVECTOR_COMP, BITVECTOR_COMP},
        {CVC4::Kind::BITVECTOR_MULT, BITVECTOR_MULT},
        {CVC4::Kind::BITVECTOR_PLUS, BITVECTOR_PLUS},
        {CVC4::Kind::BITVECTOR_SUB, BITVECTOR_SUB},
        {CVC4::Kind::BITVECTOR_NEG, BITVECTOR_NEG},
        {CVC4::Kind::BITVECTOR_UDIV, BITVECTOR_UDIV},
        {CVC4::Kind::BITVECTOR_UREM, BITVECTOR_UREM},
        {CVC4::Kind::BITVECTOR_SDIV, BITVECTOR_SDIV},
        {CVC4::Kind::BITVECTOR_SREM, BITVECTOR_SREM},
        {CVC4::Kind::BITVECTOR_SMOD, BITVECTOR_SMOD},
        {CVC4::Kind::BITVECTOR_UDIV_TOTAL, BITVECTOR_UDIV_TOTAL},
        {CVC4::Kind::BITVECTOR_UREM_TOTAL, BITVECTOR_UREM_TOTAL},
        {CVC4::Kind::BITVECTOR_SHL, BITVECTOR_SHL},
        {CVC4::Kind::BITVECTOR_LSHR, BITVECTOR_LSHR},
        {CVC4::Kind::BITVECTOR_ASHR, BITVECTOR_ASHR},
        {CVC4::Kind::BITVECTOR_ULT, BITVECTOR_ULT},
        {CVC4::Kind::BITVECTOR_ULE, BITVECTOR_ULE},
        {CVC4::Kind::BITVECTOR_UGT, BITVECTOR_UGT},
        {CVC4::Kind::BITVECTOR_UGE, BITVECTOR_UGE},
        {CVC4::Kind::BITVECTOR_SLT, BITVECTOR_SLT},
        {CVC4::Kind::BITVECTOR_SLE, BITVECTOR_SLE},
        {CVC4::Kind::BITVECTOR_SGT, BITVECTOR_SGT},
        {CVC4::Kind::BITVECTOR_SGE, BITVECTOR_SGE},
        {CVC4::Kind::BITVECTOR_ULTBV, BITVECTOR_ULTBV},
        {CVC4::Kind::BITVECTOR_SLTBV, BITVECTOR_SLTBV},
        {CVC4::Kind::BITVECTOR_ITE, BITVECTOR_ITE},
        {CVC4::Kind::BITVECTOR_REDOR, BITVECTOR_REDOR},
        {CVC4::Kind::BITVECTOR_REDAND, BITVECTOR_REDAND},
        {CVC4::Kind::BITVECTOR_EXTRACT_OP, BITVECTOR_EXTRACT_OP},
        {CVC4::Kind::BITVECTOR_REPEAT_OP, BITVECTOR_REPEAT_OP},
        {CVC4::Kind::BITVECTOR_ZERO_EXTEND_OP, BITVECTOR_ZERO_EXTEND_OP},
        {CVC4::Kind::BITVECTOR_SIGN_EXTEND_OP, BITVECTOR_SIGN_EXTEND_OP},
        {CVC4::Kind::BITVECTOR_ROTATE_LEFT_OP, BITVECTOR_ROTATE_LEFT_OP},
        {CVC4::Kind::BITVECTOR_ROTATE_RIGHT_OP, BITVECTOR_ROTATE_RIGHT_OP},
        {CVC4::Kind::BITVECTOR_EXTRACT, BITVECTOR_EXTRACT},
        {CVC4::Kind::BITVECTOR_REPEAT, BITVECTOR_REPEAT},
        {CVC4::Kind::BITVECTOR_ZERO_EXTEND, BITVECTOR_ZERO_EXTEND},
        {CVC4::Kind::BITVECTOR_SIGN_EXTEND, BITVECTOR_SIGN_EXTEND},
        {CVC4::Kind::BITVECTOR_ROTATE_LEFT, BITVECTOR_ROTATE_LEFT},
        {CVC4::Kind::BITVECTOR_ROTATE_RIGHT, BITVECTOR_ROTATE_RIGHT},
        {CVC4::Kind::INT_TO_BITVECTOR_OP, INT_TO_BITVECTOR_OP},
        {CVC4::Kind::INT_TO_BITVECTOR, INT_TO_BITVECTOR},
        {CVC4::Kind::BITVECTOR_TO_NAT, BITVECTOR_TO_NAT},
        /* FP -------------------------------------------------------------- */
        {CVC4::Kind::CONST_FLOATINGPOINT, CONST_FLOATINGPOINT},
        {CVC4::Kind::CONST_ROUNDINGMODE, CONST_ROUNDINGMODE},
        {CVC4::Kind::FLOATINGPOINT_FP, FLOATINGPOINT_FP},
        {CVC4::Kind::FLOATINGPOINT_EQ, FLOATINGPOINT_EQ},
        {CVC4::Kind::FLOATINGPOINT_ABS, FLOATINGPOINT_ABS},
        {CVC4::Kind::FLOATINGPOINT_NEG, FLOATINGPOINT_NEG},
        {CVC4::Kind::FLOATINGPOINT_PLUS, FLOATINGPOINT_PLUS},
        {CVC4::Kind::FLOATINGPOINT_SUB, FLOATINGPOINT_SUB},
        {CVC4::Kind::FLOATINGPOINT_MULT, FLOATINGPOINT_MULT},
        {CVC4::Kind::FLOATINGPOINT_DIV, FLOATINGPOINT_DIV},
        {CVC4::Kind::FLOATINGPOINT_FMA, FLOATINGPOINT_FMA},
        {CVC4::Kind::FLOATINGPOINT_SQRT, FLOATINGPOINT_SQRT},
        {CVC4::Kind::FLOATINGPOINT_REM, FLOATINGPOINT_REM},
        {CVC4::Kind::FLOATINGPOINT_RTI, FLOATINGPOINT_RTI},
        {CVC4::Kind::FLOATINGPOINT_MIN, FLOATINGPOINT_MIN},
        {CVC4::Kind::FLOATINGPOINT_MAX, FLOATINGPOINT_MAX},
        {CVC4::Kind::FLOATINGPOINT_LEQ, FLOATINGPOINT_LEQ},
        {CVC4::Kind::FLOATINGPOINT_LT, FLOATINGPOINT_LT},
        {CVC4::Kind::FLOATINGPOINT_GEQ, FLOATINGPOINT_GEQ},
        {CVC4::Kind::FLOATINGPOINT_GT, FLOATINGPOINT_GT},
        {CVC4::Kind::FLOATINGPOINT_ISN, FLOATINGPOINT_ISN},
        {CVC4::Kind::FLOATINGPOINT_ISSN, FLOATINGPOINT_ISSN},
        {CVC4::Kind::FLOATINGPOINT_ISZ, FLOATINGPOINT_ISZ},
        {CVC4::Kind::FLOATINGPOINT_ISINF, FLOATINGPOINT_ISINF},
        {CVC4::Kind::FLOATINGPOINT_ISNAN, FLOATINGPOINT_ISNAN},
        {CVC4::Kind::FLOATINGPOINT_ISNEG, FLOATINGPOINT_ISNEG},
        {CVC4::Kind::FLOATINGPOINT_ISPOS, FLOATINGPOINT_ISPOS},
        {CVC4::Kind::FLOATINGPOINT_TO_FP_IEEE_BITVECTOR_OP,
         FLOATINGPOINT_TO_FP_IEEE_BITVECTOR_OP},
        {CVC4::Kind::FLOATINGPOINT_TO_FP_IEEE_BITVECTOR,
         FLOATINGPOINT_TO_FP_IEEE_BITVECTOR},
        {CVC4::Kind::FLOATINGPOINT_TO_FP_FLOATINGPOINT_OP,
         FLOATINGPOINT_TO_FP_FLOATINGPOINT_OP},
        {CVC4::Kind::FLOATINGPOINT_TO_FP_FLOATINGPOINT,
         FLOATINGPOINT_TO_FP_FLOATINGPOINT},
        {CVC4::Kind::FLOATINGPOINT_TO_FP_REAL_OP, FLOATINGPOINT_TO_FP_REAL_OP},
        {CVC4::Kind::FLOATINGPOINT_TO_FP_REAL, FLOATINGPOINT_TO_FP_REAL},
        {CVC4::Kind::FLOATINGPOINT_TO_FP_SIGNED_BITVECTOR_OP,
         FLOATINGPOINT_TO_FP_SIGNED_BITVECTOR_OP},
        {CVC4::Kind::FLOATINGPOINT_TO_FP_SIGNED_BITVECTOR,
         FLOATINGPOINT_TO_FP_SIGNED_BITVECTOR},
        {CVC4::Kind::FLOATINGPOINT_TO_FP_UNSIGNED_BITVECTOR_OP,
         FLOATINGPOINT_TO_FP_UNSIGNED_BITVECTOR_OP},
        {CVC4::Kind::FLOATINGPOINT_TO_FP_UNSIGNED_BITVECTOR,
         FLOATINGPOINT_TO_FP_UNSIGNED_BITVECTOR},
        {CVC4::Kind::FLOATINGPOINT_TO_FP_GENERIC_OP,
         FLOATINGPOINT_TO_FP_GENERIC_OP},
        {CVC4::Kind::FLOATINGPOINT_TO_FP_GENERIC, FLOATINGPOINT_TO_FP_GENERIC},
        {CVC4::Kind::FLOATINGPOINT_TO_UBV_OP, FLOATINGPOINT_TO_UBV_OP},
        {CVC4::Kind::FLOATINGPOINT_TO_UBV, FLOATINGPOINT_TO_UBV},
        {CVC4::Kind::FLOATINGPOINT_TO_UBV_TOTAL_OP,
         FLOATINGPOINT_TO_UBV_TOTAL_OP},
        {CVC4::Kind::FLOATINGPOINT_TO_UBV_TOTAL, FLOATINGPOINT_TO_UBV_TOTAL},
        {CVC4::Kind::FLOATINGPOINT_TO_SBV_OP, FLOATINGPOINT_TO_SBV_OP},
        {CVC4::Kind::FLOATINGPOINT_TO_SBV, FLOATINGPOINT_TO_SBV},
        {CVC4::Kind::FLOATINGPOINT_TO_SBV_TOTAL_OP,
         FLOATINGPOINT_TO_SBV_TOTAL_OP},
        {CVC4::Kind::FLOATINGPOINT_TO_SBV_TOTAL, FLOATINGPOINT_TO_SBV_TOTAL},
        {CVC4::Kind::FLOATINGPOINT_TO_REAL, FLOATINGPOINT_TO_REAL},
        {CVC4::Kind::FLOATINGPOINT_TO_REAL_TOTAL, FLOATINGPOINT_TO_REAL_TOTAL},
        /* Arrays ---------------------------------------------------------- */
        {CVC4::Kind::SELECT, SELECT},
        {CVC4::Kind::STORE, STORE},
        {CVC4::Kind::STORE_ALL, STORE_ALL},
        /* Datatypes ------------------------------------------------------- */
        {CVC4::Kind::APPLY_SELECTOR, APPLY_SELECTOR},
        {CVC4::Kind::APPLY_CONSTRUCTOR, APPLY_CONSTRUCTOR},
        {CVC4::Kind::APPLY_SELECTOR_TOTAL, APPLY_SELECTOR_TOTAL},
        {CVC4::Kind::APPLY_TESTER, APPLY_TESTER},
        {CVC4::Kind::TUPLE_UPDATE_OP, TUPLE_UPDATE_OP},
        {CVC4::Kind::TUPLE_UPDATE, TUPLE_UPDATE},
        {CVC4::Kind::RECORD_UPDATE_OP, RECORD_UPDATE_OP},
        {CVC4::Kind::RECORD_UPDATE, RECORD_UPDATE},
        /* Separation Logic ------------------------------------------------ */
        {CVC4::Kind::SEP_NIL, SEP_NIL},
        {CVC4::Kind::SEP_EMP, SEP_EMP},
        {CVC4::Kind::SEP_PTO, SEP_PTO},
        {CVC4::Kind::SEP_STAR, SEP_STAR},
        {CVC4::Kind::SEP_WAND, SEP_WAND},
        /* Sets ------------------------------------------------------------ */
        {CVC4::Kind::EMPTYSET, EMPTYSET},
        {CVC4::Kind::UNION, UNION},
        {CVC4::Kind::INTERSECTION, INTERSECTION},
        {CVC4::Kind::SETMINUS, SETMINUS},
        {CVC4::Kind::SUBSET, SUBSET},
        {CVC4::Kind::MEMBER, MEMBER},
        {CVC4::Kind::SINGLETON, SINGLETON},
        {CVC4::Kind::INSERT, INSERT},
        {CVC4::Kind::CARD, CARD},
        {CVC4::Kind::COMPLEMENT, COMPLEMENT},
        {CVC4::Kind::UNIVERSE_SET, UNIVERSE_SET},
        {CVC4::Kind::JOIN, JOIN},
        {CVC4::Kind::PRODUCT, PRODUCT},
        {CVC4::Kind::TRANSPOSE, TRANSPOSE},
        {CVC4::Kind::TCLOSURE, TCLOSURE},
        {CVC4::Kind::JOIN_IMAGE, JOIN_IMAGE},
        {CVC4::Kind::IDEN, IDEN},
        /* Strings --------------------------------------------------------- */
        {CVC4::Kind::STRING_CONCAT, STRING_CONCAT},
        {CVC4::Kind::STRING_IN_REGEXP, STRING_IN_REGEXP},
        {CVC4::Kind::STRING_LENGTH, STRING_LENGTH},
        {CVC4::Kind::STRING_SUBSTR, STRING_SUBSTR},
        {CVC4::Kind::STRING_CHARAT, STRING_CHARAT},
        {CVC4::Kind::STRING_STRCTN, STRING_STRCTN},
        {CVC4::Kind::STRING_STRIDOF, STRING_STRIDOF},
        {CVC4::Kind::STRING_STRREPL, STRING_STRREPL},
        {CVC4::Kind::STRING_PREFIX, STRING_PREFIX},
        {CVC4::Kind::STRING_SUFFIX, STRING_SUFFIX},
        {CVC4::Kind::STRING_ITOS, STRING_ITOS},
        {CVC4::Kind::STRING_STOI, STRING_STOI},
        {CVC4::Kind::CONST_STRING, CONST_STRING},
        {CVC4::Kind::STRING_TO_REGEXP, STRING_TO_REGEXP},
        {CVC4::Kind::REGEXP_CONCAT, REGEXP_CONCAT},
        {CVC4::Kind::REGEXP_UNION, REGEXP_UNION},
        {CVC4::Kind::REGEXP_INTER, REGEXP_INTER},
        {CVC4::Kind::REGEXP_STAR, REGEXP_STAR},
        {CVC4::Kind::REGEXP_PLUS, REGEXP_PLUS},
        {CVC4::Kind::REGEXP_OPT, REGEXP_OPT},
        {CVC4::Kind::REGEXP_RANGE, REGEXP_RANGE},
        {CVC4::Kind::REGEXP_LOOP, REGEXP_LOOP},
        {CVC4::Kind::REGEXP_EMPTY, REGEXP_EMPTY},
        {CVC4::Kind::REGEXP_SIGMA, REGEXP_SIGMA},
        /* Quantifiers ----------------------------------------------------- */
        {CVC4::Kind::FORALL, FORALL},
        {CVC4::Kind::EXISTS, EXISTS},
        /* ----------------------------------------------------------------- */
        {CVC4::Kind::LAST_KIND, LAST_KIND},
    };

namespace {
  Kind intToExtKind(CVC4::Kind k)
  {
    auto it = s_kinds_internal.find(k);
    if (it == s_kinds_internal.end()) { return INTERNAL_KIND; }
    return it->second;
  }

  CVC4::Kind extToIntKind(Kind k)
  {
    auto it = s_kinds.find(k);
    if (it == s_kinds.end()) { return CVC4::Kind::UNDEFINED_KIND; }
    return it->second;
  }
}

std::ostream& operator<<(std::ostream& out, Kind k)
{
  switch (k)
  {
    case INTERNAL_KIND: out << "INTERNAL_KIND"; break;
    default: out << extToIntKind(k);
  }
  return out;
}

size_t KindHashFunction::operator()(Kind k) const { return k; }

/* -------------------------------------------------------------------------- */
/* Sort                                                                       */
/* -------------------------------------------------------------------------- */

Sort::Sort(const CVC4::Type& t) : d_type(new CVC4::Type(t))
{
}

Sort::~Sort()
{
}

Sort& Sort::operator=(const Sort& s)
{
  // CHECK: valid sort s?
  if (this != &s)
  {
    *d_type = *s.d_type;
  }
  return *this;
}

bool Sort::operator==(const Sort& s) const
{
  // CHECK: valid sort s?
  return *d_type == *s.d_type;
}

bool Sort::operator!=(const Sort& s) const
{
  // CHECK: valid sort s?
  return *d_type != *s.d_type;
}

bool Sort::isBoolean() const
{
  // CHECK: valid sort s?
  return d_type->isBoolean();
}

bool Sort::isInteger() const
{
  // CHECK: valid sort s?
  return d_type->isInteger();
}

bool Sort::isReal() const
{
  // CHECK: valid sort s?
  return d_type->isReal();
}

bool Sort::isString() const
{
  // CHECK: valid sort s?
  return d_type->isString();
}

bool Sort::isRegExp() const
{
  // CHECK: valid sort s?
  return d_type->isRegExp();
}

bool Sort::isRoundingMode() const
{
  // CHECK: valid sort s?
  return d_type->isRoundingMode();
}

bool Sort::isBitVector() const
{
  // CHECK: valid sort s?
  return d_type->isBitVector();
}

bool Sort::isFloatingPoint() const
{
  // CHECK: valid sort s?
  return d_type->isFloatingPoint();
}

bool Sort::isDatatype() const
{
  // CHECK: valid sort s?
  return d_type->isDatatype();
}

bool Sort::isFunction() const
{
  // CHECK: valid sort s?
  return d_type->isFunction();
}

bool Sort::isPredicate() const
{
  // CHECK: valid sort s?
  return d_type->isPredicate();
}

bool Sort::isTuple() const
{
  // CHECK: valid sort s?
  return d_type->isTuple();
}

bool Sort::isRecord() const
{
  // CHECK: valid sort s?
  return d_type->isRecord();
}

bool Sort::isArray() const
{
  // CHECK: valid sort s?
  return d_type->isArray();
}

bool Sort::isSet() const
{
  // CHECK: valid sort s?
  return d_type->isSet();
}

bool Sort::isUninterpretedSort() const
{
  // CHECK: valid sort s?
  return d_type->isSort();
}

bool Sort::isSortConstructor() const
{
  // CHECK: valid sort s?
  return d_type->isSortConstructor();
}

#if 0
Datatype Sort::getDatatype() const
{
  // CHECK: is this a datatype sort?
  DatatypeType* type = static_cast<DatatypeType*>(d_type.get());
  return type->getDatatype();
}

Sort Sort::instantiate(const std::vector<Sort>& params) const
{
  // CHECK: Is this a datatype/sort constructor sort?
  std::vector<Type> tparams;
  for (const Sort& s : params) { tparams.push_back(*s.d_type.get()); }
  if (d_type->isDatatype())
  {
    // CHECK: is parametric?
    DatatypeType* type = static_cast<DatatypeType*>(d_type.get());
    return type->instantiate(tparams);
  }
  Assert (d_type->isSortConstructor());
  return static_cast<SortConstructorType*>(d_type.get())->instantiate(tparams);
}
#endif

std::string Sort::toString() const
{
  // CHECK: valid sort s?
  return d_type->toString();
}

std::ostream& operator<< (std::ostream& out, const Sort& s)
{
  out << s.toString();
  return out;
}

size_t SortHashFunction::operator()(const Sort& s) const {
  return TypeHashFunction()(*s.d_type);
}

<<<<<<< HEAD

/* -------------------------------------------------------------------------- */
/* Term                                                                       */
/* -------------------------------------------------------------------------- */

Term::Term() : d_expr(new CVC4::Expr())
{
}

Term::Term(const CVC4::Expr& e) : d_expr(new CVC4::Expr(e))
{
}

Term::~Term()
{
}

Term& Term::operator=(const Term& t)
{
  // CHECK: expr managers must match
  if (this != &t)
  {
    *d_expr = *t.d_expr;
  }
  return *this;
}

bool Term::operator==(const Term& t) const
{
  // CHECK: expr managers must match
  return *d_expr == *t.d_expr;
}

bool Term::operator!=(const Term& t) const
{
  // CHECK: expr managers must match
  return *d_expr != *t.d_expr;
}

#if 0
Kind Term::getKind() const
{
  return s_kinds_internal[d_expr->getKind()];
}

Sort Term::getSort() const
{
  return Sort(d_expr->getType());
}
#endif

bool Term::isNull() const
{
  return d_expr->isNull();
}

Term Term::notTerm() const
{
  return d_expr->notExpr();
}

Term Term::andTerm(const Term& t) const
{
  return d_expr->andExpr(*t.d_expr);
}

Term Term::orTerm(const Term& t) const
{
  return d_expr->orExpr(*t.d_expr);
}

Term Term::xorTerm(const Term& t) const
{
  return d_expr->xorExpr(*t.d_expr);
}

Term Term::iffTerm(const Term& t) const
{
  return d_expr->iffExpr(*t.d_expr);
}

Term Term::impTerm(const Term& t) const
{
  return d_expr->impExpr(*t.d_expr);
}

Term Term::iteTerm(const Term& then_t, const Term& else_t) const
{
  return d_expr->iteExpr(*then_t.d_expr, *else_t.d_expr);
}

std::string Term::toString() const
{
  return d_expr->toString();
}

Term::const_iterator::const_iterator() : d_iterator(nullptr)
{
}

Term::const_iterator::const_iterator(void* it) : d_iterator(it)
{
}

Term::const_iterator::const_iterator(const const_iterator& it)
    : d_iterator(nullptr)
{
  if (it.d_iterator != nullptr)
  {
    d_iterator = new CVC4::Expr::const_iterator(
        *static_cast<CVC4::Expr::const_iterator*>(it.d_iterator));
  }
}

Term::const_iterator& Term::const_iterator::operator=(const const_iterator& it)
{
  delete static_cast<CVC4::Expr::const_iterator*>(d_iterator);
  d_iterator = new CVC4::Expr::const_iterator(
      *static_cast<CVC4::Expr::const_iterator*>(it.d_iterator));
  return *this;
}

Term::const_iterator::~const_iterator()
{
  delete static_cast<CVC4::Expr::const_iterator*>(d_iterator);
}

bool Term::const_iterator::operator==(const const_iterator& it) const
{
  if (d_iterator == nullptr || it.d_iterator == nullptr)
  {
    return false;
  }
  return *static_cast<CVC4::Expr::const_iterator*>(d_iterator)
         == *static_cast<CVC4::Expr::const_iterator*>(it.d_iterator);
}

bool Term::const_iterator::operator!=(const const_iterator& it) const
{
  return !(*this == it);
}

Term::const_iterator& Term::const_iterator::operator++()
{
  Assert(d_iterator != nullptr);
  ++*static_cast<CVC4::Expr::const_iterator*>(d_iterator);
  return *this;
}

Term::const_iterator Term::const_iterator::operator++(int)
{
  Assert(d_iterator != nullptr);
  const_iterator it = *this;
  ++*static_cast<CVC4::Expr::const_iterator*>(d_iterator);
  return it;
}

Term Term::const_iterator::operator*() const
{
  Assert(d_iterator != nullptr);
  return Term(**static_cast<CVC4::Expr::const_iterator*>(d_iterator));
}

Term::const_iterator Term::begin() const
{
  return Term::const_iterator(new CVC4::Expr::const_iterator(d_expr->begin()));
}

Term::const_iterator Term::end() const
{
  return Term::const_iterator(new CVC4::Expr::const_iterator(d_expr->end()));
}

std::ostream& operator<< (std::ostream& out, const Term& t)
{
  out << t.toString();
  return out;
}

std::ostream& operator<<(std::ostream& out, const std::vector<Term>& vector)
{
  container_to_stream(out, vector);
  return out;
}

std::ostream& operator<<(std::ostream& out, const std::set<Term>& set)
{
  container_to_stream(out, set);
  return out;
}

std::ostream& operator<<(
    std::ostream& out,
    const std::unordered_set<Term, TermHashFunction>& unordered_set)
{
  container_to_stream(out, unordered_set);
  return out;
}

template <typename V>
std::ostream& operator<<(std::ostream& out, const std::map<Term, V>& map)
{
  container_to_stream(out, map);
  return out;
}

template <typename V>
std::ostream& operator<<(
    std::ostream& out,
    const std::unordered_map<Term, V, TermHashFunction>& unordered_map)
{
  container_to_stream(out, unordered_map);
  return out;
}

size_t TermHashFunction::operator()(const Term& t) const
{
  return ExprHashFunction()(*t.d_expr);
}
=======
>>>>>>> 55725be5
}  // namespace api
}  // namespace CVC4<|MERGE_RESOLUTION|>--- conflicted
+++ resolved
@@ -16,13 +16,10 @@
 
 #include "api/cvc4cpp.h"
 
-<<<<<<< HEAD
 #include "base/cvc4_assert.h"
 #include "expr/expr.h"
 #include "expr/expr_manager.h"
-=======
 #include "expr/kind.h"
->>>>>>> 55725be5
 #include "expr/type.h"
 #include "util/result.h"
 #include "util/utility.h"
@@ -631,6 +628,7 @@
 
 size_t KindHashFunction::operator()(Kind k) const { return k; }
 
+
 /* -------------------------------------------------------------------------- */
 /* Sort                                                                       */
 /* -------------------------------------------------------------------------- */
@@ -807,7 +805,6 @@
   return TypeHashFunction()(*s.d_type);
 }
 
-<<<<<<< HEAD
 
 /* -------------------------------------------------------------------------- */
 /* Term                                                                       */
@@ -1027,7 +1024,6 @@
 {
   return ExprHashFunction()(*t.d_expr);
 }
-=======
->>>>>>> 55725be5
+
 }  // namespace api
 }  // namespace CVC4