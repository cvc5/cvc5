#!/usr/bin/env python
#####################
## genkinds.py
## Top contributors (to current version):
##   Makai Mann
## This file is part of the CVC4 project.
## Copyright (c) 2009-2021 by the authors listed in the file AUTHORS
## in the top-level source directory and their institutional affiliations.
## All rights reserved.  See the file COPYING in the top-level source
## directory for licensing information.
##

"""
This script implements KindsParser which
parses the header file CVC4/src/api/cpp/cvc5_kind.h

The script is aware of the '#if 0' pattern and will ignore
kinds declared between '#if 0' and '#endif'. It can also
handle nested '#if 0' pairs.
"""

from collections import OrderedDict

<<<<<<< HEAD
#################### Default Filenames ################
DEFAULT_HEADER = 'cpp/cvc5_kind.h'

=======
>>>>>>> 00a20b53
##################### Useful Constants ################
OCB = '{'
CCB = '}'
SC = ';'
EQ = '='
C = ','
US = '_'
NL = '\n'

# Enum Declarations
ENUM_START = 'enum CVC4_EXPORT Kind'
ENUM_END = CCB + SC

# Comments and Macro Tokens
COMMENT = '//'
BLOCK_COMMENT_BEGIN = '/*'
BLOCK_COMMENT_END = '*/'
MACRO_BLOCK_BEGIN = '#if 0'
MACRO_BLOCK_END = '#endif'

# Format Kind Names
# special cases for format_name
_IS = '_IS'
# replacements after some preprocessing
replacements = {
    'Bitvector': 'BV',
    'Floatingpoint': 'FP'
}


class KindsParser:
    tokenmap = {
        BLOCK_COMMENT_BEGIN: BLOCK_COMMENT_END,
        MACRO_BLOCK_BEGIN: MACRO_BLOCK_END
    }

    def __init__(self):
        self.kinds = OrderedDict()
        self.endtoken = None
        self.endtoken_stack = []
        self.in_kinds = False

    def format_name(self, name):
        '''
        In the Python API, each Kind name is reformatted for easier use

        The naming scheme is:
           1. capitalize the first letter of each word (delimited by underscores)
           2. make the rest of the letters lowercase
           3. replace Floatingpoint with FP
           4. replace Bitvector with BV

        There is one exception:
           FLOATINGPOINT_ISNAN  --> FPIsNan

        For every "_IS" in the name, there's an underscore added before step 1,
           so that the word after "Is" is capitalized

        Examples:
           BITVECTOR_PLUS      -->  BVPlus
           APPLY_SELECTOR      -->  ApplySelector
           FLOATINGPOINT_ISNAN -->  FPIsNan
           SETMINUS            -->  Setminus

        See the generated .pxi file for an explicit mapping
        '''
        name = name.replace(_IS, _IS + US)
        words = [w.capitalize() for w in name.lower().split(US)]
        name = "".join(words)

        for og, new in replacements.items():
            name = name.replace(og, new)

        return name

    def ignore_block(self, line):
        '''
        Returns a boolean telling self.parse whether to ignore a line or not.
        It also updates all the necessary state to track comments and macro
        blocks
        '''

        # check if entering block comment or macro block
        for token in self.tokenmap:
            if token in line:
                if self.tokenmap[token] not in line:
                    if self.endtoken is not None:
                        self.endtoken_stack.append(self.endtoken)
                    self.endtoken = self.tokenmap[token]
                return True

        # check if currently in block comment or macro block
        if self.endtoken is not None:
            # check if reached the end of block comment or macro block
            if self.endtoken in line:
                if self.endtoken_stack:
                    self.endtoken = self.endtoken_stack.pop()
                else:
                    self.endtoken = None
            return True

        return False

    def parse(self, filename):
        f = open(filename, "r")

        for line in f.read().split(NL):
            line = line.strip()
            if COMMENT in line:
                line = line[:line.find(COMMENT)]
            if not line:
                continue

            if self.ignore_block(line):
                continue

            if ENUM_END in line:
                self.in_kinds = False
                break
            elif self.in_kinds:
                if line == OCB:
                    continue
                if EQ in line:
                    line = line[:line.find(EQ)].strip()
                elif C in line:
                    line = line[:line.find(C)].strip()
                self.kinds[line] = self.format_name(line)
            elif ENUM_START in line:
                self.in_kinds = True
                continue
        f.close()
<|MERGE_RESOLUTION|>--- conflicted
+++ resolved
@@ -21,12 +21,7 @@
 
 from collections import OrderedDict
 
-<<<<<<< HEAD
-#################### Default Filenames ################
-DEFAULT_HEADER = 'cpp/cvc5_kind.h'
 
-=======
->>>>>>> 00a20b53
 ##################### Useful Constants ################
 OCB = '{'
 CCB = '}'
