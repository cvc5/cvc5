--- conflicted
+++ resolved
@@ -285,88 +285,6 @@
     }                                                                          \
   } while (0)
 
-/* -------------------------------------------------------------------------- */
-<<<<<<< HEAD
-/* Term checks.                                                               */
-/* -------------------------------------------------------------------------- */
-
-/**
- * Term check for member functions of classes other than class Solver.
- * Check if given term is not null and associated with the solver object this
- * object is associated with.
- */
-#define CVC4_API_CHECK_TERM(term)            \
-  do                                         \
-  {                                          \
-    CVC4_API_ARG_CHECK_NOT_NULL(term);       \
-    CVC4_API_ARG_CHECK_SOLVER("term", term); \
-  } while (0)
-
-/**
- * Term check for member functions of classes other than class Solver.
- * Check if each term in the given container of terms is not null and
- * associated with the solver object this object is associated with.
- */
-#define CVC4_API_CHECK_TERMS(terms)                                            \
-  do                                                                           \
-  {                                                                            \
-    size_t i = 0;                                                              \
-    for (const auto& s : terms)                                                \
-    {                                                                          \
-      CVC4_API_ARG_AT_INDEX_CHECK_NOT_NULL("term", s, terms, i);               \
-      CVC4_API_ARG_AT_INDEX_CHECK_EXPECTED(                                    \
-          this->d_solver == s.d_solver, "term", terms, i)                      \
-          << "a term associated with the solver this term is associated with"; \
-      i += 1;                                                                  \
-    }                                                                          \
-  } while (0)
-
-/**
- * Term check for member functions of classes other than class Solver.
- * Check if each term and sort in the given map (which maps terms to sorts) is
- * not null and associated with the solver object this object is associated
- * with.
- */
-#define CVC4_API_CHECK_TERMS_MAP(map)                                 \
-  do                                                                  \
-  {                                                                   \
-    size_t i = 0;                                                     \
-    for (const auto& p : map)                                         \
-    {                                                                 \
-      CVC4_API_ARG_AT_INDEX_CHECK_NOT_NULL("term", p.first, map, i);  \
-      CVC4_API_ARG_AT_INDEX_CHECK_EXPECTED(                           \
-          this->d_solver == p.first.d_solver, "term", map, i)         \
-          << "a term associated with this solver object";             \
-      CVC4_API_ARG_AT_INDEX_CHECK_NOT_NULL("sort", p.second, map, i); \
-      CVC4_API_ARG_AT_INDEX_CHECK_EXPECTED(                           \
-          this->d_solver == p.second.d_solver, "sort", map, i)        \
-          << "a sort associated with this solver object";             \
-      i += 1;                                                         \
-    }                                                                 \
-  } while (0)
-
-/**
- * Term check for member functions of classes other than class Solver.
- * Check if each term in the given container is not null, associated with the
- * solver object this object is associated with, and of the given sort.
- */
-#define CVC4_API_CHECK_TERMS_WITH_SORT(terms, sort)                            \
-  do                                                                           \
-  {                                                                            \
-    size_t i = 0;                                                              \
-    for (const auto& t : terms)                                                \
-    {                                                                          \
-      CVC4_API_ARG_AT_INDEX_CHECK_NOT_NULL("term", t, terms, i);               \
-      CVC4_API_ARG_AT_INDEX_CHECK_EXPECTED(                                    \
-          this->d_solver == t.d_solver, "term", terms, i)                      \
-          << "a term associated with this solver object";                      \
-      CVC4_API_CHECK(t.getSort() == sort)                                      \
-          << "Expected term with sort " << sort << " at index " << i << " in " \
-          << #terms;                                                           \
-      i += 1;                                                                  \
-    }                                                                          \
-  } while (0)
-
 /**
  * Term check for member functions of classes other than class Solver.
  * Check if each term in both the given container is not null, associated with
@@ -397,8 +315,6 @@
   } while (0)
 
 /* -------------------------------------------------------------------------- */
-=======
->>>>>>> a6b7bb25
 /* DatatypeDecl checks.                                                       */
 /* -------------------------------------------------------------------------- */
 
