--- conflicted
+++ resolved
@@ -2377,13 +2377,7 @@
    *   mkTerm(Kind kind, const std::vector<Term>& children)
    */
   INST_PATTERN_LIST,
-<<<<<<< HEAD
 #if 0
-=======
-  /* predicate for specifying term in instantiation closure. */
-  INST_CLOSURE,
->>>>>>> 528e8013
-
   /* Sort Kinds ------------------------------------------------------------ */
 
   /* array type */
