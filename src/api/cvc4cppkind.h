/*********************                                                        */
/*! \file cvc4cppkind.h
 ** \verbatim
 ** Top contributors (to current version):
 **   Aina Niemetz
 ** This file is part of the CVC4 project.
 ** Copyright (c) 2009-2019 by the authors listed in the file AUTHORS
 ** in the top-level source directory) and their institutional affiliations.
 ** All rights reserved.  See the file COPYING in the top-level source
 ** directory for licensing information.\endverbatim
 **
 ** \brief The term kinds of the CVC4 C++ API.
 **
 ** The term kinds of the CVC4 C++ API.
 **/

#include "cvc4_public.h"

#ifndef CVC4__API__CVC4CPPKIND_H
#define CVC4__API__CVC4CPPKIND_H

#include <ostream>

namespace CVC4 {
namespace api {

/* -------------------------------------------------------------------------- */
/* Kind                                                                       */
/* -------------------------------------------------------------------------- */

/**
 * The kind of a CVC4 term.
 *
 * Note that the underlying type of Kind must be signed (to enable range
 * checks for validity). The size of this type depends on the size of
 * CVC4::Kind (NodeValue::NBITS_KIND, currently 10 bits, see expr/node_value.h).
 */
enum CVC4_PUBLIC Kind : int32_t
{
  /**
   * Internal kind.
   * Should never be exposed or created via the API.
   */
  INTERNAL_KIND = -2,
  /**
   * Undefined kind.
   * Should never be exposed or created via the API.
   */
  UNDEFINED_KIND = -1,
  /**
   * Null kind (kind of null term Term()).
   * Do not explicitly create via API functions other than Term().
   */
  NULL_EXPR,

  /* Builtin --------------------------------------------------------------- */

  /**
   * Uninterpreted constant.
   * Parameters: 2
   *   -[1]: Sort of the constant
   *   -[2]: Index of the constant
   * Create with:
   *   mkUninterpretedConst(Sort sort, int32_t index)
   */
  UNINTERPRETED_CONSTANT,
  /**
   * Abstract value (other than uninterpreted sort constants).
   * Parameters: 1
   *   -[1]: Index of the abstract value
   * Create with:
   *   mkAbstractValue(const std::string& index);
   *   mkAbstractValue(uint64_t index);
   */
  ABSTRACT_VALUE,
#if 0
  /* Built-in operator */
  BUILTIN,
#endif
  /**
   * Equality, chainable.
   * Parameters: n > 1
   *   -[1]..[n]: Terms with same sorts
   * Create with:
   *   mkTerm(Kind kind, Term child1, Term child2)
   *   mkTerm(Kind kind, Term child1, Term child2, Term child3)
   *   mkTerm(Kind kind, const std::vector<Term>& children)
   */
  EQUAL,
  /**
   * Disequality.
   * Parameters: n > 1
   *   -[1]..[n]: Terms with same sorts
   * Create with:
   *   mkTerm(Kind kind, Term child1, Term child2)
   *   mkTerm(Kind kind, Term child1, Term child2, Term child3)
   *   mkTerm(Kind kind, const std::vector<Term>& children)
   */
  DISTINCT,
  /**
   * First-order constant.
   * Not permitted in bindings (forall, exists, ...).
   * Parameters:
   *   See mkConst().
   * Create with:
   *   mkConst(const std::string& symbol, Sort sort)
   *   mkConst(Sort sort)
   */
  CONSTANT,
  /**
   * (Bound) variable.
   * Permitted in bindings and in the lambda and quantifier bodies only.
   * Parameters:
   *   See mkVar().
   * Create with:
   *   mkVar(const std::string& symbol, Sort sort)
   *   mkVar(Sort sort)
   */
  VARIABLE,
#if 0
  /* Skolem variable (internal only) */
  SKOLEM,
  /* Symbolic expression (any arity) */
  SEXPR,
#endif
  /**
   * Lambda expression.
   * Parameters: 2
   *   -[1]: BOUND_VAR_LIST
   *   -[2]: Lambda body
   * Create with:
   *   mkTerm(Kind kind, Term child1, Term child2)
   *   mkTerm(Kind kind, const std::vector<Term>& children)
   */
  LAMBDA,
  /**
   * The syntax of a witness term is similar to a quantified formula except that
   * only one bound variable is allowed.
   * The term (witness ((x T)) F) returns an element x of type T
   * and asserts F.
   *
   * The witness operator behaves like the description operator
   * (see https://planetmath.org/hilbertsvarepsilonoperator) if there is no x
   * that satisfies F. But if such x exists, the witness operator does not
<<<<<<< HEAD
   * respect the uniqueness formula:
   * forall x. F \equiv G => witness x. F =  witness x. G
   *
   * For example if there are 2 elements of type T that satisfy F, then the
   * following expression is true:
   * (distinct
   *    (witness ((x Int)) (F x))
=======
   * enforce the axiom that ensures uniqueness up to logical equivalence:
   * forall x. F \equiv G => witness x. F =  witness x. G
   *
   * For example if there are 2 elements of type T that satisfy F, then the
   * following formula is satisfiable:
   * (distinct
   *    (witness ((x Int)) F)
>>>>>>> 809116ad
   *    (witness ((x Int)) (F x)))
   *
   * Parameters: 2
   *   -[1]: BOUND_VAR_LIST
   *   -[2]: Witness body
   * Create with:
   *   mkTerm(Kind kind, Term child1, Term child2)
   *   mkTerm(Kind kind, const std::vector<Term>& children)
   */
  WITNESS,

  /* Boolean --------------------------------------------------------------- */

  /**
   * Boolean constant.
   * Parameters: 1
   *   -[1]: Boolean value of the constant
   * Create with:
   *   mkTrue()
   *   mkFalse()
   *   mkBoolean(bool val)
   */
  CONST_BOOLEAN,
  /* Logical not.
   * Parameters: 1
   *   -[1]: Boolean Term to negate
   * Create with:
   *   mkTerm(Kind kind, Term child)
   */
  NOT,
  /* Logical and.
   * Parameters: n > 1
   *   -[1]..[n]: Boolean Term of the conjunction
   * Create with:
   *   mkTerm(Kind kind, Term child1, Term child2)
   *   mkTerm(Kind kind, Term child1, Term child2, Term child3)
   *   mkTerm(Kind kind, const std::vector<Term>& children)
   */
  AND,
  /**
   * Logical implication.
   * Parameters: n > 1
   *   -[1]..[n]: Boolean Terms, right associative
   * Create with:
   *   mkTerm(Kind kind, Term child1, Term child2)
   *   mkTerm(Kind kind, Term child1, Term child2, Term child3)
   *   mkTerm(Kind kind, const std::vector<Term>& children)
   */
  IMPLIES,
  /* Logical or.
   * Parameters: n > 1
   *   -[1]..[n]: Boolean Term of the disjunction
   * Create with:
   *   mkTerm(Kind kind, Term child1, Term child2)
   *   mkTerm(Kind kind, Term child1, Term child2, Term child3)
   *   mkTerm(Kind kind, const std::vector<Term>& children)
   */
  OR,
  /* Logical exclusive or, left associative.
   * Parameters: n > 1
   *   -[1]..[n]: Boolean Terms, [1] xor ... xor [n]
   * Create with:
   *   mkTerm(Kind kind, Term child1, Term child2)
   *   mkTerm(Kind kind, Term child1, Term child2, Term child3)
   *   mkTerm(Kind kind, const std::vector<Term>& children)
   */
  XOR,
  /* If-then-else.
   * Parameters: 3
   *   -[1] is a Boolean condition Term
   *   -[2] the 'then' Term
   *   -[3] the 'else' Term
   * 'then' and 'else' term must have same base sort.
   * Create with:
   *   mkTerm(Kind kind, Term child1, Term child2, Term child3)
   *   mkTerm(Kind kind, const std::vector<Term>& children)
   */
  ITE,

  /* UF -------------------------------------------------------------------- */

  /* Application of an uninterpreted function.
   * Parameters: n > 1
   *   -[1]: Function Term
   *   -[2]..[n]: Function argument instantiation Terms
   * Create with:
   *   mkTerm(Kind kind, Term child1, Term child2)
   *   mkTerm(Kind kind, Term child1, Term child2, Term child3)
   *   mkTerm(Kind kind, const std::vector<Term>& children)
   */
  APPLY_UF,
#if 0
  /* Boolean term variable */
  BOOLEAN_TERM_VARIABLE,
#endif
  /**
   * Cardinality constraint on uninterpreted sort S.
   * Interpreted as a predicate that is true when the cardinality of S
   * is less than or equal to the value of the second argument.
   * Parameters: 2
   *   -[1]: Term of sort S
   *   -[2]: Positive integer constant that bounds the cardinality of sort S
   * Create with:
   *   mkTerm(Kind kind, Term child1, Term child2)
   *   mkTerm(Kind kind, const std::vector<Term>& children)
   */
  CARDINALITY_CONSTRAINT,
  /*
   * Cardinality value for uninterpreted sort S.
   * An operator that returns an integer indicating the value of the cardinality
   * of sort S.
   * Parameters: 1
   *   -[1]: Term of sort S
   * Create with:
   *   mkTerm(Kind kind, Term child1)
   *   mkTerm(Kind kind, const std::vector<Term>& children)
   */
  CARDINALITY_VALUE,
#if 0
  /* Combined cardinality constraint.  */
  COMBINED_CARDINALITY_CONSTRAINT,
  /* Partial uninterpreted function application.  */
  PARTIAL_APPLY_UF,
#endif
  /**
   * Higher-order applicative encoding of function application, left
   * associative.
   * Parameters: n > 1
   *   -[1]: Function to apply
   *   -[2] ... [n]: Arguments of the function
   * Create with:
   *   mkTerm(Kind kind, Term child1, Term child2)
   *   mkTerm(Kind kind, Term child1, Term child2, Term child3)
   *   mkTerm(Kind kind, const std::vector<Term>& children)
   */
  HO_APPLY,

  /* Arithmetic ------------------------------------------------------------ */

  /**
   * Arithmetic addition.
   * Parameters: n > 1
   *   -[1]..[n]: Terms of sort Integer, Real (sorts must match)
   * Create with:
   *   mkTerm(Kind kind, Term child1, Term child2)
   *   mkTerm(Kind kind, Term child1, Term child2, Term child3)
   *   mkTerm(Kind kind, const std::vector<Term>& children)
   */
  PLUS,
  /**
   * Arithmetic multiplication.
   * Parameters: n > 1
   *   -[1]..[n]: Terms of sort Integer, Real (sorts must match)
   * Create with:
   *   mkTerm(Kind kind, Term child1, Term child2)
   *   mkTerm(Kind kind, Term child1, Term child2, Term child3)
   *   mkTerm(Kind kind, const std::vector<Term>& children)
   */
  MULT,
#if 0
  /* Synonym for MULT.  */
  NONLINEAR_MULT,
#endif
  /**
   * Arithmetic subtraction, left associative.
   * Parameters: n
   *   -[1]..[n]: Terms of sort Integer, Real (sorts must match)
   * Create with:
   *   mkTerm(Kind kind, Term child1, Term child2)
   *   mkTerm(Kind kind, Term child1, Term child2, Term child3)
   *   mkTerm(Kind kind, const std::vector<Term>& children)
   */
  MINUS,
  /**
   * Arithmetic negation.
   * Parameters: 1
   *   -[1]: Term of sort Integer, Real
   * Create with:
   *   mkTerm(Kind kind, Term child)
   */
  UMINUS,
  /**
   * Real division, division by 0 undefined, left associative.
   * Parameters: n > 1
   *   -[1]..[n]: Terms of sort Integer, Real
   * Create with:
   *   mkTerm(Kind kind, Term child1, Term child2)
   *   mkTerm(Kind kind, Term child1, Term child2, Term child3)
   *   mkTerm(Kind kind, const std::vector<Term>& children)
   */
  DIVISION,
  /**
   * Integer division, division by 0 undefined, left associative.
   * Parameters: n > 1
   *   -[1]..[n]: Terms of sort Integer
   * Create with:
   *   mkTerm(Kind kind, Term child1, Term child2)
   *   mkTerm(Kind kind, Term child1, Term child2, Term child3)
   *   mkTerm(Kind kind, const std::vector<Term>& children)
   */
  INTS_DIVISION,
  /**
   * Integer modulus, division by 0 undefined.
   * Parameters: 2
   *   -[1]..[2]: Terms of sort Integer
   * Create with:
   *   mkTerm(Kind kind, Term child1, Term child2)
   *   mkTerm(Kind kind, const std::vector<Term>& children)
   */
  INTS_MODULUS,
  /**
   * Absolute value.
   * Parameters: 1
   *   -[1]: Term of sort Integer
   * Create with:
   *   mkTerm(Kind kind, Term child)
   */
  ABS,
  /**
   * Arithmetic power.
   * Parameters: 2
   *   -[1]..[2]: Terms of sort Integer, Real
   * Create with:
   *   mkTerm(Kind kind, Term child1, Term child2)
   *   mkTerm(Kind kind, const std::vector<Term>& children)
   */
  POW,
  /**
   * Exponential.
   * Parameters: 1
   *   -[1]: Term of sort Integer, Real
   * Create with:
   *   mkTerm(Kind kind, Term child)
   */
  EXPONENTIAL,
  /**
   * Sine.
   * Parameters: 1
   *   -[1]: Term of sort Integer, Real
   * Create with:
   *   mkTerm(Kind kind, Term child)
   */
  SINE,
  /**
   * Cosine.
   * Parameters: 1
   *   -[1]: Term of sort Integer, Real
   * Create with:
   *   mkTerm(Kind kind, Term child)
   */
  COSINE,
  /**
   * Tangent.
   * Parameters: 1
   *   -[1]: Term of sort Integer, Real
   * Create with:
   *   mkTerm(Kind kind, Term child)
   */
  TANGENT,
  /**
   * Cosecant.
   * Parameters: 1
   *   -[1]: Term of sort Integer, Real
   * Create with:
   *   mkTerm(Kind kind, Term child)
   */
  COSECANT,
  /**
   * Secant.
   * Parameters: 1
   *   -[1]: Term of sort Integer, Real
   * Create with:
   *   mkTerm(Kind kind, Term child)
   */
  SECANT,
  /**
   * Cotangent.
   * Parameters: 1
   *   -[1]: Term of sort Integer, Real
   * Create with:
   *   mkTerm(Kind kind, Term child)
   */
  COTANGENT,
  /**
   * Arc sine.
   * Parameters: 1
   *   -[1]: Term of sort Integer, Real
   * Create with:
   *   mkTerm(Kind kind, Term child)
   */
  ARCSINE,
  /**
   * Arc cosine.
   * Parameters: 1
   *   -[1]: Term of sort Integer, Real
   * Create with:
   *   mkTerm(Kind kind, Term child)
   */
  ARCCOSINE,
  /**
   * Arc tangent.
   * Parameters: 1
   *   -[1]: Term of sort Integer, Real
   * Create with:
   *   mkTerm(Kind kind, Term child)
   */
  ARCTANGENT,
  /**
   * Arc cosecant.
   * Parameters: 1
   *   -[1]: Term of sort Integer, Real
   * Create with:
   *   mkTerm(Kind kind, Term child)
   */
  ARCCOSECANT,
  /**
   * Arc secant.
   * Parameters: 1
   *   -[1]: Term of sort Integer, Real
   * Create with:
   *   mkTerm(Kind kind, Term child)
   */
  ARCSECANT,
  /**
   * Arc cotangent.
   * Parameters: 1
   *   -[1]: Term of sort Integer, Real
   * Create with:
   *   mkTerm(Kind kind, Term child)
   */
  ARCCOTANGENT,
  /**
   * Square root.
   * Parameters: 1
   *   -[1]: Term of sort Integer, Real
   * Create with:
   *   mkTerm(Kind kind, Term child)
   */
  SQRT,
  /**
   * Operator for the divisibility-by-k predicate.
   * Parameter: 1
   *   -[1]: The k to divide by (sort Integer)
   * Create with:
   *   mkOp(Kind kind, uint32_t param)
   *
   * Apply divisibility-by-k predicate.
   * Parameters: 2
   *   -[1]: Op of kind DIVISIBLE
   *   -[2]: Integer Term
   * Create with:
   *   mkTerm(Op op, Term child1, Term child2)
   *   mkTerm(Op op, const std::vector<Term>& children)
   */
  DIVISIBLE,
  /**
   * Multiple-precision rational constant.
   * Parameters:
   *   See mkInteger(), mkReal(), mkRational()
   * Create with:
   *   mkInteger(const char* s, uint32_t base = 10)
   *   mkInteger(const std::string& s, uint32_t base = 10)
   *   mkInteger(int32_t val)
   *   mkInteger(uint32_t val)
   *   mkInteger(int64_t val)
   *   mkInteger(uint64_t val)
   *   mkReal(const char* s, uint32_t base = 10)
   *   mkReal(const std::string& s, uint32_t base = 10)
   *   mkReal(int32_t val)
   *   mkReal(int64_t val)
   *   mkReal(uint32_t val)
   *   mkReal(uint64_t val)
   *   mkReal(int32_t num, int32_t den)
   *   mkReal(int64_t num, int64_t den)
   *   mkReal(uint32_t num, uint32_t den)
   *   mkReal(uint64_t num, uint64_t den)
   */
  CONST_RATIONAL,
  /**
   * Less than, chainable.
   * Parameters: n
   *   -[1]..[n]: Terms of sort Integer, Real; [1] < ... < [n]
   * Create with:
   *   mkTerm(Kind kind, Term child1, Term child2)
   *   mkTerm(Kind kind, Term child1, Term child2, Term child3)
   *   mkTerm(Kind kind, const std::vector<Term>& children)
   */
  LT,
  /**
   * Less than or equal, chainable.
   * Parameters: n > 1
   *   -[1]..[n]: Terms of sort Integer, Real; [1] <= ... <= [n]
   * Create with:
   *   mkTerm(Kind kind, Term child1, Term child2)
   *   mkTerm(Kind kind, const std::vector<Term>& children)
   */
  LEQ,
  /**
   * Greater than, chainable.
   * Parameters: n > 1
   *   -[1]..[n]: Terms of sort Integer, Real, [1] > ... > [n]
   * Create with:
   *   mkTerm(Kind kind, Term child1, Term child2)
   *   mkTerm(Kind kind, Term child1, Term child2, Term child3)
   *   mkTerm(Kind kind, const std::vector<Term>& children)
   */
  GT,
  /**
   * Greater than or equal, chainable.
   * Parameters: n > 1
   *   -[1]..[n]: Terms of sort Integer, Real; [1] >= ... >= [n]
   * Create with:
   *   mkTerm(Kind kind, Term child1, Term child2)
   *   mkTerm(Kind kind, Term child1, Term child2, Term child3)
   *   mkTerm(Kind kind, const std::vector<Term>& children)
   */
  GEQ,
  /**
   * Is-integer predicate.
   * Parameters: 1
   *   -[1]: Term of sort Integer, Real
   * Create with:
   *   mkTerm(Kind kind, Term child)
   */
  IS_INTEGER,
  /**
   * Convert Term to Integer by the floor function.
   * Parameters: 1
   *   -[1]: Term of sort Integer, Real
   * Create with:
   *   mkTerm(Kind kind, Term child)
   */
  TO_INTEGER,
  /**
   * Convert Term to Real.
   * Parameters: 1
   *   -[1]: Term of sort Integer, Real
   * This is a no-op in CVC4, as Integer is a subtype of Real.
   */
  TO_REAL,
  /**
   * Pi constant.
   * Create with:
   *   mkPi()
   *   mkTerm(Kind kind)
   */
  PI,

  /* BV -------------------------------------------------------------------- */

  /**
   * Fixed-size bit-vector constant.
   * Parameters:
   *   See mkBitVector().
   * Create with:
   *   mkBitVector(uint32_t size, uint64_t val)
   *   mkBitVector(const char* s, uint32_t base = 2)
   *   mkBitVector(std::string& s, uint32_t base = 2)
   */
  CONST_BITVECTOR,
  /**
   * Concatenation of two or more bit-vectors.
   * Parameters: n > 1
   *   -[1]..[n]: Terms of bit-vector sort
   * Create with:
   *   mkTerm(Kind kind, Term child1, Term child2)
   *   mkTerm(Kind kind, Term child1, Term child2, Term child3)
   *   mkTerm(Kind kind, const std::vector<Term>& children)
   */
  BITVECTOR_CONCAT,
  /**
   * Bit-wise and.
   * Parameters: n > 1
   *   -[1]..[n]: Terms of bit-vector sort (sorts must match)
   * Create with:
   *   mkTerm(Kind kind, Term child1, Term child2)
   *   mkTerm(Kind kind, Term child1, Term child2, Term child3)
   *   mkTerm(Kind kind, const std::vector<Term>& children)
   */
  BITVECTOR_AND,
  /**
   * Bit-wise or.
   * Parameters: n > 1
   *   -[1]..[n]: Terms of bit-vector sort (sorts must match)
   * Create with:
   *   mkTerm(Kind kind, Term child1, Term child2)
   *   mkTerm(Kind kind, Term child1, Term child2, Term child3)
   *   mkTerm(Kind kind, const std::vector<Term>& children)
   */
  BITVECTOR_OR,
  /**
   * Bit-wise xor.
   * Parameters: n > 1
   *   -[1]..[n]: Terms of bit-vector sort (sorts must match)
   * Create with:
   *   mkTerm(Kind kind, Term child1, Term child2)
   *   mkTerm(Kind kind, Term child1, Term child2, Term child3)
   *   mkTerm(Kind kind, const std::vector<Term>& children)
   */
  BITVECTOR_XOR,
  /**
   * Bit-wise negation.
   * Parameters: 1
   *   -[1]: Term of bit-vector sort
   * Create with:
   *   mkTerm(Kind kind, Term child)
   */
  BITVECTOR_NOT,
  /**
   * Bit-wise nand.
   * Parameters: 2
   *   -[1]..[2]: Terms of bit-vector sort (sorts must match)
   * Create with:
   *   mkTerm(Kind kind, Term child1, Term child2)
   *   mkTerm(Kind kind, const std::vector<Term>& children)
   */
  BITVECTOR_NAND,
  /**
   * Bit-wise nor.
   * Parameters: 2
   *   -[1]..[2]: Terms of bit-vector sort (sorts must match)
   * Create with:
   *   mkTerm(Kind kind, Term child1, Term child2)
   *   mkTerm(Kind kind, const std::vector<Term>& children)
   */
  BITVECTOR_NOR,
  /**
   * Bit-wise xnor, left associative.
   * Parameters: n > 1
   *   -[1]..[n]: Terms of bit-vector sort (sorts must match)
   * Create with:
   *   mkTerm(Kind kind, Term child1, Term child2)
   *   mkTerm(Kind kind, const std::vector<Term>& children)
   */
  BITVECTOR_XNOR,
  /**
   * Equality comparison (returns bit-vector of size 1).
   * Parameters: 2
   *   -[1]..[2]: Terms of bit-vector sort (sorts must match)
   * Create with:
   *   mkTerm(Kind kind, Term child1, Term child2)
   *   mkTerm(Kind kind, Term child1, Term child2, Term child3)
   *   mkTerm(Kind kind, const std::vector<Term>& children)
   */
  BITVECTOR_COMP,
  /**
   * Multiplication of two or more bit-vectors.
   * Parameters: n > 1
   *   -[1]..[n]: Terms of bit-vector sort (sorts must match)
   * Create with:
   *   mkTerm(Kind kind, Term child1, Term child2)
   *   mkTerm(Kind kind, Term child1, Term child2, Term child3)
   *   mkTerm(Kind kind, const std::vector<Term>& children)
   */
  BITVECTOR_MULT,
  /**
   * Addition of two or more bit-vectors.
   * Parameters: n > 1
   *   -[1]..[n]: Terms of bit-vector sort (sorts must match)
   * Create with:
   *   mkTerm(Kind kind, Term child1, Term child2)
   *   mkTerm(Kind kind, Term child1, Term child2, Term child3)
   *   mkTerm(Kind kind, const std::vector<Term>& children)
   */
  BITVECTOR_PLUS,
  /**
   * Subtraction of two bit-vectors.
   * Parameters: 2
   *   -[1]..[2]: Terms of bit-vector sort (sorts must match)
   * Create with:
   *   mkTerm(Kind kind, Term child1, Term child2)
   *   mkTerm(Kind kind, const std::vector<Term>& children)
   */
  BITVECTOR_SUB,
  /**
   * Negation of a bit-vector (two's complement).
   * Parameters: 1
   *   -[1]: Term of bit-vector sort
   * Create with:
   *   mkTerm(Kind kind, Term child)
   */
  BITVECTOR_NEG,
  /**
   * Unsigned division of two bit-vectors, truncating towards 0.
   * Parameters: 2
   *   -[1]..[2]: Terms of bit-vector sort (sorts must match)
   * Create with:
   *   mkTerm(Kind kind, Term child1, Term child2)
   *   mkTerm(Kind kind, const std::vector<Term>& children)
   */
  BITVECTOR_UDIV,
  /**
   * Unsigned remainder from truncating division of two bit-vectors.
   * Parameters: 2
   *   -[1]..[2]: Terms of bit-vector sort (sorts must match)
   * Create with:
   *   mkTerm(Kind kind, Term child1, Term child2)
   *   mkTerm(Kind kind, const std::vector<Term>& children)
   */
  BITVECTOR_UREM,
  /**
   * Two's complement signed division of two bit-vectors.
   * Parameters: 2
   *   -[1]..[2]: Terms of bit-vector sort (sorts must match)
   * Create with:
   *   mkTerm(Kind kind, Term child1, Term child2)
   *   mkTerm(Kind kind, const std::vector<Term>& children)
   */
  BITVECTOR_SDIV,
  /**
   * Two's complement signed remainder of two bit-vectors
   * (sign follows dividend).
   * Parameters: 2
   *   -[1]..[2]: Terms of bit-vector sort (sorts must match)
   * Create with:
   *   mkTerm(Kind kind, Term child1, Term child2)
   *   mkTerm(Kind kind, const std::vector<Term>& children)
   */
  BITVECTOR_SREM,
  /**
   * Two's complement signed remainder
   * (sign follows divisor).
   * Parameters: 2
   *   -[1]..[2]: Terms of bit-vector sort (sorts must match)
   * Create with:
   *   mkTerm(Kind kind, Term child1, Term child2)
   *   mkTerm(Kind kind, const std::vector<Term>& children)
   */
  BITVECTOR_SMOD,
  /**
   * Bit-vector shift left.
   * The two bit-vector parameters must have same width.
   * Parameters: 2
   *   -[1]..[2]: Terms of bit-vector sort (sorts must match)
   * Create with:
   *   mkTerm(Kind kind, Term child1, Term child2)
   *   mkTerm(Kind kind, const std::vector<Term>& children)
   */
  BITVECTOR_SHL,
  /**
   * Bit-vector logical shift right.
   * The two bit-vector parameters must have same width.
   * Parameters: 2
   *   -[1]..[2]: Terms of bit-vector sort (sorts must match)
   * Create with:
   *   mkTerm(Kind kind, Term child1, Term child2)
   *   mkTerm(Kind kind, const std::vector<Term>& children)
   */
  BITVECTOR_LSHR,
  /**
   * Bit-vector arithmetic shift right.
   * The two bit-vector parameters must have same width.
   * Parameters: 2
   *   -[1]..[2]: Terms of bit-vector sort (sorts must match)
   * Create with:
   *   mkTerm(Kind kind, Term child1, Term child2)
   *   mkTerm(Kind kind, const std::vector<Term>& children)
   */
  BITVECTOR_ASHR,
  /**
   * Bit-vector unsigned less than.
   * The two bit-vector parameters must have same width.
   * Parameters: 2
   *   -[1]..[2]: Terms of bit-vector sort (sorts must match)
   * Create with:
   *   mkTerm(Kind kind, Term child1, Term child2)
   *   mkTerm(Kind kind, const std::vector<Term>& children)
   */
  BITVECTOR_ULT,
  /**
   * Bit-vector unsigned less than or equal.
   * The two bit-vector parameters must have same width.
   * Parameters: 2
   *   -[1]..[2]: Terms of bit-vector sort (sorts must match)
   * Create with:
   *   mkTerm(Kind kind, Term child1, Term child2)
   *   mkTerm(Kind kind, const std::vector<Term>& children)
   */
  BITVECTOR_ULE,
  /**
   * Bit-vector unsigned greater than.
   * The two bit-vector parameters must have same width.
   * Parameters: 2
   *   -[1]..[2]: Terms of bit-vector sort (sorts must match)
   * Create with:
   *   mkTerm(Kind kind, Term child1, Term child2)
   *   mkTerm(Kind kind, const std::vector<Term>& children)
   */
  BITVECTOR_UGT,
  /**
   * Bit-vector unsigned greater than or equal.
   * The two bit-vector parameters must have same width.
   * Parameters: 2
   * Create with:
   *   mkTerm(Kind kind, Term child1, Term child2)
   *   mkTerm(Kind kind, const std::vector<Term>& children)
   */
  BITVECTOR_UGE,
  /* Bit-vector signed less than.
   * The two bit-vector parameters must have same width.
   * Parameters: 2
   * Create with:
   *   mkTerm(Kind kind, Term child1, Term child2)
   *   mkTerm(Kind kind, const std::vector<Term>& children)
   */
  BITVECTOR_SLT,
  /**
   * Bit-vector signed less than or equal.
   * The two bit-vector parameters must have same width.
   * Parameters: 2
   *   -[1]..[2]: Terms of bit-vector sort (sorts must match)
   * Create with:
   *   mkTerm(Kind kind, Term child1, Term child2)
   *   mkTerm(Kind kind, const std::vector<Term>& children)
   */
  BITVECTOR_SLE,
  /**
   * Bit-vector signed greater than.
   * The two bit-vector parameters must have same width.
   * Parameters: 2
   *   -[1]..[2]: Terms of bit-vector sort (sorts must match)
   * Create with:
   *   mkTerm(Kind kind, Term child1, Term child2)
   *   mkTerm(Kind kind, const std::vector<Term>& children)
   */
  BITVECTOR_SGT,
  /**
   * Bit-vector signed greater than or equal.
   * The two bit-vector parameters must have same width.
   * Parameters: 2
   *   -[1]..[2]: Terms of bit-vector sort (sorts must match)
   * Create with:
   *   mkTerm(Kind kind, Term child1, Term child2)
   *   mkTerm(Kind kind, const std::vector<Term>& children)
   */
  BITVECTOR_SGE,
  /**
   * Bit-vector unsigned less than, returns bit-vector of size 1.
   * Parameters: 2
   *   -[1]..[2]: Terms of bit-vector sort (sorts must match)
   * Create with:
   *   mkTerm(Kind kind, Term child1, Term child2)
   *   mkTerm(Kind kind, const std::vector<Term>& children)
   */
  BITVECTOR_ULTBV,
  /**
   * Bit-vector signed less than. returns bit-vector of size 1.
   * Parameters: 2
   *   -[1]..[2]: Terms of bit-vector sort (sorts must match)
   * Create with:
   *   mkTerm(Kind kind, Term child1, Term child2)
   *   mkTerm(Kind kind, const std::vector<Term>& children)
   */
  BITVECTOR_SLTBV,
  /**
   * Same semantics as regular ITE, but condition is bit-vector of size 1.
   * Parameters: 3
   *   -[1]: Term of bit-vector sort of size 1, representing the condition
   *   -[2]: Term reprsenting the 'then' branch
   *   -[3]: Term representing the 'else' branch
   * 'then' and 'else' term must have same base sort.
   * Create with:
   *   mkTerm(Kind kind, Term child1, Term child2, Term child3)
   *   mkTerm(Kind kind, const std::vector<Term>& children)
   */
  BITVECTOR_ITE,
  /**
   * Bit-vector redor.
   * Parameters: 1
   *   -[1]: Term of bit-vector sort
   * Create with:
   *   mkTerm(Kind kind, Term child)
   */
  BITVECTOR_REDOR,
  /**
   * Bit-vector redand.
   * Parameters: 1
   *   -[1]: Term of bit-vector sort
   * Create with:
   *   mkTerm(Kind kind, Term child)
   */
  BITVECTOR_REDAND,
#if 0
  /* formula to be treated as a bv atom via eager bit-blasting
   * (internal-only symbol) */
  BITVECTOR_EAGER_ATOM,
  /* term to be treated as a variable. used for eager bit-blasting Ackermann
   * expansion of bvudiv (internal-only symbol) */
  BITVECTOR_ACKERMANIZE_UDIV,
  /* term to be treated as a variable. used for eager bit-blasting Ackermann
   * expansion of bvurem (internal-only symbol) */
  BITVECTOR_ACKERMANIZE_UREM,
#endif
  /**
   * Operator for bit-vector extract (from index 'high' to 'low').
   * Parameters: 2
   *   -[1]: The 'high' index
   *   -[2]: The 'low' index
   * Create with:
   *   mkOp(Kind kind, uint32_t param, uint32_t param)
   *
   * Apply bit-vector extract.
   * Parameters: 2
   *   -[1]: Op of kind BITVECTOR_EXTRACT
   *   -[2]: Term of bit-vector sort
   * Create with:
   *   mkTerm(Op op, Term child)
   *   mkTerm(Op op, const std::vector<Term>& children)
   */
  BITVECTOR_EXTRACT,
  /**
   * Operator for bit-vector repeat.
   * Parameter 1:
   *   -[1]: Number of times to repeat a given bit-vector
   * Create with:
   *   mkOp(Kind kind, uint32_t param).
   *
   * Apply bit-vector repeat.
   * Parameters: 2
   *   -[1]: Op of kind BITVECTOR_REPEAT
   *   -[2]: Term of bit-vector sort
   * Create with:
   *   mkTerm(Op op, Term child)
   *   mkTerm(Op op, const std::vector<Term>& children)
   */
  BITVECTOR_REPEAT,
  /**
   * Operator for bit-vector zero-extend.
   * Parameter 1:
   *   -[1]: Number of bits by which a given bit-vector is to be extended
   * Create with:
   *   mkOp(Kind kind, uint32_t param).
   *
   * Apply bit-vector zero-extend.
   * Parameters: 2
   *   -[1]: Op of kind BITVECTOR_ZERO_EXTEND
   *   -[2]: Term of bit-vector sort
   * Create with:
   *   mkTerm(Op op, Term child)
   *   mkTerm(Op op, const std::vector<Term>& children)
   */
  BITVECTOR_ZERO_EXTEND,
  /**
   * Operator for bit-vector sign-extend.
   * Parameter 1:
   *   -[1]: Number of bits by which a given bit-vector is to be extended
   * Create with:
   *   mkOp(Kind kind, uint32_t param).
   *
   * Apply bit-vector sign-extend.
   * Parameters: 2
   *   -[1]: Op of kind BITVECTOR_SIGN_EXTEND
   *   -[2]: Term of bit-vector sort
   * Create with:
   *   mkTerm(Op op, Term child)
   *   mkTerm(Op op, const std::vector<Term>& children)
   */
  BITVECTOR_SIGN_EXTEND,
  /**
   * Operator for bit-vector rotate left.
   * Parameter 1:
   *   -[1]: Number of bits by which a given bit-vector is to be rotated
   * Create with:
   *   mkOp(Kind kind, uint32_t param).
   *
   * Apply bit-vector rotate left.
   * Parameters: 2
   *   -[1]: Op of kind BITVECTOR_ROTATE_LEFT
   *   -[2]: Term of bit-vector sort
   * Create with:
   *   mkTerm(Op op, Term child)
   *   mkTerm(Op op, const std::vector<Term>& children)
   */
  BITVECTOR_ROTATE_LEFT,
  /**
   * Operator for bit-vector rotate right.
   * Parameter 1:
   *   -[1]: Number of bits by which a given bit-vector is to be rotated
   * Create with:
   *   mkOp(Kind kind, uint32_t param).
   *
   * Apply bit-vector rotate right.
   * Parameters: 2
   *   -[1]: Op of kind BITVECTOR_ROTATE_RIGHT
   *   -[2]: Term of bit-vector sort
   * Create with:
   *   mkTerm(Op op, Term child)
   *   mkTerm(Op op, const std::vector<Term>& children)
   */
  BITVECTOR_ROTATE_RIGHT,
#if 0
  /* bit-vector boolean bit extract. */
  BITVECTOR_BITOF,
#endif
  /**
   * Operator for the conversion from Integer to bit-vector.
   * Parameter: 1
   *   -[1]: Size of the bit-vector to convert to
   * Create with:
   *   mkOp(Kind kind, uint32_t param).
   *
   * Apply integer conversion to bit-vector.
   * Parameters: 2
   *   -[1]: Op of kind INT_TO_BITVECTOR
   *   -[2]: Integer term
   * Create with:
   *   mkTerm(Op op, Term child)
   *   mkTerm(Op op, const std::vector<Term>& children)
   */
  INT_TO_BITVECTOR,
  /**
   * Bit-vector conversion to (nonnegative) integer.
   * Parameter: 1
   *   -[1]: Term of bit-vector sort
   * Create with:
   *   mkTerm(Kind kind, Term child)
   */
  BITVECTOR_TO_NAT,

  /* FP -------------------------------------------------------------------- */

  /**
   * Floating-point constant, constructed from a double or string.
   * Parameters: 3
   *   -[1]: Size of the exponent
   *   -[2]: Size of the significand
   *   -[3]: Value of the floating-point constant as a bit-vector term
   * Create with:
   *   mkFloatingPoint(uint32_t sig, uint32_t exp, Term val)
   */
  CONST_FLOATINGPOINT,
  /**
   * Floating-point rounding mode term.
   * Create with:
   *   mkRoundingMode(RoundingMode rm)
   */
  CONST_ROUNDINGMODE,
  /**
   * Create floating-point literal from bit-vector triple.
   * Parameters: 3
   *   -[1]: Sign bit as a bit-vector term
   *   -[2]: Exponent bits as a bit-vector term
   *   -[3]: Significand bits as a bit-vector term (without hidden bit)
   * Create with:
   *   mkTerm(Kind kind, Term child1, Term child2, Term child3)
   *   mkTerm(Kind kind, const std::vector<Term>& children)
   */
  FLOATINGPOINT_FP,
  /**
   * Floating-point equality.
   * Parameters: 2
   *   -[1]..[2]: Terms of floating point sort
   * Create with:
   *   mkTerm(Kind kind, Term child1, Term child2)
   *   mkTerm(Kind kind, const std::vector<Term>& children)
   */
  FLOATINGPOINT_EQ,
  /**
   * Floating-point absolute value.
   * Parameters: 1
   *   -[1]: Term of floating point sort
   * Create with:
   *   mkTerm(Kind kind, Term child)
   */
  FLOATINGPOINT_ABS,
  /**
   * Floating-point negation.
   * Parameters: 1
   *   -[1]: Term of floating point sort
   * Create with:
   *   mkTerm(Kind kind, Term child)
   */
  FLOATINGPOINT_NEG,
  /**
   * Floating-point addition.
   * Parameters: 3
   *   -[1]: CONST_ROUNDINGMODE
   *   -[2]: Term of sort FloatingPoint
   *   -[3]: Term of sort FloatingPoint
   * Create with:
   *   mkTerm(Kind kind, Term child1, Term child2, child3)
   *   mkTerm(Kind kind, const std::vector<Term>& children)
   */
  FLOATINGPOINT_PLUS,
  /**
   * Floating-point sutraction.
   * Parameters: 3
   *   -[1]: CONST_ROUNDINGMODE
   *   -[2]: Term of sort FloatingPoint
   *   -[3]: Term of sort FloatingPoint
   * Create with:
   *   mkTerm(Kind kind, Term child1, Term child2, Term child3)
   *   mkTerm(Kind kind, const std::vector<Term>& children)
   */
  FLOATINGPOINT_SUB,
  /**
   * Floating-point multiply.
   * Parameters: 3
   *   -[1]: CONST_ROUNDINGMODE
   *   -[2]: Term of sort FloatingPoint
   *   -[3]: Term of sort FloatingPoint
   * Create with:
   *   mkTerm(Kind kind, Term child1, Term child2, Term child3)
   *   mkTerm(Kind kind, const std::vector<Term>& children)
   */
  FLOATINGPOINT_MULT,
  /**
   * Floating-point division.
   * Parameters: 3
   *   -[1]: CONST_ROUNDINGMODE
   *   -[2]: Term of sort FloatingPoint
   *   -[3]: Term of sort FloatingPoint
   * Create with:
   *   mkTerm(Kind kind, Term child1, Term child2, Term child3)
   *   mkTerm(Kind kind, const std::vector<Term>& children)
   */
  FLOATINGPOINT_DIV,
  /**
   * Floating-point fused multiply and add.
   * Parameters: 4
   *   -[1]: CONST_ROUNDINGMODE
   *   -[2]: Term of sort FloatingPoint
   *   -[3]: Term of sort FloatingPoint
   *   -[4]: Term of sort FloatingPoint
   * Create with:
   *   mkTerm(Kind kind, const std::vector<Term>& children)
   */
  FLOATINGPOINT_FMA,
  /**
   * Floating-point square root.
   * Parameters: 2
   *   -[1]: CONST_ROUNDINGMODE
   *   -[2]: Term of sort FloatingPoint
   * Create with:
   *   mkTerm(Kind kind, Term child1, Term child2)
   *   mkTerm(Kind kind, const std::vector<Term>& children)
   */
  FLOATINGPOINT_SQRT,
  /**
   * Floating-point remainder.
   * Parameters: 2
   *   -[1]..[2]: Terms of floating point sort
   * Create with:
   *   mkTerm(Kind kind, Term child1, Term child2)
   *   mkTerm(Kind kind, const std::vector<Term>& children)
   */
  FLOATINGPOINT_REM,
  /**
   * Floating-point round to integral.
   * Parameters: 2
   *   -[1]..[2]: Terms of floating point sort
   * Create with:
   *   mkTerm(Kind kind, Term child1, Term child2)
   *   mkTerm(Kind kind, const std::vector<Term>& children)
   */
  FLOATINGPOINT_RTI,
  /**
   * Floating-point minimum.
   * Parameters: 2
   *   -[1]..[2]: Terms of floating point sort
   * Create with:
   *   mkTerm(Kind kind, Term child1, Term child2)
   *   mkTerm(Kind kind, const std::vector<Term>& children)
   */
  FLOATINGPOINT_MIN,
  /**
   * Floating-point maximum.
   * Parameters: 2
   *   -[1]..[2]: Terms of floating point sort
   * Create with:
   *   mkTerm(Kind kind, Term child1, Term child2)
   *   mkTerm(Kind kind, const std::vector<Term>& children)
   */
  FLOATINGPOINT_MAX,
  /**
   * Floating-point less than or equal.
   * Parameters: 2
   *   -[1]..[2]: Terms of floating point sort
   * Create with:
   *   mkTerm(Kind kind, Term child1, Term child2)
   *   mkTerm(Kind kind, const std::vector<Term>& children)
   */
  FLOATINGPOINT_LEQ,
  /**
   * Floating-point less than.
   * Parameters: 2
   *   -[1]..[2]: Terms of floating point sort
   * Create with:
   *   mkTerm(Kind kind, Term child1, Term child2)
   *   mkTerm(Kind kind, const std::vector<Term>& children)
   */
  FLOATINGPOINT_LT,
  /**
   * Floating-point greater than or equal.
   * Parameters: 2
   *   -[1]..[2]: Terms of floating point sort
   * Create with:
   *   mkTerm(Kind kind, Term child1, Term child2)
   *   mkTerm(Kind kind, const std::vector<Term>& children)
   */
  FLOATINGPOINT_GEQ,
  /**
   * Floating-point greater than.
   * Parameters: 2
   * Create with:
   *   mkTerm(Kind kind, Term child1, Term child2)
   *   mkTerm(Kind kind, const std::vector<Term>& children)
   */
  FLOATINGPOINT_GT,
  /**
   * Floating-point is normal.
   * Parameters: 1
   *   -[1]: Term of floating point sort
   * Create with:
   *   mkTerm(Kind kind, Term child)
   */
  FLOATINGPOINT_ISN,
  /**
   * Floating-point is sub-normal.
   * Parameters: 1
   *   -[1]: Term of floating point sort
   * Create with:
   *   mkTerm(Kind kind, Term child)
   */
  FLOATINGPOINT_ISSN,
  /**
   * Floating-point is zero.
   * Parameters: 1
   *   -[1]: Term of floating point sort
   * Create with:
   *   mkTerm(Kind kind, Term child)
   */
  FLOATINGPOINT_ISZ,
  /**
   * Floating-point is infinite.
   * Parameters: 1
   *   -[1]: Term of floating point sort
   * Create with:
   *   mkTerm(Kind kind, Term child)
   */
  FLOATINGPOINT_ISINF,
  /**
   * Floating-point is NaN.
   * Parameters: 1
   *   -[1]: Term of floating point sort
   * Create with:
   *   mkTerm(Kind kind, Term child)
   */
  FLOATINGPOINT_ISNAN,
  /**
   * Floating-point is negative.
   * Parameters: 1
   *   -[1]: Term of floating point sort
   * Create with:
   *   mkTerm(Kind kind, Term child)
   */
  FLOATINGPOINT_ISNEG,
  /**
   * Floating-point is positive.
   * Parameters: 1
   *   -[1]: Term of floating point sort
   * Create with:
   *   mkTerm(Kind kind, Term child)
   */
  FLOATINGPOINT_ISPOS,
  /**
   * Operator for to_fp from bit vector.
   * Parameters: 2
   *   -[1]: Exponent size
   *   -[2]: Significand size
   * Create with:
   *   mkOp(Kind kind, uint32_t param1, uint32_t param2)
   *
   * Conversion from an IEEE-754 bit vector to floating-point.
   * Parameters: 2
   *   -[1]: Op of kind FLOATINGPOINT_TO_FP_IEEE_BITVECTOR
   *   -[2]: Term of sort FloatingPoint
   * Create with:
   *   mkTerm(Op op, Term child)
   *   mkTerm(Op op, const std::vector<Term>& children)
   */
  FLOATINGPOINT_TO_FP_IEEE_BITVECTOR,
  /**
   * Operator for to_fp from floating point.
   * Parameters: 2
   *   -[1]: Exponent size
   *   -[2]: Significand size
   * Create with:
   *   mkOp(Kind kind, uint32_t param1, uint32_t param2)
   *
   * Conversion between floating-point sorts.
   * Parameters: 2
   *   -[1]: Op of kind FLOATINGPOINT_TO_FP_FLOATINGPOINT
   *   -[2]: Term of sort FloatingPoint
   * Create with:
   *   mkTerm(Op op, Term child)
   *   mkTerm(Op op, const std::vector<Term>& children)
   */
  FLOATINGPOINT_TO_FP_FLOATINGPOINT,
  /**
   * Operator for to_fp from real.
   * Parameters: 2
   *   -[1]: Exponent size
   *   -[2]: Significand size
   * Create with:
   *   mkOp(Kind kind, uint32_t param1, uint32_t param2)
   *
   * Conversion from a real to floating-point.
   * Parameters: 2
   *   -[1]: Op of kind FLOATINGPOINT_TO_FP_REAL
   *   -[2]: Term of sort FloatingPoint
   * Create with:
   *   mkTerm(Op op, Term child)
   *   mkTerm(Op op, const std::vector<Term>& children)
   */
  FLOATINGPOINT_TO_FP_REAL,
  /*
   * Operator for to_fp from signed bit vector.
   * Parameters: 2
   *   -[1]: Exponent size
   *   -[2]: Significand size
   * Create with:
   *   mkOp(Kind kind, uint32_t param1, uint32_t param2)
   *
   * Conversion from a signed bit vector to floating-point.
   * Parameters: 2
   *   -[1]: Op of kind FLOATINGPOINT_TO_FP_SIGNED_BITVECTOR
   *   -[2]: Term of sort FloatingPoint
   * Create with:
   *   mkTerm(Op op, Term child)
   *   mkTerm(Op op, const std::vector<Term>& children)
   */
  FLOATINGPOINT_TO_FP_SIGNED_BITVECTOR,
  /**
   * Operator for to_fp from unsigned bit vector.
   * Parameters: 2
   *   -[1]: Exponent size
   *   -[2]: Significand size
   * Create with:
   *   mkOp(Kind kind, uint32_t param1, uint32_t param2)
   *
   * Converting an unsigned bit vector to floating-point.
   * Parameters: 2
   *   -[1]: Op of kind FLOATINGPOINT_TO_FP_UNSIGNED_BITVECTOR
   *   -[2]: Term of sort FloatingPoint
   * Create with:
   *   mkTerm(Op op, Term child)
   *   mkTerm(Op op, const std::vector<Term>& children)
   */
  FLOATINGPOINT_TO_FP_UNSIGNED_BITVECTOR,
  /**
   * Operator for a generic to_fp.
   * Parameters: 2
   *   -[1]: exponent size
   *   -[2]: Significand size
   * Create with:
   *   mkOp(Kind kind, uint32_t param1, uint32_t param2)
   *
   * Generic conversion to floating-point, used in parsing only.
   * Parameters: 2
   *   -[1]: Op of kind FLOATINGPOINT_TO_FP_GENERIC
   *   -[2]: Term of sort FloatingPoint
   * Create with:
   *   mkTerm(Op op, Term child)
   *   mkTerm(Op op, const std::vector<Term>& children)
   */
  FLOATINGPOINT_TO_FP_GENERIC,
  /**
   * Operator for to_ubv.
   * Parameters: 1
   *   -[1]: Size of the bit-vector to convert to
   * Create with:
   *   mkOp(Kind kind, uint32_t param)
   *
   * Conversion from a floating-point value to an unsigned bit vector.
   * Parameters: 2
   *   -[1]: Op of kind FLOATINGPOINT_TO_FP_TO_UBV
   *   -[2]: Term of sort FloatingPoint
   * Create with:
   *   mkTerm(Op op, Term child)
   *   mkTerm(Op op, const std::vector<Term>& children)
   */
  FLOATINGPOINT_TO_UBV,
  /**
   * Operator for to_sbv.
   * Parameters: 1
   *   -[1]: Size of the bit-vector to convert to
   * Create with:
   *   mkOp(Kind kind, uint32_t param)
   *
   * Conversion from a floating-point value to a signed bit vector.
   * Parameters: 2
   *   -[1]: Op of kind FLOATINGPOINT_TO_FP_TO_SBV
   *   -[2]: Term of sort FloatingPoint
   * Create with:
   *   mkTerm(Op op, Term child)
   *   mkTerm(Op op, const std::vector<Term>& children)
   */
  FLOATINGPOINT_TO_SBV,
  /**
   * Floating-point to real.
   * Parameters: 1
   *   -[1]: Term of sort FloatingPoint
   * Create with:
   *   mkTerm(Kind kind, Term child)
   */
  FLOATINGPOINT_TO_REAL,

  /* Arrays ---------------------------------------------------------------- */

  /**
   * Aarray select.
   * Parameters: 2
   *   -[1]: Term of array sort
   *   -[2]: Selection index
   * Create with:
   *   mkTerm(Op op, Term child1, Term child2)
   *   mkTerm(Op op, const std::vector<Term>& children)
   */
  SELECT,
  /**
   * Array store.
   * Parameters: 3
   *   -[1]: Term of array sort
   *   -[2]: Store index
   *   -[3]: Term to store at the index
   * Create with:
   *   mkTerm(Op op, Term child1, Term child2, Term child3)
   *   mkTerm(Op op, const std::vector<Term>& children)
   */
  STORE,
  /**
   * Constant array.
   * Parameters: 2
   *   -[1]: Array sort
   *   -[2]: Term representing a constant
   * Create with:
   *   mkTerm(Op op, Term child1, Term child2)
   *   mkTerm(Op op, const std::vector<Term>& children)
   *
   * Note: We currently support the creation of constant arrays, but under some
   * conditions when there is a chain of equalities connecting two constant
   * arrays, the solver doesn't know what to do and aborts (Issue #1667).
   */
  STORE_ALL,
#if 0
  /* array table function (internal-only symbol) */
  ARR_TABLE_FUN,
  /* array lambda (internal-only symbol) */
  ARRAY_LAMBDA,
  /* partial array select, for internal use only */
  PARTIAL_SELECT_0,
  /* partial array select, for internal use only */
  PARTIAL_SELECT_1,
#endif

  /* Datatypes ------------------------------------------------------------- */

  /**
   * Constructor application.
   * Paramters: n > 0
   *   -[1]: Constructor (operator)
   *   -[2]..[n]: Parameters to the constructor
   * Create with:
   *   mkTerm(Kind kind, Op op)
   *   mkTerm(Kind kind, Op op, Term child)
   *   mkTerm(Kind kind, Op op, Term child1, Term child2)
   *   mkTerm(Kind kind, Op op, Term child1, Term child2, Term child3)
   *   mkTerm(Kind kind, Op op, const std::vector<Term>& children)
   */
  APPLY_CONSTRUCTOR,
  /**
   * Datatype selector application.
   * Parameters: 1
   *   -[1]: Selector (operator)
   *   -[2]: Datatype term (undefined if mis-applied)
   * Create with:
   *   mkTerm(Kind kind, Op op, Term child)
   */
  APPLY_SELECTOR,
  /**
   * Datatype tester application.
   * Parameters: 2
   *   -[1]: Tester term
   *   -[2]: Datatype term
   * Create with:
   *   mkTerm(Kind kind, Term child1, Term child2)
   *   mkTerm(Kind kind, const std::vector<Term>& children)
   */
  APPLY_TESTER,
#if 0
  /* Parametric datatype term.  */
  PARAMETRIC_DATATYPE,
  /* type ascription, for datatype constructor applications;
   * first parameter is an ASCRIPTION_TYPE, second is the datatype constructor
   * application being ascribed */
  APPLY_TYPE_ASCRIPTION,
#endif
  /**
   * Operator for a tuple update.
   * Parameters: 1
   *   -[1]: Index of the tuple to be updated
   * Create with:
   *   mkOp(Kind kind, uint32_t param)
   *
   * Apply tuple update.
   * Parameters: 3
   *   -[1]: Op of kind TUPLE_UPDATE (which references an index)
   *   -[2]: Tuple
   *   -[3]: Element to store in the tuple at the given index
   * Create with:
   *   mkTerm(Op op, Term child1, Term child2)
   *   mkTerm(Op op, const std::vector<Term>& children)
   */
  TUPLE_UPDATE,
  /**
   * Operator for a record update.
   * Parameters: 1
   *   -[1]: Name of the field to be updated
   * Create with:
   *   mkOp(Kind kind, const std::string& param)
   *
   * Record update.
   * Parameters: 3
   *   -[1]: Op of kind RECORD_UPDATE (which references a field)
   *   -[2]: Record term to update
   *   -[3]: Element to store in the record in the given field
   * Create with:
   *   mkTerm(Op op, Term child1, Term child2)
   *   mkTerm(Op op,, const std::vector<Term>& children)
   */
  RECORD_UPDATE,
  /* Match expressions.
   * For example, the smt2 syntax match term
   *   (match l (((cons h t) h) (nil 0)))
   * is represented by the AST
   * (MATCH l
   *   (MATCH_BIND_CASE (BOUND_VAR_LIST h t) (cons h t) h)
   *   (MATCH_CASE nil 0))
   * The type of the last argument of each case term could be equal.
   * Parameters: n > 1
   *   -[1]..[n]: Terms of kind MATCH_CASE or MATCH_BIND_CASE
   * Create with:
   *   mkTerm(Kind kind, Term child1, Term child2)
   *   mkTerm(Kind kind, Term child1, Term child2, Term child3)
   *   mkTerm(Kind kind, const std::vector<Term>& children)
   *
   */
  MATCH,
  /* Match case
   * A (constant) case expression to be used within a match expression.
   * Parameters: 2
   *   -[1] Term denoting the pattern expression
   *   -[2] Term denoting the return value
   * Create with:
   *   mkTerm(Kind kind, Term child1, Term child2)
   *   mkTerm(Kind kind, const std::vector<Term>& children)
   */
  MATCH_CASE,
  /* Match bind case
   * A (non-constant) case expression to be used within a match expression.
   * Parameters: 3
   *   -[1] a BOUND_VAR_LIST Term containing the free variables of the case
   *   -[2] Term denoting the pattern expression
   *   -[3] Term denoting the return value
   * Create with:
   *   mkTerm(Kind kind, Term child1, Term child2, Term child3)
   *   mkTerm(Kind kind, const std::vector<Term>& children)
   */
  MATCH_BIND_CASE,
  /*
   * Datatypes size
   * An operator mapping datatypes to an integer denoting the number of
   * non-nullary applications of constructors they contain.
   * Parameters: 1
   *   -[1]: Datatype term
   * Create with:
   *   mkTerm(Kind kind, Term child1)
   *   mkTerm(Kind kind, const std::vector<Term>& children)
   */
  DT_SIZE,
#if 0
  /* datatypes height bound */
  DT_HEIGHT_BOUND,
  /* datatypes height bound */
  DT_SIZE_BOUND,
  /* datatypes sygus bound */
  DT_SYGUS_BOUND,
  /* datatypes sygus term order */
  DT_SYGUS_TERM_ORDER,
  /* datatypes sygus is constant */
  DT_SYGUS_IS_CONST,
#endif

  /* Separation Logic ------------------------------------------------------ */

  /**
   * Separation logic nil term.
   * Parameters: 0
   * Create with:
   *   mkSepNil(Sort sort)
   */
  SEP_NIL,
  /**
   * Separation logic empty heap.
   * Parameters: 2
   *   -[1]: Term of the same sort as the sort of the location of the heap
   *         that is constrained to be empty
   *   -[2]: Term of the same sort as the data sort of the heap that is
   *         that is constrained to be empty
   * Create with:
   *   mkTerm(Kind kind, Term child1, Term child2)
   *   mkTerm(Kind kind, const std::vector<Term>& children)
   */
  SEP_EMP,
  /**
   * Separation logic points-to relation.
   * Parameters: 2
   *   -[1]: Location of the points-to constraint
   *   -[2]: Data of the points-to constraint
   * Create with:
   *   mkTerm(Kind kind, Term child1, Term child2)
   *   mkTerm(Kind kind, const std::vector<Term>& children)
   */
  SEP_PTO,
  /**
   * Separation logic star.
   * Parameters: n >= 2
   *   -[1]..[n]: Child constraints that hold in disjoint (separated) heaps
   * Create with:
   *   mkTerm(Kind kind, Term child1, Term child2)
   *   mkTerm(Kind kind, Term child1, Term child2, Term child3)
   *   mkTerm(Kind kind, const std::vector<Term>& children)
   */
  SEP_STAR,
  /**
   * Separation logic magic wand.
   * Parameters: 2
   *   -[1]: Antecendant of the magic wand constraint
   *   -[2]: Conclusion of the magic wand constraint, which is asserted to
   *         hold in all heaps that are disjoint extensions of the antecedent.
   * Create with:
   *   mkTerm(Kind kind, Term child1, Term child2)
   *   mkTerm(Kind kind, const std::vector<Term>& children)
   */
  SEP_WAND,
#if 0
  /* separation label (internal use only) */
  SEP_LABEL,
#endif

  /* Sets ------------------------------------------------------------------ */

  /**
   * Empty set constant.
   * Parameters: 1
   *   -[1]: Sort of the set elements
   * Create with:
   *   mkEmptySet(Sort sort)
   */
  EMPTYSET,
  /**
   * Set union.
   * Parameters: 2
   *   -[1]..[2]: Terms of set sort
   * Create with:
   *   mkTerm(Kind kind, Term child1, Term child2)
   *   mkTerm(Kind kind, const std::vector<Term>& children)
   */
  UNION,
  /**
   * Set intersection.
   * Parameters: 2
   *   -[1]..[2]: Terms of set sort
   * Create with:
   *   mkTerm(Kind kind, Term child1, Term child2)
   *   mkTerm(Kind kind, const std::vector<Term>& children)
   */
  INTERSECTION,
  /**
   * Set subtraction.
   * Parameters: 2
   *   -[1]..[2]: Terms of set sort
   * Create with:
   *   mkTerm(Kind kind, Term child1, Term child2)
   *   mkTerm(Kind kind, const std::vector<Term>& children)
   */
  SETMINUS,
  /**
   * Subset predicate.
   * Parameters: 2
   *   -[1]..[2]: Terms of set sort, [1] a subset of set [2]?
   * Create with:
   *   mkTerm(Kind kind, Term child1, Term child2)
   *   mkTerm(Kind kind, const std::vector<Term>& children)
   */
  SUBSET,
  /**
   * Set membership predicate.
   * Parameters: 2
   *   -[1]..[2]: Terms of set sort, [1] a member of set [2]?
   * Create with:
   *   mkTerm(Kind kind, Term child1, Term child2)
   *   mkTerm(Kind kind, const std::vector<Term>& children)
   */
  MEMBER,
  /**
   * The set of the single element given as a parameter.
   * Parameters: 1
   *   -[1]: Single element
   * Create with:
   *   mkTerm(Kind kind, Term child)
   */
  SINGLETON,
  /**
   * The set obtained by inserting elements;
   * Parameters: n > 0
   *   -[1]..[n-1]: Elements inserted into set [n]
   *   -[n]: Set Term
   * Create with:
   *   mkTerm(Kind kind, Term child)
   *   mkTerm(Kind kind, Term child1, Term child2)
   *   mkTerm(Kind kind, Term child1, Term child2, Term child3)
   *   mkTerm(Kind kind, const std::vector<Term>& children)
   */
  INSERT,
  /**
   * Set cardinality.
   * Parameters: 1
   *   -[1]: Set to determine the cardinality of
   * Create with:
   *   mkTerm(Kind kind, Term child)
   */
  CARD,
  /**
   * Set complement with respect to finite universe.
   * Parameters: 1
   *   -[1]: Set to complement
   * Create with:
   *   mkTerm(Kind kind, Term child)
   */
  COMPLEMENT,
  /**
   * Finite universe set.
   * All set variables must be interpreted as subsets of it.
   * Create with:
   *   mkUniverseSet(Sort sort)
   */
  UNIVERSE_SET,
  /**
   * Set join.
   * Parameters: 2
   *   -[1]..[2]: Terms of set sort
   * Create with:
   *   mkTerm(Kind kind, Term child1, Term child2)
   *   mkTerm(Kind kind, const std::vector<Term>& children)
   */
  JOIN,
  /**
   * Set cartesian product.
   * Parameters: 2
   *   -[1]..[2]: Terms of set sort
   * Create with:
   *   mkTerm(Kind kind, Term child1, Term child2)
   *   mkTerm(Kind kind, const std::vector<Term>& children)
   */
  PRODUCT,
  /**
   * Set transpose.
   * Parameters: 1
   *   -[1]: Term of set sort
   * Create with:
   *   mkTerm(Kind kind, Term child)
   */
  TRANSPOSE,
  /**
   * Set transitive closure.
   * Parameters: 1
   *   -[1]: Term of set sort
   * Create with:
   *   mkTerm(Kind kind, Term child)
   */
  TCLOSURE,
  /**
   * Set join image.
   * Parameters: 2
   *   -[1]..[2]: Terms of set sort
   * Create with:
   *   mkTerm(Kind kind, Term child1, Term child2)
   *   mkTerm(Kind kind, const std::vector<Term>& children)
   */
  JOIN_IMAGE,
  /**
   * Set identity.
   * Parameters: 1
   *   -[1]: Term of set sort
   * Create with:
   *   mkTerm(Kind kind, Term child)
   */
  IDEN,
  /**
   * Set comprehension
   * A set comprehension is specified by a bound variable list x1 ... xn,
   * a predicate P[x1...xn], and a term t[x1...xn]. A comprehension C with the
   * above form has members given by the following semantics:
   * forall y. ( exists x1...xn. P[x1...xn] ^ t[x1...xn] = y ) <=> (member y C)
   * where y ranges over the element type of the (set) type of the
   * comprehension. If t[x1..xn] is not provided, it is equivalent to y in the
   * above formula.
   * Parameters: 2 (3)
   *   -[1]: Term BOUND_VAR_LIST
   *   -[2]: Term denoting the predicate of the comprehension
   *   -[3]: (optional) a Term denoting the generator for the comprehension
   * Create with:
   *   mkTerm(Kind kind, Term child1, Term child2)
   *   mkTerm(Kind kind, Term child1, Term child2, Term child3)
   *   mkTerm(Kind kind, const std::vector<Term>& children)
   */
  COMPREHENSION,
  /**
   * Returns an element from a given set.
   * If a set A = {x}, then the term (choose A) is equivalent to the term x.
   * If the set is empty, then (choose A) is an arbitrary value.
   * If the set has cardinality > 1, then (choose A) will deterministically
   * return an element in A.
   * Parameters: 1
   *   -[1]: Term of set sort
   * Create with:
   *   mkTerm(Kind kind, Term child)
   */
  CHOOSE,

  /* Strings --------------------------------------------------------------- */

  /**
   * String concat.
   * Parameters: n > 1
   *   -[1]..[n]: Terms of String sort
   * Create with:
   *   mkTerm(Kind kind, Term child1, Term child2)
   *   mkTerm(Kind kind, Term child1, Term child2, Term child3)
   *   mkTerm(Kind kind, const std::vector<Term>& children)
   */
  STRING_CONCAT,
  /**
   * String membership.
   * Parameters: 2
   *   -[1]: Term of String sort
   *   -[2]: Term of RegExp sort
   * Create with:
   *   mkTerm(Kind kind, Term child1, Term child2)
   *   mkTerm(Kind kind, const std::vector<Term>& children)
   */
  STRING_IN_REGEXP,
  /**
   * String length.
   * Parameters: 1
   *   -[1]: Term of String sort
   * Create with:
   *   mkTerm(Kind kind, Term child)
   */
  STRING_LENGTH,
  /**
   * String substring.
   * Extracts a substring, starting at index i and of length l, from a string
   * s.  If the start index is negative, the start index is greater than the
   * length of the string, or the length is negative, the result is the empty
   * string.
   * Parameters: 3
   *   -[1]: Term of sort String
   *   -[2]: Term of sort Integer (index i)
   *   -[3]: Term of sort Integer (length l)
   * Create with:
   *   mkTerm(Kind kind, Term child1, Term child2, Term child3)
   *   mkTerm(Kind kind, const std::vector<Term>& children)
   */
  STRING_SUBSTR,
  /**
   * String character at.
   * Returns the character at index i from a string s. If the index is negative
   * or the index is greater than the length of the string, the result is the
   * empty string. Otherwise the result is a string of length 1.
   * Parameters: 2
   *   -[1]: Term of sort String (string s)
   *   -[2]: Term of sort Integer (index i)
   * Create with:
   *   mkTerm(Kind kind, Term child1, Term child2)
   *   mkTerm(Kind kind, const std::vector<Term>& children)
   */
  STRING_CHARAT,
  /**
   * String contains.
   * Checks whether a string s1 contains another string s2. If s2 is empty, the
   * result is always true.
   * Parameters: 2
   *   -[1]: Term of sort String (the string s1)
   *   -[2]: Term of sort String (the string s2)
   * Create with:
   *   mkTerm(Kind kind, Term child1, Term child2)
   *   mkTerm(Kind kind, const std::vector<Term>& children)
   */
  STRING_STRCTN,
  /**
   * String index-of.
   * Returns the index of a substring s2 in a string s1 starting at index i. If
   * the index is negative or greater than the length of string s1 or the
   * substring s2 does not appear in string s1 after index i, the result is -1.
   * Parameters: 3
   *   -[1]: Term of sort String (substring s1)
   *   -[2]: Term of sort String (substring s2)
   *   -[3]: Term of sort Integer (index i)
   * Create with:
   *   mkTerm(Kind kind, Term child1, Term child2, Term child3)
   *   mkTerm(Kind kind, const std::vector<Term>& children)
   */
  STRING_STRIDOF,
  /**
   * String replace.
   * Replaces a string s2 in a string s1 with string s3. If s2 does not appear
   * in s1, s1 is returned unmodified.
   * Parameters: 3
   *   -[1]: Term of sort String (string s1)
   *   -[2]: Term of sort String (string s2)
   *   -[3]: Term of sort String (string s3)
   * Create with:
   *   mkTerm(Kind kind, Term child1, Term child2, Term child3)
   *   mkTerm(Kind kind, const std::vector<Term>& children)
   */
  STRING_STRREPL,
  /**
   * String replace all.
   * Replaces all occurrences of a string s2 in a string s1 with string s3.
   * If s2 does not appear in s1, s1 is returned unmodified.
   * Parameters: 3
   *   -[1]: Term of sort String (string s1)
   *   -[2]: Term of sort String (string s2)
   *   -[3]: Term of sort String (string s3)
   * Create with:
   *   mkTerm(Kind kind, Term child1, Term child2, Term child3)
   *   mkTerm(Kind kind, const std::vector<Term>& children)
   */
  STRING_STRREPLALL,
  /**
   * String to lower case.
   * Parameters: 1
   *   -[1]: Term of String sort
   * Create with:
   *   mkTerm(Kind kind, Term child)
   */
  STRING_TOLOWER,
  /**
   * String to upper case.
   * Parameters: 1
   *   -[1]: Term of String sort
   * Create with:
   *   mkTerm(Kind kind, Term child)
   */
  STRING_TOUPPER,
  /**
   * String reverse.
   * Parameters: 1
   *   -[1]: Term of String sort
   * Create with:
   *   mkTerm(Kind kind, Term child)
   */
  STRING_REV,
  /**
   * String to code.
   * Returns the code point of a string if it has length one, or returns -1
   * otherwise.
   * Parameters: 1
   *   -[1]: Term of String sort
   * Create with:
   *   mkTerm(Kind kind, Term child)
   */
  STRING_TO_CODE,
  /**
   * String from code.
   * Returns a string containing a single character whose code point matches
   * the argument to this function, or the empty string if the argument is
   * out-of-bounds.
   * Parameters: 1
   *   -[1]: Term of Integer sort
   * Create with:
   *   mkTerm(Kind kind, Term child)
   */
  STRING_FROM_CODE,
  /**
   * String less than.
   * Returns true if string s1 is (strictly) less than s2 based on a
   * lexiographic ordering over code points.
   * Parameters: 2
   *   -[1]: Term of sort String (the string s1)
   *   -[2]: Term of sort String (the string s2)
   * Create with:
   *   mkTerm(Kind kind, Term child1, Term child2)
   *   mkTerm(Kind kind, const std::vector<Term>& children)
   */
  STRING_LT,
  /**
   * String less than or equal.
   * Returns true if string s1 is less than or equal to s2 based on a
   * lexiographic ordering over code points.
   * Parameters: 2
   *   -[1]: Term of sort String (the string s1)
   *   -[2]: Term of sort String (the string s2)
   * Create with:
   *   mkTerm(Kind kind, Term child1, Term child2)
   *   mkTerm(Kind kind, const std::vector<Term>& children)
   */
  STRING_LEQ,
  /**
   * String prefix-of.
   * Checks whether a string s1 is a prefix of string s2. If string s1 is
   * empty, this operator returns true.
   * Parameters: 2
   *   -[1]: Term of sort String (string s1)
   *   -[2]: Term of sort String (string s2)
   * Create with:
   *   mkTerm(Kind kind, Term child1, Term child2)
   *   mkTerm(Kind kind, const std::vector<Term>& children)
   */
  STRING_PREFIX,
  /**
   * String suffix-of.
   * Checks whether a string s1 is a suffix of string 2. If string s1 is empty,
   * this operator returns true.
   * Parameters: 2
   *   -[1]: Term of sort String (string s1)
   *   -[2]: Term of sort String (string s2)
   * Create with:
   *   mkTerm(Kind kind, Term child1, Term child2)
   *   mkTerm(Kind kind, const std::vector<Term>& children)
   */
  STRING_SUFFIX,
  /**
   * String is-digit.
   * Returns true if string s is digit (it is one of "0", ..., "9").
   * Parameters: 1
   *   -[1]: Term of sort String
   * Create with:
   *   mkTerm(Kind kind, Term child1)
   *   mkTerm(Kind kind, const std::vector<Term>& children)
   */
  STRING_IS_DIGIT,
  /**
   * Integer to string.
   * If the integer is negative this operator returns the empty string.
   * Parameters: 1
   *   -[1]: Term of sort Integer
   * Create with:
   *   mkTerm(Kind kind, Term child)
   */
  STRING_ITOS,
  /**
   * String to integer (total function).
   * If the string does not contain an integer or the integer is negative, the
   * operator returns -1.
   * Parameters: 1
   *   -[1]: Term of sort String
   * Create with:
   *   mkTerm(Kind kind, Term child)
   */
  STRING_STOI,
  /**
   * Constant string.
   * Parameters:
   *   See mkString()
   * Create with:
   *   mkString(const char* s)
   *   mkString(const std::string& s)
   *   mkString(const unsigned char c)
   *   mkString(const std::vector<unsigned>& s)
   */
  CONST_STRING,
  /**
   * Conversion from string to regexp.
   * Parameters: 1
   *   -[1]: Term of sort String
   * Create with:
   *   mkTerm(Kind kind, Term child)
   */
  STRING_TO_REGEXP,
  /**
   * Regexp Concatenation .
   * Parameters: 2
   *   -[1]..[2]: Terms of Regexp sort
   * Create with:
   *   mkTerm(Kind kind, Term child1, Term child2)
   *   mkTerm(Kind kind, const std::vector<Term>& children)
   */
  REGEXP_CONCAT,
  /**
   * Regexp union.
   * Parameters: 2
   *   -[1]..[2]: Terms of Regexp sort
   * Create with:
   *   mkTerm(Kind kind, Term child1, Term child2)
   *   mkTerm(Kind kind, const std::vector<Term>& children)
   */
  REGEXP_UNION,
  /**
   * Regexp intersection.
   * Parameters: 2
   *   -[1]..[2]: Terms of Regexp sort
   * Create with:
   *   mkTerm(Kind kind, Term child1, Term child2)
   *   mkTerm(Kind kind, const std::vector<Term>& children)
   */
  REGEXP_INTER,
  /**
   * Regexp difference.
   * Parameters: 2
   *   -[1]..[2]: Terms of Regexp sort
   * Create with:
   *   mkTerm(Kind kind, Term child1, Term child2)
   *   mkTerm(Kind kind, const std::vector<Term>& children)
   */
  REGEXP_DIFF,
  /**
   * Regexp *.
   * Parameters: 1
   *   -[1]: Term of sort Regexp
   * Create with:
   *   mkTerm(Kind kind, Term child)
   */
  REGEXP_STAR,
  /**
   * Regexp +.
   * Parameters: 1
   *   -[1]: Term of sort Regexp
   * Create with:
   *   mkTerm(Kind kind, Term child)
   */
  REGEXP_PLUS,
  /**
   * Regexp ?.
   * Parameters: 1
   *   -[1]: Term of sort Regexp
   * Create with:
   *   mkTerm(Kind kind, Term child)
   */
  REGEXP_OPT,
  /**
   * Regexp range.
   * Parameters: 2
   *   -[1]: Lower bound character for the range
   *   -[2]: Upper bound character for the range
   * Create with:
   *   mkTerm(Kind kind, Term child1, Term child2)
   *   mkTerm(Kind kind, const std::vector<Term>& children)
   */
  REGEXP_RANGE,
  /**
   * Operator for regular expression repeat.
   * Parameters: 1
   *   -[1]: The number of repetitions
   * Create with:
   *   mkOp(Kind kind, uint32_t param)
   *
   * Apply regular expression loop.
   * Parameters: 2
   *   -[1]: Op of kind REGEXP_REPEAT
   *   -[2]: Term of regular expression sort
   * Create with:
   *   mkTerm(Op op, Term child)
   *   mkTerm(Op op, const std::vector<Term>& children)
   */
  REGEXP_REPEAT,
  /**
   * Operator for regular expression loop, from lower bound to upper bound
   * number of repetitions.
   * Parameters: 2
   *   -[1]: The lower bound
   *   -[2]: The upper bound
   * Create with:
   *   mkOp(Kind kind, uint32_t param, uint32_t param)
   *
   * Apply regular expression loop.
   * Parameters: 2
   *   -[1]: Op of kind REGEXP_LOOP
   *   -[2]: Term of regular expression sort
   * Create with:
   *   mkTerm(Op op, Term child)
   *   mkTerm(Op op, const std::vector<Term>& children)
   */
  REGEXP_LOOP,
  /**
   * Regexp empty.
   * Parameters: 0
   * Create with:
   *   mkRegexpEmpty()
   *   mkTerm(Kind kind)
   */
  REGEXP_EMPTY,
  /**
   * Regexp all characters.
   * Parameters: 0
   * Create with:
   *   mkRegexpSigma()
   *   mkTerm(Kind kind)
   */
  REGEXP_SIGMA,
  /**
   * Regexp complement.
   * Parameters: 1
   *   -[1]: Term of sort RegExp
   * Create with:
   *   mkTerm(Kind kind, Term child1)
   */
  REGEXP_COMPLEMENT,
#if 0
  /* regexp rv (internal use only) */
  REGEXP_RV,
#endif

  /* Quantifiers ----------------------------------------------------------- */

  /**
   * Universally quantified formula.
   * Parameters: 2 (3)
   *   -[1]: BOUND_VAR_LIST Term
   *   -[2]: Quantifier body
   *   -[3]: (optional) INST_PATTERN_LIST Term
   * Create with:
   *   mkTerm(Kind kind, Term child1, Term child2)
   *   mkTerm(Kind kind, Term child1, Term child2, Term child3)
   *   mkTerm(Kind kind, const std::vector<Term>& children)
   */
  FORALL,
  /**
   * Existentially quantified formula.
   * Parameters: 2 (3)
   *   -[1]: BOUND_VAR_LIST Term
   *   -[2]: Quantifier body
   *   -[3]: (optional) INST_PATTERN_LIST Term
   * Create with:
   *   mkTerm(Kind kind, Term child1, Term child2)
   *   mkTerm(Kind kind, Term child1, Term child2, Term child3)
   *   mkTerm(Kind kind, const std::vector<Term>& children)
   */
  EXISTS,
  /*
   * A list of bound variables (used to bind variables under a quantifier)
   * Parameters: n > 1
   *   -[1]..[n]: Terms with kind BOUND_VARIABLE
   * Create with:
   *   mkTerm(Kind kind, Term child1, Term child2)
   *   mkTerm(Kind kind, Term child1, Term child2, Term child3)
   *   mkTerm(Kind kind, const std::vector<Term>& children)
   */
  BOUND_VAR_LIST,
  /*
   * A predicate for specifying term in instantiation closure.
   * Parameters: 1
   *   -[1]: Term
   * Create with:
   *   mkTerm(Kind kind, Term child)
   */
  INST_CLOSURE,
  /*
   * An instantiation pattern.
   * Specifies a (list of) terms to be used as a pattern for quantifier
   * instantiation.
   * Parameters: n > 1
   *   -[1]..[n]: Terms with kind BOUND_VARIABLE
   * Create with:
   *   mkTerm(Kind kind, Term child1, Term child2)
   *   mkTerm(Kind kind, Term child1, Term child2, Term child3)
   *   mkTerm(Kind kind, const std::vector<Term>& children)
   */
  INST_PATTERN,
  /*
   * An instantiation no-pattern.
   * Specifies a (list of) terms that should not be used as a pattern for
   * quantifier instantiation.
   * Parameters: n > 1
   *   -[1]..[n]: Terms with kind BOUND_VARIABLE
   * Create with:
   *   mkTerm(Kind kind, Term child1, Term child2)
   *   mkTerm(Kind kind, Term child1, Term child2, Term child3)
   *   mkTerm(Kind kind, const std::vector<Term>& children)
   */
  INST_NO_PATTERN,
  /*
   * An instantiation attribute
   * Specifies a custom property for a quantified formula given by a
   * term that is ascribed a user attribute.
   * Parameters: 1
   *   -[1]: Term with a user attribute.
   * Create with:
   *   mkTerm(Kind kind, Term child)
   */
  INST_ATTRIBUTE,
  /*
   * A list of instantiation patterns and/or attributes.
   * Parameters: n > 1
   *   -[1]..[n]: Terms with kind INST_PATTERN, INST_NO_PATTERN, or
   * INST_ATTRIBUTE.
   * Create with:
   *   mkTerm(Kind kind, Term child1, Term child2)
   *   mkTerm(Kind kind, Term child1, Term child2, Term child3)
   *   mkTerm(Kind kind, const std::vector<Term>& children)
   */
  INST_PATTERN_LIST,
#if 0

  /* Sort Kinds ------------------------------------------------------------ */

  /* array type */
   ARRAY_TYPE,
  /* a type parameter for type ascription */
  ASCRIPTION_TYPE,
  /* constructor */
  CONSTRUCTOR_TYPE,
  /* a datatype type index */
  DATATYPE_TYPE,
  /* selector */
  SELECTOR_TYPE,
  /* set type, takes as parameter the type of the elements */
  SET_TYPE,
  /* sort tag */
  SORT_TAG,
  /* specifies types of user-declared 'uninterpreted' sorts */
  SORT_TYPE,
  /* tester */
  TESTER_TYPE,
  /* a representation for basic types */
  TYPE_CONSTANT,
  /* a function type */
  FUNCTION_TYPE,
  /* the type of a symbolic expression */
  SEXPR_TYPE,
  /* bit-vector type */
  BITVECTOR_TYPE,
  /* floating-point type */
  FLOATINGPOINT_TYPE,
#endif

  /* ----------------------------------------------------------------------- */
  /* marks the upper-bound of this enumeration */
  LAST_KIND
};

/**
 * Get the string representation of a given kind.
 * @param k the kind
 * @return the string representation of kind k
 */
std::string kindToString(Kind k) CVC4_PUBLIC;

/**
 * Serialize a kind to given stream.
 * @param out the output stream
 * @param k the kind to be serialized to the given output stream
 * @return the output stream
 */
std::ostream& operator<<(std::ostream& out, Kind k) CVC4_PUBLIC;

/**
 * Hash function for Kinds.
 */
struct CVC4_PUBLIC KindHashFunction
{
  size_t operator()(Kind k) const;
};

}  // namespace api
}  // namespace CVC4

#endif<|MERGE_RESOLUTION|>--- conflicted
+++ resolved
@@ -142,15 +142,6 @@
    * The witness operator behaves like the description operator
    * (see https://planetmath.org/hilbertsvarepsilonoperator) if there is no x
    * that satisfies F. But if such x exists, the witness operator does not
-<<<<<<< HEAD
-   * respect the uniqueness formula:
-   * forall x. F \equiv G => witness x. F =  witness x. G
-   *
-   * For example if there are 2 elements of type T that satisfy F, then the
-   * following expression is true:
-   * (distinct
-   *    (witness ((x Int)) (F x))
-=======
    * enforce the axiom that ensures uniqueness up to logical equivalence:
    * forall x. F \equiv G => witness x. F =  witness x. G
    *
@@ -158,7 +149,6 @@
    * following formula is satisfiable:
    * (distinct
    *    (witness ((x Int)) F)
->>>>>>> 809116ad
    *    (witness ((x Int)) (F x)))
    *
    * Parameters: 2
