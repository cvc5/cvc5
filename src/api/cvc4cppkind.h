/*********************                                                        */
/*! \file cvc4cppkind.h
 ** \verbatim
 ** Top contributors (to current version):
 **   Aina Niemetz, Andrew Reynolds, Makai Mann
 ** This file is part of the CVC4 project.
 ** Copyright (c) 2009-2020 by the authors listed in the file AUTHORS
 ** in the top-level source directory) and their institutional affiliations.
 ** All rights reserved.  See the file COPYING in the top-level source
 ** directory for licensing information.\endverbatim
 **
 ** \brief The term kinds of the CVC4 C++ API.
 **
 ** The term kinds of the CVC4 C++ API.
 **/

#include "cvc4_public.h"

#ifndef CVC4__API__CVC4CPPKIND_H
#define CVC4__API__CVC4CPPKIND_H

#include <ostream>

namespace CVC4 {
namespace api {

/* -------------------------------------------------------------------------- */
/* Kind                                                                       */
/* -------------------------------------------------------------------------- */

/**
 * The kind of a CVC4 term.
 *
 * Note that the underlying type of Kind must be signed (to enable range
 * checks for validity). The size of this type depends on the size of
 * CVC4::Kind (NodeValue::NBITS_KIND, currently 10 bits, see expr/node_value.h).
 */
enum CVC4_PUBLIC Kind : int32_t
{
  /**
   * Internal kind.
   * Should never be exposed or created via the API.
   */
  INTERNAL_KIND = -2,
  /**
   * Undefined kind.
   * Should never be exposed or created via the API.
   */
  UNDEFINED_KIND = -1,
  /**
   * Null kind (kind of null term Term()).
   * Do not explicitly create via API functions other than Term().
   */
  NULL_EXPR,

  /* Builtin --------------------------------------------------------------- */

  /**
   * Uninterpreted constant.
   * Parameters: 2
   *   -[1]: Sort of the constant
   *   -[2]: Index of the constant
   * Create with:
   *   mkUninterpretedConst(Sort sort, int32_t index)
   */
  UNINTERPRETED_CONSTANT,
  /**
   * Abstract value (other than uninterpreted sort constants).
   * Parameters: 1
   *   -[1]: Index of the abstract value
   * Create with:
   *   mkAbstractValue(const std::string& index);
   *   mkAbstractValue(uint64_t index);
   */
  ABSTRACT_VALUE,
#if 0
  /* Built-in operator */
  BUILTIN,
#endif
  /**
   * Equality, chainable.
   * Parameters: n > 1
   *   -[1]..[n]: Terms with same sorts
   * Create with:
   *   mkTerm(Kind kind, Term child1, Term child2)
   *   mkTerm(Kind kind, Term child1, Term child2, Term child3)
   *   mkTerm(Kind kind, const std::vector<Term>& children)
   */
  EQUAL,
  /**
   * Disequality.
   * Parameters: n > 1
   *   -[1]..[n]: Terms with same sorts
   * Create with:
   *   mkTerm(Kind kind, Term child1, Term child2)
   *   mkTerm(Kind kind, Term child1, Term child2, Term child3)
   *   mkTerm(Kind kind, const std::vector<Term>& children)
   */
  DISTINCT,
  /**
   * First-order constant.
   * Not permitted in bindings (forall, exists, ...).
   * Parameters:
   *   See mkConst().
   * Create with:
   *   mkConst(const std::string& symbol, Sort sort)
   *   mkConst(Sort sort)
   */
  CONSTANT,
  /**
   * (Bound) variable.
   * Permitted in bindings and in the lambda and quantifier bodies only.
   * Parameters:
   *   See mkVar().
   * Create with:
   *   mkVar(const std::string& symbol, Sort sort)
   *   mkVar(Sort sort)
   */
  VARIABLE,
#if 0
  /* Skolem variable (internal only) */
  SKOLEM,
  /* Symbolic expression (any arity) */
  SEXPR,
#endif
  /**
   * Lambda expression.
   * Parameters: 2
   *   -[1]: BOUND_VAR_LIST
   *   -[2]: Lambda body
   * Create with:
   *   mkTerm(Kind kind, Term child1, Term child2)
   *   mkTerm(Kind kind, const std::vector<Term>& children)
   */
  LAMBDA,
  /**
   * The syntax of a witness term is similar to a quantified formula except that
   * only one bound variable is allowed.
<<<<<<< HEAD
   * The term (witness ((x T)) (F x)) returns an element x of type T
   * and asserts (F x).
   *
   * The witness operator behaves like the description operator
   * (see https://planetmath.org/hilbertsvarepsilonoperator) if there is no x
   * that satisfies F, but it does not respect the uniqueness formula:
   * forall x. F \equiv G => witness x. F =  witness x. G
   *
   * For example if there are 2 elements of type T that satisfy F, then the
   * following expression is true:
   * (distinct
   *    (witness ((x Int)) (F x))
   *    (witness ((x Int)) (F x)))
=======
   * The term (witness ((x T)) F) returns an element x of type T
   * and asserts F.
   *
   * The witness operator behaves like the description operator
   * (see https://planetmath.org/hilbertsvarepsilonoperator) if there is no x
   * that satisfies F. But if such x exists, the witness operator does not
   * enforce the axiom that ensures uniqueness up to logical equivalence:
   * forall x. F \equiv G => witness x. F =  witness x. G
   *
   * For example if there are 2 elements of type T that satisfy F, then the
   * following formula is satisfiable:
   * (distinct
   *    (witness ((x Int)) F)
   *    (witness ((x Int)) F))
   *
   * This kind is primarily used internally, but may be returned in models
   * (e.g. for arithmetic terms in non-linear queries). However, it is not
   * supported by the parser. Moreover, the user of the API should be cautious
   * when using this operator. In general, all witness terms
   * (witness ((x Int)) F) should be such that (exists ((x Int)) F) is a valid
   * formula. If this is not the case, then the semantics in formulas that use
   * witness terms may be unintuitive. For example, the following formula is
   * unsatisfiable:
   * (or (= (witness ((x Int)) false) 0) (not (= (witness ((x Int)) false) 0))
   * whereas notice that (or (= z 0) (not (= z 0))) is true for any z.
>>>>>>> c110363c
   *
   * Parameters: 2
   *   -[1]: BOUND_VAR_LIST
   *   -[2]: Witness body
   * Create with:
   *   mkTerm(Kind kind, Term child1, Term child2)
   *   mkTerm(Kind kind, const std::vector<Term>& children)
   */
  WITNESS,

  /* Boolean --------------------------------------------------------------- */

  /**
   * Boolean constant.
   * Parameters: 1
   *   -[1]: Boolean value of the constant
   * Create with:
   *   mkTrue()
   *   mkFalse()
   *   mkBoolean(bool val)
   */
  CONST_BOOLEAN,
  /* Logical not.
   * Parameters: 1
   *   -[1]: Boolean Term to negate
   * Create with:
   *   mkTerm(Kind kind, Term child)
   */
  NOT,
  /* Logical and.
   * Parameters: n > 1
   *   -[1]..[n]: Boolean Term of the conjunction
   * Create with:
   *   mkTerm(Kind kind, Term child1, Term child2)
   *   mkTerm(Kind kind, Term child1, Term child2, Term child3)
   *   mkTerm(Kind kind, const std::vector<Term>& children)
   */
  AND,
  /**
   * Logical implication.
   * Parameters: n > 1
   *   -[1]..[n]: Boolean Terms, right associative
   * Create with:
   *   mkTerm(Kind kind, Term child1, Term child2)
   *   mkTerm(Kind kind, Term child1, Term child2, Term child3)
   *   mkTerm(Kind kind, const std::vector<Term>& children)
   */
  IMPLIES,
  /* Logical or.
   * Parameters: n > 1
   *   -[1]..[n]: Boolean Term of the disjunction
   * Create with:
   *   mkTerm(Kind kind, Term child1, Term child2)
   *   mkTerm(Kind kind, Term child1, Term child2, Term child3)
   *   mkTerm(Kind kind, const std::vector<Term>& children)
   */
  OR,
  /* Logical exclusive or, left associative.
   * Parameters: n > 1
   *   -[1]..[n]: Boolean Terms, [1] xor ... xor [n]
   * Create with:
   *   mkTerm(Kind kind, Term child1, Term child2)
   *   mkTerm(Kind kind, Term child1, Term child2, Term child3)
   *   mkTerm(Kind kind, const std::vector<Term>& children)
   */
  XOR,
  /* If-then-else.
   * Parameters: 3
   *   -[1] is a Boolean condition Term
   *   -[2] the 'then' Term
   *   -[3] the 'else' Term
   * 'then' and 'else' term must have same base sort.
   * Create with:
   *   mkTerm(Kind kind, Term child1, Term child2, Term child3)
   *   mkTerm(Kind kind, const std::vector<Term>& children)
   */
  ITE,

  /* UF -------------------------------------------------------------------- */

  /* Application of an uninterpreted function.
   * Parameters: n > 1
   *   -[1]: Function Term
   *   -[2]..[n]: Function argument instantiation Terms
   * Create with:
   *   mkTerm(Kind kind, Term child1, Term child2)
   *   mkTerm(Kind kind, Term child1, Term child2, Term child3)
   *   mkTerm(Kind kind, const std::vector<Term>& children)
   */
  APPLY_UF,
#if 0
  /* Boolean term variable */
  BOOLEAN_TERM_VARIABLE,
#endif
  /**
   * Cardinality constraint on uninterpreted sort S.
   * Interpreted as a predicate that is true when the cardinality of S
   * is less than or equal to the value of the second argument.
   * Parameters: 2
   *   -[1]: Term of sort S
   *   -[2]: Positive integer constant that bounds the cardinality of sort S
   * Create with:
   *   mkTerm(Kind kind, Term child1, Term child2)
   *   mkTerm(Kind kind, const std::vector<Term>& children)
   */
  CARDINALITY_CONSTRAINT,
  /*
   * Cardinality value for uninterpreted sort S.
   * An operator that returns an integer indicating the value of the cardinality
   * of sort S.
   * Parameters: 1
   *   -[1]: Term of sort S
   * Create with:
   *   mkTerm(Kind kind, Term child1)
   *   mkTerm(Kind kind, const std::vector<Term>& children)
   */
  CARDINALITY_VALUE,
#if 0
  /* Combined cardinality constraint.  */
  COMBINED_CARDINALITY_CONSTRAINT,
  /* Partial uninterpreted function application.  */
  PARTIAL_APPLY_UF,
#endif
  /**
   * Higher-order applicative encoding of function application, left
   * associative.
   * Parameters: n > 1
   *   -[1]: Function to apply
   *   -[2] ... [n]: Arguments of the function
   * Create with:
   *   mkTerm(Kind kind, Term child1, Term child2)
   *   mkTerm(Kind kind, Term child1, Term child2, Term child3)
   *   mkTerm(Kind kind, const std::vector<Term>& children)
   */
  HO_APPLY,

  /* Arithmetic ------------------------------------------------------------ */

  /**
   * Arithmetic addition.
   * Parameters: n > 1
   *   -[1]..[n]: Terms of sort Integer, Real (sorts must match)
   * Create with:
   *   mkTerm(Kind kind, Term child1, Term child2)
   *   mkTerm(Kind kind, Term child1, Term child2, Term child3)
   *   mkTerm(Kind kind, const std::vector<Term>& children)
   */
  PLUS,
  /**
   * Arithmetic multiplication.
   * Parameters: n > 1
   *   -[1]..[n]: Terms of sort Integer, Real (sorts must match)
   * Create with:
   *   mkTerm(Kind kind, Term child1, Term child2)
   *   mkTerm(Kind kind, Term child1, Term child2, Term child3)
   *   mkTerm(Kind kind, const std::vector<Term>& children)
   */
  MULT,
  /**
   * Operator for Integer AND
   * Parameter: 1
   *   -[1]: Size of the bit-vector that determines the semantics of the IAND
   * Create with:
   *   mkOp(Kind kind, uint32_t param).
   *
   * Apply integer conversion to bit-vector.
   * Parameters: 2
   *   -[1]: Op of kind IAND
   *   -[2]: Integer term
   *   -[3]: Integer term
   * Create with:
   *   mkTerm(Op op, Term child1, Term child2)
   *   mkTerm(Op op, const std::vector<Term>& children)
   */
  IAND,
#if 0
  /* Synonym for MULT.  */
  NONLINEAR_MULT,
#endif
  /**
   * Arithmetic subtraction, left associative.
   * Parameters: n
   *   -[1]..[n]: Terms of sort Integer, Real (sorts must match)
   * Create with:
   *   mkTerm(Kind kind, Term child1, Term child2)
   *   mkTerm(Kind kind, Term child1, Term child2, Term child3)
   *   mkTerm(Kind kind, const std::vector<Term>& children)
   */
  MINUS,
  /**
   * Arithmetic negation.
   * Parameters: 1
   *   -[1]: Term of sort Integer, Real
   * Create with:
   *   mkTerm(Kind kind, Term child)
   */
  UMINUS,
  /**
   * Real division, division by 0 undefined, left associative.
   * Parameters: n > 1
   *   -[1]..[n]: Terms of sort Integer, Real
   * Create with:
   *   mkTerm(Kind kind, Term child1, Term child2)
   *   mkTerm(Kind kind, Term child1, Term child2, Term child3)
   *   mkTerm(Kind kind, const std::vector<Term>& children)
   */
  DIVISION,
  /**
   * Integer division, division by 0 undefined, left associative.
   * Parameters: n > 1
   *   -[1]..[n]: Terms of sort Integer
   * Create with:
   *   mkTerm(Kind kind, Term child1, Term child2)
   *   mkTerm(Kind kind, Term child1, Term child2, Term child3)
   *   mkTerm(Kind kind, const std::vector<Term>& children)
   */
  INTS_DIVISION,
  /**
   * Integer modulus, division by 0 undefined.
   * Parameters: 2
   *   -[1]..[2]: Terms of sort Integer
   * Create with:
   *   mkTerm(Kind kind, Term child1, Term child2)
   *   mkTerm(Kind kind, const std::vector<Term>& children)
   */
  INTS_MODULUS,
  /**
   * Absolute value.
   * Parameters: 1
   *   -[1]: Term of sort Integer
   * Create with:
   *   mkTerm(Kind kind, Term child)
   */
  ABS,
  /**
   * Arithmetic power.
   * Parameters: 2
   *   -[1]..[2]: Terms of sort Integer, Real
   * Create with:
   *   mkTerm(Kind kind, Term child1, Term child2)
   *   mkTerm(Kind kind, const std::vector<Term>& children)
   */
  POW,
  /**
   * Exponential.
   * Parameters: 1
   *   -[1]: Term of sort Integer, Real
   * Create with:
   *   mkTerm(Kind kind, Term child)
   */
  EXPONENTIAL,
  /**
   * Sine.
   * Parameters: 1
   *   -[1]: Term of sort Integer, Real
   * Create with:
   *   mkTerm(Kind kind, Term child)
   */
  SINE,
  /**
   * Cosine.
   * Parameters: 1
   *   -[1]: Term of sort Integer, Real
   * Create with:
   *   mkTerm(Kind kind, Term child)
   */
  COSINE,
  /**
   * Tangent.
   * Parameters: 1
   *   -[1]: Term of sort Integer, Real
   * Create with:
   *   mkTerm(Kind kind, Term child)
   */
  TANGENT,
  /**
   * Cosecant.
   * Parameters: 1
   *   -[1]: Term of sort Integer, Real
   * Create with:
   *   mkTerm(Kind kind, Term child)
   */
  COSECANT,
  /**
   * Secant.
   * Parameters: 1
   *   -[1]: Term of sort Integer, Real
   * Create with:
   *   mkTerm(Kind kind, Term child)
   */
  SECANT,
  /**
   * Cotangent.
   * Parameters: 1
   *   -[1]: Term of sort Integer, Real
   * Create with:
   *   mkTerm(Kind kind, Term child)
   */
  COTANGENT,
  /**
   * Arc sine.
   * Parameters: 1
   *   -[1]: Term of sort Integer, Real
   * Create with:
   *   mkTerm(Kind kind, Term child)
   */
  ARCSINE,
  /**
   * Arc cosine.
   * Parameters: 1
   *   -[1]: Term of sort Integer, Real
   * Create with:
   *   mkTerm(Kind kind, Term child)
   */
  ARCCOSINE,
  /**
   * Arc tangent.
   * Parameters: 1
   *   -[1]: Term of sort Integer, Real
   * Create with:
   *   mkTerm(Kind kind, Term child)
   */
  ARCTANGENT,
  /**
   * Arc cosecant.
   * Parameters: 1
   *   -[1]: Term of sort Integer, Real
   * Create with:
   *   mkTerm(Kind kind, Term child)
   */
  ARCCOSECANT,
  /**
   * Arc secant.
   * Parameters: 1
   *   -[1]: Term of sort Integer, Real
   * Create with:
   *   mkTerm(Kind kind, Term child)
   */
  ARCSECANT,
  /**
   * Arc cotangent.
   * Parameters: 1
   *   -[1]: Term of sort Integer, Real
   * Create with:
   *   mkTerm(Kind kind, Term child)
   */
  ARCCOTANGENT,
  /**
   * Square root.
   * Parameters: 1
   *   -[1]: Term of sort Integer, Real
   * Create with:
   *   mkTerm(Kind kind, Term child)
   */
  SQRT,
  /**
   * Operator for the divisibility-by-k predicate.
   * Parameter: 1
   *   -[1]: The k to divide by (sort Integer)
   * Create with:
   *   mkOp(Kind kind, uint32_t param)
   *
   * Apply divisibility-by-k predicate.
   * Parameters: 2
   *   -[1]: Op of kind DIVISIBLE
   *   -[2]: Integer Term
   * Create with:
   *   mkTerm(Op op, Term child1, Term child2)
   *   mkTerm(Op op, const std::vector<Term>& children)
   */
  DIVISIBLE,
  /**
   * Multiple-precision rational constant.
   * Parameters:
   *   See mkInteger(), mkReal(), mkRational()
   * Create with:
   *   mkInteger(const char* s, uint32_t base = 10)
   *   mkInteger(const std::string& s, uint32_t base = 10)
   *   mkInteger(int32_t val)
   *   mkInteger(uint32_t val)
   *   mkInteger(int64_t val)
   *   mkInteger(uint64_t val)
   *   mkReal(const char* s, uint32_t base = 10)
   *   mkReal(const std::string& s, uint32_t base = 10)
   *   mkReal(int32_t val)
   *   mkReal(int64_t val)
   *   mkReal(uint32_t val)
   *   mkReal(uint64_t val)
   *   mkReal(int32_t num, int32_t den)
   *   mkReal(int64_t num, int64_t den)
   *   mkReal(uint32_t num, uint32_t den)
   *   mkReal(uint64_t num, uint64_t den)
   */
  CONST_RATIONAL,
  /**
   * Less than, chainable.
   * Parameters: n
   *   -[1]..[n]: Terms of sort Integer, Real; [1] < ... < [n]
   * Create with:
   *   mkTerm(Kind kind, Term child1, Term child2)
   *   mkTerm(Kind kind, Term child1, Term child2, Term child3)
   *   mkTerm(Kind kind, const std::vector<Term>& children)
   */
  LT,
  /**
   * Less than or equal, chainable.
   * Parameters: n > 1
   *   -[1]..[n]: Terms of sort Integer, Real; [1] <= ... <= [n]
   * Create with:
   *   mkTerm(Kind kind, Term child1, Term child2)
   *   mkTerm(Kind kind, const std::vector<Term>& children)
   */
  LEQ,
  /**
   * Greater than, chainable.
   * Parameters: n > 1
   *   -[1]..[n]: Terms of sort Integer, Real, [1] > ... > [n]
   * Create with:
   *   mkTerm(Kind kind, Term child1, Term child2)
   *   mkTerm(Kind kind, Term child1, Term child2, Term child3)
   *   mkTerm(Kind kind, const std::vector<Term>& children)
   */
  GT,
  /**
   * Greater than or equal, chainable.
   * Parameters: n > 1
   *   -[1]..[n]: Terms of sort Integer, Real; [1] >= ... >= [n]
   * Create with:
   *   mkTerm(Kind kind, Term child1, Term child2)
   *   mkTerm(Kind kind, Term child1, Term child2, Term child3)
   *   mkTerm(Kind kind, const std::vector<Term>& children)
   */
  GEQ,
  /**
   * Is-integer predicate.
   * Parameters: 1
   *   -[1]: Term of sort Integer, Real
   * Create with:
   *   mkTerm(Kind kind, Term child)
   */
  IS_INTEGER,
  /**
   * Convert Term to Integer by the floor function.
   * Parameters: 1
   *   -[1]: Term of sort Integer, Real
   * Create with:
   *   mkTerm(Kind kind, Term child)
   */
  TO_INTEGER,
  /**
   * Convert Term to Real.
   * Parameters: 1
   *   -[1]: Term of sort Integer, Real
   * This is a no-op in CVC4, as Integer is a subtype of Real.
   */
  TO_REAL,
  /**
   * Pi constant.
   * Create with:
   *   mkPi()
   *   mkTerm(Kind kind)
   */
  PI,

  /* BV -------------------------------------------------------------------- */

  /**
   * Fixed-size bit-vector constant.
   * Parameters:
   *   See mkBitVector().
   * Create with:
   *   mkBitVector(uint32_t size, uint64_t val)
   *   mkBitVector(const char* s, uint32_t base = 2)
   *   mkBitVector(std::string& s, uint32_t base = 2)
   */
  CONST_BITVECTOR,
  /**
   * Concatenation of two or more bit-vectors.
   * Parameters: n > 1
   *   -[1]..[n]: Terms of bit-vector sort
   * Create with:
   *   mkTerm(Kind kind, Term child1, Term child2)
   *   mkTerm(Kind kind, Term child1, Term child2, Term child3)
   *   mkTerm(Kind kind, const std::vector<Term>& children)
   */
  BITVECTOR_CONCAT,
  /**
   * Bit-wise and.
   * Parameters: n > 1
   *   -[1]..[n]: Terms of bit-vector sort (sorts must match)
   * Create with:
   *   mkTerm(Kind kind, Term child1, Term child2)
   *   mkTerm(Kind kind, Term child1, Term child2, Term child3)
   *   mkTerm(Kind kind, const std::vector<Term>& children)
   */
  BITVECTOR_AND,
  /**
   * Bit-wise or.
   * Parameters: n > 1
   *   -[1]..[n]: Terms of bit-vector sort (sorts must match)
   * Create with:
   *   mkTerm(Kind kind, Term child1, Term child2)
   *   mkTerm(Kind kind, Term child1, Term child2, Term child3)
   *   mkTerm(Kind kind, const std::vector<Term>& children)
   */
  BITVECTOR_OR,
  /**
   * Bit-wise xor.
   * Parameters: n > 1
   *   -[1]..[n]: Terms of bit-vector sort (sorts must match)
   * Create with:
   *   mkTerm(Kind kind, Term child1, Term child2)
   *   mkTerm(Kind kind, Term child1, Term child2, Term child3)
   *   mkTerm(Kind kind, const std::vector<Term>& children)
   */
  BITVECTOR_XOR,
  /**
   * Bit-wise negation.
   * Parameters: 1
   *   -[1]: Term of bit-vector sort
   * Create with:
   *   mkTerm(Kind kind, Term child)
   */
  BITVECTOR_NOT,
  /**
   * Bit-wise nand.
   * Parameters: 2
   *   -[1]..[2]: Terms of bit-vector sort (sorts must match)
   * Create with:
   *   mkTerm(Kind kind, Term child1, Term child2)
   *   mkTerm(Kind kind, const std::vector<Term>& children)
   */
  BITVECTOR_NAND,
  /**
   * Bit-wise nor.
   * Parameters: 2
   *   -[1]..[2]: Terms of bit-vector sort (sorts must match)
   * Create with:
   *   mkTerm(Kind kind, Term child1, Term child2)
   *   mkTerm(Kind kind, const std::vector<Term>& children)
   */
  BITVECTOR_NOR,
  /**
   * Bit-wise xnor, left associative.
   * Parameters: n > 1
   *   -[1]..[n]: Terms of bit-vector sort (sorts must match)
   * Create with:
   *   mkTerm(Kind kind, Term child1, Term child2)
   *   mkTerm(Kind kind, const std::vector<Term>& children)
   */
  BITVECTOR_XNOR,
  /**
   * Equality comparison (returns bit-vector of size 1).
   * Parameters: 2
   *   -[1]..[2]: Terms of bit-vector sort (sorts must match)
   * Create with:
   *   mkTerm(Kind kind, Term child1, Term child2)
   *   mkTerm(Kind kind, Term child1, Term child2, Term child3)
   *   mkTerm(Kind kind, const std::vector<Term>& children)
   */
  BITVECTOR_COMP,
  /**
   * Multiplication of two or more bit-vectors.
   * Parameters: n > 1
   *   -[1]..[n]: Terms of bit-vector sort (sorts must match)
   * Create with:
   *   mkTerm(Kind kind, Term child1, Term child2)
   *   mkTerm(Kind kind, Term child1, Term child2, Term child3)
   *   mkTerm(Kind kind, const std::vector<Term>& children)
   */
  BITVECTOR_MULT,
  /**
   * Addition of two or more bit-vectors.
   * Parameters: n > 1
   *   -[1]..[n]: Terms of bit-vector sort (sorts must match)
   * Create with:
   *   mkTerm(Kind kind, Term child1, Term child2)
   *   mkTerm(Kind kind, Term child1, Term child2, Term child3)
   *   mkTerm(Kind kind, const std::vector<Term>& children)
   */
  BITVECTOR_PLUS,
  /**
   * Subtraction of two bit-vectors.
   * Parameters: 2
   *   -[1]..[2]: Terms of bit-vector sort (sorts must match)
   * Create with:
   *   mkTerm(Kind kind, Term child1, Term child2)
   *   mkTerm(Kind kind, const std::vector<Term>& children)
   */
  BITVECTOR_SUB,
  /**
   * Negation of a bit-vector (two's complement).
   * Parameters: 1
   *   -[1]: Term of bit-vector sort
   * Create with:
   *   mkTerm(Kind kind, Term child)
   */
  BITVECTOR_NEG,
  /**
   * Unsigned division of two bit-vectors, truncating towards 0.
   * Parameters: 2
   *   -[1]..[2]: Terms of bit-vector sort (sorts must match)
   * Create with:
   *   mkTerm(Kind kind, Term child1, Term child2)
   *   mkTerm(Kind kind, const std::vector<Term>& children)
   */
  BITVECTOR_UDIV,
  /**
   * Unsigned remainder from truncating division of two bit-vectors.
   * Parameters: 2
   *   -[1]..[2]: Terms of bit-vector sort (sorts must match)
   * Create with:
   *   mkTerm(Kind kind, Term child1, Term child2)
   *   mkTerm(Kind kind, const std::vector<Term>& children)
   */
  BITVECTOR_UREM,
  /**
   * Two's complement signed division of two bit-vectors.
   * Parameters: 2
   *   -[1]..[2]: Terms of bit-vector sort (sorts must match)
   * Create with:
   *   mkTerm(Kind kind, Term child1, Term child2)
   *   mkTerm(Kind kind, const std::vector<Term>& children)
   */
  BITVECTOR_SDIV,
  /**
   * Two's complement signed remainder of two bit-vectors
   * (sign follows dividend).
   * Parameters: 2
   *   -[1]..[2]: Terms of bit-vector sort (sorts must match)
   * Create with:
   *   mkTerm(Kind kind, Term child1, Term child2)
   *   mkTerm(Kind kind, const std::vector<Term>& children)
   */
  BITVECTOR_SREM,
  /**
   * Two's complement signed remainder
   * (sign follows divisor).
   * Parameters: 2
   *   -[1]..[2]: Terms of bit-vector sort (sorts must match)
   * Create with:
   *   mkTerm(Kind kind, Term child1, Term child2)
   *   mkTerm(Kind kind, const std::vector<Term>& children)
   */
  BITVECTOR_SMOD,
  /**
   * Bit-vector shift left.
   * The two bit-vector parameters must have same width.
   * Parameters: 2
   *   -[1]..[2]: Terms of bit-vector sort (sorts must match)
   * Create with:
   *   mkTerm(Kind kind, Term child1, Term child2)
   *   mkTerm(Kind kind, const std::vector<Term>& children)
   */
  BITVECTOR_SHL,
  /**
   * Bit-vector logical shift right.
   * The two bit-vector parameters must have same width.
   * Parameters: 2
   *   -[1]..[2]: Terms of bit-vector sort (sorts must match)
   * Create with:
   *   mkTerm(Kind kind, Term child1, Term child2)
   *   mkTerm(Kind kind, const std::vector<Term>& children)
   */
  BITVECTOR_LSHR,
  /**
   * Bit-vector arithmetic shift right.
   * The two bit-vector parameters must have same width.
   * Parameters: 2
   *   -[1]..[2]: Terms of bit-vector sort (sorts must match)
   * Create with:
   *   mkTerm(Kind kind, Term child1, Term child2)
   *   mkTerm(Kind kind, const std::vector<Term>& children)
   */
  BITVECTOR_ASHR,
  /**
   * Bit-vector unsigned less than.
   * The two bit-vector parameters must have same width.
   * Parameters: 2
   *   -[1]..[2]: Terms of bit-vector sort (sorts must match)
   * Create with:
   *   mkTerm(Kind kind, Term child1, Term child2)
   *   mkTerm(Kind kind, const std::vector<Term>& children)
   */
  BITVECTOR_ULT,
  /**
   * Bit-vector unsigned less than or equal.
   * The two bit-vector parameters must have same width.
   * Parameters: 2
   *   -[1]..[2]: Terms of bit-vector sort (sorts must match)
   * Create with:
   *   mkTerm(Kind kind, Term child1, Term child2)
   *   mkTerm(Kind kind, const std::vector<Term>& children)
   */
  BITVECTOR_ULE,
  /**
   * Bit-vector unsigned greater than.
   * The two bit-vector parameters must have same width.
   * Parameters: 2
   *   -[1]..[2]: Terms of bit-vector sort (sorts must match)
   * Create with:
   *   mkTerm(Kind kind, Term child1, Term child2)
   *   mkTerm(Kind kind, const std::vector<Term>& children)
   */
  BITVECTOR_UGT,
  /**
   * Bit-vector unsigned greater than or equal.
   * The two bit-vector parameters must have same width.
   * Parameters: 2
   * Create with:
   *   mkTerm(Kind kind, Term child1, Term child2)
   *   mkTerm(Kind kind, const std::vector<Term>& children)
   */
  BITVECTOR_UGE,
  /* Bit-vector signed less than.
   * The two bit-vector parameters must have same width.
   * Parameters: 2
   * Create with:
   *   mkTerm(Kind kind, Term child1, Term child2)
   *   mkTerm(Kind kind, const std::vector<Term>& children)
   */
  BITVECTOR_SLT,
  /**
   * Bit-vector signed less than or equal.
   * The two bit-vector parameters must have same width.
   * Parameters: 2
   *   -[1]..[2]: Terms of bit-vector sort (sorts must match)
   * Create with:
   *   mkTerm(Kind kind, Term child1, Term child2)
   *   mkTerm(Kind kind, const std::vector<Term>& children)
   */
  BITVECTOR_SLE,
  /**
   * Bit-vector signed greater than.
   * The two bit-vector parameters must have same width.
   * Parameters: 2
   *   -[1]..[2]: Terms of bit-vector sort (sorts must match)
   * Create with:
   *   mkTerm(Kind kind, Term child1, Term child2)
   *   mkTerm(Kind kind, const std::vector<Term>& children)
   */
  BITVECTOR_SGT,
  /**
   * Bit-vector signed greater than or equal.
   * The two bit-vector parameters must have same width.
   * Parameters: 2
   *   -[1]..[2]: Terms of bit-vector sort (sorts must match)
   * Create with:
   *   mkTerm(Kind kind, Term child1, Term child2)
   *   mkTerm(Kind kind, const std::vector<Term>& children)
   */
  BITVECTOR_SGE,
  /**
   * Bit-vector unsigned less than, returns bit-vector of size 1.
   * Parameters: 2
   *   -[1]..[2]: Terms of bit-vector sort (sorts must match)
   * Create with:
   *   mkTerm(Kind kind, Term child1, Term child2)
   *   mkTerm(Kind kind, const std::vector<Term>& children)
   */
  BITVECTOR_ULTBV,
  /**
   * Bit-vector signed less than. returns bit-vector of size 1.
   * Parameters: 2
   *   -[1]..[2]: Terms of bit-vector sort (sorts must match)
   * Create with:
   *   mkTerm(Kind kind, Term child1, Term child2)
   *   mkTerm(Kind kind, const std::vector<Term>& children)
   */
  BITVECTOR_SLTBV,
  /**
   * Same semantics as regular ITE, but condition is bit-vector of size 1.
   * Parameters: 3
   *   -[1]: Term of bit-vector sort of size 1, representing the condition
   *   -[2]: Term reprsenting the 'then' branch
   *   -[3]: Term representing the 'else' branch
   * 'then' and 'else' term must have same base sort.
   * Create with:
   *   mkTerm(Kind kind, Term child1, Term child2, Term child3)
   *   mkTerm(Kind kind, const std::vector<Term>& children)
   */
  BITVECTOR_ITE,
  /**
   * Bit-vector redor.
   * Parameters: 1
   *   -[1]: Term of bit-vector sort
   * Create with:
   *   mkTerm(Kind kind, Term child)
   */
  BITVECTOR_REDOR,
  /**
   * Bit-vector redand.
   * Parameters: 1
   *   -[1]: Term of bit-vector sort
   * Create with:
   *   mkTerm(Kind kind, Term child)
   */
  BITVECTOR_REDAND,
#if 0
  /* formula to be treated as a bv atom via eager bit-blasting
   * (internal-only symbol) */
  BITVECTOR_EAGER_ATOM,
  /* term to be treated as a variable. used for eager bit-blasting Ackermann
   * expansion of bvudiv (internal-only symbol) */
  BITVECTOR_ACKERMANIZE_UDIV,
  /* term to be treated as a variable. used for eager bit-blasting Ackermann
   * expansion of bvurem (internal-only symbol) */
  BITVECTOR_ACKERMANIZE_UREM,
#endif
  /**
   * Operator for bit-vector extract (from index 'high' to 'low').
   * Parameters: 2
   *   -[1]: The 'high' index
   *   -[2]: The 'low' index
   * Create with:
   *   mkOp(Kind kind, uint32_t param, uint32_t param)
   *
   * Apply bit-vector extract.
   * Parameters: 2
   *   -[1]: Op of kind BITVECTOR_EXTRACT
   *   -[2]: Term of bit-vector sort
   * Create with:
   *   mkTerm(Op op, Term child)
   *   mkTerm(Op op, const std::vector<Term>& children)
   */
  BITVECTOR_EXTRACT,
  /**
   * Operator for bit-vector repeat.
   * Parameter 1:
   *   -[1]: Number of times to repeat a given bit-vector
   * Create with:
   *   mkOp(Kind kind, uint32_t param).
   *
   * Apply bit-vector repeat.
   * Parameters: 2
   *   -[1]: Op of kind BITVECTOR_REPEAT
   *   -[2]: Term of bit-vector sort
   * Create with:
   *   mkTerm(Op op, Term child)
   *   mkTerm(Op op, const std::vector<Term>& children)
   */
  BITVECTOR_REPEAT,
  /**
   * Operator for bit-vector zero-extend.
   * Parameter 1:
   *   -[1]: Number of bits by which a given bit-vector is to be extended
   * Create with:
   *   mkOp(Kind kind, uint32_t param).
   *
   * Apply bit-vector zero-extend.
   * Parameters: 2
   *   -[1]: Op of kind BITVECTOR_ZERO_EXTEND
   *   -[2]: Term of bit-vector sort
   * Create with:
   *   mkTerm(Op op, Term child)
   *   mkTerm(Op op, const std::vector<Term>& children)
   */
  BITVECTOR_ZERO_EXTEND,
  /**
   * Operator for bit-vector sign-extend.
   * Parameter 1:
   *   -[1]: Number of bits by which a given bit-vector is to be extended
   * Create with:
   *   mkOp(Kind kind, uint32_t param).
   *
   * Apply bit-vector sign-extend.
   * Parameters: 2
   *   -[1]: Op of kind BITVECTOR_SIGN_EXTEND
   *   -[2]: Term of bit-vector sort
   * Create with:
   *   mkTerm(Op op, Term child)
   *   mkTerm(Op op, const std::vector<Term>& children)
   */
  BITVECTOR_SIGN_EXTEND,
  /**
   * Operator for bit-vector rotate left.
   * Parameter 1:
   *   -[1]: Number of bits by which a given bit-vector is to be rotated
   * Create with:
   *   mkOp(Kind kind, uint32_t param).
   *
   * Apply bit-vector rotate left.
   * Parameters: 2
   *   -[1]: Op of kind BITVECTOR_ROTATE_LEFT
   *   -[2]: Term of bit-vector sort
   * Create with:
   *   mkTerm(Op op, Term child)
   *   mkTerm(Op op, const std::vector<Term>& children)
   */
  BITVECTOR_ROTATE_LEFT,
  /**
   * Operator for bit-vector rotate right.
   * Parameter 1:
   *   -[1]: Number of bits by which a given bit-vector is to be rotated
   * Create with:
   *   mkOp(Kind kind, uint32_t param).
   *
   * Apply bit-vector rotate right.
   * Parameters: 2
   *   -[1]: Op of kind BITVECTOR_ROTATE_RIGHT
   *   -[2]: Term of bit-vector sort
   * Create with:
   *   mkTerm(Op op, Term child)
   *   mkTerm(Op op, const std::vector<Term>& children)
   */
  BITVECTOR_ROTATE_RIGHT,
#if 0
  /* bit-vector boolean bit extract. */
  BITVECTOR_BITOF,
#endif
  /**
   * Operator for the conversion from Integer to bit-vector.
   * Parameter: 1
   *   -[1]: Size of the bit-vector to convert to
   * Create with:
   *   mkOp(Kind kind, uint32_t param).
   *
   * Apply integer conversion to bit-vector.
   * Parameters: 2
   *   -[1]: Op of kind INT_TO_BITVECTOR
   *   -[2]: Integer term
   * Create with:
   *   mkTerm(Op op, Term child)
   *   mkTerm(Op op, const std::vector<Term>& children)
   */
  INT_TO_BITVECTOR,
  /**
   * Bit-vector conversion to (nonnegative) integer.
   * Parameter: 1
   *   -[1]: Term of bit-vector sort
   * Create with:
   *   mkTerm(Kind kind, Term child)
   */
  BITVECTOR_TO_NAT,

  /* FP -------------------------------------------------------------------- */

  /**
   * Floating-point constant, constructed from a double or string.
   * Parameters: 3
   *   -[1]: Size of the exponent
   *   -[2]: Size of the significand
   *   -[3]: Value of the floating-point constant as a bit-vector term
   * Create with:
   *   mkFloatingPoint(uint32_t sig, uint32_t exp, Term val)
   */
  CONST_FLOATINGPOINT,
  /**
   * Floating-point rounding mode term.
   * Create with:
   *   mkRoundingMode(RoundingMode rm)
   */
  CONST_ROUNDINGMODE,
  /**
   * Create floating-point literal from bit-vector triple.
   * Parameters: 3
   *   -[1]: Sign bit as a bit-vector term
   *   -[2]: Exponent bits as a bit-vector term
   *   -[3]: Significand bits as a bit-vector term (without hidden bit)
   * Create with:
   *   mkTerm(Kind kind, Term child1, Term child2, Term child3)
   *   mkTerm(Kind kind, const std::vector<Term>& children)
   */
  FLOATINGPOINT_FP,
  /**
   * Floating-point equality.
   * Parameters: 2
   *   -[1]..[2]: Terms of floating point sort
   * Create with:
   *   mkTerm(Kind kind, Term child1, Term child2)
   *   mkTerm(Kind kind, const std::vector<Term>& children)
   */
  FLOATINGPOINT_EQ,
  /**
   * Floating-point absolute value.
   * Parameters: 1
   *   -[1]: Term of floating point sort
   * Create with:
   *   mkTerm(Kind kind, Term child)
   */
  FLOATINGPOINT_ABS,
  /**
   * Floating-point negation.
   * Parameters: 1
   *   -[1]: Term of floating point sort
   * Create with:
   *   mkTerm(Kind kind, Term child)
   */
  FLOATINGPOINT_NEG,
  /**
   * Floating-point addition.
   * Parameters: 3
   *   -[1]: CONST_ROUNDINGMODE
   *   -[2]: Term of sort FloatingPoint
   *   -[3]: Term of sort FloatingPoint
   * Create with:
   *   mkTerm(Kind kind, Term child1, Term child2, child3)
   *   mkTerm(Kind kind, const std::vector<Term>& children)
   */
  FLOATINGPOINT_PLUS,
  /**
   * Floating-point sutraction.
   * Parameters: 3
   *   -[1]: CONST_ROUNDINGMODE
   *   -[2]: Term of sort FloatingPoint
   *   -[3]: Term of sort FloatingPoint
   * Create with:
   *   mkTerm(Kind kind, Term child1, Term child2, Term child3)
   *   mkTerm(Kind kind, const std::vector<Term>& children)
   */
  FLOATINGPOINT_SUB,
  /**
   * Floating-point multiply.
   * Parameters: 3
   *   -[1]: CONST_ROUNDINGMODE
   *   -[2]: Term of sort FloatingPoint
   *   -[3]: Term of sort FloatingPoint
   * Create with:
   *   mkTerm(Kind kind, Term child1, Term child2, Term child3)
   *   mkTerm(Kind kind, const std::vector<Term>& children)
   */
  FLOATINGPOINT_MULT,
  /**
   * Floating-point division.
   * Parameters: 3
   *   -[1]: CONST_ROUNDINGMODE
   *   -[2]: Term of sort FloatingPoint
   *   -[3]: Term of sort FloatingPoint
   * Create with:
   *   mkTerm(Kind kind, Term child1, Term child2, Term child3)
   *   mkTerm(Kind kind, const std::vector<Term>& children)
   */
  FLOATINGPOINT_DIV,
  /**
   * Floating-point fused multiply and add.
   * Parameters: 4
   *   -[1]: CONST_ROUNDINGMODE
   *   -[2]: Term of sort FloatingPoint
   *   -[3]: Term of sort FloatingPoint
   *   -[4]: Term of sort FloatingPoint
   * Create with:
   *   mkTerm(Kind kind, const std::vector<Term>& children)
   */
  FLOATINGPOINT_FMA,
  /**
   * Floating-point square root.
   * Parameters: 2
   *   -[1]: CONST_ROUNDINGMODE
   *   -[2]: Term of sort FloatingPoint
   * Create with:
   *   mkTerm(Kind kind, Term child1, Term child2)
   *   mkTerm(Kind kind, const std::vector<Term>& children)
   */
  FLOATINGPOINT_SQRT,
  /**
   * Floating-point remainder.
   * Parameters: 2
   *   -[1]..[2]: Terms of floating point sort
   * Create with:
   *   mkTerm(Kind kind, Term child1, Term child2)
   *   mkTerm(Kind kind, const std::vector<Term>& children)
   */
  FLOATINGPOINT_REM,
  /**
   * Floating-point round to integral.
   * Parameters: 2
   *   -[1]..[2]: Terms of floating point sort
   * Create with:
   *   mkTerm(Kind kind, Term child1, Term child2)
   *   mkTerm(Kind kind, const std::vector<Term>& children)
   */
  FLOATINGPOINT_RTI,
  /**
   * Floating-point minimum.
   * Parameters: 2
   *   -[1]..[2]: Terms of floating point sort
   * Create with:
   *   mkTerm(Kind kind, Term child1, Term child2)
   *   mkTerm(Kind kind, const std::vector<Term>& children)
   */
  FLOATINGPOINT_MIN,
  /**
   * Floating-point maximum.
   * Parameters: 2
   *   -[1]..[2]: Terms of floating point sort
   * Create with:
   *   mkTerm(Kind kind, Term child1, Term child2)
   *   mkTerm(Kind kind, const std::vector<Term>& children)
   */
  FLOATINGPOINT_MAX,
  /**
   * Floating-point less than or equal.
   * Parameters: 2
   *   -[1]..[2]: Terms of floating point sort
   * Create with:
   *   mkTerm(Kind kind, Term child1, Term child2)
   *   mkTerm(Kind kind, const std::vector<Term>& children)
   */
  FLOATINGPOINT_LEQ,
  /**
   * Floating-point less than.
   * Parameters: 2
   *   -[1]..[2]: Terms of floating point sort
   * Create with:
   *   mkTerm(Kind kind, Term child1, Term child2)
   *   mkTerm(Kind kind, const std::vector<Term>& children)
   */
  FLOATINGPOINT_LT,
  /**
   * Floating-point greater than or equal.
   * Parameters: 2
   *   -[1]..[2]: Terms of floating point sort
   * Create with:
   *   mkTerm(Kind kind, Term child1, Term child2)
   *   mkTerm(Kind kind, const std::vector<Term>& children)
   */
  FLOATINGPOINT_GEQ,
  /**
   * Floating-point greater than.
   * Parameters: 2
   * Create with:
   *   mkTerm(Kind kind, Term child1, Term child2)
   *   mkTerm(Kind kind, const std::vector<Term>& children)
   */
  FLOATINGPOINT_GT,
  /**
   * Floating-point is normal.
   * Parameters: 1
   *   -[1]: Term of floating point sort
   * Create with:
   *   mkTerm(Kind kind, Term child)
   */
  FLOATINGPOINT_ISN,
  /**
   * Floating-point is sub-normal.
   * Parameters: 1
   *   -[1]: Term of floating point sort
   * Create with:
   *   mkTerm(Kind kind, Term child)
   */
  FLOATINGPOINT_ISSN,
  /**
   * Floating-point is zero.
   * Parameters: 1
   *   -[1]: Term of floating point sort
   * Create with:
   *   mkTerm(Kind kind, Term child)
   */
  FLOATINGPOINT_ISZ,
  /**
   * Floating-point is infinite.
   * Parameters: 1
   *   -[1]: Term of floating point sort
   * Create with:
   *   mkTerm(Kind kind, Term child)
   */
  FLOATINGPOINT_ISINF,
  /**
   * Floating-point is NaN.
   * Parameters: 1
   *   -[1]: Term of floating point sort
   * Create with:
   *   mkTerm(Kind kind, Term child)
   */
  FLOATINGPOINT_ISNAN,
  /**
   * Floating-point is negative.
   * Parameters: 1
   *   -[1]: Term of floating point sort
   * Create with:
   *   mkTerm(Kind kind, Term child)
   */
  FLOATINGPOINT_ISNEG,
  /**
   * Floating-point is positive.
   * Parameters: 1
   *   -[1]: Term of floating point sort
   * Create with:
   *   mkTerm(Kind kind, Term child)
   */
  FLOATINGPOINT_ISPOS,
  /**
   * Operator for to_fp from bit vector.
   * Parameters: 2
   *   -[1]: Exponent size
   *   -[2]: Significand size
   * Create with:
   *   mkOp(Kind kind, uint32_t param1, uint32_t param2)
   *
   * Conversion from an IEEE-754 bit vector to floating-point.
   * Parameters: 2
   *   -[1]: Op of kind FLOATINGPOINT_TO_FP_IEEE_BITVECTOR
   *   -[2]: Term of sort FloatingPoint
   * Create with:
   *   mkTerm(Op op, Term child)
   *   mkTerm(Op op, const std::vector<Term>& children)
   */
  FLOATINGPOINT_TO_FP_IEEE_BITVECTOR,
  /**
   * Operator for to_fp from floating point.
   * Parameters: 2
   *   -[1]: Exponent size
   *   -[2]: Significand size
   * Create with:
   *   mkOp(Kind kind, uint32_t param1, uint32_t param2)
   *
   * Conversion between floating-point sorts.
   * Parameters: 2
   *   -[1]: Op of kind FLOATINGPOINT_TO_FP_FLOATINGPOINT
   *   -[2]: Term of sort FloatingPoint
   * Create with:
   *   mkTerm(Op op, Term child)
   *   mkTerm(Op op, const std::vector<Term>& children)
   */
  FLOATINGPOINT_TO_FP_FLOATINGPOINT,
  /**
   * Operator for to_fp from real.
   * Parameters: 2
   *   -[1]: Exponent size
   *   -[2]: Significand size
   * Create with:
   *   mkOp(Kind kind, uint32_t param1, uint32_t param2)
   *
   * Conversion from a real to floating-point.
   * Parameters: 2
   *   -[1]: Op of kind FLOATINGPOINT_TO_FP_REAL
   *   -[2]: Term of sort FloatingPoint
   * Create with:
   *   mkTerm(Op op, Term child)
   *   mkTerm(Op op, const std::vector<Term>& children)
   */
  FLOATINGPOINT_TO_FP_REAL,
  /*
   * Operator for to_fp from signed bit vector.
   * Parameters: 2
   *   -[1]: Exponent size
   *   -[2]: Significand size
   * Create with:
   *   mkOp(Kind kind, uint32_t param1, uint32_t param2)
   *
   * Conversion from a signed bit vector to floating-point.
   * Parameters: 2
   *   -[1]: Op of kind FLOATINGPOINT_TO_FP_SIGNED_BITVECTOR
   *   -[2]: Term of sort FloatingPoint
   * Create with:
   *   mkTerm(Op op, Term child)
   *   mkTerm(Op op, const std::vector<Term>& children)
   */
  FLOATINGPOINT_TO_FP_SIGNED_BITVECTOR,
  /**
   * Operator for to_fp from unsigned bit vector.
   * Parameters: 2
   *   -[1]: Exponent size
   *   -[2]: Significand size
   * Create with:
   *   mkOp(Kind kind, uint32_t param1, uint32_t param2)
   *
   * Converting an unsigned bit vector to floating-point.
   * Parameters: 2
   *   -[1]: Op of kind FLOATINGPOINT_TO_FP_UNSIGNED_BITVECTOR
   *   -[2]: Term of sort FloatingPoint
   * Create with:
   *   mkTerm(Op op, Term child)
   *   mkTerm(Op op, const std::vector<Term>& children)
   */
  FLOATINGPOINT_TO_FP_UNSIGNED_BITVECTOR,
  /**
   * Operator for a generic to_fp.
   * Parameters: 2
   *   -[1]: exponent size
   *   -[2]: Significand size
   * Create with:
   *   mkOp(Kind kind, uint32_t param1, uint32_t param2)
   *
   * Generic conversion to floating-point, used in parsing only.
   * Parameters: 2
   *   -[1]: Op of kind FLOATINGPOINT_TO_FP_GENERIC
   *   -[2]: Term of sort FloatingPoint
   * Create with:
   *   mkTerm(Op op, Term child)
   *   mkTerm(Op op, const std::vector<Term>& children)
   */
  FLOATINGPOINT_TO_FP_GENERIC,
  /**
   * Operator for to_ubv.
   * Parameters: 1
   *   -[1]: Size of the bit-vector to convert to
   * Create with:
   *   mkOp(Kind kind, uint32_t param)
   *
   * Conversion from a floating-point value to an unsigned bit vector.
   * Parameters: 2
   *   -[1]: Op of kind FLOATINGPOINT_TO_FP_TO_UBV
   *   -[2]: Term of sort FloatingPoint
   * Create with:
   *   mkTerm(Op op, Term child)
   *   mkTerm(Op op, const std::vector<Term>& children)
   */
  FLOATINGPOINT_TO_UBV,
  /**
   * Operator for to_sbv.
   * Parameters: 1
   *   -[1]: Size of the bit-vector to convert to
   * Create with:
   *   mkOp(Kind kind, uint32_t param)
   *
   * Conversion from a floating-point value to a signed bit vector.
   * Parameters: 2
   *   -[1]: Op of kind FLOATINGPOINT_TO_FP_TO_SBV
   *   -[2]: Term of sort FloatingPoint
   * Create with:
   *   mkTerm(Op op, Term child)
   *   mkTerm(Op op, const std::vector<Term>& children)
   */
  FLOATINGPOINT_TO_SBV,
  /**
   * Floating-point to real.
   * Parameters: 1
   *   -[1]: Term of sort FloatingPoint
   * Create with:
   *   mkTerm(Kind kind, Term child)
   */
  FLOATINGPOINT_TO_REAL,

  /* Arrays ---------------------------------------------------------------- */

  /**
   * Aarray select.
   * Parameters: 2
   *   -[1]: Term of array sort
   *   -[2]: Selection index
   * Create with:
   *   mkTerm(Op op, Term child1, Term child2)
   *   mkTerm(Op op, const std::vector<Term>& children)
   */
  SELECT,
  /**
   * Array store.
   * Parameters: 3
   *   -[1]: Term of array sort
   *   -[2]: Store index
   *   -[3]: Term to store at the index
   * Create with:
   *   mkTerm(Op op, Term child1, Term child2, Term child3)
   *   mkTerm(Op op, const std::vector<Term>& children)
   */
  STORE,
  /**
   * Constant array.
   * Parameters: 2
   *   -[1]: Array sort
   *   -[2]: Term representing a constant
   * Create with:
   *   mkTerm(Op op, Term child1, Term child2)
   *   mkTerm(Op op, const std::vector<Term>& children)
   *
   * Note: We currently support the creation of constant arrays, but under some
   * conditions when there is a chain of equalities connecting two constant
   * arrays, the solver doesn't know what to do and aborts (Issue #1667).
   */
  CONST_ARRAY,
  /**
   * Equality over arrays a and b over a given range [i,j], i.e.,
   * \forall k . i <= k <= j --> a[k] = b[k]
   *
   * Parameters: 4
   *   -[1]: First array
   *   -[2]: Second array
   *   -[3]: Lower bound of range (inclusive)
   *   -[4]: Uppper bound of range (inclusive)
   * Create with:
   *   mkTerm(Op op, const std::vector<Term>& children)
   *
   * Note: We currently support the creation of array equalities over index
   * types bit-vector, floating-point, integer and real. Option --arrays-exp is
   * required to support this operator.
   */
  EQ_RANGE,
#if 0
  /* array table function (internal-only symbol) */
  ARR_TABLE_FUN,
  /* array lambda (internal-only symbol) */
  ARRAY_LAMBDA,
  /* partial array select, for internal use only */
  PARTIAL_SELECT_0,
  /* partial array select, for internal use only */
  PARTIAL_SELECT_1,
#endif

  /* Datatypes ------------------------------------------------------------- */

  /**
   * Constructor application.
   * Paramters: n > 0
   *   -[1]: Constructor (operator)
   *   -[2]..[n]: Parameters to the constructor
   * Create with:
   *   mkTerm(Kind kind, Op op)
   *   mkTerm(Kind kind, Op op, Term child)
   *   mkTerm(Kind kind, Op op, Term child1, Term child2)
   *   mkTerm(Kind kind, Op op, Term child1, Term child2, Term child3)
   *   mkTerm(Kind kind, Op op, const std::vector<Term>& children)
   */
  APPLY_CONSTRUCTOR,
  /**
   * Datatype selector application.
   * Parameters: 1
   *   -[1]: Selector (operator)
   *   -[2]: Datatype term (undefined if mis-applied)
   * Create with:
   *   mkTerm(Kind kind, Op op, Term child)
   */
  APPLY_SELECTOR,
  /**
   * Datatype tester application.
   * Parameters: 2
   *   -[1]: Tester term
   *   -[2]: Datatype term
   * Create with:
   *   mkTerm(Kind kind, Term child1, Term child2)
   *   mkTerm(Kind kind, const std::vector<Term>& children)
   */
  APPLY_TESTER,
#if 0
  /* Parametric datatype term.  */
  PARAMETRIC_DATATYPE,
  /* type ascription, for datatype constructor applications;
   * first parameter is an ASCRIPTION_TYPE, second is the datatype constructor
   * application being ascribed */
  APPLY_TYPE_ASCRIPTION,
#endif
  /**
   * Operator for a tuple update.
   * Parameters: 1
   *   -[1]: Index of the tuple to be updated
   * Create with:
   *   mkOp(Kind kind, uint32_t param)
   *
   * Apply tuple update.
   * Parameters: 3
   *   -[1]: Op of kind TUPLE_UPDATE (which references an index)
   *   -[2]: Tuple
   *   -[3]: Element to store in the tuple at the given index
   * Create with:
   *   mkTerm(Op op, Term child1, Term child2)
   *   mkTerm(Op op, const std::vector<Term>& children)
   */
  TUPLE_UPDATE,
  /**
   * Operator for a record update.
   * Parameters: 1
   *   -[1]: Name of the field to be updated
   * Create with:
   *   mkOp(Kind kind, const std::string& param)
   *
   * Record update.
   * Parameters: 3
   *   -[1]: Op of kind RECORD_UPDATE (which references a field)
   *   -[2]: Record term to update
   *   -[3]: Element to store in the record in the given field
   * Create with:
   *   mkTerm(Op op, Term child1, Term child2)
   *   mkTerm(Op op,, const std::vector<Term>& children)
   */
  RECORD_UPDATE,
  /* Match expressions.
   * For example, the smt2 syntax match term
   *   (match l (((cons h t) h) (nil 0)))
   * is represented by the AST
   * (MATCH l
   *   (MATCH_BIND_CASE (BOUND_VAR_LIST h t) (cons h t) h)
   *   (MATCH_CASE nil 0))
   * The type of the last argument of each case term could be equal.
   * Parameters: n > 1
   *   -[1]..[n]: Terms of kind MATCH_CASE or MATCH_BIND_CASE
   * Create with:
   *   mkTerm(Kind kind, Term child1, Term child2)
   *   mkTerm(Kind kind, Term child1, Term child2, Term child3)
   *   mkTerm(Kind kind, const std::vector<Term>& children)
   *
   */
  MATCH,
  /* Match case
   * A (constant) case expression to be used within a match expression.
   * Parameters: 2
   *   -[1] Term denoting the pattern expression
   *   -[2] Term denoting the return value
   * Create with:
   *   mkTerm(Kind kind, Term child1, Term child2)
   *   mkTerm(Kind kind, const std::vector<Term>& children)
   */
  MATCH_CASE,
  /* Match bind case
   * A (non-constant) case expression to be used within a match expression.
   * Parameters: 3
   *   -[1] a BOUND_VAR_LIST Term containing the free variables of the case
   *   -[2] Term denoting the pattern expression
   *   -[3] Term denoting the return value
   * Create with:
   *   mkTerm(Kind kind, Term child1, Term child2, Term child3)
   *   mkTerm(Kind kind, const std::vector<Term>& children)
   */
  MATCH_BIND_CASE,
  /*
   * Datatypes size
   * An operator mapping datatypes to an integer denoting the number of
   * non-nullary applications of constructors they contain.
   * Parameters: 1
   *   -[1]: Datatype term
   * Create with:
   *   mkTerm(Kind kind, Term child1)
   *   mkTerm(Kind kind, const std::vector<Term>& children)
   */
  DT_SIZE,
#if 0
  /* datatypes height bound */
  DT_HEIGHT_BOUND,
  /* datatypes height bound */
  DT_SIZE_BOUND,
  /* datatypes sygus bound */
  DT_SYGUS_BOUND,
  /* datatypes sygus term order */
  DT_SYGUS_TERM_ORDER,
  /* datatypes sygus is constant */
  DT_SYGUS_IS_CONST,
#endif

  /* Separation Logic ------------------------------------------------------ */

  /**
   * Separation logic nil term.
   * Parameters: 0
   * Create with:
   *   mkSepNil(Sort sort)
   */
  SEP_NIL,
  /**
   * Separation logic empty heap.
   * Parameters: 2
   *   -[1]: Term of the same sort as the sort of the location of the heap
   *         that is constrained to be empty
   *   -[2]: Term of the same sort as the data sort of the heap that is
   *         that is constrained to be empty
   * Create with:
   *   mkTerm(Kind kind, Term child1, Term child2)
   *   mkTerm(Kind kind, const std::vector<Term>& children)
   */
  SEP_EMP,
  /**
   * Separation logic points-to relation.
   * Parameters: 2
   *   -[1]: Location of the points-to constraint
   *   -[2]: Data of the points-to constraint
   * Create with:
   *   mkTerm(Kind kind, Term child1, Term child2)
   *   mkTerm(Kind kind, const std::vector<Term>& children)
   */
  SEP_PTO,
  /**
   * Separation logic star.
   * Parameters: n >= 2
   *   -[1]..[n]: Child constraints that hold in disjoint (separated) heaps
   * Create with:
   *   mkTerm(Kind kind, Term child1, Term child2)
   *   mkTerm(Kind kind, Term child1, Term child2, Term child3)
   *   mkTerm(Kind kind, const std::vector<Term>& children)
   */
  SEP_STAR,
  /**
   * Separation logic magic wand.
   * Parameters: 2
   *   -[1]: Antecendant of the magic wand constraint
   *   -[2]: Conclusion of the magic wand constraint, which is asserted to
   *         hold in all heaps that are disjoint extensions of the antecedent.
   * Create with:
   *   mkTerm(Kind kind, Term child1, Term child2)
   *   mkTerm(Kind kind, const std::vector<Term>& children)
   */
  SEP_WAND,
#if 0
  /* separation label (internal use only) */
  SEP_LABEL,
#endif

  /* Sets ------------------------------------------------------------------ */

  /**
   * Empty set constant.
   * Parameters: 1
   *   -[1]: Sort of the set elements
   * Create with:
   *   mkEmptySet(Sort sort)
   */
  EMPTYSET,
  /**
   * Set union.
   * Parameters: 2
   *   -[1]..[2]: Terms of set sort
   * Create with:
   *   mkTerm(Kind kind, Term child1, Term child2)
   *   mkTerm(Kind kind, const std::vector<Term>& children)
   */
  UNION,
  /**
   * Set intersection.
   * Parameters: 2
   *   -[1]..[2]: Terms of set sort
   * Create with:
   *   mkTerm(Kind kind, Term child1, Term child2)
   *   mkTerm(Kind kind, const std::vector<Term>& children)
   */
  INTERSECTION,
  /**
   * Set subtraction.
   * Parameters: 2
   *   -[1]..[2]: Terms of set sort
   * Create with:
   *   mkTerm(Kind kind, Term child1, Term child2)
   *   mkTerm(Kind kind, const std::vector<Term>& children)
   */
  SETMINUS,
  /**
   * Subset predicate.
   * Parameters: 2
   *   -[1]..[2]: Terms of set sort, [1] a subset of set [2]?
   * Create with:
   *   mkTerm(Kind kind, Term child1, Term child2)
   *   mkTerm(Kind kind, const std::vector<Term>& children)
   */
  SUBSET,
  /**
   * Set membership predicate.
   * Parameters: 2
   *   -[1]..[2]: Terms of set sort, [1] a member of set [2]?
   * Create with:
   *   mkTerm(Kind kind, Term child1, Term child2)
   *   mkTerm(Kind kind, const std::vector<Term>& children)
   */
  MEMBER,
  /**
   * The set of the single element given as a parameter.
   * Parameters: 1
   *   -[1]: Single element
   * Create with:
   *   mkTerm(Kind kind, Term child)
   */
  SINGLETON,
  /**
   * The set obtained by inserting elements;
   * Parameters: n > 0
   *   -[1]..[n-1]: Elements inserted into set [n]
   *   -[n]: Set Term
   * Create with:
   *   mkTerm(Kind kind, Term child)
   *   mkTerm(Kind kind, Term child1, Term child2)
   *   mkTerm(Kind kind, Term child1, Term child2, Term child3)
   *   mkTerm(Kind kind, const std::vector<Term>& children)
   */
  INSERT,
  /**
   * Set cardinality.
   * Parameters: 1
   *   -[1]: Set to determine the cardinality of
   * Create with:
   *   mkTerm(Kind kind, Term child)
   */
  CARD,
  /**
   * Set complement with respect to finite universe.
   * Parameters: 1
   *   -[1]: Set to complement
   * Create with:
   *   mkTerm(Kind kind, Term child)
   */
  COMPLEMENT,
  /**
   * Finite universe set.
   * All set variables must be interpreted as subsets of it.
   * Create with:
   *   mkUniverseSet(Sort sort)
   */
  UNIVERSE_SET,
  /**
   * Set join.
   * Parameters: 2
   *   -[1]..[2]: Terms of set sort
   * Create with:
   *   mkTerm(Kind kind, Term child1, Term child2)
   *   mkTerm(Kind kind, const std::vector<Term>& children)
   */
  JOIN,
  /**
   * Set cartesian product.
   * Parameters: 2
   *   -[1]..[2]: Terms of set sort
   * Create with:
   *   mkTerm(Kind kind, Term child1, Term child2)
   *   mkTerm(Kind kind, const std::vector<Term>& children)
   */
  PRODUCT,
  /**
   * Set transpose.
   * Parameters: 1
   *   -[1]: Term of set sort
   * Create with:
   *   mkTerm(Kind kind, Term child)
   */
  TRANSPOSE,
  /**
   * Set transitive closure.
   * Parameters: 1
   *   -[1]: Term of set sort
   * Create with:
   *   mkTerm(Kind kind, Term child)
   */
  TCLOSURE,
  /**
   * Set join image.
   * Parameters: 2
   *   -[1]..[2]: Terms of set sort
   * Create with:
   *   mkTerm(Kind kind, Term child1, Term child2)
   *   mkTerm(Kind kind, const std::vector<Term>& children)
   */
  JOIN_IMAGE,
  /**
   * Set identity.
   * Parameters: 1
   *   -[1]: Term of set sort
   * Create with:
   *   mkTerm(Kind kind, Term child)
   */
  IDEN,
  /**
   * Set comprehension
   * A set comprehension is specified by a bound variable list x1 ... xn,
   * a predicate P[x1...xn], and a term t[x1...xn]. A comprehension C with the
   * above form has members given by the following semantics:
   * forall y. ( exists x1...xn. P[x1...xn] ^ t[x1...xn] = y ) <=> (member y C)
   * where y ranges over the element type of the (set) type of the
   * comprehension. If t[x1..xn] is not provided, it is equivalent to y in the
   * above formula.
   * Parameters: 2 (3)
   *   -[1]: Term BOUND_VAR_LIST
   *   -[2]: Term denoting the predicate of the comprehension
   *   -[3]: (optional) a Term denoting the generator for the comprehension
   * Create with:
   *   mkTerm(Kind kind, Term child1, Term child2)
   *   mkTerm(Kind kind, Term child1, Term child2, Term child3)
   *   mkTerm(Kind kind, const std::vector<Term>& children)
   */
  COMPREHENSION,
  /**
   * Returns an element from a given set.
   * If a set A = {x}, then the term (choose A) is equivalent to the term x.
   * If the set is empty, then (choose A) is an arbitrary value.
   * If the set has cardinality > 1, then (choose A) will deterministically
   * return an element in A.
   * Parameters: 1
   *   -[1]: Term of set sort
   * Create with:
   *   mkTerm(Kind kind, Term child)
   */
  CHOOSE,

  /* Strings --------------------------------------------------------------- */

  /**
   * String concat.
   * Parameters: n > 1
   *   -[1]..[n]: Terms of String sort
   * Create with:
   *   mkTerm(Kind kind, Term child1, Term child2)
   *   mkTerm(Kind kind, Term child1, Term child2, Term child3)
   *   mkTerm(Kind kind, const std::vector<Term>& children)
   */
  STRING_CONCAT,
  /**
   * String membership.
   * Parameters: 2
   *   -[1]: Term of String sort
   *   -[2]: Term of RegExp sort
   * Create with:
   *   mkTerm(Kind kind, Term child1, Term child2)
   *   mkTerm(Kind kind, const std::vector<Term>& children)
   */
  STRING_IN_REGEXP,
  /**
   * String length.
   * Parameters: 1
   *   -[1]: Term of String sort
   * Create with:
   *   mkTerm(Kind kind, Term child)
   */
  STRING_LENGTH,
  /**
   * String substring.
   * Extracts a substring, starting at index i and of length l, from a string
   * s.  If the start index is negative, the start index is greater than the
   * length of the string, or the length is negative, the result is the empty
   * string.
   * Parameters: 3
   *   -[1]: Term of sort String
   *   -[2]: Term of sort Integer (index i)
   *   -[3]: Term of sort Integer (length l)
   * Create with:
   *   mkTerm(Kind kind, Term child1, Term child2, Term child3)
   *   mkTerm(Kind kind, const std::vector<Term>& children)
   */
  STRING_SUBSTR,
  /**
   * String update.
   * Updates a string s by replacing its context starting at an index with t.
   * If the start index is negative, the start index is greater than the
   * length of the string, the result is s. Otherwise, the length of the
   * original string is preserved.
   * Parameters: 3
   *   -[1]: Term of sort String
   *   -[2]: Term of sort Integer (index i)
   *   -[3]: Term of sort String (replacement string t)
   * Create with:
   *   mkTerm(Kind kind, Term child1, Term child2, Term child3)
   *   mkTerm(Kind kind, const std::vector<Term>& children)
   */
  STRING_UPDATE,
  /**
   * String character at.
   * Returns the character at index i from a string s. If the index is negative
   * or the index is greater than the length of the string, the result is the
   * empty string. Otherwise the result is a string of length 1.
   * Parameters: 2
   *   -[1]: Term of sort String (string s)
   *   -[2]: Term of sort Integer (index i)
   * Create with:
   *   mkTerm(Kind kind, Term child1, Term child2)
   *   mkTerm(Kind kind, const std::vector<Term>& children)
   */
  STRING_CHARAT,
  /**
   * String contains.
   * Checks whether a string s1 contains another string s2. If s2 is empty, the
   * result is always true.
   * Parameters: 2
   *   -[1]: Term of sort String (the string s1)
   *   -[2]: Term of sort String (the string s2)
   * Create with:
   *   mkTerm(Kind kind, Term child1, Term child2)
   *   mkTerm(Kind kind, const std::vector<Term>& children)
   */
  STRING_CONTAINS,
  /**
   * String index-of.
   * Returns the index of a substring s2 in a string s1 starting at index i. If
   * the index is negative or greater than the length of string s1 or the
   * substring s2 does not appear in string s1 after index i, the result is -1.
   * Parameters: 3
   *   -[1]: Term of sort String (substring s1)
   *   -[2]: Term of sort String (substring s2)
   *   -[3]: Term of sort Integer (index i)
   * Create with:
   *   mkTerm(Kind kind, Term child1, Term child2, Term child3)
   *   mkTerm(Kind kind, const std::vector<Term>& children)
   */
  STRING_INDEXOF,
  /**
   * String replace.
   * Replaces a string s2 in a string s1 with string s3. If s2 does not appear
   * in s1, s1 is returned unmodified.
   * Parameters: 3
   *   -[1]: Term of sort String (string s1)
   *   -[2]: Term of sort String (string s2)
   *   -[3]: Term of sort String (string s3)
   * Create with:
   *   mkTerm(Kind kind, Term child1, Term child2, Term child3)
   *   mkTerm(Kind kind, const std::vector<Term>& children)
   */
  STRING_REPLACE,
  /**
   * String replace all.
   * Replaces all occurrences of a string s2 in a string s1 with string s3.
   * If s2 does not appear in s1, s1 is returned unmodified.
   * Parameters: 3
   *   -[1]: Term of sort String (string s1)
   *   -[2]: Term of sort String (string s2)
   *   -[3]: Term of sort String (string s3)
   * Create with:
   *   mkTerm(Kind kind, Term child1, Term child2, Term child3)
   *   mkTerm(Kind kind, const std::vector<Term>& children)
   */
  STRING_REPLACE_ALL,
  /**
   * String replace regular expression match.
   * Replaces the first match of a regular expression r in string s1 with
   * string s2. If r does not match a substring of s1, s1 is returned
   * unmodified.
   * Parameters: 3
   *   -[1]: Term of sort String (string s1)
   *   -[2]: Term of sort Regexp (regexp r)
   *   -[3]: Term of sort String (string s2)
   * Create with:
   *   mkTerm(Kind kind, Term child1, Term child2, Term child3)
   *   mkTerm(Kind kind, const std::vector<Term>& children)
   */
  STRING_REPLACE_RE,
  /**
   * String replace all regular expression matches.
   * Replaces all matches of a regular expression r in string s1 with string
   * s2. If r does not match a substring of s1, s1 is returned unmodified.
   * Parameters: 3
   *   -[1]: Term of sort String (string s1)
   *   -[2]: Term of sort Regexp (regexp r)
   *   -[3]: Term of sort String (string s2)
   * Create with:
   *   mkTerm(Kind kind, Term child1, Term child2, Term child3)
   *   mkTerm(Kind kind, const std::vector<Term>& children)
   */
  STRING_REPLACE_RE_ALL,
  /**
   * String to lower case.
   * Parameters: 1
   *   -[1]: Term of String sort
   * Create with:
   *   mkTerm(Kind kind, Term child)
   */
  STRING_TOLOWER,
  /**
   * String to upper case.
   * Parameters: 1
   *   -[1]: Term of String sort
   * Create with:
   *   mkTerm(Kind kind, Term child)
   */
  STRING_TOUPPER,
  /**
   * String reverse.
   * Parameters: 1
   *   -[1]: Term of String sort
   * Create with:
   *   mkTerm(Kind kind, Term child)
   */
  STRING_REV,
  /**
   * String to code.
   * Returns the code point of a string if it has length one, or returns -1
   * otherwise.
   * Parameters: 1
   *   -[1]: Term of String sort
   * Create with:
   *   mkTerm(Kind kind, Term child)
   */
  STRING_TO_CODE,
  /**
   * String from code.
   * Returns a string containing a single character whose code point matches
   * the argument to this function, or the empty string if the argument is
   * out-of-bounds.
   * Parameters: 1
   *   -[1]: Term of Integer sort
   * Create with:
   *   mkTerm(Kind kind, Term child)
   */
  STRING_FROM_CODE,
  /**
   * String less than.
   * Returns true if string s1 is (strictly) less than s2 based on a
   * lexiographic ordering over code points.
   * Parameters: 2
   *   -[1]: Term of sort String (the string s1)
   *   -[2]: Term of sort String (the string s2)
   * Create with:
   *   mkTerm(Kind kind, Term child1, Term child2)
   *   mkTerm(Kind kind, const std::vector<Term>& children)
   */
  STRING_LT,
  /**
   * String less than or equal.
   * Returns true if string s1 is less than or equal to s2 based on a
   * lexiographic ordering over code points.
   * Parameters: 2
   *   -[1]: Term of sort String (the string s1)
   *   -[2]: Term of sort String (the string s2)
   * Create with:
   *   mkTerm(Kind kind, Term child1, Term child2)
   *   mkTerm(Kind kind, const std::vector<Term>& children)
   */
  STRING_LEQ,
  /**
   * String prefix-of.
   * Checks whether a string s1 is a prefix of string s2. If string s1 is
   * empty, this operator returns true.
   * Parameters: 2
   *   -[1]: Term of sort String (string s1)
   *   -[2]: Term of sort String (string s2)
   * Create with:
   *   mkTerm(Kind kind, Term child1, Term child2)
   *   mkTerm(Kind kind, const std::vector<Term>& children)
   */
  STRING_PREFIX,
  /**
   * String suffix-of.
   * Checks whether a string s1 is a suffix of string 2. If string s1 is empty,
   * this operator returns true.
   * Parameters: 2
   *   -[1]: Term of sort String (string s1)
   *   -[2]: Term of sort String (string s2)
   * Create with:
   *   mkTerm(Kind kind, Term child1, Term child2)
   *   mkTerm(Kind kind, const std::vector<Term>& children)
   */
  STRING_SUFFIX,
  /**
   * String is-digit.
   * Returns true if string s is digit (it is one of "0", ..., "9").
   * Parameters: 1
   *   -[1]: Term of sort String
   * Create with:
   *   mkTerm(Kind kind, Term child1)
   *   mkTerm(Kind kind, const std::vector<Term>& children)
   */
  STRING_IS_DIGIT,
  /**
   * Integer to string.
   * If the integer is negative this operator returns the empty string.
   * Parameters: 1
   *   -[1]: Term of sort Integer
   * Create with:
   *   mkTerm(Kind kind, Term child)
   */
  STRING_FROM_INT,
  /**
   * String to integer (total function).
   * If the string does not contain an integer or the integer is negative, the
   * operator returns -1.
   * Parameters: 1
   *   -[1]: Term of sort String
   * Create with:
   *   mkTerm(Kind kind, Term child)
   */
  STRING_TO_INT,
  /**
   * Constant string.
   * Parameters:
   *   See mkString()
   * Create with:
   *   mkString(const char* s)
   *   mkString(const std::string& s)
   *   mkString(const unsigned char c)
   *   mkString(const std::vector<unsigned>& s)
   */
  CONST_STRING,
  /**
   * Conversion from string to regexp.
   * Parameters: 1
   *   -[1]: Term of sort String
   * Create with:
   *   mkTerm(Kind kind, Term child)
   */
  STRING_TO_REGEXP,
  /**
   * Regexp Concatenation .
   * Parameters: 2
   *   -[1]..[2]: Terms of Regexp sort
   * Create with:
   *   mkTerm(Kind kind, Term child1, Term child2)
   *   mkTerm(Kind kind, const std::vector<Term>& children)
   */
  REGEXP_CONCAT,
  /**
   * Regexp union.
   * Parameters: 2
   *   -[1]..[2]: Terms of Regexp sort
   * Create with:
   *   mkTerm(Kind kind, Term child1, Term child2)
   *   mkTerm(Kind kind, const std::vector<Term>& children)
   */
  REGEXP_UNION,
  /**
   * Regexp intersection.
   * Parameters: 2
   *   -[1]..[2]: Terms of Regexp sort
   * Create with:
   *   mkTerm(Kind kind, Term child1, Term child2)
   *   mkTerm(Kind kind, const std::vector<Term>& children)
   */
  REGEXP_INTER,
  /**
   * Regexp difference.
   * Parameters: 2
   *   -[1]..[2]: Terms of Regexp sort
   * Create with:
   *   mkTerm(Kind kind, Term child1, Term child2)
   *   mkTerm(Kind kind, const std::vector<Term>& children)
   */
  REGEXP_DIFF,
  /**
   * Regexp *.
   * Parameters: 1
   *   -[1]: Term of sort Regexp
   * Create with:
   *   mkTerm(Kind kind, Term child)
   */
  REGEXP_STAR,
  /**
   * Regexp +.
   * Parameters: 1
   *   -[1]: Term of sort Regexp
   * Create with:
   *   mkTerm(Kind kind, Term child)
   */
  REGEXP_PLUS,
  /**
   * Regexp ?.
   * Parameters: 1
   *   -[1]: Term of sort Regexp
   * Create with:
   *   mkTerm(Kind kind, Term child)
   */
  REGEXP_OPT,
  /**
   * Regexp range.
   * Parameters: 2
   *   -[1]: Lower bound character for the range
   *   -[2]: Upper bound character for the range
   * Create with:
   *   mkTerm(Kind kind, Term child1, Term child2)
   *   mkTerm(Kind kind, const std::vector<Term>& children)
   */
  REGEXP_RANGE,
  /**
   * Operator for regular expression repeat.
   * Parameters: 1
   *   -[1]: The number of repetitions
   * Create with:
   *   mkOp(Kind kind, uint32_t param)
   *
   * Apply regular expression loop.
   * Parameters: 2
   *   -[1]: Op of kind REGEXP_REPEAT
   *   -[2]: Term of regular expression sort
   * Create with:
   *   mkTerm(Op op, Term child)
   *   mkTerm(Op op, const std::vector<Term>& children)
   */
  REGEXP_REPEAT,
  /**
   * Operator for regular expression loop, from lower bound to upper bound
   * number of repetitions.
   * Parameters: 2
   *   -[1]: The lower bound
   *   -[2]: The upper bound
   * Create with:
   *   mkOp(Kind kind, uint32_t param, uint32_t param)
   *
   * Apply regular expression loop.
   * Parameters: 2
   *   -[1]: Op of kind REGEXP_LOOP
   *   -[2]: Term of regular expression sort
   * Create with:
   *   mkTerm(Op op, Term child)
   *   mkTerm(Op op, const std::vector<Term>& children)
   */
  REGEXP_LOOP,
  /**
   * Regexp empty.
   * Parameters: 0
   * Create with:
   *   mkRegexpEmpty()
   *   mkTerm(Kind kind)
   */
  REGEXP_EMPTY,
  /**
   * Regexp all characters.
   * Parameters: 0
   * Create with:
   *   mkRegexpSigma()
   *   mkTerm(Kind kind)
   */
  REGEXP_SIGMA,
  /**
   * Regexp complement.
   * Parameters: 1
   *   -[1]: Term of sort RegExp
   * Create with:
   *   mkTerm(Kind kind, Term child1)
   */
  REGEXP_COMPLEMENT,

  /**
   * Sequence concat.
   * Parameters: n > 1
   *   -[1]..[n]: Terms of Sequence sort
   * Create with:
   *   mkTerm(Kind kind, Term child1, Term child2)
   *   mkTerm(Kind kind, Term child1, Term child2, Term child3)
   *   mkTerm(Kind kind, const std::vector<Term>& children)
   */
  SEQ_CONCAT,
  /**
   * Sequence length.
   * Parameters: 1
   *   -[1]: Term of Sequence sort
   * Create with:
   *   mkTerm(Kind kind, Term child)
   */
  SEQ_LENGTH,
  /**
   * Sequence extract.
   * Extracts a subsequence, starting at index i and of length l, from a
   * sequence s.  If the start index is negative, the start index is greater
   * than the length of the sequence, or the length is negative, the result is
   * the empty sequence. Parameters: 3
   *   -[1]: Term of sort Sequence
   *   -[2]: Term of sort Integer (index i)
   *   -[3]: Term of sort Integer (length l)
   * Create with:
   *   mkTerm(Kind kind, Term child1, Term child2, Term child3)
   *   mkTerm(Kind kind, const std::vector<Term>& children)
   */
  SEQ_EXTRACT,
  /**
   * Sequence update.
   * Updates a sequence s by replacing its context starting at an index with t.
   * If the start index is negative, the start index is greater than the
   * length of the sequence, the result is s. Otherwise, the length of the
   * original sequence is preserved.
   * Parameters: 3
   *   -[1]: Term of sort Sequence
   *   -[2]: Term of sort Integer (index i)
   *   -[3]: Term of sort Sequence (replacement sequence t)
   * Create with:
   *   mkTerm(Kind kind, Term child1, Term child2, Term child3)
   *   mkTerm(Kind kind, const std::vector<Term>& children)
   */
  SEQ_UPDATE,
  /**
   * Sequence element at.
   * Returns the element at index i from a sequence s. If the index is negative
   * or the index is greater or equal to the length of the sequence, the result
   * is the empty sequence. Otherwise the result is a sequence of length 1.
   * Parameters: 2
   *   -[1]: Term of sequence sort (string s)
   *   -[2]: Term of sort Integer (index i)
   * Create with:
   *   mkTerm(Kind kind, Term child1, Term child2)
   *   mkTerm(Kind kind, const std::vector<Term>& children)
   */
  SEQ_AT,
  /**
   * Sequence contains.
   * Checks whether a sequence s1 contains another sequence s2. If s2 is empty,
   * the result is always true. Parameters: 2
   *   -[1]: Term of sort Sequence (the sequence s1)
   *   -[2]: Term of sort Sequence (the sequence s2)
   * Create with:
   *   mkTerm(Kind kind, Term child1, Term child2)
   *   mkTerm(Kind kind, const std::vector<Term>& children)
   */
  SEQ_CONTAINS,
  /**
   * Sequence index-of.
   * Returns the index of a subsequence s2 in a sequence s1 starting at index i.
   * If the index is negative or greater than the length of sequence s1 or the
   * subsequence s2 does not appear in sequence s1 after index i, the result is
   * -1. Parameters: 3
   *   -[1]: Term of sort Sequence (subsequence s1)
   *   -[2]: Term of sort Sequence (subsequence s2)
   *   -[3]: Term of sort Integer (index i)
   * Create with:
   *   mkTerm(Kind kind, Term child1, Term child2, Term child3)
   *   mkTerm(Kind kind, const std::vector<Term>& children)
   */
  SEQ_INDEXOF,
  /**
   * Sequence replace.
   * Replaces the first occurrence of a sequence s2 in a sequence s1 with
   * sequence s3. If s2 does not appear in s1, s1 is returned unmodified.
   * Parameters: 3
   *   -[1]: Term of sort Sequence (sequence s1)
   *   -[2]: Term of sort Sequence (sequence s2)
   *   -[3]: Term of sort Sequence (sequence s3)
   * Create with:
   *   mkTerm(Kind kind, Term child1, Term child2, Term child3)
   *   mkTerm(Kind kind, const std::vector<Term>& children)
   */
  SEQ_REPLACE,
  /**
   * Sequence replace all.
   * Replaces all occurrences of a sequence s2 in a sequence s1 with sequence
   * s3. If s2 does not appear in s1, s1 is returned unmodified. Parameters: 3
   *   -[1]: Term of sort Sequence (sequence s1)
   *   -[2]: Term of sort Sequence (sequence s2)
   *   -[3]: Term of sort Sequence (sequence s3)
   * Create with:
   *   mkTerm(Kind kind, Term child1, Term child2, Term child3)
   *   mkTerm(Kind kind, const std::vector<Term>& children)
   */
  SEQ_REPLACE_ALL,
  /**
   * Sequence reverse.
   * Parameters: 1
   *   -[1]: Term of Sequence sort
   * Create with:
   *   mkTerm(Kind kind, Term child)
   */
  SEQ_REV,
  /**
   * Sequence prefix-of.
   * Checks whether a sequence s1 is a prefix of sequence s2. If sequence s1 is
   * empty, this operator returns true.
   * Parameters: 2
   *   -[1]: Term of sort Sequence (sequence s1)
   *   -[2]: Term of sort Sequence (sequence s2)
   * Create with:
   *   mkTerm(Kind kind, Term child1, Term child2)
   *   mkTerm(Kind kind, const std::vector<Term>& children)
   */
  SEQ_PREFIX,
  /**
   * Sequence suffix-of.
   * Checks whether a sequence s1 is a suffix of sequence s2. If sequence s1 is
   * empty, this operator returns true. Parameters: 2
   *   -[1]: Term of sort Sequence (sequence s1)
   *   -[2]: Term of sort Sequence (sequence s2)
   * Create with:
   *   mkTerm(Kind kind, Term child1, Term child2)
   *   mkTerm(Kind kind, const std::vector<Term>& children)
   */
  SEQ_SUFFIX,
  /**
   * Constant sequence.
   * Parameters:
   *   See mkEmptySequence()
   * Create with:
   *   mkEmptySequence(Sort sort)
   * Note that a constant sequence is a term that is equivalent to:
   *   (seq.++ (seq.unit c1) ... (seq.unit cn))
   * where n>=0 and c1, ..., cn are constants of some sort. The elements
   * can be extracted by Term::getConstSequenceElements().
   */
  CONST_SEQUENCE,
  /**
   * Sequence unit, corresponding to a sequence of length one with the given
   * term.
   * Parameters: 1
   *   -[1] Element term.
   * Create with:
   *   mkTerm(Kind kind, Term child1)
   */
  SEQ_UNIT,
  /**
   * Sequence nth, corresponding to the nth element of a sequence.
   * Parameters: 2
   *   -[1] Sequence term.
   *   -[2] Integer term.
   * Create with:
   *   mkTerm(Kind kind, Term child1, Term child2)
   */
  SEQ_NTH,

  /* Quantifiers ----------------------------------------------------------- */

  /**
   * Universally quantified formula.
   * Parameters: 2 (3)
   *   -[1]: BOUND_VAR_LIST Term
   *   -[2]: Quantifier body
   *   -[3]: (optional) INST_PATTERN_LIST Term
   * Create with:
   *   mkTerm(Kind kind, Term child1, Term child2)
   *   mkTerm(Kind kind, Term child1, Term child2, Term child3)
   *   mkTerm(Kind kind, const std::vector<Term>& children)
   */
  FORALL,
  /**
   * Existentially quantified formula.
   * Parameters: 2 (3)
   *   -[1]: BOUND_VAR_LIST Term
   *   -[2]: Quantifier body
   *   -[3]: (optional) INST_PATTERN_LIST Term
   * Create with:
   *   mkTerm(Kind kind, Term child1, Term child2)
   *   mkTerm(Kind kind, Term child1, Term child2, Term child3)
   *   mkTerm(Kind kind, const std::vector<Term>& children)
   */
  EXISTS,
  /*
   * A list of bound variables (used to bind variables under a quantifier)
   * Parameters: n > 1
   *   -[1]..[n]: Terms with kind BOUND_VARIABLE
   * Create with:
   *   mkTerm(Kind kind, Term child1, Term child2)
   *   mkTerm(Kind kind, Term child1, Term child2, Term child3)
   *   mkTerm(Kind kind, const std::vector<Term>& children)
   */
  BOUND_VAR_LIST,
  /*
   * A predicate for specifying term in instantiation closure.
   * Parameters: 1
   *   -[1]: Term
   * Create with:
   *   mkTerm(Kind kind, Term child)
   */
  INST_CLOSURE,
  /*
   * An instantiation pattern.
   * Specifies a (list of) terms to be used as a pattern for quantifier
   * instantiation.
   * Parameters: n > 1
   *   -[1]..[n]: Terms with kind BOUND_VARIABLE
   * Create with:
   *   mkTerm(Kind kind, Term child1, Term child2)
   *   mkTerm(Kind kind, Term child1, Term child2, Term child3)
   *   mkTerm(Kind kind, const std::vector<Term>& children)
   */
  INST_PATTERN,
  /*
   * An instantiation no-pattern.
   * Specifies a (list of) terms that should not be used as a pattern for
   * quantifier instantiation.
   * Parameters: n > 1
   *   -[1]..[n]: Terms with kind BOUND_VARIABLE
   * Create with:
   *   mkTerm(Kind kind, Term child1, Term child2)
   *   mkTerm(Kind kind, Term child1, Term child2, Term child3)
   *   mkTerm(Kind kind, const std::vector<Term>& children)
   */
  INST_NO_PATTERN,
  /*
   * An instantiation attribute
   * Specifies a custom property for a quantified formula given by a
   * term that is ascribed a user attribute.
   * Parameters: 1
   *   -[1]: Term with a user attribute.
   * Create with:
   *   mkTerm(Kind kind, Term child)
   */
  INST_ATTRIBUTE,
  /*
   * A list of instantiation patterns and/or attributes.
   * Parameters: n > 1
   *   -[1]..[n]: Terms with kind INST_PATTERN, INST_NO_PATTERN, or
   * INST_ATTRIBUTE.
   * Create with:
   *   mkTerm(Kind kind, Term child1, Term child2)
   *   mkTerm(Kind kind, Term child1, Term child2, Term child3)
   *   mkTerm(Kind kind, const std::vector<Term>& children)
   */
  INST_PATTERN_LIST,
#if 0

  /* Sort Kinds ------------------------------------------------------------ */

  /* array type */
   ARRAY_TYPE,
  /* a type parameter for type ascription */
  ASCRIPTION_TYPE,
  /* constructor */
  CONSTRUCTOR_TYPE,
  /* a datatype type index */
  DATATYPE_TYPE,
  /* selector */
  SELECTOR_TYPE,
  /* set type, takes as parameter the type of the elements */
  SET_TYPE,
  /* sort tag */
  SORT_TAG,
  /* specifies types of user-declared 'uninterpreted' sorts */
  SORT_TYPE,
  /* tester */
  TESTER_TYPE,
  /* a representation for basic types */
  TYPE_CONSTANT,
  /* a function type */
  FUNCTION_TYPE,
  /* the type of a symbolic expression */
  SEXPR_TYPE,
  /* bit-vector type */
  BITVECTOR_TYPE,
  /* floating-point type */
  FLOATINGPOINT_TYPE,
#endif

  /* ----------------------------------------------------------------------- */
  /* marks the upper-bound of this enumeration */
  LAST_KIND
};

/**
 * Get the string representation of a given kind.
 * @param k the kind
 * @return the string representation of kind k
 */
std::string kindToString(Kind k) CVC4_PUBLIC;

/**
 * Serialize a kind to given stream.
 * @param out the output stream
 * @param k the kind to be serialized to the given output stream
 * @return the output stream
 */
std::ostream& operator<<(std::ostream& out, Kind k) CVC4_PUBLIC;

/**
 * Hash function for Kinds.
 */
struct CVC4_PUBLIC KindHashFunction
{
  size_t operator()(Kind k) const;
};

}  // namespace api
}  // namespace CVC4

#endif<|MERGE_RESOLUTION|>--- conflicted
+++ resolved
@@ -136,21 +136,6 @@
   /**
    * The syntax of a witness term is similar to a quantified formula except that
    * only one bound variable is allowed.
-<<<<<<< HEAD
-   * The term (witness ((x T)) (F x)) returns an element x of type T
-   * and asserts (F x).
-   *
-   * The witness operator behaves like the description operator
-   * (see https://planetmath.org/hilbertsvarepsilonoperator) if there is no x
-   * that satisfies F, but it does not respect the uniqueness formula:
-   * forall x. F \equiv G => witness x. F =  witness x. G
-   *
-   * For example if there are 2 elements of type T that satisfy F, then the
-   * following expression is true:
-   * (distinct
-   *    (witness ((x Int)) (F x))
-   *    (witness ((x Int)) (F x)))
-=======
    * The term (witness ((x T)) F) returns an element x of type T
    * and asserts F.
    *
@@ -176,7 +161,6 @@
    * unsatisfiable:
    * (or (= (witness ((x Int)) false) 0) (not (= (witness ((x Int)) false) 0))
    * whereas notice that (or (= z 0) (not (= z 0))) is true for any z.
->>>>>>> c110363c
    *
    * Parameters: 2
    *   -[1]: BOUND_VAR_LIST
