--- conflicted
+++ resolved
@@ -20,15 +20,5 @@
 )
 
 foreach(example ${CVC4_EXAMPLES_API})
-<<<<<<< HEAD
-  cvc4_add_example(${example}
-    "" "${EXAMPLES_API_LINK_LIBS}" "api")
-endforeach()
-
-if(BUILD_SWIG_BINDINGS_JAVA)
-  add_subdirectory(java)
-endif()
-=======
   cvc4_add_example(${example} "" "api")
-endforeach()
->>>>>>> d6a88030
+endforeach()