--- conflicted
+++ resolved
@@ -12,12 +12,8 @@
 #
 # The build system configuration.
 ##
-<<<<<<< HEAD
 
-set(CVC4_EXAMPLES_API
-=======
 set(CVC5_EXAMPLES_API
->>>>>>> 7361b587
   bitvectors
   bitvectors_and_arrays
   combination
