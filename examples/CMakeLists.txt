cmake_minimum_required(VERSION 3.2)

project(cvc4-examples)

set(CMAKE_CXX_STANDARD 11)

enable_testing()

# Find CVC4 package. If CVC4 is not installed into the default system location
# use `cmake .. -DCMAKE_PREFIX_PATH=path/to/lib/cmake` to specify the location
# of CVC4Config.cmake.
find_package(CVC4)

# Some of the examples require boost. Enable these examples if boost is
# installed.
find_package(Boost 1.50.0)

set(EXAMPLES_BIN_DIR ${CMAKE_BINARY_DIR}/bin)

# Add example target and create test to run example with ctest.
#
# > name: The name of the example
# > src_files: The list of source files passed as string "src1 src2 ..."
#              (alternative: "src1;src2;...").  If empty, <name>.cpp is assumed.
# > output_dir: Determines the examples subdirectory and is empty (passed as
#               empty string) for the examples root directory (this)
# > ARGN: Any additional arguments passed to the macro are interpreted as
#         as arguments to the test executable.
macro(cvc4_add_example name src_files output_dir)
  # The build target is created without the path prefix (not supported),
  # e.g., for '<output_dir>/myexample.cpp'
  #   we create build target 'myexample'
  #   and build it with 'make myexample'.
  # As a consequence, all build target names must be globally unique.
  if("${src_files}" STREQUAL "")
    set(src_files_list ${name}.cpp)
  else()
    string(REPLACE " " ";" src_files_list "${src_files}")
  endif()

  add_executable(${name} ${src_files_list})
  target_link_libraries(${name} CVC4::cvc4 CVC4::cvc4parser)

  # The test target is prefixed with the path,
  # e.g., for '<output_dir>/myexample.cpp'
  #   we create test target '<output_dir>/myexample'
  #   and run it with 'ctest -R "<output_dir>/myexample"'.
  set(example_bin_dir ${EXAMPLES_BIN_DIR}/${output_dir})
  if("${output_dir}" STREQUAL "")
    set(example_test ${name})
  else()
    set(example_test ${output_dir}/${name})
  endif()
  set_target_properties(${name}
    PROPERTIES RUNTIME_OUTPUT_DIRECTORY ${example_bin_dir})
  add_test(${example_test} ${example_bin_dir}/${name} ${ARGN})
endmacro()

cvc4_add_example(simple_vc_cxx "" "")
cvc4_add_example(simple_vc_quant_cxx "" "")
cvc4_add_example(translator "" ""
    # argument to binary (for testing)
    ${CMAKE_CURRENT_SOURCE_DIR}/translator-example-input.smt2)

<<<<<<< HEAD
if(BUILD_SWIG_BINDINGS_JAVA)
=======
add_subdirectory(api)
add_subdirectory(hashsmt)
add_subdirectory(nra-translate)
add_subdirectory(sets-translate)

if(TARGET CVC4::cvc4jar)
>>>>>>> d6a88030
  find_package(Java REQUIRED)
  include(UseJava)

  get_target_property(CVC4_JAR CVC4::cvc4jar JAR_FILE)

  add_jar(SimpleVC SimpleVC.java INCLUDE_JARS "${CVC4_JAR}")

  add_test(
    NAME java/SimpleVC
    COMMAND
      ${Java_JAVA_EXECUTABLE}
        -cp "${CVC4_JAR}:${CMAKE_BINARY_DIR}/SimpleVC.jar"
        -Djava.library.path=${CVC4_JNI_PATH}
        SimpleVC
  )

  add_subdirectory(api/java)
endif()<|MERGE_RESOLUTION|>--- conflicted
+++ resolved
@@ -62,16 +62,12 @@
     # argument to binary (for testing)
     ${CMAKE_CURRENT_SOURCE_DIR}/translator-example-input.smt2)
 
-<<<<<<< HEAD
-if(BUILD_SWIG_BINDINGS_JAVA)
-=======
 add_subdirectory(api)
 add_subdirectory(hashsmt)
 add_subdirectory(nra-translate)
 add_subdirectory(sets-translate)
 
 if(TARGET CVC4::cvc4jar)
->>>>>>> d6a88030
   find_package(Java REQUIRED)
   include(UseJava)
 
