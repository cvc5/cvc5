<<<<<<< HEAD
; (a = b) ^ (a = b & 00000) ^ (b = 11111) is UNSAT

(check
(% a var_bv
(% b var_bv
(% f1 (th_holds (= (BitVec 4) (a_var_bv _ a) (a_var_bv _ b)))
(% f2 (th_holds (= (BitVec 4) (a_var_bv _ a) (bvand 4 (a_var_bv 4 b) (a_bv _ (bvc b0 (bvc b0 (bvc b0 (bvc b0 (bvc b0 bvn)))))))))
(% f3 (th_holds (= (BitVec 4) (a_var_bv _ b) (a_bv _ (bvc b1 (bvc b1 (bvc b1 (bvc b1 (bvc b1 bvn))))))))
(: (holds cln)

;; (decl_bv_term_var 5 a (\ ba1
;; (decl_bv_term_var 5 b (\ ba2
;; (decl_bv_term_const _ (bvc b0 (bvc b0 (bvc b0 (bvc b0 (bvc b0 bvn))))) (\ c (\ ba3
;; (decl_bv_term_const _ (bvc b1 (bvc b1 (bvc b1 (bvc b1 (bvc b1 bvn))))) (\ d (\ ba4

(decl_atom (bitof a 4) (\ v1 (\ a1
(decl_atom (bitof b 4) (\ v2 (\ a2

; bitblasting terms
(decl_bblast _ _ _ (bv_bbl_var 4 a _ ) (\ bt1
(decl_bblast _ _ _ (bv_bbl_var 4 b _ ) (\ bt2
(decl_bblast _ _ _ (bv_bbl_const 4 _ (bvc b0 (bvc b0 (bvc b0 (bvc b0 bvn))))) (\ bt3
(decl_bblast _ _ _ (bv_bbl_const 4 _ (bvc b1 (bvc b1 (bvc b1 (bvc b1 bvn))))) (\ bt4
(decl_bblast _ _ _ (bv_bbl_bvand 4 _ _ _ _ _ bt1 bt3) (\ bt5

; bitblasting formulas
(th_let_pf _ (bv_bbl_eq _ _ _ _ _ _ bt1 bt2) (\ bf1
(th_let_pf _ (bv_bbl_bvult _ _ _ _ _ _ bt1 bt5) (\ bf2
(th_let_pf _ (bv_bbl_eq _ _ _ _ _ _ bt2 bt4) (\ bf3

; CNFication
; a.4 V ~b.4
(satlem _ _
(asf _ _ _ a1 (\ l1
(ast _ _ _ a2 (\ l2
(clausify_false
  trust
))))) (\ C2

; ~a.4
(satlem _ _
(ast _ _ _ a1 (\ l1
(clausify_false
  trust
))) (\ C3

; b.4 
(satlem _ _
(asf _ _ _ a2 (\ l2
(clausify_false
  trust
))) (\ C6


(satlem_simplify _ _ _ 
(R _ _ (R _ _ C6 C2 v2) C3 v1) (\ x x))

)))))))))))))))))))))))))))))))))))))))))))))
=======
; a = b ^ a = 00000 ^ b = 11111 is UNSAT

(check
(% a var_bv
(% b var_bv
(% f1 (th_holds (= BitVec (a_var_bv a) (a_var_bv b)))
(% f2 (th_holds (= BitVec (a_var_bv a) (a_bv (bvc b0 (bvc b0 (bvc b0 (bvc b0 (bvc b0 bvn))))))))
(% f3 (th_holds (= BitVec (a_var_bv b) (a_bv (bvc b1 (bvc b1 (bvc b1 (bvc b1 (bvc b1 bvn))))))))
(: (holds cln)

(decl_bv_atom_var 5 a (\ ba1
(decl_bv_atom_var 5 b (\ ba2
(decl_bv_atom_const _ (bvc b0 (bvc b0 (bvc b0 (bvc b0 (bvc b0 bvn))))) (\ c (\ ba3
(decl_bv_atom_const _ (bvc b1 (bvc b1 (bvc b1 (bvc b1 (bvc b1 bvn))))) (\ d (\ ba4

(decl_atom (bblast a 4) (\ v1 (\ a1
(decl_atom (bblast b 4) (\ v2 (\ a2

; bitblasting terms
(th_let_pf _ (bv_bbl_var _ _ _ ba1) (\ bt1
(th_let_pf _ (bv_bbl_var _ _ _ ba2) (\ bt2
(th_let_pf _ (bv_bbl_const _ _ _ _ ba3) (\ bt3
(th_let_pf _ (bv_bbl_const _ _ _ _ ba4) (\ bt4

; bitblasting formulas
(th_let_pf _ (bv_bbl_eq _ _ _ _ _ bt1 bt2) (\ bf1
(th_let_pf _ (bv_bbl_eq _ _ _ _ _ bt1 bt3) (\ bf2
(th_let_pf _ (bv_bbl_eq _ _ _ _ _ bt2 bt4) (\ bf3

; CNFication
; a.4 V ~b.4
(satlem _ _
(asf _ _ _ a1 (\ l1
(ast _ _ _ a2 (\ l2
(clausify_false
  (contra _ (impl_elim _ _ l2 (iff_elim_2 _ _ (and_elim_1 _ _ (impl_elim _ _ f1 bf1)))) l1)   ; notice at the intermost we impl_elim, which converts from atom to bit-blasting representation
))))) (\ C2

; ~a.4
(satlem _ _
(ast _ _ _ a1 (\ l1
(clausify_false
  (impl_elim _ _ l1 (iff_elim_1 _ _ (and_elim_1 _ _ (impl_elim _ _ f2 bf2))))
))) (\ C3

; b.4 
(satlem _ _
(asf _ _ _ a2 (\ l2
(clausify_false
  (contra _ (impl_elim _ _ truth (iff_elim_2 _ _ (and_elim_1 _ _ (impl_elim _ _ f3 bf3)))) l2)
))) (\ C6


(satlem_simplify _ _ _ 
(R _ _ (R _ _ C6 C2 v2) C3 v1) (\ x x))

)))))))))))))))))))))))))))))))))))))))))))
>>>>>>> a0cb1add
<|MERGE_RESOLUTION|>--- conflicted
+++ resolved
@@ -1,4 +1,3 @@
-<<<<<<< HEAD
 ; (a = b) ^ (a = b & 00000) ^ (b = 11111) is UNSAT
 
 (check
@@ -56,63 +55,4 @@
 (satlem_simplify _ _ _ 
 (R _ _ (R _ _ C6 C2 v2) C3 v1) (\ x x))
 
-)))))))))))))))))))))))))))))))))))))))))))))
-=======
-; a = b ^ a = 00000 ^ b = 11111 is UNSAT
-
-(check
-(% a var_bv
-(% b var_bv
-(% f1 (th_holds (= BitVec (a_var_bv a) (a_var_bv b)))
-(% f2 (th_holds (= BitVec (a_var_bv a) (a_bv (bvc b0 (bvc b0 (bvc b0 (bvc b0 (bvc b0 bvn))))))))
-(% f3 (th_holds (= BitVec (a_var_bv b) (a_bv (bvc b1 (bvc b1 (bvc b1 (bvc b1 (bvc b1 bvn))))))))
-(: (holds cln)
-
-(decl_bv_atom_var 5 a (\ ba1
-(decl_bv_atom_var 5 b (\ ba2
-(decl_bv_atom_const _ (bvc b0 (bvc b0 (bvc b0 (bvc b0 (bvc b0 bvn))))) (\ c (\ ba3
-(decl_bv_atom_const _ (bvc b1 (bvc b1 (bvc b1 (bvc b1 (bvc b1 bvn))))) (\ d (\ ba4
-
-(decl_atom (bblast a 4) (\ v1 (\ a1
-(decl_atom (bblast b 4) (\ v2 (\ a2
-
-; bitblasting terms
-(th_let_pf _ (bv_bbl_var _ _ _ ba1) (\ bt1
-(th_let_pf _ (bv_bbl_var _ _ _ ba2) (\ bt2
-(th_let_pf _ (bv_bbl_const _ _ _ _ ba3) (\ bt3
-(th_let_pf _ (bv_bbl_const _ _ _ _ ba4) (\ bt4
-
-; bitblasting formulas
-(th_let_pf _ (bv_bbl_eq _ _ _ _ _ bt1 bt2) (\ bf1
-(th_let_pf _ (bv_bbl_eq _ _ _ _ _ bt1 bt3) (\ bf2
-(th_let_pf _ (bv_bbl_eq _ _ _ _ _ bt2 bt4) (\ bf3
-
-; CNFication
-; a.4 V ~b.4
-(satlem _ _
-(asf _ _ _ a1 (\ l1
-(ast _ _ _ a2 (\ l2
-(clausify_false
-  (contra _ (impl_elim _ _ l2 (iff_elim_2 _ _ (and_elim_1 _ _ (impl_elim _ _ f1 bf1)))) l1)   ; notice at the intermost we impl_elim, which converts from atom to bit-blasting representation
-))))) (\ C2
-
-; ~a.4
-(satlem _ _
-(ast _ _ _ a1 (\ l1
-(clausify_false
-  (impl_elim _ _ l1 (iff_elim_1 _ _ (and_elim_1 _ _ (impl_elim _ _ f2 bf2))))
-))) (\ C3
-
-; b.4 
-(satlem _ _
-(asf _ _ _ a2 (\ l2
-(clausify_false
-  (contra _ (impl_elim _ _ truth (iff_elim_2 _ _ (and_elim_1 _ _ (impl_elim _ _ f3 bf3)))) l2)
-))) (\ C6
-
-
-(satlem_simplify _ _ _ 
-(R _ _ (R _ _ C6 C2 v2) C3 v1) (\ x x))
-
-)))))))))))))))))))))))))))))))))))))))))))
->>>>>>> a0cb1add
+)))))))))))))))))))))))))))))))))))))))))))))