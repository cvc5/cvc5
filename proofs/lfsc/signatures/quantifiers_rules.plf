; depends: theory_def.plf util_defs.plf

; Substitute, which returns the result of replacing all occurrences of the
; bound variable whose identifier is v with the term s. It is the responsibility
; of the caller to ensure that all occurrences of (bvar v u) in t are such that
; u is the sort of s. Otherwise, this will return a term that is not well
; sorted.
(function sc_substitute ((t term) (v mpz) (s term)) term
  (match t
    ((bvar v1 u1) (mpz_ifequal v v1 s t))
    ((apply t1 t2) (apply (sc_substitute t1 v s) (sc_substitute t2 v s)))
    (default t)
  ))

; Concludes the instantiation for the term of the outermost quantifier in the
; rule PfRule::INSTANTIATE. We do not enforce type checking of term s
; currently, which should be of sort u.
(declare instantiate (! body term
                     (! v mpz
                     (! u sort
                     (! bodyi term
                     (! s term
                     (! p (holds (forall v u body))
                     (! r (^ (sc_substitute body v s) bodyi)
                       (holds bodyi)))))))))

; Concludes the skolemization for the term of the outermost quantifier in the
; rule PfRule::SKOLEMIZE.
(declare skolemize (! body term
                     (! v mpz
                     (! s sort
                     (! bodyi term
                     (! p (holds (exists v s body))
                     (! r (^ (sc_substitute body v (skolem (witness v s body))) bodyi)
                       (holds bodyi))))))))

; We do not enforce type checking of s currently, which should be of
; sort u.
(declare exists_intro (! bodyi term
                      (! v mpz
                      (! u sort
                      (! s term
                      (! body term
                      (! p (holds bodyi)
                      (! r (^ (sc_substitute body v s) bodyi)
                        (holds (exists v u body))))))))))

(declare skolem_intro (! t term
                        (holds (= (skolem t) t))))

; Beta-reduce t
; We expect t to be of the form
;   (apply ... (apply
<<<<<<< HEAD
;     (apply (lambda v1 s1) ... (apply (lambda vn sn) b))
=======
;     (apply (f_lambda v1 s1) ... (apply (f_lambda vn sn) b) ...)
>>>>>>> e39c5acf
;     t1) ... tn)
(function sc_beta_reduce ((t term)) term
  (match t
    ((apply t1 t2) 
      (match t1
        ((apply t11 t12) 
          (match t11
            ; if application of a lambda, apply substitution and return
            ((f_lambda v s) (sc_substitute t12 v t2))
            ; otherwise, recursively compute the beta-reduction and recompute
            (default (sc_beta_reduce (apply (sc_beta_reduce t1) t2)))))
  ))))

(declare beta_reduce (! s term
                     (! t term
                     (! r (^ (sc_beta_reduce t) s)
                       (holds (= t s))))))<|MERGE_RESOLUTION|>--- conflicted
+++ resolved
@@ -51,11 +51,7 @@
 ; Beta-reduce t
 ; We expect t to be of the form
 ;   (apply ... (apply
-<<<<<<< HEAD
-;     (apply (lambda v1 s1) ... (apply (lambda vn sn) b))
-=======
 ;     (apply (f_lambda v1 s1) ... (apply (f_lambda vn sn) b) ...)
->>>>>>> e39c5acf
 ;     t1) ... tn)
 (function sc_beta_reduce ((t term)) term
   (match t
