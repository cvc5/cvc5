--- conflicted
+++ resolved
@@ -9,10 +9,7 @@
     ((Seq t) (seq.empty u))
     (String emptystr)))
 
-<<<<<<< HEAD
-=======
 ; Return true if s is the empty string or sequence.
->>>>>>> 53e7bc8d
 (program sc_string_is_empty ((s term)) flag
   (match s
     ((seq.empty s) tt)
