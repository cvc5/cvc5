--- conflicted
+++ resolved
@@ -1,5 +1,10 @@
 (include "../theories/Builtin.smt3")
 (include "../theories/Arith.smt3")
+
+; disclaimer: >
+;   The types of functions over Strings is generalized in this
+;   signature to support both strings and sequences. The SMT-LIB standard only
+;   accepts strings.
 
 ; The sequence type.
 ; disclaimer: This sort is not in SMT-LIB.
@@ -8,22 +13,13 @@
 ; String is treated as a sequence of characters in the ALF signature.
 ; Note that this is only for the purposes of simplifying the type rules below.
 ; Internally, cvc5 will never generate any proofs involving the Char type.
-<<<<<<< HEAD
 ; disclaimer: This sort is not in SMT-LIB.
-(declare-sort Char 0)
+(declare-type Char ())
 ; disclaimer: >
 ;   This sort is declared to be an atomic sort in SMT-LIB. We
 ;   generalize it to be defined as a sequence of characters, for the purposes
 ;   of lifting the theory definition and proof rules for strings to sequences.
-; disclaimer: >
-;   The types of functions over Strings is generalized in this
-;   signature to support both strings and sequences. The SMT-LIB standard only
-;   accepts strings.
-(define-fun String () Type (Seq Char))
-=======
-(declare-type Char ())
 (define String () (Seq Char))
->>>>>>> ef1f617b
 
 ; The regular expression type.
 (declare-type RegLan ())
