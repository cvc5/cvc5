(include "../theories/Builtin.smt3")
(include "../theories/Arith.smt3")

; The sequence type.
; disclaimer: This sort is not in SMT-LIB.
(declare-type Seq (Type))

; String is treated as a sequence of characters in the ALF signature.
; Note that this is only for the purposes of simplifying the type rules below.
; Internally, cvc5 will never generate any proofs involving the Char type.
; disclaimer: This sort is not in SMT-LIB.
(declare-sort Char 0)
; disclaimer: >
;   This sort is declared to be an atomic sort in SMT-LIB. We
;   generalize it to be defined as a sequence of characters, for the purposes
;   of lifting the theory definition and proof rules for strings to sequences.
; disclaimer: >
;   The types of functions over Strings is generalized in this
;   signature to support both strings and sequences. The SMT-LIB standard only
;   accepts strings.
(define-fun String () Type (Seq Char))

; The regular expression type.
(declare-sort RegLan 0)

; String literals are strings.
(declare-consts <string> String)

; Empty sequence
; disclaimer: This function is not in SMT-LIB.
(declare-const seq.empty (-> (! Type :var T) T))

; Make empty string of the given string-like sort U.
(program mk_emptystr ((U Type))
  (Type) U
  (
    ((mk_emptystr String)  "")
    ((mk_emptystr (Seq U)) (seq.empty (Seq U)))
  )
)

; Core functions of strings.
(declare-const str.len 
  (-> (! Type :var T :implicit)
      (Seq T) Int))

; disclaimer: >
;   This function is declared in SMT-LIB to be :left-assoc. We
;   declare it to be :right-assoc-nil to model cvc5's treatment of variadic
;   functions.
(declare-parameterized-const str.++ ((T Type))
  (-> (Seq T) (Seq T) (Seq T)) :right-assoc-nil (mk_emptystr (Seq T)))

; Extended functions for strings.
(declare-const str.substr (-> (! Type :var T :implicit)
                              (Seq T) Int Int (Seq T)))
(declare-const str.contains (-> (! Type :var T :implicit)
                                (Seq T) (Seq T) Bool))
(declare-const str.replace (-> (! Type :var T :implicit)
                               (Seq T) (Seq T) (Seq T) (Seq T)))
(declare-const str.indexof (-> (! Type :var T :implicit)
                               (Seq T) (Seq T) Int Int))
(declare-const str.at (-> (! Type :var T :implicit)
                          (Seq T) Int (Seq T)))
(declare-const str.prefixof (-> (! Type :var T :implicit)
                                (Seq T) (Seq T) Bool))
(declare-const str.suffixof (-> (! Type :var T :implicit)
                                (Seq T) (Seq T) Bool))
; disclaimer: This function is not in SMT-LIB.
(declare-const str.rev (-> (! Type :var T :implicit)
                           (Seq T) (Seq T)))
; disclaimer: This function is not in SMT-LIB.
(declare-const str.unit (-> Int String))
; disclaimer: This function is not in SMT-LIB.
(declare-const str.update (-> (! Type :var T :implicit)
                              (Seq T) Int (Seq T) (Seq T)))
; disclaimer: This function is not in SMT-LIB.
(declare-const str.to_lower (-> String String))
; disclaimer: This function is not in SMT-LIB.
(declare-const str.to_upper (-> String String))
(declare-const str.to_code (-> String Int))
(declare-const str.from_code (-> Int String))
(declare-const str.is_digit (-> String Bool))
(declare-const str.to_int (-> String Int))
(declare-const str.from_int (-> Int String))
(declare-const str.< (-> String String Bool))
(declare-const str.<= (-> String String Bool))
(declare-const str.replace_all (-> (! Type :var T :implicit)
                                   (Seq T) (Seq T) (Seq T) (Seq T)))
(declare-const str.replace_re (-> String RegLan String String))
(declare-const str.replace_re_all (-> String RegLan String String))
; disclaimer: This function is not in SMT-LIB.
(declare-const str.indexof_re (-> String RegLan Int Int))

; Regular expression operators.
(declare-const re.allchar RegLan)
(declare-const re.none RegLan)
(declare-const re.all RegLan)
(declare-const str.to_re (-> String RegLan))
(define @re.empty () (str.to_re ""))
(declare-const re.* (-> RegLan RegLan))
(declare-const re.+ (-> RegLan RegLan))
(declare-const re.opt (-> RegLan RegLan))
(declare-const re.comp (-> RegLan RegLan))
(declare-const re.range (-> String String RegLan))
<<<<<<< HEAD
; disclaimer: >
;   This function is declared in SMT-LIB to be :left-assoc. We
;   declare it to be :right-assoc-nil to model cvc5's treatment of variadic
;   functions.
(declare-const re.++ (-> RegLan RegLan RegLan) :right-assoc-nil (str.to_re ""))
; disclaimer: >
;   This function is declared in SMT-LIB to be :left-assoc. We
;   declare it to be :right-assoc-nil to model cvc5's treatment of variadic
;   functions.
=======
(declare-const re.++ (-> RegLan RegLan RegLan) :right-assoc-nil @re.empty)
>>>>>>> e51e4c5d
(declare-const re.inter (-> RegLan RegLan RegLan) :right-assoc-nil re.all)
; disclaimer: >
;   This function is declared in SMT-LIB to be :left-assoc. We
;   declare it to be :right-assoc-nil to model cvc5's treatment of variadic
;   functions.
(declare-const re.union (-> RegLan RegLan RegLan) :right-assoc-nil re.none)
(declare-const re.diff (-> RegLan RegLan RegLan))
(declare-const re.loop (-> Int Int RegLan RegLan))
(declare-const str.in_re (-> String RegLan Bool))

; Sequence-specific operators.
; disclaimer: This function is not in SMT-LIB.
(declare-const seq.unit (-> (! Type :var T :implicit) T (Seq T)))
; disclaimer: This function is not in SMT-LIB.
(declare-const seq.nth (-> (! Type :var T :implicit) (Seq T) Int (alf.ite (alf.is_eq T Char) Int T)))

; Sequence operators are automatically translated to the string operators.
; disclaimer: This function is not in SMT-LIB.
(define seq.len () str.len)
; disclaimer: This function is not in SMT-LIB.
(define seq.++ () str.++)
; disclaimer: This function is not in SMT-LIB.
(define seq.extract () str.substr)
; disclaimer: This function is not in SMT-LIB.
(define seq.contains () str.contains)
; disclaimer: This function is not in SMT-LIB.
(define seq.replace () str.replace)
; disclaimer: This function is not in SMT-LIB.
(define seq.indexof () str.indexof)
; disclaimer: This function is not in SMT-LIB.
(define seq.prefixof () str.prefixof)
; disclaimer: This function is not in SMT-LIB.
(define seq.suffixof () str.suffixof)
; disclaimer: This function is not in SMT-LIB.
(define seq.rev () str.rev)
; disclaimer: This function is not in SMT-LIB.
(define seq.update () str.update)
; disclaimer: This function is not in SMT-LIB.
(define seq.at () str.at)

; Skolem functions for strings and sequences.

(declare-const @re_unfold_pos_component (-> (! String :opaque) (! RegLan :opaque) (! Int :opaque) String))
(declare-const @strings_deq_diff (-> (! Type :var T :implicit) (! (Seq T) :opaque) (! (Seq T) :opaque) Int))
(declare-const @strings_stoi_result (-> (! String :opaque) Int Int))
(declare-const @strings_stoi_non_digit (-> (! String :opaque) Int))
(declare-const @strings_itos_result (-> (! Int :opaque) Int Int))

(declare-const @strings_num_occur (-> (! Type :var T :implicit) (! (Seq T) :opaque) (! (Seq T) :opaque) Int))
(declare-const @strings_num_occur_re (-> (! String :opaque) (! RegLan :opaque) Int))
(declare-const @strings_occur_index (-> (! Type :var T :implicit) (! (Seq T) :opaque) (! (Seq T) :opaque) Int Int))
(declare-const @strings_occur_index_re (-> (! String :opaque) (! RegLan :opaque) Int Int))
(declare-const @strings_occur_len_re (-> (! String :opaque) (! RegLan :opaque) Int Int))

(declare-const @strings_replace_all_result (-> (! Type :var T :implicit) (! (Seq T) :opaque) Int (Seq T)))

(declare-const @re_first_match_pre (-> (! String :opaque) (! RegLan :opaque) String))
(declare-const @re_first_match (-> (! String :opaque) (! RegLan :opaque) String))
(declare-const @re_first_match_post (-> (! String :opaque) (! RegLan :opaque) String))

<|MERGE_RESOLUTION|>--- conflicted
+++ resolved
@@ -103,19 +103,11 @@
 (declare-const re.opt (-> RegLan RegLan))
 (declare-const re.comp (-> RegLan RegLan))
 (declare-const re.range (-> String String RegLan))
-<<<<<<< HEAD
 ; disclaimer: >
 ;   This function is declared in SMT-LIB to be :left-assoc. We
 ;   declare it to be :right-assoc-nil to model cvc5's treatment of variadic
 ;   functions.
-(declare-const re.++ (-> RegLan RegLan RegLan) :right-assoc-nil (str.to_re ""))
-; disclaimer: >
-;   This function is declared in SMT-LIB to be :left-assoc. We
-;   declare it to be :right-assoc-nil to model cvc5's treatment of variadic
-;   functions.
-=======
 (declare-const re.++ (-> RegLan RegLan RegLan) :right-assoc-nil @re.empty)
->>>>>>> e51e4c5d
 (declare-const re.inter (-> RegLan RegLan RegLan) :right-assoc-nil re.all)
 ; disclaimer: >
 ;   This function is declared in SMT-LIB to be :left-assoc. We
