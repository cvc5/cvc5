(include "../theories/Builtin.smt3")
(include "../theories/Arith.smt3")

; disclaimer: >
;   The types of functions over Strings is generalized in this
;   signature to support both strings and sequences. The SMT-LIB standard only
;   accepts strings.

; The sequence type.
; disclaimer: This sort is not in SMT-LIB.
(declare-type Seq (Type))

<<<<<<< HEAD
; String is treated as a sequence of characters in the ALF signature.
; Note that this is only for the purposes of simplifying the type rules below.
; Internally, cvc5 will never generate any proofs involving the Char type.
; disclaimer: This sort is not in SMT-LIB.
(declare-type Char ())
; disclaimer: >
;   This sort is declared to be an atomic sort in SMT-LIB. We
;   generalize it to be defined as a sequence of characters, for the purposes
;   of lifting the theory definition and proof rules for strings to sequences.
=======
(declare-type Char ())

; define: String
; return: >
;   The string type.
;   Note that string is treated as a sequence of characters in this signature.
;   This is only for the purposes of simplifying the type rules below.
;   Internally, cvc5 will never generate any proofs involving the Char type.
>>>>>>> bcb9aecb
(define String () (Seq Char))

; The regular expression type.
(declare-type RegLan ())

; String literals are strings.
(declare-consts <string> String)

; Empty sequence
; disclaimer: This function is not in SMT-LIB.
(declare-const seq.empty (-> (! Type :var T) T))

; program: mk_emptystr
; args:
; - U Type: The string-like type.
; return: The empty string of the given string-like sort U.
(program mk_emptystr ((U Type))
  (Type) U
  (
    ((mk_emptystr String)  "")
    ((mk_emptystr (Seq U)) (seq.empty (Seq U)))
  )
)

; Core functions of strings.
(declare-const str.len 
  (-> (! Type :var T :implicit)
      (Seq T) Int))

; disclaimer: >
;   This function is declared in SMT-LIB to be :left-assoc. We
;   declare it to be :right-assoc-nil to model cvc5's treatment of variadic
;   functions.
(declare-parameterized-const str.++ ((T Type))
  (-> (Seq T) (Seq T) (Seq T)) :right-assoc-nil (mk_emptystr (Seq T)))

; Extended functions for strings.
(declare-const str.substr (-> (! Type :var T :implicit)
                              (Seq T) Int Int (Seq T)))
(declare-const str.contains (-> (! Type :var T :implicit)
                                (Seq T) (Seq T) Bool))
(declare-const str.replace (-> (! Type :var T :implicit)
                               (Seq T) (Seq T) (Seq T) (Seq T)))
(declare-const str.indexof (-> (! Type :var T :implicit)
                               (Seq T) (Seq T) Int Int))
(declare-const str.at (-> (! Type :var T :implicit)
                          (Seq T) Int (Seq T)))
(declare-const str.prefixof (-> (! Type :var T :implicit)
                                (Seq T) (Seq T) Bool))
(declare-const str.suffixof (-> (! Type :var T :implicit)
                                (Seq T) (Seq T) Bool))
; disclaimer: This function is not in SMT-LIB.
(declare-const str.rev (-> (! Type :var T :implicit)
                           (Seq T) (Seq T)))
; disclaimer: This function is not in SMT-LIB.
(declare-const str.unit (-> Int String))
; disclaimer: This function is not in SMT-LIB.
(declare-const str.update (-> (! Type :var T :implicit)
                              (Seq T) Int (Seq T) (Seq T)))
; disclaimer: This function is not in SMT-LIB.
(declare-const str.to_lower (-> String String))
; disclaimer: This function is not in SMT-LIB.
(declare-const str.to_upper (-> String String))
(declare-const str.to_code (-> String Int))
(declare-const str.from_code (-> Int String))
(declare-const str.is_digit (-> String Bool))
(declare-const str.to_int (-> String Int))
(declare-const str.from_int (-> Int String))
(declare-const str.< (-> String String Bool))
(declare-const str.<= (-> String String Bool))
(declare-const str.replace_all (-> (! Type :var T :implicit)
                                   (Seq T) (Seq T) (Seq T) (Seq T)))
(declare-const str.replace_re (-> String RegLan String String))
(declare-const str.replace_re_all (-> String RegLan String String))
; disclaimer: This function is not in SMT-LIB.
(declare-const str.indexof_re (-> String RegLan Int Int))

; Regular expression operators.
(declare-const re.allchar RegLan)
(declare-const re.none RegLan)
(declare-const re.all RegLan)
(declare-const str.to_re (-> String RegLan))

; define: @re.empty
; return: The regular expression containing only the empty string.
(define @re.empty () (str.to_re ""))

(declare-const re.* (-> RegLan RegLan))
(declare-const re.+ (-> RegLan RegLan))
(declare-const re.opt (-> RegLan RegLan))
(declare-const re.comp (-> RegLan RegLan))
(declare-const re.range (-> String String RegLan))
; disclaimer: >
;   This function is declared in SMT-LIB to be :left-assoc. We
;   declare it to be :right-assoc-nil to model cvc5's treatment of variadic
;   functions.
(declare-const re.++ (-> RegLan RegLan RegLan) :right-assoc-nil @re.empty)
(declare-const re.inter (-> RegLan RegLan RegLan) :right-assoc-nil re.all)
; disclaimer: >
;   This function is declared in SMT-LIB to be :left-assoc. We
;   declare it to be :right-assoc-nil to model cvc5's treatment of variadic
;   functions.
(declare-const re.union (-> RegLan RegLan RegLan) :right-assoc-nil re.none)
(declare-const re.diff (-> RegLan RegLan RegLan))
(declare-const re.loop (-> Int Int RegLan RegLan))
(declare-const str.in_re (-> String RegLan Bool))

; Sequence-specific operators.
; disclaimer: This function is not in SMT-LIB.
(declare-const seq.unit (-> (! Type :var T :implicit) T (Seq T)))
; disclaimer: This function is not in SMT-LIB.
(declare-const seq.nth (-> (! Type :var T :implicit) (Seq T) Int (alf.ite (alf.is_eq T Char) Int T)))

; Sequence operators are automatically translated to the string operators.
; disclaimer: This function is not in SMT-LIB.
(define seq.len () str.len)
; disclaimer: This function is not in SMT-LIB.
(define seq.++ () str.++)
; disclaimer: This function is not in SMT-LIB.
(define seq.extract () str.substr)
; disclaimer: This function is not in SMT-LIB.
(define seq.contains () str.contains)
; disclaimer: This function is not in SMT-LIB.
(define seq.replace () str.replace)
; disclaimer: This function is not in SMT-LIB.
(define seq.indexof () str.indexof)
; disclaimer: This function is not in SMT-LIB.
(define seq.prefixof () str.prefixof)
; disclaimer: This function is not in SMT-LIB.
(define seq.suffixof () str.suffixof)
; disclaimer: This function is not in SMT-LIB.
(define seq.rev () str.rev)
; disclaimer: This function is not in SMT-LIB.
(define seq.update () str.update)
; disclaimer: This function is not in SMT-LIB.
(define seq.at () str.at)

; Skolem functions for strings and sequences.

(declare-const @re_unfold_pos_component (-> (! String :opaque) (! RegLan :opaque) (! Int :opaque) String))
(declare-const @strings_deq_diff (-> (! Type :var T :implicit) (! (Seq T) :opaque) (! (Seq T) :opaque) Int))
(declare-const @strings_stoi_result (-> (! String :opaque) Int Int))
(declare-const @strings_stoi_non_digit (-> (! String :opaque) Int))
(declare-const @strings_itos_result (-> (! Int :opaque) Int Int))

(declare-const @strings_num_occur (-> (! Type :var T :implicit) (! (Seq T) :opaque) (! (Seq T) :opaque) Int))
(declare-const @strings_num_occur_re (-> (! String :opaque) (! RegLan :opaque) Int))
(declare-const @strings_occur_index (-> (! Type :var T :implicit) (! (Seq T) :opaque) (! (Seq T) :opaque) Int Int))
(declare-const @strings_occur_index_re (-> (! String :opaque) (! RegLan :opaque) Int Int))
(declare-const @strings_occur_len_re (-> (! String :opaque) (! RegLan :opaque) Int Int))

(declare-const @strings_replace_all_result (-> (! Type :var T :implicit) (! (Seq T) :opaque) Int (Seq T)))

(declare-const @re_first_match_pre (-> (! String :opaque) (! RegLan :opaque) String))
(declare-const @re_first_match (-> (! String :opaque) (! RegLan :opaque) String))
(declare-const @re_first_match_post (-> (! String :opaque) (! RegLan :opaque) String))

<|MERGE_RESOLUTION|>--- conflicted
+++ resolved
@@ -10,17 +10,7 @@
 ; disclaimer: This sort is not in SMT-LIB.
 (declare-type Seq (Type))
 
-<<<<<<< HEAD
-; String is treated as a sequence of characters in the ALF signature.
-; Note that this is only for the purposes of simplifying the type rules below.
-; Internally, cvc5 will never generate any proofs involving the Char type.
 ; disclaimer: This sort is not in SMT-LIB.
-(declare-type Char ())
-; disclaimer: >
-;   This sort is declared to be an atomic sort in SMT-LIB. We
-;   generalize it to be defined as a sequence of characters, for the purposes
-;   of lifting the theory definition and proof rules for strings to sequences.
-=======
 (declare-type Char ())
 
 ; define: String
@@ -29,7 +19,10 @@
 ;   Note that string is treated as a sequence of characters in this signature.
 ;   This is only for the purposes of simplifying the type rules below.
 ;   Internally, cvc5 will never generate any proofs involving the Char type.
->>>>>>> bcb9aecb
+; disclaimer: >
+;   This sort is declared to be an atomic sort in SMT-LIB. We
+;   generalize it to be defined as a sequence of characters, for the purposes
+;   of lifting the theory definition and proof rules for strings to sequences.
 (define String () (Seq Char))
 
 ; The regular expression type.
