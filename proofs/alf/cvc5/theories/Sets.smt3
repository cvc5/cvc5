(include "../programs/Utils.smt3")
(include "../theories/Builtin.smt3")
(include "../theories/Arith.smt3")
(include "../theories/Datatypes.smt3")

<<<<<<< HEAD
; disclaimer: >
;   This sort is not in the SMT-LIB standard. All further
;   function symbols over this sort are also not part of the SMT-LIB standard.
(declare-sort Set 1)
=======
; The set type
(declare-type Set (Type))
>>>>>>> ef1f617b

; Constants for the theory of sets.
; NOTE: empty and universe permits non-set types
(declare-const set.empty (-> (! Type :var T) T))
(declare-const set.universe (-> (! Type :var T) T))

; Operators for the theory of sets.
(declare-const set.singleton (-> (! Type :var T :implicit) T (Set T)))
(declare-const set.union (-> (! Type :var T :implicit) (Set T) (Set T) (Set T)))
(declare-const set.inter (-> (! Type :var T :implicit) (Set T) (Set T) (Set T)))
(declare-const set.minus (-> (! Type :var T :implicit) (Set T) (Set T) (Set T)))
(declare-const set.complement (-> (! Type :var T :implicit) (Set T) (Set T)))
(declare-const set.member (-> (! Type :var T :implicit) T (Set T) Bool))
(declare-const set.subset (-> (! Type :var T :implicit) (Set T) (Set T) Bool))
(declare-const set.card (-> (! Type :var T :implicit) (Set T) Int))
(declare-const set.choose (-> (! Type :var T :implicit) (Set T) T))
(declare-const set.is_empty (-> (! Type :var T :implicit) (Set T) Bool))
(declare-const set.is_singleton (-> (! Type :var T :implicit) (Set T) Bool))

; Higher-order sets operators.
(declare-const set.filter (-> (! Type :var T :implicit) (-> T Bool) (Set T) (Set T)))
(declare-const set.map (-> (! Type :var T :implicit) (! Type :var U :implicit) (-> T U) (Set T) (Set U)))
(declare-const set.fold (-> (! Type :var T :implicit) (! Type :var U :implicit) (-> T U U) U (Set T) U))

; Experimental sets operators.
(declare-const set.comprehension (-> (! Type :var T :implicit) @List Bool T (Set T)) :binder @list)
(declare-const set.insert (-> (! Type :var T :implicit) @List (Set T) (Set T)))

; Relation operators.
(declare-const rel.tclosure (-> (! Type :var T :implicit) (Set (Tuple T T)) (Set (Tuple T T))))
(declare-const rel.transpose (-> (! Type :var T :implicit) (Set T) (Set (nary.reverse T))))
(declare-const rel.product (-> (! Type :var T :implicit) (! Type :var U :implicit) (Set T) (Set U) (Set (alf.list_concat Tuple T U))))
(declare-const rel.join (-> (! Type :var T :implicit) (! Type :var U :implicit) (Set T) (Set U) (Set (nary.join Tuple UnitTuple T U))))
(declare-const rel.group (-> (! Type :var T :implicit) @List (Set T) (Set (Set T))))

; Experimental relation operators.
(declare-const rel.iden (-> (! Type :var T :implicit) (Set (Tuple T)) (Set (Tuple T T))))  
(declare-const rel.join_image (-> (! Type :var T :implicit) (Set (Tuple T T)) Int (Set (Tuple T))))

; Skolems for the theory of sets.
(declare-const @sets_deq_diff (-> (! Type :var T :implicit) (! (Set T) :opaque) (! (Set T) :opaque) T))
(declare-const @relations_group_part (-> (! Type :var T :implicit) (! (Set (Set T)) :opaque) T (Set T)))
(declare-const @relations_group_part_element (-> (! Type :var T :implicit) (! (Set (Set T)) :opaque) (! (Set T) :opaque) T))

; The following skolems are not yet incorporated into the signature:
;SETS_CHOOSE
;SETS_FOLD_CARD
;SETS_FOLD_COMBINE
;SETS_FOLD_ELEMENTS
;SETS_FOLD_UNION
;SETS_MAP_DOWN_ELEMENT<|MERGE_RESOLUTION|>--- conflicted
+++ resolved
@@ -3,15 +3,10 @@
 (include "../theories/Arith.smt3")
 (include "../theories/Datatypes.smt3")
 
-<<<<<<< HEAD
 ; disclaimer: >
 ;   This sort is not in the SMT-LIB standard. All further
 ;   function symbols over this sort are also not part of the SMT-LIB standard.
-(declare-sort Set 1)
-=======
-; The set type
 (declare-type Set (Type))
->>>>>>> ef1f617b
 
 ; Constants for the theory of sets.
 ; NOTE: empty and universe permits non-set types
