--- conflicted
+++ resolved
@@ -14,12 +14,8 @@
                            (! Type :var U :implicit)
                            T U
                            (! Real :requires ((is_arith_type T) true) :requires ((is_arith_type U) true))) :left-assoc)
-<<<<<<< HEAD
-; disclaimer: This function is not in SMT-LIB.
-(declare-const INDEXED_ROOT_PREDICATE (-> Int Bool Real Bool))
-=======
+
 (declare-const @indexed_root_predicate (-> Int Bool Real Bool))
->>>>>>> e51e4c5d
 
 ; skolems
 (declare-const @div_by_zero (-> Real Real))