--- conflicted
+++ resolved
@@ -3,12 +3,7 @@
 (declare-const BitVec (-> Int Type))
 (declare-consts <binary> (BitVec (alf.len alf.self)))
 
-<<<<<<< HEAD
-; Returns the (integer value) bitwidth for a given bit-vector type.
-(program get_bitwidth ((T Type) (n Int))
-=======
 (program get_bitwidth ((n Int))
->>>>>>> 0f08d9eb
   (Type) Int
   (
     ((get_bitwidth (BitVec n)) n)
