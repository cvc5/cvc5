--- conflicted
+++ resolved
@@ -188,7 +188,6 @@
               false)))))
 )
 
-<<<<<<< HEAD
 ; rule: string_decompose
 ; implements: ProofRule::STRING_DECOMPOSE
 ; premises:
@@ -208,8 +207,8 @@
                 (and (= s (str.++ kp ks)) (= (str.len kp) n)))
                 (let ((kp (@purify ($str_prefix_wo_len s n)))
                       (ks (@purify ($str_suffix_w_len s n))))
-                (and (= s (str.++ kp ks)) (= (str.len ks) n))))
-=======
+                (and (= s (str.++ kp ks)) (= (str.len ks) n)))))
+
 ; rule: string_code_inj
 ; implements: ProofRule::STRING_CODE_INJ
 ; args:
@@ -231,7 +230,6 @@
 (declare-rule string_seq_unit_inj ((U Type) (a U) (b U))
   :premises ((= (seq.unit a) (seq.unit b)))
   :conclusion (= a b)
->>>>>>> 2184a08b
 )
 
 ;;-------------------- Regular expressions
