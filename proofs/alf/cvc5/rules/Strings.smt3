(include "../theories/Strings.smt3")
(include "../theories/Quantifiers.smt3")
(include "../programs/Strings.smt3")

;;-------------------- Core

(declare-rule string_length_pos ((U Type) (s U))
  :args (s)
  :conclusion
    (or (and (= (str.len s) 0) (= s (mk_emptystr (alf.typeof s)))) (> (str.len s) 0))
)

(declare-rule string_length_non_empty ((U Type) (s Type) (t Type))
  :premises ((not (= s t)))
  :requires ((($str_is_empty t) true))
  :conclusion (not (= (str.len s) 0))
)

; the ProofRule::CONCAT_EQ rule
(declare-rule concat_eq ((U Type) (s U) (t U) (rev Bool))
  :premises ((= s t))
  :args (rev)
  :conclusion
    (alf.match ((ss U) (ts U))
      (strip_prefix
           (string_to_flat_form s rev)
           (string_to_flat_form t rev))
      (((@pair ss ts)
        (= 
          (string_from_flat_form ss rev)
          (string_from_flat_form ts rev)))))
)

; returns true if s1 is a prefix of s, taking into account flattening
(define string_is_prefix ((U Type :implicit) (s U) (s1 U) (rev Bool))
  (let ((sf (string_to_flat_form s rev)))
  (let ((sf1 (string_to_flat_form s1 rev)))
  (let ((U (alf.typeof s)))
  (nary.is_prefix str.++ (mk_emptystr U) sf1 sf))))
)

; ProofRule::CONCAT_UNIFY
(declare-rule concat_unify ((U Type) (s U) (t U) (s1 U) (t1 U) (rev Bool))
  :premises ((= s t) (= (str.len s1) (str.len t1)))
  :args (rev)
  :requires (((string_is_prefix s s1 rev) true) ((string_is_prefix t t1 rev) true))
  :conclusion (= s1 t1)
)

; ProofRule::CONCAT_CSPLIT
(declare-rule concat_csplit ((U Type) (t (Seq U)) (s (Seq U)) (u (Seq U)) (rev Bool))
  :premises ((= t s) (not (= (str.len u) 0)))
  :args (rev)
  :conclusion
    (alf.match ((t1 (Seq U)) (t2 (Seq U) :list))
      (string_to_flat_form t rev)
      (((str.++ t1 t2)
        (alf.requires t1 u
          (alf.match ((s1 (Seq U)) (s2 (Seq U) :list))
            (string_to_flat_form s rev)
            (((str.++ s1 s2)
              (alf.requires (string_check_length_one s1) true    ; checks if char
                (= u
                  (alf.ite rev
                    (str.++ (skolem (skolem_prefix u (- (str.len u) 1))) s1)
                    (str.++ s1 (skolem (skolem_suffix_rem u 1)))))))))))))
)

; ProofRule::CONCAT_SPLIT
(declare-rule concat_split ((U Type) (t (Seq U)) (s (Seq U)) (tc (Seq U)) (sc (Seq U)) (rev Bool))
  :premises ((= t s) (not (= (str.len tc) (str.len sc))))
  :args (rev)
  :conclusion
    (alf.match ((t1 (Seq U)) (t2 (Seq U) :list))
      (string_to_flat_form t rev)
      (((str.++ t1 t2)
        (alf.requires t1 tc
          (alf.match ((s1 (Seq U)) (s2 (Seq U) :list))
            (string_to_flat_form s rev)
            (((str.++ s1 s2)
              (alf.requires s1 sc
                (let ((k (skolem (skolem_unify_split t1 s1 rev))))
                (and 
                  (or 
                    (= t1
                      (alf.ite rev
                        (str.++ k s1)
                        (str.++ s1 k)))
                    (= s1
                      (alf.ite rev
                        (str.++ k t1)
                        (str.++ t1 k))))
                    (not (= k (mk_emptystr (alf.typeof k))))
                    (> (str.len k) 0)
                ))))))))))
)

; ProofRule::CONCAT_LPROP
(declare-rule concat_lprop ((U Type) (t (Seq U)) (s (Seq U)) (tc (Seq U)) (sc (Seq U)) (rev Bool))
  :premises ((= t s) (> (str.len tc) (str.len sc)))
  :args (rev)
  :conclusion
    (alf.match ((t1 (Seq U)) (t2 (Seq U) :list))
      (string_to_flat_form t rev)
      (((str.++ t1 t2)
        (alf.requires t1 tc
          (alf.match ((s1 (Seq U)) (s2 (Seq U) :list))
            (string_to_flat_form s rev)
            (((str.++ s1 s2)
              (alf.requires s1 sc
                (let ((k (skolem (skolem_unify_split t1 s1 rev))))
                  (and
                    (= t1
                      (alf.ite rev
                        (str.++ k s1)
                        (str.++ s1 k)))
                    (not (= k (mk_emptystr (alf.typeof k))))
                    (> (str.len k) 0))
                )))))))))
)

; ProofRule::CONCAT_CPROP
(declare-rule concat_cprop ((U Type) (t (Seq U)) (tc (Seq U)) (s (Seq U)) (rev Bool))
  :premises ((= t s) (not (= (str.len tc) 0)))
  :args (rev)
  :conclusion
    (alf.match ((t1 (Seq U)) (t2 (Seq U)) (t3 (Seq U) :list))
      ($str_rev rev t)
      (((str.++ t1 t2 t3)
        (alf.requires t1 tc
          (alf.match ((s1 (Seq U)) (s2 (Seq U) :list))
            ($str_rev rev ($str_nary_intro s))  ; must do nary intro when s is just a constant
            (((str.++ s1 s2)
                (let ((sc (string_to_flat_form s1 rev)))
                (let ((v (alf.add 1 ($str_overlap ($tail sc) (string_to_flat_form t2 rev)))))
                  (= tc
                    (alf.ite rev
                      (let ((oc ($str_suffix_len s1 v)))
                      (str.++ (skolem (skolem_prefix tc (- (str.len tc) (str.len oc)))) oc))
                      (let ((oc (skolem_prefix s1 v)))
                      (str.++ oc (skolem (skolem_suffix_rem tc (str.len oc)))))))
                )))))))))
)

; ProofRule::CONCAT_CONFLICT, for strings only
(declare-rule concat_conflict ((s String) (t String) (rev Bool))
  :premises ((= s t))
  :args (rev)
  :conclusion
    ; strip the prefix of the equality
    (alf.match ((ss String) (ts String))
      (strip_prefix
           (string_to_flat_form s rev)
           (string_to_flat_form t rev))
      (((@pair ss ts)
          (let ((cs (string_head_or_empty ss)))
          (let ((ct (string_head_or_empty ts)))
            ; ensure they are disequal, return false
            (alf.requires
              (alf.ite ($str_is_empty cs)
                (string_check_length_one ct)
                (alf.ite (string_check_length_one cs)
                  (alf.ite ($str_is_empty ct)
                    true
                    (alf.ite (string_check_length_one ct)
                      (alf.not (alf.is_eq cs ct))
                      false))
                  false))
              true
              false)))))
    )
)

; ProofRule::CONCAT_CONFLICT_DEQ, for sequences only
(declare-rule concat_conflict_deq ((U Type) (s (Seq U)) (t (Seq U)) (x U) (y U) (rev Bool))
  :premises ((= s t) (not (= (seq.unit x) (seq.unit y))))
  :args (rev)
  :conclusion
    ; strip the prefix of the equality
    (alf.match ((ss (Seq U)) (ts (Seq U)))
      (strip_prefix
           (string_to_flat_form s rev)
           (string_to_flat_form t rev))
      (((@pair ss ts)
          ; take the first character from each side, should give x and y
          (alf.requires (string_head_or_empty ss) (seq.unit x)
          (alf.requires (string_head_or_empty ts) (seq.unit y)
              false)))))
)

;;-------------------- Regular expressions

; ProofRule::RE_INTER
(declare-rule re_inter ((x String) (s RegLan) (t RegLan))
  :premises ((str.in_re x s) (str.in_re x t))
  :conclusion (str.in_re x (re.inter s t))
)

; ProofRule::RE_UNFOLD_POS
(declare-rule re_unfold_pos ((t String) (r RegLan))
  :premises ((str.in_re t r))
  :conclusion
    (alf.match ((r1 RegLan) (r2 RegLan :list))
      r
      (
        ((re.* r1)
            (alf.match ((k1 String) (k2 String) (k3 String) (M Bool :list))
            (re_unfold_pos_concat t (re.++ r1 r r1))
            (((@pair (str.++ k1 k2 k3) M)
                (or 
                (= t "") 
                (str.in_re t r1)
                (and
                    (alf.cons and (= t (str.++ k1 k2 k3)) M)
                    (not (= k1 ""))
                    (not (= k3 ""))))))))
        ((re.++ r1 r2)
            (alf.match ((tk String) (M Bool :list))
            (re_unfold_pos_concat t r)
            (((@pair tk M)
                (let ((teq (= t tk))) (alf.ite (alf.is_eq M true) teq (and teq M)))))))
    ))
)

; ProofRule::RE_UNFOLD_NEG_CONCAT_FIXED
(declare-rule re_unfold_neg_concat_fixed ((s String) (r RegLan) (rev Bool))
  :premises ((not (str.in_re s r)))
  :args (rev)
  :conclusion
    (alf.match ((r1 RegLan) (r2 RegLan :list))
      ($str_rev rev r)
      (
        ((re.++ r1 r2) (let ((n ($str_fixed_len_re r1)))
                       (alf.ite rev
                       (or (not (str.in_re ($str_suffix_len s n) r1)) 
                           (not (str.in_re (skolem_prefix s (- (str.len s) n)) ($singleton_elim ($str_rev rev r2)))))
                       (or (not (str.in_re (skolem_prefix s n) r1)) 
                           (not (str.in_re (skolem_suffix_rem s n) ($singleton_elim r2)))))))
    ))
)

; ProofRule::RE_UNFOLD_NEG
(declare-rule re_unfold_neg ((t String) (r RegLan))
  :premises ((not (str.in_re t r)))
  :conclusion
    (alf.match ((r1 RegLan) (r2 RegLan :list))
      r
      (
        ((re.* r1)
          (and
            (not (= t ""))
            (forall ((@var.str_index Int))
              (or (<= @var.str_index 0)
                  (< (str.len t) @var.str_index)
                  (not (str.in_re (skolem_prefix t @var.str_index) r1))
                  (not (str.in_re (skolem_suffix_rem t @var.str_index) r))))))
        ((re.++ r1 r2)
          (forall ((@var.str_index Int))
            (or (< @var.str_index 0)
                (< (str.len t) @var.str_index)
                (not (str.in_re (skolem_prefix t @var.str_index) r1))
                (not (str.in_re (skolem_suffix_rem t @var.str_index) ($singleton_elim r2))))))
    ))
)

;;-------------------- Extended functions 

(declare-rule string_reduction ((U Type) (s U))
  :args (s)
  :conclusion (and (string_reduction_pred s) (= s (skolem s)))
)

(declare-rule string_eager_reduction ((U Type) (s U))
  :args (s)
  :conclusion (mk_string_eager_reduction s)
)

;;-------------------- Instances of THEORY_REWRITE

(declare-rule str-in-re-eval ((s String) (r RegLan) (b Bool))
  :args ((= (str.in_re s r) b))
  :requires ((($str_eval_str_in_re s r) b))
  :conclusion (= (str.in_re s r) b)
)

(declare-rule re-loop-elim ((l Int) (u Int) (r1 RegLan) (r2 RegLan))
  :args ((= (re.loop l u r1) r2))
  :requires (((alf.is_neg (alf.add (alf.neg l) u)) false)
             (($str_mk_re_loop_elim l (alf.add (alf.neg l) u) r1) r2))
  :conclusion (= (re.loop l u r1) r2)
)

<<<<<<< HEAD
(declare-rule re-inter-union-inclusion ((r1 RegLan) (r2 RegLan))
  :args ((= r1 r2))
  :requires ((($str_decompose_and_check_re_inter_union_inclusion r1 r2) true))
  :conclusion (= r1 r2)
=======
(declare-rule str-in-re-concat-star-char ((s1 String) (s2 String :list) (r RegLan) (b Bool))
  :args ((= (str.in_re (str.++ s1 s2) (re.* r)) b))
  :requires ((($str_fixed_len_re r) 1) 
             (($str_mk_str_in_re_concat_star_char (str.++ s1 s2) (re.* r)) b))
  :conclusion (= (str.in_re (str.++ s1 s2) (re.* r)) b)
)

(declare-rule str-in-re-sigma ((s String) (r RegLan) (b Bool))
  :args ((= (str.in_re s r) b))
  :requires ((($str_mk_str_in_re_sigma s r) b))
  :conclusion (= (str.in_re s r) b)
)

(declare-rule str-in-re-sigma-star ((s String) (r RegLan) (b Bool))
  :args ((= (str.in_re s (re.* r)) b))
  :requires ((($str_mk_str_in_re_sigma_star s r) b))
  :conclusion (= (str.in_re s (re.* r)) b)
>>>>>>> c5ba0da8
)<|MERGE_RESOLUTION|>--- conflicted
+++ resolved
@@ -290,12 +290,12 @@
   :conclusion (= (re.loop l u r1) r2)
 )
 
-<<<<<<< HEAD
 (declare-rule re-inter-union-inclusion ((r1 RegLan) (r2 RegLan))
   :args ((= r1 r2))
   :requires ((($str_decompose_and_check_re_inter_union_inclusion r1 r2) true))
   :conclusion (= r1 r2)
-=======
+)
+
 (declare-rule str-in-re-concat-star-char ((s1 String) (s2 String :list) (r RegLan) (b Bool))
   :args ((= (str.in_re (str.++ s1 s2) (re.* r)) b))
   :requires ((($str_fixed_len_re r) 1) 
@@ -313,5 +313,4 @@
   :args ((= (str.in_re s (re.* r)) b))
   :requires ((($str_mk_str_in_re_sigma_star s r) b))
   :conclusion (= (str.in_re s (re.* r)) b)
->>>>>>> c5ba0da8
 )