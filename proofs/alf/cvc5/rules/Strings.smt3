(include "../theories/Strings.smt3")
(include "../theories/Quantifiers.smt3")
(include "../programs/Strings.smt3")

;;-------------------- Core

(declare-rule string_length_pos ((U Type) (s U))
  :args (s)
  :conclusion
    (or (and (= (str.len s) 0) (= s ($mk_emptystr (alf.typeof s)))) (> (str.len s) 0))
)

(declare-rule string_length_non_empty ((U Type) (s Type) (t Type))
  :premises ((not (= s t)))
  :requires ((($str_is_empty t) true))
  :conclusion (not (= (str.len s) 0))
)

; the ProofRule::CONCAT_EQ rule
(declare-rule concat_eq ((U Type) (s U) (t U) (rev Bool))
  :premises ((= s t))
  :args (rev)
  :conclusion
    (alf.match ((ss U) (ts U))
      (strip_prefix
           (string_to_flat_form s rev)
           (string_to_flat_form t rev))
      (((@pair ss ts)
        (= 
          (string_from_flat_form ss rev)
          (string_from_flat_form ts rev)))))
)

; returns true if s1 is a prefix of s, taking into account flattening
(define string_is_prefix ((U Type :implicit) (s U) (s1 U) (rev Bool))
  (alf.define ((sf (string_to_flat_form s rev)))
  (alf.define ((sf1 (string_to_flat_form s1 rev)))
  (alf.define ((U (alf.typeof s)))
<<<<<<< HEAD
  ($nary_is_prefix str.++ (mk_emptystr U) sf1 sf))))
=======
  (nary.is_prefix str.++ ($mk_emptystr U) sf1 sf))))
>>>>>>> a3078aef
)

; ProofRule::CONCAT_UNIFY
(declare-rule concat_unify ((U Type) (s U) (t U) (s1 U) (t1 U) (rev Bool))
  :premises ((= s t) (= (str.len s1) (str.len t1)))
  :args (rev)
  :requires (((string_is_prefix s s1 rev) true) ((string_is_prefix t t1 rev) true))
  :conclusion (= s1 t1)
)

; ProofRule::CONCAT_CSPLIT
(declare-rule concat_csplit ((U Type) (t (Seq U)) (s (Seq U)) (u (Seq U)) (rev Bool))
  :premises ((= t s) (not (= (str.len u) 0)))
  :args (rev)
  :conclusion
    (alf.match ((t1 (Seq U)) (t2 (Seq U) :list))
      (string_to_flat_form t rev)
      (((str.++ t1 t2)
        (alf.requires t1 u
          (alf.match ((s1 (Seq U)) (s2 (Seq U) :list))
            (string_to_flat_form s rev)
            (((str.++ s1 s2)
              (alf.requires (string_check_length_one s1) true    ; checks if char
                (= u
                  (alf.ite rev
                    (str.++ (@purify (skolem_prefix u (- (str.len u) 1))) s1)
                    (str.++ s1 (@purify (skolem_suffix_rem u 1)))))))))))))
)

; ProofRule::CONCAT_SPLIT
(declare-rule concat_split ((U Type) (t (Seq U)) (s (Seq U)) (tc (Seq U)) (sc (Seq U)) (rev Bool))
  :premises ((= t s) (not (= (str.len tc) (str.len sc))))
  :args (rev)
  :conclusion
    (alf.match ((t1 (Seq U)) (t2 (Seq U) :list))
      (string_to_flat_form t rev)
      (((str.++ t1 t2)
        (alf.requires t1 tc
          (alf.match ((s1 (Seq U)) (s2 (Seq U) :list))
            (string_to_flat_form s rev)
            (((str.++ s1 s2)
              (alf.requires s1 sc
                (alf.define ((k (@purify (skolem_unify_split t1 s1 rev))))
                (and 
                  (or 
                    (= t1
                      (alf.ite rev
                        (str.++ k s1)
                        (str.++ s1 k)))
                    (= s1
                      (alf.ite rev
                        (str.++ k t1)
                        (str.++ t1 k))))
                    (not (= k ($mk_emptystr (alf.typeof k))))
                    (> (str.len k) 0)
                ))))))))))
)

; ProofRule::CONCAT_LPROP
(declare-rule concat_lprop ((U Type) (t (Seq U)) (s (Seq U)) (tc (Seq U)) (sc (Seq U)) (rev Bool))
  :premises ((= t s) (> (str.len tc) (str.len sc)))
  :args (rev)
  :conclusion
    (alf.match ((t1 (Seq U)) (t2 (Seq U) :list))
      (string_to_flat_form t rev)
      (((str.++ t1 t2)
        (alf.requires t1 tc
          (alf.match ((s1 (Seq U)) (s2 (Seq U) :list))
            (string_to_flat_form s rev)
            (((str.++ s1 s2)
              (alf.requires s1 sc
                (alf.define ((k (@purify (skolem_unify_split t1 s1 rev))))
                  (and
                    (= t1
                      (alf.ite rev
                        (str.++ k s1)
                        (str.++ s1 k)))
                    (not (= k ($mk_emptystr (alf.typeof k))))
                    (> (str.len k) 0))
                )))))))))
)

; ProofRule::CONCAT_CPROP
(declare-rule concat_cprop ((U Type) (t (Seq U)) (tc (Seq U)) (s (Seq U)) (rev Bool))
  :premises ((= t s) (not (= (str.len tc) 0)))
  :args (rev)
  :conclusion
    (alf.match ((t1 (Seq U)) (t2 (Seq U)) (t3 (Seq U) :list))
      ($str_rev rev t)
      (((str.++ t1 t2 t3)
        (alf.requires t1 tc
          (alf.match ((s1 (Seq U)) (s2 (Seq U) :list))
            ($str_rev rev ($str_nary_intro s))  ; must do nary intro when s is just a constant
            (((str.++ s1 s2)
                (alf.define ((sc (string_to_flat_form s1 rev)))
                (alf.define ((v (alf.add 1 ($str_overlap ($tail sc) (string_to_flat_form t2 rev)))))
                  (= tc
                    (alf.ite rev
                      (alf.define ((oc ($str_suffix_w_len s1 v)))
                      (str.++ (@purify (skolem_prefix tc (- (str.len tc) (str.len oc)))) oc))
                      (alf.define ((oc (skolem_prefix s1 v)))
                      (str.++ oc (@purify (skolem_suffix_rem tc (str.len oc)))))))
                )))))))))
)

; ProofRule::CONCAT_CONFLICT, for strings only
(declare-rule concat_conflict ((s String) (t String) (rev Bool))
  :premises ((= s t))
  :args (rev)
  :conclusion
    ; strip the prefix of the equality
    (alf.match ((ss String) (ts String))
      (strip_prefix
           (string_to_flat_form s rev)
           (string_to_flat_form t rev))
      (((@pair ss ts)
          (alf.define ((cs (string_head_or_empty ss)))
          (alf.define ((ct (string_head_or_empty ts)))
            ; ensure they are disequal, return false
            (alf.requires
              (alf.ite ($str_is_empty cs)
                (string_check_length_one ct)
                (alf.ite (string_check_length_one cs)
                  (alf.ite ($str_is_empty ct)
                    true
                    (alf.ite (string_check_length_one ct)
                      (alf.not (alf.is_eq cs ct))
                      false))
                  false))
              true
              false)))))
    )
)

; ProofRule::CONCAT_CONFLICT_DEQ, for sequences only
(declare-rule concat_conflict_deq ((U Type) (s (Seq U)) (t (Seq U)) (x U) (y U) (rev Bool))
  :premises ((= s t) (not (= (seq.unit x) (seq.unit y))))
  :args (rev)
  :conclusion
    ; strip the prefix of the equality
    (alf.match ((ss (Seq U)) (ts (Seq U)))
      (strip_prefix
           (string_to_flat_form s rev)
           (string_to_flat_form t rev))
      (((@pair ss ts)
          ; take the first character from each side, should give x and y
          (alf.requires (string_head_or_empty ss) (seq.unit x)
          (alf.requires (string_head_or_empty ts) (seq.unit y)
              false)))))
)

; rule: string_decompose
; implements: ProofRule::STRING_DECOMPOSE
; premises:
; - a: An inequality between the length of some string term s and integer n.
; args:
; - b Bool: Whether we are the reverse variant of this inference.
; conclusion: >
;   A conjunction stating that s is equal to two purification skolems
;   corresponding to decomposing s at position n, and that the decomposed term
;   has length n.
(declare-rule string_decompose ((U Type) (s (Seq U)) (n Int) (b Bool))
  :premises ((>= (str.len s) n))
  :args (b)
  :conclusion (alf.ite b
                (alf.define ((kp (@purify (skolem_prefix s n)))
                      (ks (@purify (skolem_suffix_rem s n))))
                (and (= s (str.++ kp ks)) (= (str.len kp) n)))
                (alf.define ((kp (@purify ($str_prefix_wo_len s n)))
                      (ks (@purify ($str_suffix_w_len s n))))
                (and (= s (str.++ kp ks)) (= (str.len ks) n)))))

; rule: string_code_inj
; implements: ProofRule::STRING_CODE_INJ
; args:
; - t String: The first string.
; - s String: The second string.
; conclusion: >
;   A disjunction of three cases, indicating that t is not a string of length
;   one, its code point is different from that of s, or t and s are equal.
(declare-rule string_code_inj ((t String) (s String))
  :args (t s)
  :conclusion (or (= (str.to_code t) -1) (not (= (str.to_code t) (str.to_code s))) (= t s))
)

; rule: string_seq_unit_inj
; implements: ProofRule::STRING_SEQ_UNIT_INJ
; premises:
; - eq: An equality stating that the unit sequences of elements a and b are equal.
; conclusion: That a and b are equal.
(declare-rule string_seq_unit_inj ((U Type) (a U) (b U))
  :premises ((= (seq.unit a) (seq.unit b)))
  :conclusion (= a b)
)

;;-------------------- Regular expressions

; ProofRule::RE_INTER
(declare-rule re_inter ((x String) (s RegLan) (t RegLan))
  :premises ((str.in_re x s) (str.in_re x t))
  :conclusion (str.in_re x (re.inter s t))
)

; ProofRule::RE_UNFOLD_POS
(declare-rule re_unfold_pos ((t String) (r RegLan))
  :premises ((str.in_re t r))
  :conclusion
    (alf.match ((r1 RegLan) (r2 RegLan :list))
      r
      (
        ((re.* r1)
            (alf.match ((k1 String) (k2 String) (k3 String) (M Bool :list))
            (re_unfold_pos_concat t (re.++ r1 r r1))
            (((@pair (str.++ k1 k2 k3) M)
                (or 
                (= t "") 
                (str.in_re t r1)
                (and
                    (alf.cons and (= t (str.++ k1 k2 k3)) M)
                    (not (= k1 ""))
                    (not (= k3 ""))))))))
        ((re.++ r1 r2)
            (alf.match ((tk String) (M Bool :list))
            (re_unfold_pos_concat t r)
            (((@pair tk M)
                (alf.define ((teq (= t tk))) (alf.ite (alf.is_eq M true) teq (and teq M)))))))
    ))
)

; ProofRule::RE_UNFOLD_NEG_CONCAT_FIXED
(declare-rule re_unfold_neg_concat_fixed ((s String) (r RegLan) (rev Bool))
  :premises ((not (str.in_re s r)))
  :args (rev)
  :conclusion
    (alf.match ((r1 RegLan) (r2 RegLan :list))
      ($str_rev rev r)
      (
        ((re.++ r1 r2) (alf.define ((n ($str_fixed_len_re r1)))
                       (alf.ite rev
                       (or (not (str.in_re ($str_suffix_w_len s n) r1))
                           (not (str.in_re (skolem_prefix s (- (str.len s) n)) ($singleton_elim ($str_rev rev r2)))))
                       (or (not (str.in_re (skolem_prefix s n) r1))
                           (not (str.in_re (skolem_suffix_rem s n) ($singleton_elim r2)))))))
    ))
)

; ProofRule::RE_UNFOLD_NEG
(declare-rule re_unfold_neg ((t String) (r RegLan))
  :premises ((not (str.in_re t r)))
  :conclusion
    (alf.match ((r1 RegLan) (r2 RegLan :list))
      r
      (
        ((re.* r1)
          (and
            (not (= t ""))
            (forall ((@var.str_index Int))
              (or (<= @var.str_index 0)
                  (< (str.len t) @var.str_index)
                  (not (str.in_re (skolem_prefix t @var.str_index) r1))
                  (not (str.in_re (skolem_suffix_rem t @var.str_index) r))))))
        ((re.++ r1 r2)
          (forall ((@var.str_index Int))
            (or (< @var.str_index 0)
                (< (str.len t) @var.str_index)
                (not (str.in_re (skolem_prefix t @var.str_index) r1))
                (not (str.in_re (skolem_suffix_rem t @var.str_index) ($singleton_elim r2))))))
    ))
)

;;-------------------- Extended functions 

(declare-rule string_reduction ((U Type) (s U))
  :args (s)
  :conclusion (and (string_reduction_pred s) (= s (@purify s)))
)

(declare-rule string_eager_reduction ((U Type) (s U))
  :args (s)
  :conclusion (mk_string_eager_reduction s)
)

;;-------------------- Instances of THEORY_REWRITE

; rule: arith-string-pred-entail
; implements: ProofRewriteRule::ARITH_STRING_PRED_ENTAIL
; args:
; - eq Bool: The equality to prove between an integer inequality and true.
; requires: showing that n is entailed to be greater than 0 using $str_arith_entail_simple.
; conclusion: The given equality.
(declare-rule arith-string-pred-entail ((n Int))
  :args ((= (>= n 0) true))
  :requires ((($str_arith_entail_simple n) true))
  :conclusion (= (>= n 0) true)
)

; rule: arith-string-pred-entail
; implements: ProofRewriteRule::ARITH_STRING_SAFE_APPROX
; args:
; - eq Bool: The equality to prove between integer inequalities.
; requires:
; - showing that the right hand side is a valid under-approximation of the left hand side. In other words (>= n m) is entailed.
; - showing that the right hand side is entailed to be true, that is, (>= m 0) is true and thus (>= n 0) is true.
; conclusion: The given equality.
(declare-rule arith-string-pred-safe-approx ((n Int) (m Int))
  :args ((= (>= n 0) (>= m 0)))
  :requires ((($str_arith_entail_is_approx n m true) true)
             (($str_arith_entail_simple_pred (>= m 0)) true))
  :conclusion (= (>= n 0) (>= m 0))
)

(declare-rule str-in-re-eval ((s String) (r RegLan) (b Bool))
  :args ((= (str.in_re s r) b))
  :requires ((($str_eval_str_in_re s r) b))
  :conclusion (= (str.in_re s r) b)
)

; rule: str-in-re-consume
; implements: ProofRewriteRule::STR_IN_RE_CONSUME
; args:
; - eq Bool: The equality to prove whose left hand side is a regular expression membership.
; requires: >
;   Showing that consuming portions of the regular expression membership using the
;   method $str_re_consume results in b, where b is either false or the result of
;   stripping constant prefixes and suffixes from the arguments of the left hand side
;   of the given equality.
; conclusion: The given equality.
(declare-rule str-in-re-consume ((s String) (r RegLan) (b Bool))
  :args ((= (str.in_re s r) b))
  :requires ((($str_re_consume s r) b))
  :conclusion (= (str.in_re s r) b)
)

(declare-rule re-loop-elim ((l Int) (u Int) (r1 RegLan) (r2 RegLan))
  :args ((= (re.loop l u r1) r2))
  :requires (((alf.is_neg (alf.add (alf.neg l) u)) false)
             (($str_mk_re_loop_elim l (alf.add (alf.neg l) u) r1) r2))
  :conclusion (= (re.loop l u r1) r2)
)

; rule: re-inter-union-inclusion
; implements: ProofRewriteRule::RE_INTER_UNION_INCLUSION
; args:
; - eq Bool: The equality between regular expressions to prove.
; requires: >
;   showing that the right hand side of the equality is the result of
;   decomposing the left hand side into a result of a regular expression
;   inclusion and a remainder.
; conclusion: The given equality.
(declare-rule re-inter-union-inclusion ((r1 RegLan) (r2 RegLan))
  :args ((= r1 r2))
  :requires ((($str_decompose_and_check_re_inter_union_inclusion r1 r2) true))
  :conclusion (= r1 r2)
)

(declare-rule str-in-re-concat-star-char ((s1 String) (s2 String :list) (r RegLan) (b Bool))
  :args ((= (str.in_re (str.++ s1 s2) (re.* r)) b))
  :requires ((($str_fixed_len_re r) 1) 
             (($str_mk_str_in_re_concat_star_char (str.++ s1 s2) (re.* r)) b))
  :conclusion (= (str.in_re (str.++ s1 s2) (re.* r)) b)
)

(declare-rule str-in-re-sigma ((s String) (r RegLan) (b Bool))
  :args ((= (str.in_re s r) b))
  :requires ((($str_mk_str_in_re_sigma s r) b))
  :conclusion (= (str.in_re s r) b)
)

(declare-rule str-in-re-sigma-star ((s String) (r RegLan) (b Bool))
  :args ((= (str.in_re s (re.* r)) b))
  :requires ((($str_mk_str_in_re_sigma_star s r) b))
  :conclusion (= (str.in_re s (re.* r)) b)
)<|MERGE_RESOLUTION|>--- conflicted
+++ resolved
@@ -36,11 +36,7 @@
   (alf.define ((sf (string_to_flat_form s rev)))
   (alf.define ((sf1 (string_to_flat_form s1 rev)))
   (alf.define ((U (alf.typeof s)))
-<<<<<<< HEAD
-  ($nary_is_prefix str.++ (mk_emptystr U) sf1 sf))))
-=======
-  (nary.is_prefix str.++ ($mk_emptystr U) sf1 sf))))
->>>>>>> a3078aef
+  ($nary_is_prefix str.++ ($mk_emptystr U) sf1 sf))))
 )
 
 ; ProofRule::CONCAT_UNIFY
