(include "../programs/Quantifiers.smt3")
(include "../theories/Quantifiers.smt3")


; rule: instantiate
; implements: ProofRule::INSTANTIATE.
; premises:
; - Q Bool: The quantified formula to instantiate.
; args:
; - ts @List: The list of terms to instantiate with.
; conclusion: The result of substituting free occurrences of xs in F with ts.
(declare-rule instantiate ((F Bool) (xs @List) (ts @List))
  :premises ((forall xs F))
  :args (ts)
  :conclusion ($substitute_list xs ts F))

; program: $mk_skolems
; args:
; - arg1 @List: The bound variable list to process.
; - arg2 Bool: The body of the quantified formula. This impacts the definition of the introduced skolems.
; return: >
;   The list of skolem variables for the quantified formula whose bound variable list
;   is arg1 and whose body is arg2.
(program $mk_skolems ((x @List) (xs @List :list) (F Bool))
  (@List Bool) @List
  (
    (($mk_skolems (@list x xs) F) (alf.cons @list (@quantifiers_skolemize F x) ($mk_skolems xs F)))
    (($mk_skolems @list.nil F)    @list.nil)
  )
)

<<<<<<< HEAD
(declare-rule skolemize ((x @List) (G Bool))
  :premises ((not (forall x G)))
  :conclusion (substitute_list x (mk_skolems x (forall x G)) (not G))
=======
; rule: skolemize
; implements: ProofRule::SKOLEMIZE.
; premises:
; - Q Bool: The quantified formula to skolemize. This is either an existential or a negated universal.
; conclusion: >
;   The skolemized body of Q, where its variables are replaced by skolems
;   introduced via $mk_skolems,
(declare-rule skolemize ((F Bool))
  :premises (F)
  :conclusion
    (alf.match ((T Type) (x @List) (G Bool))
        F
        (
          ((exists x G)       ($substitute_list x ($mk_skolems x F) G))
          ((not (forall x G)) ($substitute_list x ($mk_skolems x (exists x (not G))) (not G)))
        ))
>>>>>>> 2cb0e955
)

; rule: skolem_intro
; implements: ProofRule::SKOLEM_INTRO.
; args:
; - t T: The purification skolem.
; conclusion: >
;   An equality equating t to its original form. This indicates that
;   the purification skolem for any term x can be assumed to be equal to x.
(declare-rule skolem_intro ((T Type) (x T))
  :args ((@purify x))
  :conclusion (= (@purify x) x)
)

; rule: alpha_equiv
; implements: ProofRule::ALPHA_EQUIV.
; args:
; - B Bool: The formula to apply to alpha equivalence to.
; - vs @List: The list of variables to substitute from.
; - ts @List: The list of (renamed) variables to substitute into.
; requires: B does not contain any occurence of the range variables ts.
; conclusion: >
;   The result of applying the substitution specified by vs and ts to
;   B. The substitution is valid renaming due to the requirement check.
(declare-rule alpha_equiv ((B Bool) (vs @List) (ts @List))
  :args (B vs ts)
  :requires ((($contains_subterm_list B ts) false))
  :conclusion (= B ($substitute_list vs ts B))
)

; rule: beta_reduce implements ProofRewriteRule::BETA_REDUCE
; args:
; - eq : Bool. The equality to prove between terms a and b.
; requires: Showing that a beta-reduces to b.
; conclusion: The given equality.
(declare-rule beta-reduce ((T Type) (a T) (b T))
  :args ((= a b))
  :requires ((($beta_reduce a @list.nil) b))
  :conclusion (= a b)
)<|MERGE_RESOLUTION|>--- conflicted
+++ resolved
@@ -29,28 +29,16 @@
   )
 )
 
-<<<<<<< HEAD
-(declare-rule skolemize ((x @List) (G Bool))
-  :premises ((not (forall x G)))
-  :conclusion (substitute_list x (mk_skolems x (forall x G)) (not G))
-=======
 ; rule: skolemize
 ; implements: ProofRule::SKOLEMIZE.
 ; premises:
 ; - Q Bool: The quantified formula to skolemize. This is either an existential or a negated universal.
 ; conclusion: >
 ;   The skolemized body of Q, where its variables are replaced by skolems
-;   introduced via $mk_skolems,
-(declare-rule skolemize ((F Bool))
-  :premises (F)
-  :conclusion
-    (alf.match ((T Type) (x @List) (G Bool))
-        F
-        (
-          ((exists x G)       ($substitute_list x ($mk_skolems x F) G))
-          ((not (forall x G)) ($substitute_list x ($mk_skolems x (exists x (not G))) (not G)))
-        ))
->>>>>>> 2cb0e955
+;   introduced via $mk_skolems.
+(declare-rule skolemize ((x @List) (G Bool))
+  :premises ((not (forall x G)))
+  :conclusion (substitute_list x ($mk_skolems x (forall x G)) (not G))
 )
 
 ; rule: skolem_intro
