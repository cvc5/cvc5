(include "../programs/Quantifiers.smt3")
(include "../theories/Quantifiers.smt3")


; rule: instantiate
; implements: ProofRule::INSTANTIATE.
; premises:
; - Q Bool: The quantified formula to instantiate.
; args:
; - ts @List: The list of terms to instantiate with.
; conclusion: The result of substituting free occurrences of xs in F with ts.
(declare-rule instantiate ((F Bool) (xs @List) (ts @List))
  :premises ((forall xs F))
  :args (ts)
  :conclusion ($substitute_list xs ts F))

; program: $mk_skolems
; args:
; - arg1 @List: The bound variable list to process.
; - arg2 Bool: The body of the quantified formula. This impacts the definition of the introduced skolems.
; return: >
;   The list of skolem variables for the quantified formula whose bound variable list
;   is arg1 and whose body is arg2.
(program $mk_skolems ((x @List) (xs @List :list) (F Bool))
  (@List Bool) @List
  (
    (($mk_skolems (@list x xs) F) (alf.cons @list (@quantifiers_skolemize F x) ($mk_skolems xs F)))
    (($mk_skolems @list.nil F)    @list.nil)
  )
)

; rule: skolemize
; implements: ProofRule::SKOLEMIZE.
; premises:
; - Q Bool: The quantified formula to skolemize. This is either an existential or a negated universal.
; conclusion: >
;   The skolemized body of Q, where its variables are replaced by skolems
;   introduced via $mk_skolems,
(declare-rule skolemize ((F Bool))
  :premises (F)
  :conclusion
    (alf.match ((T Type) (x @List) (G Bool))
        F
        (
          ((exists x G)       ($substitute_list x ($mk_skolems x F) G))
          ((not (forall x G)) ($substitute_list x ($mk_skolems x (exists x (not G))) (not G)))
        ))
)

<<<<<<< HEAD
; rule: skolem_intro
; implements: ProofRule::SKOLEM_INTRO.
; args:
; - t T: The purification skolem.
; conclusion: >
;   An equality equating t to its original form. This indicates that
;   the purification skolem for any term x can be assumed to be equal to x.
(declare-rule skolem_intro ((T Type) (t T))
  :args (t)
  :conclusion 
    (alf.match ((T Type) (x T) (F Bool))
      t
      (
        ; special case for witness
        ((@quantifiers_skolemize (exists (@list x) F) x) (= t (witness (@list x) F)))
        ((@purify x)                                     (= t x))
      )
   )
=======
(declare-rule skolem_intro ((T Type) (x T))
  :args ((@purify x))
  :conclusion (= (@purify x) x)
>>>>>>> 36e69dd6
)

; rule: alpha_equiv
; implements: ProofRule::ALPHA_EQUIV.
; args:
; - B Bool: The formula to apply to alpha equivalence to.
; - vs @List: The list of variables to substitute from.
; - ts @List: The list of (renamed) variables to substitute into.
; requires: B does not contain any occurence of the range variables ts.
; conclusion: >
;   The result of applying the substitution specified by vs and ts to
;   B. The substitution is valid renaming due to the requirement check.
(declare-rule alpha_equiv ((B Bool) (vs @List) (ts @List))
  :args (B vs ts)
<<<<<<< HEAD
  :requires ((($contains_subterm_list B ts) false))
  :conclusion (= B ($substitute_list vs ts B))
=======
  :conclusion (= B (substitute_list vs ts B))
)

; rule: beta_reduce implements ProofRewriteRule::BETA_REDUCE
; args:
; - eq : Bool. The equality to prove between terms a and b.
; requires: Showing that a beta-reduces to b.
; conclusion: The given equality.
(declare-rule beta-reduce ((T Type) (a T) (b T))
  :args ((= a b))
  :requires ((($beta_reduce a @list.nil) b))
  :conclusion (= a b)
>>>>>>> 36e69dd6
)<|MERGE_RESOLUTION|>--- conflicted
+++ resolved
@@ -47,7 +47,6 @@
         ))
 )
 
-<<<<<<< HEAD
 ; rule: skolem_intro
 ; implements: ProofRule::SKOLEM_INTRO.
 ; args:
@@ -55,22 +54,9 @@
 ; conclusion: >
 ;   An equality equating t to its original form. This indicates that
 ;   the purification skolem for any term x can be assumed to be equal to x.
-(declare-rule skolem_intro ((T Type) (t T))
-  :args (t)
-  :conclusion 
-    (alf.match ((T Type) (x T) (F Bool))
-      t
-      (
-        ; special case for witness
-        ((@quantifiers_skolemize (exists (@list x) F) x) (= t (witness (@list x) F)))
-        ((@purify x)                                     (= t x))
-      )
-   )
-=======
 (declare-rule skolem_intro ((T Type) (x T))
   :args ((@purify x))
   :conclusion (= (@purify x) x)
->>>>>>> 36e69dd6
 )
 
 ; rule: alpha_equiv
@@ -85,11 +71,8 @@
 ;   B. The substitution is valid renaming due to the requirement check.
 (declare-rule alpha_equiv ((B Bool) (vs @List) (ts @List))
   :args (B vs ts)
-<<<<<<< HEAD
   :requires ((($contains_subterm_list B ts) false))
   :conclusion (= B ($substitute_list vs ts B))
-=======
-  :conclusion (= B (substitute_list vs ts B))
 )
 
 ; rule: beta_reduce implements ProofRewriteRule::BETA_REDUCE
@@ -101,5 +84,4 @@
   :args ((= a b))
   :requires ((($beta_reduce a @list.nil) b))
   :conclusion (= a b)
->>>>>>> 36e69dd6
 )