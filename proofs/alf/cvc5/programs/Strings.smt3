
(include "../theories/Builtin.smt3")
(include "../programs/Nary.smt3")

(include "../theories/Arith.smt3")
(include "../theories/Strings.smt3")

; This signature is used for both strings and sequences, where we often
; write "string" in the documentation to refer to a string or sequence.

; Return true if s is the empty string or sequence.
(program $str_is_empty ((U Type) (x U))
  (U) Bool
  (
    (($str_is_empty (seq.empty U)) true)
    (($str_is_empty "") true)
    (($str_is_empty x) false)
  )
)

; Return the character type of the string-like type T
(define $char_type_of ((T Type)) 
  (alf.match ((U Type)) T (((Seq U) U)))
)

; Return the concatenation of strings x and y, treated as lists.
(define $str_concat ((T Type :implicit) (x (Seq T)) (y (Seq T)))
  (alf.concat str.++ x y)
)

; Return the result of prepending of string x to string y where the latter is
; treated as a list.
(define $str_cons ((T Type :implicit) (x (Seq T)) (y (Seq T)))
  (alf.cons str.++ x y)
)

; Return true if n is a valid code point [0, 196607].
(define $str_is_code_point ((n Int))
  (alf.ite ($is_z_literal n)
  (alf.ite ($compare_geq 196608 n)
    (alf.not (alf.is_neg n))
    false)
  false))

; Return t if it corresponds to the empty string, otherwise evaluates
; to an unevaluated alf.requires term.
(define $str_self_if_empty ((T Type :implicit) (t T))
  (alf.requires t (mk_emptystr (alf.typeof t)) t)
)

; Return the fixed length for the regular expression if it can be inferred.
(program $str_fixed_len_re ((r RegLan) (s1 String) (s2 String) (r1 RegLan :list))
  (RegLan) Int
  (
  (($str_fixed_len_re (re.++ r r1))     (alf.add ($str_fixed_len_re r) ($str_fixed_len_re r1)))
  (($str_fixed_len_re re.allchar)       1)
  (($str_fixed_len_re (re.range s1 s2)) 1)
  (($str_fixed_len_re (str.to_re s1))   (alf.len s1))
  (($str_fixed_len_re (re.union r r1))  (let ((n ($str_fixed_len_re r)))
                                          (alf.ite (alf.is_eq r1 re.none)
                                            n
                                            (alf.requires ($str_fixed_len_re r1) n n))))
  (($str_fixed_len_re (re.inter r r1))  (let ((n ($str_fixed_len_re r)))
                                          (alf.ite (alf.is_eq r1 re.all)
                                            n
                                            (alf.requires ($str_fixed_len_re r1) n n))))
  )
)

<<<<<<< HEAD
=======
;;-------------------- RE evaluation

(declare-const @re.null RegLan)

; *** NOTE: This method has an exponential runtime. It is a placeholder for a
; more efficient algorithm (via NFAs) to be written later.
; The call ($str_eval_str_in_re_rec s 0 r1 @re.null) returns true if s is in r1.
; The call ($str_eval_str_in_re_rec s n r1 r2) returns true if s = s1 ++ s2 for some s1, s2 such that:
; - s1 in r1
; - s2 in r2
; - s1 contains at least n characters.
(program $str_eval_str_in_re_rec ((s String) (s1 String) (s2 String) (n Int) (r1 RegLan) (rr RegLan :list) (r2 RegLan) (sr String))
  (String Int RegLan RegLan) Bool
  (
  (($str_eval_str_in_re_rec s 0 (re.++ r1 rr) @re.null)     ($str_eval_str_in_re_rec s 0 r1 rr))
  (($str_eval_str_in_re_rec s 0 (re.inter r1 rr) @re.null)  (alf.ite ($str_eval_str_in_re_rec s 0 r1 @re.null)
                                                              ($str_eval_str_in_re_rec s 0 rr @re.null)
                                                              false))
  (($str_eval_str_in_re_rec s 0 (re.union r1 rr) @re.null)  (alf.ite ($str_eval_str_in_re_rec s 0 r1 @re.null)
                                                              true
                                                              ($str_eval_str_in_re_rec s 0 rr @re.null)))
  (($str_eval_str_in_re_rec s 0 (re.* r1) @re.null)         (alf.ite (alf.is_eq s "")
                                                              true
                                                              ; to make progress, first component must be non-empty
                                                              ($str_eval_str_in_re_rec s 1 r1 (re.* r1))))
  (($str_eval_str_in_re_rec s 0 (str.to_re sr) @re.null)    (alf.is_eq s sr))
  (($str_eval_str_in_re_rec s 0 (re.range s1 s2) @re.null)  (let ((cs (alf.to_z s)))
                                                            (alf.requires (alf.len s1) 1
                                                            (alf.requires (alf.len s2) 1
                                                            (alf.ite (alf.is_eq (alf.len s) 1)
                                                                (alf.and ($compare_geq cs (alf.to_z s1))
                                                                         ($compare_geq (alf.to_z s2) cs))
                                                                false)))))
  (($str_eval_str_in_re_rec s 0 re.allchar @re.null)        (alf.is_eq (alf.len s) 1))
  (($str_eval_str_in_re_rec s 0 re.all @re.null)            true)
  (($str_eval_str_in_re_rec s 0 re.none @re.null)           false)
  (($str_eval_str_in_re_rec s 0 (re.comp r1) @re.null)      (alf.not ($str_eval_str_in_re_rec s 0 r1 @re.null)))
  (($str_eval_str_in_re_rec s n r1 r2)                      (let ((ls (alf.len s)))
                                                            (let ((ss1 (alf.extract s 0 (alf.add n -1))))
                                                            (let ((ss2 (alf.extract s n ls)))
                                                            (let ((res (alf.ite ($str_eval_str_in_re_rec ss1 0 r1 @re.null)
                                                                       (alf.ite ($str_eval_str_in_re_rec ss2 0 r2 @re.null)
                                                                         true false)
                                                                       false)))
                                                            (alf.ite res true
                                                            (alf.ite (alf.is_eq n ls) false
                                                              ($str_eval_str_in_re_rec s (alf.add n 1) r1 r2))))))))
  )
)

; Returns true if s is in regular expression r.
; Does not evaluate if s is not a string literal.
(define $str_eval_str_in_re ((s String) (r RegLan))
  (alf.ite ($is_str_literal s)
    ($str_eval_str_in_re_rec s 0 r @re.null)
    (str.in_re s r)))

>>>>>>> 9bd07c58
;;-------------------- Skolem terms

; The following side conditions are used for computing terms that define
; Skolems, which are used in reductions. Notice that Skolem terms may use
; terms that are not in original form, meaning that the definitions of Skolems
; may themselves contain Skolems. This is to avoid the use of a side condition
; for computing the original form of a term in the ALF signature, which
; naively is exponential.

; Get the term corresponding to the prefix of term s of fixed length n.
(define skolem_prefix ((U Type :implicit) (s (Seq U)) (n Int))
  (str.substr s 0 n)
)

; Get the term corresponding to the suffix of term s starting from position n.
(define skolem_suffix_rem ((U Type :implicit) (s (Seq U)) (n Int))
  (str.substr s n (- (str.len s) n))
)

; Get the term corresponding to the suffix of term s of length n.
(define $str_suffix_len ((U Type :implicit) (s (Seq U)) (n Int))
  (str.substr s (- (str.len s) n) n)
)

; The unified splitting term for t and s, which is the term that denotes the
; prefix (or suffix if rev is true) remainder of t (resp. s) in the case that
; t (resp. s) is the longer string.
(program skolem_unify_split ((U Type) (t (Seq U)) (s (Seq U)) (rev Bool))
  ((Seq U) (Seq U) Bool) (Seq U)
  (
    ((skolem_unify_split t s true)  (ite (>= (str.len t) (str.len s))
                                      (skolem_prefix t (- (str.len t) (str.len s)))
                                      (skolem_prefix s (- (str.len s) (str.len t)))))
    ((skolem_unify_split t s false) (ite (>= (str.len t) (str.len s))
                                      (skolem_suffix_rem t (str.len s))
                                      (skolem_suffix_rem s (str.len t))))
  )
)

; Get the term corresponding to the prefix of s before the first occurrence of
; t in s.
(define skolem_first_ctn_pre ((U Type :implicit) (s (Seq U)) (t (Seq U)))
  (skolem_prefix s (str.indexof s t 0)))

; Get the term corresponding to the suffix of s after the first occurrence of
; t in s.
(define skolem_first_ctn_post ((U Type :implicit) (s (Seq U)) (t (Seq U)))
  (skolem_suffix_rem s (+ (str.len (skolem (skolem_first_ctn_pre s t))) (str.len t))))

;;-------------------- Utilities

; Return reverse of t if rev = true, return t unchanged otherwise.
(define $str_rev ((U Type :implicit) (rev Bool) (t U)) 
  (alf.ite rev (nary.reverse t) t))

; Nary-intro, which ensures that the input t is a str.++ application.
; In particular, if it is not a str.++ and not the empty string, then we return
; (str.++ t empty) where empty is the empty string for the type of t.
(program $str_nary_intro
    ((T Type) (t (Seq T)) (ss (Seq T) :list))
    ((Seq T)) (Seq T)
    (
        (($str_nary_intro (str.++ t ss)) (str.++ t ss))
        (($str_nary_intro t)             (let ((nil (mk_emptystr (alf.typeof t))))
                                            (alf.ite (alf.is_eq t nil) t ($str_cons t nil))))
    )
)

; Nary-elimination, which ensures that the input t is not a str.++ application.
; In particular, if t is of the form (str.++ t empty) where empty is the empty
; string for the type of t, we return t.
(program $str_nary_elim
    ((T Type) (t (Seq T)) (ss (Seq T) :list))
    ((Seq T)) (Seq T)
    (
        (($str_nary_elim (str.++ t ss)) (let ((nil (mk_emptystr (alf.typeof t))))
                                           (alf.ite (alf.is_eq ss nil) t (str.++ t ss))))
        (($str_nary_elim t)             ($str_self_if_empty t))
    )
)

;;-------------------- Reductions

; In the following, a "reduction predicate" refers to a formula that is used
; to axiomatize an extended string program in terms of (simpler) programs.

; Compute the reduction predicate for (str.substr x n m) of sort U.
(program string_reduction_substr ((U Type) (x (Seq U)) (n Int) (m Int))
  ((Seq U) Int Int) Bool
  (
    ((string_reduction_substr x n m)
      (let ((k (skolem (str.substr x n m))))
      (let ((npm (+ n m)))
      (let ((k1 (skolem (skolem_prefix x n))))
      (let ((k2 (skolem (skolem_suffix_rem x npm))))
      (ite
        ; condition
        (and (>= n 0)(> (str.len x) n) (> m 0))
        ; if branch
        (and (= x (str.++ k1 k k2))
            (= (str.len k1) n)
            (or (= (str.len k2) (- (str.len x) npm))
                (= (str.len k2) 0))
            (<= (str.len k) m))
        ; else branch
        (= k (mk_emptystr (alf.typeof x)))
        ))))))
  )
)

; Compute the reduction predicate for (str.indexof x y n) of sort U.
(program string_reduction_indexof ((U Type) (x (Seq U)) (y (Seq U)) (n Int))
  ((Seq U) (Seq U) Int) Bool
  (
    ((string_reduction_indexof x y n)
      (let ((k (skolem (str.indexof x y n))))
      (let ((xn (str.substr x n (- (str.len x) n))))
      (let ((k1 (skolem (skolem_first_ctn_pre xn y))))
      (let ((k2 (skolem (skolem_first_ctn_post xn y))))
      (ite
        (or (not (str.contains xn y)) (> n (str.len x)) (> 0 n))
        (= k (alf.neg 1))
        (ite
          (= y (mk_emptystr (alf.typeof x)))
          (= k n)
          (and (= xn (str.++ k1 y k2))
              (not (str.contains
                        (str.++ k1 (str.substr y 0 (- (str.len y) 1))) y))
              (= k (+ n (str.len k1)))))))))))
  )
)

; Compute the reduction predicate for term t of sort s. Note that the operators
; listed in comments are missing from the signature currently.
(program string_reduction_pred ((U Type) (x (Seq U)) (y (Seq U)) (n Int) (m Int))
  ((Seq U)) Bool
  (
    ((string_reduction_pred (str.substr x n m)) (string_reduction_substr x n m))
    ((string_reduction_pred (str.indexof x y n)) (string_reduction_indexof x y n))
    ; str.update
    ; str.from_int
    ; str.to_int
    ; seq.nth
    ; str.replaceall
    ; str.replace_re
    ; str.replace_re_all
    ; str.to_lower
    ; str.to_upper
    ; str.rev
    ; str.leq
  )
)

; Compute the eager reduction predicate for (str.contains t r) where s
; is the sort of t and r.
; This is the formula:
;    (ite (str.contains t r) (= t (str.++ sk1 r sk2)) (not (= t r)))
(program string_eager_reduction_contains ((U Type) (t (Seq U)) (r (Seq U)))
  ((Seq U) (Seq U)) Bool
  (
    ((string_eager_reduction_contains t r)
        (let ((k1 (skolem (skolem_first_ctn_pre t r))))
        (let ((k2 (skolem (skolem_first_ctn_post t r))))
        (ite
          (str.contains t r)
          (= t (str.++ k1 r k2))
          (not (= t r)))
        )))
  )
)

; Compute the eager reduction predicate for (str.code s)
(define-fun string_eager_reduction_to_code ((s String)) Bool
  (let ((t (str.to_code s)))
  (ite
    (= (str.len s) 1)
    (and (>= t 0) (< t 196608))
    (= t (alf.neg 1))))
)

; Compute the eager reduction predicate for (str.indexof x y n)
(program string_eager_reduction_indexof ((U Type) (x U) (y U) (n Int))
  (U U Int) Bool
  (
    ((string_eager_reduction_indexof x y n)
        (let ((t (str.indexof x y n)))
        (and (or (= t (alf.neg 1)) (>= t n))
             (<= t (str.len x)))))
  )
)

(program string_eager_reduction_in_re ((U Type) (x (Seq U)) (r RegLan))
  (U RegLan) Bool
  (
    ((string_eager_reduction_in_re x r) (=> (str.in_re x r) (= (str.len x) ($str_fixed_len_re r))))
  )
)

; Compute the eager reduction predicate of term t of type U.
(program mk_string_eager_reduction ((U Type) (x U) (y U) (r RegLan) (n Int) (m Int))
  (U) Bool
  (
    ((mk_string_eager_reduction (str.to_code x)) (string_eager_reduction_to_code x))
    ((mk_string_eager_reduction (str.contains x y)) (string_eager_reduction_contains x y))
    ((mk_string_eager_reduction (str.indexof x y n)) (string_eager_reduction_indexof x y n))
    ((mk_string_eager_reduction (str.in_re x r)) (string_eager_reduction_in_re x r))
  )
)

; A helper method for computing the conclusion of ProofRule::RE_UNFOLD_POS.
; For a regular expression (re.++ R1 ... Rn), re_unfold_pos_concat returns a pair of terms
; where the first term is a concatenation (str.++ t1 ... tn) and the second
; is a conjunction M of literals of the form (str.in_re ti Ri), such that
;   (str.in_re x (re.++ R1 ... Rn))
; is equivalent to
;   (and (= x (str.++ t1 ... tn)) M)
; We use the optimization that Rj may be (str.to_re tj); otherwise tj is an
; application of the unfolding skolem program @re_unfold_pos_component.
(program re_unfold_pos_concat_rec ((t String) (r1 RegLan) (r2 RegLan :list) (ro RegLan) (i Int))
  (String RegLan RegLan Int) (@Pair String Bool)
  (
    ((re_unfold_pos_concat_rec t (str.to_re "") ro i)       (@pair "" true))
    ((re_unfold_pos_concat_rec t (re.++ r1 r2) ro i)
      ; match recursive call
      (alf.match ((c String :list) (M Bool :list))
        (re_unfold_pos_concat_rec t r2 ro (alf.add i 1))
        (((@pair c M)
          ; match on what r1 is
          (alf.match ((s String) (r RegLan))
            r1
            (
              ; a constant regular expression, append s
              ((str.to_re s) (@pair (str.++ s c) M))
              ; otherwise, make the skolem and append with constraint
              (r            (let ((k (skolem (@re_unfold_pos_component t ro i))))
                            (@pair (str.++ k c) (and (str.in_re k r) M))))
            )
          )
        ))
      )
    )
  )
)

(define-fun re_unfold_pos_concat ((t String) (r RegLan)) (@Pair String Bool)
  (re_unfold_pos_concat_rec t r r 0)
)

; Returns a formula corresponding to a conjunction saying that each of the
; elements of str.++ application t is empty. For example for
;   (str.++ x (str.++ y ""))
; this returns:
;  (and (= x "") (and (= y "") true))
(program non_empty_concats ((U Type) (t (Seq U)) (s U :list))
  (U) Bool
  (
    ((non_empty_concats t)             ($str_self_if_empty t))
    ((non_empty_concats (str.++ t s))  (alf.cons and (not (= t (mk_emptystr (alf.typeof t)))) (non_empty_concats s)))
  )
)

; Returns true if the length of s evaluates to one, false otherwise.
(define string_check_length_one ((s String)) (alf.is_eq (alf.len s) 1))

; Returns true if the length of s evaluates to greater than one, false otherwise.
(define check_length_gt_one ((s String)) (alf.is_eq (alf.is_neg (alf.add 1 (alf.neg (alf.len s)))) true))

; Get first character or empty string from term t.
; If t is of the form (str.++ s ...), return t.
; If t is an empty string, return t.
(program string_head_or_empty ((U Type) (t (Seq U)) (tail (Seq U) :list))
  ((Seq U)) (Seq U)
  (
    ((string_head_or_empty (str.++ t tail)) t)
    ((string_head_or_empty t)               ($str_self_if_empty t))
  )
)

; Flatten constants in str.++ application s. Notice that the rewritten form
; of strings in cvc5 are such that constants are grouped into constants of
; length >=1 which we call "word" constants. For example, the cvc5 rewritten
; form of (str.++ "A" "B" x) is (str.++ "AB" x). Similarly for sequences,
; the rewriten form of (str.++ (seq.unit 0) (seq.unit 1) x) is
; (str.++ (str.++ (seq.unit 0) (seq.unit 1)) x).
; Many string rules rely on processing the prefix of strings, which
; involves reasoning about the characters one-by-one. Since the above term
; has a level of nesting when word constants of size > 1 are involved, this
; method is used to "flatten" str.++ applications so that we have a uniform
; way of reasoning about them in proof rules. In this method, we take a
; str.++ application corresponding to a string term in cvc5 rewritten form.
; It returns the flattened form such that there are no nested applications of
; str.++. For example, given input:
;    (str.++ "AB" (str.++ x ""))
; we return:
;    (str.++ "A" (str.++ "B" (str.++ x "")))
; Notice that this is done for all word constants in the chain recursively.
; It does not insist that the nested concatenations are over characters only.
; This rule may fail if s is not a str.++ application corresponding to a term
; in cvc5 rewritten form.

; Helper for below, assumes t is a non-empty word constant.
; For example, given "AB", this returns (str.++ "A" (str.++ "B" "")).
(program $str_flatten_word ((t String))
  (String) String
  (
    (($str_flatten_word t) 
      (alf.ite (string_check_length_one t)
        ($str_cons t "")
        ($str_cons (alf.extract t 0 0) ($str_flatten_word (alf.extract t 1 (alf.len t))))))
  )
)
(program $str_flatten ((U Type) (t (Seq U)) (tail (Seq U) :list) (tail2 (Seq U) :list))
  ((Seq U)) (Seq U)
  (
    ; required for sequences
    (($str_flatten (str.++ (str.++ t tail2) tail)) 
        ($str_concat (str.++ t tail2) ($str_flatten tail)))
    (($str_flatten (str.++ t tail))
        ; otherwise, check whether t is a word constant of length greater than one
        (alf.ite (check_length_gt_one t)
          ; if so, we flatten the word using the method above and concatenate it.
          ($str_concat ($str_flatten_word t) ($str_flatten tail))
          ; if not, we just append it to the result of the recursive call
          ($str_cons t ($str_flatten tail))))
    (($str_flatten t)   ($str_self_if_empty t))
  )
)

; Helper for collecting adjacent constants. This side condition takes as input
; a str.++ application s. It returns a pair whose concatenation is equal to s,
; whose first component corresponds to a word constant, and whose second
; component is a str.++ application whose first element is not a character.
; For example, for:
;   (str.++ "A" (str.++ "B" (str.++ x "")))
; We return:
;   (@pair "AB" (str.++ x ""))
(program string_collect_acc ((U Type) (t (Seq U)) (tail (Seq U) :list))
  ((Seq U)) (@Pair (Seq U) (Seq U))
  (
    ; sequence not handled yet
    ; Check if t is a word constant
    ((string_collect_acc (str.++ t tail))
      (alf.ite (string_check_length_one t)
        (alf.match ((s1 (Seq U)) (s2 (Seq U))) 
          (string_collect_acc tail)
          (
            ((@pair "" s2)  (@pair t s2))
            ((@pair s1 s2)  (@pair (alf.concat t s1) s2))    ; concatenate the constant
          )
        )
        (@pair "" (str.++ t tail))))
    ((string_collect_acc "")            (@pair "" ""))
  )
)

; Collect adjacent constants for the prefix of string s. For example:
;    (str.++ "A" (str.++ "B" (str.++ x "")))
; we return:
;    (str.++ (str.++ "A" (str.++ "B" "")) (str.++ x ""))
; This side condition may fail if s is not a str.++ application.
; Notice that the collection of constants is done for all word constants in the
; term s recursively.
(program string_collect ((U Type) (t (Seq U)) (s (Seq U) :list))
  ((Seq U)) (Seq U)
  (
    ((string_collect (str.++ t s))
      (alf.match ((s1 (Seq U)) (s2 (Seq U)))
        (string_collect_acc (str.++ t s))
        (
          ; did not strip a constant prefix, just append t to the result of processing s
          ((@pair "" s2)
            ($str_cons t (string_collect s)))
          ; stripped a constant prefix, append it to second term in the pair
          ((@pair s1 s2)
            ($str_cons s1 (string_collect s2)))
        )
      )
    )
    ((string_collect t)       ($str_self_if_empty t))
  )
)

; Strip equal prefix of s and t. This returns the pair corresponding to s and
; t after dropping the maximal equal prefix removed. For example, for:
;   (str.++ x (str.++ y (str.++ z "")))
;   (str.++ x (str.++ w ""))
; This method will return:
;   (pair (str.++ y (str.++ z "")) (str.++ w ""))
; This side condition may fail if s or t is not a str.++ application.
(program strip_prefix ((U Type) (t (Seq U)) (s (Seq U)) (t2 (Seq U) :list) (s2 (Seq U) :list))
  ((Seq U) (Seq U)) (@Pair (Seq U) (Seq U))
  (
    ((strip_prefix (str.++ t t2) (str.++ t s2)) (strip_prefix t2 s2))
    ((strip_prefix t s)                         (@pair t s))
  )
)

; Helper for $str_mk_re_loop_elim.
; When we call `$str_mk_re_loop_elim n d r rr`, we first decrement n until it
; is zero, while accumulating rr. When it is zero, then rr is r^n.
; We then decrement d until it is zero, while adding regular expressions
; to a union, giving us (re.union r^n ... r^{n+d}).
(program $str_mk_re_loop_elim_rec ((n Int) (d Int) (r RegLan) (rr RegLan :list))
  (Int Int RegLan RegLan) RegLan
  (
    (($str_mk_re_loop_elim_rec 0 0 r rr) (alf.cons re.union ($singleton_elim rr) re.none))
    (($str_mk_re_loop_elim_rec 0 d r rr) (alf.cons re.union ($singleton_elim rr) ($str_mk_re_loop_elim_rec 0 (alf.add d -1) r (re.++ r rr))))
    (($str_mk_re_loop_elim_rec n d r rr) ($str_mk_re_loop_elim_rec (alf.add n -1) d r (re.++ r rr)))
  )
)

; `$str_mk_re_loop_elim n d r` returns the reduction of the regular expression
;   (re.loop n n+d r)
; where d>0. This is the regular expression:
;   (re.union r^n ... r^{n+d})
; where r^k is (re.++ r ... r), where r is repeated k times when k>1, or
; r if k=1 or (str.to_re "") if k=0.
(define $str_mk_re_loop_elim ((n Int) (d Int) (r RegLan))
  ($singleton_elim ($str_mk_re_loop_elim_rec n d r (str.to_re "")))
)

; Converts a str.++ application into "flat form" so that we are ready to
; process its prefix. This consists of the following steps:
; (1) convert s to n-ary form if it is not already a str.++ application,
; (2) flatten so that its constant prefix,
; (3) (optionally) reverse.
(define string_to_flat_form ((U Type :implicit) (s (Seq U)) (rev Bool))
  ; intro, flatten, reverse
  ($str_rev rev ($str_flatten ($str_nary_intro s)))
)

; Converts a term in "flat form" to a term that is in a form that corresponds
; to one in cvc5 rewritten form. This is the dual method to
; string_to_flat_form. This consists of the following steps:
; (1) (optionally) reverse,
; (2) collect constants
; (3) eliminate n-ary form to its element if the term is a singleton list.
(define string_from_flat_form ((U Type :implicit) (s (Seq U)) (rev Bool))
  ; reverse, collect, elim
  ($str_nary_elim (string_collect ($str_rev rev s)))
)<|MERGE_RESOLUTION|>--- conflicted
+++ resolved
@@ -67,8 +67,6 @@
   )
 )
 
-<<<<<<< HEAD
-=======
 ;;-------------------- RE evaluation
 
 (declare-const @re.null RegLan)
@@ -126,7 +124,6 @@
     ($str_eval_str_in_re_rec s 0 r @re.null)
     (str.in_re s r)))
 
->>>>>>> 9bd07c58
 ;;-------------------- Skolem terms
 
 ; The following side conditions are used for computing terms that define
