
(include "../theories/Builtin.smt3")
(include "../programs/Nary.smt3")

(include "../theories/Arith.smt3")
(include "../theories/Strings.smt3")

; This signature is used for both strings and sequences, where we often
; write "string" in the documentation to refer to a string or sequence.

; Return true if s is the empty string or sequence.
(program $str_is_empty ((U Type) (x U))
  (U) Bool
  (
    (($str_is_empty (seq.empty U)) true)
    (($str_is_empty "") true)
    (($str_is_empty x) false)
  )
)

; Return the character type of the string-like type T
(define $char_type_of ((T Type)) 
  (alf.match ((U Type)) T (((Seq U) U)))
)

; Return the concatenation of strings x and y, treated as lists.
(define $str_concat ((T Type :implicit) (x (Seq T)) (y (Seq T)))
  (alf.list_concat str.++ x y)
)

; Return the result of prepending of string x to string y where the latter is
; treated as a list.
(define $str_cons ((T Type :implicit) (x (Seq T)) (y (Seq T)))
  (alf.cons str.++ x y)
)

; Return true if n is a valid code point [0, 196607].
(define $str_is_code_point ((n Int))
  (alf.ite (alf.is_z n)
  (alf.ite ($compare_geq 196608 n)
    (alf.not (alf.is_neg n))
    false)
  false))

; Return t if it corresponds to the empty string, otherwise evaluates
; to an unevaluated alf.requires term.
(define $str_self_if_empty ((T Type :implicit) (t T))
  (alf.requires t (mk_emptystr (alf.typeof t)) t)
)

; Return the fixed length for the regular expression if it can be inferred.
(program $str_fixed_len_re ((r RegLan) (s1 String) (s2 String) (r1 RegLan :list))
  (RegLan) Int
  (
  (($str_fixed_len_re (re.++ r r1))     (alf.add ($str_fixed_len_re r) ($str_fixed_len_re r1)))
  (($str_fixed_len_re re.allchar)       1)
  (($str_fixed_len_re (re.range s1 s2)) 1)
  (($str_fixed_len_re (str.to_re s1))   (alf.len s1))
  (($str_fixed_len_re (re.union r r1))  (let ((n ($str_fixed_len_re r)))
                                          (alf.ite (alf.is_eq r1 re.none)
                                            n
                                            (alf.requires ($str_fixed_len_re r1) n n))))
  (($str_fixed_len_re (re.inter r r1))  (let ((n ($str_fixed_len_re r)))
                                          (alf.ite (alf.is_eq r1 re.all)
                                            n
                                            (alf.requires ($str_fixed_len_re r1) n n))))
  )
)

; `$str_is_char_range s1 s2` returns true if (re.range s1 s2) is a character
; range (i.e. s1 and s2 are strings of length 1).
(define $str_is_char_range ((s1 String) (s2 String))
  (alf.and (alf.is_eq (alf.len s1) 1) (alf.is_eq (alf.len s2) 1))
)

;;-------------------- RE evaluation

(declare-const @re.null RegLan)

; *** NOTE: This method has an exponential runtime. It is a placeholder for a
; more efficient algorithm (via NFAs) to be written later.
; The call ($str_eval_str_in_re_rec s 0 r1 @re.null) returns true if s is in r1.
; The call ($str_eval_str_in_re_rec s n r1 r2) returns true if s = s1 ++ s2 for some s1, s2 such that:
; - s1 in r1
; - s2 in r2
; - s1 contains at least n characters.
(program $str_eval_str_in_re_rec ((s String) (s1 String) (s2 String) (n Int) (r1 RegLan) (rr RegLan :list) (r2 RegLan) (sr String))
  (String Int RegLan RegLan) Bool
  (
  (($str_eval_str_in_re_rec s 0 (re.++ r1 rr) @re.null)     ($str_eval_str_in_re_rec s 0 r1 rr))
  (($str_eval_str_in_re_rec s 0 (re.inter r1 rr) @re.null)  (alf.ite ($str_eval_str_in_re_rec s 0 r1 @re.null)
                                                              ($str_eval_str_in_re_rec s 0 rr @re.null)
                                                              false))
  (($str_eval_str_in_re_rec s 0 (re.union r1 rr) @re.null)  (alf.ite ($str_eval_str_in_re_rec s 0 r1 @re.null)
                                                              true
                                                              ($str_eval_str_in_re_rec s 0 rr @re.null)))
  (($str_eval_str_in_re_rec s 0 (re.* r1) @re.null)         (alf.ite (alf.is_eq s "")
                                                              true
                                                              ; to make progress, first component must be non-empty
                                                              ($str_eval_str_in_re_rec s 1 r1 (re.* r1))))
  (($str_eval_str_in_re_rec s 0 (str.to_re sr) @re.null)    (alf.is_eq s sr))
  (($str_eval_str_in_re_rec s 0 (re.range s1 s2) @re.null)  (let ((cs (alf.to_z s)))
                                                            (alf.requires (alf.len s1) 1
                                                            (alf.requires (alf.len s2) 1
                                                            (alf.ite (alf.is_eq (alf.len s) 1)
                                                                (alf.and ($compare_geq cs (alf.to_z s1))
                                                                         ($compare_geq (alf.to_z s2) cs))
                                                                false)))))
  (($str_eval_str_in_re_rec s 0 re.allchar @re.null)        (alf.is_eq (alf.len s) 1))
  (($str_eval_str_in_re_rec s 0 re.all @re.null)            true)
  (($str_eval_str_in_re_rec s 0 re.none @re.null)           false)
  (($str_eval_str_in_re_rec s 0 (re.comp r1) @re.null)      (alf.not ($str_eval_str_in_re_rec s 0 r1 @re.null)))
  (($str_eval_str_in_re_rec s n r1 r2)                      (let ((ls (alf.len s)))
                                                            (let ((ss1 (alf.extract s 0 (alf.add n -1))))
                                                            (let ((ss2 (alf.extract s n ls)))
                                                            (let ((res (alf.ite ($str_eval_str_in_re_rec ss1 0 r1 @re.null)
                                                                       (alf.ite ($str_eval_str_in_re_rec ss2 0 r2 @re.null)
                                                                         true false)
                                                                       false)))
                                                            (alf.ite res true
                                                            (alf.ite (alf.is_eq n ls) false
                                                              ($str_eval_str_in_re_rec s (alf.add n 1) r1 r2))))))))
  )
)

; Returns true if s is in regular expression r.
; Does not evaluate if s is not a string literal.
(define $str_eval_str_in_re ((s String) (r RegLan))
  (alf.ite (alf.is_str s)
    ($str_eval_str_in_re_rec s 0 r @re.null)
    (str.in_re s r)))

;;-------------------- Skolem terms

; The following side conditions are used for computing terms that define
; Skolems, which are used in reductions. Notice that Skolem terms may use
; terms that are not in original form, meaning that the definitions of Skolems
; may themselves contain Skolems. This is to avoid the use of a side condition
; for computing the original form of a term in the ALF signature, which
; naively is exponential.

; Get the term corresponding to the prefix of term s of fixed length n.
(define skolem_prefix ((U Type :implicit) (s (Seq U)) (n Int))
  (str.substr s 0 n)
)

; Get the term corresponding to the suffix of term s starting from position n.
(define skolem_suffix_rem ((U Type :implicit) (s (Seq U)) (n Int))
  (str.substr s n (- (str.len s) n))
)

; Get the term corresponding to the suffix of term s of length n.
(define $str_suffix_len ((U Type :implicit) (s (Seq U)) (n Int))
  (str.substr s (- (str.len s) n) n)
)

; The unified splitting term for t and s, which is the term that denotes the
; prefix (or suffix if rev is true) remainder of t (resp. s) in the case that
; t (resp. s) is the longer string.
(program skolem_unify_split ((U Type) (t (Seq U)) (s (Seq U)) (rev Bool))
  ((Seq U) (Seq U) Bool) (Seq U)
  (
    ((skolem_unify_split t s true)  (ite (>= (str.len t) (str.len s))
                                      (skolem_prefix t (- (str.len t) (str.len s)))
                                      (skolem_prefix s (- (str.len s) (str.len t)))))
    ((skolem_unify_split t s false) (ite (>= (str.len t) (str.len s))
                                      (skolem_suffix_rem t (str.len s))
                                      (skolem_suffix_rem s (str.len t))))
  )
)

; Get the term corresponding to the prefix of s before the first occurrence of
; t in s.
(define skolem_first_ctn_pre ((U Type :implicit) (s (Seq U)) (t (Seq U)))
  (skolem_prefix s (str.indexof s t 0)))

; Get the term corresponding to the suffix of s after the first occurrence of
; t in s.
(define skolem_first_ctn_post ((U Type :implicit) (s (Seq U)) (t (Seq U)))
  (skolem_suffix_rem s (+ (str.len (@purify (skolem_first_ctn_pre s t))) (str.len t))))

;;-------------------- Utilities

; Return reverse of t if rev = true, return t unchanged otherwise.
(define $str_rev ((U Type :implicit) (rev Bool) (t U)) 
  (alf.ite rev (nary.reverse t) t))

; String nary-intro, which ensures that the input t is a str.++ application.
; In particular, if it is not a str.++ and not the empty string, then we return
; (str.++ t empty) where empty is the empty string for the type of t.
(program $str_nary_intro
    ((T Type) (t (Seq T)) (ss (Seq T) :list))
    ((Seq T)) (Seq T)
    (
        (($str_nary_intro (str.++ t ss)) (str.++ t ss))
        (($str_nary_intro t)             (let ((nil (mk_emptystr (alf.typeof t))))
                                            (alf.ite (alf.is_eq t nil) t ($str_cons t nil))))
    )
)

; Regular expression nary-intro, which ensures that the input t is a re.++
; application. In particular, if it is not a re.++ and not the empty regular
; expression, then we return (re.++ t @re.empty).
(program $re_nary_intro ((t RegLan) (ss RegLan :list))
    (RegLan) RegLan
    (
        (($re_nary_intro (re.++ t ss))    (re.++ t ss))
        (($re_nary_intro @re.empty)       @re.empty)
        (($re_nary_intro t)               (alf.cons re.++ t @re.empty))
    )
)

; String nary-elimination, which ensures that the input t is not a str.++
; application. In particular, if t is of the form (str.++ t1 empty) where empty
; is the empty string for the type of t, we return t1.
(program $str_nary_elim
    ((T Type) (t (Seq T)) (ss (Seq T) :list))
    ((Seq T)) (Seq T)
    (
        (($str_nary_elim (str.++ t ss)) (let ((nil (mk_emptystr (alf.typeof t))))
                                           (alf.ite (alf.is_eq ss nil) t (str.++ t ss))))
        (($str_nary_elim t)             ($str_self_if_empty t))
    )
)

; Regular expression nary-elimination, which ensures that the input t is not a
; re.++ application. In particular, if t is of the form (re.++ t1 @re.empty),
; we return t1.
(program $re_nary_elim ((t RegLan) (ss RegLan :list))
    (RegLan) RegLan
    (
        (($re_nary_elim (re.++ t ss)) (alf.ite (alf.is_eq ss @re.empty) t (re.++ t ss)))
        (($re_nary_elim t)            t)
    )
)

;;-------------------- Reductions

; In the following, a "reduction predicate" refers to a formula that is used
; to axiomatize an extended string program in terms of (simpler) programs.

; Compute the reduction predicate for (str.substr x n m) of sort U.
(program string_reduction_substr ((U Type) (x (Seq U)) (n Int) (m Int))
  ((Seq U) Int Int) Bool
  (
    ((string_reduction_substr x n m)
      (let ((k (@purify (str.substr x n m))))
      (let ((npm (+ n m)))
      (let ((k1 (@purify (skolem_prefix x n))))
      (let ((k2 (@purify (skolem_suffix_rem x npm))))
      (ite
        ; condition
        (and (>= n 0)(> (str.len x) n) (> m 0))
        ; if branch
        (and (= x (str.++ k1 k k2))
            (= (str.len k1) n)
            (or (= (str.len k2) (- (str.len x) npm))
                (= (str.len k2) 0))
            (<= (str.len k) m))
        ; else branch
        (= k (mk_emptystr (alf.typeof x)))
        ))))))
  )
)

; Compute the reduction predicate for (str.indexof x y n) of sort U.
(program string_reduction_indexof ((U Type) (x (Seq U)) (y (Seq U)) (n Int))
  ((Seq U) (Seq U) Int) Bool
  (
    ((string_reduction_indexof x y n)
      (let ((k (@purify (str.indexof x y n))))
      (let ((xn (str.substr x n (- (str.len x) n))))
      (let ((k1 (@purify (skolem_first_ctn_pre xn y))))
      (let ((k2 (@purify (skolem_first_ctn_post xn y))))
      (ite
        (or (not (str.contains xn y)) (> n (str.len x)) (> 0 n))
        (= k (alf.neg 1))
        (ite
          (= y (mk_emptystr (alf.typeof x)))
          (= k n)
          (and (= xn (str.++ k1 y k2))
              (not (str.contains
                        (str.++ k1 (str.substr y 0 (- (str.len y) 1))) y))
              (= k (+ n (str.len k1)))))))))))
  )
)

; Compute the reduction predicate for term t of sort s. Note that the operators
; listed in comments are missing from the signature currently.
(program string_reduction_pred ((U Type) (x (Seq U)) (y (Seq U)) (n Int) (m Int))
  ((Seq U)) Bool
  (
    ((string_reduction_pred (str.substr x n m)) (string_reduction_substr x n m))
    ((string_reduction_pred (str.indexof x y n)) (string_reduction_indexof x y n))
    ; str.update
    ; str.from_int
    ; str.to_int
    ; seq.nth
    ; str.replaceall
    ; str.replace_re
    ; str.replace_re_all
    ; str.to_lower
    ; str.to_upper
    ; str.rev
    ; str.leq
  )
)

; Compute the eager reduction predicate for (str.contains t r) where s
; is the sort of t and r.
; This is the formula:
;    (ite (str.contains t r) (= t (str.++ sk1 r sk2)) (not (= t r)))
(program string_eager_reduction_contains ((U Type) (t (Seq U)) (r (Seq U)))
  ((Seq U) (Seq U)) Bool
  (
    ((string_eager_reduction_contains t r)
        (let ((k1 (@purify (skolem_first_ctn_pre t r))))
        (let ((k2 (@purify (skolem_first_ctn_post t r))))
        (ite
          (str.contains t r)
          (= t (str.++ k1 r k2))
          (not (= t r)))
        )))
  )
)

; Compute the eager reduction predicate for (str.code s)
(define string_eager_reduction_to_code ((s String))
  (let ((t (str.to_code s)))
  (ite
    (= (str.len s) 1)
    (and (>= t 0) (< t 196608))
    (= t (alf.neg 1))))
)

; Compute the eager reduction predicate for (str.indexof x y n)
(program string_eager_reduction_indexof ((U Type) (x U) (y U) (n Int))
  (U U Int) Bool
  (
    ((string_eager_reduction_indexof x y n)
        (let ((t (str.indexof x y n)))
        (and (or (= t (alf.neg 1)) (>= t n))
             (<= t (str.len x)))))
  )
)

(program string_eager_reduction_in_re ((U Type) (x (Seq U)) (r RegLan))
  (U RegLan) Bool
  (
    ((string_eager_reduction_in_re x r) (=> (str.in_re x r) (= (str.len x) ($str_fixed_len_re r))))
  )
)

; Compute the eager reduction predicate of term t of type U.
(program mk_string_eager_reduction ((U Type) (x U) (y U) (r RegLan) (n Int) (m Int))
  (U) Bool
  (
    ((mk_string_eager_reduction (str.to_code x)) (string_eager_reduction_to_code x))
    ((mk_string_eager_reduction (str.contains x y)) (string_eager_reduction_contains x y))
    ((mk_string_eager_reduction (str.indexof x y n)) (string_eager_reduction_indexof x y n))
    ((mk_string_eager_reduction (str.in_re x r)) (string_eager_reduction_in_re x r))
  )
)

; A helper method for computing the conclusion of ProofRule::RE_UNFOLD_POS.
; For a regular expression (re.++ R1 ... Rn), re_unfold_pos_concat returns a pair of terms
; where the first term is a concatenation (str.++ t1 ... tn) and the second
; is a conjunction M of literals of the form (str.in_re ti Ri), such that
;   (str.in_re x (re.++ R1 ... Rn))
; is equivalent to
;   (and (= x (str.++ t1 ... tn)) M)
; We use the optimization that Rj may be (str.to_re tj); otherwise tj is an
; application of the unfolding skolem program @re_unfold_pos_component.
(program re_unfold_pos_concat_rec ((t String) (r1 RegLan) (r2 RegLan :list) (ro RegLan) (i Int))
  (String RegLan RegLan Int) (@Pair String Bool)
  (
    ((re_unfold_pos_concat_rec t @re.empty ro i)       (@pair "" true))
    ((re_unfold_pos_concat_rec t (re.++ r1 r2) ro i)
      ; match recursive call
      (alf.match ((c String :list) (M Bool :list))
        (re_unfold_pos_concat_rec t r2 ro (alf.add i 1))
        (((@pair c M)
          ; match on what r1 is
          (alf.match ((s String) (r RegLan))
            r1
            (
              ; a constant regular expression, append s
              ((str.to_re s) (@pair (str.++ s c) M))
              ; otherwise, make the skolem and append with constraint
              (r            (let ((k (@re_unfold_pos_component t ro i)))
                            (@pair (str.++ k c) (and (str.in_re k r) M))))
            )
          )
        ))
      )
    )
  )
)

(define re_unfold_pos_concat ((t String) (r RegLan))
  (re_unfold_pos_concat_rec t r r 0)
)

; Returns a formula corresponding to a conjunction saying that each of the
; elements of str.++ application t is empty. For example for
;   (str.++ x (str.++ y ""))
; this returns:
;  (and (= x "") (and (= y "") true))
(program non_empty_concats ((U Type) (t (Seq U)) (s U :list))
  (U) Bool
  (
    ((non_empty_concats t)             ($str_self_if_empty t))
    ((non_empty_concats (str.++ t s))  (alf.cons and (not (= t (mk_emptystr (alf.typeof t)))) (non_empty_concats s)))
  )
)

; Returns true if the length of s evaluates to one, false otherwise.
(define string_check_length_one ((s String)) (alf.is_eq (alf.len s) 1))

; Returns true if the length of s evaluates to greater than one, false otherwise.
(define check_length_gt_one ((s String)) (alf.is_eq (alf.is_neg (alf.add 1 (alf.neg (alf.len s)))) true))

; Get first character or empty string from term t.
; If t is of the form (str.++ s ...), return t.
; If t is an empty string, return t.
(program string_head_or_empty ((U Type) (t (Seq U)) (tail (Seq U) :list))
  ((Seq U)) (Seq U)
  (
    ((string_head_or_empty (str.++ t tail)) t)
    ((string_head_or_empty t)               ($str_self_if_empty t))
  )
)

; Flatten constants in str.++ application s. Notice that the rewritten form
; of strings in cvc5 are such that constants are grouped into constants of
; length >=1 which we call "word" constants. For example, the cvc5 rewritten
; form of (str.++ "A" "B" x) is (str.++ "AB" x). Similarly for sequences,
; the rewriten form of (str.++ (seq.unit 0) (seq.unit 1) x) is
; (str.++ (str.++ (seq.unit 0) (seq.unit 1)) x).
; Many string rules rely on processing the prefix of strings, which
; involves reasoning about the characters one-by-one. Since the above term
; has a level of nesting when word constants of size > 1 are involved, this
; method is used to "flatten" str.++ applications so that we have a uniform
; way of reasoning about them in proof rules. In this method, we take a
; str.++ application corresponding to a string term in cvc5 rewritten form.
; It returns the flattened form such that there are no nested applications of
; str.++. For example, given input:
;    (str.++ "AB" (str.++ x ""))
; we return:
;    (str.++ "A" (str.++ "B" (str.++ x "")))
; Notice that this is done for all word constants in the chain recursively.
; It does not insist that the nested concatenations are over characters only.
; This rule may fail if s is not a str.++ application corresponding to a term
; in cvc5 rewritten form.

; Helper for below, assumes t is a non-empty word constant.
; For example, given "AB", this returns (str.++ "A" (str.++ "B" "")).
(program $str_flatten_word ((t String))
  (String) String
  (
    (($str_flatten_word t) 
      (alf.ite (string_check_length_one t)
        ($str_cons t "")
        ($str_cons (alf.extract t 0 0) ($str_flatten_word (alf.extract t 1 (alf.len t))))))
  )
)
(program $str_flatten ((U Type) (t (Seq U)) (tail (Seq U) :list) (tail2 (Seq U) :list))
  ((Seq U)) (Seq U)
  (
    ; required for sequences
    (($str_flatten (str.++ (str.++ t tail2) tail)) 
        ($str_concat (str.++ t tail2) ($str_flatten tail)))
    (($str_flatten (str.++ t tail))
        ; otherwise, check whether t is a word constant of length greater than one
        (alf.ite (check_length_gt_one t)
          ; if so, we flatten the word using the method above and concatenate it.
          ($str_concat ($str_flatten_word t) ($str_flatten tail))
          ; if not, we just append it to the result of the recursive call
          ($str_cons t ($str_flatten tail))))
    (($str_flatten t)   ($str_self_if_empty t))
  )
)

; Helper for collecting adjacent constants. This side condition takes as input
; a str.++ application s. It returns a pair whose concatenation is equal to s,
; whose first component corresponds to a word constant, and whose second
; component is a str.++ application whose first element is not a character.
; For example, for:
;   (str.++ "A" (str.++ "B" (str.++ x "")))
; We return:
;   (@pair "AB" (str.++ x ""))
(program string_collect_acc ((U Type) (t (Seq U)) (tail (Seq U) :list))
  ((Seq U)) (@Pair (Seq U) (Seq U))
  (
    ; sequence not handled yet
    ; Check if t is a word constant
    ((string_collect_acc (str.++ t tail))
      (alf.ite (string_check_length_one t)
        (alf.match ((s1 (Seq U)) (s2 (Seq U))) 
          (string_collect_acc tail)
          (
            ((@pair "" s2)  (@pair t s2))
            ((@pair s1 s2)  (@pair (alf.concat t s1) s2))    ; concatenate the constant
          )
        )
        (@pair "" (str.++ t tail))))
    ((string_collect_acc "")            (@pair "" ""))
  )
)

; Collect adjacent constants for the prefix of string s. For example:
;    (str.++ "A" (str.++ "B" (str.++ x "")))
; we return:
;    (str.++ (str.++ "A" (str.++ "B" "")) (str.++ x ""))
; This side condition may fail if s is not a str.++ application.
; Notice that the collection of constants is done for all word constants in the
; term s recursively.
(program string_collect ((U Type) (t (Seq U)) (s (Seq U) :list))
  ((Seq U)) (Seq U)
  (
    ((string_collect (str.++ t s))
      (alf.match ((s1 (Seq U)) (s2 (Seq U)))
        (string_collect_acc (str.++ t s))
        (
          ; did not strip a constant prefix, just append t to the result of processing s
          ((@pair "" s2)
            ($str_cons t (string_collect s)))
          ; stripped a constant prefix, append it to second term in the pair
          ((@pair s1 s2)
            ($str_cons s1 (string_collect s2)))
        )
      )
    )
    ((string_collect t)       ($str_self_if_empty t))
  )
)

; Strip equal prefix of s and t. This returns the pair corresponding to s and
; t after dropping the maximal equal prefix removed. For example, for:
;   (str.++ x (str.++ y (str.++ z "")))
;   (str.++ x (str.++ w ""))
; This method will return:
;   (pair (str.++ y (str.++ z "")) (str.++ w ""))
; This side condition may fail if s or t is not a str.++ application.
(program strip_prefix ((U Type) (t (Seq U)) (s (Seq U)) (t2 (Seq U) :list) (s2 (Seq U) :list))
  ((Seq U) (Seq U)) (@Pair (Seq U) (Seq U))
  (
    ((strip_prefix (str.++ t t2) (str.++ t s2)) (strip_prefix t2 s2))
    ((strip_prefix t s)                         (@pair t s))
  )
)

; Helper for $str_overlap.
(program $str_overlap_rec ((U Type) (s (Seq U)) (s1 (Seq U) :list) (t (Seq U)) (nil (Seq U)))
  ((Seq U) (Seq U) (Seq U)) Int
  (
  (($str_overlap_rec nil (str.++ s s1) t) (alf.ite (nary.is_compatible str.++ nil (str.++ s s1) t)
                                            0
                                            (alf.add 1 ($str_overlap_rec nil s1 t))))
  (($str_overlap_rec nil s t)             0)
  )
)

; Returns the minimum number of characters that must be skipped in s before
; string t can be compatible with it. For example:
;   $str_overlap (str.++ "A" "B" "C" "") (str.++ "B" "C" "D" "") = 1
;   $str_overlap (str.++ "A" "B" "C" "") (str.++ "B" "") = 1
;   $str_overlap (str.++ "A" "B" "C" "") (str.++ "E" "") = 3
;   $str_overlap (str.++ "A" "B" "C" "") (str.++ "A" "A" "") = 3
;   $str_overlap (str.++ "A" "B" "C" "") (str.++ "A" "") = 0
; Expects s and t to be in nary (flattened) form.
(define $str_overlap ((U Type :implicit) (s (Seq U)) (t (Seq U)))
  ($str_overlap_rec (mk_emptystr (alf.typeof s)) s t))

; Helper for $str_mk_re_loop_elim.
; When we call `$str_mk_re_loop_elim n d r rr`, we first decrement n until it
; is zero, while accumulating rr. When it is zero, then rr is r^n.
; We then decrement d until it is zero, while adding regular expressions
; to a union, giving us (re.union r^n ... r^{n+d}).
(program $str_mk_re_loop_elim_rec ((n Int) (d Int) (r RegLan) (rr RegLan :list))
  (Int Int RegLan RegLan) RegLan
  (
    (($str_mk_re_loop_elim_rec 0 0 r rr) (alf.cons re.union ($singleton_elim rr) re.none))
    (($str_mk_re_loop_elim_rec 0 d r rr) (alf.cons re.union ($singleton_elim rr) ($str_mk_re_loop_elim_rec 0 (alf.add d -1) r (re.++ r rr))))
    (($str_mk_re_loop_elim_rec n d r rr) ($str_mk_re_loop_elim_rec (alf.add n -1) d r (re.++ r rr)))
  )
)

; `$str_mk_re_loop_elim n d r` returns the reduction of the regular expression
;   (re.loop n n+d r)
; where d>0. This is the regular expression:
;   (re.union r^n ... r^{n+d})
; where r^k is (re.++ r ... r), where r is repeated k times when k>1, or
; r if k=1 or @re.empty if k=0.
(define $str_mk_re_loop_elim ((n Int) (d Int) (r RegLan))
  ($singleton_elim ($str_mk_re_loop_elim_rec n d r @re.empty))
)

; Helper for ProofRewriteRule::STR_IN_RE_CONCAT_STAR_CHAR.
; Note that we do not require a singleton elimination step since the original input should be a concatenation term.
(program $str_mk_str_in_re_concat_star_char ((s1 String) (s2 String :list) (r RegLan))
  (String RegLan) Bool
  (
    (($str_mk_str_in_re_concat_star_char (str.++ s1 s2) r) (alf.cons and (str.in_re s1 r) ($str_mk_str_in_re_concat_star_char s2 r)))
    (($str_mk_str_in_re_concat_star_char "" r)             true)
  )
)


; Helper for $str_mk_str_in_re_sigma.
; Calling `$str_mk_str_in_re_sigma_rec s r n b` means we have s in r, we have stripped
; off n re.allchar from r so far. If `b` is false, then we have stripped off
; a (re.* re.allchar).
(program $str_mk_str_in_re_sigma_rec ((s String) (r RegLan :list) (n Int) (b Bool))
  (String RegLan Int Bool) Bool
  (
    (($str_mk_str_in_re_sigma_rec s @re.empty n b)                    (alf.ite b (= (str.len s) n) (>= (str.len s) n)))
    (($str_mk_str_in_re_sigma_rec s (re.++ re.allchar r) n b)         ($str_mk_str_in_re_sigma_rec s r (alf.add n 1) b))
    (($str_mk_str_in_re_sigma_rec s (re.++ (re.* re.allchar) r) n b)  ($str_mk_str_in_re_sigma_rec s r n false))
  )
)

; Helper for ProofRewriteRule::STR_IN_RE_SIGMA.
(define $str_mk_str_in_re_sigma ((s String) (r RegLan))
  ($str_mk_str_in_re_sigma_rec s r 0 true))

; Helper for $str_mk_str_in_re_sigma.
; Calling `$str_mk_str_in_re_sigma_star_rec s r n` means we have s in r, we have
; stripped off n re.allchar from r so far.
(program $str_mk_str_in_re_sigma_star_rec ((s String) (r RegLan :list) (n Int))
  (String RegLan Int) Bool
  (
    (($str_mk_str_in_re_sigma_star_rec s @re.empty n)                    (= (mod (str.len s) n) 0))
    (($str_mk_str_in_re_sigma_star_rec s (re.++ re.allchar r) n)         ($str_mk_str_in_re_sigma_star_rec s r (alf.add n 1)))
  )
)

; Helper for ProofRewriteRule::STR_IN_RE_SIGMA_STAR, r is the body of the star.
(define $str_mk_str_in_re_sigma_star ((s String) (r RegLan))
  ($str_mk_str_in_re_sigma_star_rec s r 0))

; Converts a str.++ application into "flat form" so that we are ready to
; process its prefix. This consists of the following steps:
; (1) convert s to n-ary form if it is not already a str.++ application,
; (2) flatten so that its constant prefix,
; (3) (optionally) reverse.
(define string_to_flat_form ((U Type :implicit) (s (Seq U)) (rev Bool))
  ; intro, flatten, reverse
  ($str_rev rev ($str_flatten ($str_nary_intro s)))
)

; `$re_str_to_flat_form rev r` convert the strings s occurring as direct
; children (str.to_re s) of regular expression concatenation r to their flat
; form, reversing if rev is true.
(program $re_str_to_flat_form ((r1 RegLan) (r2 RegLan :list) (s String) (rev Bool))
  (Bool RegLan) RegLan
  (
    (($re_str_to_flat_form rev (re.++ (str.to_re s) r2))  (alf.cons re.++ (str.to_re (string_to_flat_form s rev)) ($re_str_to_flat_form rev r2)))
    (($re_str_to_flat_form rev (re.++ r1 r2))             (alf.cons re.++ r1 ($re_str_to_flat_form rev r2)))
    (($re_str_to_flat_form rev r1)                        r1)
  )
)

; Converts a regular expression term to "flat form". This consists of the
; following steps:
; (1) convert r to n-ary form if it not already a re.++ application,
; (2) (optionally) reverse,
; (3) convert the strings s occurring as direct children (str.to_re s) of the
; result to their flat form. Note that other strings in r, i.e. those that
; occur benath other children remain unchanged.
(define $re_to_flat_form ((r RegLan) (rev Bool))
  ($re_str_to_flat_form rev ($str_rev rev ($re_nary_intro r)))
)

; Converts a term in "flat form" to a term that is in a form that corresponds
; to one in cvc5 rewritten form. This is the dual method to
; string_to_flat_form. This consists of the following steps:
; (1) (optionally) reverse,
; (2) collect constants
; (3) eliminate n-ary form to its element if the term is a singleton list.
(define string_from_flat_form ((U Type :implicit) (s (Seq U)) (rev Bool))
  ; reverse, collect, elim
  ($str_nary_elim (string_collect ($str_rev rev s)))
)

<<<<<<< HEAD
; program: $str_arith_entail_simple
; args:
; - n Int: An integer term to process.
; return: >
;   true if we can show n is greater than or equal 0 using the fact that length
;   is non-negative and basic properties of arithmetic.
(program $str_arith_entail_simple ((s String) (n1 Int) (n2 Int :list))
  (Int) Bool
  (
    (($str_arith_entail_simple (str.len s)) true)
    (($str_arith_entail_simple (+ n1 n2))   (alf.ite ($str_arith_entail_simple n1) ($str_arith_entail_simple n2) false))
    (($str_arith_entail_simple (* n1 n2))   (alf.ite ($str_arith_entail_simple n1) ($str_arith_entail_simple n2) false))
    (($str_arith_entail_simple n1)          (alf.not (alf.is_neg n1)))
  )
)

; program: $str_arith_entail_simple_pred
; args:
; - F Bool: A relation over integer terms.
; return: >
;   true if we can show that F holds using the fact that length
;   is non-negative and basic properties of arithmetic. We first
;   normalize the polynomial corresponding to F and check this
;   using the $str_arith_entail_simple program above.
(program $str_arith_entail_simple_pred ((n Int) (m Int))
  (Bool) Int
  (
    (($str_arith_entail_simple_pred (>= n m))  ($str_arith_entail_simple ($arith_poly_to_term (- n m))))
    (($str_arith_entail_simple_pred (> n m))   ($str_arith_entail_simple ($arith_poly_to_term (- n (+ m 1)))))
  )
)

; program: $str_arith_entail_is_approx_len
; args:
; - s String: The string whose length we are considering.
; - n Int: An integer that may under (resp. over) approximate the length of s when b is true (resp. false).
; - b Bool: Whether we are checking that n is an under (resp. over) approximation.
; return: >
;   true if we can show that (>= (str.len s) n) (or <= if b is false) holds using approximation
;   cases as defined by Figure 2 of "High-Level Abstractions for Simplifying Extended String Constraints
;   in SMT", CAV 2019. When applicable, we also rely on calls that reason that string
;   length is non-negative and basic properties of arithmetic.
(program $str_arith_entail_is_approx_len ((s String) (t String) (r String) (n1 Int) (n2 Int) (n Int) (isUnder Bool))
  (String Int Bool) Bool
  (
    (($str_arith_entail_is_approx_len (str.substr s n1 n2) n isUnder)
        (let ((npm (+ n1 n2)))
        (let ((lx (str.len s)))
        (alf.ite (alf.is_eq n n2)
          (alf.ite isUnder
            (alf.and ($str_arith_entail_simple n1) ($str_arith_entail_simple_pred (>= lx npm)))
            ($str_arith_entail_simple n2))
        (alf.ite (alf.is_eq n (str.len s))
          (alf.not isUnder)
        (alf.ite (alf.is_eq n (- (str.len s) n1))
          (alf.ite isUnder
            (alf.and ($str_arith_entail_simple n1) ($str_arith_entail_simple_pred (>= npm lx)))
            ($str_arith_entail_simple_pred (>= lx n1)))
          false))))))
    (($str_arith_entail_is_approx_len (str.replace s t r) n isUnder)
        (let ((ls (str.len s)))
        (let ((lt (str.len t)))
        (let ((lr (str.len r)))
        (alf.ite (alf.is_eq n ls)
          (alf.ite isUnder
            (alf.or ($str_arith_entail_simple_pred (>= lr lt)) ($str_arith_entail_simple_pred (>= lr ls)))
            ($str_arith_entail_simple_pred (>= lt lr)))
        (alf.ite (alf.is_eq n (+ ls lr))
          (alf.not isUnder)
        (alf.ite (alf.is_eq n (- ls lt))
          isUnder
          false)))))))
    (($str_arith_entail_is_approx_len (str.from_int n1) n isUnder)
        (alf.ite (alf.is_eq n n1)
          (alf.and (alf.not isUnder) ($str_arith_entail_simple n1))
        (alf.ite (alf.is_eq n (+ n1 1))
          (alf.and (alf.not isUnder) ($str_arith_entail_simple_pred (> n1 0)))
        (alf.ite (alf.is_eq n 1)
          (alf.and isUnder ($str_arith_entail_simple n1))
          false))))
  )
)

; program: $str_arith_entail_is_approx_len
; args:
; - s String: The first string argument to str.indexof.
; - t String: The second string argument to str.indexof.
; - n Int: The third argument of str.indexof.
; - m Int: An integer that may under (resp. over) approximate the given indexof term when b is true (resp. false).
; - b Bool: Whether we are checking that m is an under (resp. over) approximation.
; return: >
;   true if we can show that (>= (str.indexof s t n) m) (or <= if b is false) holds using
;   approximation cases as defined by Figure 2 of "High-Level Abstractions for Simplifying
;   Extended String Constraints in SMT", CAV 2019. When applicable, we also rely on calls
;   that reason that string length is non-negative and basic properties of arithmetic.
(define $str_arith_entail_is_approx_indexof ((s String) (t String) (n Int) (m Int) (isUnder Bool))
  (let ((ls (str.len s)))
  (let ((lt (str.len t)))
  (alf.ite (alf.is_eq m -1)
    isUnder
  (alf.ite (alf.is_eq m ls)
    (alf.not isUnder)
  (alf.ite (alf.is_eq m (- ls lt))
    (alf.and (alf.not isUnder) ($str_arith_entail_simple_pred (>= ls lt)))
    false))))))

; define: $str_arith_entail_is_approx_to_int
; args:
; - s String: The first string argument to str.to_int.
; - n Int: An integer that may under (resp. over) approximate the given indexof term when b is true (resp. false).
; - b Bool: Whether we are checking that n is an under (resp. over) approximation.
; return: >
;   true if we can show that (>= (str.to_int s) n) (or <= if b is false) holds using approximation cases
;   as defined by Figure 2 of "High-Level Abstractions for Simplifying Extended String Constraints
;   in SMT", CAV 2019.
(define $str_arith_entail_is_approx_to_int ((s String) (n Int) (isUnder Bool))
  (alf.ite (alf.is_eq n -1) isUnder false)
)

; define: $str_arith_entail_is_approx
; args:
; - n Int: The first integer term.
; - m Int: The second integer term.
; - b Bool: Whether we are checking that n is an under (resp. over) approximation of m.
; return: >
;   true if we can show that (>= n m) (resp (<= n m) when b is false) holds using approximation cases
;   as defined by Figure 2 of "High-Level Abstractions for Simplifying Extended String Constraints
;   in SMT", CAV 2019.
(program $str_arith_entail_is_approx ((s String) (t String) (n1 Int) (n2 Int :list) (n3 Int) (n4 Int :list) (n5 Int) (isUnder Bool))
  (Int Int Bool) Bool
  (
    (($str_arith_entail_is_approx n1 n1 isUnder)                    true)
    (($str_arith_entail_is_approx (str.len s) n1 isUnder)           ($str_arith_entail_is_approx_len s n1 isUnder))
    (($str_arith_entail_is_approx (str.indexof s t n3) n1 isUnder)  ($str_arith_entail_is_approx_indexof s t n3 n1 isUnder))
    (($str_arith_entail_is_approx (str.to_int s) n1 isUnder)        ($str_arith_entail_is_approx_to_int s n1 isUnder))
    (($str_arith_entail_is_approx (+ n1 n2) (+ n3 n4) isUnder)      (alf.and
                                                                      ($str_arith_entail_is_approx n1 n3 isUnder)
                                                                      ($str_arith_entail_is_approx n2 n4 isUnder)))
    (($str_arith_entail_is_approx (* n1 n3) (* n1 n5) isUnder)      (alf.ite (alf.is_neg n1)
                                                                      ($str_arith_entail_is_approx n3 n5 (alf.not isUnder))
                                                                      ($str_arith_entail_is_approx n3 n5 isUnder)))
  )
=======
; `$re_str_from_flat_form rev r` convert the strings s occurring as direct
; children (str.to_re s) of regular expression concatenation r from their flat
; form, reversing if rev is true.
(program $re_str_from_flat_form ((r1 RegLan) (r2 RegLan :list) (s String) (rev Bool))
  (Bool RegLan) RegLan
  (
    (($re_str_from_flat_form rev (re.++ (str.to_re s) r2))  (alf.cons re.++ (str.to_re (string_from_flat_form s rev)) ($re_str_from_flat_form rev r2)))
    (($re_str_from_flat_form rev (re.++ r1 r2))             (alf.cons re.++ r1 ($re_str_from_flat_form rev r2)))
    (($re_str_from_flat_form rev r1)                        r1)
  )
)

; Converts a regular expression term in "flat form" to a term that is in a form
; that corresponds to one in cvc5 rewritten form. This is the dual method to
; $re_to_flat_form. This consists of the following steps:
; (1) convert the strings s occurring as direct children (str.to_re s) from their flat form,
; (2) (optionally) reverse,
; (3) eliminate n-ary form to its element if the term is a singleton list.
(define $re_from_flat_form ((r RegLan) (rev Bool))
  ; (un?)flatten, reverse, elim
  ($re_nary_elim ($str_rev rev ($re_str_from_flat_form rev r)))
)

; program: $str_re_consume_rec
; args:
; - s String: The string argument of the membership to rewrite.
; - r RegLan: The regular expression argument of the membership to rewrite.
; - b Bool: >
;   Stores temporary results when we are processing a union or intersection
;   regular expression as argument r. Otherwise, this argument is @result.null.
; - rev Bool: >
;   Indicates whether s and r were reversed, in which case their components must
;   be reversed when we recurse on non-str.to_re children.
; return: >
;   The result of implied consumption of string s in regular expression r.
(program $str_re_consume_rec ((s1 String) (s2 String :list) (s String) (r1 RegLan) (r2 RegLan :list) (b Bool) (rev Bool))
  (String RegLan Bool Bool) Bool
  (
    (($str_re_consume_rec (str.++ s1 s2) (re.++ r1 r2) @result.null rev)  
        (alf.match ((s3 String) (s4 String :list) (s5 String) (r3 RegLan))
          r1
          (
          ((str.to_re (str.++ s3 s4)) (alf.ite (alf.is_eq s1 s3)
                                        ($str_re_consume_rec s2 (re.++ (str.to_re s4) r2) @result.null rev)
                                        (alf.ite (alf.and (string_check_length_one s1) (string_check_length_one s3))
                                          false                                       ; conflicting characters
                                          (str.in_re (str.++ s1 s2) (re.++ r1 r2))))) ; otherwise stuck
          (@re.empty                  ($str_re_consume_rec (str.++ s1 s2) r2 @result.null rev)) ; finished current component
          ((re.range s3 s5)           (alf.ite (alf.and (string_check_length_one s1) ($str_is_char_range s3 s5))
                                        (alf.ite ($str_eval_str_in_re s1 (re.range s3 s5))
                                          ($str_re_consume_rec s2 r2 @result.null rev)
                                          false)
                                        (str.in_re (str.++ s1 s2) (re.++ r1 r2))))
          (re.allchar                 (alf.ite (string_check_length_one s1)
                                        ($str_re_consume_rec s2 r2 @result.null rev)
                                        (str.in_re (str.++ s1 s2) (re.++ r1 r2))))
          ((re.* r3)                  ; see what happens if we unroll once
                                      (alf.match ((sr String) (rr RegLan))
                                        ($str_re_consume_rec (str.++ s1 s2) ($re_to_flat_form r3 rev) @result.null rev)
                                        (
                                          ; We can't unroll even once, thus we must skip it.
                                          (false                     ($str_re_consume_rec (str.++ s1 s2) r2 @result.null rev))
                                          ; If we fully consumed, now we go back and check if we get a conflict if we skip.
                                          ((str.in_re sr @re.empty)  (alf.match ((br Bool))
                                                                        ($str_re_consume_rec (str.++ s1 s2) r2 @result.null rev)
                                                                        (
                                                                          ; Skipping would give a conflict.
                                                                          (false (alf.ite (alf.is_eq (str.++ s1 s2) sr)
                                                                                    ; if we did not consume anything, we are stuck.
                                                                                    (str.in_re (str.++ s1 s2) (re.++ r1 r2))
                                                                                    ; otherwise, we continue with the RE consumed once.
                                                                                    ($str_re_consume_rec sr (re.++ r1 r2) @result.null rev)
                                                                                  ))
                                                                          ; Otherwise we are stuck.
                                                                          (br    (str.in_re (str.++ s1 s2) (re.++ r1 r2)))
                                                                        )
                                                                      ))
                                          ; Otherwise we are stuck.
                                          ((str.in_re sr rr)          (str.in_re (str.++ s1 s2) (re.++ r1 r2)))
                                        )
                                      ))
          (r3                         ; likely intersection or union, process cases recursively
                                      (alf.match ((sr String) (br Bool))
                                        ($str_re_consume_rec (str.++ s1 s2) r3 @result.null rev)
                                        (
                                          ; conflict
                                          (false                     false)
                                          ; if all cases consumed the same, continue
                                          ((str.in_re sr @re.empty)  ($str_re_consume_rec sr r2 @result.null rev))
                                          ; otherwise we are stuck
                                          (br                        (str.in_re (str.++ s1 s2) (re.++ r1 r2)))
                                        )
                                      ))
          )
        )
    )
    (($str_re_consume_rec s1 (re.++ @re.empty r2) @result.null rev)
      ($str_re_consume_rec s1 r2 @result.null rev)) ; finished current component
    ; Intersection reports conflicts eagerly, and otherwise combines the results
    (($str_re_consume_rec s1 (re.inter r1 r2) b rev)   (let ((r1r ($re_to_flat_form r1 rev)))
                                                       (alf.match ((bb Bool))
                                                          ($str_re_consume_rec s1 r1r @result.null rev)
                                                          (
                                                            (false  false)
                                                            (bb     ($str_re_consume_rec s1 r2 ($result_combine bb b) rev))
                                                          )
                                                       )))
    (($str_re_consume_rec s1 re.all @result.null rev)  (str.in_re "" @re.empty)) ; only used if re.all appears in unexpected position
    (($str_re_consume_rec s1 re.all b rev)             b)                        ; end of re.inter
    ; Union ignores conflicts, and otherwise combines the results. We report a conflict if all children give conflicts.
    (($str_re_consume_rec s1 (re.union r1 r2) b rev)   (let ((r1r ($re_to_flat_form r1 rev)))
                                                       (alf.match ((bb Bool))
                                                          ($str_re_consume_rec s1 r1r @result.null rev)
                                                          (
                                                            (false  ($str_re_consume_rec s1 r2 b rev))
                                                            (bb     ($str_re_consume_rec s1 r2 ($result_combine bb b) rev))
                                                          )
                                                       )))
    (($str_re_consume_rec s1 re.none @result.null rev) false)     ; end of re.union, conflict, also used if re.none appears in unexpected position
    (($str_re_consume_rec s1 re.none b rev)            b)         ; end of re.union, no conflict
    (($str_re_consume_rec s1 r1 @result.null rev)      (str.in_re s1 r1))
  )
)

; `$str_re_consume
; args:
; - s String: The string argument of the membership to rewrite.
; - r RegLan: The regular expression argument of the membership to rewrite.
; returns: >
;   false if `(str.in_re s r)` can be shown to be equivalent to false, or
;   otherwise `(str.in_re sr rr)` where sr and rr are the result of "consuming"
;   prefixes/suffixes from s and r. We consume from the end of s and r first by
;   reversing them initially and converting them to flat forms. We then reverse
;   them again and consume from the beginning of the remainder. Finally, we convert
;   back from flat form when applicable.
(define $str_re_consume ((s String) (r RegLan))
  (let ((ss (string_to_flat_form s true)))  
  (let ((rr ($re_to_flat_form r true)))
  (alf.match ((s1 String) (r1 RegLan))
      ($str_re_consume_rec ss rr @result.null true)
      (
        (false              false)
        ((str.in_re s1 r1)  (let ((s1r ($str_rev true s1)) (r1r ($re_to_flat_form r1 true)))
                            (alf.match ((s2 String) (r2 RegLan))
                              ($str_re_consume_rec s1r r1r @result.null false)
                              (
                                (false              false)
                                ((str.in_re s2 r2)  (str.in_re (string_from_flat_form s2 false) ($re_from_flat_form r2 false)))
                              )
                            ))
        )
      )
  )))
>>>>>>> 15fbdbd0
)<|MERGE_RESOLUTION|>--- conflicted
+++ resolved
@@ -683,7 +683,29 @@
   ($str_nary_elim (string_collect ($str_rev rev s)))
 )
 
-<<<<<<< HEAD
+; `$re_str_from_flat_form rev r` convert the strings s occurring as direct
+; children (str.to_re s) of regular expression concatenation r from their flat
+; form, reversing if rev is true.
+(program $re_str_from_flat_form ((r1 RegLan) (r2 RegLan :list) (s String) (rev Bool))
+  (Bool RegLan) RegLan
+  (
+    (($re_str_from_flat_form rev (re.++ (str.to_re s) r2))  (alf.cons re.++ (str.to_re (string_from_flat_form s rev)) ($re_str_from_flat_form rev r2)))
+    (($re_str_from_flat_form rev (re.++ r1 r2))             (alf.cons re.++ r1 ($re_str_from_flat_form rev r2)))
+    (($re_str_from_flat_form rev r1)                        r1)
+  )
+)
+
+; Converts a regular expression term in "flat form" to a term that is in a form
+; that corresponds to one in cvc5 rewritten form. This is the dual method to
+; $re_to_flat_form. This consists of the following steps:
+; (1) convert the strings s occurring as direct children (str.to_re s) from their flat form,
+; (2) (optionally) reverse,
+; (3) eliminate n-ary form to its element if the term is a singleton list.
+(define $re_from_flat_form ((r RegLan) (rev Bool))
+  ; (un?)flatten, reverse, elim
+  ($re_nary_elim ($str_rev rev ($re_str_from_flat_form rev r)))
+)
+
 ; program: $str_arith_entail_simple
 ; args:
 ; - n Int: An integer term to process.
@@ -826,28 +848,6 @@
                                                                       ($str_arith_entail_is_approx n3 n5 (alf.not isUnder))
                                                                       ($str_arith_entail_is_approx n3 n5 isUnder)))
   )
-=======
-; `$re_str_from_flat_form rev r` convert the strings s occurring as direct
-; children (str.to_re s) of regular expression concatenation r from their flat
-; form, reversing if rev is true.
-(program $re_str_from_flat_form ((r1 RegLan) (r2 RegLan :list) (s String) (rev Bool))
-  (Bool RegLan) RegLan
-  (
-    (($re_str_from_flat_form rev (re.++ (str.to_re s) r2))  (alf.cons re.++ (str.to_re (string_from_flat_form s rev)) ($re_str_from_flat_form rev r2)))
-    (($re_str_from_flat_form rev (re.++ r1 r2))             (alf.cons re.++ r1 ($re_str_from_flat_form rev r2)))
-    (($re_str_from_flat_form rev r1)                        r1)
-  )
-)
-
-; Converts a regular expression term in "flat form" to a term that is in a form
-; that corresponds to one in cvc5 rewritten form. This is the dual method to
-; $re_to_flat_form. This consists of the following steps:
-; (1) convert the strings s occurring as direct children (str.to_re s) from their flat form,
-; (2) (optionally) reverse,
-; (3) eliminate n-ary form to its element if the term is a singleton list.
-(define $re_from_flat_form ((r RegLan) (rev Bool))
-  ; (un?)flatten, reverse, elim
-  ($re_nary_elim ($str_rev rev ($re_str_from_flat_form rev r)))
 )
 
 ; program: $str_re_consume_rec
@@ -980,5 +980,4 @@
         )
       )
   )))
->>>>>>> 15fbdbd0
 )