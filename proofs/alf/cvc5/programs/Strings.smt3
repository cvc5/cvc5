
(include "../theories/Builtin.smt3")
(include "../programs/Nary.smt3")

(include "../theories/Arith.smt3")
(include "../theories/Strings.smt3")

; This signature is used for both strings and sequences, where we often
; write "string" in the documentation to refer to a string or sequence.

; Return true if s is the empty string or sequence.
(program $str_is_empty ((U Type) (x U))
  (U) Bool
  (
    (($str_is_empty (seq.empty U)) true)
    (($str_is_empty "") true)
    (($str_is_empty x) false)
  )
)

; Return the character type of the string-like type T
(define $char_type_of ((T Type)) 
  (alf.match ((U Type)) T (((Seq U) U)))
)

; Return the concatenation of strings x and y, treated as lists.
(define $str_concat ((T Type :implicit) (x (Seq T)) (y (Seq T)))
  (alf.list_concat str.++ x y)
)

; Return the result of prepending of string x to string y where the latter is
; treated as a list.
(define $str_cons ((T Type :implicit) (x (Seq T)) (y (Seq T)))
  (alf.cons str.++ x y)
)

; Return true if n is a valid code point [0, 196607].
(define $str_is_code_point ((n Int))
  (alf.ite ($is_z_literal n)
  (alf.ite ($compare_geq 196608 n)
    (alf.not (alf.is_neg n))
    false)
  false))

; Return t if it corresponds to the empty string, otherwise evaluates
; to an unevaluated alf.requires term.
(define $str_self_if_empty ((T Type :implicit) (t T))
  (alf.requires t (mk_emptystr (alf.typeof t)) t)
)

; Return the fixed length for the regular expression if it can be inferred.
(program $str_fixed_len_re ((r RegLan) (s1 String) (s2 String) (r1 RegLan :list))
  (RegLan) Int
  (
  (($str_fixed_len_re (re.++ r r1))     (alf.add ($str_fixed_len_re r) ($str_fixed_len_re r1)))
  (($str_fixed_len_re re.allchar)       1)
  (($str_fixed_len_re (re.range s1 s2)) 1)
  (($str_fixed_len_re (str.to_re s1))   (alf.len s1))
  (($str_fixed_len_re (re.union r r1))  (let ((n ($str_fixed_len_re r)))
                                          (alf.ite (alf.is_eq r1 re.none)
                                            n
                                            (alf.requires ($str_fixed_len_re r1) n n))))
  (($str_fixed_len_re (re.inter r r1))  (let ((n ($str_fixed_len_re r)))
                                          (alf.ite (alf.is_eq r1 re.all)
                                            n
                                            (alf.requires ($str_fixed_len_re r1) n n))))
  )
)

<<<<<<< HEAD
; define: $str_is_char_range
; args:
; - s1 String: The first string.
; - s2 String: The second string.
; return: >
;   true if (re.range s1 s2) is a character
;   range, i.e. s1 and s2 are strings of length one.
=======
; `$str_is_char_range s1 s2` returns true if (re.range s1 s2) is a character
; range (i.e. s1 and s2 are strings of length 1).
>>>>>>> 942f4bac
(define $str_is_char_range ((s1 String) (s2 String))
  (alf.and (alf.is_eq (alf.len s1) 1) (alf.is_eq (alf.len s2) 1))
)

;;-------------------- RE evaluation

(declare-const @re.null RegLan)

; *** NOTE: This method has an exponential runtime. It is a placeholder for a
; more efficient algorithm (via NFAs) to be written later.
; The call ($str_eval_str_in_re_rec s 0 r1 @re.null) returns true if s is in r1.
; The call ($str_eval_str_in_re_rec s n r1 r2) returns true if s = s1 ++ s2 for some s1, s2 such that:
; - s1 in r1
; - s2 in r2
; - s1 contains at least n characters.
(program $str_eval_str_in_re_rec ((s String) (s1 String) (s2 String) (n Int) (r1 RegLan) (rr RegLan :list) (r2 RegLan) (sr String))
  (String Int RegLan RegLan) Bool
  (
  (($str_eval_str_in_re_rec s 0 (re.++ r1 rr) @re.null)     ($str_eval_str_in_re_rec s 0 r1 rr))
  (($str_eval_str_in_re_rec s 0 (re.inter r1 rr) @re.null)  (alf.ite ($str_eval_str_in_re_rec s 0 r1 @re.null)
                                                              ($str_eval_str_in_re_rec s 0 rr @re.null)
                                                              false))
  (($str_eval_str_in_re_rec s 0 (re.union r1 rr) @re.null)  (alf.ite ($str_eval_str_in_re_rec s 0 r1 @re.null)
                                                              true
                                                              ($str_eval_str_in_re_rec s 0 rr @re.null)))
  (($str_eval_str_in_re_rec s 0 (re.* r1) @re.null)         (alf.ite (alf.is_eq s "")
                                                              true
                                                              ; to make progress, first component must be non-empty
                                                              ($str_eval_str_in_re_rec s 1 r1 (re.* r1))))
  (($str_eval_str_in_re_rec s 0 (str.to_re sr) @re.null)    (alf.is_eq s sr))
  (($str_eval_str_in_re_rec s 0 (re.range s1 s2) @re.null)  (let ((cs (alf.to_z s)))
                                                            (alf.requires (alf.len s1) 1
                                                            (alf.requires (alf.len s2) 1
                                                            (alf.ite (alf.is_eq (alf.len s) 1)
                                                                (alf.and ($compare_geq cs (alf.to_z s1))
                                                                         ($compare_geq (alf.to_z s2) cs))
                                                                false)))))
  (($str_eval_str_in_re_rec s 0 re.allchar @re.null)        (alf.is_eq (alf.len s) 1))
  (($str_eval_str_in_re_rec s 0 re.all @re.null)            true)
  (($str_eval_str_in_re_rec s 0 re.none @re.null)           false)
  (($str_eval_str_in_re_rec s 0 (re.comp r1) @re.null)      (alf.not ($str_eval_str_in_re_rec s 0 r1 @re.null)))
  (($str_eval_str_in_re_rec s n r1 r2)                      (let ((ls (alf.len s)))
                                                            (let ((ss1 (alf.extract s 0 (alf.add n -1))))
                                                            (let ((ss2 (alf.extract s n ls)))
                                                            (let ((res (alf.ite ($str_eval_str_in_re_rec ss1 0 r1 @re.null)
                                                                       (alf.ite ($str_eval_str_in_re_rec ss2 0 r2 @re.null)
                                                                         true false)
                                                                       false)))
                                                            (alf.ite res true
                                                            (alf.ite (alf.is_eq n ls) false
                                                              ($str_eval_str_in_re_rec s (alf.add n 1) r1 r2))))))))
  )
)

; Returns true if s is in regular expression r.
; Does not evaluate if s is not a string literal.
(define $str_eval_str_in_re ((s String) (r RegLan))
  (alf.ite ($is_str_literal s)
    ($str_eval_str_in_re_rec s 0 r @re.null)
    (str.in_re s r)))

;;-------------------- Skolem terms

; The following side conditions are used for computing terms that define
; Skolems, which are used in reductions. Notice that Skolem terms may use
; terms that are not in original form, meaning that the definitions of Skolems
; may themselves contain Skolems. This is to avoid the use of a side condition
; for computing the original form of a term in the ALF signature, which
; naively is exponential.

; Get the term corresponding to the prefix of term s of fixed length n.
(define skolem_prefix ((U Type :implicit) (s (Seq U)) (n Int))
  (str.substr s 0 n)
)

; Get the term corresponding to the suffix of term s starting from position n.
(define skolem_suffix_rem ((U Type :implicit) (s (Seq U)) (n Int))
  (str.substr s n (- (str.len s) n))
)

; Get the term corresponding to the suffix of term s of length n.
(define $str_suffix_len ((U Type :implicit) (s (Seq U)) (n Int))
  (str.substr s (- (str.len s) n) n)
)

; The unified splitting term for t and s, which is the term that denotes the
; prefix (or suffix if rev is true) remainder of t (resp. s) in the case that
; t (resp. s) is the longer string.
(program skolem_unify_split ((U Type) (t (Seq U)) (s (Seq U)) (rev Bool))
  ((Seq U) (Seq U) Bool) (Seq U)
  (
    ((skolem_unify_split t s true)  (ite (>= (str.len t) (str.len s))
                                      (skolem_prefix t (- (str.len t) (str.len s)))
                                      (skolem_prefix s (- (str.len s) (str.len t)))))
    ((skolem_unify_split t s false) (ite (>= (str.len t) (str.len s))
                                      (skolem_suffix_rem t (str.len s))
                                      (skolem_suffix_rem s (str.len t))))
  )
)

; Get the term corresponding to the prefix of s before the first occurrence of
; t in s.
(define skolem_first_ctn_pre ((U Type :implicit) (s (Seq U)) (t (Seq U)))
  (skolem_prefix s (str.indexof s t 0)))

; Get the term corresponding to the suffix of s after the first occurrence of
; t in s.
(define skolem_first_ctn_post ((U Type :implicit) (s (Seq U)) (t (Seq U)))
  (skolem_suffix_rem s (+ (str.len (@purify (skolem_first_ctn_pre s t))) (str.len t))))

;;-------------------- Utilities

; Return reverse of t if rev = true, return t unchanged otherwise.
(define $str_rev ((U Type :implicit) (rev Bool) (t U)) 
  (alf.ite rev (nary.reverse t) t))

; String nary-intro, which ensures that the input t is a str.++ application.
; In particular, if it is not a str.++ and not the empty string, then we return
; (str.++ t empty) where empty is the empty string for the type of t.
(program $str_nary_intro
    ((T Type) (t (Seq T)) (ss (Seq T) :list))
    ((Seq T)) (Seq T)
    (
        (($str_nary_intro (str.++ t ss)) (str.++ t ss))
        (($str_nary_intro t)             (let ((nil (mk_emptystr (alf.typeof t))))
                                            (alf.ite (alf.is_eq t nil) t ($str_cons t nil))))
    )
)

<<<<<<< HEAD
; program: $re_nary_intro
; args:
; - t RegLan: The regular expresion to process.
; return: >
;   Regular expression nary-intro, which returns the regular expression equivalent
;   to t that is a re.++ list. In particular, if t is not a re.++ and not the empty
;   regular expression, then we return (re.++ t @re.empty).
=======
; Regular expression nary-intro, which ensures that the input t is a re.++
; application. In particular, if it is not a re.++ and not the empty regular
; expression, then we return (re.++ t @re.empty).
>>>>>>> 942f4bac
(program $re_nary_intro ((t RegLan) (ss RegLan :list))
    (RegLan) RegLan
    (
        (($re_nary_intro (re.++ t ss))    (re.++ t ss))
        (($re_nary_intro @re.empty)       @re.empty)
        (($re_nary_intro t)               (alf.cons re.++ t @re.empty))
    )
)

; String nary-elimination, which ensures that the input t is not a str.++
; application. In particular, if t is of the form (str.++ t1 empty) where empty
; is the empty string for the type of t, we return t1.
(program $str_nary_elim
    ((T Type) (t (Seq T)) (ss (Seq T) :list))
    ((Seq T)) (Seq T)
    (
        (($str_nary_elim (str.++ t ss)) (let ((nil (mk_emptystr (alf.typeof t))))
                                           (alf.ite (alf.is_eq ss nil) t (str.++ t ss))))
        (($str_nary_elim t)             ($str_self_if_empty t))
    )
)

; Regular expression nary-elimination, which ensures that the input t is not a
; re.++ application. In particular, if t is of the form (re.++ t1 @re.empty),
; we return t1.
(program $re_nary_elim ((t RegLan) (ss RegLan :list))
    (RegLan) RegLan
    (
        (($re_nary_elim (re.++ t ss)) (alf.ite (alf.is_eq ss @re.empty) t (re.++ t ss)))
        (($re_nary_elim t)            t)
    )
)

;;-------------------- Reductions

; In the following, a "reduction predicate" refers to a formula that is used
; to axiomatize an extended string program in terms of (simpler) programs.

; Compute the reduction predicate for (str.substr x n m) of sort U.
(program string_reduction_substr ((U Type) (x (Seq U)) (n Int) (m Int))
  ((Seq U) Int Int) Bool
  (
    ((string_reduction_substr x n m)
      (let ((k (@purify (str.substr x n m))))
      (let ((npm (+ n m)))
      (let ((k1 (@purify (skolem_prefix x n))))
      (let ((k2 (@purify (skolem_suffix_rem x npm))))
      (ite
        ; condition
        (and (>= n 0)(> (str.len x) n) (> m 0))
        ; if branch
        (and (= x (str.++ k1 k k2))
            (= (str.len k1) n)
            (or (= (str.len k2) (- (str.len x) npm))
                (= (str.len k2) 0))
            (<= (str.len k) m))
        ; else branch
        (= k (mk_emptystr (alf.typeof x)))
        ))))))
  )
)

; Compute the reduction predicate for (str.indexof x y n) of sort U.
(program string_reduction_indexof ((U Type) (x (Seq U)) (y (Seq U)) (n Int))
  ((Seq U) (Seq U) Int) Bool
  (
    ((string_reduction_indexof x y n)
      (let ((k (@purify (str.indexof x y n))))
      (let ((xn (str.substr x n (- (str.len x) n))))
      (let ((k1 (@purify (skolem_first_ctn_pre xn y))))
      (let ((k2 (@purify (skolem_first_ctn_post xn y))))
      (ite
        (or (not (str.contains xn y)) (> n (str.len x)) (> 0 n))
        (= k (alf.neg 1))
        (ite
          (= y (mk_emptystr (alf.typeof x)))
          (= k n)
          (and (= xn (str.++ k1 y k2))
              (not (str.contains
                        (str.++ k1 (str.substr y 0 (- (str.len y) 1))) y))
              (= k (+ n (str.len k1)))))))))))
  )
)

; Compute the reduction predicate for term t of sort s. Note that the operators
; listed in comments are missing from the signature currently.
(program string_reduction_pred ((U Type) (x (Seq U)) (y (Seq U)) (n Int) (m Int))
  ((Seq U)) Bool
  (
    ((string_reduction_pred (str.substr x n m)) (string_reduction_substr x n m))
    ((string_reduction_pred (str.indexof x y n)) (string_reduction_indexof x y n))
    ; str.update
    ; str.from_int
    ; str.to_int
    ; seq.nth
    ; str.replaceall
    ; str.replace_re
    ; str.replace_re_all
    ; str.to_lower
    ; str.to_upper
    ; str.rev
    ; str.leq
  )
)

; Compute the eager reduction predicate for (str.contains t r) where s
; is the sort of t and r.
; This is the formula:
;    (ite (str.contains t r) (= t (str.++ sk1 r sk2)) (not (= t r)))
(program string_eager_reduction_contains ((U Type) (t (Seq U)) (r (Seq U)))
  ((Seq U) (Seq U)) Bool
  (
    ((string_eager_reduction_contains t r)
        (let ((k1 (@purify (skolem_first_ctn_pre t r))))
        (let ((k2 (@purify (skolem_first_ctn_post t r))))
        (ite
          (str.contains t r)
          (= t (str.++ k1 r k2))
          (not (= t r)))
        )))
  )
)

; Compute the eager reduction predicate for (str.code s)
(define-fun string_eager_reduction_to_code ((s String)) Bool
  (let ((t (str.to_code s)))
  (ite
    (= (str.len s) 1)
    (and (>= t 0) (< t 196608))
    (= t (alf.neg 1))))
)

; Compute the eager reduction predicate for (str.indexof x y n)
(program string_eager_reduction_indexof ((U Type) (x U) (y U) (n Int))
  (U U Int) Bool
  (
    ((string_eager_reduction_indexof x y n)
        (let ((t (str.indexof x y n)))
        (and (or (= t (alf.neg 1)) (>= t n))
             (<= t (str.len x)))))
  )
)

(program string_eager_reduction_in_re ((U Type) (x (Seq U)) (r RegLan))
  (U RegLan) Bool
  (
    ((string_eager_reduction_in_re x r) (=> (str.in_re x r) (= (str.len x) ($str_fixed_len_re r))))
  )
)

; Compute the eager reduction predicate of term t of type U.
(program mk_string_eager_reduction ((U Type) (x U) (y U) (r RegLan) (n Int) (m Int))
  (U) Bool
  (
    ((mk_string_eager_reduction (str.to_code x)) (string_eager_reduction_to_code x))
    ((mk_string_eager_reduction (str.contains x y)) (string_eager_reduction_contains x y))
    ((mk_string_eager_reduction (str.indexof x y n)) (string_eager_reduction_indexof x y n))
    ((mk_string_eager_reduction (str.in_re x r)) (string_eager_reduction_in_re x r))
  )
)

; A helper method for computing the conclusion of ProofRule::RE_UNFOLD_POS.
; For a regular expression (re.++ R1 ... Rn), re_unfold_pos_concat returns a pair of terms
; where the first term is a concatenation (str.++ t1 ... tn) and the second
; is a conjunction M of literals of the form (str.in_re ti Ri), such that
;   (str.in_re x (re.++ R1 ... Rn))
; is equivalent to
;   (and (= x (str.++ t1 ... tn)) M)
; We use the optimization that Rj may be (str.to_re tj); otherwise tj is an
; application of the unfolding skolem program @re_unfold_pos_component.
(program re_unfold_pos_concat_rec ((t String) (r1 RegLan) (r2 RegLan :list) (ro RegLan) (i Int))
  (String RegLan RegLan Int) (@Pair String Bool)
  (
    ((re_unfold_pos_concat_rec t @re.empty ro i)       (@pair "" true))
    ((re_unfold_pos_concat_rec t (re.++ r1 r2) ro i)
      ; match recursive call
      (alf.match ((c String :list) (M Bool :list))
        (re_unfold_pos_concat_rec t r2 ro (alf.add i 1))
        (((@pair c M)
          ; match on what r1 is
          (alf.match ((s String) (r RegLan))
            r1
            (
              ; a constant regular expression, append s
              ((str.to_re s) (@pair (str.++ s c) M))
              ; otherwise, make the skolem and append with constraint
              (r            (let ((k (@re_unfold_pos_component t ro i)))
                            (@pair (str.++ k c) (and (str.in_re k r) M))))
            )
          )
        ))
      )
    )
  )
)

(define-fun re_unfold_pos_concat ((t String) (r RegLan)) (@Pair String Bool)
  (re_unfold_pos_concat_rec t r r 0)
)

; Returns a formula corresponding to a conjunction saying that each of the
; elements of str.++ application t is empty. For example for
;   (str.++ x (str.++ y ""))
; this returns:
;  (and (= x "") (and (= y "") true))
(program non_empty_concats ((U Type) (t (Seq U)) (s U :list))
  (U) Bool
  (
    ((non_empty_concats t)             ($str_self_if_empty t))
    ((non_empty_concats (str.++ t s))  (alf.cons and (not (= t (mk_emptystr (alf.typeof t)))) (non_empty_concats s)))
  )
)

; Returns true if the length of s evaluates to one, false otherwise.
(define string_check_length_one ((s String)) (alf.is_eq (alf.len s) 1))

; Returns true if the length of s evaluates to greater than one, false otherwise.
(define check_length_gt_one ((s String)) (alf.is_eq (alf.is_neg (alf.add 1 (alf.neg (alf.len s)))) true))

; Get first character or empty string from term t.
; If t is of the form (str.++ s ...), return t.
; If t is an empty string, return t.
(program string_head_or_empty ((U Type) (t (Seq U)) (tail (Seq U) :list))
  ((Seq U)) (Seq U)
  (
    ((string_head_or_empty (str.++ t tail)) t)
    ((string_head_or_empty t)               ($str_self_if_empty t))
  )
)

; Flatten constants in str.++ application s. Notice that the rewritten form
; of strings in cvc5 are such that constants are grouped into constants of
; length >=1 which we call "word" constants. For example, the cvc5 rewritten
; form of (str.++ "A" "B" x) is (str.++ "AB" x). Similarly for sequences,
; the rewriten form of (str.++ (seq.unit 0) (seq.unit 1) x) is
; (str.++ (str.++ (seq.unit 0) (seq.unit 1)) x).
; Many string rules rely on processing the prefix of strings, which
; involves reasoning about the characters one-by-one. Since the above term
; has a level of nesting when word constants of size > 1 are involved, this
; method is used to "flatten" str.++ applications so that we have a uniform
; way of reasoning about them in proof rules. In this method, we take a
; str.++ application corresponding to a string term in cvc5 rewritten form.
; It returns the flattened form such that there are no nested applications of
; str.++. For example, given input:
;    (str.++ "AB" (str.++ x ""))
; we return:
;    (str.++ "A" (str.++ "B" (str.++ x "")))
; Notice that this is done for all word constants in the chain recursively.
; It does not insist that the nested concatenations are over characters only.
; This rule may fail if s is not a str.++ application corresponding to a term
; in cvc5 rewritten form.

; Helper for below, assumes t is a non-empty word constant.
; For example, given "AB", this returns (str.++ "A" (str.++ "B" "")).
(program $str_flatten_word ((t String))
  (String) String
  (
    (($str_flatten_word t) 
      (alf.ite (string_check_length_one t)
        ($str_cons t "")
        ($str_cons (alf.extract t 0 0) ($str_flatten_word (alf.extract t 1 (alf.len t))))))
  )
)
(program $str_flatten ((U Type) (t (Seq U)) (tail (Seq U) :list) (tail2 (Seq U) :list))
  ((Seq U)) (Seq U)
  (
    ; required for sequences
    (($str_flatten (str.++ (str.++ t tail2) tail)) 
        ($str_concat (str.++ t tail2) ($str_flatten tail)))
    (($str_flatten (str.++ t tail))
        ; otherwise, check whether t is a word constant of length greater than one
        (alf.ite (check_length_gt_one t)
          ; if so, we flatten the word using the method above and concatenate it.
          ($str_concat ($str_flatten_word t) ($str_flatten tail))
          ; if not, we just append it to the result of the recursive call
          ($str_cons t ($str_flatten tail))))
    (($str_flatten t)   ($str_self_if_empty t))
  )
)

; Helper for collecting adjacent constants. This side condition takes as input
; a str.++ application s. It returns a pair whose concatenation is equal to s,
; whose first component corresponds to a word constant, and whose second
; component is a str.++ application whose first element is not a character.
; For example, for:
;   (str.++ "A" (str.++ "B" (str.++ x "")))
; We return:
;   (@pair "AB" (str.++ x ""))
(program string_collect_acc ((U Type) (t (Seq U)) (tail (Seq U) :list))
  ((Seq U)) (@Pair (Seq U) (Seq U))
  (
    ; sequence not handled yet
    ; Check if t is a word constant
    ((string_collect_acc (str.++ t tail))
      (alf.ite (string_check_length_one t)
        (alf.match ((s1 (Seq U)) (s2 (Seq U))) 
          (string_collect_acc tail)
          (
            ((@pair "" s2)  (@pair t s2))
            ((@pair s1 s2)  (@pair (alf.concat t s1) s2))    ; concatenate the constant
          )
        )
        (@pair "" (str.++ t tail))))
    ((string_collect_acc "")            (@pair "" ""))
  )
)

; Collect adjacent constants for the prefix of string s. For example:
;    (str.++ "A" (str.++ "B" (str.++ x "")))
; we return:
;    (str.++ (str.++ "A" (str.++ "B" "")) (str.++ x ""))
; This side condition may fail if s is not a str.++ application.
; Notice that the collection of constants is done for all word constants in the
; term s recursively.
(program string_collect ((U Type) (t (Seq U)) (s (Seq U) :list))
  ((Seq U)) (Seq U)
  (
    ((string_collect (str.++ t s))
      (alf.match ((s1 (Seq U)) (s2 (Seq U)))
        (string_collect_acc (str.++ t s))
        (
          ; did not strip a constant prefix, just append t to the result of processing s
          ((@pair "" s2)
            ($str_cons t (string_collect s)))
          ; stripped a constant prefix, append it to second term in the pair
          ((@pair s1 s2)
            ($str_cons s1 (string_collect s2)))
        )
      )
    )
    ((string_collect t)       ($str_self_if_empty t))
  )
)

; Strip equal prefix of s and t. This returns the pair corresponding to s and
; t after dropping the maximal equal prefix removed. For example, for:
;   (str.++ x (str.++ y (str.++ z "")))
;   (str.++ x (str.++ w ""))
; This method will return:
;   (pair (str.++ y (str.++ z "")) (str.++ w ""))
; This side condition may fail if s or t is not a str.++ application.
(program strip_prefix ((U Type) (t (Seq U)) (s (Seq U)) (t2 (Seq U) :list) (s2 (Seq U) :list))
  ((Seq U) (Seq U)) (@Pair (Seq U) (Seq U))
  (
    ((strip_prefix (str.++ t t2) (str.++ t s2)) (strip_prefix t2 s2))
    ((strip_prefix t s)                         (@pair t s))
  )
)

; Helper for $str_overlap.
(program $str_overlap_rec ((U Type) (s (Seq U)) (s1 (Seq U) :list) (t (Seq U)) (nil (Seq U)))
  ((Seq U) (Seq U) (Seq U)) Int
  (
  (($str_overlap_rec nil (str.++ s s1) t) (alf.ite (nary.is_compatible str.++ nil (str.++ s s1) t)
                                            0
                                            (alf.add 1 ($str_overlap_rec nil s1 t))))
  (($str_overlap_rec nil s t)             0)
  )
)

; Returns the minimum number of characters that must be skipped in s before
; string t can be compatible with it. For example:
;   $str_overlap (str.++ "A" "B" "C" "") (str.++ "B" "C" "D" "") = 1
;   $str_overlap (str.++ "A" "B" "C" "") (str.++ "B" "") = 1
;   $str_overlap (str.++ "A" "B" "C" "") (str.++ "E" "") = 3
;   $str_overlap (str.++ "A" "B" "C" "") (str.++ "A" "A" "") = 3
;   $str_overlap (str.++ "A" "B" "C" "") (str.++ "A" "") = 0
; Expects s and t to be in nary (flattened) form.
(define $str_overlap ((U Type :implicit) (s (Seq U)) (t (Seq U)))
  ($str_overlap_rec (mk_emptystr (alf.typeof s)) s t))

; Helper for $str_mk_re_loop_elim.
; When we call `$str_mk_re_loop_elim n d r rr`, we first decrement n until it
; is zero, while accumulating rr. When it is zero, then rr is r^n.
; We then decrement d until it is zero, while adding regular expressions
; to a union, giving us (re.union r^n ... r^{n+d}).
(program $str_mk_re_loop_elim_rec ((n Int) (d Int) (r RegLan) (rr RegLan :list))
  (Int Int RegLan RegLan) RegLan
  (
    (($str_mk_re_loop_elim_rec 0 0 r rr) (alf.cons re.union ($singleton_elim rr) re.none))
    (($str_mk_re_loop_elim_rec 0 d r rr) (alf.cons re.union ($singleton_elim rr) ($str_mk_re_loop_elim_rec 0 (alf.add d -1) r (re.++ r rr))))
    (($str_mk_re_loop_elim_rec n d r rr) ($str_mk_re_loop_elim_rec (alf.add n -1) d r (re.++ r rr)))
  )
)

; `$str_mk_re_loop_elim n d r` returns the reduction of the regular expression
;   (re.loop n n+d r)
; where d>0. This is the regular expression:
;   (re.union r^n ... r^{n+d})
; where r^k is (re.++ r ... r), where r is repeated k times when k>1, or
; r if k=1 or @re.empty if k=0.
(define $str_mk_re_loop_elim ((n Int) (d Int) (r RegLan))
  ($singleton_elim ($str_mk_re_loop_elim_rec n d r @re.empty))
)

; Helper for ProofRewriteRule::STR_IN_RE_CONCAT_STAR_CHAR.
; Note that we do not require a singleton elimination step since the original input should be a concatenation term.
(program $str_mk_str_in_re_concat_star_char ((s1 String) (s2 String :list) (r RegLan))
  (String RegLan) Bool
  (
    (($str_mk_str_in_re_concat_star_char (str.++ s1 s2) r) (alf.cons and (str.in_re s1 r) ($str_mk_str_in_re_concat_star_char s2 r)))
    (($str_mk_str_in_re_concat_star_char "" r)             true)
  )
)


; Helper for $str_mk_str_in_re_sigma.
; Calling `$str_mk_str_in_re_sigma_rec s r n b` means we have s in r, we have stripped
; off n re.allchar from r so far. If `b` is false, then we have stripped off
; a (re.* re.allchar).
(program $str_mk_str_in_re_sigma_rec ((s String) (r RegLan :list) (n Int) (b Bool))
  (String RegLan Int Bool) Bool
  (
    (($str_mk_str_in_re_sigma_rec s @re.empty n b)                    (alf.ite b (= (str.len s) n) (>= (str.len s) n)))
    (($str_mk_str_in_re_sigma_rec s (re.++ re.allchar r) n b)         ($str_mk_str_in_re_sigma_rec s r (alf.add n 1) b))
    (($str_mk_str_in_re_sigma_rec s (re.++ (re.* re.allchar) r) n b)  ($str_mk_str_in_re_sigma_rec s r n false))
  )
)

; Helper for ProofRewriteRule::STR_IN_RE_SIGMA.
(define $str_mk_str_in_re_sigma ((s String) (r RegLan))
  ($str_mk_str_in_re_sigma_rec s r 0 true))

; Helper for $str_mk_str_in_re_sigma.
; Calling `$str_mk_str_in_re_sigma_star_rec s r n` means we have s in r, we have
; stripped off n re.allchar from r so far.
(program $str_mk_str_in_re_sigma_star_rec ((s String) (r RegLan :list) (n Int))
  (String RegLan Int) Bool
  (
    (($str_mk_str_in_re_sigma_star_rec s @re.empty n)                    (= (mod (str.len s) n) 0))
    (($str_mk_str_in_re_sigma_star_rec s (re.++ re.allchar r) n)         ($str_mk_str_in_re_sigma_star_rec s r (alf.add n 1)))
  )
)

; Helper for ProofRewriteRule::STR_IN_RE_SIGMA_STAR, r is the body of the star.
(define $str_mk_str_in_re_sigma_star ((s String) (r RegLan))
  ($str_mk_str_in_re_sigma_star_rec s r 0))

; Converts a str.++ application into "flat form" so that we are ready to
; process its prefix. This consists of the following steps:
; (1) convert s to n-ary form if it is not already a str.++ application,
; (2) flatten so that its constant prefix,
; (3) (optionally) reverse.
(define string_to_flat_form ((U Type :implicit) (s (Seq U)) (rev Bool))
  ; intro, flatten, reverse
  ($str_rev rev ($str_flatten ($str_nary_intro s)))
)

; `$re_str_to_flat_form rev r` convert the strings s occurring as direct
; children (str.to_re s) of regular expression concatenation r to their flat
; form, reversing if rev is true.
(program $re_str_to_flat_form ((r1 RegLan) (r2 RegLan :list) (s String) (rev Bool))
  (Bool RegLan) RegLan
  (
    (($re_str_to_flat_form rev (re.++ (str.to_re s) r2))  (alf.cons re.++ (str.to_re (string_to_flat_form s rev)) ($re_str_to_flat_form rev r2)))
    (($re_str_to_flat_form rev (re.++ r1 r2))             (alf.cons re.++ r1 ($re_str_to_flat_form rev r2)))
    (($re_str_to_flat_form rev r1)                        r1)
  )
)

; Converts a regular expression term to "flat form". This consists of the
; following steps:
; (1) convert r to n-ary form if it not already a re.++ application,
; (2) (optionally) reverse,
; (3) convert the strings s occurring as direct children (str.to_re s) of the
; result to their flat form. Note that other strings in r, i.e. those that
; occur benath other children remain unchanged.
(define $re_to_flat_form ((r RegLan) (rev Bool))
  ($re_str_to_flat_form rev ($str_rev rev ($re_nary_intro r)))
)

; Converts a term in "flat form" to a term that is in a form that corresponds
; to one in cvc5 rewritten form. This is the dual method to
; string_to_flat_form. This consists of the following steps:
; (1) (optionally) reverse,
; (2) collect constants
; (3) eliminate n-ary form to its element if the term is a singleton list.
(define string_from_flat_form ((U Type :implicit) (s (Seq U)) (rev Bool))
  ; reverse, collect, elim
  ($str_nary_elim (string_collect ($str_rev rev s)))
)

<<<<<<< HEAD
; `$re_str_to_flat_form rev r` convert the strings s occurring as direct
=======
; `$re_str_from_flat_form rev r` convert the strings s occurring as direct
>>>>>>> 942f4bac
; children (str.to_re s) of regular expression concatenation r from their flat
; form, reversing if rev is true.
(program $re_str_from_flat_form ((r1 RegLan) (r2 RegLan :list) (s String) (rev Bool))
  (Bool RegLan) RegLan
  (
    (($re_str_from_flat_form rev (re.++ (str.to_re s) r2))  (alf.cons re.++ (str.to_re (string_from_flat_form s rev)) ($re_str_from_flat_form rev r2)))
    (($re_str_from_flat_form rev (re.++ r1 r2))             (alf.cons re.++ r1 ($re_str_from_flat_form rev r2)))
    (($re_str_from_flat_form rev r1)                        r1)
  )
)

; Converts a regular expression term in "flat form" to a term that is in a form
; that corresponds to one in cvc5 rewritten form. This is the dual method to
; $re_to_flat_form. This consists of the following steps:
; (1) convert the strings s occurring as direct children (str.to_re s) from their flat form,
; (2) (optionally) reverse,
; (3) eliminate n-ary form to its element if the term is a singleton list.
(define $re_from_flat_form ((r RegLan) (rev Bool))
<<<<<<< HEAD
  ; intro, flatten, reverse
  ($re_nary_elim ($str_rev rev ($re_str_from_flat_form rev r)))
)

; note: This is a forward declaration of $str_re_includes below.
(program $str_re_includes () (RegLan RegLan) Bool)

; program: $str_re_includes_lhs_union
; args:
; - r RegLan: The first regular expression.
; - s RegLan: The second regular expression.
; return: >
;   true if r is of the form (re.union r1 ... rn), and we can infer
;   that s is contained in some ri.
(program $str_re_includes_lhs_union ((r1 RegLan) (r2 RegLan :list) (r3 RegLan))
  (RegLan RegLan) Bool
  (
  (($str_re_includes_lhs_union (re.union r1 r2) r3) (alf.ite ($str_re_includes r1 r3) true ($str_re_includes_lhs_union r2 r3)))
  (($str_re_includes_lhs_union r1 r3)               false)
  )
)

; Helper for `$str_re_includes`.
; program: $str_re_includes_rhs_inter
; args:
; - r RegLan: The first regular expression.
; - s RegLan: The second regular expression.
; return: >
;   true if s is of the form (re.inter s1 ... sn), and we can infer
;   that r is contained in some si.
(program $str_re_includes_rhs_inter ((r1 RegLan) (r2 RegLan :list) (r3 RegLan))
  (RegLan RegLan) Bool
  (
  (($str_re_includes_rhs_inter r1 (re.inter r3 r2)) (alf.ite ($str_re_includes r1 r3) true ($str_re_includes_rhs_inter r1 r2)))
  (($str_re_includes_rhs_inter r1 r3)               false)
  )
)

; Helper for `$str_re_includes`.
; program: $str_re_includes_rhs_inter
; args:
; - r RegLan: The first regular expression.
; - s RegLan: The second regular expression.
; return: >
;   true if r is of the form (re.* r1), and we can infer that either
;   s is included in r1, or s1 is included in r1 where is of the form
;   (re.* s1).
(program $str_re_includes_lhs_star ((r1 RegLan) (r2 RegLan))
  (RegLan RegLan) Bool
  (
  (($str_re_includes_lhs_star (re.* r1) r2) (alf.ite (alf.is_eq r1 re.allchar)
                                              true
                                              ($str_re_includes r1
                                                (alf.match ((r3 RegLan))
                                                  r2
                                                  (((re.* r3) r3) (r3 r3))))))
  (($str_re_includes_lhs_star r1 r2)        false)
  )
)

; Helper for `$str_re_includes`.
; program: $str_re_includes_is_rec
; args:
; - r1 RegLan: The first regular expression.
; - r2 RegLan: The second regular expression.
; return: >
;   true if the inclusion of r2 into r1 is not handled by one of the
;   three cases above (union or star on LHS, or intersection on RHS).
(program $str_re_includes_is_rec ((r1 RegLan) (r2 RegLan :list) (r3 RegLan))
  (RegLan RegLan) Bool
  (
  (($str_re_includes_is_rec r1 (re.inter r3 r2)) false)
  (($str_re_includes_is_rec (re.union r1 r2) r3) false)
  (($str_re_includes_is_rec (re.* r1) r3)        false)
  (($str_re_includes_is_rec r1 r3)               true)
  )
)

; program: $re_is_unbound_wildcard
; args:
; - r RegLan: The regular expression to consider.
; return: >
;   true if r is of the form (re.++ re.allchar ... re.allchar (re.* re.allchar) ...).
;   This method is used for checking if there is no upper bound on the number of
;   arbitrary characters can be consumed at the current position.
(program $re_is_unbound_wildcard ((r1 RegLan) (r2 RegLan :list))
  (RegLan) Bool
  (
  (($re_is_unbound_wildcard (re.++ (re.* re.allchar) r2))  true)
  (($re_is_unbound_wildcard (re.++ re.allchar r2))         ($re_is_unbound_wildcard r2))
  (($re_is_unbound_wildcard r1)                            false)
  )
)

; Helper for `$str_re_includes`
; program: $str_re_includes_rec
; args:
; - r1 RegLan: The first regular expression.
; - r2 RegLan: The second regular expression.
; return: >
;   true if we can infer r2 is included in r1. We assume that r1 and r2
;   are re.++ lists that have been put into normal form with $re_to_flat_form.
(program $str_re_includes_rec ((s1 String) (s2 String :list) (r1 RegLan) (r2 RegLan :list) (r3 RegLan) (r4 RegLan :list))
  (RegLan RegLan) Bool
  (
  ; true if equal, which includes if r1 is @re.empty
  (($str_re_includes_rec r1 r1)                                     true)
  ; consider components one at a time
  (($str_re_includes_rec (re.++ (str.to_re (str.++ s1 s2)) r2) r3)  ($str_re_includes_rec (re.++ (str.to_re s1) (str.to_re s2) r2) r3))
  (($str_re_includes_rec (re.++ (str.to_re "") r2) r3)              ($str_re_includes_rec r2 r3))
  (($str_re_includes_rec r1 (re.++ (str.to_re (str.++ s1 s2)) r4))  ($str_re_includes_rec r1 (re.++ (str.to_re s1) (str.to_re s2) r4)))
  (($str_re_includes_rec r1 (re.++ (str.to_re "") r4))              ($str_re_includes_rec r1 r4))
  ; otherwise we recurse for three possible cases
  (($str_re_includes_rec (re.++ r1 r2) (re.++ r3 r4))
    (alf.ite (alf.ite ($str_re_includes ($re_from_flat_form r1 false) ($re_from_flat_form r3 false)) ; can skip both if we have a base inclusion
               ($str_re_includes_rec r2 r4)
               false)
      true
    (alf.ite (alf.ite ($re_is_unbound_wildcard (re.++ r1 r2)) ; can skip LHS if unbounded wildcard
              ($str_re_includes_rec r2 (re.++ r3 r4))
              false)
      true
    (alf.ite (alf.ite (alf.is_eq r1 (re.* re.allchar))         ; can skip RHS if it is sigma star
              ($str_re_includes_rec (re.++ r1 r2) r4)
              false)
      true
      false))))
  ; handles the case where there is a leftover (re.* re.allchar) on the LHS
  (($str_re_includes_rec (re.++ r1 r2) @re.empty)       (alf.and (alf.is_eq r1 (re.* re.allchar)) (alf.is_eq r2 @re.empty)))
  (($str_re_includes_rec r1 r3)                         false)
  )
)

; program: $str_re_includes
; args:
; - r1 RegLan: The first regular expression.
; - r2 RegLan: The second regular expression.
; return: >
;   true if we can infer that all strings in r2 are also in r1.
(program $str_re_includes ((s1 String) (s2 String) (s3 String) (s4 String) (r1 RegLan) (r2 RegLan :list) (r3 RegLan))
  (RegLan RegLan) Bool
  (
  (($str_re_includes r1 r1)                               true)
  (($str_re_includes r1 (str.to_re s1))                   ($str_eval_str_in_re s1 r1))
  (($str_re_includes (str.to_re s1) r1)                   false)
  (($str_re_includes (re.range s1 s2) (re.range s3 s4))   (let ((z1 (alf.to_z s1)))
                                                          (let ((z2 (alf.to_z s2)))
                                                          (let ((z3 (alf.to_z s3)))
                                                          (let ((z4 (alf.to_z s4)))
                                                          (alf.requires (alf.is_neg z1) false
                                                          (alf.requires (alf.is_neg z2) false
                                                          (alf.requires (alf.is_neg z3) false
                                                          (alf.requires (alf.is_neg z4) false
                                                            (alf.and ($compare_geq z2 z3) ($compare_geq z3 z1)
                                                                  ($compare_geq z2 z4) ($compare_geq z4 z1)))))))))))
  (($str_re_includes r1 r3)                               (alf.ite (alf.is_eq ($str_re_includes_lhs_union r1 r3) true) true
                                                          (alf.ite (alf.is_eq ($str_re_includes_rhs_inter r1 r3) true) true
                                                          (alf.ite (alf.is_eq ($str_re_includes_lhs_star r1 r3) true) true
                                                          ; don't recurse if we checked one of the 3 cases above
                                                          (alf.ite ($str_re_includes_is_rec r1 r3)
                                                              ($str_re_includes_rec ($re_to_flat_form r1 false) ($re_to_flat_form r3 false))
                                                              false)))))

  )
)

; program: $str_check_re_union_inclusion
; args:
; - r RegLan: The regular expression to check.
; return: >
;   true if r is an application of re.union with 2 children for which
;   regular expression inclusion shows r is equivalent to (re.* re.allchar).
(define $str_check_re_union_inclusion ((r RegLan))
  (alf.match ((r1 RegLan) (r2 RegLan))
  r
  (
    ((re.union (re.comp r1) r2) ($str_re_includes r2 r1))
    ((re.union r1 (re.comp r2)) ($str_re_includes r1 r2))
  ))
)

; program: $str_check_re_inter_inclusion
; args:
; - r RegLan: The regular expression to check.
; return: >
;   true if r is an application of re.inter with 2 children for which
;   regular expression inclusion shows r is equivalent to re.none.
(define $str_check_re_inter_inclusion ((r RegLan))
  (alf.match ((r1 RegLan) (r2 RegLan))
  r
  (
    ((re.inter (re.comp r1) r2) ($str_re_includes r1 r2))
    ((re.inter r1 (re.comp r2)) ($str_re_includes r2 r1))
  ))
)

; program: $str_decompose_and_check_re_inter_union_inclusion
; args:
; - r : The regular expression to check.
; - rr : The rewritten form of r.
; return: >
;   true if r can be rewritten to rr via the rule
;   ProofRewriteRule::RE_INTER_UNION_INCLUSION. In particular, we first verify
;   that rr has the result of the inclusion as the first child. We then subtract
;   the remainder (rr1) to find the regular expressions that are relevant for this
;   inference.
(define $str_decompose_and_check_re_inter_union_inclusion ((r RegLan) (rr RegLan))
  (alf.match ((rr1 RegLan :list))
  rr
  (
  ((re.union (re.* re.allchar) rr1) ($str_check_re_union_inclusion ($nary_diff re.union re.none r rr1)))
  ((re.* re.allchar)                ($str_check_re_union_inclusion r))
  ((re.inter re.none rr1)           ($str_check_re_inter_inclusion ($nary_diff re.inter re.all r rr1)))
  (re.none                          ($str_check_re_inter_inclusion r))
  ))
=======
  ; (un?)flatten, reverse, elim
  ($re_nary_elim ($str_rev rev ($re_str_from_flat_form rev r)))
)

; program: $str_re_consume_rec
; args:
; - s String: The string argument of the membership to rewrite.
; - r RegLan: The regular expression argument of the membership to rewrite.
; - b Bool: >
;   Stores temporary results when we are processing a union or intersection
;   regular expression as argument r. Otherwise, this argument is @result.null.
; - rev Bool: >
;   Indicates whether s and r were reversed, in which case their components must
;   be reversed when we recurse on non-str.to_re children.
; return: >
;   The result of implied consumption of string s in regular expression r.
(program $str_re_consume_rec ((s1 String) (s2 String :list) (s String) (r1 RegLan) (r2 RegLan :list) (b Bool) (rev Bool))
  (String RegLan Bool Bool) Bool
  (
    (($str_re_consume_rec (str.++ s1 s2) (re.++ r1 r2) @result.null rev)  
        (alf.match ((s3 String) (s4 String :list) (s5 String) (r3 RegLan))
          r1
          (
          ((str.to_re (str.++ s3 s4)) (alf.ite (alf.is_eq s1 s3)
                                        ($str_re_consume_rec s2 (re.++ (str.to_re s4) r2) @result.null rev)
                                        (alf.ite (alf.and (string_check_length_one s1) (string_check_length_one s3))
                                          false                                       ; conflicting characters
                                          (str.in_re (str.++ s1 s2) (re.++ r1 r2))))) ; otherwise stuck
          (@re.empty                  ($str_re_consume_rec (str.++ s1 s2) r2 @result.null rev)) ; finished current component
          ((re.range s3 s5)           (alf.ite (alf.and (string_check_length_one s1) ($str_is_char_range s3 s5))
                                        (alf.ite ($str_eval_str_in_re s1 (re.range s3 s5))
                                          ($str_re_consume_rec s2 r2 @result.null rev)
                                          false)
                                        (str.in_re (str.++ s1 s2) (re.++ r1 r2))))
          (re.allchar                 (alf.ite (string_check_length_one s1)
                                        ($str_re_consume_rec s2 r2 @result.null rev)
                                        (str.in_re (str.++ s1 s2) (re.++ r1 r2))))
          ((re.* r3)                  ; see what happens if we unroll once
                                      (alf.match ((sr String) (rr RegLan))
                                        ($str_re_consume_rec (str.++ s1 s2) ($re_to_flat_form r3 rev) @result.null rev)
                                        (
                                          ; We can't unroll even once, thus we must skip it.
                                          (false                     ($str_re_consume_rec (str.++ s1 s2) r2 @result.null rev))
                                          ; If we fully consumed, now we go back and check if we get a conflict if we skip.
                                          ((str.in_re sr @re.empty)  (alf.match ((br Bool))
                                                                        ($str_re_consume_rec (str.++ s1 s2) r2 @result.null rev)
                                                                        (
                                                                          ; Skipping would give a conflict.
                                                                          (false (alf.ite (alf.is_eq (str.++ s1 s2) sr)
                                                                                    ; if we did not consume anything, we are stuck.
                                                                                    (str.in_re (str.++ s1 s2) (re.++ r1 r2))
                                                                                    ; otherwise, we continue with the RE consumed once.
                                                                                    ($str_re_consume_rec sr (re.++ r1 r2) @result.null rev)
                                                                                  ))
                                                                          ; Otherwise we are stuck.
                                                                          (br    (str.in_re (str.++ s1 s2) (re.++ r1 r2)))
                                                                        )
                                                                      ))
                                          ; Otherwise we are stuck.
                                          ((str.in_re sr rr)          (str.in_re (str.++ s1 s2) (re.++ r1 r2)))
                                        )
                                      ))
          (r3                         ; likely intersection or union, process cases recursively
                                      (alf.match ((sr String) (br Bool))
                                        ($str_re_consume_rec (str.++ s1 s2) r3 @result.null rev)
                                        (
                                          ; conflict
                                          (false                     false)
                                          ; if all cases consumed the same, continue
                                          ((str.in_re sr @re.empty)  ($str_re_consume_rec sr r2 @result.null rev))
                                          ; otherwise we are stuck
                                          (br                        (str.in_re (str.++ s1 s2) (re.++ r1 r2)))
                                        )
                                      ))
          )
        )
    )
    (($str_re_consume_rec s1 (re.++ @re.empty r2) @result.null rev)
      ($str_re_consume_rec s1 r2 @result.null rev)) ; finished current component
    ; Intersection reports conflicts eagerly, and otherwise combines the results
    (($str_re_consume_rec s1 (re.inter r1 r2) b rev)   (let ((r1r ($re_to_flat_form r1 rev)))
                                                       (alf.match ((bb Bool))
                                                          ($str_re_consume_rec s1 r1r @result.null rev)
                                                          (
                                                            (false  false)
                                                            (bb     ($str_re_consume_rec s1 r2 ($result_combine bb b) rev))
                                                          )
                                                       )))
    (($str_re_consume_rec s1 re.all @result.null rev)  (str.in_re "" @re.empty)) ; only used if re.all appears in unexpected position
    (($str_re_consume_rec s1 re.all b rev)             b)                        ; end of re.inter
    ; Union ignores conflicts, and otherwise combines the results. We report a conflict if all children give conflicts.
    (($str_re_consume_rec s1 (re.union r1 r2) b rev)   (let ((r1r ($re_to_flat_form r1 rev)))
                                                       (alf.match ((bb Bool))
                                                          ($str_re_consume_rec s1 r1r @result.null rev)
                                                          (
                                                            (false  ($str_re_consume_rec s1 r2 b rev))
                                                            (bb     ($str_re_consume_rec s1 r2 ($result_combine bb b) rev))
                                                          )
                                                       )))
    (($str_re_consume_rec s1 re.none @result.null rev) false)     ; end of re.union, conflict, also used if re.none appears in unexpected position
    (($str_re_consume_rec s1 re.none b rev)            b)         ; end of re.union, no conflict
    (($str_re_consume_rec s1 r1 @result.null rev)      (str.in_re s1 r1))
  )
)

; `$str_re_consume
; args:
; - s String: The string argument of the membership to rewrite.
; - r RegLan: The regular expression argument of the membership to rewrite.
; returns: >
;   false if `(str.in_re s r)` can be shown to be equivalent to false, or
;   otherwise `(str.in_re sr rr)` where sr and rr are the result of "consuming"
;   prefixes/suffixes from s and r. We consume from the end of s and r first by
;   reversing them initially and converting them to flat forms. We then reverse
;   them again and consume from the beginning of the remainder. Finally, we convert
;   back from flat form when applicable.
(define $str_re_consume ((s String) (r RegLan))
  (let ((ss (string_to_flat_form s true)))  
  (let ((rr ($re_to_flat_form r true)))
  (alf.match ((s1 String) (r1 RegLan))
      ($str_re_consume_rec ss rr @result.null true)
      (
        (false              false)
        ((str.in_re s1 r1)  (let ((s1r ($str_rev true s1)) (r1r ($re_to_flat_form r1 true)))
                            (alf.match ((s2 String) (r2 RegLan))
                              ($str_re_consume_rec s1r r1r @result.null false)
                              (
                                (false              false)
                                ((str.in_re s2 r2)  (str.in_re (string_from_flat_form s2 false) ($re_from_flat_form r2 false)))
                              )
                            ))
        )
      )
  )))
>>>>>>> 942f4bac
)<|MERGE_RESOLUTION|>--- conflicted
+++ resolved
@@ -67,7 +67,6 @@
   )
 )
 
-<<<<<<< HEAD
 ; define: $str_is_char_range
 ; args:
 ; - s1 String: The first string.
@@ -75,10 +74,6 @@
 ; return: >
 ;   true if (re.range s1 s2) is a character
 ;   range, i.e. s1 and s2 are strings of length one.
-=======
-; `$str_is_char_range s1 s2` returns true if (re.range s1 s2) is a character
-; range (i.e. s1 and s2 are strings of length 1).
->>>>>>> 942f4bac
 (define $str_is_char_range ((s1 String) (s2 String))
   (alf.and (alf.is_eq (alf.len s1) 1) (alf.is_eq (alf.len s2) 1))
 )
@@ -208,7 +203,6 @@
     )
 )
 
-<<<<<<< HEAD
 ; program: $re_nary_intro
 ; args:
 ; - t RegLan: The regular expresion to process.
@@ -216,11 +210,6 @@
 ;   Regular expression nary-intro, which returns the regular expression equivalent
 ;   to t that is a re.++ list. In particular, if t is not a re.++ and not the empty
 ;   regular expression, then we return (re.++ t @re.empty).
-=======
-; Regular expression nary-intro, which ensures that the input t is a re.++
-; application. In particular, if it is not a re.++ and not the empty regular
-; expression, then we return (re.++ t @re.empty).
->>>>>>> 942f4bac
 (program $re_nary_intro ((t RegLan) (ss RegLan :list))
     (RegLan) RegLan
     (
@@ -703,11 +692,7 @@
   ($str_nary_elim (string_collect ($str_rev rev s)))
 )
 
-<<<<<<< HEAD
-; `$re_str_to_flat_form rev r` convert the strings s occurring as direct
-=======
 ; `$re_str_from_flat_form rev r` convert the strings s occurring as direct
->>>>>>> 942f4bac
 ; children (str.to_re s) of regular expression concatenation r from their flat
 ; form, reversing if rev is true.
 (program $re_str_from_flat_form ((r1 RegLan) (r2 RegLan :list) (s String) (rev Bool))
@@ -726,7 +711,6 @@
 ; (2) (optionally) reverse,
 ; (3) eliminate n-ary form to its element if the term is a singleton list.
 (define $re_from_flat_form ((r RegLan) (rev Bool))
-<<<<<<< HEAD
   ; intro, flatten, reverse
   ($re_nary_elim ($str_rev rev ($re_str_from_flat_form rev r)))
 )
@@ -942,9 +926,6 @@
   ((re.inter re.none rr1)           ($str_check_re_inter_inclusion ($nary_diff re.inter re.all r rr1)))
   (re.none                          ($str_check_re_inter_inclusion r))
   ))
-=======
-  ; (un?)flatten, reverse, elim
-  ($re_nary_elim ($str_rev rev ($re_str_from_flat_form rev r)))
 )
 
 ; program: $str_re_consume_rec
@@ -1077,5 +1058,4 @@
         )
       )
   )))
->>>>>>> 942f4bac
 )