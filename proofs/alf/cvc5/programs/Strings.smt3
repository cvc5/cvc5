--- conflicted
+++ resolved
@@ -245,11 +245,7 @@
 (program re_unfold_pos_concat_rec ((t String) (r1 RegLan) (r2 RegLan :list) (ro RegLan) (i Int))
   (String RegLan RegLan Int) (@Pair String Bool)
   (
-<<<<<<< HEAD
-    ((re_unfold_pos_concat_rec t (str.to_re "") ro i)       (@pair alf.null true))
-=======
     ((re_unfold_pos_concat_rec t (str.to_re "") ro i)       (@pair "" true))
->>>>>>> 94ea3bc9
     ((re_unfold_pos_concat_rec t (re.++ r1 r2) ro i)
       ; match recursive call
       (alf.match ((c String :list) (M Bool :list))
