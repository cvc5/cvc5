--- conflicted
+++ resolved
@@ -135,7 +135,6 @@
     )
 )
 
-<<<<<<< HEAD
 ; program: $nary_diff
 ; args:
 ; - cons (-> L L L): >
@@ -159,28 +158,4 @@
                                                               (alf.cons cons c1 ($nary_diff cons nil xs1 (cons c2 xs2)))))
         (($nary_diff cons nil c1 nil)                       c1)
     )
-)
-=======
-; program: nary.diff
-; args:
-; - cons (-> L L L): The n-ary function symbol.
-; - nil L: The nil terminator of cons.
-; - t1 L: The first term.
-; - t2 L: The second term.
-; return >
-;   The result of subtracting t2 from t1, where these terms are in nary form
-;   for the operator cons with nil terminator nil.
-;   For example, (nary.diff or false (or a b c d) (or a c)) = (or b d).
-;   This is not the same as set difference. We remove a single occurrence of
-;   each of the terms from t2, assuming they occur in order in t1.
-(program nary.diff
-    ((L Type) (cons (-> L L L)) (nil L) (t L) (c1 L) (c2 L) (xs1 L :list) (xs2 L :list))
-    ((-> L L L) L L L) Bool
-    (
-        ((nary.diff cons nil (cons c1 xs1) (cons c2 xs2)) (alf.ite (alf.is_eq c1 c2) 
-                                                            (nary.diff cons nil xs1 xs2)
-                                                            (alf.cons cons c1 (nary.diff cons nil xs1 (cons c2 xs2)))))
-        ((nary.diff cons nil t nil)                       t)
-    )
-)
->>>>>>> 0d66ebb1
+)