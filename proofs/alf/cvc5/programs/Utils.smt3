
; Returns true if x is a Boolean literal.
(define $is_bool_literal ((T Type :implicit) (x T))
  (alf.ite (alf.is_eq x true) true (alf.is_eq x false)))

; Returns true if x is a rational literal.
(define $is_q_literal ((T Type :implicit) (x T))
  (alf.is_eq (alf.to_q x) x))

; Returns true if x is a numeral literal.
(define $is_z_literal ((T Type :implicit) (x T))
  (alf.is_eq (alf.to_z x) x))

; Returns true if x is a binary literal.
(define $is_bin_literal ((T Type :implicit) (x T))
  (alf.is_eq (alf.to_bin (alf.len x) x) x))

; Returns true if x is a string literal.
(define $is_str_literal ((T Type :implicit) (x T))
  (alf.is_eq (alf.to_str x) x))


; Compare arithmetic greater than. Assumes x and y are values.
; Returns true if x > y.
(define $compare_gt ((T Type :implicit) (x T) (y T))
  (alf.is_neg (alf.add (alf.neg x) y)))

; Compare arithmetic greater than. Assumes x and y are values.
; Returns true if x >= y.
(define $compare_geq ((T Type :implicit) (x T) (y T))
  (alf.not (alf.is_neg (alf.add (alf.neg y) x))))


(declare-type @Pair (Type Type))
(declare-const @pair (-> (! Type :var U :implicit) (! Type :var T :implicit) U T (@Pair U T)))

; untyped list
(declare-sort @List 0)
(declare-const @list.nil @List)
(declare-const @list (-> (! Type :var T :implicit) T @List @List) :right-assoc-nil @list.nil)

; This is used to have a canonical ordering of variables.
; It could potentially be improved by having a builtin operator, e.g. alf.compare.
(define compare_var ((T Type :implicit) (U Type :implicit) (a T) (b U))
  (alf.is_neg (alf.add (alf.hash a) (alf.neg (alf.hash b)))))

; Eliminate singleton list.
; If the input term is of the form (f x1 x2) where x2 is the nil terminator of
; f, then we return x1. Otherwise, we return the input term unchanged.
<<<<<<< HEAD
(program $singleton_elim ((T Type) (S Type) (U Type) (f (-> T U S)) (x S) (x1 T) (x2 T :list))
  (S) S
  (
    (($singleton_elim (f x1 x2))  (alf.ite (alf.is_eq x2 (alf.nil f x1 x2)) x1 (f x1 x2)))
    (($singleton_elim x)          x)
  )
)


=======
(program $dsl.singleton_elim ((T Type) (S Type) (U Type) (f (-> T U S)) (x S) (x1 T) (x2 T :list))
  (S) S
  (
    (($dsl.singleton_elim (f x1 x2))  (alf.ite (alf.is_eq x2 (alf.nil f x1 x2)) x1 (f x1 x2)))
    (($dsl.singleton_elim x)          x)
  )
)

>>>>>>> bc90acc7
; Eliminate singleton list, which takes:
; (1) a function f
; (2) the identity element of f
; (3) the term to process
(program singleton_elim ((T Type) (S Type) (U Type) (f (-> T U S)) (id S) (x S) (x1 T) (x2 U :list))
  ((-> T U S) S S) S
  (
    ((singleton_elim f id (f x1 x2))  (alf.ite (alf.is_eq x2 id) x1 (f x1 x2)))
    ((singleton_elim f id x)          x)
  )
)

;; =============== for ACI_NORM associative, commutative and idempotent

; Append the children of two applications of an ACI operator, which takes:
; (1) a function f
; (2) the identity element of f
; (3) the first f :list term to append
; (4) the second f :list term to append
(program ac_append ((T Type) (S Type) (U Type) (f (-> T U S)) (id S) (x S) (x1 T) (x2 U :list) (y1 T) (y2 U :list))
  ((-> T U S) S S S) S
  (
    ((ac_append f id (f x1 x2) (f y1 y2)) (alf.ite (alf.is_eq x1 y1)
                                            (ac_append f id (f x1 x2) y2)
                                          (alf.ite (compare_var x1 y1)
                                            (alf.cons f x1 (ac_append f id x2 (f y1 y2)))
                                            (alf.cons f y1 (ac_append f id (f x1 x2) y2)))))
    ((ac_append f id (f x1 x2) id)        (f x1 x2))
    ((ac_append f id id (f y1 y2))        (f y1 y2))
    ((ac_append f id id id)               id)
  )
)

; Helper to normalize an application of an ACI operator, which takes:
; (1) a function f
; (2) the identity element of f
; (3) the term to process
(program get_aci_norm_rec ((T Type) (S Type) (U Type) (f (-> T U S)) (id S) (x S) (x1 T) (x2 U :list))
  ((-> T U S) S S) S
  (
    ((get_aci_norm_rec f id (f id x2))   (get_aci_norm_rec f id x2))
    ((get_aci_norm_rec f id (f x1 x2))   (ac_append f id (get_aci_norm_rec f id x1) (get_aci_norm_rec f id x2)))
    ((get_aci_norm_rec f id id)          id)
    ((get_aci_norm_rec f id x)           (alf.cons f x id))
  )
)

; Normalize an application of an ACI operator.
(define get_aci_norm ((T Type :implicit) (t T))
  (alf.match ((S Type) (U Type) (V Type) (f (-> S U V)) (x S) (y U :list))
    t
    (((f x y) (let ((id (alf.nil f x y))) (singleton_elim f id (get_aci_norm_rec f id t))))))
)

;; =============== for ACI_NORM associative

; Helper to normalize an application of an associative operator, which takes:
; (1) a function f
; (2) the identity element of f
; (3) the term to process
(program get_a_norm_rec ((T Type) (S Type) (U Type) (f (-> T U S)) (id S) (x S) (x1 T) (x2 U :list))
  ((-> T U S) S S) S
  (
    ((get_a_norm_rec f id (f id x2))  (get_a_norm_rec f id x2))
    ((get_a_norm_rec f id (f x1 x2))  (alf.concat f (get_a_norm_rec f id x1) (get_a_norm_rec f id x2)))
    ((get_a_norm_rec f id id)         id)
    ((get_a_norm_rec f id x)          (alf.cons f x id))
  )
)

; Normalize an application of an associative operator.
(define get_a_norm ((T Type :implicit) (t T))
  (alf.match ((S Type) (U Type) (V Type) (f (-> S U V)) (x S) (y U :list))
    t
    (((f x y) (let ((id (alf.nil f x y))) (singleton_elim f id (get_a_norm_rec f id t))))))
)
<|MERGE_RESOLUTION|>--- conflicted
+++ resolved
@@ -47,7 +47,6 @@
 ; Eliminate singleton list.
 ; If the input term is of the form (f x1 x2) where x2 is the nil terminator of
 ; f, then we return x1. Otherwise, we return the input term unchanged.
-<<<<<<< HEAD
 (program $singleton_elim ((T Type) (S Type) (U Type) (f (-> T U S)) (x S) (x1 T) (x2 T :list))
   (S) S
   (
@@ -56,17 +55,6 @@
   )
 )
 
-
-=======
-(program $dsl.singleton_elim ((T Type) (S Type) (U Type) (f (-> T U S)) (x S) (x1 T) (x2 T :list))
-  (S) S
-  (
-    (($dsl.singleton_elim (f x1 x2))  (alf.ite (alf.is_eq x2 (alf.nil f x1 x2)) x1 (f x1 x2)))
-    (($dsl.singleton_elim x)          x)
-  )
-)
-
->>>>>>> bc90acc7
 ; Eliminate singleton list, which takes:
 ; (1) a function f
 ; (2) the identity element of f
