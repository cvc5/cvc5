
; Returns true if x is a Boolean literal.
(define $is_bool_literal ((T Type :implicit) (x T))
  (alf.ite (alf.is_eq x true) true (alf.is_eq x false)))

; Returns true if x is a rational literal.
(define $is_q_literal ((T Type :implicit) (x T))
  (alf.is_eq (alf.to_q x) x))

; Returns true if x is a numeral literal.
(define $is_z_literal ((T Type :implicit) (x T))
  (alf.is_eq (alf.to_z x) x))

; Returns true if x is a binary literal.
(define $is_bin_literal ((T Type :implicit) (x T))
  (alf.is_eq (alf.to_bin (alf.len x) x) x))

; Returns true if x is a string literal.
(define $is_str_literal ((T Type :implicit) (x T))
  (alf.is_eq (alf.to_str x) x))

; Compare arithmetic greater than. Assumes x and y are values.
; Returns true if x > y.
(define $compare_gt ((T Type :implicit) (x T) (y T))
  (alf.is_neg (alf.add (alf.neg x) y)))

; Compare arithmetic greater than. Assumes x and y are values.
; Returns true if x >= y.
(define $compare_geq ((T Type :implicit) (x T) (y T))
  (alf.not (alf.is_neg (alf.add (alf.neg y) x))))

; Compare arithmetic greater than. Assumes x and y are values.
; Returns true if x > y.
(define $compare_gt ((T Type :implicit) (x T) (y T))
  (alf.is_neg (alf.add (alf.neg x) y)))

; Compare arithmetic greater than. Assumes x and y are values.
; Returns true if x >= y.
(define $compare_geq ((T Type :implicit) (x T) (y T))
  (alf.not (alf.is_neg (alf.add (alf.neg y) x))))


(declare-type @Pair (Type Type))
(declare-const @pair (-> (! Type :var U :implicit) (! Type :var T :implicit) U T (@Pair U T)))

; untyped list
(declare-sort @List 0)
(declare-const @list.nil @List)
(declare-const @list (-> (! Type :var T :implicit) T @List @List) :right-assoc-nil @list.nil)

; This is used to have a canonical ordering of variables.
; It could potentially be improved by having a builtin operator, e.g. alf.compare.
(define compare_var ((T Type :implicit) (U Type :implicit) (a T) (b U))
  (alf.is_neg (alf.add (alf.hash a) (alf.neg (alf.hash b)))))

<<<<<<< HEAD
=======
; Eliminate singleton list.
; If the input term is of the form (f x1 x2) where x2 is the nil terminator of
; f, then we return x1. Otherwise, we return the input term unchanged.
(program $singleton_elim ((T Type) (S Type) (U Type) (f (-> T U S)) (x S) (x1 T) (x2 T :list))
  (S) S
  (
    (($singleton_elim (f x1 x2))  (alf.ite (alf.is_eq x2 (alf.nil f x1 x2)) x1 (f x1 x2)))
    (($singleton_elim x)          x)
  )
)

>>>>>>> 231c5329
; Eliminate singleton list, which takes:
; (1) a function f
; (2) the identity element of f
; (3) the term to process
(program singleton_elim ((T Type) (S Type) (U Type) (f (-> T U S)) (id S) (x S) (x1 T) (x2 U :list))
  ((-> T U S) S S) S
  (
    ((singleton_elim f id (f x1 x2))  (alf.ite (alf.is_eq x2 id) x1 (f x1 x2)))
    ((singleton_elim f id x)          x)
  )
)

;; =============== for ACI_NORM associative, commutative and idempotent

; Append the children of two applications of an ACI operator, which takes:
; (1) a function f
; (2) the identity element of f
; (3) the first f :list term to append
; (4) the second f :list term to append
(program ac_append ((T Type) (S Type) (U Type) (f (-> T U S)) (id S) (x S) (x1 T) (x2 U :list) (y1 T) (y2 U :list))
  ((-> T U S) S S S) S
  (
    ((ac_append f id (f x1 x2) (f y1 y2)) (alf.ite (alf.is_eq x1 y1)
                                            (ac_append f id (f x1 x2) y2)
                                          (alf.ite (compare_var x1 y1)
                                            (alf.cons f x1 (ac_append f id x2 (f y1 y2)))
                                            (alf.cons f y1 (ac_append f id (f x1 x2) y2)))))
    ((ac_append f id (f x1 x2) id)        (f x1 x2))
    ((ac_append f id id (f y1 y2))        (f y1 y2))
    ((ac_append f id id id)               id)
  )
)

; Helper to normalize an application of an ACI operator, which takes:
; (1) a function f
; (2) the identity element of f
; (3) the term to process
(program get_aci_norm_rec ((T Type) (S Type) (U Type) (f (-> T U S)) (id S) (x S) (x1 T) (x2 U :list))
  ((-> T U S) S S) S
  (
    ((get_aci_norm_rec f id (f id x2))   (get_aci_norm_rec f id x2))
    ((get_aci_norm_rec f id (f x1 x2))   (ac_append f id (get_aci_norm_rec f id x1) (get_aci_norm_rec f id x2)))
    ((get_aci_norm_rec f id id)          id)
    ((get_aci_norm_rec f id x)           (alf.cons f x id))
  )
)

; Normalize an application of an ACI operator.
(define get_aci_norm ((T Type :implicit) (t T))
  (alf.match ((S Type) (U Type) (V Type) (f (-> S U V)) (x S) (y U :list))
    t
    (((f x y) (let ((id (alf.nil f x y))) (singleton_elim f id (get_aci_norm_rec f id t))))))
)

;; =============== for ACI_NORM associative

; Helper to normalize an application of an associative operator, which takes:
; (1) a function f
; (2) the identity element of f
; (3) the term to process
(program get_a_norm_rec ((T Type) (S Type) (U Type) (f (-> T U S)) (id S) (x S) (x1 T) (x2 U :list))
  ((-> T U S) S S) S
  (
    ((get_a_norm_rec f id (f id x2))  (get_a_norm_rec f id x2))
    ((get_a_norm_rec f id (f x1 x2))  (alf.concat f (get_a_norm_rec f id x1) (get_a_norm_rec f id x2)))
    ((get_a_norm_rec f id id)         id)
    ((get_a_norm_rec f id x)          (alf.cons f x id))
  )
)

; Normalize an application of an associative operator.
(define get_a_norm ((T Type :implicit) (t T))
  (alf.match ((S Type) (U Type) (V Type) (f (-> S U V)) (x S) (y U :list))
    t
    (((f x y) (let ((id (alf.nil f x y))) (singleton_elim f id (get_a_norm_rec f id t))))))
)
<|MERGE_RESOLUTION|>--- conflicted
+++ resolved
@@ -53,8 +53,6 @@
 (define compare_var ((T Type :implicit) (U Type :implicit) (a T) (b U))
   (alf.is_neg (alf.add (alf.hash a) (alf.neg (alf.hash b)))))
 
-<<<<<<< HEAD
-=======
 ; Eliminate singleton list.
 ; If the input term is of the form (f x1 x2) where x2 is the nil terminator of
 ; f, then we return x1. Otherwise, we return the input term unchanged.
@@ -66,7 +64,6 @@
   )
 )
 
->>>>>>> 231c5329
 ; Eliminate singleton list, which takes:
 ; (1) a function f
 ; (2) the identity element of f
