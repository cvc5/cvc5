(include "../theories/Ints.smt3")
(include "../theories/Arith.smt3")
(include "../programs/Utils.smt3")

; define: $arith_eval_add
; args:
; - x T: The first arithmetic term to add.
; - y U: The second arithmetic term to add.
; return: >
;   The addition of x and y, for mixed arithmetic. Note that x and y
;   can each be integer or real. This method returns an integer value if x and y
;   are both integer, or a rational value otherwise.
(define $arith_eval_add ((T Type :implicit) (U Type :implicit) (x T) (y U))
  (alf.define ((xq (alf.to_q x)))
  (alf.define ((yq (alf.to_q y)))
    (alf.ite (alf.is_eq x xq)
      (alf.add xq yq)
      (alf.ite (alf.is_eq y yq)
        (alf.add xq yq)
        (alf.add x y)))))
)

; define: $arith_eval_sub
; args:
; - x T: The first arithmetic term to subtract.
; - y U: The second arithmetic term to subtract.
; return: >
;   The subtraction of x and y, for mixed arithmetic. Note that x and y
;   can each be integer or real. This method returns an integer value if x and y
;   are both integer, or a rational value otherwise.
(define $arith_eval_sub ((U Type :implicit) (T Type :implicit) (x U) (y T))
  ($arith_eval_add x (alf.neg y))
)

; define: $arith_eval_mul
; args:
; - x T: The first arithmetic term to multiply.
; - y U: The second arithmetic term to multiply.
; return: >
;   The multiplication of x and y, for mixed arithmetic. Note that x and y
;   can each be integer or real. This method returns an integer value if x and y
;   are both integer, or a rational value otherwise.
(define $arith_eval_mul ((T Type :implicit) (U Type :implicit) (x T) (y U))
  (alf.define ((xq (alf.to_q x)))
  (alf.define ((yq (alf.to_q y)))
    (alf.ite (alf.is_eq x xq)
      (alf.mul xq yq)
      (alf.ite (alf.is_eq y yq)
        (alf.mul xq yq)
        (alf.mul x y)))))
)

; define: $arith_eval_qsub
; args:
; - x T: The first arithmetic term to subtract.
; - y U: The second arithmetic term to subtract.
; return: The subtraction of x and y as a rational.
; note: This returns a rational value even if x and y are numeral values.
(define $arith_eval_qsub ((U Type :implicit) (T Type :implicit) (x U) (y T))
  (alf.add (alf.to_q x) (alf.neg (alf.to_q y)))
)

; program: $arith_eval_int_log_2_rec
; args:
; - x  Int: The term to compute the log (base 2) of, assumed to be a positive numeral value.
; return: The log base 2 of x.
; note: Helper method for $arith_eval_int_log_2 below.
(program $arith_eval_int_log_2_rec ((x Int))
  (Int) Int
  (
  (($arith_eval_int_log_2_rec 1) 0)
  (($arith_eval_int_log_2_rec x) (alf.add 1 ($arith_eval_int_log_2_rec (alf.zdiv x 2))))
  )
)

; define: $arith_eval_int_log_2
; args:
; - x Int: The term to compute the log (base 2) of.
; return: >
;   the log base 2 of x. If x is not strictly positive, we return
;   the term (int.log2 x).
(define $arith_eval_int_log_2 ((x Int))
  (alf.ite (alf.is_neg (alf.neg x)) ($arith_eval_int_log_2_rec x) (int.log2 x)))

;; =============== for ARITH_POLY_NORM

; Definitions of monomials and polynomials.
; A monomial is a list of terms that are ordered by `$compare_var` and a rational coefficient.
; A polynomial is a list of monomials whose monomials are ordered by `$compare_var`.
(declare-type @Monomial ())
(declare-const @mon (-> (! Type :var T :implicit) T Real @Monomial))

(declare-type @Polynomial ())
(declare-const @poly.zero @Polynomial)
(declare-const @poly (-> @Monomial @Polynomial @Polynomial) :right-assoc-nil @poly.zero)

; program: $poly_neg
; args:
; - p @Polynomial: The polynomial to negate.
; return: the negation of the given polynomial.
(program $poly_neg ((T Type) (c Real) (a T) (p @Polynomial :list))
  (@Polynomial) @Polynomial
  (
    (($poly_neg @poly.zero)           @poly.zero)
    (($poly_neg (@poly (@mon a c) p)) (alf.cons @poly (@mon a (alf.neg c)) ($poly_neg p)))
  )
)

; program: $poly_add
; args:
; - p1 @Polynomial: The first polynomial to add.
; - p2 @Polynomial: The second polynomial to add.
; return: the addition of the given polynomials.
(program $poly_add ((T Type) (U Type) (c1 Real) (a1 T) (c2 Real) (a2 U) (p @Polynomial) (p1 @Polynomial :list) (p2 @Polynomial :list))
  (@Polynomial @Polynomial) @Polynomial
  (
    (($poly_add (@poly (@mon a1 c1) p1) (@poly (@mon a2 c2) p2)) (alf.ite (alf.is_eq a1 a2)
                                                                  (alf.define ((ca (alf.add c1 c2)) (pa ($poly_add p1 p2)))
                                                                  ; check if cancels
                                                                  (alf.ite (alf.is_eq ca 0.0) pa (alf.cons @poly (@mon a1 ca) pa)))
                                                                (alf.ite ($compare_var a1 a2)
                                                                  (alf.cons @poly (@mon a1 c1) ($poly_add p1 (@poly (@mon a2 c2) p2)))
                                                                  (alf.cons @poly (@mon a2 c2) ($poly_add (@poly (@mon a1 c1) p1) p2)))))
    (($poly_add @poly.zero p)                                    p)
    (($poly_add p @poly.zero)                                    p)
  )
)

; program: $mvar_mul_mvar
; args:
; - a X: The first monomial variable to multiply.
; - b Y: The second monomial variable to multiply.
; return: the multiplication of the given monomial variables.
(program $mvar_mul_mvar ((T Type) (U Type) (V Type) (W Type) (X Type) (Y Type) (Z Type) (a1 T) (a2 U :list) (b1 V) (b2 W :list))
  (X Y) Z
  (
    (($mvar_mul_mvar (* a1 a2) (* b1 b2))  (alf.ite ($compare_var a1 b1)
                                            (alf.cons * a1 ($mvar_mul_mvar a2 (* b1 b2)))
                                            (alf.cons * b1 ($mvar_mul_mvar (* a1 a2) b2))))
    (($mvar_mul_mvar (* a1 a2) 1)          (* a1 a2))
    (($mvar_mul_mvar 1 (* b1 b2))          (* b1 b2))
    (($mvar_mul_mvar 1 1)                  1)
  )
)

; program: $mon_mul_mon
; args:
; - a @Monomial: The first monomial to multiply.
; - b @Monomial: The second monomial to multiply.
; return: the multiplication of the given monomials.
(program $mon_mul_mon ((T Type) (U Type) (a1 T) (a2 U) (c1 Real) (c2 Real))
  (@Monomial @Monomial) @Monomial
  (
    (($mon_mul_mon (@mon a1 c1) (@mon a2 c2))  (@mon ($mvar_mul_mvar a1 a2) (alf.mul c1 c2)))
  )
)

; program: $poly_mul_mon
; args:
; - a @Monomial: The monomial to multiply.
; - p @Polynomial: The polynomial to multiply.
; return: the multiplication of the polynomial by a monomial.
(program $poly_mul_mon ((m1 @Monomial) (m2 @Monomial) (p2 @Polynomial :list))
  (@Monomial @Polynomial) @Polynomial
  (
    (($poly_mul_mon m1 (@poly m2 p2)) ($poly_add (@poly ($mon_mul_mon m1 m2)) ($poly_mul_mon m1 p2)))   ; NOTE: this amounts to an insertion sort
    (($poly_mul_mon m1 @poly.zero)    @poly.zero)
  )
)

; program: $poly_mul
; args:
; - p1 @Polynomial: The first polynomial to multiply.
; - p2 @Polynomial: The second polynomial to multiply.
; return: the multiplication of the given polynomials.
(program $poly_mul ((m @Monomial) (p1 @Polynomial :list) (p @Polynomial))
  (@Polynomial @Polynomial) @Polynomial
  (
    (($poly_mul (@poly m p1) p) ($poly_add ($poly_mul_mon m p) ($poly_mul p1 p)))
    (($poly_mul @poly.zero p)   @poly.zero)
    (($poly_mul p @poly.zero)   @poly.zero)
  )
)

; program: $get_poly_norm
; args:
; - a T: The arithmetic term to process of type Int or Real.
; return: the polynomial corresponding to the (normalized) form of a.
(program $get_poly_norm ((T Type) (U Type) (V Type) (a T) (a1 U) (a2 V :list))
  (T) @Polynomial
  (
    (($get_poly_norm (- a1))       ($poly_neg ($get_poly_norm a1)))
    (($get_poly_norm (+ a1 a2))    ($poly_add ($get_poly_norm a1) ($get_poly_norm a2)))
    (($get_poly_norm (- a1 a2))    ($poly_add ($get_poly_norm a1) ($poly_neg ($get_poly_norm a2))))
    (($get_poly_norm (* a1 a2))    ($poly_mul ($get_poly_norm a1) ($get_poly_norm a2)))
    (($get_poly_norm (to_real a1)) ($get_poly_norm a1))
    (($get_poly_norm a)            (alf.define ((aq (alf.to_q a)))
                                  ; if it is a constant, which can be tested if to_q is idempotent after the first
                                  (alf.ite (alf.is_eq aq (alf.to_q aq))
                                    ; if it is zero, it cancels, otherwise it is 1 with itself as coefficient
                                    (alf.ite (alf.is_eq aq 0.0)
                                      @poly.zero
                                      (@poly (@mon 1 aq)))
                                  (@poly (@mon (* a) 1.0)))))    ; introduces list
  )
)

; define: $is_poly_norm
; args:
; - a T: The first arithmetic term to process, of type Int or Real.
; - b T: The second arithmetic term to process, of type Int or Real.
; return: true if a and b normalize to the same polynomial
(define $is_poly_norm ((T Type :implicit) (a T) (b T))
  (alf.is_eq ($get_poly_norm a) ($get_poly_norm b))
<<<<<<< HEAD
)

; program: $poly_is_equal_mod_c
; args:
; - p1 @Polynomial: The first polynomial.
; - p2 @Polynomial: The second polynomial.
; - reqPos Bool: Whether we require the ratio between p1 and p2 to be a positive numeral.
; return: >
;   true if the two given polynomials are equivalent up to modulus by a
;   (non-zero, positive if reqPos is true) coefficient.
(program $poly_is_equal_mod_c ((T Type) (c1 Real) (a T) (c2 Real) (p1 @Polynomial :list) (p2 @Polynomial :list) (reqPos Bool))
  (@Polynomial @Polynomial Bool) Bool
  (
    (($poly_is_equal_mod_c @poly.zero @poly.zero reqPos)                         true)
    (($poly_is_equal_mod_c (@poly (@mon a c1) p1) (@poly (@mon a c2) p2) reqPos) (alf.define ((c (alf.qdiv c2 c1))) 
                                                                                (alf.requires (alf.and reqPos (alf.is_neg c)) false
                                                                                ($poly_is_equal_mod_c_rec c p1 p2))))
  )
)

; define: $is_poly_norm_arith_mod_c
; args:
; - a T: The first arithmetic term to process, of type Int or Real.
; - b T: The second arithmetic term to process, of type Int or Real.
; - reqPos Bool: Whether we require the ratio between a and b to be a positive numeral.
; return: >
;   true if a and b normalize to polynomials that are the same up to modulus
;   by a (non-zero, positive if reqPos is true) coefficient.
(define $is_poly_norm_arith_mod_c ((T Type :implicit) (a T) (b T) (reqPos Bool))
  ($poly_is_equal_mod_c ($get_poly_norm a) ($get_poly_norm b) reqPos)
=======
>>>>>>> 1ae9aa76
)<|MERGE_RESOLUTION|>--- conflicted
+++ resolved
@@ -212,37 +212,4 @@
 ; return: true if a and b normalize to the same polynomial
 (define $is_poly_norm ((T Type :implicit) (a T) (b T))
   (alf.is_eq ($get_poly_norm a) ($get_poly_norm b))
-<<<<<<< HEAD
-)
-
-; program: $poly_is_equal_mod_c
-; args:
-; - p1 @Polynomial: The first polynomial.
-; - p2 @Polynomial: The second polynomial.
-; - reqPos Bool: Whether we require the ratio between p1 and p2 to be a positive numeral.
-; return: >
-;   true if the two given polynomials are equivalent up to modulus by a
-;   (non-zero, positive if reqPos is true) coefficient.
-(program $poly_is_equal_mod_c ((T Type) (c1 Real) (a T) (c2 Real) (p1 @Polynomial :list) (p2 @Polynomial :list) (reqPos Bool))
-  (@Polynomial @Polynomial Bool) Bool
-  (
-    (($poly_is_equal_mod_c @poly.zero @poly.zero reqPos)                         true)
-    (($poly_is_equal_mod_c (@poly (@mon a c1) p1) (@poly (@mon a c2) p2) reqPos) (alf.define ((c (alf.qdiv c2 c1))) 
-                                                                                (alf.requires (alf.and reqPos (alf.is_neg c)) false
-                                                                                ($poly_is_equal_mod_c_rec c p1 p2))))
-  )
-)
-
-; define: $is_poly_norm_arith_mod_c
-; args:
-; - a T: The first arithmetic term to process, of type Int or Real.
-; - b T: The second arithmetic term to process, of type Int or Real.
-; - reqPos Bool: Whether we require the ratio between a and b to be a positive numeral.
-; return: >
-;   true if a and b normalize to polynomials that are the same up to modulus
-;   by a (non-zero, positive if reqPos is true) coefficient.
-(define $is_poly_norm_arith_mod_c ((T Type :implicit) (a T) (b T) (reqPos Bool))
-  ($poly_is_equal_mod_c ($get_poly_norm a) ($get_poly_norm b) reqPos)
-=======
->>>>>>> 1ae9aa76
-)+)
