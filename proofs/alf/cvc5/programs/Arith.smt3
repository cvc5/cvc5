(include "../theories/Ints.smt3")
(include "../theories/Arith.smt3")
(include "../programs/Utils.smt3")

; Evaluation function for mixed addition
(define arith_eval_add ((T Type :implicit) (U Type :implicit) (x T) (y U))
  (let ((xq (alf.to_q x)))
  (let ((yq (alf.to_q y)))
    (alf.ite (alf.is_eq x xq)
      (alf.add xq yq)
      (alf.ite (alf.is_eq y yq)
        (alf.add xq yq)
        (alf.add x y)))))
)

; Evaluation function for mixed subtraction
(define arith_eval_sub ((U Type :implicit) (T Type :implicit) (x U) (y T))
  (arith_eval_add x (alf.neg y))
)

; Evaluation function for mixed multiplication
(define arith_eval_mul ((T Type :implicit) (U Type :implicit) (x T) (y U))
  (let ((xq (alf.to_q x)))
  (let ((yq (alf.to_q y)))
    (alf.ite (alf.is_eq x xq)
      (alf.mul xq yq)
      (alf.ite (alf.is_eq y yq)
        (alf.mul xq yq)
        (alf.mul x y)))))
)

; Evaluates the difference (- x y) as a rational.
; Note this returns a rational value even if x and y are numeral values.
(define arith_eval_qsub ((U Type :implicit) (T Type :implicit) (x U) (y T))
  (alf.add (alf.to_q x) (alf.neg (alf.to_q y)))
)

; Helper method for arith_eval_int_log_2 below.
(program arith_eval_int_log_2_rec ((x Int))
  (Int) Int
  (
  ((arith_eval_int_log_2_rec 1) 0)
  ((arith_eval_int_log_2_rec x) (alf.add 1 (arith_eval_int_log_2_rec (alf.zdiv x 2))))
  )
)

; Computes the log (base 2) of x.
<<<<<<< HEAD
; If x is not a strictly positive numeral, we return (int.log x).
(define arith_eval_int_log_2 ((x Int))
  (alf.ite (alf.is_neg (alf.neg x))
    (arith_eval_int_log_2_rec x)
    (int.log2 x))
)
=======
; If x is not strictly positive, we return (int.log2 x).
(define arith_eval_int_log_2 ((x Int))
  (alf.ite (alf.is_neg (alf.neg x)) (arith_eval_int_log_2_rec x) (int.log2 x)))
>>>>>>> c245e2ef

;; =============== for ARITH_POLY_NORM

; Definitions of monomials and polynomials.
; A monomial is a list of terms that are ordered by `compare_var` and a rational coefficient.
; A polynomial is a list of monomials whose monomials are ordered by `compare_var`.
(declare-sort @Monomial 0)
(declare-const @mon (-> (! Type :var T :implicit) T Real @Monomial))

(declare-sort @Polynomial 0)
(declare-const @poly.zero @Polynomial)
(declare-const @poly (-> @Monomial @Polynomial @Polynomial) :right-assoc-nil @poly.zero)

; Negate a polynomial.
(program poly_neg ((T Type) (c Real) (a T) (p @Polynomial :list))
  (@Polynomial) @Polynomial
  (
    ((poly_neg @poly.zero)           @poly.zero)
    ((poly_neg (@poly (@mon a c) p)) (alf.cons @poly (@mon a (alf.neg c)) (poly_neg p)))
  )
)

; Add two polynomials.
(program poly_add ((T Type) (U Type) (c1 Real) (a1 T) (c2 Real) (a2 U) (p @Polynomial) (p1 @Polynomial :list) (p2 @Polynomial :list))
  (@Polynomial @Polynomial) @Polynomial
  (
    ((poly_add (@poly (@mon a1 c1) p1) (@poly (@mon a2 c2) p2)) (alf.ite (alf.is_eq a1 a2)
                                                                  (let ((ca (alf.add c1 c2)) (pa (poly_add p1 p2)))
                                                                  ; check if cancels
                                                                  (alf.ite (alf.is_eq ca 0.0) pa (alf.cons @poly (@mon a1 ca) pa)))
                                                                (alf.ite (compare_var a1 a2)
                                                                  (alf.cons @poly (@mon a1 c1) (poly_add p1 (@poly (@mon a2 c2) p2)))
                                                                  (alf.cons @poly (@mon a2 c2) (poly_add (@poly (@mon a1 c1) p1) p2)))))
    ((poly_add @poly.zero p)                                    p)
    ((poly_add p @poly.zero)                                    p)
  )
)

; Multiply the variables of two monomials.
(program mvar_mul_mvar ((T Type) (U Type) (V Type) (W Type) (X Type) (Y Type) (Z Type) (a1 T) (a2 U :list) (b1 V) (b2 W :list))
  (X Y) Z
  (
    ((mvar_mul_mvar (* a1 a2) (* b1 b2))  (alf.ite (compare_var a1 b1)
                                            (alf.cons * a1 (mvar_mul_mvar a2 (* b1 b2)))
                                            (alf.cons * b1 (mvar_mul_mvar (* a1 a2) b2))))
    ((mvar_mul_mvar (* a1 a2) 1)          (* a1 a2))
    ((mvar_mul_mvar 1 (* b1 b2))          (* b1 b2))
    ((mvar_mul_mvar 1 1)                  1)
  )
)

; Multiply two monomials.
(program mon_mul_mon ((T Type) (U Type) (V Type) (W Type) (a1 T) (a2 U) (b1 V) (b2 W) (c1 Real) (c2 Real))
  (@Monomial @Monomial) @Monomial
  (
    ((mon_mul_mon (@mon a1 c1) (@mon a2 c2))  (@mon (mvar_mul_mvar a1 a2) (alf.mul c1 c2)))
  )
)

; Multiply a polynomial by a monomial.
(program poly_mul_mon ((m1 @Monomial) (m2 @Monomial) (p2 @Polynomial :list))
  (@Monomial @Polynomial) @Polynomial
  (
    ((poly_mul_mon m1 (@poly m2 p2)) (poly_add (@poly (mon_mul_mon m1 m2)) (poly_mul_mon m1 p2)))   ; NOTE: this amounts to an insertion sort
    ((poly_mul_mon m1 @poly.zero)    @poly.zero)
  )
)

; Multiply two polynomials.
(program poly_mul ((m @Monomial) (p1 @Polynomial :list) (p @Polynomial))
  (@Polynomial @Polynomial) @Polynomial
  (
    ((poly_mul (@poly m p1) p) (poly_add (poly_mul_mon m p) (poly_mul p1 p)))
    ((poly_mul @poly.zero p)   @poly.zero)
    ((poly_mul p @poly.zero)   @poly.zero)
  )
)

; Get the polynomial for an arithmetic term
(program get_poly_norm ((T Type) (U Type) (V Type) (a T) (a1 U) (a2 V :list))
  (T) @Polynomial
  (
    ((get_poly_norm (- a1))       (poly_neg (get_poly_norm a1)))
    ((get_poly_norm (+ a1 a2))    (poly_add (get_poly_norm a1) (get_poly_norm a2)))
    ((get_poly_norm (- a1 a2))    (poly_add (get_poly_norm a1) (poly_neg (get_poly_norm a2))))
    ((get_poly_norm (* a1 a2))    (poly_mul (get_poly_norm a1) (get_poly_norm a2)))
    ((get_poly_norm (to_real a1)) (get_poly_norm a1))
    ((get_poly_norm a)            (let ((aq (alf.to_q a)))
                                  ; if it is a constant, which can be tested if to_q is idempotent after the first
                                  (alf.ite (alf.is_eq aq (alf.to_q aq))
                                    ; if it is zero, it cancels, otherwise it is 1 with itself as coefficient
                                    (alf.ite (alf.is_eq aq 0.0)
                                      @poly.zero
                                      (@poly (@mon 1 aq)))
                                  (@poly (@mon (* a) 1.0)))))    ; introduces list
  )
)


; Helper for the method below.
(program poly_is_equal_mod_c_rec ((c Real) (T Type) (c1 Real) (a T) (c2 Real) (p1 @Polynomial :list) (p2 @Polynomial :list))
  (Real @Polynomial @Polynomial) Bool
  (
    ((poly_is_equal_mod_c_rec c @poly.zero @poly.zero)                          true)
    ((poly_is_equal_mod_c_rec c (@poly (@mon a c1) p1) (@poly (@mon a c2) p2))  (alf.requires c (alf.qdiv c2 c1) (poly_is_equal_mod_c_rec c p1 p2)))
  )
)

; Returns true if a and b normalize to the same polynomial
(define is_poly_norm_arith ((T Type :implicit) (a T) (b T))
  (alf.is_eq (get_poly_norm a) (get_poly_norm b))
)

; Returns true if the two given polynomials are equivalent up to modulus by a (non-zero, positive if reqPos is true) coefficient.
(program poly_is_equal_mod_c ((T Type) (c1 Real) (a T) (c2 Real) (p1 @Polynomial :list) (p2 @Polynomial :list) (reqPos Bool))
  (@Polynomial @Polynomial Bool) Bool
  (
    ((poly_is_equal_mod_c @poly.zero @poly.zero reqPos)                         true)
    ((poly_is_equal_mod_c (@poly (@mon a c1) p1) (@poly (@mon a c2) p2) reqPos) (let ((c (alf.qdiv c2 c1))) 
                                                                                (alf.requires (alf.and reqPos (alf.is_neg c)) false
                                                                                (poly_is_equal_mod_c_rec c p1 p2))))
  )
)

; Returns true if a and b normalize to polynomials that are same up to modulus by a (non-zero, positive if reqPos is true) coefficient.
(define is_poly_norm_arith_mod_c ((T Type :implicit) (a T) (b T) (reqPos Bool))
  (poly_is_equal_mod_c (get_poly_norm a) (get_poly_norm b) reqPos)
)<|MERGE_RESOLUTION|>--- conflicted
+++ resolved
@@ -45,18 +45,9 @@
 )
 
 ; Computes the log (base 2) of x.
-<<<<<<< HEAD
-; If x is not a strictly positive numeral, we return (int.log x).
-(define arith_eval_int_log_2 ((x Int))
-  (alf.ite (alf.is_neg (alf.neg x))
-    (arith_eval_int_log_2_rec x)
-    (int.log2 x))
-)
-=======
 ; If x is not strictly positive, we return (int.log2 x).
 (define arith_eval_int_log_2 ((x Int))
   (alf.ite (alf.is_neg (alf.neg x)) (arith_eval_int_log_2_rec x) (int.log2 x)))
->>>>>>> c245e2ef
 
 ;; =============== for ARITH_POLY_NORM
 
