--- conflicted
+++ resolved
@@ -133,7 +133,6 @@
   :args ((= a b))
   :requires (((is_poly_norm a b) true))
   :conclusion (= a b)
-<<<<<<< HEAD
 )
 
 (define get_aci_normal_form ((S Type :implicit) (t S))
@@ -167,6 +166,4 @@
               (alf.ite (alf.is_eq a bn) true
                 (alf.is_eq an bn)))) true))
   :conclusion (= a b)
-=======
->>>>>>> 94ea3bc9
 )