(include "../theories/Arith.eo")
(include "../theories/Builtin.eo")
(include "../theories/Quantifiers.eo")
(include "../theories/Strings.eo")

(include "../programs/Nary.eo")
(include "../programs/PolyNorm.eo")
(include "../programs/DistinctValues.eo")


; This signature is used for both strings and sequences, where we often
; write "string" in the documentation to refer to a string or sequence,
; or "string-like type" to refer to a string or sequence type.

; program: $str_is_empty
; args:
; - s U: a string term.
; return: true if s is the empty string or sequence.
(program $str_is_empty ((U Type) (x (Seq U)))
  :signature ((Seq U)) Bool
  (
    (($str_is_empty (as seq.empty (Seq U)))  true)
    (($str_is_empty "")                      true)
    (($str_is_empty x)                       false)
  )
)

; program: $seq_element_of_unit
; args:
; - s U: a string term, expected to be a sequence unit.
; return: the element of sequence unit s.
(program $seq_element_of_unit ((U Type) (x U))
  :signature ((Seq U)) U
  (
  (($seq_element_of_unit (seq.unit x)) x)
  )
)

; define: $str_value_len
; args:
; - s (Seq T): The sequence term.
; return: >
;   The length of s, if it denotes a "value-like" sequence, that
;   is, either a string literal or a concatentation of sequence units.
(program $str_value_len ((T Type) (s (Seq T)) (e T) (ss (Seq T) :list))
  :signature ((Seq T)) Int
  (
    (($str_value_len (seq.++ (seq.unit e) ss))  (eo::add 1 ($str_value_len ss)))
    (($str_value_len (as seq.empty (Seq T)))    0)
    (($str_value_len (seq.unit e))              1)
    (($str_value_len s)                         (eo::requires (eo::is_str s) true (eo::len s)))
  )
)

; program: $char_type_of
; args:
; - T Type: The string-like type to check.
; return: the character type of the string-like type T
(program $char_type_of ((U Type))
  :signature (Type) Type
  (
  (($char_type_of (Seq U)) U)
  )
)

; define: $str_concat
; args:
; - x (Seq T): The first string.
; - y (Seq T): The second string.
; return: the concatenation of strings x and y, treated as lists.
(define $str_concat ((T Type :implicit) (x (Seq T)) (y (Seq T)))
  (eo::list_concat str.++ x y))

; define: $str_head
; args:
; - x (Seq T): The string, expected to be a non-empty concatentation.
; return: the head (first child) of x.
(define $str_head ((T Type :implicit) (x (Seq T))) (eo::list_nth str.++ x 0))

; define: $str_cons
; args:
; - x (Seq T): The first string.
; - y (Seq T): The second string.
; return: >
;   The result of prepending string x to string y where the former is treated
;   as an element and the latter is treated as a list.
(define $str_cons ((T Type :implicit) (x (Seq T)) (y (Seq T)))
  (eo::cons str.++ x y)
)

; define: $str_is_code_point
; args:
; - n Int: the integer to inspect.
; return: true if n is a valid code point [0, 196607].
(define $str_is_code_point ((n Int))
  (eo::ite (eo::is_z n)
  (eo::ite ($compare_geq 196608 n)
    (eo::not (eo::is_neg n))
    false)
  false))

; define: $str_self_if_empty
; args:
; - t T: a string term.
; return: >
;   t if it corresponds to the empty string for its type, otherwise evaluates
;   to an unevaluated eo::requires term.
(define $str_self_if_empty ((T Type :implicit) (t T))
  (eo::requires t ($seq_empty (eo::typeof t)) t))

; program: $str_fixed_len_re
; args:
; - r RegLan: the regular expression to inspect.
; return: >
;   The fixed length for the regular expression r if it can be inferred.
;   Otherwise results in an unevaluated term.
(program $str_fixed_len_re ((r RegLan) (s1 String) (s2 String) (r1 RegLan :list))
  :signature (RegLan) Int
  (
  (($str_fixed_len_re (re.++ r r1))     (eo::add ($str_fixed_len_re r) ($str_fixed_len_re r1)))
  (($str_fixed_len_re re.allchar)       1)
  (($str_fixed_len_re (re.range s1 s2)) 1)
  (($str_fixed_len_re (str.to_re s1))   (eo::len s1))
  (($str_fixed_len_re (re.union r r1))  (eo::define ((n ($str_fixed_len_re r)))
                                          (eo::ite (eo::eq r1 re.none)
                                            n
                                            (eo::requires ($str_fixed_len_re r1) n n))))
  (($str_fixed_len_re (re.inter r r1))  (eo::define ((n ($str_fixed_len_re r)))
                                          (eo::ite (eo::eq r1 re.all)
                                            n
                                            (eo::requires ($str_fixed_len_re r1) n n))))
  )
)

; define: $str_is_char_range
; args:
; - s1 String: The first string.
; - s2 String: The second string.
; return: >
;   true if (re.range s1 s2) is a character
;   range, i.e. s1 and s2 are strings of length one.
(define $str_is_char_range ((s1 String) (s2 String))
  (eo::and (eo::is_eq (eo::len s1) 1) (eo::is_eq (eo::len s2) 1)))

; program: $str_membership_str
; args:
; - B Bool: A predicate.
; return: If B is of the form (str.in_re s r), this returns s.
(program $str_membership_str ((s String) (r RegLan))
  :signature (Bool) String
  (
  (($str_membership_str (str.in_re s r)) s)
  )
)

; program: $str_membership_re
; args:
; - B Bool: A predicate.
; return: If B is of the form (str.in_re s r), this returns r.
(program $str_membership_re ((s String) (r RegLan))
  :signature (Bool) RegLan
  (
  (($str_membership_re (str.in_re s r)) r)
  )
)

;;-------------------- RE evaluation

; note: used to represent an invalid regular expression below.
(declare-const @re.null RegLan)

; program: $str_eval_str_in_re_rec
; args:
; - s String: The string to inspect.
; - n Int: The number of characters that must be consumed in s.
; - r1 RegLan: The regular expression to inspect.
; - r2 RegLan: The remaining regular expression to be processed after r1, if it exists.
; return: >
;   The call ($str_eval_str_in_re_rec s 0 r1 @re.null) returns true if s is in r1.
;   The call ($str_eval_str_in_re_rec s n r1 r2) returns true if s = s1 ++ s2 for some s1, s2 such that:
;   - s1 in r1
;   - s2 in r2
;   - s1 contains at least n characters.
; note: >
;   This method has an exponential runtime. It is a placeholder for a
;   more efficient algorithm (via NFAs) to be written later.
(program $str_eval_str_in_re_rec ((s String) (s1 String) (s2 String) (n Int) (r1 RegLan) (rr RegLan :list) (r2 RegLan) (sr String))
  :signature (String Int RegLan RegLan) Bool
  (
  (($str_eval_str_in_re_rec s 0 (re.++ r1 rr) @re.null)     ($str_eval_str_in_re_rec s 0 r1 rr))
  (($str_eval_str_in_re_rec s 0 (re.inter r1 rr) @re.null)  (eo::ite ($str_eval_str_in_re_rec s 0 r1 @re.null)
                                                              ($str_eval_str_in_re_rec s 0 rr @re.null)
                                                              false))
  (($str_eval_str_in_re_rec s 0 (re.union r1 rr) @re.null)  (eo::ite ($str_eval_str_in_re_rec s 0 r1 @re.null)
                                                              true
                                                              ($str_eval_str_in_re_rec s 0 rr @re.null)))
  (($str_eval_str_in_re_rec s 0 (re.* r1) @re.null)         (eo::ite (eo::eq s "")
                                                              true
                                                              ; to make progress, first component must be non-empty
                                                              ($str_eval_str_in_re_rec s 1 r1 (re.* r1))))
  (($str_eval_str_in_re_rec s 0 (str.to_re sr) @re.null)    (eo::eq s sr))
  (($str_eval_str_in_re_rec s 0 (re.range s1 s2) @re.null)  (eo::define ((cs (eo::to_z s)))
                                                            (eo::requires ($str_is_char_range s1 s2) true
                                                            (eo::ite (eo::eq (eo::len s) 1)
                                                                (eo::and ($compare_geq cs (eo::to_z s1))
                                                                         ($compare_geq (eo::to_z s2) cs))
                                                                false))))
  (($str_eval_str_in_re_rec s 0 re.allchar @re.null)        (eo::eq (eo::len s) 1))
  (($str_eval_str_in_re_rec s 0 re.all @re.null)            true)
  (($str_eval_str_in_re_rec s 0 re.none @re.null)           false)
  (($str_eval_str_in_re_rec s 0 (re.comp r1) @re.null)      (eo::not ($str_eval_str_in_re_rec s 0 r1 @re.null)))
  (($str_eval_str_in_re_rec s n r1 r2)                      (eo::define ((ls (eo::len s)))
                                                            (eo::define ((ss1 (eo::extract s 0 (eo::add n -1))))
                                                            (eo::define ((ss2 (eo::extract s n ls)))
                                                            (eo::define ((res (eo::ite ($str_eval_str_in_re_rec ss1 0 r1 @re.null)
                                                                       (eo::ite ($str_eval_str_in_re_rec ss2 0 r2 @re.null)
                                                                         true false)
                                                                       false)))
                                                            (eo::ite res true
                                                            (eo::ite (eo::eq n ls) false
                                                              ($str_eval_str_in_re_rec s (eo::add n 1) r1 r2))))))))
  )
)

; define: $str_eval_str_in_re
; args:
; - s String: The string to inspect.
; - r RegLan: The regular expression to inspect.
; return: >
;   true if s is in regular expression r. Does not evaluate if s is not a string
;   literal.
(define $str_eval_str_in_re ((s String) (r RegLan))
  (eo::ite (eo::is_str s)
    ($str_eval_str_in_re_rec s 0 r @re.null)
    (str.in_re s r)))

;;;;; first match utilities

; define: $str_first_match_rec_smallest
; args:
; - s String: The string to inspect.
; - r RegLan: The regular expression to inspect, assumed to contain s.
; - m Int: The current prefix size of s we are considering.
; - lens Int: The length of s.
; return: >
;   The size of the smallest prefix of s that is contained in r.
(program $str_first_match_rec_smallest ((s String) (r RegLan) (n Int) (m Int) (lens Int))
  :signature (String RegLan Int Int) Int
  (
    (($str_first_match_rec_smallest s r m lens)   (eo::define ((ss (eo::extract s 0 (eo::add m -1))))
                                                  (eo::ite ($str_eval_str_in_re ss r)
                                                    m
                                                    (eo::requires (eo::eq m lens) false
                                                      ($str_first_match_rec_smallest s r (eo::add m 1) lens)))))
  )
)

; define: $str_first_match_rec
; args:
; - s String: The string to inspect.
; - r RegLan: The regular expression to inspect.
; - rs RegLan: Equivalent to (re.++ r re.all), used for finding whether a prefix of s is contained in r.
; - n Int: The position of the original string we are searching.
; - lens Int: The length of s.
; return: >
;   A pair of the form (n+n', n+m') where the first shortest match of r in s is
;   at start position n' and end position m', or (-1, -1) if r does not match
;   any substring of s.
(program $str_first_match_rec ((s String) (r RegLan) (rs RegLan) (n Int) (lens Int))
  :signature (String RegLan RegLan Int Int) (@Pair Int Int)
  (
    (($str_first_match_rec s r rs n lens)  (eo::ite ($str_eval_str_in_re s rs)
                                            ; found (superstring) match, now find the smallest exact match
                                            (@pair n (eo::add n ($str_first_match_rec_smallest s r 0 lens)))
                                            (eo::ite (eo::eq lens 0)
                                              ; we are at the end of s, did not find a match
                                              (@pair -1 -1)
                                              ; move to the next position in s
                                              (eo::define ((lsm1 (eo::add lens -1)))
                                                ($str_first_match_rec (eo::extract s 1 lsm1) r rs (eo::add n 1) lsm1)))))
  )
)

; define: $str_first_match
; args:
; - s String: The string to inspect.
; - r RegLan: The regular expression to inspect.
; return: >
;   A pair of the form (n, m) where the first shortest match of r in s is at
;   start position n and end position m, or (-1, -1) if r does not match any
;   substring of s.
(define $str_first_match ((s String) (r RegLan))
  (eo::define ((lens (eo::len s)))
  (eo::define ((rs (re.++ r re.all)))
  (eo::requires (eo::is_str s) true
    ($str_first_match_rec s r rs 0 lens)))))

;;-------------------- Skolem terms

; The following side conditions are used for computing terms that define
; Skolems, which are used in reductions. Notice that Skolem terms may use
; terms that are not in original form, meaning that the definitions of Skolems
; may themselves contain Skolems. This is to avoid the use of a side condition
; for computing the original form of a term in the Eunoia signature, which
; naively is exponential.

; define: $str_prefix
; args:
; - s (Seq U): The string term.
; - n Int: A position in s.
; return: the term corresponding to the prefix of term s of fixed length n.
(define $str_prefix ((U Type :implicit) (s (Seq U)) (n Int))
  (str.substr s 0 n)
)

; define: $str_suffix_rem
; args:
; - s (Seq U): The string term.
; - n Int: A position in s.
; return: >
;   The term corresponding to the suffix of term s starting from position n.
(define $str_suffix_rem ((U Type :implicit) (s (Seq U)) (n Int))
  (str.substr s n (- (str.len s) n))
)

; define: $str_prefix_rem
; args:
; - s (Seq U): The string term.
; - n Int: A position in s.
; return: the term corresponding to the prefix of term s except for length n.
(define $str_prefix_rem ((U Type :implicit) (s (Seq U)) (n Int))
  (str.substr s 0 (- (str.len s) n))
)

; define: $str_suffix
; args:
; - s (Seq U): The string term.
; - n Int: A position in s.
; return: the term corresponding to the suffix of term s of length n.
(define $str_suffix ((U Type :implicit) (s (Seq U)) (n Int))
  (str.substr s (- (str.len s) n) n)
)

; program: $str_unify_split
; args:
; - s (Seq U): The first string term.
; - t (Seq U): The second string term.
; - rev Bool: Whether the split term is taken from the end of s and t.
; return:
;   The unified splitting term for t and s, which is the term that denotes the
;   prefix (or suffix if rev is true) remainder of t (resp. s) in the case that
;   t (resp. s) is the longer string.
(program $str_unify_split ((U Type) (t (Seq U)) (s (Seq U)) (rev Bool))
  :signature ((Seq U) (Seq U) Bool) (Seq U)
  (
    (($str_unify_split t s true)  (ite (>= (str.len t) (str.len s))
                                    ($str_prefix t (- (str.len t) (str.len s)))
                                    ($str_prefix s (- (str.len s) (str.len t)))))
    (($str_unify_split t s false) (ite (>= (str.len t) (str.len s))
                                    ($str_suffix_rem t (str.len s))
                                    ($str_suffix_rem s (str.len t))))
  )
)

; define: $str_first_ctn_pre
; args:
; - s (Seq U): The first string term.
; - t (Seq U): The second string term.
; return: >
;   The term corresponding to the prefix of s before the first occurrence of
;   t in s.
(define $str_first_ctn_pre ((U Type :implicit) (s (Seq U)) (t (Seq U)))
  ($str_prefix s (str.indexof s t 0)))

; define: $str_first_ctn_post
; args:
; - s (Seq U): The first string term.
; - t (Seq U): The second string term.
; return: >
;   The term corresponding to the suffix of s after the first occurrence of
;   t in s.
(define $str_first_ctn_post ((U Type :implicit) (s (Seq U)) (t (Seq U)))
  ($str_suffix_rem s (+ (str.len (@purify ($str_first_ctn_pre s t))) (str.len t))))

;;-------------------- Utilities

; define: $str_rev
; args:
; - rev Bool: Whether to reverse the string term.
; - t (Seq U): The string term.
; return: the reverse of t if rev is true, return t unchanged otherwise.
(define $str_rev ((U Type :implicit) (rev Bool) (t (Seq U))) 
  (eo::ite rev (eo::list_rev str.++ t) t))

; define: $str_re_rev
; args:
; - rev Bool: Whether to reverse the regular expression term.
; - t RegLan: The regular expression term.
; return: the reverse of t if rev is true, return t unchanged otherwise.
(define $str_re_rev ((rev Bool) (t RegLan))
  (eo::ite rev (eo::list_rev re.++ t) t))

; program: $str_nary_intro
; args:
; - t (Seq U): The string term.
; return: >
;   The result of ensuring that the input t is a str.++ list.
;   In particular, if it is not a str.++ and not the empty string, then we
;   return (str.++ t empty) where empty is the empty string for the type of t.
(program $str_nary_intro
    ((T Type) (t (Seq T)) (ss (Seq T) :list))
    :signature ((Seq T)) (Seq T)
    (
        (($str_nary_intro (str.++ t ss)) (str.++ t ss))
        (($str_nary_intro t)             (eo::define ((nil ($seq_empty (eo::typeof t))))
                                            (eo::ite (eo::eq t nil) t ($str_cons t nil))))
    )
)

; program: $re_nary_intro
; args:
; - t RegLan: The regular expresion.
; return: >
;   Regular expression nary-intro, which returns the regular expression equivalent
;   to t that is a re.++ list. In particular, if t is not a re.++ and not the empty
;   regular expression, then we return (re.++ t @re.empty).
(program $re_nary_intro ((t RegLan) (ss RegLan :list))
    :signature (RegLan) RegLan
    (
        (($re_nary_intro (re.++ t ss))    (re.++ t ss))
        (($re_nary_intro @re.empty)       @re.empty)
        (($re_nary_intro t)               (eo::cons re.++ t @re.empty))
    )
)

; program: $str_nary_elim
; args:
; - t (Seq U): The string term.
; return: >
;   The result of ensuring that the input t is not a singleton str.++
;   application. In particular, if t is of the form (str.++ t1 empty) where
;   empty is the empty string for the type of t, we return t1.
(program $str_nary_elim ((T Type) (t (Seq T)) (ss (Seq T) :list))
    :signature ((Seq T)) (Seq T)
    (
        (($str_nary_elim (str.++ t ss)) (eo::define ((nil ($seq_empty (eo::typeof t))))
                                           (eo::ite (eo::eq ss nil) t (str.++ t ss))))
        (($str_nary_elim t)             ($str_self_if_empty t))
    )
)

; program: $re_nary_elim
; args:
; - t RegLan: The regular expresion.
; return: >
;   Regular expression nary-elimination, which ensures that the input t is not a
;   singleton re.++ application. In particular, if t is of the form
;   (re.++ t1 @re.empty), we return t1.
(program $re_nary_elim ((t RegLan) (ss RegLan :list))
    :signature (RegLan) RegLan
    (
        (($re_nary_elim (re.++ t ss)) (eo::ite (eo::eq ss @re.empty) t (re.++ t ss)))
        (($re_nary_elim t)            t)
    )
)

;;-------------------- Reductions

; In the following, a "reduction predicate" refers to a formula that is used
; to axiomatize an extended string program in terms of (simpler) programs.

; define: $str_reduction_pred_case_conv
; args:
; - k String: The purification skolem.
; - x String: The string term argument.
; - isLower Bool: Whether we are considering str.to_lower (resp. str.to_upper).
; return: the reduction predicate for term for str.to_lower/str.to_upper applied to x.
(define $str_reduction_pred_case_conv ((k String) (x String) (isLower Bool))
  (and (= (str.len x) (str.len k))
       (forall ((@var.str_index Int))
         (or (not (>= @var.str_index 0))
             (not (< @var.str_index (str.len k)))
             (= (str.to_code (str.substr k @var.str_index 1))
                (eo::define ((ci (str.to_code (str.substr x @var.str_index 1))))
                (eo::ite isLower
                  (ite (and (<= 65 ci) (<= ci 90)) (+ ci 32) ci)
                  (ite (and (<= 97 ci) (<= ci 122)) (+ ci -32) ci))))))))

; program: $str_reduction_pred
; args:
; - t (Seq U): The string term.
; return: the reduction predicate for term t of sort s.
(program $str_reduction_pred ((T Type) (U Type) (x (Seq U)) (y (Seq U)) (z (Seq U)) (n Int) (m Int)
                              (s String) (r RegLan) (t String))
  :signature (T) Bool
  (
    (($str_reduction_pred (str.contains x y))
      (eo::define ((k (@purify (str.contains x y))))
      (= k (not (forall ((@var.str_index Int))
        (or
          (not (>= @var.str_index 0))
          (not (<= @var.str_index (- (str.len x) (str.len y))))
          (not (= (str.substr x @var.str_index (str.len y)) y))))))))
    (($str_reduction_pred (str.substr x n m))
      (eo::define ((k (@purify (str.substr x n m))))
      (eo::define ((npm (+ n m)))
      (eo::define ((k1 (@purify ($str_prefix x n))))
      (eo::define ((k2 (@purify ($str_suffix_rem x npm))))
      (ite (and (>= n 0)(> (str.len x) n) (> m 0))
        (and (= x (str.++ k1 k k2))
            (= (str.len k1) n)
            (or (= (str.len k2) (- (str.len x) npm))
                (= (str.len k2) 0))
            (<= (str.len k) m))
        (= k ($seq_empty (eo::typeof x)))))))))
    (($str_reduction_pred (str.indexof x y n))
      (eo::define ((k (@purify (str.indexof x y n))))
      (eo::define ((xn (str.substr x n (- (str.len x) n))))
      (eo::define ((k1 (@purify ($str_first_ctn_pre xn y))))
      (eo::define ((k2 (@purify ($str_first_ctn_post xn y))))
      (ite (or (not (str.contains xn y)) (> n (str.len x)) (> 0 n))
        (= k -1)
        (ite (= y ($seq_empty (eo::typeof x)))
          (= k n)
          (and (= xn (str.++ k1 y k2))
              (not (str.contains
                        (str.++ k1 (str.substr y 0 (- (str.len y) 1))) y))
              (= k (+ n (str.len k1)))))))))))
    (($str_reduction_pred (str.replace x y z)) 
        (eo::define ((k (@purify (str.replace x y z))))
        (ite (= y ($seq_empty (eo::typeof y)))
          (= k (str.++ z x))
          (ite (str.contains x y)
            (eo::define ((k1 (@purify ($str_first_ctn_pre x y))))
            (eo::define ((k2 (@purify ($str_first_ctn_post x y))))
            (and
              (= x (str.++ k1 y k2))
              (= k (str.++ k1 z k2))
              (not (str.contains (str.++ k1 (str.substr y 0 (- (str.len y) 1))) y)))))
            (= k x)))))
    (($str_reduction_pred (str.from_int n))
        (eo::define ((k (@purify (str.from_int n))))
        (eo::define ((R (@strings_itos_result n)))
        (ite (>= n 0)
          (and (>= (str.len k) 1)
               (= n (R (str.len k)))
               (= 0 (R 0))
               (forall ((@var.str_index Int))
                  (eo::define ((cd (- (str.to_code (str.substr k @var.str_index 1)) 48)))
                  (eo::define ((ux1 (R (+ @var.str_index 1))))
                  (or
                    (not (>= @var.str_index 0))
                    (not (< @var.str_index (str.len k)))
                    (and
                      (= ux1 (+ cd (* 10 (R @var.str_index))))
                      (and (>= cd (ite (and (= @var.str_index 0) (> (str.len k) 1)) 1 0))
                           (< cd 10))
                      (>= n ux1)))))))
          (= k "")))))
    (($str_reduction_pred (str.to_int s))
        (eo::define ((k (@purify (str.to_int s))))
        (eo::define ((xlen (str.len s)))
        (eo::define ((R (@strings_stoi_result s)))
        (eo::define ((ndi (@strings_stoi_non_digit s)))
        (ite (< k 0)
          (eo::define ((ndc (- (str.to_code (str.substr s ndi 1)) 48)))
          (and (= k -1) 
               (or (= s "") (and (>= ndi 0) (< ndi xlen) (or (< ndc 0) (>= ndc 10))))))
          (and (= k (R xlen))
               (= 0 (R 0))
               (> (str.len s) 0)
               (forall ((@var.str_index Int))
                  (eo::define ((cd (- (str.to_code (str.substr s @var.str_index 1)) 48)))
                  (eo::define ((ux1 (R (+ @var.str_index 1))))
                  (or
                    (not (>= @var.str_index 0))
                    (not (< @var.str_index (str.len s)))
                    (and
                      (= ux1 (+ cd (* 10 (R @var.str_index))))
                      (and (>= cd 0) (< cd 10))
                      (>= k ux1)))))))))))))
    (($str_reduction_pred (seq.nth x n))
        (eo::define ((k (@purify (seq.nth x n))))
        (eo::define ((k1 (@purify ($str_prefix x n))))
        (eo::define ((k2 (@purify ($str_suffix_rem x (+ n 1)))))
          (=> (and (>= n 0) (> (str.len x) n))
              (and (= x (str.++ k1 (seq.unit k) k2))
                   (= (str.len k1) n)
                   (= (str.len k2) (- (str.len x) (+ n 1)))))))))
    (($str_reduction_pred (str.update x n y))
        (eo::define ((k (@purify (str.update x n y))))
        (ite (and (>= n 0) (> (str.len x) n))
          (eo::define ((k1 (@purify ($str_prefix x n))))
          (eo::define ((ys (eo::ite (eo::is_eq ($str_value_len y) 1) ; optimization for single characters
                              y
                              (str.substr y 0 (- (str.len x) n)))))
          (eo::define ((k2 (@purify ($str_suffix_rem x (+ n (str.len ys))))))
          (eo::define ((k3 (@purify (str.substr x n (str.len ys)))))
          (and (= k (str.++ k1 ys k2))
               (= x (str.++ k1 k3 k2))
               (= (str.len k1) n)
               (= (str.len ys) (str.len k3)))))))
          (= k x))))
    (($str_reduction_pred (str.replace_all x y z))
        (eo::define ((k (@purify (str.replace_all x y z))))
        (eo::define ((numOcc (@strings_num_occur x y)))
        (eo::define ((result (@strings_replace_all_result (str.replace_all x y z))))
        (eo::define ((occIndex (@strings_occur_index x y)))
        (ite (= y ($seq_empty (eo::typeof x)))
          (= k x)
          (and (>= numOcc 0)
               (= k (result 0))
               (= (result numOcc) (str.substr x (occIndex numOcc) (str.len x)))
               (= (occIndex 0) 0)
               (= (str.indexof x y (occIndex numOcc)) -1)
               (forall ((@var.str_index Int))
                  (or
                    (not (>= @var.str_index 0))
                    (not (< @var.str_index numOcc))
                    (eo::define ((ii (str.indexof x y (occIndex @var.str_index))))
                    (eo::define ((oi (occIndex @var.str_index)))
                      (and (not (= ii -1))
                           (= (result @var.str_index)
                              (str.++ (str.substr x oi (- ii oi)) z (result (+ @var.str_index 1))))
                           (= (occIndex (+ @var.str_index 1)) (+ ii (str.len y)))))))))))))))
    (($str_reduction_pred (str.replace_re s r t))
        (eo::define ((k (@purify (str.replace_re s r t))))
        (eo::define ((k1 (@re_first_match_pre s r)))
        (eo::define ((k2 (@re_first_match s r)))
        (eo::define ((k3 (@re_first_match_post s r)))
        (ite (= (str.indexof_re s r 0) -1)
          (= k s)
          (and (= s (str.++ k1 k2 k3))
               (= (str.len k1) (str.indexof_re s r 0))
               (forall ((@var.str_length Int))
                  (or
                    (not (>= @var.str_length 0))
                    (not (< @var.str_length (str.len k2)))
                    (not (str.in_re (str.substr k2 0 @var.str_length) r))))
               (str.in_re k2 r)
               (= k (str.++ k1 t k3)))))))))
    (($str_reduction_pred (str.replace_re_all s r t))
        (eo::define ((k (@purify (str.replace_re_all s r t))))
        (eo::define ((numOcc (@strings_num_occur_re s r)))
        (eo::define ((result (@strings_replace_all_result (str.replace_re_all s r t))))
        (eo::define ((occIndex (@strings_occur_index_re s r)))
        (eo::define ((occLen (@strings_occur_len_re s r)))
        (eo::define ((rnemp (re.diff r (str.to_re ""))))
        (eo::define ((ssl (str.substr s (occIndex numOcc) (str.len s))))
        (ite (= (str.indexof_re s rnemp 0) -1)
          (= k s)
          (and (> numOcc 0)
               (= k (result 0))
               (= (result numOcc) ssl)
               (= (occIndex 0) 0)
               (= (str.indexof_re ssl rnemp 0) -1)
               (forall ((@var.str_index Int))
                  (eo::define ((ip1 (+ @var.str_index 1)))
                  (or
                    (not (>= @var.str_index 0))
                    (not (< @var.str_index numOcc))
                    (eo::define ((olen1 (occLen ip1)))
                    (eo::define ((oindex1 (occIndex ip1)))
                    (eo::define ((oindex (occIndex @var.str_index)))
                    (eo::define ((ii (- oindex1 olen1)))
                      (and (> olen1 0)
                           (= oindex1 (+ (str.indexof_re s rnemp (occIndex @var.str_index)) olen1))
                           (str.in_re (str.substr s ii olen1) rnemp)
                           (forall ((@var.str_length Int))
                             (or
                               (not (> @var.str_length 0))
                               (not (< @var.str_length olen1))
                               (not (str.in_re (str.substr s ii @var.str_length) r))))
                           (= (result @var.str_index)
                              (str.++ (str.substr s oindex (- ii oindex)) t (result (+ @var.str_index 1))))
                      ))))))))))))))))))
    (($str_reduction_pred (str.indexof_re s r n))
        (eo::define ((k (@purify (str.indexof_re s r n))))
        (ite (or (> n (str.len s)) (> 0 n))
          (= k -1)
          (ite (str.in_re "" r)
            (= k n)
            (and (forall ((@var.str_index Int) (@var.str_length Int))
                   (or
                     (not (>= @var.str_index n))
                     (not (< @var.str_index (ite (= k -1) (str.len s) k)))
                     (not (> @var.str_length 0))
                     (not (<= @var.str_length (- (str.len s) @var.str_index)))
                     (not (str.in_re (str.substr s @var.str_index @var.str_length) r))))
                 (or (= k -1)
                     (and (>= k n)
                          (not (forall ((@var.str_length Int)) (or
                                 (not (>= @var.str_length 0))
                                 (not (<= @var.str_length (- (str.len s) k)))
                                 (not (str.in_re (str.substr s k @var.str_length) r))))))))))))
    (($str_reduction_pred (str.<= s t))
        (eo::define ((k (@purify (str.<= s t))))
        (ite (= s t) k
          (not (forall ((@var.str_index Int))
            (or
              (not (>= @var.str_index 0))
              (not (<= @var.str_index (str.len s)))
              (not (<= @var.str_index (str.len t)))
              (not (= (str.substr s 0 @var.str_index) (str.substr t 0 @var.str_index)))
              (ite k
                (>= (str.to_code (str.substr s @var.str_index 1)) (str.to_code (str.substr t @var.str_index 1)))
                (>= (str.to_code (str.substr t @var.str_index 1)) (str.to_code (str.substr s @var.str_index 1)))
            )))))))
    (($str_reduction_pred (str.to_lower s)) ($str_reduction_pred_case_conv (@purify (str.to_lower s)) s true))
    (($str_reduction_pred (str.to_upper s)) ($str_reduction_pred_case_conv (@purify (str.to_upper s)) s false))
    (($str_reduction_pred (str.rev x))
        (eo::define ((k (@purify (str.rev x))))
          (and (= (str.len x) (str.len k))
              (forall ((@var.str_index Int))
                (or
                  (not (>= @var.str_index 0))
                  (not (< @var.str_index (str.len k)))
                  (= (str.substr k @var.str_index 1) (str.substr x (- (str.len x) (+ @var.str_index 1)) 1)))))))
  )
)

; program: $mk_str_eager_reduction
; args:
; - t U: The term to process.
; return: the eager reduction predicate of term t.
(program $mk_str_eager_reduction ((U Type) (x (Seq U)) (y (Seq U)) (r RegLan) (n Int) (m Int) (s String))
  :signature (U) Bool
  (
    (($mk_str_eager_reduction (str.from_code n))
      (eo::define ((k (@purify (str.from_code n))))
      (ite
        (and (<= 0 n) (< n 196608))
        (= n (str.to_code k))
        (= k ""))))
    (($mk_str_eager_reduction (str.to_code s))
        (eo::define ((t (str.to_code s)))
        (ite
          (= (str.len s) 1)
          (and (>= t 0) (< t 196608))
          (= t (eo::neg 1)))))
    (($mk_str_eager_reduction (str.to_int s))
        (>= (str.to_int s) -1))
    (($mk_str_eager_reduction (str.contains x y))
        (eo::define ((k1 (@purify ($str_first_ctn_pre x y))))
        (eo::define ((k2 (@purify ($str_first_ctn_post x y))))
        (ite
          (str.contains x y)
          (= x (str.++ k1 y k2))
          (not (= x y)))
        )))
    (($mk_str_eager_reduction (str.indexof x y n))
        (eo::define ((t (str.indexof x y n)))
        (and (or (= t (eo::neg 1)) (>= t n))
          (<= t (str.len x)))))
    (($mk_str_eager_reduction (str.indexof_re s r n))
        (eo::define ((t (str.indexof_re s r n)))
        (and (or (= t (eo::neg 1)) (>= t n))
          (<= t (str.len s)))))
    (($mk_str_eager_reduction (str.in_re s r))
        (=> (str.in_re s r) (= (str.len s) ($str_fixed_len_re r))))
  )
)

; program: $re_unfold_pos_concat_rec
; args:
; - t String: The string term.
; - r RegLan: The remaining regular expression to process.
; - ro RegLan: The original regular expression passed to this method.
; - n Int: The number of regular expression children we have processed so far.
; return: >
;   For a regular expression (re.++ R1 ... Rn), $re_unfold_pos_concat returns a pair of terms
;   where the first term is a concatenation (str.++ t1 ... tn) and the second
;   is a conjunction M of literals of the form (str.in_re ti Ri), such that
;     (str.in_re x (re.++ R1 ... Rn))
;   is equivalent to
;     (and (= x (str.++ t1 ... tn)) M)
;   We use the optimization that Rj may be (str.to_re tj); otherwise tj is an
;   application of the unfolding skolem program @re_unfold_pos_component.
; note: A helper method for computing the conclusion of ProofRule::RE_UNFOLD_POS.
(program $re_unfold_pos_concat_rec ((t String) (r1 RegLan) (r2 RegLan :list) (ro RegLan) (i Int) (s String))
  :signature (String RegLan RegLan Int) (@Pair String Bool)
  (
    (($re_unfold_pos_concat_rec t @re.empty ro i)       (@pair "" true))
    (($re_unfold_pos_concat_rec t (re.++ (str.to_re s) r2) ro i)
      (eo::define ((res ($re_unfold_pos_concat_rec t r2 ro (eo::add i 1))))
      (eo::define ((c ($pair_first res)))
        ; a constant regular expression, append s
        (@pair (eo::cons str.++ s ($pair_first res)) ($pair_second res)))))
    (($re_unfold_pos_concat_rec t (re.++ r1 r2) ro i)
      (eo::define ((res ($re_unfold_pos_concat_rec t r2 ro (eo::add i 1))))
      (eo::define ((k (@re_unfold_pos_component t ro i)))
        ; otherwise, make the skolem and append with constraint
        (@pair (eo::cons str.++ k ($pair_first res))
               (eo::cons and (str.in_re k r1) ($pair_second res))))))
  )
)

; define: $re_unfold_pos_concat
; args:
; - t String: The string term.
; - r RegLan: The regular expression to process.
; return: >
;   A pair of terms as described in $re_unfold_pos_concat_rec.
(define $re_unfold_pos_concat ((t String) (r RegLan))
  ($re_unfold_pos_concat_rec t r r 0)
)

; define: $str_check_length_one
; args:
; - s String: The string term.
; return: true if the length of s evaluates to one, false otherwise.
(define $str_check_length_one ((s String)) (eo::is_eq (eo::len s) 1))

; define: $str_check_len_gt_one
; args:
; - s String: The string term.
; return: true if the length of s evaluates to greater than one, false otherwise.
(define $str_check_len_gt_one ((s String)) (eo::is_eq (eo::is_neg (eo::add 1 (eo::neg (eo::len s)))) true))

; Flatten constants in str.++ application s. Notice that the rewritten form
; of strings in cvc5 are such that constants are grouped into constants of
; length >=1 which we call "word" constants. For example, the cvc5 rewritten
; form of (str.++ "A" "B" x) is (str.++ "AB" x). Similarly for sequences,
; the rewriten form of (str.++ (seq.unit 0) (seq.unit 1) x) is
; (str.++ (str.++ (seq.unit 0) (seq.unit 1)) x).
; Many string rules rely on processing the prefix of strings, which
; involves reasoning about the characters one-by-one. Since the above term
; has a level of nesting when word constants of size > 1 are involved, this
; method is used to "flatten" str.++ applications so that we have a uniform
; way of reasoning about them in proof rules. In this method, we take a
; str.++ application corresponding to a string term in cvc5 rewritten form.
; It returns the flattened form such that there are no nested applications of
; str.++. For example, given input:
;    (str.++ "AB" (str.++ x ""))
; we return:
;    (str.++ "A" (str.++ "B" (str.++ x "")))
; Notice that this is done for all word constants in the chain recursively.
; It does not insist that the nested concatenations are over characters only.
; This rule may fail if s is not a str.++ application corresponding to a term
; in cvc5 rewritten form.

; program: $str_flatten_word
; args:
; - t String: A string term, assumed to be a string literal.
; return: >
;   The result of "flattening" t, for example given "AB", this returns the term
;   (str.++ "A" (str.++ "B" "")).
(program $str_flatten_word ((U Type) (t (Seq U)))
  :signature ((Seq U)) (Seq U)  ; NOTE: this could be string, but leads to upstream type checking issues
  (
    (($str_flatten_word "") "")
    (($str_flatten_word t)  ($str_cons (eo::extract t 0 0) ($str_flatten_word (eo::extract t 1 (eo::len t)))))
  )
)

; program: $str_flatten
; args:
; - t (Seq U): The string term.
; return: >
;   The result of "flattening" all children of t. For example, given
;   (str.++ "AB" x "CD"), this returns the term
;   (str.++ "A" (str.++ "B" (str.++ x (str.++ "C" (str.++ "D" ""))))).
(program $str_flatten ((U Type) (t (Seq U)) (tail (Seq U) :list))
  :signature ((Seq U)) (Seq U)
  (
    (($str_flatten (str.++ t tail))
        ; otherwise, check whether t is a word constant of length greater than one
        (eo::ite ($str_check_len_gt_one t)
          ; if so, we flatten the word using the method above and concatenate it.
          ($str_concat ($str_flatten_word t) ($str_flatten tail))
          ; if not, we just append it to the result of the recursive call
          ($str_cons t ($str_flatten tail))))
    (($str_flatten t)   ($str_self_if_empty t))
  )
)

; program: $str_collect_acc
; args:
; - t (Seq U): The string term, assumed to be a flattened str.++ list.
; return: >
;   The result of collecting adjacent constants in a flattened string t.
;   This side condition takes as input a str.++ application s. It returns a
;   pair whose concatenation is equal to s, whose first component corresponds
;   to a word constant, and whose second component is a str.++ application whose
;   first element is not a character. For example, for:
;     (str.++ "A" (str.++ "B" (str.++ x "")))
;   We return:
;     (@pair "AB" (str.++ x ""))
(program $str_collect_acc ((U Type) (t (Seq U)) (tail (Seq U) :list))
  :signature ((Seq U)) (@Pair (Seq U) (Seq U))
  (
    ; sequence not handled yet
    ; Check if t is a word constant
    (($str_collect_acc (str.++ t tail))
      (eo::ite ($str_check_length_one t)
        (eo::define ((res ($str_collect_acc tail)))
        (eo::define ((s1 ($pair_first res)))
        (eo::define ((s2 ($pair_second res)))
          (eo::ite (eo::eq s1 "")
            (@pair t s2)
            (@pair (eo::concat t s1) s2)))))    ; concatenate the constant
        (@pair "" (str.++ t tail))))
    (($str_collect_acc "")            (@pair "" ""))
  )
)

; program: $str_collect
; args:
; - s (Seq U): The string term, assumed to be a flattened str.++ list.
; return: >
;   Collect adjacent constants for the prefix of string s. For example:
;     (str.++ "A" (str.++ "B" (str.++ x "")))
;   we return:
;    (str.++ (str.++ "A" (str.++ "B" "")) (str.++ x ""))
;   This side condition may fail if s is not a str.++ application.
;   Notice that the collection of constants is done for all word constants in the
;   term s recursively.
(program $str_collect ((U Type) (t (Seq U)) (s (Seq U) :list))
  :signature ((Seq U)) (Seq U)
  (
    (($str_collect (str.++ t s))
      (eo::define ((res ($str_collect_acc (str.++ t s))))
      (eo::define ((s1 ($pair_first res)))
      (eo::define ((s2 ($pair_second res)))
        (eo::ite (eo::eq s1 "")
          ; did not strip a constant prefix, just append t to the result of processing s
          ($str_cons t ($str_collect s))
          ; stripped a constant prefix, append it to second term in the pair
          ($str_cons s1 ($str_collect s2)))))))
    (($str_collect t)       ($str_self_if_empty t))
  )
)

; program: $str_strip_prefix
; args:
; - s (Seq U): The first string.
; - t (Seq U): The second string.
; return:
;   The pair corresponding to s and t after dropping the maximal equal prefix
;   removed. For example, for:
;     (str.++ x (str.++ y (str.++ z "")))
;     (str.++ x (str.++ w ""))
;   This method will return:
;     (pair (str.++ y (str.++ z "")) (str.++ w ""))
;   This side condition may fail if s or t is not a str.++ application.
(program $str_strip_prefix ((U Type) (t (Seq U)) (s (Seq U)) (t2 (Seq U) :list) (s2 (Seq U) :list))
  :signature ((Seq U) (Seq U)) (@Pair (Seq U) (Seq U))
  (
    (($str_strip_prefix (str.++ t t2) (str.++ t s2)) ($str_strip_prefix t2 s2))
    (($str_strip_prefix t s)                         (@pair t s))
  )
)

; program: $str_mk_re_loop_elim_rec
; args:
; - n Int: The minimum number of iterations for a re.loop term.
; - d Int: The difference between the min and max iterations for a re.loop term.
; - r RegLan: The regular expression argument of re.loop.
; - rr RegLan: The current accumulated regular expression.
; return: >
;   The result of elimination re.loop for the given arguments. In particular,
;   when we call $str_mk_re_loop_elim n d r rr, we first decrement n until it
;   is zero, while accumulating rr. When n is zero, then rr is r^n.
;   We then decrement d until it is zero, while adding regular expressions
;   to a union, giving us (re.union r^n ... r^{n+d}).
(program $str_mk_re_loop_elim_rec ((n Int) (d Int) (r RegLan) (rr RegLan :list))
  :signature (Int Int RegLan RegLan) RegLan
  (
    (($str_mk_re_loop_elim_rec 0 0 r rr) (eo::cons re.union ($singleton_elim rr) re.none))
    (($str_mk_re_loop_elim_rec 0 d r rr) (eo::cons re.union ($singleton_elim rr) ($str_mk_re_loop_elim_rec 0 (eo::add d -1) r (re.++ r rr))))
    (($str_mk_re_loop_elim_rec n d r rr) ($str_mk_re_loop_elim_rec (eo::add n -1) d r (re.++ r rr)))
  )
)

; define: $str_mk_re_loop_elim
; args:
; - n Int: The minimum number of iterations for a re.loop term.
; - d Int: The difference between the min and max iterations for a re.loop term.
; - r RegLan: The regular expression argument of re.loop.
; return: >
;   The reduction of the regular expression
;     (re.loop n n+d r)
;   where d>0. This is the regular expression:
;     (re.union r^n ... r^{n+d})
;   where r^k is (re.++ r ... r), where r is repeated k times when k>1, or
;   r if k=1 or @re.empty if k=0.
(define $str_mk_re_loop_elim ((n Int) (d Int) (r RegLan))
  ($singleton_elim ($str_mk_re_loop_elim_rec n d r @re.empty))
)

; program: $str_mk_str_in_re_concat_star_char
; args:
; - s String: The string term to process.
; - r RegLan: The regular expression to process.
; return: >
;   The conclusion for ProofRewriteRule::STR_IN_RE_CONCAT_STAR_CHAR for
;   (str.in_re s r), where r is assumed to be a re.* whose body has fixed length
;   of one. Note that we do not require a singleton elimination step for and
;   since the original input should be a concatenation term.
(program $str_mk_str_in_re_concat_star_char ((s1 String) (s2 String :list) (r RegLan))
  :signature (String RegLan) Bool
  (
    (($str_mk_str_in_re_concat_star_char (str.++ s1 s2) r) (eo::cons and (str.in_re s1 r) ($str_mk_str_in_re_concat_star_char s2 r)))
    (($str_mk_str_in_re_concat_star_char "" r)             true)
  )
)

; program: $str_mk_str_in_re_sigma_rec
; args:
; - s String: The string term to process.
; - r RegLan: The regular expression to process, assumed to be a re.++ list.
; - n Int: The number of re.allchar we have seen.
; - b Bool: false if we have seen a (re.* re.allchar).
; return: >
;   The conclusion used for ProofRewriteRule::STR_IN_RE_SIGMA on the membership
;   s in r, tracking information on the children of r we have already seen.
(program $str_mk_str_in_re_sigma_rec ((s String) (r RegLan :list) (n Int) (b Bool))
  :signature (String RegLan Int Bool) Bool
  (
    (($str_mk_str_in_re_sigma_rec s @re.empty n b)                    (eo::ite b (= (str.len s) n) (>= (str.len s) n)))
    (($str_mk_str_in_re_sigma_rec s (re.++ re.allchar r) n b)         ($str_mk_str_in_re_sigma_rec s r (eo::add n 1) b))
    (($str_mk_str_in_re_sigma_rec s (re.++ (re.* re.allchar) r) n b)  ($str_mk_str_in_re_sigma_rec s r n false))
  )
)

; define: $str_mk_str_in_re_sigma
; args:
; - s String: The string term to process.
; - r RegLan: The regular expression to process.
; return: >
;   The conclusion for ProofRewriteRule::STR_IN_RE_SIGMA for s in r.
(define $str_mk_str_in_re_sigma ((s String) (r RegLan))
  ($str_mk_str_in_re_sigma_rec s r 0 true))

; program: $str_mk_str_in_re_sigma_star_rec
; args:
; - s String: The string term to process.
; - r RegLan: The body of the regular expression to process.
; - n Int: The number of re.allchar we have seen.
; return:
;   Calling $str_mk_str_in_re_sigma_star_rec s r n means we have s in r, we have
;   stripped off n re.allchar from r so far.
(program $str_mk_str_in_re_sigma_star_rec ((s String) (r RegLan :list) (n Int))
  :signature (String RegLan Int) Bool
  (
    (($str_mk_str_in_re_sigma_star_rec s @re.empty n)                    (= (mod (str.len s) n) 0))
    (($str_mk_str_in_re_sigma_star_rec s (re.++ re.allchar r) n)         ($str_mk_str_in_re_sigma_star_rec s r (eo::add n 1)))
  )
)

; define: $str_mk_str_in_re_sigma_star
; args:
; - s String: The string term to process.
; - r RegLan: The body of the regular expression to process.
; return:
;   The conclusion for ProofRewriteRule::STR_IN_RE_SIGMA_STAR for s in (re.* r).
(define $str_mk_str_in_re_sigma_star ((s String) (r RegLan))
  ($str_mk_str_in_re_sigma_star_rec s r 0))

; define: $str_to_flat_form
; args:
; - s (Seq U): The string term.
; - rev Bool: Whether to reverse s.
; return: >
;   Converts a str.++ application into "flat form" so that we are ready to
;   process its prefix. This consists of the following steps:
;   (1) convert s to n-ary form if it is not already a str.++ application,
;   (2) flatten so that its constant prefix,
;   (3) (optionally) reverse.
(define $str_to_flat_form ((U Type :implicit) (s (Seq U)) (rev Bool))
  ; intro, flatten, reverse
  ($str_rev rev ($str_flatten ($str_nary_intro s))))

; define: $str_to_nary_form
; args:
; - s (Seq U): The string term.
; - rev Bool: Whether to reverse s.
; return: >
;   Converts a str.++ application into "nary form" so that we are ready to
;   process its prefix. This consists of the following steps:
;   (1) convert s to n-ary form if it is not already a str.++ application,
;   (2) (optionally) reverse.
(define $str_to_nary_form ((U Type :implicit) (s (Seq U)) (rev Bool))
  ; intro, reverse
  ($str_rev rev ($str_nary_intro s)))

; program: $re_str_to_flat_form
; args:
; - rev Bool: Whether to reverse the strings that occur in r.
; - r RegLan: The regular expression to process.
; return: 
;   The result of converting the strings s occurring as direct
;   children (str.to_re s) of regular expression concatenation r to their flat
;   form, reversing if rev is true.
(program $re_str_to_flat_form ((r1 RegLan) (r2 RegLan :list) (s String) (rev Bool))
  :signature (Bool RegLan) RegLan
  (
    (($re_str_to_flat_form rev (re.++ (str.to_re s) r2))  (eo::cons re.++ (str.to_re ($str_to_flat_form s rev)) ($re_str_to_flat_form rev r2)))
    (($re_str_to_flat_form rev (re.++ r1 r2))             (eo::cons re.++ r1 ($re_str_to_flat_form rev r2)))
    (($re_str_to_flat_form rev r1)                        r1)
  )
)

; define: $re_to_flat_form
; args:
; - r RegLan: The regular expression to process.
; - rev Bool: Whether to reverse the content of r.
; return: >
;   Converts a regular expression term to "flat form". This consists of the
;   following steps:
;   (1) convert r to n-ary form if it not already a re.++ application,
;   (2) (optionally) reverse,
;   (3) convert the strings s occurring as direct children (str.to_re s) of the
;   result to their flat form. Note that other strings in r, i.e. those that
;   occur beneath other children remain unchanged.
(define $re_to_flat_form ((r RegLan) (rev Bool))
  ($re_str_to_flat_form rev ($str_re_rev rev ($re_nary_intro r))))

; define: $str_from_flat_form
; args:
; - s (Seq U): The string term.
; - rev Bool: Whether to reverse s.
; return: >
;   Converts a term in "flat form" to a term that is in a form that corresponds
;   to one in cvc5 rewritten form. This is the dual method to
;   $str_to_flat_form. This consists of the following steps:
;   (1) (optionally) reverse,
;   (2) collect constants
;   (3) eliminate n-ary form to its element if the term is a singleton list.
(define $str_from_flat_form ((U Type :implicit) (s (Seq U)) (rev Bool))
  ; reverse, collect, elim
  ($str_nary_elim ($str_collect ($str_rev rev s))))

; define: $str_from_nary_form
; args:
; - s (Seq U): The string term.
; - rev Bool: Whether to reverse s.
; return: >
;   Converts a term in "flat form" to a term that is in a form that corresponds
;   to one in cvc5 rewritten form. This is the dual method to
;   $str_to_nary_form. This consists of the following steps:
;   (1) (optionally) reverse,
;   (2) eliminate n-ary form to its element if the term is a singleton list.
(define $str_from_nary_form ((U Type :implicit) (s (Seq U)) (rev Bool))
  ($str_nary_elim ($str_rev rev s)))

; program: $re_str_from_flat_form
; args:
; - rev Bool: Whether to reverse the strings that occur in r.
; - r RegLan: The regular expression to process.
; return:
;   The result of converting the strings s occurring as direct
;   children (str.to_re s) of regular expression concatenation r from their flat
;   form, reversing if rev is true.
(program $re_str_from_flat_form ((r1 RegLan) (r2 RegLan :list) (s String) (rev Bool))
  :signature (Bool RegLan) RegLan
  (
    (($re_str_from_flat_form rev (re.++ (str.to_re s) r2))  (eo::cons re.++ (str.to_re ($str_from_flat_form s rev)) ($re_str_from_flat_form rev r2)))
    (($re_str_from_flat_form rev (re.++ r1 r2))             (eo::cons re.++ r1 ($re_str_from_flat_form rev r2)))
    (($re_str_from_flat_form rev r1)                        r1)
  )
)

; define: $re_from_flat_form
; args:
; - r RegLan: The regular expression to process.
; - rev Bool: Whether to reverse the content of r.
; return: >
;   Converts a regular expression term in "flat form" to a term that is in a form
;   that corresponds to one in cvc5 rewritten form. This is the dual method to
;   $re_to_flat_form. This consists of the following steps:
;   (1) convert the strings s occurring as direct children (str.to_re s) from their flat form,
;   (2) (optionally) reverse,
;   (3) eliminate n-ary form to its element if the term is a singleton list.
(define $re_from_flat_form ((r RegLan) (rev Bool))
  ; (un?)flatten, reverse, elim
  ($re_nary_elim ($str_re_rev rev ($re_str_from_flat_form rev r))))

; note: This is a forward declaration of $str_re_includes below.
(program $str_re_includes () :signature (RegLan RegLan) Bool)

; program: $str_re_includes_lhs_union
; args:
; - r RegLan: The first regular expression.
; - s RegLan: The second regular expression.
; return: >
;   true if r is of the form (re.union r1 ... rn), and we can infer
;   that s is contained in some ri.
(program $str_re_includes_lhs_union ((r1 RegLan) (r2 RegLan :list) (r3 RegLan))
  :signature (RegLan RegLan) Bool
  (
  (($str_re_includes_lhs_union (re.union r1 r2) r3) (eo::ite ($str_re_includes r1 r3) true ($str_re_includes_lhs_union r2 r3)))
  (($str_re_includes_lhs_union r1 r3)               false)
  )
)

; Helper for `$str_re_includes`.
; program: $str_re_includes_rhs_inter
; args:
; - r RegLan: The first regular expression.
; - s RegLan: The second regular expression.
; return: >
;   true if s is of the form (re.inter s1 ... sn), and we can infer
;   that r is contained in some si.
(program $str_re_includes_rhs_inter ((r1 RegLan) (r2 RegLan :list) (r3 RegLan))
  :signature (RegLan RegLan) Bool
  (
  (($str_re_includes_rhs_inter r1 (re.inter r3 r2)) (eo::ite ($str_re_includes r1 r3) true ($str_re_includes_rhs_inter r1 r2)))
  (($str_re_includes_rhs_inter r1 r3)               false)
  )
)

; program $str_maybe_get_star_body
; args:
; - r RegLan: The regular expression
; return: The body of r if it is a star, or r itself otherwise.
(program $str_maybe_get_star_body ((r RegLan))
  :signature (RegLan) RegLan
  (
    (($str_maybe_get_star_body (re.* r)) r)
    (($str_maybe_get_star_body r)        r)
  )
)

; Helper for `$str_re_includes`.
; program: $str_re_includes_lhs_star
; args:
; - r RegLan: The first regular expression.
; - s RegLan: The second regular expression.
; return: >
;   true if r is of the form (re.* r1), and we can infer that either
;   s is included in r1, or s1 is included in r1 where s is of the form
;   (re.* s1).
(program $str_re_includes_lhs_star ((r1 RegLan) (r2 RegLan))
  :signature (RegLan RegLan) Bool
  (
  (($str_re_includes_lhs_star (re.* r1) r2) (eo::ite (eo::eq r1 re.allchar)
                                              true
                                              ($str_re_includes r1 ($str_maybe_get_star_body r2)))) ; use body if a star
  (($str_re_includes_lhs_star r1 r2)        false)
  )
)

; Helper for `$str_re_includes`.
; program: $str_re_includes_is_rec
; args:
; - r1 RegLan: The first regular expression.
; - r2 RegLan: The second regular expression.
; return: >
;   true if the inclusion of r2 into r1 is not handled by one of the
;   three cases above (union or star on LHS, or intersection on RHS).
;   We also require that one of r1 or r2 is a concatenation, or else
;   we already checked for their inclusion directly.
(program $str_re_includes_is_rec ((r1 RegLan) (r2 RegLan :list) (r3 RegLan))
  :signature (RegLan RegLan) Bool
  (
  (($str_re_includes_is_rec r1 (re.inter r3 r2)) false)
  (($str_re_includes_is_rec (re.union r1 r2) r3) false)
  (($str_re_includes_is_rec (re.* r1) r3)        false)
  (($str_re_includes_is_rec (re.++ r1 r2) r3)    true)
  (($str_re_includes_is_rec r3 (re.++ r1 r2))    true)
  (($str_re_includes_is_rec r1 r3)               false)
  )
)

; program: $re_is_unbound_wildcard
; args:
; - r RegLan: The regular expression to consider.
; return: >
;   true if r is of the form (re.++ re.allchar ... re.allchar (re.* re.allchar) ...).
;   This method is used for checking if there is no upper bound on the number of
;   arbitrary characters that can be consumed at the current position.
(program $re_is_unbound_wildcard ((r1 RegLan) (r2 RegLan :list))
  :signature (RegLan) Bool
  (
  (($re_is_unbound_wildcard (re.++ (re.* re.allchar) r2))  true)
  (($re_is_unbound_wildcard (re.++ re.allchar r2))         ($re_is_unbound_wildcard r2))
  (($re_is_unbound_wildcard r1)                            false)
  )
)

; program: $str_re_includes_rec
; args:
; - r1 RegLan: The first regular expression.
; - r2 RegLan: The second regular expression.
; return: >
;   true if we can infer r2 is included in r1. We assume that r1 and r2
;   are re.++ lists that have been put into normal form with $re_to_flat_form.
(program $str_re_includes_rec ((s1 String) (s2 String :list) (r1 RegLan) (r2 RegLan :list) (r3 RegLan) (r4 RegLan :list))
  :signature (RegLan RegLan) Bool
  (
  ; true if equal, which includes if r1 is @re.empty
  (($str_re_includes_rec r1 r1)                                     true)
  ; consider components one at a time
  (($str_re_includes_rec (re.++ (str.to_re (str.++ s1 s2)) r2) r3)  ($str_re_includes_rec (re.++ (str.to_re s1) (str.to_re s2) r2) r3))
  (($str_re_includes_rec (re.++ (str.to_re "") r2) r3)              ($str_re_includes_rec r2 r3))
  (($str_re_includes_rec r1 (re.++ (str.to_re (str.++ s1 s2)) r4))  ($str_re_includes_rec r1 (re.++ (str.to_re s1) (str.to_re s2) r4)))
  (($str_re_includes_rec r1 (re.++ (str.to_re "") r4))              ($str_re_includes_rec r1 r4))
  ; otherwise we recurse for three possible cases
  (($str_re_includes_rec (re.++ r1 r2) (re.++ r3 r4))
    (eo::ite (eo::ite ($str_re_includes ($re_from_flat_form r1 false) ($re_from_flat_form r3 false)) ; can skip both if we have a base inclusion
               ($str_re_includes_rec r2 r4)
               false)
      true
    (eo::ite (eo::ite ($re_is_unbound_wildcard (re.++ r1 r2))  ; can skip RHS if unbounded wildcard
              ($str_re_includes_rec (re.++ r1 r2) r4)
              false)
      true
    (eo::ite (eo::ite (eo::eq r1 (re.* re.allchar))         ; can skip LHS if it is sigma star
              ($str_re_includes_rec r2 (re.++ r3 r4))
              false)
      true
      false))))
  ; handles the case where there is a leftover (re.* re.allchar) on the LHS
  (($str_re_includes_rec (re.++ r1 r2) @re.empty)       (eo::and (eo::eq r1 (re.* re.allchar)) (eo::eq r2 @re.empty)))
  (($str_re_includes_rec r1 r3)                         false)
  )
)

; program: $str_re_includes
; args:
; - r1 RegLan: The first regular expression.
; - r2 RegLan: The second regular expression.
; return: >
;   true if we can infer that all strings in r2 are also in r1.
(program $str_re_includes ((s1 String) (s2 String) (s3 String) (s4 String) (r1 RegLan) (r2 RegLan :list) (r3 RegLan))
  :signature (RegLan RegLan) Bool
  (
  (($str_re_includes r1 r1)                               true)
  (($str_re_includes r1 (str.to_re s1))                   ($str_eval_str_in_re s1 r1)) ; requires constant s1/r1
  (($str_re_includes (str.to_re s1) r1)                   false)
  (($str_re_includes (re.range s1 s2) (re.range s3 s4))   (eo::define ((z1 (eo::to_z s1)))
                                                          (eo::define ((z2 (eo::to_z s2)))
                                                          (eo::define ((z3 (eo::to_z s3)))
                                                          (eo::define ((z4 (eo::to_z s4)))
                                                          (eo::requires (eo::is_neg z1) false
                                                          (eo::requires (eo::is_neg z2) false
                                                          (eo::requires (eo::is_neg z3) false
                                                          (eo::requires (eo::is_neg z4) false
                                                            (eo::and ($compare_geq z2 z3) ($compare_geq z3 z1)
                                                                  ($compare_geq z2 z4) ($compare_geq z4 z1)))))))))))
  (($str_re_includes r1 r3)                               (eo::ite (eo::eq ($str_re_includes_lhs_union r1 r3) true) true
                                                          (eo::ite (eo::eq ($str_re_includes_rhs_inter r1 r3) true) true
                                                          (eo::ite (eo::eq ($str_re_includes_lhs_star r1 r3) true) true
                                                          ; don't recurse if we checked one of the 3 cases above
                                                          (eo::ite ($str_re_includes_is_rec r1 r3)
                                                              ($str_re_includes_rec ($re_to_flat_form r1 false) ($re_to_flat_form r3 false))
                                                              false)))))

  )
)

; program: $str_arith_entail_simple
; args:
; - n T: An arithmetic term to process.
; return: >
;   true if we can show n is greater than or equal 0 using the fact that length
;   is non-negative and basic properties of arithmetic.
(program $str_arith_entail_simple ((T Type) (s String) (n1 T) (n2 T :list))
  :signature (T) Bool
  (
    (($str_arith_entail_simple (str.len s)) true)
    (($str_arith_entail_simple (+ n1 n2))   (eo::ite ($str_arith_entail_simple n1) ($str_arith_entail_simple n2) false))
    (($str_arith_entail_simple (* n1 n2))   (eo::ite ($str_arith_entail_simple n1) ($str_arith_entail_simple n2) false))
    (($str_arith_entail_simple n1)          (eo::not (eo::is_neg n1)))
  )
)

; program: $str_arith_entail_simple_pred
; args:
; - F Bool: A relation over integer terms.
; return: >
;   true if we can show that F holds using the fact that length
;   is non-negative and basic properties of arithmetic. We first
;   normalize the polynomial corresponding to F and check this
;   using the $str_arith_entail_simple program above.
(program $str_arith_entail_simple_pred ((n Int) (m Int))
  :signature (Bool) Bool
  (
    (($str_arith_entail_simple_pred (>= n m))  ($str_arith_entail_simple ($arith_poly_to_term (- n m))))
    (($str_arith_entail_simple_pred (> n m))   ($str_arith_entail_simple ($arith_poly_to_term (- n (+ m 1)))))
  )
)

; program: $str_arith_entail_is_approx_len
; args:
; - s String: The string whose length we are considering.
; - n Int: An integer that may under (resp. over) approximate the length of s when b is true (resp. false).
; - b Bool: Whether we are checking that n is an under (resp. over) approximation.
; return: >
;   true if we can show that (>= (str.len s) n) (or <= if b is false) holds using approximation
;   cases as defined by Figure 2 of "High-Level Abstractions for Simplifying Extended String Constraints
;   in SMT", CAV 2019. When applicable, we also rely on calls that reason that string
;   length is non-negative and basic properties of arithmetic.
(program $str_arith_entail_is_approx_len ((s String) (t String) (r String) (n1 Int) (n2 Int) (n Int) (isUnder Bool))
  :signature (String Int Bool) Bool
  (
    (($str_arith_entail_is_approx_len (str.substr s n1 n2) n isUnder)
        (eo::define ((npm (+ n1 n2)))
        (eo::define ((lx (str.len s)))
        (eo::ite (eo::eq n n2)
          (eo::ite isUnder
            (eo::and ($str_arith_entail_simple n1) ($str_arith_entail_simple_pred (>= lx npm)))
            ($str_arith_entail_simple n2))
        (eo::ite (eo::eq n lx)
          (eo::not isUnder)
        (eo::ite (eo::eq n (- lx n1))
          (eo::ite isUnder
            (eo::and ($str_arith_entail_simple n1) ($str_arith_entail_simple_pred (>= npm lx)))
            ($str_arith_entail_simple_pred (>= lx n1)))
          false))))))
    (($str_arith_entail_is_approx_len (str.replace s t r) n isUnder)
        (eo::define ((ls (str.len s)))
        (eo::define ((lt (str.len t)))
        (eo::define ((lr (str.len r)))
        (eo::ite (eo::eq n ls)
          (eo::ite isUnder
            (eo::or ($str_arith_entail_simple_pred (>= lr lt)) ($str_arith_entail_simple_pred (>= lr ls)))
            ($str_arith_entail_simple_pred (>= lt lr)))
        (eo::ite (eo::eq n (+ ls lr))
          (eo::not isUnder)
        (eo::ite (eo::eq n (- ls lt))
          isUnder
          false)))))))
    (($str_arith_entail_is_approx_len (str.from_int n1) n isUnder)
        (eo::ite (eo::eq n (+ n1 1))
          (eo::and (eo::not isUnder) ($str_arith_entail_simple n1))
        (eo::ite (eo::eq n n1)
          (eo::and (eo::not isUnder) ($str_arith_entail_simple_pred (> n1 0)))
        (eo::ite (eo::eq n 1)
          (eo::and isUnder ($str_arith_entail_simple n1))
          false))))
  )
)

; define: $str_arith_entail_is_approx_indexof
; args:
; - s String: The first string argument to str.indexof.
; - t String: The second string argument to str.indexof.
; - n Int: The third argument of str.indexof.
; - m Int: An integer that may under (resp. over) approximate the given indexof term when b is true (resp. false).
; - b Bool: Whether we are checking that m is an under (resp. over) approximation.
; return: >
;   true if we can show that (>= (str.indexof s t n) m) (or <= if b is false) holds using
;   approximation cases as defined by Figure 2 of "High-Level Abstractions for Simplifying
;   Extended String Constraints in SMT", CAV 2019. When applicable, we also rely on calls
;   that reason that string length is non-negative and basic properties of arithmetic.
(define $str_arith_entail_is_approx_indexof ((s String) (t String) (n Int) (m Int) (isUnder Bool))
  (eo::define ((ls (str.len s)))
  (eo::define ((lt (str.len t)))
  (eo::ite (eo::eq m -1)
    isUnder
  (eo::ite (eo::eq m ls)
    (eo::not isUnder)
  (eo::ite (eo::eq m (- ls lt))
    (eo::and (eo::not isUnder) ($str_arith_entail_simple_pred (>= ls lt)))
    false))))))

; define: $str_arith_entail_is_approx_to_int
; args:
; - s String: The first string argument to str.to_int.
; - n Int: An integer that may under (resp. over) approximate the given indexof term when b is true (resp. false).
; - b Bool: Whether we are checking that n is an under (resp. over) approximation.
; return: >
;   true if we can show that (>= (str.to_int s) n) (or <= if b is false) holds using approximation cases
;   as defined by Figure 2 of "High-Level Abstractions for Simplifying Extended String Constraints
;   in SMT", CAV 2019.
(define $str_arith_entail_is_approx_to_int ((s String) (n Int) (isUnder Bool))
  (eo::ite (eo::eq n -1) isUnder false)
)

; program: $str_arith_entail_is_approx
; args:
; - n Int: The first integer term.
; - m Int: The second integer term.
; - b Bool: Whether we are checking that n is an under (resp. over) approximation of m.
; return: >
;   true if we can show that (>= n m) (resp (<= n m) when b is false) holds using approximation cases
;   as defined by Figure 2 of "High-Level Abstractions for Simplifying Extended String Constraints
;   in SMT", CAV 2019.
(program $str_arith_entail_is_approx ((s String) (t String) (n1 Int) (n2 Int :list) (n3 Int) (n4 Int :list) (n5 Int) (isUnder Bool))
  :signature (Int Int Bool) Bool
  (
    (($str_arith_entail_is_approx n1 n1 isUnder)                    true)
    (($str_arith_entail_is_approx (str.len s) n1 isUnder)           ($str_arith_entail_is_approx_len s n1 isUnder))
    (($str_arith_entail_is_approx (str.indexof s t n3) n1 isUnder)  ($str_arith_entail_is_approx_indexof s t n3 n1 isUnder))
    (($str_arith_entail_is_approx (str.to_int s) n1 isUnder)        ($str_arith_entail_is_approx_to_int s n1 isUnder))
    (($str_arith_entail_is_approx (+ n1 n2) (+ n3 n4) isUnder)      (eo::and
                                                                      ($str_arith_entail_is_approx n1 n3 isUnder)
                                                                      ($str_arith_entail_is_approx n2 n4 isUnder)))
    (($str_arith_entail_is_approx (* n1 n3) (* n1 n5) isUnder)      (eo::ite (eo::is_neg n1)
                                                                      ($str_arith_entail_is_approx n3 n5 (eo::not isUnder))
                                                                      ($str_arith_entail_is_approx n3 n5 isUnder)))
  )
)

; program: $str_re_consume_rec
; args:
; - s String: The string argument of the membership to rewrite.
; - r RegLan: The regular expression argument of the membership to rewrite.
; - b Bool: >
;   Stores temporary results when we are processing a union or intersection
;   regular expression as argument r. Otherwise, this argument is @result.null.
; - rev Bool: >
;   Indicates whether s and r were reversed, in which case their components must
;   be reversed when we recurse on non-str.to_re children.
; return: >
;   The result of implied consumption of string s in regular expression r.
(program $str_re_consume_rec
  ((s1 String) (s2 String :list) (s String) (r1 RegLan) (r2 RegLan :list) (b Bool) (rev Bool)
   (s3 String) (s4 String :list) (s5 String) (r3 RegLan))
  :signature (String RegLan Bool Bool) Bool
  (
    (($str_re_consume_rec (str.++ s1 s2) (re.++ (str.to_re (str.++ s3 s4)) r2) @result.null rev)
      (eo::ite (eo::eq s1 s3)
        ($str_re_consume_rec s2 (re.++ (str.to_re s4) r2) @result.null rev)
        (eo::ite (eo::and ($str_check_length_one s1) ($str_check_length_one s3))
          false                                       ; conflicting characters
          (str.in_re (str.++ s1 s2) (re.++ (str.to_re (str.++ s3 s4)) r2))))) ; otherwise stuck
    (($str_re_consume_rec (str.++ s1 s2) (re.++ @re.empty r2) @result.null rev)
      ($str_re_consume_rec (str.++ s1 s2) r2 @result.null rev)) ; finished current component
    (($str_re_consume_rec (str.++ s1 s2) (re.++ (re.range s3 s5) r2) @result.null rev)
      (eo::ite (eo::and ($str_check_length_one s1) ($str_is_char_range s3 s5))
        (eo::ite ($str_eval_str_in_re s1 (re.range s3 s5))
          ($str_re_consume_rec s2 r2 @result.null rev)
          false)
        (str.in_re (str.++ s1 s2) (re.++ (re.range s3 s5) r2))))
    (($str_re_consume_rec (str.++ s1 s2) (re.++ re.allchar r2) @result.null rev)
      (eo::ite ($str_check_length_one s1)
        ($str_re_consume_rec s2 r2 @result.null rev)
        (str.in_re (str.++ s1 s2) (re.++ re.allchar r2))))
    (($str_re_consume_rec (str.++ s1 s2) (re.++ (re.* r3) r2) @result.null rev)
      (eo::define ((r1 (re.* r3)))
      ; see what happens if we unroll once
      (eo::define ((res ($str_re_consume_rec (str.++ s1 s2) ($re_to_flat_form r3 rev) @result.null rev)))
      (eo::ite (eo::eq res false)
        ; We can't unroll even once, thus we must skip it.
        ($str_re_consume_rec (str.++ s1 s2) r2 @result.null rev)
        (eo::ite (eo::eq ($str_membership_re res) @re.empty)
          ; If we fully consumed, now we go back and check if we get a conflict if we skip.
          (eo::define ((res2 ($str_re_consume_rec (str.++ s1 s2) r2 @result.null rev)))
          (eo::ite (eo::is_eq res2 false)
            ; Skipping would give a conflict.
            (eo::define ((sr ($str_membership_str res)))
            (eo::ite (eo::eq (str.++ s1 s2) sr)
              ; if we did not consume anything, we are stuck.
              (str.in_re (str.++ s1 s2) (re.++ r1 r2))
              ; otherwise, we continue with the RE consumed once.
              ($str_re_consume_rec sr (re.++ r1 r2) @result.null rev)))
            ; Otherwise we are stuck.
            (str.in_re (str.++ s1 s2) (re.++ r1 r2))))
          ; Otherwise we are stuck.
          (str.in_re (str.++ s1 s2) (re.++ r1 r2)))))))
    (($str_re_consume_rec (str.++ s1 s2) (re.++ r1 r2) @result.null rev)
      ; likely intersection or union, process cases recursively
      (eo::define ((res ($str_re_consume_rec (str.++ s1 s2) r1 @result.null rev)))
      (eo::ite (eo::is_eq res false)
        ; conflict
        false
        (eo::ite (eo::is_eq ($str_membership_re res) @re.empty)
          ; if all cases consumed the same, continue
          ($str_re_consume_rec ($str_membership_str res) r2 @result.null rev)
          ; otherwise we are stuck
          (str.in_re (str.++ s1 s2) (re.++ r1 r2))))))
    (($str_re_consume_rec s1 (re.++ @re.empty r2) @result.null rev)
      ($str_re_consume_rec s1 r2 @result.null rev)) ; finished current component
    ; Intersection reports conflicts eagerly, and otherwise combines the results
    (($str_re_consume_rec s1 (re.inter r1 r2) b rev)   (eo::define ((r1r ($re_to_flat_form r1 rev)))
                                                       (eo::define ((bb ($str_re_consume_rec s1 r1r @result.null rev)))
                                                         (eo::ite (eo::eq bb false)
                                                           false
                                                           ($str_re_consume_rec s1 r2 ($result_combine bb b) rev)))))
    (($str_re_consume_rec s1 re.all @result.null rev)  (str.in_re "" @re.empty)) ; only used if re.all appears in unexpected position
    (($str_re_consume_rec s1 re.all b rev)             b)                        ; end of re.inter
    ; Union ignores conflicts, and otherwise combines the results. We report a conflict if all children give conflicts.
    (($str_re_consume_rec s1 (re.union r1 r2) b rev)   (eo::define ((r1r ($re_to_flat_form r1 rev)))
                                                       (eo::define ((bb ($str_re_consume_rec s1 r1r @result.null rev)))
                                                         (eo::ite (eo::eq bb false)
                                                           ($str_re_consume_rec s1 r2 b rev)
                                                           ($str_re_consume_rec s1 r2 ($result_combine bb b) rev)))))
    (($str_re_consume_rec s1 re.none @result.null rev) false)     ; end of re.union, conflict, also used if re.none appears in unexpected position
    (($str_re_consume_rec s1 re.none b rev)            b)         ; end of re.union, no conflict
    (($str_re_consume_rec s1 r1 @result.null rev)      (str.in_re s1 r1))
  )
)

; define: $str_re_consume_process
; args:
; - s String: The string argument of the membership to rewrite.
; - r RegLan: The regular expression argument of the membership to rewrite.
; - oneDir Bool: If true, we only strip from a single end.
; returns: >
;   false if `(str.in_re s r)` can be shown to be equivalent to false, or
;   otherwise `(str.in_re sr rr)` where sr and rr are the result of "consuming"
;   prefixes/suffixes from s and r. We consume from the end of s and r first by
;   reversing them initially and converting them to flat forms. We then reverse
;   them again and consume from the beginning of the remainder. Finally, we convert
;   back from flat form when applicable.
(define $str_re_consume_process ((s String) (r RegLan) (oneDir Bool))
  (eo::define ((ss ($str_to_flat_form s true)))  
  (eo::define ((rr ($re_to_flat_form r true)))
  (eo::define ((resrev ($str_re_consume_rec ss rr @result.null true)))
  (eo::ite (eo::eq resrev false)
    false
    (eo::define ((s1 ($str_membership_str resrev)))
    (eo::define ((r1 ($str_membership_re resrev)))
    ; we revert if oneDir is true and we didn't fully consume
    (eo::define ((revert (eo::and oneDir (eo::not (eo::eq r1 @re.empty)))))
    (eo::define ((s1r ($str_rev true (eo::ite revert ss s1)))
                  (r1r ($re_to_flat_form (eo::ite revert rr r1) true)))
    (eo::define ((resfwd ($str_re_consume_rec s1r r1r @result.null false)))
    (eo::ite (eo::eq resfwd false)
      false
      (eo::define ((s2 ($str_membership_str resfwd)))
      (eo::define ((r2 ($str_membership_re resfwd)))
        (str.in_re ($str_from_flat_form s2 false) ($re_from_flat_form r2 false)))))))))))))))

; define: $str_re_consume
; args:
; - s String: The string argument of the membership to rewrite.
; - r RegLan: The regular expression argument of the membership to rewrite.
; returns: >
;   false if `(str.in_re s r)` can be shown to be equivalent to false, or
;   otherwise `(str.in_re sr rr)` where sr and rr are the result of "consuming"
;   prefixes/suffixes from s and r. In addition to the above method
;   $str_re_consume_process, we additionally handle the case where we reason
;   about the body of re.*, succeeding if a conflict is found or we full
;   consume one copy.
(program $str_re_consume ((s String) (r RegLan))
  :signature (String RegLan) Bool
  (
  (($str_re_consume s (re.* r))
    (eo::define ((res ($str_re_consume_process s r true)))  ; only process in a single direction
    (eo::ite (eo::eq res false)
      false
      (eo::requires ($str_membership_re res) @re.empty      ; must have consumed one full copy
        (str.in_re ($str_membership_str res) (re.* r))))))
  (($str_re_consume s r) ($str_re_consume_process s r false))
  )
)

;;;;; overlap utils

; program: $str_is_compatible
; args:
; - c1 L: The first term, assumed to be a str.++ list.
; - c2 L: The second term, assumed to be a str.++ list.
<<<<<<< HEAD
; return: true if c1 is a prefix of c2, or c2 is a prefix of c1.
=======
; return: >
;   true if c1 is a prefix of c2, or c2 is a prefix of c1. Note this method only
;   returns false if it can be shown via $are_distinct_terms that the
;   characters in question are distinct.
; note: >
;   This method can be used for both str.++ lists that have either string
;   or sequence (seq.unit) values.
>>>>>>> d9a6495d
(program $str_is_compatible
    ((T Type) (c1 (Seq T)) (c2 (Seq T)) (xs1 (Seq T) :list) (xs2 (Seq T) :list))
    :signature ((Seq T) (Seq T)) Bool
    (
    (($str_is_compatible (str.++ c1 xs1) (str.++ c1 xs2)) ($str_is_compatible xs1 xs2))
    (($str_is_compatible (str.++ c1 xs1) (str.++ c2 xs2)) (eo::requires ($are_distinct_terms c1 c2) true false))
    (($str_is_compatible c1 c2)                           (eo::or ($str_is_empty c1) ($str_is_empty c2)))
    )
)

; program: $str_overlap_rec
; args:
; - s (Seq U): The first string, expected to be in flattened form.
; - t (Seq U): The second string, expected to be in flattened form.
; return: >
;   The minimum number of characters that must be skipped in s before
;   string t can be compatible with it. See examples below.
(program $str_overlap_rec ((s String) (s1 String :list) (t String))
  :signature (String String) Int
  (
  (($str_overlap_rec (str.++ s s1) t) (eo::ite ($str_is_compatible (str.++ s s1) t)
                                        0
                                        (eo::add 1 ($str_overlap_rec s1 t))))
  (($str_overlap_rec s t)             0)
  )
)

; define: $str_overlap
; args:
; - s (Seq U): The first string, expected to be a string or sequence value.
; - t (Seq U): The second string, expected to be a string or sequence value.
; return: >
;   The minimum number of characters that must be skipped in s before
;   string t can be compatible with it. For example:
;   $str_overlap (str.++ "A" "B" "C" "") (str.++ "B" "C" "D" "") = 1
;   $str_overlap (str.++ "A" "B" "C" "") (str.++ "B" "") = 1
;   $str_overlap (str.++ "A" "B" "C" "") (str.++ "E" "") = 3
;   $str_overlap (str.++ "A" "B" "C" "") (str.++ "A" "A" "") = 3
;   $str_overlap (str.++ "A" "B" "C" "") (str.++ "A" "") = 0
(define $str_overlap ((U Type :implicit) (s (Seq U)) (t (Seq U)) (rev Bool))
  ($str_overlap_rec ($str_to_flat_form s rev) ($str_to_flat_form t rev)))


; program: $str_has_overlap
; args:
; - s (Seq U): The first string, expected to be a string or sequence value.
; - t (Seq U): The second string, expected to be a string or sequence value.
; return: >
;   True if s is non-empty and contains t, or
;   a non-empty suffix of s is a prefix of t if rev is false, or
;   a non-empty prefix of s is a suffix of t if rev is true.
; note: >
;   This method is equivalent to theory::strings::Word::hasOverlap in cvc5,
;   see theory/strings/word.h.
(define $str_has_overlap ((U Type :implicit) (s (Seq U)) (t (Seq U)) (rev Bool))
  ; Note that $str_overlap with always return a value <= the length of s.
  ; There is overlap only when it is strictly less than the length of s.
  (eo::gt ($str_value_len s) ($str_overlap s t rev)))

;;;;; evaluation utils

; program: $str_from_int_eval_rec
; args:
; - n Int: The integer to process, expected to be non-negative.
; - s String: The accumulated return value.
; returns: >
;   The result of evaluating `(str.from_int n)` given the current accumulated return value.
(program $str_from_int_eval_rec ((s String) (n Int))
  :signature (Int String) String
  (
  (($str_from_int_eval_rec n s) (eo::ite (eo::eq n 0)
                                  (eo::ite (eo::eq s "") "0" s)
                                  ($str_from_int_eval_rec
                                    (eo::zdiv n 10)
                                    (eo::concat (eo::to_str (eo::add 48 (eo::zmod n 10))) s))))
  )
)

; define: $str_from_int_eval
; args:
; - n Int: The integer to process.
; returns: >
;   The result of evaluating `(str.from_int n)` if `n` is an integer literal,
;   or the term `(str.from_int n)` otherwise.
(define $str_from_int_eval ((n Int))
  (eo::ite (eo::is_z n)
    (eo::ite (eo::is_neg n)
      ""
      ($str_from_int_eval_rec n ""))
    (str.from_int n)))

; program: $str_to_int_eval_rec
; args:
; - s String: The string to process, expected to be in reversed flat form.
; - e Int: The exponent.
; - n Int: The accumulated return value.
; returns: >
;   The result of evaluating `(str.to_int s)` given the current exponent and
;   accumulated return value.
(program $str_to_int_eval_rec ((s1 String) (s2 String :list) (e Int) (n Int))
  :signature (String Int Int) Int
  (
  (($str_to_int_eval_rec (str.++ s1 s2) e n)  (eo::define ((c (eo::add (eo::to_z s1) -48)))
                                              (eo::ite (eo::and (eo::gt 10 c) (eo::not (eo::is_neg c)))
                                                ($str_to_int_eval_rec s2 (eo::mul e 10) (eo::add (eo::mul c e) n))
                                                -1)))
  (($str_to_int_eval_rec "" e n)              n)
  )
)

; define: $str_to_int_eval
; args:
; - s String: The string to process.
; returns: >
;   The result of evaluating `(str.to_int s)` if `s` is a string literal,
;   or the term `(str.to_int s)` otherwise.
(define $str_to_int_eval ((s String))
  (eo::ite (eo::is_str s)
    (eo::ite (eo::eq s "")
      -1
      ; consider characters in reverse order
      ($str_to_int_eval_rec ($str_to_flat_form s true) 1 0))
    (str.to_int s)))

; program: $str_case_conv_rec
; args:
; - s String: The string to process, expected to be in flat form.
; - isLower Bool: Whether we computing `str.to_lower` (resp. `str.to_upper`).
; returns: >
;   The result of evaluating `(str.to_lower s)` (resp. `(str.to_upper s)`).
(program $str_case_conv_rec ((s1 String) (s2 String :list) (isLower Bool))
  :signature (String Bool) String
  (
  (($str_case_conv_rec (str.++ s1 s2) true)  (eo::define ((c (eo::to_z s1)))
                                              (eo::concat
                                                (eo::to_str (eo::add c (eo::ite (eo::and (eo::gt 91 c) (eo::gt c 64)) 32 0)))
                                                ($str_case_conv_rec s2 true))))
  (($str_case_conv_rec (str.++ s1 s2) false)   (eo::define ((c (eo::to_z s1)))
                                              (eo::concat
                                                (eo::to_str (eo::add c (eo::ite (eo::and (eo::gt 123 c) (eo::gt c 96)) -32 0)))
                                                ($str_case_conv_rec s2 false))))
  (($str_case_conv_rec "" isLower)              "")
  )
)

; define: $str_to_lower_eval
; args:
; - s String: The string to process.
; returns: >
;   The result of evaluating `(str.to_lower s)` if `s` is a string literal,
;   or the term `(str.to_lower s)` otherwise.
(define $str_to_lower_eval ((s String))
  (eo::ite (eo::is_str s)
    ($str_case_conv_rec ($str_to_flat_form s false) true)
    (str.to_lower s)))

; define: $str_to_upper_eval
; args:
; - s String: The string to process.
; returns: >
;   The result of evaluating `(str.to_upper s)` if `s` is a string literal,
;   or the term `(str.to_upper s)` otherwise.
(define $str_to_upper_eval ((s String))
  (eo::ite (eo::is_str s)
    ($str_case_conv_rec ($str_to_flat_form s false) false)
    (str.to_upper s)))

; define: $str_rev_eval
; args:
; - s String: The string to process.
; returns: >
;   The result of evaluating `(str.rev s)` if `s` is a string literal,
;   or the term `(str.rev s)` otherwise.
(define $str_rev_eval ((s String))
  (eo::ite (eo::is_str s)
    ($str_from_flat_form ($str_to_flat_form s true) false) ; make reverse flat form and then convert back
    (str.rev s)))

; program: $str_leq_eval_rec
; args:
; - s String: The first string to compare, expected to be a literal in flat form.
; - t String: The second string to compare, expected to be a literal in flat form.
; returns: The result of evaluating `(str.<= s t)`.
(program $str_leq_eval_rec ((s1 String) (s2 String :list) (t1 String) (t2 String :list) )
  :signature (String String) Bool
  (
  (($str_leq_eval_rec (str.++ s1 s2) (str.++ t1 t2))  (eo::ite (eo::eq s1 t1)
                                                        ($str_leq_eval_rec s2 t2)
                                                        (eo::gt (eo::to_z t1) (eo::to_z s1))))
  (($str_leq_eval_rec "" t1)                          true)
  (($str_leq_eval_rec s1 t1)                          false)
  )
)

; define: $str_leq_eval
; args:
; - s String: The first string to compare.
; - t String: The second string to compare.
; returns: >
;   The result of evaluating `(str.<= s t)` if `s` and `t` are string literals,
;   or the term `(str.<= s t)` otherwise.
(define $str_leq_eval ((s String) (t String))
  (eo::ite (eo::and (eo::is_str s) (eo::is_str t))
    ($str_leq_eval_rec ($str_to_flat_form s false) ($str_to_flat_form t false))
    (str.<= s t)))


; program: $str_eval_replace_all_rec
; args:
; - s String: A string.
; - t String: A string to find.
; - u String: A string to replace with.
; - n Int: The result of finding t in s.
; - lent Int: The length of t.
; return: >
;   The result of evaluating (str.replace_all s t u).
(program $str_eval_replace_all_rec ((s String) (t String) (u String) (n Int) (lent Int))
  :signature (String String String Int Int) String
  (
  (($str_eval_replace_all_rec s t u -1 lent)  s)
  (($str_eval_replace_all_rec s t u n lent)   (eo::define ((snext (eo::extract s (eo::add n lent) (eo::len s))))
                                              (eo::concat
                                                (eo::extract s 0 (eo::add n -1))
                                                u
                                                ($str_eval_replace_all_rec snext t u (eo::find snext t) lent))))
  )
)

; program: $str_eval_replace_all_rec
; args:
; - s String: A string.
; - t String: A string to find.
; - u String: A string to replace with.
; return: >
;   The result of evaluating (str.replace_all s t u).
(define $str_eval_replace_all ((s String) (t String) (u String))
  (eo::ite (eo::and (eo::is_str s) (eo::is_str t) (eo::is_str u))
    (eo::ite (eo::eq t "")
      s
      ($str_eval_replace_all_rec s t u (eo::find s t) (eo::len t)))
    (str.replace_all s t u)))<|MERGE_RESOLUTION|>--- conflicted
+++ resolved
@@ -1645,9 +1645,6 @@
 ; args:
 ; - c1 L: The first term, assumed to be a str.++ list.
 ; - c2 L: The second term, assumed to be a str.++ list.
-<<<<<<< HEAD
-; return: true if c1 is a prefix of c2, or c2 is a prefix of c1.
-=======
 ; return: >
 ;   true if c1 is a prefix of c2, or c2 is a prefix of c1. Note this method only
 ;   returns false if it can be shown via $are_distinct_terms that the
@@ -1655,7 +1652,6 @@
 ; note: >
 ;   This method can be used for both str.++ lists that have either string
 ;   or sequence (seq.unit) values.
->>>>>>> d9a6495d
 (program $str_is_compatible
     ((T Type) (c1 (Seq T)) (c2 (Seq T)) (xs1 (Seq T) :list) (xs2 (Seq T) :list))
     :signature ((Seq T) (Seq T)) Bool
