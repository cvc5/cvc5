--- conflicted
+++ resolved
@@ -26,21 +26,12 @@
 
 ; program: $seq_element_of_unit
 ; args:
-<<<<<<< HEAD
-; - s U: a string term.
-; return: true if s is the empty string or sequence.
-(program $seq_element_of_unit ((U Type) (x U))
-  :signature ((Seq U)) U
-  (
-    (($seq_element_of_unit (seq.unit x)) x)
-=======
 ; - s U: a string term, expected to be a sequence unit.
 ; return: the element of sequence unit s.
 (program $seq_element_of_unit ((U Type) (x U))
   :signature ((Seq U)) U
   (
   (($seq_element_of_unit (seq.unit x)) x)
->>>>>>> 1e7433d2
   )
 )
 
