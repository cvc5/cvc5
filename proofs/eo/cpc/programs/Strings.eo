(include "../theories/Arith.eo")
(include "../theories/Builtin.eo")
(include "../theories/Quantifiers.eo")
(include "../theories/Strings.eo")

(include "../programs/Nary.eo")
(include "../programs/PolyNorm.eo")
(include "../programs/DistinctValues.eo")


; This signature is used for both strings and sequences, where we often
; write "string" in the documentation to refer to a string or sequence,
; or "string-like type" to refer to a string or sequence type.

; program: $str_is_empty
; args:
; - s U: a string term.
; return: true if s is the empty string or sequence.
(program $str_is_empty ((U Type) (x (Seq U)))
  :signature ((Seq U)) Bool
  (
    (($str_is_empty (as seq.empty (Seq U)))  true)
    (($str_is_empty "")                      true)
    (($str_is_empty x)                       false)
  )
)

; program: $seq_element_of_unit
; args:
; - s U: a string term, expected to be a sequence unit.
; return: the element of sequence unit s.
(program $seq_element_of_unit ((U Type) (x U))
  :signature ((Seq U)) U
  (
  (($seq_element_of_unit (seq.unit x)) x)
  )
)

; define: $str_value_len
; args:
; - s (Seq T): The sequence term.
; return: >
;   The length of s, if it denotes a "value-like" sequence, that
;   is, either a string literal or a concatentation of sequence units.
(program $str_value_len ((T Type) (s (Seq T)) (e T) (ss (Seq T) :list))
  :signature ((Seq T)) Int
  (
    (($str_value_len (seq.++ (seq.unit e) ss))  (eo::add 1 ($str_value_len ss)))
    (($str_value_len (as seq.empty (Seq T)))    0)
    (($str_value_len (seq.unit e))              1)
    (($str_value_len s)                         (eo::requires (eo::is_str s) true (eo::len s)))
  )
)

; program: $char_type_of
; args:
; - T Type: The string-like type to check.
; return: the character type of the string-like type T
(program $char_type_of ((U Type))
  :signature (Type) Type
  (
  (($char_type_of (Seq U)) U)
  )
)

; define: $str_concat
; args:
; - x (Seq T): The first string.
; - y (Seq T): The second string.
; return: the concatenation of strings x and y, treated as lists.
(define $str_concat ((T Type :implicit) (x (Seq T)) (y (Seq T)))
  (eo::list_concat str.++ x y))

; define: $str_head
; args:
; - x (Seq T): The string, expected to be a non-empty concatentation.
; return: the head (first child) of x.
(define $str_head ((T Type :implicit) (x (Seq T))) (eo::list_nth str.++ x 0))

; define: $str_cons
; args:
; - x (Seq T): The first string.
; - y (Seq T): The second string.
; return: >
;   The result of prepending string x to string y where the former is treated
;   as an element and the latter is treated as a list.
(define $str_cons ((T Type :implicit) (x (Seq T)) (y (Seq T)))
  (eo::cons str.++ x y)
)

; define: $str_is_code_point
; args:
; - n Int: the integer to inspect.
; return: true if n is a valid code point [0, 196607].
(define $str_is_code_point ((n Int))
  (eo::ite (eo::is_z n)
  (eo::ite ($compare_geq 196608 n)
    (eo::not (eo::is_neg n))
    false)
  false))

; define: $str_self_if_empty
; args:
; - t T: a string term.
; return: >
;   t if it corresponds to the empty string for its type, otherwise evaluates
;   to an unevaluated eo::requires term.
(define $str_self_if_empty ((T Type :implicit) (t T))
  (eo::requires t ($seq_empty (eo::typeof t)) t))

; program: $str_fixed_len_re
; args:
; - r RegLan: the regular expression to inspect.
; return: >
;   The fixed length for the regular expression r if it can be inferred.
;   Otherwise results in an unevaluated term.
(program $str_fixed_len_re ((r RegLan) (s1 String) (s2 String) (r1 RegLan :list))
  :signature (RegLan) Int
  (
  (($str_fixed_len_re (re.++ r r1))     (eo::add ($str_fixed_len_re r) ($str_fixed_len_re r1)))
  (($str_fixed_len_re re.allchar)       1)
  (($str_fixed_len_re (re.range s1 s2)) 1)
  (($str_fixed_len_re (str.to_re s1))   (eo::len s1))
  (($str_fixed_len_re (re.union r r1))  (eo::define ((n ($str_fixed_len_re r)))
                                          (eo::ite (eo::eq r1 re.none)
                                            n
                                            (eo::requires ($str_fixed_len_re r1) n n))))
  (($str_fixed_len_re (re.inter r r1))  (eo::define ((n ($str_fixed_len_re r)))
                                          (eo::ite (eo::eq r1 re.all)
                                            n
                                            (eo::requires ($str_fixed_len_re r1) n n))))
  )
)

; define: $str_is_char_range
; args:
; - s1 String: The first string.
; - s2 String: The second string.
; return: >
;   true if (re.range s1 s2) is a character
;   range, i.e. s1 and s2 are strings of length one.
(define $str_is_char_range ((s1 String) (s2 String))
  (eo::and (eo::is_eq (eo::len s1) 1) (eo::is_eq (eo::len s2) 1)))

; program: $str_membership_str
; args:
; - B Bool: A predicate.
; return: If B is of the form (str.in_re s r), this returns s.
(program $str_membership_str ((s String) (r RegLan))
  :signature (Bool) String
  (
  (($str_membership_str (str.in_re s r)) s)
  )
)

; program: $str_membership_re
; args:
; - B Bool: A predicate.
; return: If B is of the form (str.in_re s r), this returns r.
(program $str_membership_re ((s String) (r RegLan))
  :signature (Bool) RegLan
  (
  (($str_membership_re (str.in_re s r)) r)
  )
)

;;-------------------- RE evaluation

; note: used to represent an invalid regular expression below.
(declare-const @re.null RegLan)

; program: $str_eval_str_in_re_rec
; args:
; - s String: The string to inspect.
; - n Int: The number of characters that must be consumed in s.
; - r1 RegLan: The regular expression to inspect.
; - r2 RegLan: The remaining regular expression to be processed after r1, if it exists.
; return: >
;   The call ($str_eval_str_in_re_rec s 0 r1 @re.null) returns true if s is in r1.
;   The call ($str_eval_str_in_re_rec s n r1 r2) returns true if s = s1 ++ s2 for some s1, s2 such that:
;   - s1 in r1
;   - s2 in r2
;   - s1 contains at least n characters.
; note: >
;   This method has an exponential runtime. It is a placeholder for a
;   more efficient algorithm (via NFAs) to be written later.
(program $str_eval_str_in_re_rec ((s String) (s1 String) (s2 String) (n Int) (r1 RegLan) (rr RegLan :list) (r2 RegLan) (sr String))
  :signature (String Int RegLan RegLan) Bool
  (
  (($str_eval_str_in_re_rec s 0 (re.++ r1 rr) @re.null)     ($str_eval_str_in_re_rec s 0 r1 rr))
  (($str_eval_str_in_re_rec s 0 (re.inter r1 rr) @re.null)  (eo::ite ($str_eval_str_in_re_rec s 0 r1 @re.null)
                                                              ($str_eval_str_in_re_rec s 0 rr @re.null)
                                                              false))
  (($str_eval_str_in_re_rec s 0 (re.union r1 rr) @re.null)  (eo::ite ($str_eval_str_in_re_rec s 0 r1 @re.null)
                                                              true
                                                              ($str_eval_str_in_re_rec s 0 rr @re.null)))
  (($str_eval_str_in_re_rec s 0 (re.* r1) @re.null)         (eo::ite (eo::eq s "")
                                                              true
                                                              ; to make progress, first component must be non-empty
                                                              ($str_eval_str_in_re_rec s 1 r1 (re.* r1))))
  (($str_eval_str_in_re_rec s 0 (str.to_re sr) @re.null)    (eo::eq s sr))
  (($str_eval_str_in_re_rec s 0 (re.range s1 s2) @re.null)  (eo::define ((cs (eo::to_z s)))
                                                            (eo::requires ($str_is_char_range s1 s2) true
                                                            (eo::ite (eo::eq (eo::len s) 1)
                                                                (eo::and ($compare_geq cs (eo::to_z s1))
                                                                         ($compare_geq (eo::to_z s2) cs))
                                                                false))))
  (($str_eval_str_in_re_rec s 0 re.allchar @re.null)        (eo::eq (eo::len s) 1))
  (($str_eval_str_in_re_rec s 0 re.all @re.null)            true)
  (($str_eval_str_in_re_rec s 0 re.none @re.null)           false)
  (($str_eval_str_in_re_rec s 0 (re.comp r1) @re.null)      (eo::not ($str_eval_str_in_re_rec s 0 r1 @re.null)))
  (($str_eval_str_in_re_rec s n r1 r2)                      (eo::define ((ls (eo::len s)))
                                                            (eo::define ((ss1 (eo::extract s 0 (eo::add n -1))))
                                                            (eo::define ((ss2 (eo::extract s n ls)))
                                                            (eo::define ((res (eo::ite ($str_eval_str_in_re_rec ss1 0 r1 @re.null)
                                                                       (eo::ite ($str_eval_str_in_re_rec ss2 0 r2 @re.null)
                                                                         true false)
                                                                       false)))
                                                            (eo::ite res true
                                                            (eo::ite (eo::eq n ls) false
                                                              ($str_eval_str_in_re_rec s (eo::add n 1) r1 r2))))))))
  )
)

; define: $str_eval_str_in_re
; args:
; - s String: The string to inspect.
; - r RegLan: The regular expression to inspect.
; return: >
;   true if s is in regular expression r. Does not evaluate if s is not a string
;   literal.
(define $str_eval_str_in_re ((s String) (r RegLan))
  (eo::ite (eo::is_str s)
    ($str_eval_str_in_re_rec s 0 r @re.null)
    (str.in_re s r)))

;;;;; first match utilities

; define: $str_first_match_rec_smallest
; args:
; - s String: The string to inspect.
; - r RegLan: The regular expression to inspect, assumed to contain s.
; - m Int: The current prefix size of s we are considering.
; - lens Int: The length of s.
; return: >
;   The size of the smallest prefix of s that is contained in r.
(program $str_first_match_rec_smallest ((s String) (r RegLan) (n Int) (m Int) (lens Int))
  :signature (String RegLan Int Int) Int
  (
    (($str_first_match_rec_smallest s r m lens)   (eo::define ((ss (eo::extract s 0 (eo::add m -1))))
                                                  (eo::ite ($str_eval_str_in_re ss r)
                                                    m
                                                    (eo::requires (eo::eq m lens) false
                                                      ($str_first_match_rec_smallest s r (eo::add m 1) lens)))))
  )
)

; define: $str_first_match_rec
; args:
; - s String: The string to inspect.
; - r RegLan: The regular expression to inspect.
; - rs RegLan: Equivalent to (re.++ r re.all), used for finding whether a prefix of s is contained in r.
; - n Int: The position of the original string we are searching.
; - lens Int: The length of s.
; return: >
;   A pair of the form (n+n', n+m') where the first shortest match of r in s is
;   at start position n' and end position m', or (-1, -1) if r does not match
;   any substring of s.
(program $str_first_match_rec ((s String) (r RegLan) (rs RegLan) (n Int) (lens Int))
  :signature (String RegLan RegLan Int Int) (@Pair Int Int)
  (
    (($str_first_match_rec s r rs n lens)  (eo::ite ($str_eval_str_in_re s rs)
                                            ; found (superstring) match, now find the smallest exact match
                                            (@pair n (eo::add n ($str_first_match_rec_smallest s r 0 lens)))
                                            (eo::ite (eo::eq lens 0)
                                              ; we are at the end of s, did not find a match
                                              (@pair -1 -1)
                                              ; move to the next position in s
                                              (eo::define ((lsm1 (eo::add lens -1)))
                                                ($str_first_match_rec (eo::extract s 1 lsm1) r rs (eo::add n 1) lsm1)))))
  )
)

; define: $str_first_match
; args:
; - s String: The string to inspect.
; - r RegLan: The regular expression to inspect.
; return: >
;   A pair of the form (n, m) where the first shortest match of r in s is at
;   start position n and end position m, or (-1, -1) if r does not match any
;   substring of s.
(define $str_first_match ((s String) (r RegLan))
  (eo::define ((lens (eo::len s)))
  (eo::define ((rs (re.++ r re.all)))
  (eo::requires (eo::is_str s) true
    ($str_first_match_rec s r rs 0 lens)))))

;;-------------------- Skolem terms

; The following side conditions are used for computing terms that define
; Skolems, which are used in reductions. Notice that Skolem terms may use
; terms that are not in original form, meaning that the definitions of Skolems
; may themselves contain Skolems. This is to avoid the use of a side condition
; for computing the original form of a term in the Eunoia signature, which
; naively is exponential.

; define: $str_prefix
; args:
; - s (Seq U): The string term.
; - n Int: A position in s.
; return: the term corresponding to the prefix of term s of fixed length n.
(define $str_prefix ((U Type :implicit) (s (Seq U)) (n Int))
  (str.substr s 0 n)
)

; define: $str_suffix_rem
; args:
; - s (Seq U): The string term.
; - n Int: A position in s.
; return: >
;   The term corresponding to the suffix of term s starting from position n.
(define $str_suffix_rem ((U Type :implicit) (s (Seq U)) (n Int))
  (str.substr s n (- (str.len s) n))
)

; define: $str_prefix_rem
; args:
; - s (Seq U): The string term.
; - n Int: A position in s.
; return: the term corresponding to the prefix of term s except for length n.
(define $str_prefix_rem ((U Type :implicit) (s (Seq U)) (n Int))
  (str.substr s 0 (- (str.len s) n))
)

; define: $str_suffix
; args:
; - s (Seq U): The string term.
; - n Int: A position in s.
; return: the term corresponding to the suffix of term s of length n.
(define $str_suffix ((U Type :implicit) (s (Seq U)) (n Int))
  (str.substr s (- (str.len s) n) n)
)

; program: $str_unify_split
; args:
; - s (Seq U): The first string term.
; - t (Seq U): The second string term.
; - rev Bool: Whether the split term is taken from the end of s and t.
; return:
;   The unified splitting term for t and s, which is the term that denotes the
;   prefix (or suffix if rev is true) remainder of t (resp. s) in the case that
;   t (resp. s) is the longer string.
(program $str_unify_split ((U Type) (t (Seq U)) (s (Seq U)) (rev Bool))
  :signature ((Seq U) (Seq U) Bool) (Seq U)
  (
    (($str_unify_split t s true)  (ite (>= (str.len t) (str.len s))
                                    ($str_prefix t (- (str.len t) (str.len s)))
                                    ($str_prefix s (- (str.len s) (str.len t)))))
    (($str_unify_split t s false) (ite (>= (str.len t) (str.len s))
                                    ($str_suffix_rem t (str.len s))
                                    ($str_suffix_rem s (str.len t))))
  )
)

; define: $str_first_ctn_pre
; args:
; - s (Seq U): The first string term.
; - t (Seq U): The second string term.
; return: >
;   The term corresponding to the prefix of s before the first occurrence of
;   t in s.
(define $str_first_ctn_pre ((U Type :implicit) (s (Seq U)) (t (Seq U)))
  ($str_prefix s (str.indexof s t 0)))

; define: $str_first_ctn_post
; args:
; - s (Seq U): The first string term.
; - t (Seq U): The second string term.
; return: >
;   The term corresponding to the suffix of s after the first occurrence of
;   t in s.
(define $str_first_ctn_post ((U Type :implicit) (s (Seq U)) (t (Seq U)))
  ($str_suffix_rem s (+ (str.len (@purify ($str_first_ctn_pre s t))) (str.len t))))

;;-------------------- Utilities

; define: $str_rev
; args:
; - rev Bool: Whether to reverse the string term.
; - t (Seq U): The string term.
; return: the reverse of t if rev is true, return t unchanged otherwise.
(define $str_rev ((U Type :implicit) (rev Bool) (t (Seq U))) 
  (eo::ite rev (eo::list_rev str.++ t) t))

; define: $str_re_rev
; args:
; - rev Bool: Whether to reverse the regular expression term.
; - t RegLan: The regular expression term.
; return: the reverse of t if rev is true, return t unchanged otherwise.
(define $str_re_rev ((rev Bool) (t RegLan))
  (eo::ite rev (eo::list_rev re.++ t) t))

; program: $str_nary_intro
; args:
; - t (Seq U): The string term.
; return: >
;   The result of ensuring that the input t is a str.++ list.
;   In particular, if it is not a str.++ and not the empty string, then we
;   return (str.++ t empty) where empty is the empty string for the type of t.
(program $str_nary_intro
    ((T Type) (t (Seq T)) (ss (Seq T) :list))
    :signature ((Seq T)) (Seq T)
    (
        (($str_nary_intro (str.++ t ss)) (str.++ t ss))
        (($str_nary_intro t)             (eo::define ((nil ($seq_empty (eo::typeof t))))
                                            (eo::ite (eo::eq t nil) t ($str_cons t nil))))
    )
)

; program: $re_nary_intro
; args:
; - t RegLan: The regular expresion.
; return: >
;   Regular expression nary-intro, which returns the regular expression equivalent
;   to t that is a re.++ list. In particular, if t is not a re.++ and not the empty
;   regular expression, then we return (re.++ t @re.empty).
(program $re_nary_intro ((t RegLan) (ss RegLan :list))
    :signature (RegLan) RegLan
    (
        (($re_nary_intro (re.++ t ss))    (re.++ t ss))
        (($re_nary_intro @re.empty)       @re.empty)
        (($re_nary_intro t)               (eo::cons re.++ t @re.empty))
    )
)

; program: $str_nary_elim
; args:
; - t (Seq U): The string term.
; return: >
;   The result of ensuring that the input t is not a singleton str.++
;   application. In particular, if t is of the form (str.++ t1 empty) where
;   empty is the empty string for the type of t, we return t1.
(program $str_nary_elim ((T Type) (t (Seq T)) (ss (Seq T) :list))
    :signature ((Seq T)) (Seq T)
    (
        (($str_nary_elim (str.++ t ss)) (eo::define ((nil ($seq_empty (eo::typeof t))))
                                           (eo::ite (eo::eq ss nil) t (str.++ t ss))))
        (($str_nary_elim t)             ($str_self_if_empty t))
    )
)

; program: $re_nary_elim
; args:
; - t RegLan: The regular expresion.
; return: >
;   Regular expression nary-elimination, which ensures that the input t is not a
;   singleton re.++ application. In particular, if t is of the form
;   (re.++ t1 @re.empty), we return t1.
(program $re_nary_elim ((t RegLan) (ss RegLan :list))
    :signature (RegLan) RegLan
    (
        (($re_nary_elim (re.++ t ss)) (eo::ite (eo::eq ss @re.empty) t (re.++ t ss)))
        (($re_nary_elim t)            t)
    )
)

;;-------------------- Reductions

; In the following, a "reduction predicate" refers to a formula that is used
; to axiomatize an extended string program in terms of (simpler) programs.

; define: $str_reduction_pred_case_conv
; args:
; - k String: The purification skolem.
; - x String: The string term argument.
; - isLower Bool: Whether we are considering str.to_lower (resp. str.to_upper).
; return: the reduction predicate for term for str.to_lower/str.to_upper applied to x.
(define $str_reduction_pred_case_conv ((k String) (x String) (isLower Bool))
  (and (= (str.len x) (str.len k))
       (forall ((@var.str_index Int))
         (or (not (>= @var.str_index 0))
             (not (< @var.str_index (str.len k)))
             (= (str.to_code (str.substr k @var.str_index 1))
                (eo::define ((ci (str.to_code (str.substr x @var.str_index 1))))
                (eo::ite isLower
                  (ite (and (<= 65 ci) (<= ci 90)) (+ ci 32) ci)
                  (ite (and (<= 97 ci) (<= ci 122)) (+ ci -32) ci))))))))

; program: $str_reduction_pred
; args:
; - t (Seq U): The string term.
; return: the reduction predicate for term t of sort s.
(program $str_reduction_pred ((T Type) (U Type) (x (Seq U)) (y (Seq U)) (z (Seq U)) (n Int) (m Int)
                              (s String) (r RegLan) (t String))
  :signature (T) Bool
  (
    (($str_reduction_pred (str.contains x y))
      (eo::define ((k (@purify (str.contains x y))))
      (= k (not (forall ((@var.str_index Int))
        (or
          (not (>= @var.str_index 0))
          (not (<= @var.str_index (- (str.len x) (str.len y))))
          (not (= (str.substr x @var.str_index (str.len y)) y))))))))
    (($str_reduction_pred (str.substr x n m))
      (eo::define ((k (@purify (str.substr x n m))))
      (eo::define ((npm (+ n m)))
      (eo::define ((k1 (@purify ($str_prefix x n))))
      (eo::define ((k2 (@purify ($str_suffix_rem x npm))))
      (ite (and (>= n 0)(> (str.len x) n) (> m 0))
        (and (= x (str.++ k1 k k2))
            (= (str.len k1) n)
            (or (= (str.len k2) (- (str.len x) npm))
                (= (str.len k2) 0))
            (<= (str.len k) m))
        (= k ($seq_empty (eo::typeof x)))))))))
    (($str_reduction_pred (str.indexof x y n))
      (eo::define ((k (@purify (str.indexof x y n))))
      (eo::define ((xn (str.substr x n (- (str.len x) n))))
      (eo::define ((k1 (@purify ($str_first_ctn_pre xn y))))
      (eo::define ((k2 (@purify ($str_first_ctn_post xn y))))
      (ite (or (not (str.contains xn y)) (> n (str.len x)) (> 0 n))
        (= k -1)
        (ite (= y ($seq_empty (eo::typeof x)))
          (= k n)
          (and (= xn (str.++ k1 y k2))
              (not (str.contains
                        (str.++ k1 (str.substr y 0 (- (str.len y) 1))) y))
              (= k (+ n (str.len k1)))))))))))
    (($str_reduction_pred (str.replace x y z)) 
        (eo::define ((k (@purify (str.replace x y z))))
        (ite (= y ($seq_empty (eo::typeof y)))
          (= k (str.++ z x))
          (ite (str.contains x y)
            (eo::define ((k1 (@purify ($str_first_ctn_pre x y))))
            (eo::define ((k2 (@purify ($str_first_ctn_post x y))))
            (and
              (= x (str.++ k1 y k2))
              (= k (str.++ k1 z k2))
              (not (str.contains (str.++ k1 (str.substr y 0 (- (str.len y) 1))) y)))))
            (= k x)))))
    (($str_reduction_pred (str.from_int n))
        (eo::define ((k (@purify (str.from_int n))))
        (eo::define ((R (@strings_itos_result n)))
        (ite (>= n 0)
          (and (>= (str.len k) 1)
               (= n (R (str.len k)))
               (= 0 (R 0))
               (forall ((@var.str_index Int))
                  (eo::define ((cd (- (str.to_code (str.substr k @var.str_index 1)) 48)))
                  (eo::define ((ux1 (R (+ @var.str_index 1))))
                  (or
                    (not (>= @var.str_index 0))
                    (not (< @var.str_index (str.len k)))
                    (and
                      (= ux1 (+ cd (* 10 (R @var.str_index))))
                      (and (>= cd (ite (and (= @var.str_index 0) (> (str.len k) 1)) 1 0))
                           (< cd 10))
                      (>= n ux1)))))))
          (= k "")))))
    (($str_reduction_pred (str.to_int s))
        (eo::define ((k (@purify (str.to_int s))))
        (eo::define ((xlen (str.len s)))
        (eo::define ((R (@strings_stoi_result s)))
        (eo::define ((ndi (@strings_stoi_non_digit s)))
        (ite (< k 0)
          (eo::define ((ndc (- (str.to_code (str.substr s ndi 1)) 48)))
          (and (= k -1) 
               (or (= s "") (and (>= ndi 0) (< ndi xlen) (or (< ndc 0) (>= ndc 10))))))
          (and (= k (R xlen))
               (= 0 (R 0))
               (> (str.len s) 0)
               (forall ((@var.str_index Int))
                  (eo::define ((cd (- (str.to_code (str.substr s @var.str_index 1)) 48)))
                  (eo::define ((ux1 (R (+ @var.str_index 1))))
                  (or
                    (not (>= @var.str_index 0))
                    (not (< @var.str_index (str.len s)))
                    (and
                      (= ux1 (+ cd (* 10 (R @var.str_index))))
                      (and (>= cd 0) (< cd 10))
                      (>= k ux1)))))))))))))
    (($str_reduction_pred (seq.nth x n))
        (eo::define ((k (@purify (seq.nth x n))))
        (eo::define ((k1 (@purify ($str_prefix x n))))
        (eo::define ((k2 (@purify ($str_suffix_rem x (+ n 1)))))
          (=> (and (>= n 0) (> (str.len x) n))
              (and (= x (str.++ k1 (seq.unit k) k2))
                   (= (str.len k1) n)
                   (= (str.len k2) (- (str.len x) (+ n 1)))))))))
    (($str_reduction_pred (str.update x n y))
        (eo::define ((k (@purify (str.update x n y))))
        (ite (and (>= n 0) (> (str.len x) n))
          (eo::define ((k1 (@purify ($str_prefix x n))))
          (eo::define ((ys (eo::ite (eo::is_eq ($str_value_len y) 1) ; optimization for single characters
                              y
                              (str.substr y 0 (- (str.len x) n)))))
          (eo::define ((k2 (@purify ($str_suffix_rem x (+ n (str.len ys))))))
          (eo::define ((k3 (@purify (str.substr x n (str.len ys)))))
          (and (= k (str.++ k1 ys k2))
               (= x (str.++ k1 k3 k2))
               (= (str.len k1) n)
               (= (str.len ys) (str.len k3)))))))
          (= k x))))
    (($str_reduction_pred (str.replace_all x y z))
        (eo::define ((k (@purify (str.replace_all x y z))))
        (eo::define ((numOcc (@strings_num_occur x y)))
        (eo::define ((result (@strings_replace_all_result (str.replace_all x y z))))
        (eo::define ((occIndex (@strings_occur_index x y)))
        (ite (= y ($seq_empty (eo::typeof x)))
          (= k x)
          (and (>= numOcc 0)
               (= k (result 0))
               (= (result numOcc) (str.substr x (occIndex numOcc) (str.len x)))
               (= (occIndex 0) 0)
               (= (str.indexof x y (occIndex numOcc)) -1)
               (forall ((@var.str_index Int))
                  (or
                    (not (>= @var.str_index 0))
                    (not (< @var.str_index numOcc))
                    (eo::define ((ii (str.indexof x y (occIndex @var.str_index))))
                    (eo::define ((oi (occIndex @var.str_index)))
                      (and (not (= ii -1))
                           (= (result @var.str_index)
                              (str.++ (str.substr x oi (- ii oi)) z (result (+ @var.str_index 1))))
                           (= (occIndex (+ @var.str_index 1)) (+ ii (str.len y)))))))))))))))
    (($str_reduction_pred (str.replace_re s r t))
        (eo::define ((k (@purify (str.replace_re s r t))))
        (eo::define ((k1 (@re_first_match_pre s r)))
        (eo::define ((k2 (@re_first_match s r)))
        (eo::define ((k3 (@re_first_match_post s r)))
        (ite (= (str.indexof_re s r 0) -1)
          (= k s)
          (and (= s (str.++ k1 k2 k3))
               (= (str.len k1) (str.indexof_re s r 0))
               (forall ((@var.str_length Int))
                  (or
                    (not (>= @var.str_length 0))
                    (not (< @var.str_length (str.len k2)))
                    (not (str.in_re (str.substr k2 0 @var.str_length) r))))
               (str.in_re k2 r)
               (= k (str.++ k1 t k3)))))))))
    (($str_reduction_pred (str.replace_re_all s r t))
        (eo::define ((k (@purify (str.replace_re_all s r t))))
        (eo::define ((numOcc (@strings_num_occur_re s r)))
        (eo::define ((result (@strings_replace_all_result (str.replace_re_all s r t))))
        (eo::define ((occIndex (@strings_occur_index_re s r)))
        (eo::define ((occLen (@strings_occur_len_re s r)))
        (eo::define ((rnemp (re.diff r (str.to_re ""))))
        (eo::define ((ssl (str.substr s (occIndex numOcc) (str.len s))))
        (ite (= (str.indexof_re s rnemp 0) -1)
          (= k s)
          (and (> numOcc 0)
               (= k (result 0))
               (= (result numOcc) ssl)
               (= (occIndex 0) 0)
               (= (str.indexof_re ssl rnemp 0) -1)
               (forall ((@var.str_index Int))
                  (eo::define ((ip1 (+ @var.str_index 1)))
                  (or
                    (not (>= @var.str_index 0))
                    (not (< @var.str_index numOcc))
                    (eo::define ((olen1 (occLen ip1)))
                    (eo::define ((oindex1 (occIndex ip1)))
                    (eo::define ((oindex (occIndex @var.str_index)))
                    (eo::define ((ii (- oindex1 olen1)))
                      (and (> olen1 0)
                           (= oindex1 (+ (str.indexof_re s rnemp (occIndex @var.str_index)) olen1))
                           (str.in_re (str.substr s ii olen1) rnemp)
                           (forall ((@var.str_length Int))
                             (or
                               (not (> @var.str_length 0))
                               (not (< @var.str_length olen1))
                               (not (str.in_re (str.substr s ii @var.str_length) r))))
                           (= (result @var.str_index)
                              (str.++ (str.substr s oindex (- ii oindex)) t (result (+ @var.str_index 1))))
                      ))))))))))))))))))
    (($str_reduction_pred (str.indexof_re s r n))
        (eo::define ((k (@purify (str.indexof_re s r n))))
        (ite (or (> n (str.len s)) (> 0 n))
          (= k -1)
          (ite (str.in_re "" r)
            (= k n)
            (and (forall ((@var.str_index Int) (@var.str_length Int))
                   (or
                     (not (>= @var.str_index n))
                     (not (< @var.str_index (ite (= k -1) (str.len s) k)))
                     (not (> @var.str_length 0))
                     (not (<= @var.str_length (- (str.len s) @var.str_index)))
                     (not (str.in_re (str.substr s @var.str_index @var.str_length) r))))
                 (or (= k -1)
                     (and (>= k n)
                          (not (forall ((@var.str_length Int)) (or
                                 (not (>= @var.str_length 0))
                                 (not (<= @var.str_length (- (str.len s) k)))
                                 (not (str.in_re (str.substr s k @var.str_length) r))))))))))))
    (($str_reduction_pred (str.<= s t))
        (eo::define ((k (@purify (str.<= s t))))
        (ite (= s t) k
          (not (forall ((@var.str_index Int))
            (or
              (not (>= @var.str_index 0))
              (not (<= @var.str_index (str.len s)))
              (not (<= @var.str_index (str.len t)))
              (not (= (str.substr s 0 @var.str_index) (str.substr t 0 @var.str_index)))
              (ite k
                (>= (str.to_code (str.substr s @var.str_index 1)) (str.to_code (str.substr t @var.str_index 1)))
                (>= (str.to_code (str.substr t @var.str_index 1)) (str.to_code (str.substr s @var.str_index 1)))
            )))))))
    (($str_reduction_pred (str.to_lower s)) ($str_reduction_pred_case_conv (@purify (str.to_lower s)) s true))
    (($str_reduction_pred (str.to_upper s)) ($str_reduction_pred_case_conv (@purify (str.to_upper s)) s false))
    (($str_reduction_pred (str.rev x))
        (eo::define ((k (@purify (str.rev x))))
          (and (= (str.len x) (str.len k))
              (forall ((@var.str_index Int))
                (or
                  (not (>= @var.str_index 0))
                  (not (< @var.str_index (str.len k)))
                  (= (str.substr k @var.str_index 1) (str.substr x (- (str.len x) (+ @var.str_index 1)) 1)))))))
  )
)

; program: $mk_str_eager_reduction
; args:
; - t U: The term to process.
; return: the eager reduction predicate of term t.
(program $mk_str_eager_reduction ((U Type) (x (Seq U)) (y (Seq U)) (r RegLan) (n Int) (m Int) (s String))
  :signature (U) Bool
  (
    (($mk_str_eager_reduction (str.from_code n))
      (eo::define ((k (@purify (str.from_code n))))
      (ite
        (and (<= 0 n) (< n 196608))
        (= n (str.to_code k))
        (= k ""))))
    (($mk_str_eager_reduction (str.to_code s))
        (eo::define ((t (str.to_code s)))
        (ite
          (= (str.len s) 1)
          (and (>= t 0) (< t 196608))
          (= t (eo::neg 1)))))
    (($mk_str_eager_reduction (str.to_int s))
        (>= (str.to_int s) -1))
    (($mk_str_eager_reduction (str.contains x y))
        (eo::define ((k1 (@purify ($str_first_ctn_pre x y))))
        (eo::define ((k2 (@purify ($str_first_ctn_post x y))))
        (ite
          (str.contains x y)
          (= x (str.++ k1 y k2))
          (not (= x y)))
        )))
    (($mk_str_eager_reduction (str.indexof x y n))
        (eo::define ((t (str.indexof x y n)))
        (and (or (= t (eo::neg 1)) (>= t n))
          (<= t (str.len x)))))
    (($mk_str_eager_reduction (str.indexof_re s r n))
        (eo::define ((t (str.indexof_re s r n)))
        (and (or (= t (eo::neg 1)) (>= t n))
          (<= t (str.len s)))))
    (($mk_str_eager_reduction (str.in_re s r))
        (=> (str.in_re s r) (= (str.len s) ($str_fixed_len_re r))))
  )
)

; program: $re_unfold_pos_concat_rec
; args:
; - t String: The string term.
; - r RegLan: The remaining regular expression to process.
; - ro RegLan: The original regular expression passed to this method.
; - n Int: The number of regular expression children we have processed so far.
; return: >
;   For a regular expression (re.++ R1 ... Rn), $re_unfold_pos_concat returns a pair of terms
;   where the first term is a concatenation (str.++ t1 ... tn) and the second
;   is a conjunction M of literals of the form (str.in_re ti Ri), such that
;     (str.in_re x (re.++ R1 ... Rn))
;   is equivalent to
;     (and (= x (str.++ t1 ... tn)) M)
;   We use the optimization that Rj may be (str.to_re tj); otherwise tj is an
;   application of the unfolding skolem program @re_unfold_pos_component.
; note: A helper method for computing the conclusion of ProofRule::RE_UNFOLD_POS.
(program $re_unfold_pos_concat_rec ((t String) (r1 RegLan) (r2 RegLan :list) (ro RegLan) (i Int) (s String))
  :signature (String RegLan RegLan Int) (@Pair String Bool)
  (
    (($re_unfold_pos_concat_rec t @re.empty ro i)       (@pair "" true))
    (($re_unfold_pos_concat_rec t (re.++ (str.to_re s) r2) ro i)
      (eo::define ((res ($re_unfold_pos_concat_rec t r2 ro (eo::add i 1))))
      (eo::define ((c ($pair_first res)))
<<<<<<< HEAD
        ; a constant regular expression, append s
        (@pair (eo::cons str.++ s ($pair_first res)) ($pair_second res)))))
    (($re_unfold_pos_concat_rec t (re.++ r1 r2) ro i)
      (eo::define ((res ($re_unfold_pos_concat_rec t r2 ro (eo::add i 1))))
      (eo::define ((k (@re_unfold_pos_component t ro i)))
        ; otherwise, make the skolem and append with constraint
        (@pair (eo::cons str.++ k ($pair_first res))
               (eo::cons and (str.in_re k r1) ($pair_second res))))))
=======
      (eo::define ((M ($pair_second res)))
        ; a constant regular expression, append s
        (@pair (eo::cons str.++ s c) M)))))
    (($re_unfold_pos_concat_rec t (re.++ r1 r2) ro i)
      (eo::define ((res ($re_unfold_pos_concat_rec t r2 ro (eo::add i 1))))
      (eo::define ((c ($pair_first res)))
      (eo::define ((M ($pair_second res)))
      (eo::define ((k (@re_unfold_pos_component t ro i)))
        ; otherwise, make the skolem and append with constraint
        (@pair (eo::cons str.++ k c)
               (eo::cons and (str.in_re k r1) M)))))))
>>>>>>> a5cee7a4
  )
)

; define: $re_unfold_pos_concat
; args:
; - t String: The string term.
; - r RegLan: The regular expression to process.
; return: >
;   A pair of terms as described in $re_unfold_pos_concat_rec.
(define $re_unfold_pos_concat ((t String) (r RegLan))
  ($re_unfold_pos_concat_rec t r r 0)
)

; define: $str_check_length_one
; args:
; - s String: The string term.
; return: true if the length of s evaluates to one, false otherwise.
(define $str_check_length_one ((s String)) (eo::is_eq (eo::len s) 1))

; define: $str_check_len_gt_one
; args:
; - s String: The string term.
; return: true if the length of s evaluates to greater than one, false otherwise.
(define $str_check_len_gt_one ((s String)) (eo::is_eq (eo::is_neg (eo::add 1 (eo::neg (eo::len s)))) true))

; Flatten constants in str.++ application s. Notice that the rewritten form
; of strings in cvc5 are such that constants are grouped into constants of
; length >=1 which we call "word" constants. For example, the cvc5 rewritten
; form of (str.++ "A" "B" x) is (str.++ "AB" x). Similarly for sequences,
; the rewriten form of (str.++ (seq.unit 0) (seq.unit 1) x) is
; (str.++ (str.++ (seq.unit 0) (seq.unit 1)) x).
; Many string rules rely on processing the prefix of strings, which
; involves reasoning about the characters one-by-one. Since the above term
; has a level of nesting when word constants of size > 1 are involved, this
; method is used to "flatten" str.++ applications so that we have a uniform
; way of reasoning about them in proof rules. In this method, we take a
; str.++ application corresponding to a string term in cvc5 rewritten form.
; It returns the flattened form such that there are no nested applications of
; str.++. For example, given input:
;    (str.++ "AB" (str.++ x ""))
; we return:
;    (str.++ "A" (str.++ "B" (str.++ x "")))
; Notice that this is done for all word constants in the chain recursively.
; It does not insist that the nested concatenations are over characters only.
; This rule may fail if s is not a str.++ application corresponding to a term
; in cvc5 rewritten form.

; program: $str_flatten_word
; args:
; - t String: A string term, assumed to be a string literal.
; return: >
;   The result of "flattening" t, for example given "AB", this returns the term
;   (str.++ "A" (str.++ "B" "")).
(program $str_flatten_word ((U Type) (t (Seq U)))
  :signature ((Seq U)) (Seq U)  ; NOTE: this could be string, but leads to upstream type checking issues
  (
    (($str_flatten_word "") "")
    (($str_flatten_word t)  ($str_cons (eo::extract t 0 0) ($str_flatten_word (eo::extract t 1 (eo::len t)))))
  )
)

; program: $str_flatten
; args:
; - t (Seq U): The string term.
; return: >
;   The result of "flattening" all children of t. For example, given
;   (str.++ "AB" x "CD"), this returns the term
;   (str.++ "A" (str.++ "B" (str.++ x (str.++ "C" (str.++ "D" ""))))).
(program $str_flatten ((U Type) (t (Seq U)) (tail (Seq U) :list))
  :signature ((Seq U)) (Seq U)
  (
    (($str_flatten (str.++ t tail))
        ; otherwise, check whether t is a word constant of length greater than one
        (eo::ite ($str_check_len_gt_one t)
          ; if so, we flatten the word using the method above and concatenate it.
          ($str_concat ($str_flatten_word t) ($str_flatten tail))
          ; if not, we just append it to the result of the recursive call
          ($str_cons t ($str_flatten tail))))
    (($str_flatten t)   ($str_self_if_empty t))
  )
)

; program: $str_collect_acc
; args:
; - t (Seq U): The string term, assumed to be a flattened str.++ list.
; return: >
;   The result of collecting adjacent constants in a flattened string t.
;   This side condition takes as input a str.++ application s. It returns a
;   pair whose concatenation is equal to s, whose first component corresponds
;   to a word constant, and whose second component is a str.++ application whose
;   first element is not a character. For example, for:
;     (str.++ "A" (str.++ "B" (str.++ x "")))
;   We return:
;     (@pair "AB" (str.++ x ""))
(program $str_collect_acc ((U Type) (t (Seq U)) (tail (Seq U) :list))
  :signature ((Seq U)) (@Pair (Seq U) (Seq U))
  (
    ; sequence not handled yet
    ; Check if t is a word constant
    (($str_collect_acc (str.++ t tail))
      (eo::ite ($str_check_length_one t)
        (eo::define ((res ($str_collect_acc tail)))
        (eo::define ((s1 ($pair_first res)))
        (eo::define ((s2 ($pair_second res)))
          (eo::ite (eo::eq s1 "")
            (@pair t s2)
            (@pair (eo::concat t s1) s2)))))    ; concatenate the constant
        (@pair "" (str.++ t tail))))
    (($str_collect_acc "")            (@pair "" ""))
  )
)

; program: $str_collect
; args:
; - s (Seq U): The string term, assumed to be a flattened str.++ list.
; return: >
;   Collect adjacent constants for the prefix of string s. For example:
;     (str.++ "A" (str.++ "B" (str.++ x "")))
;   we return:
;    (str.++ (str.++ "A" (str.++ "B" "")) (str.++ x ""))
;   This side condition may fail if s is not a str.++ application.
;   Notice that the collection of constants is done for all word constants in the
;   term s recursively.
(program $str_collect ((U Type) (t (Seq U)) (s (Seq U) :list))
  :signature ((Seq U)) (Seq U)
  (
    (($str_collect (str.++ t s))
      (eo::define ((res ($str_collect_acc (str.++ t s))))
      (eo::define ((s1 ($pair_first res)))
      (eo::define ((s2 ($pair_second res)))
        (eo::ite (eo::eq s1 "")
          ; did not strip a constant prefix, just append t to the result of processing s
          ($str_cons t ($str_collect s))
          ; stripped a constant prefix, append it to second term in the pair
          ($str_cons s1 ($str_collect s2)))))))
    (($str_collect t)       ($str_self_if_empty t))
  )
)

; program: $str_strip_prefix
; args:
; - s (Seq U): The first string.
; - t (Seq U): The second string.
; return:
;   The pair corresponding to s and t after dropping the maximal equal prefix
;   removed. For example, for:
;     (str.++ x (str.++ y (str.++ z "")))
;     (str.++ x (str.++ w ""))
;   This method will return:
;     (pair (str.++ y (str.++ z "")) (str.++ w ""))
;   This side condition may fail if s or t is not a str.++ application.
(program $str_strip_prefix ((U Type) (t (Seq U)) (s (Seq U)) (t2 (Seq U) :list) (s2 (Seq U) :list))
  :signature ((Seq U) (Seq U)) (@Pair (Seq U) (Seq U))
  (
    (($str_strip_prefix (str.++ t t2) (str.++ t s2)) ($str_strip_prefix t2 s2))
    (($str_strip_prefix t s)                         (@pair t s))
  )
)

; program: $str_mk_re_loop_elim_rec
; args:
; - n Int: The minimum number of iterations for a re.loop term.
; - d Int: The difference between the min and max iterations for a re.loop term.
; - r RegLan: The regular expression argument of re.loop.
; - rr RegLan: The current accumulated regular expression.
; return: >
;   The result of elimination re.loop for the given arguments. In particular,
;   when we call $str_mk_re_loop_elim n d r rr, we first decrement n until it
;   is zero, while accumulating rr. When n is zero, then rr is r^n.
;   We then decrement d until it is zero, while adding regular expressions
;   to a union, giving us (re.union r^n ... r^{n+d}).
(program $str_mk_re_loop_elim_rec ((n Int) (d Int) (r RegLan) (rr RegLan :list))
  :signature (Int Int RegLan RegLan) RegLan
  (
    (($str_mk_re_loop_elim_rec 0 0 r rr) (eo::cons re.union ($singleton_elim rr) re.none))
    (($str_mk_re_loop_elim_rec 0 d r rr) (eo::cons re.union ($singleton_elim rr) ($str_mk_re_loop_elim_rec 0 (eo::add d -1) r (re.++ r rr))))
    (($str_mk_re_loop_elim_rec n d r rr) ($str_mk_re_loop_elim_rec (eo::add n -1) d r (re.++ r rr)))
  )
)

; define: $str_mk_re_loop_elim
; args:
; - n Int: The minimum number of iterations for a re.loop term.
; - d Int: The difference between the min and max iterations for a re.loop term.
; - r RegLan: The regular expression argument of re.loop.
; return: >
;   The reduction of the regular expression
;     (re.loop n n+d r)
;   where d>0. This is the regular expression:
;     (re.union r^n ... r^{n+d})
;   where r^k is (re.++ r ... r), where r is repeated k times when k>1, or
;   r if k=1 or @re.empty if k=0.
(define $str_mk_re_loop_elim ((n Int) (d Int) (r RegLan))
  ($singleton_elim ($str_mk_re_loop_elim_rec n d r @re.empty))
)

; program: $str_mk_str_in_re_concat_star_char
; args:
; - s String: The string term to process.
; - r RegLan: The regular expression to process.
; return: >
;   The conclusion for ProofRewriteRule::STR_IN_RE_CONCAT_STAR_CHAR for
;   (str.in_re s r), where r is assumed to be a re.* whose body has fixed length
;   of one. Note that we do not require a singleton elimination step for and
;   since the original input should be a concatenation term.
(program $str_mk_str_in_re_concat_star_char ((s1 String) (s2 String :list) (r RegLan))
  :signature (String RegLan) Bool
  (
    (($str_mk_str_in_re_concat_star_char (str.++ s1 s2) r) (eo::cons and (str.in_re s1 r) ($str_mk_str_in_re_concat_star_char s2 r)))
    (($str_mk_str_in_re_concat_star_char "" r)             true)
  )
)

; program: $str_mk_str_in_re_sigma_rec
; args:
; - s String: The string term to process.
; - r RegLan: The regular expression to process, assumed to be a re.++ list.
; - n Int: The number of re.allchar we have seen.
; - b Bool: false if we have seen a (re.* re.allchar).
; return: >
;   The conclusion used for ProofRewriteRule::STR_IN_RE_SIGMA on the membership
;   s in r, tracking information on the children of r we have already seen.
(program $str_mk_str_in_re_sigma_rec ((s String) (r RegLan :list) (n Int) (b Bool))
  :signature (String RegLan Int Bool) Bool
  (
    (($str_mk_str_in_re_sigma_rec s @re.empty n b)                    (eo::ite b (= (str.len s) n) (>= (str.len s) n)))
    (($str_mk_str_in_re_sigma_rec s (re.++ re.allchar r) n b)         ($str_mk_str_in_re_sigma_rec s r (eo::add n 1) b))
    (($str_mk_str_in_re_sigma_rec s (re.++ (re.* re.allchar) r) n b)  ($str_mk_str_in_re_sigma_rec s r n false))
  )
)

; define: $str_mk_str_in_re_sigma
; args:
; - s String: The string term to process.
; - r RegLan: The regular expression to process.
; return: >
;   The conclusion for ProofRewriteRule::STR_IN_RE_SIGMA for s in r.
(define $str_mk_str_in_re_sigma ((s String) (r RegLan))
  ($str_mk_str_in_re_sigma_rec s r 0 true))

; program: $str_mk_str_in_re_sigma_star_rec
; args:
; - s String: The string term to process.
; - r RegLan: The body of the regular expression to process.
; - n Int: The number of re.allchar we have seen.
; return:
;   Calling $str_mk_str_in_re_sigma_star_rec s r n means we have s in r, we have
;   stripped off n re.allchar from r so far.
(program $str_mk_str_in_re_sigma_star_rec ((s String) (r RegLan :list) (n Int))
  :signature (String RegLan Int) Bool
  (
    (($str_mk_str_in_re_sigma_star_rec s @re.empty n)                    (= (mod (str.len s) n) 0))
    (($str_mk_str_in_re_sigma_star_rec s (re.++ re.allchar r) n)         ($str_mk_str_in_re_sigma_star_rec s r (eo::add n 1)))
  )
)

; define: $str_mk_str_in_re_sigma_star
; args:
; - s String: The string term to process.
; - r RegLan: The body of the regular expression to process.
; return:
;   The conclusion for ProofRewriteRule::STR_IN_RE_SIGMA_STAR for s in (re.* r).
(define $str_mk_str_in_re_sigma_star ((s String) (r RegLan))
  ($str_mk_str_in_re_sigma_star_rec s r 0))

; define: $str_to_flat_form
; args:
; - s (Seq U): The string term.
; - rev Bool: Whether to reverse s.
; return: >
;   Converts a str.++ application into "flat form" so that we are ready to
;   process its prefix. This consists of the following steps:
;   (1) convert s to n-ary form if it is not already a str.++ application,
;   (2) flatten so that its constant prefix,
;   (3) (optionally) reverse.
(define $str_to_flat_form ((U Type :implicit) (s (Seq U)) (rev Bool))
  ; intro, flatten, reverse
  ($str_rev rev ($str_flatten ($str_nary_intro s))))

; define: $str_to_nary_form
; args:
; - s (Seq U): The string term.
; - rev Bool: Whether to reverse s.
; return: >
;   Converts a str.++ application into "nary form" so that we are ready to
;   process its prefix. This consists of the following steps:
;   (1) convert s to n-ary form if it is not already a str.++ application,
;   (2) (optionally) reverse.
(define $str_to_nary_form ((U Type :implicit) (s (Seq U)) (rev Bool))
  ; intro, reverse
  ($str_rev rev ($str_nary_intro s)))

; program: $re_str_to_flat_form
; args:
; - rev Bool: Whether to reverse the strings that occur in r.
; - r RegLan: The regular expression to process.
; return: 
;   The result of converting the strings s occurring as direct
;   children (str.to_re s) of regular expression concatenation r to their flat
;   form, reversing if rev is true.
(program $re_str_to_flat_form ((r1 RegLan) (r2 RegLan :list) (s String) (rev Bool))
  :signature (Bool RegLan) RegLan
  (
    (($re_str_to_flat_form rev (re.++ (str.to_re s) r2))  (eo::cons re.++ (str.to_re ($str_to_flat_form s rev)) ($re_str_to_flat_form rev r2)))
    (($re_str_to_flat_form rev (re.++ r1 r2))             (eo::cons re.++ r1 ($re_str_to_flat_form rev r2)))
    (($re_str_to_flat_form rev r1)                        r1)
  )
)

; define: $re_to_flat_form
; args:
; - r RegLan: The regular expression to process.
; - rev Bool: Whether to reverse the content of r.
; return: >
;   Converts a regular expression term to "flat form". This consists of the
;   following steps:
;   (1) convert r to n-ary form if it not already a re.++ application,
;   (2) (optionally) reverse,
;   (3) convert the strings s occurring as direct children (str.to_re s) of the
;   result to their flat form. Note that other strings in r, i.e. those that
;   occur beneath other children remain unchanged.
(define $re_to_flat_form ((r RegLan) (rev Bool))
  ($re_str_to_flat_form rev ($str_re_rev rev ($re_nary_intro r))))

; define: $str_from_flat_form
; args:
; - s (Seq U): The string term.
; - rev Bool: Whether to reverse s.
; return: >
;   Converts a term in "flat form" to a term that is in a form that corresponds
;   to one in cvc5 rewritten form. This is the dual method to
;   $str_to_flat_form. This consists of the following steps:
;   (1) (optionally) reverse,
;   (2) collect constants
;   (3) eliminate n-ary form to its element if the term is a singleton list.
(define $str_from_flat_form ((U Type :implicit) (s (Seq U)) (rev Bool))
  ; reverse, collect, elim
  ($str_nary_elim ($str_collect ($str_rev rev s))))

; define: $str_from_nary_form
; args:
; - s (Seq U): The string term.
; - rev Bool: Whether to reverse s.
; return: >
;   Converts a term in "flat form" to a term that is in a form that corresponds
;   to one in cvc5 rewritten form. This is the dual method to
;   $str_to_nary_form. This consists of the following steps:
;   (1) (optionally) reverse,
;   (2) eliminate n-ary form to its element if the term is a singleton list.
(define $str_from_nary_form ((U Type :implicit) (s (Seq U)) (rev Bool))
  ($str_nary_elim ($str_rev rev s)))

; program: $re_str_from_flat_form
; args:
; - rev Bool: Whether to reverse the strings that occur in r.
; - r RegLan: The regular expression to process.
; return:
;   The result of converting the strings s occurring as direct
;   children (str.to_re s) of regular expression concatenation r from their flat
;   form, reversing if rev is true.
(program $re_str_from_flat_form ((r1 RegLan) (r2 RegLan :list) (s String) (rev Bool))
  :signature (Bool RegLan) RegLan
  (
    (($re_str_from_flat_form rev (re.++ (str.to_re s) r2))  (eo::cons re.++ (str.to_re ($str_from_flat_form s rev)) ($re_str_from_flat_form rev r2)))
    (($re_str_from_flat_form rev (re.++ r1 r2))             (eo::cons re.++ r1 ($re_str_from_flat_form rev r2)))
    (($re_str_from_flat_form rev r1)                        r1)
  )
)

; define: $re_from_flat_form
; args:
; - r RegLan: The regular expression to process.
; - rev Bool: Whether to reverse the content of r.
; return: >
;   Converts a regular expression term in "flat form" to a term that is in a form
;   that corresponds to one in cvc5 rewritten form. This is the dual method to
;   $re_to_flat_form. This consists of the following steps:
;   (1) convert the strings s occurring as direct children (str.to_re s) from their flat form,
;   (2) (optionally) reverse,
;   (3) eliminate n-ary form to its element if the term is a singleton list.
(define $re_from_flat_form ((r RegLan) (rev Bool))
  ; (un?)flatten, reverse, elim
  ($re_nary_elim ($str_re_rev rev ($re_str_from_flat_form rev r))))

; note: This is a forward declaration of $str_re_includes below.
(program $str_re_includes () :signature (RegLan RegLan) Bool)

; program: $str_re_includes_lhs_union
; args:
; - r RegLan: The first regular expression.
; - s RegLan: The second regular expression.
; return: >
;   true if r is of the form (re.union r1 ... rn), and we can infer
;   that s is contained in some ri.
(program $str_re_includes_lhs_union ((r1 RegLan) (r2 RegLan :list) (r3 RegLan))
  :signature (RegLan RegLan) Bool
  (
  (($str_re_includes_lhs_union (re.union r1 r2) r3) (eo::ite ($str_re_includes r1 r3) true ($str_re_includes_lhs_union r2 r3)))
  (($str_re_includes_lhs_union r1 r3)               false)
  )
)

; Helper for `$str_re_includes`.
; program: $str_re_includes_rhs_inter
; args:
; - r RegLan: The first regular expression.
; - s RegLan: The second regular expression.
; return: >
;   true if s is of the form (re.inter s1 ... sn), and we can infer
;   that r is contained in some si.
(program $str_re_includes_rhs_inter ((r1 RegLan) (r2 RegLan :list) (r3 RegLan))
  :signature (RegLan RegLan) Bool
  (
  (($str_re_includes_rhs_inter r1 (re.inter r3 r2)) (eo::ite ($str_re_includes r1 r3) true ($str_re_includes_rhs_inter r1 r2)))
  (($str_re_includes_rhs_inter r1 r3)               false)
  )
)

; program $str_maybe_get_star_body
; args:
; - r RegLan: The regular expression
; return: The body of r if it is a star, or r itself otherwise.
(program $str_maybe_get_star_body ((r RegLan))
  :signature (RegLan) RegLan
  (
    (($str_maybe_get_star_body (re.* r)) r)
    (($str_maybe_get_star_body r)        r)
  )
)

; Helper for `$str_re_includes`.
; program: $str_re_includes_lhs_star
; args:
; - r RegLan: The first regular expression.
; - s RegLan: The second regular expression.
; return: >
;   true if r is of the form (re.* r1), and we can infer that either
;   s is included in r1, or s1 is included in r1 where s is of the form
;   (re.* s1).
(program $str_re_includes_lhs_star ((r1 RegLan) (r2 RegLan))
  :signature (RegLan RegLan) Bool
  (
  (($str_re_includes_lhs_star (re.* r1) r2) (eo::ite (eo::eq r1 re.allchar)
                                              true
                                              ($str_re_includes r1 ($str_maybe_get_star_body r2)))) ; use body if a star
  (($str_re_includes_lhs_star r1 r2)        false)
  )
)

; Helper for `$str_re_includes`.
; program: $str_re_includes_is_rec
; args:
; - r1 RegLan: The first regular expression.
; - r2 RegLan: The second regular expression.
; return: >
;   true if the inclusion of r2 into r1 is not handled by one of the
;   three cases above (union or star on LHS, or intersection on RHS).
;   We also require that one of r1 or r2 is a concatenation, or else
;   we already checked for their inclusion directly.
(program $str_re_includes_is_rec ((r1 RegLan) (r2 RegLan :list) (r3 RegLan))
  :signature (RegLan RegLan) Bool
  (
  (($str_re_includes_is_rec r1 (re.inter r3 r2)) false)
  (($str_re_includes_is_rec (re.union r1 r2) r3) false)
  (($str_re_includes_is_rec (re.* r1) r3)        false)
  (($str_re_includes_is_rec (re.++ r1 r2) r3)    true)
  (($str_re_includes_is_rec r3 (re.++ r1 r2))    true)
  (($str_re_includes_is_rec r1 r3)               false)
  )
)

; program: $re_is_unbound_wildcard
; args:
; - r RegLan: The regular expression to consider.
; return: >
;   true if r is of the form (re.++ re.allchar ... re.allchar (re.* re.allchar) ...).
;   This method is used for checking if there is no upper bound on the number of
;   arbitrary characters that can be consumed at the current position.
(program $re_is_unbound_wildcard ((r1 RegLan) (r2 RegLan :list))
  :signature (RegLan) Bool
  (
  (($re_is_unbound_wildcard (re.++ (re.* re.allchar) r2))  true)
  (($re_is_unbound_wildcard (re.++ re.allchar r2))         ($re_is_unbound_wildcard r2))
  (($re_is_unbound_wildcard r1)                            false)
  )
)

; program: $str_re_includes_rec
; args:
; - r1 RegLan: The first regular expression.
; - r2 RegLan: The second regular expression.
; return: >
;   true if we can infer r2 is included in r1. We assume that r1 and r2
;   are re.++ lists that have been put into normal form with $re_to_flat_form.
(program $str_re_includes_rec ((s1 String) (s2 String :list) (r1 RegLan) (r2 RegLan :list) (r3 RegLan) (r4 RegLan :list))
  :signature (RegLan RegLan) Bool
  (
  ; true if equal, which includes if r1 is @re.empty
  (($str_re_includes_rec r1 r1)                                     true)
  ; consider components one at a time
  (($str_re_includes_rec (re.++ (str.to_re (str.++ s1 s2)) r2) r3)  ($str_re_includes_rec (re.++ (str.to_re s1) (str.to_re s2) r2) r3))
  (($str_re_includes_rec (re.++ (str.to_re "") r2) r3)              ($str_re_includes_rec r2 r3))
  (($str_re_includes_rec r1 (re.++ (str.to_re (str.++ s1 s2)) r4))  ($str_re_includes_rec r1 (re.++ (str.to_re s1) (str.to_re s2) r4)))
  (($str_re_includes_rec r1 (re.++ (str.to_re "") r4))              ($str_re_includes_rec r1 r4))
  ; otherwise we recurse for three possible cases
  (($str_re_includes_rec (re.++ r1 r2) (re.++ r3 r4))
    (eo::ite (eo::ite ($str_re_includes ($re_from_flat_form r1 false) ($re_from_flat_form r3 false)) ; can skip both if we have a base inclusion
               ($str_re_includes_rec r2 r4)
               false)
      true
    (eo::ite (eo::ite ($re_is_unbound_wildcard (re.++ r1 r2))  ; can skip RHS if unbounded wildcard
              ($str_re_includes_rec (re.++ r1 r2) r4)
              false)
      true
    (eo::ite (eo::ite (eo::eq r1 (re.* re.allchar))         ; can skip LHS if it is sigma star
              ($str_re_includes_rec r2 (re.++ r3 r4))
              false)
      true
      false))))
  ; handles the case where there is a leftover (re.* re.allchar) on the LHS
  (($str_re_includes_rec (re.++ r1 r2) @re.empty)       (eo::and (eo::eq r1 (re.* re.allchar)) (eo::eq r2 @re.empty)))
  (($str_re_includes_rec r1 r3)                         false)
  )
)

; program: $str_re_includes
; args:
; - r1 RegLan: The first regular expression.
; - r2 RegLan: The second regular expression.
; return: >
;   true if we can infer that all strings in r2 are also in r1.
(program $str_re_includes ((s1 String) (s2 String) (s3 String) (s4 String) (r1 RegLan) (r2 RegLan :list) (r3 RegLan))
  :signature (RegLan RegLan) Bool
  (
  (($str_re_includes r1 r1)                               true)
  (($str_re_includes r1 (str.to_re s1))                   ($str_eval_str_in_re s1 r1)) ; requires constant s1/r1
  (($str_re_includes (str.to_re s1) r1)                   false)
  (($str_re_includes (re.range s1 s2) (re.range s3 s4))   (eo::define ((z1 (eo::to_z s1)))
                                                          (eo::define ((z2 (eo::to_z s2)))
                                                          (eo::define ((z3 (eo::to_z s3)))
                                                          (eo::define ((z4 (eo::to_z s4)))
                                                          (eo::requires (eo::is_neg z1) false
                                                          (eo::requires (eo::is_neg z2) false
                                                          (eo::requires (eo::is_neg z3) false
                                                          (eo::requires (eo::is_neg z4) false
                                                            (eo::and ($compare_geq z2 z3) ($compare_geq z3 z1)
                                                                  ($compare_geq z2 z4) ($compare_geq z4 z1)))))))))))
  (($str_re_includes r1 r3)                               (eo::ite (eo::eq ($str_re_includes_lhs_union r1 r3) true) true
                                                          (eo::ite (eo::eq ($str_re_includes_rhs_inter r1 r3) true) true
                                                          (eo::ite (eo::eq ($str_re_includes_lhs_star r1 r3) true) true
                                                          ; don't recurse if we checked one of the 3 cases above
                                                          (eo::ite ($str_re_includes_is_rec r1 r3)
                                                              ($str_re_includes_rec ($re_to_flat_form r1 false) ($re_to_flat_form r3 false))
                                                              false)))))

  )
)

; program: $str_arith_entail_simple
; args:
; - n T: An arithmetic term to process.
; return: >
;   true if we can show n is greater than or equal 0 using the fact that length
;   is non-negative and basic properties of arithmetic.
(program $str_arith_entail_simple ((T Type) (s String) (n1 T) (n2 T :list))
  :signature (T) Bool
  (
    (($str_arith_entail_simple (str.len s)) true)
    (($str_arith_entail_simple (+ n1 n2))   (eo::ite ($str_arith_entail_simple n1) ($str_arith_entail_simple n2) false))
    (($str_arith_entail_simple (* n1 n2))   (eo::ite ($str_arith_entail_simple n1) ($str_arith_entail_simple n2) false))
    (($str_arith_entail_simple n1)          (eo::not (eo::is_neg n1)))
  )
)

; program: $str_arith_entail_simple_pred
; args:
; - F Bool: A relation over integer terms.
; return: >
;   true if we can show that F holds using the fact that length
;   is non-negative and basic properties of arithmetic. We first
;   normalize the polynomial corresponding to F and check this
;   using the $str_arith_entail_simple program above.
(program $str_arith_entail_simple_pred ((n Int) (m Int))
  :signature (Bool) Bool
  (
    (($str_arith_entail_simple_pred (>= n m))  ($str_arith_entail_simple ($arith_poly_to_term (- n m))))
    (($str_arith_entail_simple_pred (> n m))   ($str_arith_entail_simple ($arith_poly_to_term (- n (+ m 1)))))
  )
)

; program: $str_arith_entail_is_approx_len
; args:
; - s String: The string whose length we are considering.
; - n Int: An integer that may under (resp. over) approximate the length of s when b is true (resp. false).
; - b Bool: Whether we are checking that n is an under (resp. over) approximation.
; return: >
;   true if we can show that (>= (str.len s) n) (or <= if b is false) holds using approximation
;   cases as defined by Figure 2 of "High-Level Abstractions for Simplifying Extended String Constraints
;   in SMT", CAV 2019. When applicable, we also rely on calls that reason that string
;   length is non-negative and basic properties of arithmetic.
(program $str_arith_entail_is_approx_len ((s String) (t String) (r String) (n1 Int) (n2 Int) (n Int) (isUnder Bool))
  :signature (String Int Bool) Bool
  (
    (($str_arith_entail_is_approx_len (str.substr s n1 n2) n isUnder)
        (eo::define ((npm (+ n1 n2)))
        (eo::define ((lx (str.len s)))
        (eo::ite (eo::eq n n2)
          (eo::ite isUnder
            (eo::and ($str_arith_entail_simple n1) ($str_arith_entail_simple_pred (>= lx npm)))
            ($str_arith_entail_simple n2))
        (eo::ite (eo::eq n lx)
          (eo::not isUnder)
        (eo::ite (eo::eq n (- lx n1))
          (eo::ite isUnder
            (eo::and ($str_arith_entail_simple n1) ($str_arith_entail_simple_pred (>= npm lx)))
            ($str_arith_entail_simple_pred (>= lx n1)))
          false))))))
    (($str_arith_entail_is_approx_len (str.replace s t r) n isUnder)
        (eo::define ((ls (str.len s)))
        (eo::define ((lt (str.len t)))
        (eo::define ((lr (str.len r)))
        (eo::ite (eo::eq n ls)
          (eo::ite isUnder
            (eo::or ($str_arith_entail_simple_pred (>= lr lt)) ($str_arith_entail_simple_pred (>= lr ls)))
            ($str_arith_entail_simple_pred (>= lt lr)))
        (eo::ite (eo::eq n (+ ls lr))
          (eo::not isUnder)
        (eo::ite (eo::eq n (- ls lt))
          isUnder
          false)))))))
    (($str_arith_entail_is_approx_len (str.from_int n1) n isUnder)
        (eo::ite (eo::eq n (+ n1 1))
          (eo::and (eo::not isUnder) ($str_arith_entail_simple n1))
        (eo::ite (eo::eq n n1)
          (eo::and (eo::not isUnder) ($str_arith_entail_simple_pred (> n1 0)))
        (eo::ite (eo::eq n 1)
          (eo::and isUnder ($str_arith_entail_simple n1))
          false))))
  )
)

; define: $str_arith_entail_is_approx_indexof
; args:
; - s String: The first string argument to str.indexof.
; - t String: The second string argument to str.indexof.
; - n Int: The third argument of str.indexof.
; - m Int: An integer that may under (resp. over) approximate the given indexof term when b is true (resp. false).
; - b Bool: Whether we are checking that m is an under (resp. over) approximation.
; return: >
;   true if we can show that (>= (str.indexof s t n) m) (or <= if b is false) holds using
;   approximation cases as defined by Figure 2 of "High-Level Abstractions for Simplifying
;   Extended String Constraints in SMT", CAV 2019. When applicable, we also rely on calls
;   that reason that string length is non-negative and basic properties of arithmetic.
(define $str_arith_entail_is_approx_indexof ((s String) (t String) (n Int) (m Int) (isUnder Bool))
  (eo::define ((ls (str.len s)))
  (eo::define ((lt (str.len t)))
  (eo::ite (eo::eq m -1)
    isUnder
  (eo::ite (eo::eq m ls)
    (eo::not isUnder)
  (eo::ite (eo::eq m (- ls lt))
    (eo::and (eo::not isUnder) ($str_arith_entail_simple_pred (>= ls lt)))
    false))))))

; define: $str_arith_entail_is_approx_to_int
; args:
; - s String: The first string argument to str.to_int.
; - n Int: An integer that may under (resp. over) approximate the given indexof term when b is true (resp. false).
; - b Bool: Whether we are checking that n is an under (resp. over) approximation.
; return: >
;   true if we can show that (>= (str.to_int s) n) (or <= if b is false) holds using approximation cases
;   as defined by Figure 2 of "High-Level Abstractions for Simplifying Extended String Constraints
;   in SMT", CAV 2019.
(define $str_arith_entail_is_approx_to_int ((s String) (n Int) (isUnder Bool))
  (eo::ite (eo::eq n -1) isUnder false)
)

; program: $str_arith_entail_is_approx
; args:
; - n Int: The first integer term.
; - m Int: The second integer term.
; - b Bool: Whether we are checking that n is an under (resp. over) approximation of m.
; return: >
;   true if we can show that (>= n m) (resp (<= n m) when b is false) holds using approximation cases
;   as defined by Figure 2 of "High-Level Abstractions for Simplifying Extended String Constraints
;   in SMT", CAV 2019.
(program $str_arith_entail_is_approx ((s String) (t String) (n1 Int) (n2 Int :list) (n3 Int) (n4 Int :list) (n5 Int) (isUnder Bool))
  :signature (Int Int Bool) Bool
  (
    (($str_arith_entail_is_approx n1 n1 isUnder)                    true)
    (($str_arith_entail_is_approx (str.len s) n1 isUnder)           ($str_arith_entail_is_approx_len s n1 isUnder))
    (($str_arith_entail_is_approx (str.indexof s t n3) n1 isUnder)  ($str_arith_entail_is_approx_indexof s t n3 n1 isUnder))
    (($str_arith_entail_is_approx (str.to_int s) n1 isUnder)        ($str_arith_entail_is_approx_to_int s n1 isUnder))
    (($str_arith_entail_is_approx (+ n1 n2) (+ n3 n4) isUnder)      (eo::and
                                                                      ($str_arith_entail_is_approx n1 n3 isUnder)
                                                                      ($str_arith_entail_is_approx n2 n4 isUnder)))
    (($str_arith_entail_is_approx (* n1 n3) (* n1 n5) isUnder)      (eo::ite (eo::is_neg n1)
                                                                      ($str_arith_entail_is_approx n3 n5 (eo::not isUnder))
                                                                      ($str_arith_entail_is_approx n3 n5 isUnder)))
  )
)

; program: $str_re_consume_rec
; args:
; - s String: The string argument of the membership to rewrite.
; - r RegLan: The regular expression argument of the membership to rewrite.
; - b Bool: >
;   Stores temporary results when we are processing a union or intersection
;   regular expression as argument r. Otherwise, this argument is @result.null.
; - rev Bool: >
;   Indicates whether s and r were reversed, in which case their components must
;   be reversed when we recurse on non-str.to_re children.
; return: >
;   The result of implied consumption of string s in regular expression r.
(program $str_re_consume_rec
  ((s1 String) (s2 String :list) (s String) (r1 RegLan) (r2 RegLan :list) (b Bool) (rev Bool)
   (s3 String) (s4 String :list) (s5 String) (r3 RegLan))
  :signature (String RegLan Bool Bool) Bool
  (
    (($str_re_consume_rec (str.++ s1 s2) (re.++ (str.to_re (str.++ s3 s4)) r2) @result.null rev)
      (eo::ite (eo::eq s1 s3)
        ($str_re_consume_rec s2 (re.++ (str.to_re s4) r2) @result.null rev)
        (eo::ite (eo::and ($str_check_length_one s1) ($str_check_length_one s3))
          false                                       ; conflicting characters
          (str.in_re (str.++ s1 s2) (re.++ (str.to_re (str.++ s3 s4)) r2))))) ; otherwise stuck
    (($str_re_consume_rec (str.++ s1 s2) (re.++ @re.empty r2) @result.null rev)
      ($str_re_consume_rec (str.++ s1 s2) r2 @result.null rev)) ; finished current component
    (($str_re_consume_rec (str.++ s1 s2) (re.++ (re.range s3 s5) r2) @result.null rev)
      (eo::ite (eo::and ($str_check_length_one s1) ($str_is_char_range s3 s5))
        (eo::ite ($str_eval_str_in_re s1 (re.range s3 s5))
          ($str_re_consume_rec s2 r2 @result.null rev)
          false)
        (str.in_re (str.++ s1 s2) (re.++ (re.range s3 s5) r2))))
    (($str_re_consume_rec (str.++ s1 s2) (re.++ re.allchar r2) @result.null rev)
      (eo::ite ($str_check_length_one s1)
        ($str_re_consume_rec s2 r2 @result.null rev)
        (str.in_re (str.++ s1 s2) (re.++ re.allchar r2))))
    (($str_re_consume_rec (str.++ s1 s2) (re.++ (re.* r3) r2) @result.null rev)
      (eo::define ((r1 (re.* r3)))
      ; see what happens if we unroll once
      (eo::define ((res ($str_re_consume_rec (str.++ s1 s2) ($re_to_flat_form r3 rev) @result.null rev)))
      (eo::ite (eo::eq res false)
        ; We can't unroll even once, thus we must skip it.
        ($str_re_consume_rec (str.++ s1 s2) r2 @result.null rev)
        (eo::ite (eo::eq ($str_membership_re res) @re.empty)
          ; If we fully consumed, now we go back and check if we get a conflict if we skip.
          (eo::define ((res2 ($str_re_consume_rec (str.++ s1 s2) r2 @result.null rev)))
          (eo::ite (eo::is_eq res2 false)
            ; Skipping would give a conflict.
            (eo::define ((sr ($str_membership_str res)))
            (eo::ite (eo::eq (str.++ s1 s2) sr)
              ; if we did not consume anything, we are stuck.
              (str.in_re (str.++ s1 s2) (re.++ r1 r2))
              ; otherwise, we continue with the RE consumed once.
              ($str_re_consume_rec sr (re.++ r1 r2) @result.null rev)))
            ; Otherwise we are stuck.
            (str.in_re (str.++ s1 s2) (re.++ r1 r2))))
          ; Otherwise we are stuck.
          (str.in_re (str.++ s1 s2) (re.++ r1 r2)))))))
    (($str_re_consume_rec (str.++ s1 s2) (re.++ r1 r2) @result.null rev)
      ; likely intersection or union, process cases recursively
      (eo::define ((res ($str_re_consume_rec (str.++ s1 s2) r1 @result.null rev)))
      (eo::ite (eo::is_eq res false)
        ; conflict
        false
        (eo::ite (eo::is_eq ($str_membership_re res) @re.empty)
          ; if all cases consumed the same, continue
          ($str_re_consume_rec ($str_membership_str res) r2 @result.null rev)
          ; otherwise we are stuck
          (str.in_re (str.++ s1 s2) (re.++ r1 r2))))))
    (($str_re_consume_rec s1 (re.++ @re.empty r2) @result.null rev)
      ($str_re_consume_rec s1 r2 @result.null rev)) ; finished current component
    ; Intersection reports conflicts eagerly, and otherwise combines the results
    (($str_re_consume_rec s1 (re.inter r1 r2) b rev)   (eo::define ((r1r ($re_to_flat_form r1 rev)))
                                                       (eo::define ((bb ($str_re_consume_rec s1 r1r @result.null rev)))
                                                         (eo::ite (eo::eq bb false)
                                                           false
                                                           ($str_re_consume_rec s1 r2 ($result_combine bb b) rev)))))
    (($str_re_consume_rec s1 re.all @result.null rev)  (str.in_re "" @re.empty)) ; only used if re.all appears in unexpected position
    (($str_re_consume_rec s1 re.all b rev)             b)                        ; end of re.inter
    ; Union ignores conflicts, and otherwise combines the results. We report a conflict if all children give conflicts.
    (($str_re_consume_rec s1 (re.union r1 r2) b rev)   (eo::define ((r1r ($re_to_flat_form r1 rev)))
                                                       (eo::define ((bb ($str_re_consume_rec s1 r1r @result.null rev)))
                                                         (eo::ite (eo::eq bb false)
                                                           ($str_re_consume_rec s1 r2 b rev)
                                                           ($str_re_consume_rec s1 r2 ($result_combine bb b) rev)))))
    (($str_re_consume_rec s1 re.none @result.null rev) false)     ; end of re.union, conflict, also used if re.none appears in unexpected position
    (($str_re_consume_rec s1 re.none b rev)            b)         ; end of re.union, no conflict
    (($str_re_consume_rec s1 r1 @result.null rev)      (str.in_re s1 r1))
  )
)

; define: $str_re_consume_process
; args:
; - s String: The string argument of the membership to rewrite.
; - r RegLan: The regular expression argument of the membership to rewrite.
; - oneDir Bool: If true, we only strip from a single end.
; returns: >
;   false if `(str.in_re s r)` can be shown to be equivalent to false, or
;   otherwise `(str.in_re sr rr)` where sr and rr are the result of "consuming"
;   prefixes/suffixes from s and r. We consume from the end of s and r first by
;   reversing them initially and converting them to flat forms. We then reverse
;   them again and consume from the beginning of the remainder. Finally, we convert
;   back from flat form when applicable.
(define $str_re_consume_process ((s String) (r RegLan) (oneDir Bool))
  (eo::define ((ss ($str_to_flat_form s true)))  
  (eo::define ((rr ($re_to_flat_form r true)))
  (eo::define ((resrev ($str_re_consume_rec ss rr @result.null true)))
  (eo::ite (eo::eq resrev false)
    false
    (eo::define ((s1 ($str_membership_str resrev)))
    (eo::define ((r1 ($str_membership_re resrev)))
    ; we revert if oneDir is true and we didn't fully consume
    (eo::define ((revert (eo::and oneDir (eo::not (eo::eq r1 @re.empty)))))
    (eo::define ((s1r ($str_rev true (eo::ite revert ss s1)))
                  (r1r ($re_to_flat_form (eo::ite revert rr r1) true)))
    (eo::define ((resfwd ($str_re_consume_rec s1r r1r @result.null false)))
    (eo::ite (eo::eq resfwd false)
      false
      (eo::define ((s2 ($str_membership_str resfwd)))
      (eo::define ((r2 ($str_membership_re resfwd)))
        (str.in_re ($str_from_flat_form s2 false) ($re_from_flat_form r2 false)))))))))))))))

; define: $str_re_consume
; args:
; - s String: The string argument of the membership to rewrite.
; - r RegLan: The regular expression argument of the membership to rewrite.
; returns: >
;   false if `(str.in_re s r)` can be shown to be equivalent to false, or
;   otherwise `(str.in_re sr rr)` where sr and rr are the result of "consuming"
;   prefixes/suffixes from s and r. In addition to the above method
;   $str_re_consume_process, we additionally handle the case where we reason
;   about the body of re.*, succeeding if a conflict is found or we full
;   consume one copy.
(program $str_re_consume ((s String) (r RegLan))
  :signature (String RegLan) Bool
  (
  (($str_re_consume s (re.* r))
    (eo::define ((res ($str_re_consume_process s r true)))  ; only process in a single direction
    (eo::ite (eo::eq res false)
      false
      (eo::requires ($str_membership_re res) @re.empty      ; must have consumed one full copy
        (str.in_re ($str_membership_str res) (re.* r))))))
  (($str_re_consume s r) ($str_re_consume_process s r false))
  )
)

;;;;; overlap utils

; program: $str_is_compatible
; args:
; - c1 L: The first term, assumed to be a str.++ list.
; - c2 L: The second term, assumed to be a str.++ list.
; return: >
;   true if c1 is a prefix of c2, or c2 is a prefix of c1. Note this method only
;   returns false if it can be shown via $are_distinct_terms that the
;   characters in question are distinct.
; note: >
;   This method can be used for both str.++ lists that have either string
;   or sequence (seq.unit) values.
(program $str_is_compatible
    ((T Type) (c1 (Seq T)) (c2 (Seq T)) (xs1 (Seq T) :list) (xs2 (Seq T) :list))
    :signature ((Seq T) (Seq T)) Bool
    (
    (($str_is_compatible (str.++ c1 xs1) (str.++ c1 xs2)) ($str_is_compatible xs1 xs2))
    (($str_is_compatible (str.++ c1 xs1) (str.++ c2 xs2)) (eo::requires ($are_distinct_terms c1 c2) true false))
    (($str_is_compatible c1 c2)                           (eo::or ($str_is_empty c1) ($str_is_empty c2)))
    )
)

; program: $str_overlap_rec
; args:
; - s (Seq U): The first string, expected to be in flattened form.
; - t (Seq U): The second string, expected to be in flattened form.
; return: >
;   The minimum number of characters that must be skipped in s before
;   string t can be compatible with it. See examples below.
(program $str_overlap_rec ((s String) (s1 String :list) (t String))
  :signature (String String) Int
  (
  (($str_overlap_rec (str.++ s s1) t) (eo::ite ($str_is_compatible (str.++ s s1) t)
                                        0
                                        (eo::add 1 ($str_overlap_rec s1 t))))
  (($str_overlap_rec s t)             0)
  )
)

; define: $str_overlap
; args:
; - s (Seq U): The first string, expected to be a string or sequence value.
; - t (Seq U): The second string, expected to be a string or sequence value.
; return: >
;   The minimum number of characters that must be skipped in s before
;   string t can be compatible with it. For example:
;   $str_overlap (str.++ "A" "B" "C" "") (str.++ "B" "C" "D" "") = 1
;   $str_overlap (str.++ "A" "B" "C" "") (str.++ "B" "") = 1
;   $str_overlap (str.++ "A" "B" "C" "") (str.++ "E" "") = 3
;   $str_overlap (str.++ "A" "B" "C" "") (str.++ "A" "A" "") = 3
;   $str_overlap (str.++ "A" "B" "C" "") (str.++ "A" "") = 0
(define $str_overlap ((U Type :implicit) (s (Seq U)) (t (Seq U)) (rev Bool))
  ($str_overlap_rec ($str_to_flat_form s rev) ($str_to_flat_form t rev)))


; program: $str_has_overlap
; args:
; - s (Seq U): The first string, expected to be a string or sequence value.
; - t (Seq U): The second string, expected to be a string or sequence value.
; return: >
;   True if s is non-empty and contains t, or
;   a non-empty suffix of s is a prefix of t if rev is false, or
;   a non-empty prefix of s is a suffix of t if rev is true.
; note: >
;   This method is equivalent to theory::strings::Word::hasOverlap in cvc5,
;   see theory/strings/word.h.
(define $str_has_overlap ((U Type :implicit) (s (Seq U)) (t (Seq U)) (rev Bool))
  ; Note that $str_overlap with always return a value <= the length of s.
  ; There is overlap only when it is strictly less than the length of s.
  (eo::gt ($str_value_len s) ($str_overlap s t rev)))

;;;;; evaluation utils

; program: $str_from_int_eval_rec
; args:
; - n Int: The integer to process, expected to be non-negative.
; - s String: The accumulated return value.
; returns: >
;   The result of evaluating `(str.from_int n)` given the current accumulated return value.
(program $str_from_int_eval_rec ((s String) (n Int))
  :signature (Int String) String
  (
  (($str_from_int_eval_rec n s) (eo::ite (eo::eq n 0)
                                  (eo::ite (eo::eq s "") "0" s)
                                  ($str_from_int_eval_rec
                                    (eo::zdiv n 10)
                                    (eo::concat (eo::to_str (eo::add 48 (eo::zmod n 10))) s))))
  )
)

; define: $str_from_int_eval
; args:
; - n Int: The integer to process.
; returns: >
;   The result of evaluating `(str.from_int n)` if `n` is an integer literal,
;   or the term `(str.from_int n)` otherwise.
(define $str_from_int_eval ((n Int))
  (eo::ite (eo::is_z n)
    (eo::ite (eo::is_neg n)
      ""
      ($str_from_int_eval_rec n ""))
    (str.from_int n)))

; program: $str_to_int_eval_rec
; args:
; - s String: The string to process, expected to be in reversed flat form.
; - e Int: The exponent.
; - n Int: The accumulated return value.
; returns: >
;   The result of evaluating `(str.to_int s)` given the current exponent and
;   accumulated return value.
(program $str_to_int_eval_rec ((s1 String) (s2 String :list) (e Int) (n Int))
  :signature (String Int Int) Int
  (
  (($str_to_int_eval_rec (str.++ s1 s2) e n)  (eo::define ((c (eo::add (eo::to_z s1) -48)))
                                              (eo::ite (eo::and (eo::gt 10 c) (eo::not (eo::is_neg c)))
                                                ($str_to_int_eval_rec s2 (eo::mul e 10) (eo::add (eo::mul c e) n))
                                                -1)))
  (($str_to_int_eval_rec "" e n)              n)
  )
)

; define: $str_to_int_eval
; args:
; - s String: The string to process.
; returns: >
;   The result of evaluating `(str.to_int s)` if `s` is a string literal,
;   or the term `(str.to_int s)` otherwise.
(define $str_to_int_eval ((s String))
  (eo::ite (eo::is_str s)
    (eo::ite (eo::eq s "")
      -1
      ; consider characters in reverse order
      ($str_to_int_eval_rec ($str_to_flat_form s true) 1 0))
    (str.to_int s)))

; program: $str_case_conv_rec
; args:
; - s String: The string to process, expected to be in flat form.
; - isLower Bool: Whether we computing `str.to_lower` (resp. `str.to_upper`).
; returns: >
;   The result of evaluating `(str.to_lower s)` (resp. `(str.to_upper s)`).
(program $str_case_conv_rec ((s1 String) (s2 String :list) (isLower Bool))
  :signature (String Bool) String
  (
  (($str_case_conv_rec (str.++ s1 s2) true)  (eo::define ((c (eo::to_z s1)))
                                              (eo::concat
                                                (eo::to_str (eo::add c (eo::ite (eo::and (eo::gt 91 c) (eo::gt c 64)) 32 0)))
                                                ($str_case_conv_rec s2 true))))
  (($str_case_conv_rec (str.++ s1 s2) false)   (eo::define ((c (eo::to_z s1)))
                                              (eo::concat
                                                (eo::to_str (eo::add c (eo::ite (eo::and (eo::gt 123 c) (eo::gt c 96)) -32 0)))
                                                ($str_case_conv_rec s2 false))))
  (($str_case_conv_rec "" isLower)              "")
  )
)

; define: $str_to_lower_eval
; args:
; - s String: The string to process.
; returns: >
;   The result of evaluating `(str.to_lower s)` if `s` is a string literal,
;   or the term `(str.to_lower s)` otherwise.
(define $str_to_lower_eval ((s String))
  (eo::ite (eo::is_str s)
    ($str_case_conv_rec ($str_to_flat_form s false) true)
    (str.to_lower s)))

; define: $str_to_upper_eval
; args:
; - s String: The string to process.
; returns: >
;   The result of evaluating `(str.to_upper s)` if `s` is a string literal,
;   or the term `(str.to_upper s)` otherwise.
(define $str_to_upper_eval ((s String))
  (eo::ite (eo::is_str s)
    ($str_case_conv_rec ($str_to_flat_form s false) false)
    (str.to_upper s)))

; define: $str_rev_eval
; args:
; - s String: The string to process.
; returns: >
;   The result of evaluating `(str.rev s)` if `s` is a string literal,
;   or the term `(str.rev s)` otherwise.
(define $str_rev_eval ((s String))
  (eo::ite (eo::is_str s)
    ($str_from_flat_form ($str_to_flat_form s true) false) ; make reverse flat form and then convert back
    (str.rev s)))

; program: $str_leq_eval_rec
; args:
; - s String: The first string to compare, expected to be a literal in flat form.
; - t String: The second string to compare, expected to be a literal in flat form.
; returns: The result of evaluating `(str.<= s t)`.
(program $str_leq_eval_rec ((s1 String) (s2 String :list) (t1 String) (t2 String :list) )
  :signature (String String) Bool
  (
  (($str_leq_eval_rec (str.++ s1 s2) (str.++ t1 t2))  (eo::ite (eo::eq s1 t1)
                                                        ($str_leq_eval_rec s2 t2)
                                                        (eo::gt (eo::to_z t1) (eo::to_z s1))))
  (($str_leq_eval_rec "" t1)                          true)
  (($str_leq_eval_rec s1 t1)                          false)
  )
)

; define: $str_leq_eval
; args:
; - s String: The first string to compare.
; - t String: The second string to compare.
; returns: >
;   The result of evaluating `(str.<= s t)` if `s` and `t` are string literals,
;   or the term `(str.<= s t)` otherwise.
(define $str_leq_eval ((s String) (t String))
  (eo::ite (eo::and (eo::is_str s) (eo::is_str t))
    ($str_leq_eval_rec ($str_to_flat_form s false) ($str_to_flat_form t false))
    (str.<= s t)))


; program: $str_eval_replace_all_rec
; args:
; - s String: A string.
; - t String: A string to find.
; - u String: A string to replace with.
; - n Int: The result of finding t in s.
; - lent Int: The length of t.
; return: >
;   The result of evaluating (str.replace_all s t u).
(program $str_eval_replace_all_rec ((s String) (t String) (u String) (n Int) (lent Int))
  :signature (String String String Int Int) String
  (
  (($str_eval_replace_all_rec s t u -1 lent)  s)
  (($str_eval_replace_all_rec s t u n lent)   (eo::define ((snext (eo::extract s (eo::add n lent) (eo::len s))))
                                              (eo::concat
                                                (eo::extract s 0 (eo::add n -1))
                                                u
                                                ($str_eval_replace_all_rec snext t u (eo::find snext t) lent))))
  )
)

; program: $str_eval_replace_all_rec
; args:
; - s String: A string.
; - t String: A string to find.
; - u String: A string to replace with.
; return: >
;   The result of evaluating (str.replace_all s t u).
(define $str_eval_replace_all ((s String) (t String) (u String))
  (eo::ite (eo::and (eo::is_str s) (eo::is_str t) (eo::is_str u))
    (eo::ite (eo::eq t "")
      s
      ($str_eval_replace_all_rec s t u (eo::find s t) (eo::len t)))
    (str.replace_all s t u)))<|MERGE_RESOLUTION|>--- conflicted
+++ resolved
@@ -784,16 +784,6 @@
     (($re_unfold_pos_concat_rec t (re.++ (str.to_re s) r2) ro i)
       (eo::define ((res ($re_unfold_pos_concat_rec t r2 ro (eo::add i 1))))
       (eo::define ((c ($pair_first res)))
-<<<<<<< HEAD
-        ; a constant regular expression, append s
-        (@pair (eo::cons str.++ s ($pair_first res)) ($pair_second res)))))
-    (($re_unfold_pos_concat_rec t (re.++ r1 r2) ro i)
-      (eo::define ((res ($re_unfold_pos_concat_rec t r2 ro (eo::add i 1))))
-      (eo::define ((k (@re_unfold_pos_component t ro i)))
-        ; otherwise, make the skolem and append with constraint
-        (@pair (eo::cons str.++ k ($pair_first res))
-               (eo::cons and (str.in_re k r1) ($pair_second res))))))
-=======
       (eo::define ((M ($pair_second res)))
         ; a constant regular expression, append s
         (@pair (eo::cons str.++ s c) M)))))
@@ -805,7 +795,6 @@
         ; otherwise, make the skolem and append with constraint
         (@pair (eo::cons str.++ k c)
                (eo::cons and (str.in_re k r1) M)))))))
->>>>>>> a5cee7a4
   )
 )
 
