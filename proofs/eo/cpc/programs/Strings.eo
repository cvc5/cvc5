--- conflicted
+++ resolved
@@ -786,26 +786,6 @@
   ($re_unfold_pos_concat_rec t r r 0)
 )
 
-<<<<<<< HEAD
-; program: $str_non_empty_concats
-; args:
-; - t (Seq U): A concatenation term.
-; return: >
-;   A formula corresponding to a conjunction saying that each of the
-;   elements of str.++ application t is empty. For example for
-;     (str.++ x (str.++ y ""))
-;   this returns:
-;     (and (= x "") (and (= y "") true)).
-(program $str_non_empty_concats ((U Type) (t (Seq U)) (s (Seq U) :list))
-  ((Seq U)) Bool
-  (
-    (($str_non_empty_concats t)             (eo::requires t ($seq_empty (eo::typeof t)) true))
-    (($str_non_empty_concats (str.++ t s))  (eo::cons and (not (= t ($seq_empty (eo::typeof t)))) ($str_non_empty_concats s)))
-  )
-)
-
-=======
->>>>>>> bb321e30
 ; define: $str_check_length_one
 ; args:
 ; - s String: The string term.
@@ -846,14 +826,8 @@
 ; return: >
 ;   The result of "flattening" t, for example given "AB", this returns the term
 ;   (str.++ "A" (str.++ "B" "")).
-<<<<<<< HEAD
 (program $str_flatten_word ((U Type) (t (Seq U)))
   ((Seq U)) (Seq U)  ; NOTE: this could be string, but leads to upstream type checking issues
-=======
-; note: This method only evaluates if called on inputs of type String.
-(program $str_flatten_word ((U Type) (t (Seq U)))
-  ((Seq U)) (Seq U)
->>>>>>> bb321e30
   (
     (($str_flatten_word "") "")
     (($str_flatten_word t)  ($str_cons (eo::extract t 0 0) ($str_flatten_word (eo::extract t 1 (eo::len t)))))
