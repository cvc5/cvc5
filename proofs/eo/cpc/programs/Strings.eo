(include "../theories/Arith.eo")
(include "../theories/Builtin.eo")
(include "../theories/Quantifiers.eo")
(include "../theories/Strings.eo")
(include "../programs/Nary.eo")
(include "../programs/PolyNorm.eo")
(include "../programs/SeqToString.eo")


; This signature is used for both strings and sequences, where we often
; write "string" in the documentation to refer to a string or sequence,
; or "string-like type" to refer to a string or sequence type.

; program: $str_is_empty
; args:
; - s U: a string term.
; return: true if s is the empty string or sequence.
(program $str_is_empty ((U Type) (x (Seq U)))
  :signature ((Seq U)) Bool
  (
    (($str_is_empty (as seq.empty (Seq U)))  true)
    (($str_is_empty "")                      true)
    (($str_is_empty x)                       false)
  )
)

; program: $seq_element_of_unit
; args:
; - s U: a string term.
; return: true if s is the empty string or sequence.
(program $seq_element_of_unit ((U Type) (x U))
  :signature ((Seq U)) U
  (
    (($seq_element_of_unit (seq.unit x)) x)
  )
)

; define: $str_value_len
; args:
; - s (Seq T): The sequence term.
; return: >
;   The length of s, if it denotes a "value-like" sequence, that
;   is, either a string literal or a concatentation of sequence units.
(program $str_value_len ((T Type) (s (Seq T)) (e T) (ss (Seq T) :list))
  :signature ((Seq T)) Int
  (
    (($str_value_len (seq.++ (seq.unit e) ss))  (eo::add 1 ($str_value_len ss)))
    (($str_value_len (as seq.empty (Seq T)))    0)
    (($str_value_len (seq.unit e))              1)
    (($str_value_len s)                         (eo::requires (eo::is_str s) true (eo::len s)))
  )
)

; program: $char_type_of
; args:
; - T Type: The string-like type to check.
; return: the character type of the string-like type T
(program $char_type_of ((U Type))
  :signature (Type) Type
  (
  (($char_type_of (Seq U)) U)
  )
)

; define: $str_concat
; args:
; - x (Seq T): The first string.
; - y (Seq T): The second string.
; return: the concatenation of strings x and y, treated as lists.
(define $str_concat ((T Type :implicit) (x (Seq T)) (y (Seq T)))
  (eo::list_concat str.++ x y))

; define: $str_head
; args:
; - x (Seq T): The string, expected to be a non-empty concatentation.
; return: the head (first child) of x.
(define $str_head ((T Type :implicit) (x (Seq T))) (eo::list_nth str.++ x 0))

; define: $str_cons
; args:
; - x (Seq T): The first string.
; - y (Seq T): The second string.
; return: >
;   The result of prepending string x to string y where the former is treated
;   as an element and the latter is treated as a list.
(define $str_cons ((T Type :implicit) (x (Seq T)) (y (Seq T)))
  (eo::cons str.++ x y)
)

; define: $str_is_code_point
; args:
; - n Int: the integer to inspect.
; return: true if n is a valid code point [0, 196607].
(define $str_is_code_point ((n Int))
  (eo::ite (eo::is_z n)
  (eo::ite ($compare_geq 196608 n)
    (eo::not (eo::is_neg n))
    false)
  false))

; define: $str_self_if_empty
; args:
; - t T: a string term.
; return: >
;   t if it corresponds to the empty string for its type, otherwise evaluates
;   to an unevaluated eo::requires term.
(define $str_self_if_empty ((T Type :implicit) (t T))
  (eo::requires t ($seq_empty (eo::typeof t)) t))

; program: $str_fixed_len_re
; args:
; - r RegLan: the regular expression to inspect.
; return: >
;   The fixed length for the regular expression r if it can be inferred.
;   Otherwise results in an unevaluated term.
(program $str_fixed_len_re ((r RegLan) (s1 String) (s2 String) (r1 RegLan :list))
  :signature (RegLan) Int
  (
  (($str_fixed_len_re (re.++ r r1))     (eo::add ($str_fixed_len_re r) ($str_fixed_len_re r1)))
  (($str_fixed_len_re re.allchar)       1)
  (($str_fixed_len_re (re.range s1 s2)) 1)
  (($str_fixed_len_re (str.to_re s1))   (eo::len s1))
  (($str_fixed_len_re (re.union r r1))  (eo::define ((n ($str_fixed_len_re r)))
                                          (eo::ite (eo::eq r1 re.none)
                                            n
                                            (eo::requires ($str_fixed_len_re r1) n n))))
  (($str_fixed_len_re (re.inter r r1))  (eo::define ((n ($str_fixed_len_re r)))
                                          (eo::ite (eo::eq r1 re.all)
                                            n
                                            (eo::requires ($str_fixed_len_re r1) n n))))
  )
)

; define: $str_is_char_range
; args:
; - s1 String: The first string.
; - s2 String: The second string.
; return: >
;   true if (re.range s1 s2) is a character
;   range, i.e. s1 and s2 are strings of length one.
(define $str_is_char_range ((s1 String) (s2 String))
  (eo::and (eo::is_eq (eo::len s1) 1) (eo::is_eq (eo::len s2) 1)))

; program: $str_membership_str
; args:
; - B Bool: A predicate.
; return: If B is of the form (str.in_re s r), this returns s.
(program $str_membership_str ((s String) (r RegLan))
  :signature (Bool) String
  (
  (($str_membership_str (str.in_re s r)) s)
  )
)

; program: $str_membership_re
; args:
; - B Bool: A predicate.
; return: If B is of the form (str.in_re s r), this returns r.
(program $str_membership_re ((s String) (r RegLan))
  :signature (Bool) RegLan
  (
  (($str_membership_re (str.in_re s r)) r)
  )
)

;;-------------------- RE evaluation

; note: used to represent an invalid regular expression below.
(declare-const @re.null RegLan)

; program: $str_eval_str_in_re_rec
; args:
; - s String: The string to inspect.
; - n Int: The number of characters that must be consumed in s.
; - r1 RegLan: The regular expression to inspect.
; - r2 RegLan: The remaining regular expression to be processed after r1, if it exists.
; return: >
;   The call ($str_eval_str_in_re_rec s 0 r1 @re.null) returns true if s is in r1.
;   The call ($str_eval_str_in_re_rec s n r1 r2) returns true if s = s1 ++ s2 for some s1, s2 such that:
;   - s1 in r1
;   - s2 in r2
;   - s1 contains at least n characters.
; note: >
;   This method has an exponential runtime. It is a placeholder for a
;   more efficient algorithm (via NFAs) to be written later.
(program $str_eval_str_in_re_rec ((s String) (s1 String) (s2 String) (n Int) (r1 RegLan) (rr RegLan :list) (r2 RegLan) (sr String))
  :signature (String Int RegLan RegLan) Bool
  (
  (($str_eval_str_in_re_rec s 0 (re.++ r1 rr) @re.null)     ($str_eval_str_in_re_rec s 0 r1 rr))
  (($str_eval_str_in_re_rec s 0 (re.inter r1 rr) @re.null)  (eo::ite ($str_eval_str_in_re_rec s 0 r1 @re.null)
                                                              ($str_eval_str_in_re_rec s 0 rr @re.null)
                                                              false))
  (($str_eval_str_in_re_rec s 0 (re.union r1 rr) @re.null)  (eo::ite ($str_eval_str_in_re_rec s 0 r1 @re.null)
                                                              true
                                                              ($str_eval_str_in_re_rec s 0 rr @re.null)))
  (($str_eval_str_in_re_rec s 0 (re.* r1) @re.null)         (eo::ite (eo::eq s "")
                                                              true
                                                              ; to make progress, first component must be non-empty
                                                              ($str_eval_str_in_re_rec s 1 r1 (re.* r1))))
  (($str_eval_str_in_re_rec s 0 (str.to_re sr) @re.null)    (eo::eq s sr))
  (($str_eval_str_in_re_rec s 0 (re.range s1 s2) @re.null)  (eo::define ((cs (eo::to_z s)))
                                                            (eo::requires ($str_is_char_range s1 s2) true
                                                            (eo::ite (eo::eq (eo::len s) 1)
                                                                (eo::and ($compare_geq cs (eo::to_z s1))
                                                                         ($compare_geq (eo::to_z s2) cs))
                                                                false))))
  (($str_eval_str_in_re_rec s 0 re.allchar @re.null)        (eo::eq (eo::len s) 1))
  (($str_eval_str_in_re_rec s 0 re.all @re.null)            true)
  (($str_eval_str_in_re_rec s 0 re.none @re.null)           false)
  (($str_eval_str_in_re_rec s 0 (re.comp r1) @re.null)      (eo::not ($str_eval_str_in_re_rec s 0 r1 @re.null)))
  (($str_eval_str_in_re_rec s n r1 r2)                      (eo::define ((ls (eo::len s)))
                                                            (eo::define ((ss1 (eo::extract s 0 (eo::add n -1))))
                                                            (eo::define ((ss2 (eo::extract s n ls)))
                                                            (eo::define ((res (eo::ite ($str_eval_str_in_re_rec ss1 0 r1 @re.null)
                                                                       (eo::ite ($str_eval_str_in_re_rec ss2 0 r2 @re.null)
                                                                         true false)
                                                                       false)))
                                                            (eo::ite res true
                                                            (eo::ite (eo::eq n ls) false
                                                              ($str_eval_str_in_re_rec s (eo::add n 1) r1 r2))))))))
  )
)

; define: $str_eval_str_in_re
; args:
; - s String: The string to inspect.
; - r RegLan: The regular expression to inspect.
; return: >
;   true if s is in regular expression r. Does not evaluate if s is not a string
;   literal.
(define $str_eval_str_in_re ((s String) (r RegLan))
  (eo::ite (eo::is_str s)
    ($str_eval_str_in_re_rec s 0 r @re.null)
    (str.in_re s r)))

;;;;; first match utilities

; define: $str_first_match_rec_smallest
; args:
; - s String: The string to inspect.
; - r RegLan: The regular expression to inspect, assumed to contain s.
; - m Int: The current prefix size of s we are considering.
; - lens Int: The length of s.
; return: >
;   The size of the smallest prefix of s that is contained in r.
(program $str_first_match_rec_smallest ((s String) (r RegLan) (n Int) (m Int) (lens Int))
  :signature (String RegLan Int Int) Int
  (
    (($str_first_match_rec_smallest s r m lens)   (eo::define ((ss (eo::extract s 0 (eo::add m -1))))
                                                  (eo::ite ($str_eval_str_in_re ss r)
                                                    m
                                                    (eo::requires (eo::eq m lens) false
                                                      ($str_first_match_rec_smallest s r (eo::add m 1) lens)))))
  )
)

; define: $str_first_match_rec
; args:
; - s String: The string to inspect.
; - r RegLan: The regular expression to inspect.
; - rs RegLan: Equivalent to (re.++ r re.all), used for finding whether a prefix of s is contained in r.
; - n Int: The position of the original string we are searching.
; - lens Int: The length of s.
; return: >
;   A pair of the form (n+n', n+m') where the first shortest match of r in s is
;   at start position n' and end position m', or (-1, -1) if r does not match
;   any substring of s.
(program $str_first_match_rec ((s String) (r RegLan) (rs RegLan) (n Int) (lens Int))
  :signature (String RegLan RegLan Int Int) (@Pair Int Int)
  (
    (($str_first_match_rec s r rs n lens)  (eo::ite ($str_eval_str_in_re s rs)
                                            ; found (superstring) match, now find the smallest exact match
                                            (@pair n (eo::add n ($str_first_match_rec_smallest s r 0 lens)))
                                            (eo::ite (eo::eq lens 0)
                                              ; we are at the end of s, did not find a match
                                              (@pair -1 -1)
                                              ; move to the next position in s
                                              (eo::define ((lsm1 (eo::add lens -1)))
                                                ($str_first_match_rec (eo::extract s 1 lsm1) r rs (eo::add n 1) lsm1)))))
  )
)

; define: $str_first_match
; args:
; - s String: The string to inspect.
; - r RegLan: The regular expression to inspect.
; return: >
;   A pair of the form (n, m) where the first shortest match of r in s is at
;   start position n and end position m, or (-1, -1) if r does not match any
;   substring of s.
(define $str_first_match ((s String) (r RegLan))
  (eo::define ((lens (eo::len s)))
  (eo::define ((rs (re.++ r re.all)))
  (eo::requires (eo::is_str s) true
    ($str_first_match_rec s r rs 0 lens)))))

;;-------------------- Skolem terms

; The following side conditions are used for computing terms that define
; Skolems, which are used in reductions. Notice that Skolem terms may use
; terms that are not in original form, meaning that the definitions of Skolems
; may themselves contain Skolems. This is to avoid the use of a side condition
; for computing the original form of a term in the Eunoia signature, which
; naively is exponential.

; define: $str_prefix
; args:
; - s (Seq U): The string term.
; - n Int: A position in s.
; return: the term corresponding to the prefix of term s of fixed length n.
(define $str_prefix ((U Type :implicit) (s (Seq U)) (n Int))
  (str.substr s 0 n)
)

; define: $str_suffix_rem
; args:
; - s (Seq U): The string term.
; - n Int: A position in s.
; return: >
;   The term corresponding to the suffix of term s starting from position n.
(define $str_suffix_rem ((U Type :implicit) (s (Seq U)) (n Int))
  (str.substr s n (- (str.len s) n))
)

; define: $str_prefix_rem
; args:
; - s (Seq U): The string term.
; - n Int: A position in s.
; return: the term corresponding to the prefix of term s except for length n.
(define $str_prefix_rem ((U Type :implicit) (s (Seq U)) (n Int))
  (str.substr s 0 (- (str.len s) n))
)

; define: $str_suffix
; args:
; - s (Seq U): The string term.
; - n Int: A position in s.
; return: the term corresponding to the suffix of term s of length n.
(define $str_suffix ((U Type :implicit) (s (Seq U)) (n Int))
  (str.substr s (- (str.len s) n) n)
)

; program: $str_unify_split
; args:
; - s (Seq U): The first string term.
; - t (Seq U): The second string term.
; - rev Bool: Whether the split term is taken from the end of s and t.
; return:
;   The unified splitting term for t and s, which is the term that denotes the
;   prefix (or suffix if rev is true) remainder of t (resp. s) in the case that
;   t (resp. s) is the longer string.
(program $str_unify_split ((U Type) (t (Seq U)) (s (Seq U)) (rev Bool))
  :signature ((Seq U) (Seq U) Bool) (Seq U)
  (
    (($str_unify_split t s true)  (ite (>= (str.len t) (str.len s))
                                    ($str_prefix t (- (str.len t) (str.len s)))
                                    ($str_prefix s (- (str.len s) (str.len t)))))
    (($str_unify_split t s false) (ite (>= (str.len t) (str.len s))
                                    ($str_suffix_rem t (str.len s))
                                    ($str_suffix_rem s (str.len t))))
  )
)

; define: $str_first_ctn_pre
; args:
; - s (Seq U): The first string term.
; - t (Seq U): The second string term.
; return: >
;   The term corresponding to the prefix of s before the first occurrence of
;   t in s.
(define $str_first_ctn_pre ((U Type :implicit) (s (Seq U)) (t (Seq U)))
  ($str_prefix s (str.indexof s t 0)))

; define: $str_first_ctn_post
; args:
; - s (Seq U): The first string term.
; - t (Seq U): The second string term.
; return: >
;   The term corresponding to the suffix of s after the first occurrence of
;   t in s.
(define $str_first_ctn_post ((U Type :implicit) (s (Seq U)) (t (Seq U)))
  ($str_suffix_rem s (+ (str.len (@purify ($str_first_ctn_pre s t))) (str.len t))))

;;-------------------- Utilities

; define: $str_rev
; args:
; - rev Bool: Whether to reverse the string term.
; - t (Seq U): The string term.
; return: the reverse of t if rev is true, return t unchanged otherwise.
(define $str_rev ((U Type :implicit) (rev Bool) (t (Seq U))) 
  (eo::ite rev (eo::list_rev str.++ t) t))

; define: $str_re_rev
; args:
; - rev Bool: Whether to reverse the regular expression term.
; - t RegLan: The regular expression term.
; return: the reverse of t if rev is true, return t unchanged otherwise.
(define $str_re_rev ((rev Bool) (t RegLan))
  (eo::ite rev (eo::list_rev re.++ t) t))

; program: $str_nary_intro
; args:
; - t (Seq U): The string term.
; return: >
;   The result of ensuring that the input t is a str.++ list.
;   In particular, if it is not a str.++ and not the empty string, then we
;   return (str.++ t empty) where empty is the empty string for the type of t.
(program $str_nary_intro
    ((T Type) (t (Seq T)) (ss (Seq T) :list))
    :signature ((Seq T)) (Seq T)
    (
        (($str_nary_intro (str.++ t ss)) (str.++ t ss))
        (($str_nary_intro t)             (eo::define ((nil ($seq_empty (eo::typeof t))))
                                            (eo::ite (eo::eq t nil) t ($str_cons t nil))))
    )
)

; program: $re_nary_intro
; args:
; - t RegLan: The regular expresion.
; return: >
;   Regular expression nary-intro, which returns the regular expression equivalent
;   to t that is a re.++ list. In particular, if t is not a re.++ and not the empty
;   regular expression, then we return (re.++ t @re.empty).
(program $re_nary_intro ((t RegLan) (ss RegLan :list))
    :signature (RegLan) RegLan
    (
        (($re_nary_intro (re.++ t ss))    (re.++ t ss))
        (($re_nary_intro @re.empty)       @re.empty)
        (($re_nary_intro t)               (eo::cons re.++ t @re.empty))
    )
)

; program: $str_nary_elim
; args:
; - t (Seq U): The string term.
; return: >
;   The result of ensuring that the input t is not a singleton str.++
;   application. In particular, if t is of the form (str.++ t1 empty) where
;   empty is the empty string for the type of t, we return t1.
(program $str_nary_elim ((T Type) (t (Seq T)) (ss (Seq T) :list))
    :signature ((Seq T)) (Seq T)
    (
        (($str_nary_elim (str.++ t ss)) (eo::define ((nil ($seq_empty (eo::typeof t))))
                                           (eo::ite (eo::eq ss nil) t (str.++ t ss))))
        (($str_nary_elim t)             ($str_self_if_empty t))
    )
)

; program: $re_nary_elim
; args:
; - t RegLan: The regular expresion.
; return: >
;   Regular expression nary-elimination, which ensures that the input t is not a
;   singleton re.++ application. In particular, if t is of the form
;   (re.++ t1 @re.empty), we return t1.
(program $re_nary_elim ((t RegLan) (ss RegLan :list))
    :signature (RegLan) RegLan
    (
        (($re_nary_elim (re.++ t ss)) (eo::ite (eo::eq ss @re.empty) t (re.++ t ss)))
        (($re_nary_elim t)            t)
    )
)

;;-------------------- Reductions

; In the following, a "reduction predicate" refers to a formula that is used
; to axiomatize an extended string program in terms of (simpler) programs.

; define: $str_reduction_pred_case_conv
; args:
; - k String: The purification skolem.
; - x String: The string term argument.
; - isLower Bool: Whether we are considering str.to_lower (resp. str.to_upper).
; return: the reduction predicate for term for str.to_lower/str.to_upper applied to x.
(define $str_reduction_pred_case_conv ((k String) (x String) (isLower Bool))
  (and (= (str.len x) (str.len k))
       (forall ((@var.str_index Int))
         (or (not (>= @var.str_index 0))
             (not (< @var.str_index (str.len k)))
             (= (str.to_code (str.substr k @var.str_index 1))
                (eo::define ((ci (str.to_code (str.substr x @var.str_index 1))))
                (eo::ite isLower
                  (ite (and (<= 65 ci) (<= ci 90)) (+ ci 32) ci)
                  (ite (and (<= 97 ci) (<= ci 122)) (+ ci -32) ci))))))))

; program: $str_reduction_pred
; args:
; - t (Seq U): The string term.
; return: the reduction predicate for term t of sort s.
(program $str_reduction_pred ((T Type) (U Type) (x (Seq U)) (y (Seq U)) (z (Seq U)) (n Int) (m Int)
                              (s String) (r RegLan) (t String))
  :signature (T) Bool
  (
    (($str_reduction_pred (str.contains x y))
      (eo::define ((k (@purify (str.contains x y))))
      (= k (not (forall ((@var.str_index Int))
        (or
          (not (>= @var.str_index 0))
          (not (<= @var.str_index (- (str.len x) (str.len y))))
          (not (= (str.substr x @var.str_index (str.len y)) y))))))))
    (($str_reduction_pred (str.substr x n m))
      (eo::define ((k (@purify (str.substr x n m))))
      (eo::define ((npm (+ n m)))
      (eo::define ((k1 (@purify ($str_prefix x n))))
      (eo::define ((k2 (@purify ($str_suffix_rem x npm))))
      (ite (and (>= n 0)(> (str.len x) n) (> m 0))
        (and (= x (str.++ k1 k k2))
            (= (str.len k1) n)
            (or (= (str.len k2) (- (str.len x) npm))
                (= (str.len k2) 0))
            (<= (str.len k) m))
        (= k ($seq_empty (eo::typeof x)))))))))
    (($str_reduction_pred (str.indexof x y n))
      (eo::define ((k (@purify (str.indexof x y n))))
      (eo::define ((xn (str.substr x n (- (str.len x) n))))
      (eo::define ((k1 (@purify ($str_first_ctn_pre xn y))))
      (eo::define ((k2 (@purify ($str_first_ctn_post xn y))))
      (ite (or (not (str.contains xn y)) (> n (str.len x)) (> 0 n))
        (= k -1)
        (ite (= y ($seq_empty (eo::typeof x)))
          (= k n)
          (and (= xn (str.++ k1 y k2))
              (not (str.contains
                        (str.++ k1 (str.substr y 0 (- (str.len y) 1))) y))
              (= k (+ n (str.len k1)))))))))))
    (($str_reduction_pred (str.replace x y z)) 
        (eo::define ((k (@purify (str.replace x y z))))
        (ite (= y ($seq_empty (eo::typeof y)))
          (= k (str.++ z x))
          (ite (str.contains x y)
            (eo::define ((k1 (@purify ($str_first_ctn_pre x y))))
            (eo::define ((k2 (@purify ($str_first_ctn_post x y))))
            (and
              (= x (str.++ k1 y k2))
              (= k (str.++ k1 z k2))
              (not (str.contains (str.++ k1 (str.substr y 0 (- (str.len y) 1))) y)))))
            (= k x)))))
    (($str_reduction_pred (str.from_int n))
        (eo::define ((k (@purify (str.from_int n))))
        (eo::define ((R (@strings_itos_result n)))
        (ite (>= n 0)
          (and (>= (str.len k) 1)
               (= n (R (str.len k)))
               (= 0 (R 0))
               (forall ((@var.str_index Int))
                  (eo::define ((cd (- (str.to_code (str.substr k @var.str_index 1)) 48)))
                  (eo::define ((ux1 (R (+ @var.str_index 1))))
                  (or
                    (not (>= @var.str_index 0))
                    (not (< @var.str_index (str.len k)))
                    (and
                      (= ux1 (+ cd (* 10 (R @var.str_index))))
                      (and (>= cd (ite (and (= @var.str_index 0) (> (str.len k) 1)) 1 0))
                           (< cd 10))
                      (>= n ux1)))))))
          (= k "")))))
    (($str_reduction_pred (str.to_int s))
        (eo::define ((k (@purify (str.to_int s))))
        (eo::define ((xlen (str.len s)))
        (eo::define ((R (@strings_stoi_result s)))
        (eo::define ((ndi (@strings_stoi_non_digit s)))
        (ite (< k 0)
          (eo::define ((ndc (- (str.to_code (str.substr s ndi 1)) 48)))
          (and (= k -1) 
               (or (= s "") (and (>= ndi 0) (< ndi xlen) (or (< ndc 0) (>= ndc 10))))))
          (and (= k (R xlen))
               (= 0 (R 0))
               (> (str.len s) 0)
               (forall ((@var.str_index Int))
                  (eo::define ((cd (- (str.to_code (str.substr s @var.str_index 1)) 48)))
                  (eo::define ((ux1 (R (+ @var.str_index 1))))
                  (or
                    (not (>= @var.str_index 0))
                    (not (< @var.str_index (str.len s)))
                    (and
                      (= ux1 (+ cd (* 10 (R @var.str_index))))
                      (and (>= cd 0) (< cd 10))
                      (>= k ux1)))))))))))))
    (($str_reduction_pred (seq.nth x n))
        (eo::define ((k (@purify (seq.nth x n))))
        (eo::define ((k1 (@purify ($str_prefix x n))))
        (eo::define ((k2 (@purify ($str_suffix_rem x (+ n 1)))))
          (=> (and (>= n 0) (> (str.len x) n))
              (and (= x (str.++ k1 (seq.unit k) k2))
                   (= (str.len k1) n)
                   (= (str.len k2) (- (str.len x) (+ n 1)))))))))
    (($str_reduction_pred (str.update x n y))
        (eo::define ((k (@purify (str.update x n y))))
        (ite (and (>= n 0) (> (str.len x) n))
          (eo::define ((k1 (@purify ($str_prefix x n))))
          (eo::define ((ys (eo::ite (eo::is_eq ($str_value_len y) 1) ; optimization for single characters
                              y
                              (str.substr y 0 (- (str.len x) n)))))
          (eo::define ((k2 (@purify ($str_suffix_rem x (+ n (str.len ys))))))
          (eo::define ((k3 (@purify (str.substr x n (str.len ys)))))
          (and (= k (str.++ k1 ys k2))
               (= x (str.++ k1 k3 k2))
               (= (str.len k1) n)
               (= (str.len ys) (str.len k3)))))))
          (= k x))))
    (($str_reduction_pred (str.replace_all x y z))
        (eo::define ((k (@purify (str.replace_all x y z))))
        (eo::define ((numOcc (@strings_num_occur x y)))
        (eo::define ((result (@strings_replace_all_result (str.replace_all x y z))))
        (eo::define ((occIndex (@strings_occur_index x y)))
        (ite (= y ($seq_empty (eo::typeof x)))
          (= k x)
          (and (>= numOcc 0)
               (= k (result 0))
               (= (result numOcc) (str.substr x (occIndex numOcc) (str.len x)))
               (= (occIndex 0) 0)
               (= (str.indexof x y (occIndex numOcc)) -1)
               (forall ((@var.str_index Int))
                  (or
                    (not (>= @var.str_index 0))
                    (not (< @var.str_index numOcc))
                    (eo::define ((ii (str.indexof x y (occIndex @var.str_index))))
                    (eo::define ((oi (occIndex @var.str_index)))
                      (and (not (= ii -1))
                           (= (result @var.str_index)
                              (str.++ (str.substr x oi (- ii oi)) z (result (+ @var.str_index 1))))
                           (= (occIndex (+ @var.str_index 1)) (+ ii (str.len y)))))))))))))))
    (($str_reduction_pred (str.replace_re s r t))
        (eo::define ((k (@purify (str.replace_re s r t))))
        (eo::define ((k1 (@re_first_match_pre s r)))
        (eo::define ((k2 (@re_first_match s r)))
        (eo::define ((k3 (@re_first_match_post s r)))
        (ite (= (str.indexof_re s r 0) -1)
          (= k s)
          (and (= s (str.++ k1 k2 k3))
               (= (str.len k1) (str.indexof_re s r 0))
               (forall ((@var.str_length Int))
                  (or
                    (not (>= @var.str_length 0))
                    (not (< @var.str_length (str.len k2)))
                    (not (str.in_re (str.substr k2 0 @var.str_length) r))))
               (str.in_re k2 r)
               (= k (str.++ k1 t k3)))))))))
    (($str_reduction_pred (str.replace_re_all s r t))
        (eo::define ((k (@purify (str.replace_re_all s r t))))
        (eo::define ((numOcc (@strings_num_occur_re s r)))
        (eo::define ((result (@strings_replace_all_result (str.replace_re_all s r t))))
        (eo::define ((occIndex (@strings_occur_index_re s r)))
        (eo::define ((occLen (@strings_occur_len_re s r)))
        (eo::define ((rnemp (re.diff r (str.to_re ""))))
        (eo::define ((ssl (str.substr s (occIndex numOcc) (str.len s))))
        (ite (= (str.indexof_re s rnemp 0) -1)
          (= k s)
          (and (> numOcc 0)
               (= k (result 0))
               (= (result numOcc) ssl)
               (= (occIndex 0) 0)
               (= (str.indexof_re ssl rnemp 0) -1)
               (forall ((@var.str_index Int))
                  (eo::define ((ip1 (+ @var.str_index 1)))
                  (or
                    (not (>= @var.str_index 0))
                    (not (< @var.str_index numOcc))
                    (eo::define ((olen1 (occLen ip1)))
                    (eo::define ((oindex1 (occIndex ip1)))
                    (eo::define ((oindex (occIndex @var.str_index)))
                    (eo::define ((ii (- oindex1 olen1)))
                      (and (> olen1 0)
                           (= oindex1 (+ (str.indexof_re s rnemp (occIndex @var.str_index)) olen1))
                           (str.in_re (str.substr s ii olen1) rnemp)
                           (forall ((@var.str_length Int))
                             (or
                               (not (> @var.str_length 0))
                               (not (< @var.str_length olen1))
                               (not (str.in_re (str.substr s ii @var.str_length) r))))
                           (= (result @var.str_index)
                              (str.++ (str.substr s oindex (- ii oindex)) t (result (+ @var.str_index 1))))
                      ))))))))))))))))))
    (($str_reduction_pred (str.indexof_re s r n))
        (eo::define ((k (@purify (str.indexof_re s r n))))
        (ite (or (> n (str.len s)) (> 0 n))
          (= k -1)
          (ite (str.in_re "" r)
            (= k n)
            (and (forall ((@var.str_index Int) (@var.str_length Int))
                   (or
                     (not (>= @var.str_index n))
                     (not (< @var.str_index (ite (= k -1) (str.len s) k)))
                     (not (> @var.str_length 0))
                     (not (<= @var.str_length (- (str.len s) @var.str_index)))
                     (not (str.in_re (str.substr s @var.str_index @var.str_length) r))))
                 (or (= k -1)
                     (and (>= k n)
                          (not (forall ((@var.str_length Int)) (or
                                 (not (>= @var.str_length 0))
                                 (not (<= @var.str_length (- (str.len s) k)))
                                 (not (str.in_re (str.substr s k @var.str_length) r))))))))))))
    (($str_reduction_pred (str.<= s t))
        (eo::define ((k (@purify (str.<= s t))))
        (ite (= s t) k
          (not (forall ((@var.str_index Int))
            (or
              (not (>= @var.str_index 0))
              (not (<= @var.str_index (str.len s)))
              (not (<= @var.str_index (str.len t)))
              (not (= (str.substr s 0 @var.str_index) (str.substr t 0 @var.str_index)))
              (ite k
                (>= (str.to_code (str.substr s @var.str_index 1)) (str.to_code (str.substr t @var.str_index 1)))
                (>= (str.to_code (str.substr t @var.str_index 1)) (str.to_code (str.substr s @var.str_index 1)))
            )))))))
    (($str_reduction_pred (str.to_lower s)) ($str_reduction_pred_case_conv (@purify (str.to_lower s)) s true))
    (($str_reduction_pred (str.to_upper s)) ($str_reduction_pred_case_conv (@purify (str.to_upper s)) s false))
    (($str_reduction_pred (str.rev x))
        (eo::define ((k (@purify (str.rev x))))
          (and (= (str.len x) (str.len k))
              (forall ((@var.str_index Int))
                (or
                  (not (>= @var.str_index 0))
                  (not (< @var.str_index (str.len k)))
                  (= (str.substr k @var.str_index 1) (str.substr x (- (str.len x) (+ @var.str_index 1)) 1)))))))
  )
)

; program: $mk_str_eager_reduction
; args:
; - t U: The term to process.
; return: the eager reduction predicate of term t.
(program $mk_str_eager_reduction ((U Type) (x (Seq U)) (y (Seq U)) (r RegLan) (n Int) (m Int) (s String))
  :signature (U) Bool
  (
    (($mk_str_eager_reduction (str.from_code n))
      (eo::define ((k (@purify (str.from_code n))))
      (ite
        (and (<= 0 n) (< n 196608))
        (= n (str.to_code k))
        (= k ""))))
    (($mk_str_eager_reduction (str.to_code s))
        (eo::define ((t (str.to_code s)))
        (ite
          (= (str.len s) 1)
          (and (>= t 0) (< t 196608))
          (= t (eo::neg 1)))))
    (($mk_str_eager_reduction (str.to_int s))
        (>= (str.to_int s) -1))
    (($mk_str_eager_reduction (str.contains x y))
        (eo::define ((k1 (@purify ($str_first_ctn_pre x y))))
        (eo::define ((k2 (@purify ($str_first_ctn_post x y))))
        (ite
          (str.contains x y)
          (= x (str.++ k1 y k2))
          (not (= x y)))
        )))
    (($mk_str_eager_reduction (str.indexof x y n))
        (eo::define ((t (str.indexof x y n)))
        (and (or (= t (eo::neg 1)) (>= t n))
          (<= t (str.len x)))))
    (($mk_str_eager_reduction (str.indexof_re s r n))
        (eo::define ((t (str.indexof_re s r n)))
        (and (or (= t (eo::neg 1)) (>= t n))
          (<= t (str.len s)))))
    (($mk_str_eager_reduction (str.in_re s r))
        (=> (str.in_re s r) (= (str.len s) ($str_fixed_len_re r))))
  )
)

; program: $re_unfold_pos_concat_rec
; args:
; - t String: The string term.
; - r RegLan: The remaining regular expression to process.
; - ro RegLan: The original regular expression passed to this method.
; - n Int: The number of regular expression children we have processed so far.
; return: >
;   For a regular expression (re.++ R1 ... Rn), $re_unfold_pos_concat returns a pair of terms
;   where the first term is a concatenation (str.++ t1 ... tn) and the second
;   is a conjunction M of literals of the form (str.in_re ti Ri), such that
;     (str.in_re x (re.++ R1 ... Rn))
;   is equivalent to
;     (and (= x (str.++ t1 ... tn)) M)
;   We use the optimization that Rj may be (str.to_re tj); otherwise tj is an
;   application of the unfolding skolem program @re_unfold_pos_component.
; note: A helper method for computing the conclusion of ProofRule::RE_UNFOLD_POS.
(program $re_unfold_pos_concat_rec ((t String) (r1 RegLan) (r2 RegLan :list) (ro RegLan) (i Int) (s String))
  :signature (String RegLan RegLan Int) (@Pair String Bool)
  (
    (($re_unfold_pos_concat_rec t @re.empty ro i)       (@pair "" true))
    (($re_unfold_pos_concat_rec t (re.++ (str.to_re s) r2) ro i)
      (eo::define ((res ($re_unfold_pos_concat_rec t r2 ro (eo::add i 1))))
      (eo::define ((c ($pair_first res)))
        ; a constant regular expression, append s
        (@pair (eo::cons str.++ s ($pair_first res)) ($pair_second res)))))
    (($re_unfold_pos_concat_rec t (re.++ r1 r2) ro i)
      (eo::define ((res ($re_unfold_pos_concat_rec t r2 ro (eo::add i 1))))
      (eo::define ((k (@re_unfold_pos_component t ro i)))
        ; otherwise, make the skolem and append with constraint
        (@pair (eo::cons str.++ k ($pair_first res))
               (eo::cons and (str.in_re k r1) ($pair_second res))))))
  )
)

; define: $re_unfold_pos_concat
; args:
; - t String: The string term.
; - r RegLan: The regular expression to process.
; return: >
;   A pair of terms as described in $re_unfold_pos_concat_rec.
(define $re_unfold_pos_concat ((t String) (r RegLan))
  ($re_unfold_pos_concat_rec t r r 0)
)

; define: $str_check_length_one
; args:
; - s String: The string term.
; return: true if the length of s evaluates to one, false otherwise.
(define $str_check_length_one ((s String)) (eo::is_eq (eo::len s) 1))

; define: $str_check_len_gt_one
; args:
; - s String: The string term.
; return: true if the length of s evaluates to greater than one, false otherwise.
(define $str_check_len_gt_one ((s String)) (eo::is_eq (eo::is_neg (eo::add 1 (eo::neg (eo::len s)))) true))

; Flatten constants in str.++ application s. Notice that the rewritten form
; of strings in cvc5 are such that constants are grouped into constants of
; length >=1 which we call "word" constants. For example, the cvc5 rewritten
; form of (str.++ "A" "B" x) is (str.++ "AB" x). Similarly for sequences,
; the rewriten form of (str.++ (seq.unit 0) (seq.unit 1) x) is
; (str.++ (str.++ (seq.unit 0) (seq.unit 1)) x).
; Many string rules rely on processing the prefix of strings, which
; involves reasoning about the characters one-by-one. Since the above term
; has a level of nesting when word constants of size > 1 are involved, this
; method is used to "flatten" str.++ applications so that we have a uniform
; way of reasoning about them in proof rules. In this method, we take a
; str.++ application corresponding to a string term in cvc5 rewritten form.
; It returns the flattened form such that there are no nested applications of
; str.++. For example, given input:
;    (str.++ "AB" (str.++ x ""))
; we return:
;    (str.++ "A" (str.++ "B" (str.++ x "")))
; Notice that this is done for all word constants in the chain recursively.
; It does not insist that the nested concatenations are over characters only.
; This rule may fail if s is not a str.++ application corresponding to a term
; in cvc5 rewritten form.

; program: $str_flatten_word
; args:
; - t String: A string term, assumed to be a string literal.
; return: >
;   The result of "flattening" t, for example given "AB", this returns the term
;   (str.++ "A" (str.++ "B" "")).
(program $str_flatten_word ((U Type) (t (Seq U)))
  :signature ((Seq U)) (Seq U)  ; NOTE: this could be string, but leads to upstream type checking issues
  (
    (($str_flatten_word "") "")
    (($str_flatten_word t)  ($str_cons (eo::extract t 0 0) ($str_flatten_word (eo::extract t 1 (eo::len t)))))
  )
)

; program: $str_flatten
; args:
; - t (Seq U): The string term.
; return: >
;   The result of "flattening" all children of t. For example, given
;   (str.++ "AB" x "CD"), this returns the term
;   (str.++ "A" (str.++ "B" (str.++ x (str.++ "C" (str.++ "D" ""))))).
(program $str_flatten ((U Type) (t (Seq U)) (tail (Seq U) :list))
  :signature ((Seq U)) (Seq U)
  (
    (($str_flatten (str.++ t tail))
        ; otherwise, check whether t is a word constant of length greater than one
        (eo::ite ($str_check_len_gt_one t)
          ; if so, we flatten the word using the method above and concatenate it.
          ($str_concat ($str_flatten_word t) ($str_flatten tail))
          ; if not, we just append it to the result of the recursive call
          ($str_cons t ($str_flatten tail))))
    (($str_flatten t)   ($str_self_if_empty t))
  )
)

; program: $str_collect_acc
; args:
; - t (Seq U): The string term, assumed to be a flattened str.++ list.
; return: >
;   The result of collecting adjacent constants in a flattened string t.
;   This side condition takes as input a str.++ application s. It returns a
;   pair whose concatenation is equal to s, whose first component corresponds
;   to a word constant, and whose second component is a str.++ application whose
;   first element is not a character. For example, for:
;     (str.++ "A" (str.++ "B" (str.++ x "")))
;   We return:
;     (@pair "AB" (str.++ x ""))
(program $str_collect_acc ((U Type) (t (Seq U)) (tail (Seq U) :list))
  :signature ((Seq U)) (@Pair (Seq U) (Seq U))
  (
    ; sequence not handled yet
    ; Check if t is a word constant
    (($str_collect_acc (str.++ t tail))
      (eo::ite ($str_check_length_one t)
        (eo::define ((res ($str_collect_acc tail)))
        (eo::define ((s1 ($pair_first res)))
        (eo::define ((s2 ($pair_second res)))
          (eo::ite (eo::eq s1 "")
            (@pair t s2)
            (@pair (eo::concat t s1) s2)))))    ; concatenate the constant
        (@pair "" (str.++ t tail))))
    (($str_collect_acc "")            (@pair "" ""))
  )
)

; program: $str_collect
; args:
; - s (Seq U): The string term, assumed to be a flattened str.++ list.
; return: >
;   Collect adjacent constants for the prefix of string s. For example:
;     (str.++ "A" (str.++ "B" (str.++ x "")))
;   we return:
;    (str.++ (str.++ "A" (str.++ "B" "")) (str.++ x ""))
;   This side condition may fail if s is not a str.++ application.
;   Notice that the collection of constants is done for all word constants in the
;   term s recursively.
(program $str_collect ((U Type) (t (Seq U)) (s (Seq U) :list))
  :signature ((Seq U)) (Seq U)
  (
    (($str_collect (str.++ t s))
      (eo::define ((res ($str_collect_acc (str.++ t s))))
      (eo::define ((s1 ($pair_first res)))
      (eo::define ((s2 ($pair_second res)))
        (eo::ite (eo::eq s1 "")
          ; did not strip a constant prefix, just append t to the result of processing s
          ($str_cons t ($str_collect s))
          ; stripped a constant prefix, append it to second term in the pair
          ($str_cons s1 ($str_collect s2)))))))
    (($str_collect t)       ($str_self_if_empty t))
  )
)

; program: $str_strip_prefix
; args:
; - s (Seq U): The first string.
; - t (Seq U): The second string.
; return:
;   The pair corresponding to s and t after dropping the maximal equal prefix
;   removed. For example, for:
;     (str.++ x (str.++ y (str.++ z "")))
;     (str.++ x (str.++ w ""))
;   This method will return:
;     (pair (str.++ y (str.++ z "")) (str.++ w ""))
;   This side condition may fail if s or t is not a str.++ application.
(program $str_strip_prefix ((U Type) (t (Seq U)) (s (Seq U)) (t2 (Seq U) :list) (s2 (Seq U) :list))
  :signature ((Seq U) (Seq U)) (@Pair (Seq U) (Seq U))
  (
    (($str_strip_prefix (str.++ t t2) (str.++ t s2)) ($str_strip_prefix t2 s2))
    (($str_strip_prefix t s)                         (@pair t s))
  )
)

; program: $str_mk_re_loop_elim_rec
; args:
; - n Int: The minimum number of iterations for a re.loop term.
; - d Int: The difference between the min and max iterations for a re.loop term.
; - r RegLan: The regular expression argument of re.loop.
; - rr RegLan: The current accumulated regular expression.
; return: >
;   The result of elimination re.loop for the given arguments. In particular,
;   when we call $str_mk_re_loop_elim n d r rr, we first decrement n until it
;   is zero, while accumulating rr. When n is zero, then rr is r^n.
;   We then decrement d until it is zero, while adding regular expressions
;   to a union, giving us (re.union r^n ... r^{n+d}).
(program $str_mk_re_loop_elim_rec ((n Int) (d Int) (r RegLan) (rr RegLan :list))
  :signature (Int Int RegLan RegLan) RegLan
  (
    (($str_mk_re_loop_elim_rec 0 0 r rr) (eo::cons re.union ($singleton_elim rr) re.none))
    (($str_mk_re_loop_elim_rec 0 d r rr) (eo::cons re.union ($singleton_elim rr) ($str_mk_re_loop_elim_rec 0 (eo::add d -1) r (re.++ r rr))))
    (($str_mk_re_loop_elim_rec n d r rr) ($str_mk_re_loop_elim_rec (eo::add n -1) d r (re.++ r rr)))
  )
)

; define: $str_mk_re_loop_elim
; args:
; - n Int: The minimum number of iterations for a re.loop term.
; - d Int: The difference between the min and max iterations for a re.loop term.
; - r RegLan: The regular expression argument of re.loop.
; return: >
;   The reduction of the regular expression
;     (re.loop n n+d r)
;   where d>0. This is the regular expression:
;     (re.union r^n ... r^{n+d})
;   where r^k is (re.++ r ... r), where r is repeated k times when k>1, or
;   r if k=1 or @re.empty if k=0.
(define $str_mk_re_loop_elim ((n Int) (d Int) (r RegLan))
  ($singleton_elim ($str_mk_re_loop_elim_rec n d r @re.empty))
)

; program: $str_mk_str_in_re_concat_star_char
; args:
; - s String: The string term to process.
; - r RegLan: The regular expression to process.
; return: >
;   The conclusion for ProofRewriteRule::STR_IN_RE_CONCAT_STAR_CHAR for
;   (str.in_re s r), where r is assumed to be a re.* whose body has fixed length
;   of one. Note that we do not require a singleton elimination step for and
;   since the original input should be a concatenation term.
(program $str_mk_str_in_re_concat_star_char ((s1 String) (s2 String :list) (r RegLan))
  :signature (String RegLan) Bool
  (
    (($str_mk_str_in_re_concat_star_char (str.++ s1 s2) r) (eo::cons and (str.in_re s1 r) ($str_mk_str_in_re_concat_star_char s2 r)))
    (($str_mk_str_in_re_concat_star_char "" r)             true)
  )
)

; program: $str_mk_str_in_re_sigma_rec
; args:
; - s String: The string term to process.
; - r RegLan: The regular expression to process, assumed to be a re.++ list.
; - n Int: The number of re.allchar we have seen.
; - b Bool: false if we have seen a (re.* re.allchar).
; return: >
;   The conclusion used for ProofRewriteRule::STR_IN_RE_SIGMA on the membership
;   s in r, tracking information on the children of r we have already seen.
(program $str_mk_str_in_re_sigma_rec ((s String) (r RegLan :list) (n Int) (b Bool))
  :signature (String RegLan Int Bool) Bool
  (
    (($str_mk_str_in_re_sigma_rec s @re.empty n b)                    (eo::ite b (= (str.len s) n) (>= (str.len s) n)))
    (($str_mk_str_in_re_sigma_rec s (re.++ re.allchar r) n b)         ($str_mk_str_in_re_sigma_rec s r (eo::add n 1) b))
    (($str_mk_str_in_re_sigma_rec s (re.++ (re.* re.allchar) r) n b)  ($str_mk_str_in_re_sigma_rec s r n false))
  )
)

; define: $str_mk_str_in_re_sigma
; args:
; - s String: The string term to process.
; - r RegLan: The regular expression to process.
; return: >
;   The conclusion for ProofRewriteRule::STR_IN_RE_SIGMA for s in r.
(define $str_mk_str_in_re_sigma ((s String) (r RegLan))
  ($str_mk_str_in_re_sigma_rec s r 0 true))

; program: $str_mk_str_in_re_sigma_star_rec
; args:
; - s String: The string term to process.
; - r RegLan: The body of the regular expression to process.
; - n Int: The number of re.allchar we have seen.
; return:
;   Calling $str_mk_str_in_re_sigma_star_rec s r n means we have s in r, we have
;   stripped off n re.allchar from r so far.
(program $str_mk_str_in_re_sigma_star_rec ((s String) (r RegLan :list) (n Int))
  :signature (String RegLan Int) Bool
  (
    (($str_mk_str_in_re_sigma_star_rec s @re.empty n)                    (= (mod (str.len s) n) 0))
    (($str_mk_str_in_re_sigma_star_rec s (re.++ re.allchar r) n)         ($str_mk_str_in_re_sigma_star_rec s r (eo::add n 1)))
  )
)

; define: $str_mk_str_in_re_sigma_star
; args:
; - s String: The string term to process.
; - r RegLan: The body of the regular expression to process.
; return:
;   The conclusion for ProofRewriteRule::STR_IN_RE_SIGMA_STAR for s in (re.* r).
(define $str_mk_str_in_re_sigma_star ((s String) (r RegLan))
  ($str_mk_str_in_re_sigma_star_rec s r 0))

; define: $str_to_flat_form
; args:
; - s (Seq U): The string term.
; - rev Bool: Whether to reverse s.
; return: >
;   Converts a str.++ application into "flat form" so that we are ready to
;   process its prefix. This consists of the following steps:
;   (1) convert s to n-ary form if it is not already a str.++ application,
;   (2) flatten so that its constant prefix,
;   (3) (optionally) reverse.
(define $str_to_flat_form ((U Type :implicit) (s (Seq U)) (rev Bool))
  ; intro, flatten, reverse
  ($str_rev rev ($str_flatten ($str_nary_intro s))))

; define: $str_to_nary_form
; args:
; - s (Seq U): The string term.
; - rev Bool: Whether to reverse s.
; return: >
;   Converts a str.++ application into "nary form" so that we are ready to
;   process its prefix. This consists of the following steps:
;   (1) convert s to n-ary form if it is not already a str.++ application,
;   (2) (optionally) reverse.
(define $str_to_nary_form ((U Type :implicit) (s (Seq U)) (rev Bool))
  ; intro, reverse
  ($str_rev rev ($str_nary_intro s)))

; program: $re_str_to_flat_form
; args:
; - rev Bool: Whether to reverse the strings that occur in r.
; - r RegLan: The regular expression to process.
; return: 
;   The result of converting the strings s occurring as direct
;   children (str.to_re s) of regular expression concatenation r to their flat
;   form, reversing if rev is true.
(program $re_str_to_flat_form ((r1 RegLan) (r2 RegLan :list) (s String) (rev Bool))
  :signature (Bool RegLan) RegLan
  (
    (($re_str_to_flat_form rev (re.++ (str.to_re s) r2))  (eo::cons re.++ (str.to_re ($str_to_flat_form s rev)) ($re_str_to_flat_form rev r2)))
    (($re_str_to_flat_form rev (re.++ r1 r2))             (eo::cons re.++ r1 ($re_str_to_flat_form rev r2)))
    (($re_str_to_flat_form rev r1)                        r1)
  )
)

; define: $re_to_flat_form
; args:
; - r RegLan: The regular expression to process.
; - rev Bool: Whether to reverse the content of r.
; return: >
;   Converts a regular expression term to "flat form". This consists of the
;   following steps:
;   (1) convert r to n-ary form if it not already a re.++ application,
;   (2) (optionally) reverse,
;   (3) convert the strings s occurring as direct children (str.to_re s) of the
;   result to their flat form. Note that other strings in r, i.e. those that
;   occur beneath other children remain unchanged.
(define $re_to_flat_form ((r RegLan) (rev Bool))
  ($re_str_to_flat_form rev ($str_re_rev rev ($re_nary_intro r))))

; define: $str_from_flat_form
; args:
; - s (Seq U): The string term.
; - rev Bool: Whether to reverse s.
; return: >
;   Converts a term in "flat form" to a term that is in a form that corresponds
;   to one in cvc5 rewritten form. This is the dual method to
;   $str_to_flat_form. This consists of the following steps:
;   (1) (optionally) reverse,
;   (2) collect constants
;   (3) eliminate n-ary form to its element if the term is a singleton list.
(define $str_from_flat_form ((U Type :implicit) (s (Seq U)) (rev Bool))
  ; reverse, collect, elim
  ($str_nary_elim ($str_collect ($str_rev rev s))))

; define: $str_from_nary_form
; args:
; - s (Seq U): The string term.
; - rev Bool: Whether to reverse s.
; return: >
;   Converts a term in "flat form" to a term that is in a form that corresponds
;   to one in cvc5 rewritten form. This is the dual method to
;   $str_to_nary_form. This consists of the following steps:
;   (1) (optionally) reverse,
;   (2) eliminate n-ary form to its element if the term is a singleton list.
(define $str_from_nary_form ((U Type :implicit) (s (Seq U)) (rev Bool))
  ($str_nary_elim ($str_rev rev s)))

; program: $re_str_from_flat_form
; args:
; - rev Bool: Whether to reverse the strings that occur in r.
; - r RegLan: The regular expression to process.
; return:
;   The result of converting the strings s occurring as direct
;   children (str.to_re s) of regular expression concatenation r from their flat
;   form, reversing if rev is true.
(program $re_str_from_flat_form ((r1 RegLan) (r2 RegLan :list) (s String) (rev Bool))
  :signature (Bool RegLan) RegLan
  (
    (($re_str_from_flat_form rev (re.++ (str.to_re s) r2))  (eo::cons re.++ (str.to_re ($str_from_flat_form s rev)) ($re_str_from_flat_form rev r2)))
    (($re_str_from_flat_form rev (re.++ r1 r2))             (eo::cons re.++ r1 ($re_str_from_flat_form rev r2)))
    (($re_str_from_flat_form rev r1)                        r1)
  )
)

; define: $re_from_flat_form
; args:
; - r RegLan: The regular expression to process.
; - rev Bool: Whether to reverse the content of r.
; return: >
;   Converts a regular expression term in "flat form" to a term that is in a form
;   that corresponds to one in cvc5 rewritten form. This is the dual method to
;   $re_to_flat_form. This consists of the following steps:
;   (1) convert the strings s occurring as direct children (str.to_re s) from their flat form,
;   (2) (optionally) reverse,
;   (3) eliminate n-ary form to its element if the term is a singleton list.
(define $re_from_flat_form ((r RegLan) (rev Bool))
  ; (un?)flatten, reverse, elim
  ($re_nary_elim ($str_re_rev rev ($re_str_from_flat_form rev r))))

; note: This is a forward declaration of $str_re_includes below.
(program $str_re_includes () :signature (RegLan RegLan) Bool)

; program: $str_re_includes_lhs_union
; args:
; - r RegLan: The first regular expression.
; - s RegLan: The second regular expression.
; return: >
;   true if r is of the form (re.union r1 ... rn), and we can infer
;   that s is contained in some ri.
(program $str_re_includes_lhs_union ((r1 RegLan) (r2 RegLan :list) (r3 RegLan))
  :signature (RegLan RegLan) Bool
  (
  (($str_re_includes_lhs_union (re.union r1 r2) r3) (eo::ite ($str_re_includes r1 r3) true ($str_re_includes_lhs_union r2 r3)))
  (($str_re_includes_lhs_union r1 r3)               false)
  )
)

; Helper for `$str_re_includes`.
; program: $str_re_includes_rhs_inter
; args:
; - r RegLan: The first regular expression.
; - s RegLan: The second regular expression.
; return: >
;   true if s is of the form (re.inter s1 ... sn), and we can infer
;   that r is contained in some si.
(program $str_re_includes_rhs_inter ((r1 RegLan) (r2 RegLan :list) (r3 RegLan))
  :signature (RegLan RegLan) Bool
  (
  (($str_re_includes_rhs_inter r1 (re.inter r3 r2)) (eo::ite ($str_re_includes r1 r3) true ($str_re_includes_rhs_inter r1 r2)))
  (($str_re_includes_rhs_inter r1 r3)               false)
  )
)

; program $str_maybe_get_star_body
; args:
; - r RegLan: The regular expression
; return: The body of r if it is a star, or r itself otherwise.
(program $str_maybe_get_star_body ((r RegLan))
  :signature (RegLan) RegLan
  (
    (($str_maybe_get_star_body (re.* r)) r)
    (($str_maybe_get_star_body r)        r)
  )
)

; Helper for `$str_re_includes`.
; program: $str_re_includes_lhs_star
; args:
; - r RegLan: The first regular expression.
; - s RegLan: The second regular expression.
; return: >
;   true if r is of the form (re.* r1), and we can infer that either
;   s is included in r1, or s1 is included in r1 where s is of the form
;   (re.* s1).
(program $str_re_includes_lhs_star ((r1 RegLan) (r2 RegLan))
  :signature (RegLan RegLan) Bool
  (
  (($str_re_includes_lhs_star (re.* r1) r2) (eo::ite (eo::eq r1 re.allchar)
                                              true
                                              ($str_re_includes r1 ($str_maybe_get_star_body r2)))) ; use body if a star
  (($str_re_includes_lhs_star r1 r2)        false)
  )
)

; Helper for `$str_re_includes`.
; program: $str_re_includes_is_rec
; args:
; - r1 RegLan: The first regular expression.
; - r2 RegLan: The second regular expression.
; return: >
;   true if the inclusion of r2 into r1 is not handled by one of the
;   three cases above (union or star on LHS, or intersection on RHS).
;   We also require that one of r1 or r2 is a concatenation, or else
;   we already checked for their inclusion directly.
(program $str_re_includes_is_rec ((r1 RegLan) (r2 RegLan :list) (r3 RegLan))
  :signature (RegLan RegLan) Bool
  (
  (($str_re_includes_is_rec r1 (re.inter r3 r2)) false)
  (($str_re_includes_is_rec (re.union r1 r2) r3) false)
  (($str_re_includes_is_rec (re.* r1) r3)        false)
  (($str_re_includes_is_rec (re.++ r1 r2) r3)    true)
  (($str_re_includes_is_rec r3 (re.++ r1 r2))    true)
  (($str_re_includes_is_rec r1 r3)               false)
  )
)

; program: $re_is_unbound_wildcard
; args:
; - r RegLan: The regular expression to consider.
; return: >
;   true if r is of the form (re.++ re.allchar ... re.allchar (re.* re.allchar) ...).
;   This method is used for checking if there is no upper bound on the number of
;   arbitrary characters that can be consumed at the current position.
(program $re_is_unbound_wildcard ((r1 RegLan) (r2 RegLan :list))
  :signature (RegLan) Bool
  (
  (($re_is_unbound_wildcard (re.++ (re.* re.allchar) r2))  true)
  (($re_is_unbound_wildcard (re.++ re.allchar r2))         ($re_is_unbound_wildcard r2))
  (($re_is_unbound_wildcard r1)                            false)
  )
)

; program: $str_re_includes_rec
; args:
; - r1 RegLan: The first regular expression.
; - r2 RegLan: The second regular expression.
; return: >
;   true if we can infer r2 is included in r1. We assume that r1 and r2
;   are re.++ lists that have been put into normal form with $re_to_flat_form.
(program $str_re_includes_rec ((s1 String) (s2 String :list) (r1 RegLan) (r2 RegLan :list) (r3 RegLan) (r4 RegLan :list))
  :signature (RegLan RegLan) Bool
  (
  ; true if equal, which includes if r1 is @re.empty
  (($str_re_includes_rec r1 r1)                                     true)
  ; consider components one at a time
  (($str_re_includes_rec (re.++ (str.to_re (str.++ s1 s2)) r2) r3)  ($str_re_includes_rec (re.++ (str.to_re s1) (str.to_re s2) r2) r3))
  (($str_re_includes_rec (re.++ (str.to_re "") r2) r3)              ($str_re_includes_rec r2 r3))
  (($str_re_includes_rec r1 (re.++ (str.to_re (str.++ s1 s2)) r4))  ($str_re_includes_rec r1 (re.++ (str.to_re s1) (str.to_re s2) r4)))
  (($str_re_includes_rec r1 (re.++ (str.to_re "") r4))              ($str_re_includes_rec r1 r4))
  ; otherwise we recurse for three possible cases
  (($str_re_includes_rec (re.++ r1 r2) (re.++ r3 r4))
    (eo::ite (eo::ite ($str_re_includes ($re_from_flat_form r1 false) ($re_from_flat_form r3 false)) ; can skip both if we have a base inclusion
               ($str_re_includes_rec r2 r4)
               false)
      true
    (eo::ite (eo::ite ($re_is_unbound_wildcard (re.++ r1 r2))  ; can skip RHS if unbounded wildcard
              ($str_re_includes_rec (re.++ r1 r2) r4)
              false)
      true
    (eo::ite (eo::ite (eo::eq r1 (re.* re.allchar))         ; can skip LHS if it is sigma star
              ($str_re_includes_rec r2 (re.++ r3 r4))
              false)
      true
      false))))
  ; handles the case where there is a leftover (re.* re.allchar) on the LHS
  (($str_re_includes_rec (re.++ r1 r2) @re.empty)       (eo::and (eo::eq r1 (re.* re.allchar)) (eo::eq r2 @re.empty)))
  (($str_re_includes_rec r1 r3)                         false)
  )
)

; program: $str_re_includes
; args:
; - r1 RegLan: The first regular expression.
; - r2 RegLan: The second regular expression.
; return: >
;   true if we can infer that all strings in r2 are also in r1.
(program $str_re_includes ((s1 String) (s2 String) (s3 String) (s4 String) (r1 RegLan) (r2 RegLan :list) (r3 RegLan))
  :signature (RegLan RegLan) Bool
  (
  (($str_re_includes r1 r1)                               true)
  (($str_re_includes r1 (str.to_re s1))                   ($str_eval_str_in_re s1 r1)) ; requires constant s1/r1
  (($str_re_includes (str.to_re s1) r1)                   false)
  (($str_re_includes (re.range s1 s2) (re.range s3 s4))   (eo::define ((z1 (eo::to_z s1)))
                                                          (eo::define ((z2 (eo::to_z s2)))
                                                          (eo::define ((z3 (eo::to_z s3)))
                                                          (eo::define ((z4 (eo::to_z s4)))
                                                          (eo::requires (eo::is_neg z1) false
                                                          (eo::requires (eo::is_neg z2) false
                                                          (eo::requires (eo::is_neg z3) false
                                                          (eo::requires (eo::is_neg z4) false
                                                            (eo::and ($compare_geq z2 z3) ($compare_geq z3 z1)
                                                                  ($compare_geq z2 z4) ($compare_geq z4 z1)))))))))))
  (($str_re_includes r1 r3)                               (eo::ite (eo::eq ($str_re_includes_lhs_union r1 r3) true) true
                                                          (eo::ite (eo::eq ($str_re_includes_rhs_inter r1 r3) true) true
                                                          (eo::ite (eo::eq ($str_re_includes_lhs_star r1 r3) true) true
                                                          ; don't recurse if we checked one of the 3 cases above
                                                          (eo::ite ($str_re_includes_is_rec r1 r3)
                                                              ($str_re_includes_rec ($re_to_flat_form r1 false) ($re_to_flat_form r3 false))
                                                              false)))))

  )
)

; program: $str_arith_entail_simple
; args:
; - n T: An arithmetic term to process.
; return: >
;   true if we can show n is greater than or equal 0 using the fact that length
;   is non-negative and basic properties of arithmetic.
(program $str_arith_entail_simple ((T Type) (s String) (n1 T) (n2 T :list))
  :signature (T) Bool
  (
    (($str_arith_entail_simple (str.len s)) true)
    (($str_arith_entail_simple (+ n1 n2))   (eo::ite ($str_arith_entail_simple n1) ($str_arith_entail_simple n2) false))
    (($str_arith_entail_simple (* n1 n2))   (eo::ite ($str_arith_entail_simple n1) ($str_arith_entail_simple n2) false))
    (($str_arith_entail_simple n1)          (eo::not (eo::is_neg n1)))
  )
)

; program: $str_arith_entail_simple_pred
; args:
; - F Bool: A relation over integer terms.
; return: >
;   true if we can show that F holds using the fact that length
;   is non-negative and basic properties of arithmetic. We first
;   normalize the polynomial corresponding to F and check this
;   using the $str_arith_entail_simple program above.
(program $str_arith_entail_simple_pred ((n Int) (m Int))
  :signature (Bool) Bool
  (
    (($str_arith_entail_simple_pred (>= n m))  ($str_arith_entail_simple ($arith_poly_to_term (- n m))))
    (($str_arith_entail_simple_pred (> n m))   ($str_arith_entail_simple ($arith_poly_to_term (- n (+ m 1)))))
  )
)

; program: $str_arith_entail_is_approx_len
; args:
; - s String: The string whose length we are considering.
; - n Int: An integer that may under (resp. over) approximate the length of s when b is true (resp. false).
; - b Bool: Whether we are checking that n is an under (resp. over) approximation.
; return: >
;   true if we can show that (>= (str.len s) n) (or <= if b is false) holds using approximation
;   cases as defined by Figure 2 of "High-Level Abstractions for Simplifying Extended String Constraints
;   in SMT", CAV 2019. When applicable, we also rely on calls that reason that string
;   length is non-negative and basic properties of arithmetic.
(program $str_arith_entail_is_approx_len ((s String) (t String) (r String) (n1 Int) (n2 Int) (n Int) (isUnder Bool))
  :signature (String Int Bool) Bool
  (
    (($str_arith_entail_is_approx_len (str.substr s n1 n2) n isUnder)
        (eo::define ((npm (+ n1 n2)))
        (eo::define ((lx (str.len s)))
        (eo::ite (eo::eq n n2)
          (eo::ite isUnder
            (eo::and ($str_arith_entail_simple n1) ($str_arith_entail_simple_pred (>= lx npm)))
            ($str_arith_entail_simple n2))
        (eo::ite (eo::eq n lx)
          (eo::not isUnder)
        (eo::ite (eo::eq n (- lx n1))
          (eo::ite isUnder
            (eo::and ($str_arith_entail_simple n1) ($str_arith_entail_simple_pred (>= npm lx)))
            ($str_arith_entail_simple_pred (>= lx n1)))
          false))))))
    (($str_arith_entail_is_approx_len (str.replace s t r) n isUnder)
        (eo::define ((ls (str.len s)))
        (eo::define ((lt (str.len t)))
        (eo::define ((lr (str.len r)))
        (eo::ite (eo::eq n ls)
          (eo::ite isUnder
            (eo::or ($str_arith_entail_simple_pred (>= lr lt)) ($str_arith_entail_simple_pred (>= lr ls)))
            ($str_arith_entail_simple_pred (>= lt lr)))
        (eo::ite (eo::eq n (+ ls lr))
          (eo::not isUnder)
        (eo::ite (eo::eq n (- ls lt))
          isUnder
          false)))))))
    (($str_arith_entail_is_approx_len (str.from_int n1) n isUnder)
        (eo::ite (eo::eq n (+ n1 1))
          (eo::and (eo::not isUnder) ($str_arith_entail_simple n1))
        (eo::ite (eo::eq n n1)
          (eo::and (eo::not isUnder) ($str_arith_entail_simple_pred (> n1 0)))
        (eo::ite (eo::eq n 1)
          (eo::and isUnder ($str_arith_entail_simple n1))
          false))))
  )
)

; define: $str_arith_entail_is_approx_indexof
; args:
; - s String: The first string argument to str.indexof.
; - t String: The second string argument to str.indexof.
; - n Int: The third argument of str.indexof.
; - m Int: An integer that may under (resp. over) approximate the given indexof term when b is true (resp. false).
; - b Bool: Whether we are checking that m is an under (resp. over) approximation.
; return: >
;   true if we can show that (>= (str.indexof s t n) m) (or <= if b is false) holds using
;   approximation cases as defined by Figure 2 of "High-Level Abstractions for Simplifying
;   Extended String Constraints in SMT", CAV 2019. When applicable, we also rely on calls
;   that reason that string length is non-negative and basic properties of arithmetic.
(define $str_arith_entail_is_approx_indexof ((s String) (t String) (n Int) (m Int) (isUnder Bool))
  (eo::define ((ls (str.len s)))
  (eo::define ((lt (str.len t)))
  (eo::ite (eo::eq m -1)
    isUnder
  (eo::ite (eo::eq m ls)
    (eo::not isUnder)
  (eo::ite (eo::eq m (- ls lt))
    (eo::and (eo::not isUnder) ($str_arith_entail_simple_pred (>= ls lt)))
    false))))))

; define: $str_arith_entail_is_approx_to_int
; args:
; - s String: The first string argument to str.to_int.
; - n Int: An integer that may under (resp. over) approximate the given indexof term when b is true (resp. false).
; - b Bool: Whether we are checking that n is an under (resp. over) approximation.
; return: >
;   true if we can show that (>= (str.to_int s) n) (or <= if b is false) holds using approximation cases
;   as defined by Figure 2 of "High-Level Abstractions for Simplifying Extended String Constraints
;   in SMT", CAV 2019.
(define $str_arith_entail_is_approx_to_int ((s String) (n Int) (isUnder Bool))
  (eo::ite (eo::eq n -1) isUnder false)
)

; program: $str_arith_entail_is_approx
; args:
; - n Int: The first integer term.
; - m Int: The second integer term.
; - b Bool: Whether we are checking that n is an under (resp. over) approximation of m.
; return: >
;   true if we can show that (>= n m) (resp (<= n m) when b is false) holds using approximation cases
;   as defined by Figure 2 of "High-Level Abstractions for Simplifying Extended String Constraints
;   in SMT", CAV 2019.
(program $str_arith_entail_is_approx ((s String) (t String) (n1 Int) (n2 Int :list) (n3 Int) (n4 Int :list) (n5 Int) (isUnder Bool))
  :signature (Int Int Bool) Bool
  (
    (($str_arith_entail_is_approx n1 n1 isUnder)                    true)
    (($str_arith_entail_is_approx (str.len s) n1 isUnder)           ($str_arith_entail_is_approx_len s n1 isUnder))
    (($str_arith_entail_is_approx (str.indexof s t n3) n1 isUnder)  ($str_arith_entail_is_approx_indexof s t n3 n1 isUnder))
    (($str_arith_entail_is_approx (str.to_int s) n1 isUnder)        ($str_arith_entail_is_approx_to_int s n1 isUnder))
    (($str_arith_entail_is_approx (+ n1 n2) (+ n3 n4) isUnder)      (eo::and
                                                                      ($str_arith_entail_is_approx n1 n3 isUnder)
                                                                      ($str_arith_entail_is_approx n2 n4 isUnder)))
    (($str_arith_entail_is_approx (* n1 n3) (* n1 n5) isUnder)      (eo::ite (eo::is_neg n1)
                                                                      ($str_arith_entail_is_approx n3 n5 (eo::not isUnder))
                                                                      ($str_arith_entail_is_approx n3 n5 isUnder)))
  )
)

; program: $str_re_consume_rec
; args:
; - s String: The string argument of the membership to rewrite.
; - r RegLan: The regular expression argument of the membership to rewrite.
; - b Bool: >
;   Stores temporary results when we are processing a union or intersection
;   regular expression as argument r. Otherwise, this argument is @result.null.
; - rev Bool: >
;   Indicates whether s and r were reversed, in which case their components must
;   be reversed when we recurse on non-str.to_re children.
; return: >
;   The result of implied consumption of string s in regular expression r.
<<<<<<< HEAD
(program $str_re_consume_rec ((s1 String) (s2 String :list) (s String) (r1 RegLan) (r2 RegLan :list) (b Bool) (rev Bool)
=======
(program $str_re_consume_rec
  ((s1 String) (s2 String :list) (s String) (r1 RegLan) (r2 RegLan :list) (b Bool) (rev Bool)
>>>>>>> 5172e8e7
   (s3 String) (s4 String :list) (s5 String) (r3 RegLan))
  :signature (String RegLan Bool Bool) Bool
  (
    (($str_re_consume_rec (str.++ s1 s2) (re.++ (str.to_re (str.++ s3 s4)) r2) @result.null rev)
      (eo::ite (eo::eq s1 s3)
        ($str_re_consume_rec s2 (re.++ (str.to_re s4) r2) @result.null rev)
        (eo::ite (eo::and ($str_check_length_one s1) ($str_check_length_one s3))
          false                                       ; conflicting characters
          (str.in_re (str.++ s1 s2) (re.++ (str.to_re (str.++ s3 s4)) r2))))) ; otherwise stuck
    (($str_re_consume_rec (str.++ s1 s2) (re.++ @re.empty r2) @result.null rev)
      ($str_re_consume_rec (str.++ s1 s2) r2 @result.null rev)) ; finished current component
    (($str_re_consume_rec (str.++ s1 s2) (re.++ (re.range s3 s5) r2) @result.null rev)
      (eo::ite (eo::and ($str_check_length_one s1) ($str_is_char_range s3 s5))
        (eo::ite ($str_eval_str_in_re s1 (re.range s3 s5))
          ($str_re_consume_rec s2 r2 @result.null rev)
          false)
        (str.in_re (str.++ s1 s2) (re.++ (re.range s3 s5) r2))))
    (($str_re_consume_rec (str.++ s1 s2) (re.++ re.allchar r2) @result.null rev)
      (eo::ite ($str_check_length_one s1)
        ($str_re_consume_rec s2 r2 @result.null rev)
        (str.in_re (str.++ s1 s2) (re.++ re.allchar r2))))
    (($str_re_consume_rec (str.++ s1 s2) (re.++ (re.* r3) r2) @result.null rev)
      (eo::define ((r1 (re.* r3)))
      ; see what happens if we unroll once
      (eo::define ((res ($str_re_consume_rec (str.++ s1 s2) ($re_to_flat_form r3 rev) @result.null rev)))
      (eo::ite (eo::eq res false)
        ; We can't unroll even once, thus we must skip it.
        ($str_re_consume_rec (str.++ s1 s2) r2 @result.null rev)
        (eo::ite (eo::eq ($str_membership_re res) @re.empty)
          ; If we fully consumed, now we go back and check if we get a conflict if we skip.
          (eo::define ((res2 ($str_re_consume_rec (str.++ s1 s2) r2 @result.null rev)))
          (eo::ite (eo::is_eq res2 false)
            ; Skipping would give a conflict.
            (eo::define ((sr ($str_membership_str res)))
            (eo::ite (eo::eq (str.++ s1 s2) sr)
              ; if we did not consume anything, we are stuck.
              (str.in_re (str.++ s1 s2) (re.++ r1 r2))
              ; otherwise, we continue with the RE consumed once.
              ($str_re_consume_rec sr (re.++ r1 r2) @result.null rev)))
            ; Otherwise we are stuck.
            (str.in_re (str.++ s1 s2) (re.++ r1 r2))))
          ; Otherwise we are stuck.
          (str.in_re (str.++ s1 s2) (re.++ r1 r2)))))))
    (($str_re_consume_rec (str.++ s1 s2) (re.++ r1 r2) @result.null rev)
      ; likely intersection or union, process cases recursively
      (eo::define ((res ($str_re_consume_rec (str.++ s1 s2) r1 @result.null rev)))
      (eo::ite (eo::is_eq res false)
        ; conflict
        false
        (eo::ite (eo::is_eq ($str_membership_re res) @re.empty)
          ; if all cases consumed the same, continue
          ($str_re_consume_rec ($str_membership_str res) r2 @result.null rev)
          ; otherwise we are stuck
          (str.in_re (str.++ s1 s2) (re.++ r1 r2))))))
    (($str_re_consume_rec s1 (re.++ @re.empty r2) @result.null rev)
      ($str_re_consume_rec s1 r2 @result.null rev)) ; finished current component
    ; Intersection reports conflicts eagerly, and otherwise combines the results
    (($str_re_consume_rec s1 (re.inter r1 r2) b rev)   (eo::define ((r1r ($re_to_flat_form r1 rev)))
                                                       (eo::define ((bb ($str_re_consume_rec s1 r1r @result.null rev)))
                                                         (eo::ite (eo::eq bb false)
                                                           false
                                                           ($str_re_consume_rec s1 r2 ($result_combine bb b) rev)))))
    (($str_re_consume_rec s1 re.all @result.null rev)  (str.in_re "" @re.empty)) ; only used if re.all appears in unexpected position
    (($str_re_consume_rec s1 re.all b rev)             b)                        ; end of re.inter
    ; Union ignores conflicts, and otherwise combines the results. We report a conflict if all children give conflicts.
    (($str_re_consume_rec s1 (re.union r1 r2) b rev)   (eo::define ((r1r ($re_to_flat_form r1 rev)))
                                                       (eo::define ((bb ($str_re_consume_rec s1 r1r @result.null rev)))
                                                         (eo::ite (eo::eq bb false)
                                                           ($str_re_consume_rec s1 r2 b rev)
                                                           ($str_re_consume_rec s1 r2 ($result_combine bb b) rev)))))
    (($str_re_consume_rec s1 re.none @result.null rev) false)     ; end of re.union, conflict, also used if re.none appears in unexpected position
    (($str_re_consume_rec s1 re.none b rev)            b)         ; end of re.union, no conflict
    (($str_re_consume_rec s1 r1 @result.null rev)      (str.in_re s1 r1))
  )
)

; define: $str_re_consume_process
; args:
; - s String: The string argument of the membership to rewrite.
; - r RegLan: The regular expression argument of the membership to rewrite.
; - oneDir Bool: If true, we only strip from a single end.
; returns: >
;   false if `(str.in_re s r)` can be shown to be equivalent to false, or
;   otherwise `(str.in_re sr rr)` where sr and rr are the result of "consuming"
;   prefixes/suffixes from s and r. We consume from the end of s and r first by
;   reversing them initially and converting them to flat forms. We then reverse
;   them again and consume from the beginning of the remainder. Finally, we convert
;   back from flat form when applicable.
(define $str_re_consume_process ((s String) (r RegLan) (oneDir Bool))
  (eo::define ((ss ($str_to_flat_form s true)))  
  (eo::define ((rr ($re_to_flat_form r true)))
  (eo::define ((resrev ($str_re_consume_rec ss rr @result.null true)))
  (eo::ite (eo::eq resrev false)
    false
    (eo::define ((s1 ($str_membership_str resrev)))
    (eo::define ((r1 ($str_membership_re resrev)))
    ; we revert if oneDir is true and we didn't fully consume
    (eo::define ((revert (eo::and oneDir (eo::not (eo::eq r1 @re.empty)))))
    (eo::define ((s1r ($str_rev true (eo::ite revert ss s1)))
                  (r1r ($re_to_flat_form (eo::ite revert rr r1) true)))
    (eo::define ((resfwd ($str_re_consume_rec s1r r1r @result.null false)))
    (eo::ite (eo::eq resfwd false)
      false
      (eo::define ((s2 ($str_membership_str resfwd)))
      (eo::define ((r2 ($str_membership_re resfwd)))
        (str.in_re ($str_from_flat_form s2 false) ($re_from_flat_form r2 false)))))))))))))))

; define: $str_re_consume
; args:
; - s String: The string argument of the membership to rewrite.
; - r RegLan: The regular expression argument of the membership to rewrite.
; returns: >
;   false if `(str.in_re s r)` can be shown to be equivalent to false, or
;   otherwise `(str.in_re sr rr)` where sr and rr are the result of "consuming"
;   prefixes/suffixes from s and r. In addition to the above method
;   $str_re_consume_process, we additionally handle the case where we reason
;   about the body of re.*, succeeding if a conflict is found or we full
;   consume one copy.
(program $str_re_consume ((s String) (r RegLan))
  :signature (String RegLan) Bool
  (
  (($str_re_consume s (re.* r))
    (eo::define ((res ($str_re_consume_process s r true)))  ; only process in a single direction
    (eo::ite (eo::eq res false)
      false
      (eo::requires ($str_membership_re res) @re.empty      ; must have consumed one full copy
        (str.in_re ($str_membership_str res) (re.* r))))))
  (($str_re_consume s r) ($str_re_consume_process s r false))
  )
)

;;;;; overlap utils

; program: $str_overlap_rec
; args:
; - s (Seq U): The first string, expected to be in flattened form.
; - t (Seq U): The second string, expected to be in flattened form.
; return: >
;   The minimum number of characters that must be skipped in s before
;   string t can be compatible with it. See examples below.
(program $str_overlap_rec ((s String) (s1 String :list) (t String))
  :signature (String String) Int
  (
  (($str_overlap_rec (str.++ s s1) t) (eo::ite ($nary_is_compatible str.++ "" (str.++ s s1) t)
                                        0
                                        (eo::add 1 ($str_overlap_rec s1 t))))
  (($str_overlap_rec s t)             0)
  )
)

; define: $str_overlap
; args:
; - s (Seq U): The first string, expected to be a string or sequence value.
; - t (Seq U): The second string, expected to be a string or sequence value.
; return: >
;   The minimum number of characters that must be skipped in s before
;   string t can be compatible with it. For example:
;   $str_overlap (str.++ "A" "B" "C" "") (str.++ "B" "C" "D" "") = 1
;   $str_overlap (str.++ "A" "B" "C" "") (str.++ "B" "") = 1
;   $str_overlap (str.++ "A" "B" "C" "") (str.++ "E" "") = 3
;   $str_overlap (str.++ "A" "B" "C" "") (str.++ "A" "A" "") = 3
;   $str_overlap (str.++ "A" "B" "C" "") (str.++ "A" "") = 0
(define $str_overlap ((U Type :implicit) (s (Seq U)) (t (Seq U)) (rev Bool))
  (eo::define ((res ($seq_to_string_pair s t))) ; ensure we have converted to strings at this point
  (eo::define ((ss ($pair_first res)))
  (eo::define ((ts ($pair_second res)))
  (eo::requires (eo::is_str ss) true
  (eo::requires (eo::is_str ts) true
    ($str_overlap_rec
      ($str_rev rev ($str_flatten_word ss))
      ($str_rev rev ($str_flatten_word ts)))))))))


; program: $str_has_overlap
; args:
; - s (Seq U): The first string, expected to be a string or sequence value.
; - t (Seq U): The second string, expected to be a string or sequence value.
; return: >
;   True if s is non-empty and contains t, or
;   a non-empty suffix of s is a prefix of t if rev is false, or
;   a non-empty prefix of s is a suffix of t if rev is true.
; note: >
;   This method is equivalent to theory::strings::Word::hasOverlap in cvc5,
;   see theory/strings/word.h.
(define $str_has_overlap ((U Type :implicit) (s (Seq U)) (t (Seq U)) (rev Bool))
  ; Note that $str_overlap with always return a value <= the length of s.
  ; There is overlap only when it is strictly less than the length of s.
  (eo::gt ($str_value_len s) ($str_overlap s t rev)))

;;;;; evaluation utils

; program: $str_from_int_eval_rec
; args:
; - n Int: The integer to process, expected to be non-negative.
; - s String: The accumulated return value.
; returns: >
;   The result of evaluating `(str.from_int n)` given the current accumulated return value.
(program $str_from_int_eval_rec ((s String) (n Int))
  :signature (Int String) String
  (
  (($str_from_int_eval_rec n s) (eo::ite (eo::eq n 0)
                                  (eo::ite (eo::eq s "") "0" s)
                                  ($str_from_int_eval_rec
                                    (eo::zdiv n 10)
                                    (eo::concat (eo::to_str (eo::add 48 (eo::zmod n 10))) s))))
  )
)

; define: $str_from_int_eval
; args:
; - n Int: The integer to process.
; returns: >
;   The result of evaluating `(str.from_int n)` if `n` is an integer literal,
;   or the term `(str.from_int n)` otherwise.
(define $str_from_int_eval ((n Int))
  (eo::ite (eo::is_z n)
    (eo::ite (eo::is_neg n)
      ""
      ($str_from_int_eval_rec n ""))
    (str.from_int n)))

; program: $str_to_int_eval_rec
; args:
; - s String: The string to process, expected to be in reversed flat form.
; - e Int: The exponent.
; - n Int: The accumulated return value.
; returns: >
;   The result of evaluating `(str.to_int s)` given the current exponent and
;   accumulated return value.
(program $str_to_int_eval_rec ((s1 String) (s2 String :list) (e Int) (n Int))
  :signature (String Int Int) Int
  (
  (($str_to_int_eval_rec (str.++ s1 s2) e n)  (eo::define ((c (eo::add (eo::to_z s1) -48)))
                                              (eo::ite (eo::and (eo::gt 10 c) (eo::not (eo::is_neg c)))
                                                ($str_to_int_eval_rec s2 (eo::mul e 10) (eo::add (eo::mul c e) n))
                                                -1)))
  (($str_to_int_eval_rec "" e n)              n)
  )
)

; define: $str_to_int_eval
; args:
; - s String: The string to process.
; returns: >
;   The result of evaluating `(str.to_int s)` if `s` is a string literal,
;   or the term `(str.to_int s)` otherwise.
(define $str_to_int_eval ((s String))
  (eo::ite (eo::is_str s)
    (eo::ite (eo::eq s "")
      -1
      ; consider characters in reverse order
      ($str_to_int_eval_rec ($str_to_flat_form s true) 1 0))
    (str.to_int s)))

; program: $str_case_conv_rec
; args:
; - s String: The string to process, expected to be in flat form.
; - isLower Bool: Whether we computing `str.to_lower` (resp. `str.to_upper`).
; returns: >
;   The result of evaluating `(str.to_lower s)` (resp. `(str.to_upper s)`).
(program $str_case_conv_rec ((s1 String) (s2 String :list) (isLower Bool))
  :signature (String Bool) String
  (
  (($str_case_conv_rec (str.++ s1 s2) true)  (eo::define ((c (eo::to_z s1)))
                                              (eo::concat
                                                (eo::to_str (eo::add c (eo::ite (eo::and (eo::gt 91 c) (eo::gt c 64)) 32 0)))
                                                ($str_case_conv_rec s2 true))))
  (($str_case_conv_rec (str.++ s1 s2) false)   (eo::define ((c (eo::to_z s1)))
                                              (eo::concat
                                                (eo::to_str (eo::add c (eo::ite (eo::and (eo::gt 123 c) (eo::gt c 96)) -32 0)))
                                                ($str_case_conv_rec s2 false))))
  (($str_case_conv_rec "" isLower)              "")
  )
)

; define: $str_to_lower_eval
; args:
; - s String: The string to process.
; returns: >
;   The result of evaluating `(str.to_lower s)` if `s` is a string literal,
;   or the term `(str.to_lower s)` otherwise.
(define $str_to_lower_eval ((s String))
  (eo::ite (eo::is_str s)
    ($str_case_conv_rec ($str_to_flat_form s false) true)
    (str.to_lower s)))

; define: $str_to_upper_eval
; args:
; - s String: The string to process.
; returns: >
;   The result of evaluating `(str.to_upper s)` if `s` is a string literal,
;   or the term `(str.to_upper s)` otherwise.
(define $str_to_upper_eval ((s String))
  (eo::ite (eo::is_str s)
    ($str_case_conv_rec ($str_to_flat_form s false) false)
    (str.to_upper s)))

; define: $str_rev_eval
; args:
; - s String: The string to process.
; returns: >
;   The result of evaluating `(str.rev s)` if `s` is a string literal,
;   or the term `(str.rev s)` otherwise.
(define $str_rev_eval ((s String))
  (eo::ite (eo::is_str s)
    ($str_from_flat_form ($str_to_flat_form s true) false) ; make reverse flat form and then convert back
    (str.rev s)))

; program: $str_leq_eval_rec
; args:
; - s String: The first string to compare, expected to be a literal in flat form.
; - t String: The second string to compare, expected to be a literal in flat form.
; returns: The result of evaluating `(str.<= s t)`.
(program $str_leq_eval_rec ((s1 String) (s2 String :list) (t1 String) (t2 String :list) )
  :signature (String String) Bool
  (
  (($str_leq_eval_rec (str.++ s1 s2) (str.++ t1 t2))  (eo::ite (eo::eq s1 t1)
                                                        ($str_leq_eval_rec s2 t2)
                                                        (eo::gt (eo::to_z t1) (eo::to_z s1))))
  (($str_leq_eval_rec "" t1)                          true)
  (($str_leq_eval_rec s1 t1)                          false)
  )
)

; define: $str_leq_eval
; args:
; - s String: The first string to compare.
; - t String: The second string to compare.
; returns: >
;   The result of evaluating `(str.<= s t)` if `s` and `t` are string literals,
;   or the term `(str.<= s t)` otherwise.
(define $str_leq_eval ((s String) (t String))
  (eo::ite (eo::and (eo::is_str s) (eo::is_str t))
    ($str_leq_eval_rec ($str_to_flat_form s false) ($str_to_flat_form t false))
    (str.<= s t)))


; program: $str_eval_replace_all_rec
; args:
; - s String: A string.
; - t String: A string to find.
; - u String: A string to replace with.
; - n Int: The result of finding t in s.
; - lent Int: The length of t.
; return: >
;   The result of evaluating (str.replace_all s t u).
(program $str_eval_replace_all_rec ((s String) (t String) (u String) (n Int) (lent Int))
  :signature (String String String Int Int) String
  (
  (($str_eval_replace_all_rec s t u -1 lent)  s)
  (($str_eval_replace_all_rec s t u n lent)   (eo::define ((snext (eo::extract s (eo::add n lent) (eo::len s))))
                                              (eo::concat
                                                (eo::extract s 0 (eo::add n -1))
                                                u
                                                ($str_eval_replace_all_rec snext t u (eo::find snext t) lent))))
  )
)

; program: $str_eval_replace_all_rec
; args:
; - s String: A string.
; - t String: A string to find.
; - u String: A string to replace with.
; return: >
;   The result of evaluating (str.replace_all s t u).
(define $str_eval_replace_all ((s String) (t String) (u String))
  (eo::ite (eo::and (eo::is_str s) (eo::is_str t) (eo::is_str u))
    (eo::ite (eo::eq t "")
      s
      ($str_eval_replace_all_rec s t u (eo::find s t) (eo::len t)))
    (str.replace_all s t u)))<|MERGE_RESOLUTION|>--- conflicted
+++ resolved
@@ -1505,12 +1505,8 @@
 ;   be reversed when we recurse on non-str.to_re children.
 ; return: >
 ;   The result of implied consumption of string s in regular expression r.
-<<<<<<< HEAD
-(program $str_re_consume_rec ((s1 String) (s2 String :list) (s String) (r1 RegLan) (r2 RegLan :list) (b Bool) (rev Bool)
-=======
 (program $str_re_consume_rec
   ((s1 String) (s2 String :list) (s String) (r1 RegLan) (r2 RegLan :list) (b Bool) (rev Bool)
->>>>>>> 5172e8e7
    (s3 String) (s4 String :list) (s5 String) (r3 RegLan))
   :signature (String RegLan Bool Bool) Bool
   (
