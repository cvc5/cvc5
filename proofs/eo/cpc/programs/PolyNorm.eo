(include "../theories/Ints.eo")
(include "../theories/Reals.eo")
(include "../theories/BitVectors.eo")
(include "../programs/Utils.eo")

; define: $typeunion
; args:
; - T Type: A type.
; - U Type: A type.
; return: >
;   The "type union" of T and U. This method is used for the type rules
;   for operators that allow mixed arithmetic. It also permits that the union
;   of two equal types is itself.
(define $typeunion ((T Type) (U Type))
  (eo::ite (eo::eq T U) T ($arith_typeunion T U)))

; Definitions of monomials and polynomials.
; A monomial is a list of terms that are ordered by `$compare_var` and a rational coefficient.
; A polynomial is a list of monomials whose monomials are ordered by `$compare_var`.
<<<<<<< HEAD
(declare-const @Monomial Type)
(declare-parameterized-const @mon ((T Type :implicit)) (-> T Real @Monomial))

(declare-const @Polynomial Type)
(declare-const @poly.zero @Polynomial)
(declare-const @poly (-> @Monomial @Polynomial @Polynomial) :right-assoc-nil @poly.zero)
=======
(declare-const @@Monomial Type)
(define @Monomial () @@Monomial)
(declare-parameterized-const @@mon ((T Type :implicit)) (-> T Real @Monomial))
(define @mon () @@mon)

(declare-const @@Polynomial Type)
(define @Polynomial () @@Polynomial)
(declare-const @@poly.zero @Polynomial)
(define @poly.zero () @@Polynomial)
(declare-const @@poly (-> @Monomial @Polynomial @Polynomial) :right-assoc-nil @poly.zero)
(define @poly () @@poly)
>>>>>>> 383ed49a

; program: $poly_neg
; args:
; - p @Polynomial: The polynomial to negate.
; return: the negation of the given polynomial.
(program $poly_neg ((T Type) (c Real) (a T) (p @Polynomial :list))
  :signature (@Polynomial) @Polynomial
  (
    (($poly_neg @poly.zero)           @poly.zero)
    (($poly_neg (@poly (@mon a c) p)) (eo::cons @poly (@mon a (eo::neg c)) ($poly_neg p)))
  )
)
; program: $poly_mod_coeffs
; args:
; - p @Polynomial: The polynomial to modify.
; - w Int: The modulus to consider
; return: the given polynomial where all coefficient are taken mod w.
(program $poly_mod_coeffs ((T Type) (c Real) (a T) (p @Polynomial :list) (w Int))
  :signature (@Polynomial Int) @Polynomial
  (
    (($poly_mod_coeffs @poly.zero w)           @poly.zero)
    (($poly_mod_coeffs (@poly (@mon a c) p) w) (eo::define ((newc (eo::zmod (eo::to_z c) w)))
                                               (eo::ite (eo::eq newc 0)
                                                 ; if it becomes zero, it cancels
                                                 ($poly_mod_coeffs p w)
                                                 (eo::cons @poly (@mon a (eo::to_q newc)) ($poly_mod_coeffs p w)))))
  )
)

; program: $poly_add
; args:
; - p1 @Polynomial: The first polynomial to add.
; - p2 @Polynomial: The second polynomial to add.
; return: the addition of the given polynomials.
(program $poly_add ((T Type) (U Type) (c1 Real) (a1 T) (c2 Real) (a2 U) (p @Polynomial) (p1 @Polynomial :list) (p2 @Polynomial :list))
  :signature (@Polynomial @Polynomial) @Polynomial
  (
    (($poly_add (@poly (@mon a1 c1) p1) (@poly (@mon a2 c2) p2)) (eo::ite (eo::eq a1 a2)
                                                                  (eo::define ((ca (eo::add c1 c2)) (pa ($poly_add p1 p2)))
                                                                  ; check if cancels
                                                                  (eo::ite (eo::eq ca 0/1) pa (eo::cons @poly (@mon a1 ca) pa)))
                                                                (eo::ite ($compare_var a1 a2)
                                                                  (eo::cons @poly (@mon a1 c1) ($poly_add p1 (@poly (@mon a2 c2) p2)))
                                                                  (eo::cons @poly (@mon a2 c2) ($poly_add (@poly (@mon a1 c1) p1) p2)))))
    (($poly_add @poly.zero p)                                    p)
    (($poly_add p @poly.zero)                                    p)
  )
)

; program: $mvar_mul_mvar
; args:
; - a X: The first monomial variable to multiply.
; - c Y: The second monomial variable to multiply.
; return: the multiplication of the given monomial variables.
(program $mvar_mul_mvar ((T Type) (U Type) (V Type) (W Type) (X Type) (Y Type) (Z Type)
                         (a1 T) (a2 U :list) (c1 V) (c2 W :list)
                         (m Int)  (ba1 (BitVec m)) (ba2 (BitVec m) :list) (bc1 (BitVec m)) (bc2 (BitVec m) :list))
  :signature (X Y) ($typeunion X Y)
  (
    (($mvar_mul_mvar (* a1 a2) (* c1 c2))  (eo::ite ($compare_var a1 c1)
                                             (eo::cons * a1 ($mvar_mul_mvar a2 (* c1 c2)))
                                             (eo::cons * c1 ($mvar_mul_mvar (* a1 a2) c2))))
    (($mvar_mul_mvar (* a1 a2) 1)          (* a1 a2))
    (($mvar_mul_mvar 1 (* c1 c2))          (* c1 c2))
    (($mvar_mul_mvar (bvmul ba1 ba2) (bvmul bc1 bc2))  (eo::ite ($compare_var ba1 bc1)
                                                         (eo::cons bvmul ba1 ($mvar_mul_mvar ba2 (bvmul bc1 bc2)))
                                                         (eo::cons bvmul bc1 ($mvar_mul_mvar (bvmul ba1 ba2) bc2))))
    (($mvar_mul_mvar (bvmul ba1 ba2) bc1)              (eo::requires (eo::to_z bc1) 1 (bvmul ba1 ba2)))
    (($mvar_mul_mvar ba1 (bvmul bc1 bc2))              (eo::requires (eo::to_z ba1) 1 (bvmul bc1 bc2)))
    (($mvar_mul_mvar ba1 bc1)                          (eo::requires (eo::to_z ba1) 1
                                                       (eo::requires (eo::to_z bc1) 1 ba1)))
  )
)

; program: $mon_mul_mon
; args:
; - a @Monomial: The first monomial to multiply.
; - b @Monomial: The second monomial to multiply.
; return: the multiplication of the given monomials.
(program $mon_mul_mon ((T Type) (U Type) (a1 T) (a2 U) (c1 Real) (c2 Real))
  :signature (@Monomial @Monomial) @Monomial
  (
    (($mon_mul_mon (@mon a1 c1) (@mon a2 c2))  (@mon ($mvar_mul_mvar a1 a2) (eo::mul c1 c2)))
  )
)

; program: $poly_mul_mon
; args:
; - a @Monomial: The monomial to multiply.
; - p @Polynomial: The polynomial to multiply.
; return: the multiplication of the polynomial by a monomial.
(program $poly_mul_mon ((m1 @Monomial) (m2 @Monomial) (p2 @Polynomial :list))
  :signature (@Monomial @Polynomial) @Polynomial
  (
    (($poly_mul_mon m1 (@poly m2 p2)) ($poly_add (@poly ($mon_mul_mon m1 m2)) ($poly_mul_mon m1 p2)))   ; NOTE: this amounts to an insertion sort
    (($poly_mul_mon m1 @poly.zero)    @poly.zero)
  )
)

; program: $poly_mul
; args:
; - p1 @Polynomial: The first polynomial to multiply.
; - p2 @Polynomial: The second polynomial to multiply.
; return: the multiplication of the given polynomials.
(program $poly_mul ((m @Monomial) (p1 @Polynomial :list) (p @Polynomial))
  :signature (@Polynomial @Polynomial) @Polynomial
  (
    (($poly_mul (@poly m p1) p) ($poly_add ($poly_mul_mon m p) ($poly_mul p1 p)))
    (($poly_mul @poly.zero p)   @poly.zero)
    (($poly_mul p @poly.zero)   @poly.zero)
  )
)

; program: $get_arith_poly_norm_div
; args:
; - a1 T: The numerator to process of type Int or Real.
; - a1p @Polynomial: The normalization of a1.
; - a2 T: The denominator to process of type Int or Real.
; return: >
;   The polynomial corresponding to the (normalized) form of (/ a1 a2).
(define $get_arith_poly_norm_div ((U Type :implicit) (V Type :implicit) (a1 U) (a1p @Polynomial) (a2 V))
  (eo::define ((a2q (eo::to_q a2)))
  (eo::ite (eo::ite (eo::is_q a2q) (eo::not (eo::eq a2q 0/1)) false)
    ; if division by non-zero constant, we normalize
    ($poly_mul_mon (@mon 1 (eo::qdiv 1/1 a2q)) a1p)
    ; otherwise it is treated as a variable
    (@poly (@mon (* (/ a1 a2)) 1/1)))))

; program: $get_arith_poly_norm
; args:
; - a T: The arithmetic term to process of type Int or Real.
; return: the polynomial corresponding to the (normalized) form of a.
(program $get_arith_poly_norm ((T Type) (U Type) (V Type) (a T) (a1 U) (a2 V :list))
  :signature (T) @Polynomial
  (
    (($get_arith_poly_norm (- a1))          ($poly_neg ($get_arith_poly_norm a1)))
    (($get_arith_poly_norm (+ a1 a2))       ($poly_add ($get_arith_poly_norm a1) ($get_arith_poly_norm a2)))
    (($get_arith_poly_norm (- a1 a2))       ($poly_add ($get_arith_poly_norm a1) ($poly_neg ($get_arith_poly_norm a2))))
    (($get_arith_poly_norm (* a1 a2))       ($poly_mul ($get_arith_poly_norm a1) ($get_arith_poly_norm a2)))
    (($get_arith_poly_norm (/ a1 a2))       ($get_arith_poly_norm_div a1 ($get_arith_poly_norm a1) a2))
    (($get_arith_poly_norm (/_total a1 a2)) ($get_arith_poly_norm_div a1 ($get_arith_poly_norm a1) a2))
    (($get_arith_poly_norm (to_real a1))    ($get_arith_poly_norm a1))
    (($get_arith_poly_norm a)               (eo::define ((aq (eo::to_q a)))
                                            ; check if a is a constant (Int or Real)
                                            (eo::ite (eo::is_q aq)
                                              ; if it is zero, it cancels, otherwise it is 1 with itself as coefficient
                                              (eo::ite (eo::is_eq aq 0/1)
                                                @poly.zero
                                                (@poly (@mon 1 aq)))
                                            (@poly (@mon (* a) 1/1)))))    ; introduces list
  )
)

; program: $get_bv_poly_norm_rec
; args:
; - b (BitVec m): The bitvector term to process.
; return: the polynomial corresponding to the (normalized) form of b, prior to taking mod of its coefficients.
(program $get_bv_poly_norm_rec ((m Int) (b (BitVec m)) (b1 (BitVec m)) (b2 (BitVec m) :list))
  :signature ((BitVec m)) @Polynomial
  (
    (($get_bv_poly_norm_rec (bvneg b1))    ($poly_neg ($get_bv_poly_norm_rec b1)))
    (($get_bv_poly_norm_rec (bvadd b1 b2)) ($poly_add ($get_bv_poly_norm_rec b1) ($get_bv_poly_norm_rec b2)))
    (($get_bv_poly_norm_rec (bvsub b1 b2)) ($poly_add ($get_bv_poly_norm_rec b1) ($poly_neg ($get_bv_poly_norm_rec b2))))
    (($get_bv_poly_norm_rec (bvmul b1 b2)) ($poly_mul ($get_bv_poly_norm_rec b1) ($get_bv_poly_norm_rec b2)))
    (($get_bv_poly_norm_rec b)             (eo::define ((bt (eo::typeof b)))
                                           (eo::define ((one (eo::to_bin ($bv_bitwidth bt) 1)))
                                           (eo::ite (eo::is_bin b)
                                             (eo::define ((bz (eo::to_z b)))
                                             ; if it is zero, it cancels, otherwise it is 1 with itself as coefficient
                                             (eo::ite (eo::is_eq bz 0)
                                               @poly.zero
                                               (@poly (@mon one (eo::to_q bz)))))
                                           (@poly (@mon (bvmul b) 1/1))))))    ; introduces list
  )
)

; program: $get_bv_poly_norm
; args:
; - w Int: two raised to the bitwidth of the second argument.
; - b (BitVec m): The bitvector term to process.
; return: the polynomial corresponding to the (normalized) form of b.
(define $get_bv_poly_norm ((m Int :implicit) (w Int) (b (BitVec m)))
  ($poly_mod_coeffs ($get_bv_poly_norm_rec b) w))

; program: $arith_poly_to_term_rec
; args:
; - p @Polynomial: The polynomial to convert to a term.
; return: The term corresponding to the polynomial p.
; note: This method always returns a term of type Real and is not in n-ary
;       form, as 0/1 instead of 0 is used as the last element.
; note: This is a helper for $arith_poly_to_term below.
(program $arith_poly_to_term_rec ((T Type) (p @Polynomial :list) (a T) (c Real))
  :signature (@Polynomial) Real
  (
    (($arith_poly_to_term_rec @poly.zero) 0/1)
    (($arith_poly_to_term_rec (@poly (@mon a c) p)) (+ (* c a) ($arith_poly_to_term_rec p)))
  )
)

; define: $arith_poly_to_term
; args:
; - t T: The term to normalize. This is expected to be a term whose type is Int or Real.
; return: >
;   a term corresponding to the polynomial obtained by converting t to a polynomial.
;   This can be used for normalizing terms according to arithmetic.
(define $arith_poly_to_term ((T Type :implicit) (t T))
  ($arith_poly_to_term_rec ($get_arith_poly_norm t)))<|MERGE_RESOLUTION|>--- conflicted
+++ resolved
@@ -17,14 +17,6 @@
 ; Definitions of monomials and polynomials.
 ; A monomial is a list of terms that are ordered by `$compare_var` and a rational coefficient.
 ; A polynomial is a list of monomials whose monomials are ordered by `$compare_var`.
-<<<<<<< HEAD
-(declare-const @Monomial Type)
-(declare-parameterized-const @mon ((T Type :implicit)) (-> T Real @Monomial))
-
-(declare-const @Polynomial Type)
-(declare-const @poly.zero @Polynomial)
-(declare-const @poly (-> @Monomial @Polynomial @Polynomial) :right-assoc-nil @poly.zero)
-=======
 (declare-const @@Monomial Type)
 (define @Monomial () @@Monomial)
 (declare-parameterized-const @@mon ((T Type :implicit)) (-> T Real @Monomial))
@@ -36,7 +28,6 @@
 (define @poly.zero () @@Polynomial)
 (declare-const @@poly (-> @Monomial @Polynomial @Polynomial) :right-assoc-nil @poly.zero)
 (define @poly () @@poly)
->>>>>>> 383ed49a
 
 ; program: $poly_neg
 ; args:
