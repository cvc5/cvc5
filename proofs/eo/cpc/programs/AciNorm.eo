(include "../programs/Utils.eo")

; program: $singleton_elim_aci
; args:
; - f (-> T U S): The function we are considering.
; - id S: The nil terminator of f.
; - s S: The term to process.
; return: >
;   The result of applying singleton elimination for s, where s should
;   be an application of f. In particular, if s is of the form (f x1 x2) where
;   x2 is the nil terminator of f, then we return x1. Otherwise, we return s
;   unchanged.
; note: >
;   This method is similar in purpose to $singleton_elim, but insists that
;   the function and its nil terminator are provided explicitly.
(program $singleton_elim_aci ((T Type) (S Type) (U Type) (f (-> T U S)) (id S) (x S) (x1 T) (x2 U :list))
  ((-> T U S) S S) S
  (
    (($singleton_elim_aci f id (f x1 x2))  (eo::ite (eo::eq x2 id) x1 (f x1 x2)))
    (($singleton_elim_aci f id x)          x)
  )
)
<<<<<<< HEAD
=======

;; =============== for ACI_NORM associative, commutative and idempotent

; program: $ac_append
; args:
; - f (-> T U S): The function, which is assumed to be associative, commutative, idempotent and has the given identity.
; - id S: The nil terminator of f.
; - s1 S: The first term to process.
; - s2 S: The second term to process.
; - isi Bool: Whether f is idempotent.
; return: the result of appending the children of two applications s1 and s2 of the ACI operator f.
(program $ac_append ((T Type) (S Type) (U Type) (f (-> T U S)) (id S) (x S) (x1 T) (x2 U :list) (y1 T) (y2 U :list) (isi Bool))
  ((-> T U S) S S S Bool) S
  (
    (($ac_append f id (f x1 x2) (f y1 y2) isi)  (eo::ite (eo::ite (eo::eq x1 y1) isi false)
                                                  ($ac_append f id (f x1 x2) y2 isi)
                                                  (eo::ite ($compare_var x1 y1)
                                                    (eo::cons f x1 ($ac_append f id x2 (f y1 y2) isi))
                                                    (eo::cons f y1 ($ac_append f id (f x1 x2) y2 isi)))))
    (($ac_append f id (f x1 x2) id isi)         (f x1 x2))
    (($ac_append f id id (f y1 y2) isi)         (f y1 y2))
    (($ac_append f id id id isi)                id)
  )
)

; program: $get_aci_norm_rec
; args:
; - f (-> T U S): The function, which is assumed to be associative, commutative, idempotent and has the given identity.
; - id S: The nil terminator of f.
; - s S: The term to process.
; - isi Bool: Whether f is idempotent.
; return: the result of normalizing s based on ACI reasoning.
(program $get_aci_norm_rec ((T Type) (S Type) (U Type) (f (-> T U S)) (id S) (x S) (x1 T) (x2 U :list) (isi Bool))
  ((-> T U S) S S Bool) S
  (
    (($get_aci_norm_rec f id (f id x2) isi)   ($get_aci_norm_rec f id x2 isi))
    (($get_aci_norm_rec f id (f x1 x2) isi)   ($ac_append f id ($get_aci_norm_rec f id x1 isi) ($get_aci_norm_rec f id x2 isi) isi))
    (($get_aci_norm_rec f id id isi)          id)
    (($get_aci_norm_rec f id x isi)           (eo::cons f x id))
  )
)

; define: $get_aci_norm
; args:
; - t T: The term to process.
; - isi Bool: Whether f is idempotent.
; return: the result of normalizing s based on ACI reasoning.
(define $get_aci_norm ((T Type :implicit) (t T) (isi Bool))
  (eo::match ((S Type) (U Type) (V Type) (f (-> S U V)) (x S) (y U :list))
    t
    (((f x y) (eo::define ((id (eo::nil f x y))) ($singleton_elim_aci f id ($get_aci_norm_rec f id t isi))))))
)

;; =============== for ACI_NORM associative

>>>>>>> 64ce392d
; program: $get_a_norm_rec
; args:
; - f (-> T U S): The function we are considering, which is assumed to be associative and has the given identity.
; - id S: The nil terminator of f.
; - s S: The term to process.
; return: the result of normalizing s based on associative+identity reasoning.
(program $get_a_norm_rec ((T Type) (S Type) (U Type) (f (-> T U S)) (id S) (x S) (x1 T) (x2 U :list))
  ((-> T U S) S S) S
  (
    (($get_a_norm_rec f id (f id x2))  ($get_a_norm_rec f id x2))
    (($get_a_norm_rec f id (f x1 x2))  (eo::list_concat f ($get_a_norm_rec f id x1) ($get_a_norm_rec f id x2)))
    (($get_a_norm_rec f id id)         id)
    (($get_a_norm_rec f id x)          (eo::cons f x id))
  )
)

; define: $get_ai_norm
; args:
; - t T: The term to process.
; return: the result of normalizing s based on associative+identity+idempotent reasoning.
(define $get_ai_norm ((T Type :implicit) (t T))
  (eo::match ((S Type) (U Type) (V Type) (f (-> S U V)) (x S) (y U))
    t
    (((f x y) (eo::define ((id (eo::nil f x y)))
                ($singleton_elim_aci f id (eo::list_setof f ($get_a_norm_rec f id t)))))))
)

; define: $get_a_norm
; args:
; - t T: The term to process.
; return: the result of normalizing s based on associative+identity reasoning.
(define $get_a_norm ((T Type :implicit) (t T))
  (eo::match ((S Type) (U Type) (V Type) (f (-> S U V)) (x S) (y U))
    t
    (((f x y) (eo::define ((id (eo::nil f x y)))
                ($singleton_elim_aci f id ($get_a_norm_rec f id t))))))
)

; A placeholder that indicates that the given list can be sorted with respect
; to operator f. For example, (@aci_sorted f t) indicates that t is an application
; of a commutative operator f. We show the equivalence of two applications marked
; in this way using the operator for multiset equality below.
(declare-parameterized-const @aci_sorted ((U Type :implicit) (T Type :implicit)) (-> U T T))

; program: $aci_norm_eq
; args:
; - a S: The first term, expected to be normalized for ACI_NORM.
; - b S: The second term, expected to be normalized for ACI_NORM.
; return: true if a can be shown to be equivalent to b.
(program $aci_norm_eq ((S Type) (U Type) (V Type) (t S) (s S) (f (-> S U V)) (x S) (y U))
  (S S) Bool
  (
  (($aci_norm_eq t t) true)
  (($aci_norm_eq (@aci_sorted f t) t) true)
  (($aci_norm_eq (@aci_sorted f t) (@aci_sorted f s)) (eo::list_meq f t s))
  (($aci_norm_eq t s) false)
  )
)

; define: $is_aci_norm
; args:
; - a S: The first term.
; - b S: The second term.
; - an S: The normalized form of the first term.
; - bn S: The normalized form of the second term.
; return: whether a can be shown equal to b by ACI_NORM
(define $is_aci_norm ((S Type :implicit) (a S) (b S) (an S) (bn S))
  (eo::ite ($aci_norm_eq an b) true   ; first check if we are singleton case
  (eo::ite ($aci_norm_eq bn a) true   ; vice versa
    ($aci_norm_eq an bn))))           ; otherwise check equivalence by above<|MERGE_RESOLUTION|>--- conflicted
+++ resolved
@@ -20,64 +20,7 @@
     (($singleton_elim_aci f id x)          x)
   )
 )
-<<<<<<< HEAD
-=======
 
-;; =============== for ACI_NORM associative, commutative and idempotent
-
-; program: $ac_append
-; args:
-; - f (-> T U S): The function, which is assumed to be associative, commutative, idempotent and has the given identity.
-; - id S: The nil terminator of f.
-; - s1 S: The first term to process.
-; - s2 S: The second term to process.
-; - isi Bool: Whether f is idempotent.
-; return: the result of appending the children of two applications s1 and s2 of the ACI operator f.
-(program $ac_append ((T Type) (S Type) (U Type) (f (-> T U S)) (id S) (x S) (x1 T) (x2 U :list) (y1 T) (y2 U :list) (isi Bool))
-  ((-> T U S) S S S Bool) S
-  (
-    (($ac_append f id (f x1 x2) (f y1 y2) isi)  (eo::ite (eo::ite (eo::eq x1 y1) isi false)
-                                                  ($ac_append f id (f x1 x2) y2 isi)
-                                                  (eo::ite ($compare_var x1 y1)
-                                                    (eo::cons f x1 ($ac_append f id x2 (f y1 y2) isi))
-                                                    (eo::cons f y1 ($ac_append f id (f x1 x2) y2 isi)))))
-    (($ac_append f id (f x1 x2) id isi)         (f x1 x2))
-    (($ac_append f id id (f y1 y2) isi)         (f y1 y2))
-    (($ac_append f id id id isi)                id)
-  )
-)
-
-; program: $get_aci_norm_rec
-; args:
-; - f (-> T U S): The function, which is assumed to be associative, commutative, idempotent and has the given identity.
-; - id S: The nil terminator of f.
-; - s S: The term to process.
-; - isi Bool: Whether f is idempotent.
-; return: the result of normalizing s based on ACI reasoning.
-(program $get_aci_norm_rec ((T Type) (S Type) (U Type) (f (-> T U S)) (id S) (x S) (x1 T) (x2 U :list) (isi Bool))
-  ((-> T U S) S S Bool) S
-  (
-    (($get_aci_norm_rec f id (f id x2) isi)   ($get_aci_norm_rec f id x2 isi))
-    (($get_aci_norm_rec f id (f x1 x2) isi)   ($ac_append f id ($get_aci_norm_rec f id x1 isi) ($get_aci_norm_rec f id x2 isi) isi))
-    (($get_aci_norm_rec f id id isi)          id)
-    (($get_aci_norm_rec f id x isi)           (eo::cons f x id))
-  )
-)
-
-; define: $get_aci_norm
-; args:
-; - t T: The term to process.
-; - isi Bool: Whether f is idempotent.
-; return: the result of normalizing s based on ACI reasoning.
-(define $get_aci_norm ((T Type :implicit) (t T) (isi Bool))
-  (eo::match ((S Type) (U Type) (V Type) (f (-> S U V)) (x S) (y U :list))
-    t
-    (((f x y) (eo::define ((id (eo::nil f x y))) ($singleton_elim_aci f id ($get_aci_norm_rec f id t isi))))))
-)
-
-;; =============== for ACI_NORM associative
-
->>>>>>> 64ce392d
 ; program: $get_a_norm_rec
 ; args:
 ; - f (-> T U S): The function we are considering, which is assumed to be associative and has the given identity.
