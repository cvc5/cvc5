(include "../programs/Utils.eo")

; program: $singleton_elim_aci
; args:
; - f (-> T U S): The function we are considering.
; - id S: The nil terminator of f.
; - s S: The term to process.
; return: >
;   The result of applying singleton elimination for s, where s should
;   be an application of f. In particular, if s is of the form (f x1 x2) where
;   x2 is the nil terminator of f, then we return x1. Otherwise, we return s
;   unchanged.
; note: >
;   This method is similar in purpose to $singleton_elim, but insists that
;   the function and its nil terminator are provided explicitly.
(program $singleton_elim_aci ((T Type) (S Type) (U Type) (f (-> T U S)) (id S) (x S) (x1 T) (x2 U :list))
  ((-> T U S) S S) S
  (
    (($singleton_elim_aci f id (f x1 x2))  (eo::ite (eo::is_eq x2 id) x1 (f x1 x2)))
    (($singleton_elim_aci f id x)          x)
  )
)
; program: $get_a_norm_rec
; args:
; - f (-> T U S): The function we are considering, which is assumed to be associative and has the given identity.
; - id S: The nil terminator of f.
; - s S: The term to process.
; return: the result of normalizing s based on associative+identity reasoning.
(program $get_a_norm_rec ((T Type) (S Type) (U Type) (f (-> T U S)) (id S) (x S) (x1 T) (x2 U :list))
  ((-> T U S) S S) S
  (
    (($get_a_norm_rec f id (f id x2))  ($get_a_norm_rec f id x2))
    (($get_a_norm_rec f id (f x1 x2))  (eo::list_concat f ($get_a_norm_rec f id x1) ($get_a_norm_rec f id x2)))
    (($get_a_norm_rec f id id)         id)
    (($get_a_norm_rec f id x)          (eo::cons f x id))
  )
)

; define: $get_ai_norm
; args:
; - t T: The term to process.
; return: the result of normalizing s based on associative+identity+idempotent reasoning.
(define $get_ai_norm ((T Type :implicit) (t T))
  (eo::match ((S Type) (U Type) (V Type) (f (-> S U V)) (x S) (y U))
    t
    (((f x y) (eo::define ((id (eo::nil f x y)))
                ($singleton_elim_aci f id (eo::list_setof f ($get_a_norm_rec f id t)))))))
)

; define: $get_a_norm
; args:
; - t T: The term to process.
; return: the result of normalizing s based on associative+identity reasoning.
(define $get_a_norm ((T Type :implicit) (t T))
  (eo::match ((S Type) (U Type) (V Type) (f (-> S U V)) (x S) (y U))
    t
    (((f x y) (eo::define ((id (eo::nil f x y)))
                ($singleton_elim_aci f id ($get_a_norm_rec f id t))))))
)

; A placeholder that indicates that the given list can be sorted with respect
; to operator f. For example, (@aci_sorted f t) indicates that t is an application
; of a commutative operator f. We show the equivalence of two applications marked
; in this way using the operator for multiset equality below.
(declare-parameterized-const @aci_sorted ((U Type :implicit) (T Type :implicit)) (-> U T T))

; program: $aci_norm_eq
; args:
; - a S: The first term, expected to be normalized for ACI_NORM.
; - b S: The second term, expected to be normalized for ACI_NORM.
; return: true if a can be shown to be equivalent to b.
(program $aci_norm_eq ((S Type) (U Type) (V Type) (t S) (s S) (f (-> S U V)) (x S) (y U))
  (S S) Bool
  (
  (($aci_norm_eq t t) true)
<<<<<<< HEAD
  (($aci_norm_eq (@aci_sorted f t) t) true)
  (($aci_norm_eq (@aci_sorted f t) (@aci_sorted f s)) (eo::list_is_mset_eq f t s))
=======
  (($aci_norm_eq (@aci_sorted t) t) true)
  (($aci_norm_eq (@aci_sorted (f x y)) (@aci_sorted s)) (eo::list_meq f (f x y) s))
>>>>>>> fad16964
  (($aci_norm_eq t s) false)
  )
)

; define: $is_aci_norm
; args:
; - a S: The first term.
; - b S: The second term.
; - an S: The normalized form of the first term.
; - bn S: The normalized form of the second term.
; return: whether a can be shown equal to b by ACI_NORM
(define $is_aci_norm ((S Type :implicit) (a S) (b S) (an S) (bn S))
  (eo::ite ($aci_norm_eq an b) true   ; first check if we are singleton case
  (eo::ite ($aci_norm_eq bn a) true   ; vice versa
    ($aci_norm_eq an bn))))           ; otherwise check equivalence by above<|MERGE_RESOLUTION|>--- conflicted
+++ resolved
@@ -73,13 +73,8 @@
   (S S) Bool
   (
   (($aci_norm_eq t t) true)
-<<<<<<< HEAD
   (($aci_norm_eq (@aci_sorted f t) t) true)
-  (($aci_norm_eq (@aci_sorted f t) (@aci_sorted f s)) (eo::list_is_mset_eq f t s))
-=======
-  (($aci_norm_eq (@aci_sorted t) t) true)
-  (($aci_norm_eq (@aci_sorted (f x y)) (@aci_sorted s)) (eo::list_meq f (f x y) s))
->>>>>>> fad16964
+  (($aci_norm_eq (@aci_sorted f t) (@aci_sorted f s)) (eo::list_meq f t s))
   (($aci_norm_eq t s) false)
   )
 )
