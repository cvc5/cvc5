(include "../theories/Builtin.eo")
(include "../theories/Arrays.eo")
(include "../theories/Arith.eo")
(include "../theories/BitVectors.eo")
(include "../theories/Strings.eo")
(include "../theories/Sets.eo")
(include "../theories/Datatypes.eo")

(include "Utils.eo")
(include "Datatypes.eo")

; note: This is a forward declaration of $are_distinct_terms_list below.
(program $are_distinct_terms_list () :signature (@List Type) Bool)

; define: $are_distinct_terms
; args:
; - t T: The first term.
; - s T: The second term.
; return: >
;   True if we can shown that t and s are semantically distinct, e.g. (not (= t s)) holds.
(define $are_distinct_terms ((T Type :implicit) (t T) (s T))
  (eo::ite (eo::eq t s) false ($are_distinct_terms_list (@list t s) (eo::typeof t))))

; program: $some_pairwise_distinct_term
; args:
; - ts T: The first list of terms.
; - ss T: The second list of terms.
; return: >
;   True if there is some term in ts and ss at the same position which can be shown to be semantically distinct.
;   This program expects ts and ss to be of the same length.
(program $some_pairwise_distinct_term ((U Type) (t U) (s U) (ts @List :list) (ss @List :list))
  :signature (@List @List) Bool
  (
  (($some_pairwise_distinct_term (@list t ts) (@list s ss))  (eo::ite ($are_distinct_terms t s)
                                                                true
                                                                ($some_pairwise_distinct_term ts ss)))
  (($some_pairwise_distinct_term @list.nil @list.nil)        false)
  ; unevaluated if different lengths
  )
)

;;;;; Theory of sets

; program: $set_is_not_subset
; args:
; - t (Set T): The first set terms.
; - s (Set T): The second set terms.
; return: >
;   True if we can show that t is not a subset of s based on reasoning about values.
(program $set_is_not_subset ((T Type) (t (Set T)) (ts (Set T) :list) (s (Set T)) (ss (Set T) :list) (e1 T) (e2 T))
  :signature ((Set T) (Set T)) Bool
  (
  (($set_is_not_subset (as set.empty (Set T)) s)                              false)
  (($set_is_not_subset (set.singleton e1) (as set.empty (Set T)))             true)
  (($set_is_not_subset (set.singleton e1) (set.singleton e2))                 ($are_distinct_terms e1 e2))
  (($set_is_not_subset (set.singleton e1) (set.union (set.singleton e2) ss))  (eo::ite ($are_distinct_terms e1 e2)
                                                                                ($set_is_not_subset (set.singleton e1) ss)
                                                                                false))
  (($set_is_not_subset (set.union (set.singleton e1) ts) s)                   (eo::ite ($set_is_not_subset (set.singleton e1) s)
                                                                                true
                                                                                ($set_is_not_subset ts s)))

  )
)

;;;;; Theory of sequences

; define: $seq_distinct_terms
; args:
; - t (Seq T): The first term.
; - s (Seq T): The second term.
; return: >
;   True if we can derive that t and s are distinct based on their length,
;   or by a character prefix that can be shown distinct.
(program $seq_distinct_terms ((T Type) (t (Seq T)) (ts (Seq T) :list) (s (Seq T)) (ss (Seq T) :list) (e1 T) (e2 T))
  :signature ((Seq T) (Seq T)) Bool
  (
  ; handle singleton cases
  (($seq_distinct_terms (seq.unit e1) s)                                     ($seq_distinct_terms (seq.++ (seq.unit e1)) s))
  (($seq_distinct_terms t (seq.unit e2))                                     ($seq_distinct_terms t (seq.++ (seq.unit e2))))
  (($seq_distinct_terms (seq.++ (seq.unit e1) ts) (seq.++ (seq.unit e2) ss)) (eo::ite ($are_distinct_terms e1 e2)
                                                                               true
                                                                               ($seq_distinct_terms ts ss)))
  (($seq_distinct_terms t t)                                                 false)
  (($seq_distinct_terms t s)                                                 true) ; otherwise different length
  )
)

;;;;; Theory of datatypes

; program: $dt_distinct_terms_rec
; args:
; - t T: The first term, expected to be of datatype type.
; - s T: The second term, expected to be of datatype type.
; - l1 @List: The accumulated list of arguments of t.
; - l2 @List: The accumulated list of arguments of s.
; return: >
;   True if we can show that t and s denote distinct terms. This is true
;   if t and s are distinct constructor applications, or are applications
;   of the same constructor and one of their arguments can be shown distinct.
(program $dt_distinct_terms_rec ((T Type) (U Type) (V Type) (W Type) (ct T) (cs V) (f (-> U W)) (a U) (l1 @List) (l2 @List))
  :signature (T V @List @List) Bool
  (
    (($dt_distinct_terms_rec (f a) cs l1 l2) ($dt_distinct_terms_rec f cs (eo::cons @list a l1) l2))
    (($dt_distinct_terms_rec ct (f a) l1 l2) ($dt_distinct_terms_rec ct f l1 (eo::cons @list a l2)))
    (($dt_distinct_terms_rec ct cs l1 l2)
      (eo::ite (eo::eq ($dt_is_cons ct) true)
        (eo::ite (eo::eq ct cs)
          ; recurse on each argument
          ($some_pairwise_distinct_term l1 l2)  ; get the argument list of the datatypes
          ; otherwise conflicting only if cs is also a constructor
          (eo::eq ($dt_is_cons cs) true))
        false))
  )
)

; define: $dt_distinct_terms
; args:
; - t T: The first term, expected to be of datatype type.
; - s T: The second term, expected to be of datatype type.
; return: >
;   True if we can show that t and s denote distinct terms. This is true
;   if t and s are distinct constructor applications, or are applications
;   of the same constructor and one of their arguments can be shown distinct.
(define $dt_distinct_terms ((T Type :implicit) (t T) (s T))
  ($dt_distinct_terms_rec t s @list.nil @list.nil))

;;;;; Definitions

; define: $are_distinct_terms_type
; args:
; - t T: The first term.
; - s T: The second term.
; - T Type: The type of the arguments.
; return: >
;   True if we can shown that t and s are semantically distinct, e.g. (not (= t s)) holds.
<<<<<<< HEAD
(program $are_distinct_terms_type ((T Type) (t T) (s T) (U Type) (W Type) (n Int) (st (Set U)) (ss (Set U)) (sst (Seq U)) (sss (Seq U)))
=======
(program $are_distinct_terms_type
  ((T Type) (t T) (s T) (U Type) (W Type) (n Int) (st (Set U)) (ss (Set U)) (sst (Seq U)) (sss (Seq U)))
>>>>>>> 32c5f698
  :signature (T T Type) Bool
  (
  (($are_distinct_terms_type t t T)           false)
  (($are_distinct_terms_type t s Int)         (eo::and (eo::is_z t) (eo::is_z s)))
  (($are_distinct_terms_type t s Real)        (eo::and (eo::is_q t) (eo::is_q s)))
  (($are_distinct_terms_type t s String)      (eo::and (eo::is_str t) (eo::is_str s)))
  (($are_distinct_terms_type t s (BitVec n))  (eo::and (eo::is_bin t) (eo::is_bin s)))
  (($are_distinct_terms_type t s Bool)        (eo::and (eo::is_bool t) (eo::is_bool s)))
  (($are_distinct_terms_type st ss (Set U))   (eo::or ($set_is_not_subset st ss) ($set_is_not_subset ss st)))
  (($are_distinct_terms_type sst sss (Seq U)) ($seq_distinct_terms sst sss))
  (($are_distinct_terms_type t s T)           ($dt_distinct_terms t s)) ; otherwise assume we are a user datatype
  )
)

; define: $are_distinct_terms_list_rec
; args:
; - t T: The term.
; - xs @List: A list of terms, each expected to be of type T.
; - T Type: The type of the arguments.
; return: >
;   True if t can be shown to be disequal from all terms in xs.
(program $are_distinct_terms_list_rec ((T Type) (t T) (s T) (xs @List :list))
  :signature (T @List Type) Bool
  (
  (($are_distinct_terms_list_rec t (@list s xs) T)  (eo::ite ($are_distinct_terms_type t s T)
                                                      ($are_distinct_terms_list_rec t xs T)
                                                      false))
  (($are_distinct_terms_list_rec t @list.nil T)     true)
  )
)

; define: $are_distinct_terms_list_rec
; args:
; - xs @List: A list of terms, each expected to be of type T.
; - T Type: The type of the terms in the list.
; return: >
;   True if each pair of terms in xs can be shown to be pairwise disequal.
(program $are_distinct_terms_list ((T Type) (t T) (xs @List :list))
  :signature (@List Type) Bool
  (
  (($are_distinct_terms_list @list.nil T)     true)
  (($are_distinct_terms_list (@list t xs) T)  (eo::ite ($are_distinct_terms_list_rec t xs T)
                                                ($are_distinct_terms_list xs T)
                                                false))
  )
)<|MERGE_RESOLUTION|>--- conflicted
+++ resolved
@@ -134,12 +134,8 @@
 ; - T Type: The type of the arguments.
 ; return: >
 ;   True if we can shown that t and s are semantically distinct, e.g. (not (= t s)) holds.
-<<<<<<< HEAD
-(program $are_distinct_terms_type ((T Type) (t T) (s T) (U Type) (W Type) (n Int) (st (Set U)) (ss (Set U)) (sst (Seq U)) (sss (Seq U)))
-=======
 (program $are_distinct_terms_type
   ((T Type) (t T) (s T) (U Type) (W Type) (n Int) (st (Set U)) (ss (Set U)) (sst (Seq U)) (sss (Seq U)))
->>>>>>> 32c5f698
   :signature (T T Type) Bool
   (
   (($are_distinct_terms_type t t T)           false)
