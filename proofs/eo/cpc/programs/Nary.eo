--- conflicted
+++ resolved
@@ -103,11 +103,7 @@
 ; return: true if c1 is a prefix of c2, or c2 is a prefix of c1.
 (program $nary_is_compatible
     ((U Type) (L Type) (cons (-> L L L)) (nil U) (t U) (c1 U) (c2 U) (xs1 U :list) (xs2 U :list))
-<<<<<<< HEAD
-    ((-> L L L) U U U) Bool      ; only used by strings
-=======
     ((-> L L L) U U U) Bool
->>>>>>> bb321e30
     (
         (($nary_is_compatible cons nil nil t)                       true)
         (($nary_is_compatible cons nil t nil)                       true)
@@ -115,46 +111,6 @@
     )
 )
 
-<<<<<<< HEAD
-=======
-; program: $nary_prefix
-; args:
-; - cons (-> L L L): The n-ary function symbol.
-; - nil L: The nil terminator of cons.
-; - l Int: The number of elements in the prefix left to extract.
-; - t L: The term to process, which is expected to be a cons-list.
-; return: the prefix of t consisting of at most l children.
-(program $nary_prefix
-    ((T Type) (U Type) (V Type) (W Type) (L Type) (Any Type) (cons (-> L L L)) (nil L) (t L) (c1 L) (c2 L :list) (l Int))
-    (T U V W) Any
-    (
-        (($nary_prefix cons nil l nil)             nil)
-        (($nary_prefix cons nil 0 t)               nil)
-        (($nary_prefix cons nil l (cons c1 c2))    (eo::cons cons c1 ($nary_prefix cons nil (eo::add l -1) c2)))
-    )
-)
-
-; program: $nary_subsequence
-; args:
-; - cons (-> L L L): The n-ary function symbol.
-; - nil L: The nil terminator of cons.
-; - l Int: The starting index, inclusive, of elements of t to extract.
-; - u Int: The end index, inclusive, of elements of t to extract.
-; - t L: The term to process, which is expected to be a cons-list.
-; return: >
-;   The subsequent of t between indices l and u inclusive. Indices that
-;   fall out of bounds of the number of children of t are ignored.
-(program $nary_subsequence
-    ((T Type) (U Type) (V Type) (L Type) (Any Type) (cons (-> L L L)) (nil L) (t L) (c1 L) (c2 L :list) (u Int) (l Int))
-    (T U Int Int V) Any
-    (
-        (($nary_subsequence cons nil l u nil)            nil)
-        (($nary_subsequence cons nil 0 u t)              ($nary_prefix cons nil (eo::add u 1) t))
-        (($nary_subsequence cons nil l u (cons c1 c2))   ($nary_subsequence cons nil (eo::add l -1) (eo::add u -1) c2))
-    )
-)
-
->>>>>>> bb321e30
 ; program: $nary_diff
 ; args:
 ; - cons (-> L L L): >
