(include "../theories/Arith.eo")

; =============================================
;  Right-associative null-terminated operators
;
; The following functions work with right-associative symbols with a defined
; null terminator, i.e. attribute :right-assoc-nil.  Those behave somewhat
; similar to functional programming lists. Therefore, the symbol will typically
; be called `cons` in the following and its nil terminator will be `nil`.
; In the documentation below, we say that a term is an cons-list with children
; t1 ... tn if it is of the form (cons t1 ... tn) where n>0 or nil if n=0.
;
; =============================================

;; =============== for assoc-nil

; program: $assoc_nil_nth_type
; args:
; - f (-> T U V): The function, expected to be an n-ary function.
; - t W: The term to inspect, expected to be an f-list.
; - n Int: The index of the child in t.
; return: The type of the n^th child of t.
(program $assoc_nil_nth_type
  ((T Type) (U Type) (V Type) (W Type) (W1 Type) (W2 Type)
   (f (-> T U V)) (n Int) (x1 W1) (x2 W2))
  :signature ((-> T U V) W Int) Type
  (
  (($assoc_nil_nth_type f (f x1 x2) 0)   (eo::typeof x1))
  (($assoc_nil_nth_type f (f x1 x2) n)   ($assoc_nil_nth_type f x2 (eo::add n -1)))
  )
)

; program: $assoc_nil_nth
; args:
; - f (-> T U V): The function, expected to be an n-ary function.
; - t W: The term to inspect, expected to be an f-list.
; - n Int: The index of the child in t.
<<<<<<< HEAD
; return: The type of the n^th child of t.
=======
; return: The n^th child of t.
>>>>>>> 21ba5e87
(program $assoc_nil_nth ((T Type) (U Type) (V Type) (W Type) (W1 Type) (W2 Type)
   (f (-> T U V)) (n Int) (x W) (x1 W1) (x2 W2))
  :signature ((eo::quote f) (eo::quote x) (eo::quote n)) ($assoc_nil_nth_type f x n)
  (
  (($assoc_nil_nth f (f x1 x2) 0)   x1)
  (($assoc_nil_nth f (f x1 x2) n)   ($assoc_nil_nth f x2 (eo::add n -1)))
  )
)<|MERGE_RESOLUTION|>--- conflicted
+++ resolved
@@ -35,11 +35,7 @@
 ; - f (-> T U V): The function, expected to be an n-ary function.
 ; - t W: The term to inspect, expected to be an f-list.
 ; - n Int: The index of the child in t.
-<<<<<<< HEAD
-; return: The type of the n^th child of t.
-=======
 ; return: The n^th child of t.
->>>>>>> 21ba5e87
 (program $assoc_nil_nth ((T Type) (U Type) (V Type) (W Type) (W1 Type) (W2 Type)
    (f (-> T U V)) (n Int) (x W) (x1 W1) (x2 W2))
   :signature ((eo::quote f) (eo::quote x) (eo::quote n)) ($assoc_nil_nth_type f x n)
