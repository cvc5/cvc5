--- conflicted
+++ resolved
@@ -94,26 +94,6 @@
     )
 )
 
-<<<<<<< HEAD
-=======
-; program: $nary_is_prefix
-; args:
-; - cons (-> L L L): The n-ary function symbol.
-; - nil L: The nil terminator of cons.
-; - c1 L: The first term, assumed to be a cons-list.
-; - c2 L: The second term, assumed to be a cons-list.
-; return: true if c1 is a prefix of c2.
-(program $nary_is_prefix
-    ((L Type) (cons (-> L L L)) (nil L) (t L) (c1 L) (c2 L) (xs1 L :list) (xs2 L :list))
-    ((-> L L L) L L L) Bool
-    (
-        (($nary_is_prefix cons nil nil t)                       true)
-        (($nary_is_prefix cons nil t nil)                       false)
-        (($nary_is_prefix cons nil (cons c1 xs1) (cons c2 xs2)) (eo::ite (eo::eq c1 c2) ($nary_is_prefix cons nil xs1 xs2) false))
-    )
-)
-
->>>>>>> a7fef699
 ; program: $nary_is_compatible
 ; args:
 ; - cons (-> L L L): The n-ary function symbol.
