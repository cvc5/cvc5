; define: $compare_geq
; args:
; - x T: The first term to compare.
; - y T: The second term to compare.
; return: true if x >= y, where x and y are assumed to be arithmetic values.
(define $compare_geq ((T Type :implicit) (x T) (y T))
  (eo::ite (eo::eq x y) true (eo::gt x y)))

; define: $sgn
; args:
; - x T: The term to inspect. Assumed to be an arithmetic value.
; return: The sign of x: -1 if x < 0, 1 if x > 0, and 0 otherwise.
(define $sgn ((T Type :implicit) (x T))
  (eo::ite (eo::is_neg x) -1 (eo::ite (eo::is_neg (eo::neg x)) 1 0)))

(declare-type @Pair (Type Type))
(declare-parameterized-const @pair ((U Type :implicit) (T Type :implicit)) (-> U T (@Pair U T)))

; untyped list.
; note: >
;   We use this as a synonym for eo::List. We use this syntax as it avoids
;   the usage of eo:: in proofs.
(define @List () eo::List)
(define @list.nil () eo::List::nil)
(define @list () eo::List::cons)

; note: This is a forward declaration of $evaluate_list defined in Cpc.eo.
(program $evaluate_list () (@List) @List)

; define: $evaluate
; args:
; - t S: The term to evaluate.
; return: The result of evaluating t.
; note: >
;   This method is defined in terms of the forward declaration $evaluate_list here.
;   The implementation of this method depends on defining the evaluation for all
;   theories and thus is contained in Cpc.eo.
(define $evaluate ((T Type :implicit) (t T)) (eo::list_nth @list ($evaluate_list (@list t)) 0))

<<<<<<< HEAD
=======
; program: $get_fun
; args:
; - t S: The term to inspect.
; return: >
;   The function at the head of the application of t, or t itself if it is not
;   an application.
(program $get_fun ((T Type) (S Type) (U Type) (f (-> T S)) (x T) (y S) (Any Type))
  (S) Any
  (
    (($get_fun (f x))  ($get_fun f))
    (($get_fun y)      y)
  )
)

>>>>>>> bb321e30
; program: $get_arg_list_rec
; args:
; - t S: The term to inspect.
; - acc @List: The accumulator storing the arguments we have seen so far.
; return: >
;   The list of arguments provided to the function at the head of t appended to
;   acc, or acc if t is not a function application.
(program $get_arg_list_rec ((T Type) (S Type) (f (-> T S)) (x T) (y S) (acc @List))
  (S @List) @List
  (
    (($get_arg_list_rec (f x) acc)  ($get_arg_list_rec f (eo::cons @list x acc)))
    (($get_arg_list_rec y acc)      acc)
  )
)

; define: $get_arg_list
; args:
; - t T: The term to inspect.
; return: >
;   The list of arguments provided to the function at the head of t, or the nil
;   list if t is not a function application.
(define $get_arg_list ((T Type :implicit) (t T)) ($get_arg_list_rec t @list.nil))

; program: $is_app
; args:
; - f (-> T U): The function.
; - t S: The term to inspect.
; return: True if and only if t is an application of f.
(program $is_app ((T Type) (S Type) (U Type) (f (-> T U)) (g (-> T S)) (x T) (y S))
  ((-> T U) S) Bool
  (
    (($is_app f (g x))  ($is_app f g))
    (($is_app f x)      (eo::eq f x))
  )
)

; define: $compare_var
; args:
; - a T: The first term to compare.
; - b U: The second term to compare.
; return: true if a should be considered before b in an ordering where a and b are considered to be atomic variables.
; note: >
;   This method is used to have a canonical ordering of variables.
;   It could potentially be improved by having a builtin operator, e.g. eo::compare.
;   The variable ordering always returns true for the variable with the lower
;   hash. This leads to best case performance if sorting a term with distinct
;   children, where if we ask for the hash of the children in order and prefer
;   the ones where this compare returns true, then the term remains unchanged.
(define $compare_var ((T Type :implicit) (U Type :implicit) (a T) (b U))
  (eo::cmp b a))

; define: $head
; args:
; - x S: The term to inspect.
; return: >
;   The head of x, where x is expected to be an application of an n-ary
;   function marked :right-assoc-nil.
; return: the head of x, where x is expected to be a function application.
(define $head ((S Type :implicit) (x S))
  (eo::match ((T Type) (U Type) (f (-> T U U)) (x1 T) (x2 U :list))
    x
    (((f x1 x2) x1)))
)

; define: $tail
; args:
; - x S: The term to inspect.
; return: >
;   The tail of x, where x is expected to be an application of an n-ary
;   function marked :right-assoc-nil.
(define $tail ((U Type :implicit) (x U))
  (eo::match ((T Type) (U Type) (f (-> T U U)) (x1 T) (x2 U :list))
    x
    (((f x1 x2) x2)))
)

; program: $singleton_elim
; args:
; - s S: The term to proces.
; return: >
;   The result of applying singleton elimination for s. In particular,
;   if s is of the form (f x1 x2) where x2 is the nil terminator of f, then we
;   return x1. Otherwise, we return s unchanged.
(program $singleton_elim ((T Type) (S Type) (U Type) (f (-> T U S)) (x S) (x1 T) (x2 T :list))
  (S) S
  (
    (($singleton_elim (f x1 x2))  (eo::ite (eo::eq x2 (eo::nil f x1 x2)) x1 (f x1 x2)))
    (($singleton_elim x)          x)
  )
)

;; =============== for results

; Used for representing partial results of the method below.
(declare-const @result.null Bool)
(declare-const @result.invalid Bool)

; program: $result_combine
; args:
; - b1 Bool: The first Boolean result to combine.
; - b2 Bool: The second Boolean result to combine.
; return: >
;   The result of combining the two results if they agree, where @result.null
;   is treated as no result and @result.invalid is treated as an invalid result.
; note: >
;   In summary, ($result_combine b1 ... ($result_combine bn @result.null)) returns
;   b1 if b1...bn are the same or @result.invalid otherwise.
(program $result_combine ((b1 Bool) (b2 Bool))
  (Bool Bool) Bool
  (
    (($result_combine b1 @result.null) b1)
    (($result_combine b1 b1)           b1)
    (($result_combine b1 b2)           @result.invalid)
  )
)
;; =============== for pairwise

; program: $is_pairwise
; args:
; - f (-> T T U): The pairwise operator, e.g. distinct.
; - op (-> U U U): The combining operator, e.g. and for distinct.
; - a T: The current LHS element we are checking.
; - bs @List: The list of RHS elements that should be related to a next.
; - B U: The term that is potentially a pairwise application of f for the given elements.
; - rem @List: The list of elements we have yet to process on the LHS.
; return: True if B is a pairwise application of f for the given arguments.
(program $is_pairwise ((T Type) (U Type) (f (-> T T U)) (op (-> U U U)) (a T) (b T) (bs @List :list) (B U :list) (nil U) (rem @List :list))
  ((-> T T U) (-> U U U) T @List U @List) Bool
  (
  (($is_pairwise f op a (@list b bs) (op (f a b) B) rem) ($is_pairwise f op a bs B rem))
  (($is_pairwise f op a @list.nil B (@list b rem))       ($is_pairwise f op b rem B rem))
  (($is_pairwise f op a @list.nil nil @list.nil)         (eo::requires nil (eo::nil op) true))
  )
)

; program: $extract_pairwise_args_rec
; args:
; - f (-> T T U): The pairwise operator, e.g. distinct.
; - op (-> U U U): The combining operator, e.g. and for distinct.
; - a T: The first LHS element.
; - B U: The term that is potentially a pairwise application of f starting with a.
; return: The list of arguments that a is related to.
(program $extract_pairwise_args_rec ((T Type) (U Type) (f (-> T T U)) (op (-> U U U)) (a T) (b T) (c T) (B U :list))
  ((-> T T U) (-> U U U) T U) @List
  (
  (($extract_pairwise_args_rec f op a (op (f a c) B)) (eo::cons @list c ($extract_pairwise_args_rec f op a B)))
  (($extract_pairwise_args_rec f op a B)              @list.nil)  ; no further elements
  )
)

; program: $extract_pairwise_args_rec
; args:
; - f (-> T T U): The pairwise operator, e.g. distinct.
; - op (-> U U U): The combining operator, e.g. and for distinct.
; - B U: The term that is potentially a pairwise application of f.
; return: The list of arguments that are the input to the pairwise application of f.
; note: >
;   This method is required since desugaring is applied at compile time. This
;   means to recognize whether a term originated from parsing e.g.
;   (distinct a b c) is non-trivial: it requires a scan to confirm that
;   its desugared version (and (distinct a b) (distinct a c) (distinct b c)) is
;   indeed obtained by desugaring distinct in the expected way.
(program $extract_pairwise_args ((T Type) (U Type) (f (-> T T U)) (op (-> U U U)) (a T) (b T) (B U :list))
  ((-> T T U) (-> U U U) U) @List
  (
  (($extract_pairwise_args f op (op (f a b) B)) (eo::define ((D (op (f a b) B)))
                                                (eo::define ((elems ($extract_pairwise_args_rec f op a D)))
                                                  (eo::requires ($is_pairwise f op a elems D elems) true (eo::cons @list a elems)))))
  (($extract_pairwise_args f op (f a b))        (@list a b)) ; binary case, trivial
  )
)<|MERGE_RESOLUTION|>--- conflicted
+++ resolved
@@ -37,23 +37,6 @@
 ;   theories and thus is contained in Cpc.eo.
 (define $evaluate ((T Type :implicit) (t T)) (eo::list_nth @list ($evaluate_list (@list t)) 0))
 
-<<<<<<< HEAD
-=======
-; program: $get_fun
-; args:
-; - t S: The term to inspect.
-; return: >
-;   The function at the head of the application of t, or t itself if it is not
-;   an application.
-(program $get_fun ((T Type) (S Type) (U Type) (f (-> T S)) (x T) (y S) (Any Type))
-  (S) Any
-  (
-    (($get_fun (f x))  ($get_fun f))
-    (($get_fun y)      y)
-  )
-)
-
->>>>>>> bb321e30
 ; program: $get_arg_list_rec
 ; args:
 ; - t S: The term to inspect.
