--- conflicted
+++ resolved
@@ -116,13 +116,8 @@
 ;   The result of applying singleton elimination for s. In particular,
 ;   if s is of the form (f x1 x2) where x2 is the nil terminator of f, then we
 ;   return x1. Otherwise, we return s unchanged.
-<<<<<<< HEAD
 (program $singleton_elim ((T Type) (S Type) (U Type) (f (-> T U S)) (x S) (x1 S) (x2 T))
-  (S) S
-=======
-(program $singleton_elim ((T Type) (S Type) (U Type) (f (-> T U S)) (x S) (x1 T) (x2 T :list))
   :signature (S) S
->>>>>>> 4e6faee3
   (
     (($singleton_elim (f x1 x2))  (eo::ite (eo::eq x2 (eo::nil f (eo::typeof (f x1 x2)))) x1 (f x1 x2)))
     (($singleton_elim x)          x)
