; define: $compare_geq
; args:
; - x T: The first term to compare.
; - y T: The second term to compare.
; return: true if x >= y, where x and y are assumed to be arithmetic values.
(define $compare_geq ((T Type :implicit) (x T) (y T))
  (eo::ite (eo::eq x y) true (eo::gt x y)))

; define: $sgn
; args:
; - x T: The term to inspect. Assumed to be an arithmetic value.
; return: The sign of x: -1 if x < 0, 1 if x > 0, and 0 otherwise.
(define $sgn ((T Type :implicit) (x T))
  (eo::ite (eo::is_neg x) -1 (eo::ite (eo::is_neg (eo::neg x)) 1 0)))

(declare-type @Pair (Type Type))
(declare-parameterized-const @pair ((U Type :implicit) (T Type :implicit)) (-> U T (@Pair U T)))

; program: $pair_first
; args:
; - t (@Pair T S)
; return: The first element in the pair
(program $pair_first ((T Type) (S Type) (t T) (s S))
<<<<<<< HEAD
  :signature ((@Pair T S)) T
=======
  ((@Pair T S)) T
>>>>>>> 5172e8e7
  (
  (($pair_first (@pair t s)) t)
  )
)
<<<<<<< HEAD
; program: $pair_second
; args:
; - t (@Pair T S)
; return: The first element in the pair
(program $pair_second ((T Type) (S Type) (t T) (s S))
  :signature ((@Pair T S)) S
=======

; program: $pair_second
; args:
; - t (@Pair T S)
; return: The second element in the pair
(program $pair_second ((T Type) (S Type) (t T) (s S))
  ((@Pair T S)) S
>>>>>>> 5172e8e7
  (
  (($pair_second (@pair t s)) s)
  )
)

; untyped list.
; note: >
;   We use this as a synonym for eo::List. We use this syntax as it avoids
;   the usage of eo:: in proofs.
(define @List () eo::List)
(define @list.nil () eo::List::nil)
(define @list () eo::List::cons)

; note: This is a forward declaration of $evaluate_list defined in Cpc.eo.
(program $evaluate_list () :signature (@List) @List)

; program: $evaluate_internal
; args:
; - t T: The original term.
; - l @List: A list containing the evaluation of t.
; return: The evaluation of t.
(program $evaluate_internal ((T Type) (t T) (tev T))
  :signature (T @List) T
  (
  (($evaluate_internal t (@list tev)) tev)
  )
)

; define: $evaluate
; args:
; - t S: The term to evaluate.
; return: The result of evaluating t.
; note: >
;   This method is defined in terms of the forward declaration $evaluate_list here.
;   The implementation of this method depends on defining the evaluation for all
;   theories and thus is contained in Cpc.eo.
(define $evaluate ((T Type :implicit) (t T))
  ($evaluate_internal t ($evaluate_list (@list t))))

; program: $get_arg_list_rec
; args:
; - t S: The term to inspect.
; - acc @List: The accumulator storing the arguments we have seen so far.
; return: >
;   The list of arguments provided to the function at the head of t appended to
;   acc, or acc if t is not a function application.
(program $get_arg_list_rec ((T Type) (S Type) (f (-> T S)) (x T) (y S) (acc @List))
  :signature (S @List) @List
  (
    (($get_arg_list_rec (f x) acc)  ($get_arg_list_rec f (eo::cons @list x acc)))
    (($get_arg_list_rec y acc)      acc)
  )
)

; define: $get_arg_list
; args:
; - t T: The term to inspect.
; return: >
;   The list of arguments provided to the function at the head of t, or the nil
;   list if t is not a function application.
(define $get_arg_list ((T Type :implicit) (t T)) ($get_arg_list_rec t @list.nil))

; program: $is_app
; args:
; - f (-> T U): The function.
; - t S: The term to inspect.
; return: True if and only if t is an application of f.
(program $is_app ((T Type) (S Type) (U Type) (f (-> T U)) (g (-> T S)) (x T) (y S))
  :signature ((-> T U) S) Bool
  (
    (($is_app f (g x))  ($is_app f g))
    (($is_app f x)      (eo::eq f x))
  )
)

; define: $compare_var
; args:
; - a T: The first term to compare.
; - b U: The second term to compare.
; return: true if a should be considered before b in an ordering where a and b are considered to be atomic variables.
; note: >
;   This method is used to have a canonical ordering of variables.
;   It could potentially be improved by having a builtin operator, e.g. eo::compare.
;   The variable ordering always returns true for the variable with the lower
;   hash. This leads to best case performance if sorting a term with distinct
;   children, where if we ask for the hash of the children in order and prefer
;   the ones where this compare returns true, then the term remains unchanged.
(define $compare_var ((T Type :implicit) (U Type :implicit) (a T) (b U))
  (eo::cmp b a))

; program: $singleton_elim
; args:
; - s S: The term to proces.
; return: >
;   The result of applying singleton elimination for s. In particular,
;   if s is of the form (f x1 x2) where x2 is the nil terminator of f, then we
;   return x1. Otherwise, we return s unchanged.
(program $singleton_elim ((T Type) (S Type) (U Type) (f (-> T U S)) (x S) (x1 S) (x2 T))
  :signature (S) S
  (
    (($singleton_elim (f x1 x2))  (eo::ite (eo::eq x2 (eo::nil f (eo::typeof (f x1 x2)))) x1 (f x1 x2)))
    (($singleton_elim x)          x)
  )
)

;; =============== for results

; Used for representing partial results of the method below.
(declare-const @result.null Bool)
(declare-const @result.invalid Bool)

; program: $result_combine
; args:
; - b1 Bool: The first Boolean result to combine.
; - b2 Bool: The second Boolean result to combine.
; return: >
;   The result of combining the two results if they agree, where @result.null
;   is treated as no result and @result.invalid is treated as an invalid result.
; note: >
;   In summary, ($result_combine b1 ... ($result_combine bn @result.null)) returns
;   b1 if b1...bn are the same or @result.invalid otherwise.
(program $result_combine ((b1 Bool) (b2 Bool))
  :signature (Bool Bool) Bool
  (
    (($result_combine b1 @result.null) b1)
    (($result_combine b1 b1)           b1)
    (($result_combine b1 b2)           @result.invalid)
  )
)
;; =============== for pairwise

; program: $is_pairwise
; args:
; - f (-> T T U): The pairwise operator, e.g. distinct.
; - op (-> U U U): The combining operator, e.g. and for distinct.
; - a T: The current LHS element we are checking.
; - bs @List: The list of RHS elements that should be related to a next.
; - B U: The term that is potentially a pairwise application of f for the given elements.
; - rem @List: The list of elements we have yet to process on the LHS.
; return: True if B is a pairwise application of f for the given arguments.
(program $is_pairwise ((T Type) (U Type) (f (-> T T U)) (op (-> U U U)) (a T) (b T) (bs @List :list) (B U :list) (nil U) (rem @List :list))
  :signature ((-> T T U) (-> U U U) T @List U @List) Bool
  (
  (($is_pairwise f op a (@list b bs) (op (f a b) B) rem) ($is_pairwise f op a bs B rem))
  (($is_pairwise f op a @list.nil B (@list b rem))       ($is_pairwise f op b rem B rem))
  (($is_pairwise f op a @list.nil nil @list.nil)         (eo::requires nil (eo::nil op (eo::typeof a)) true))
  )
)

; program: $extract_pairwise_args_rec
; args:
; - f (-> T T U): The pairwise operator, e.g. distinct.
; - op (-> U U U): The combining operator, e.g. and for distinct.
; - a T: The first LHS element.
; - B U: The term that is potentially a pairwise application of f starting with a.
; return: The list of arguments that a is related to.
(program $extract_pairwise_args_rec ((T Type) (U Type) (f (-> T T U)) (op (-> U U U)) (a T) (b T) (c T) (B U :list))
  :signature ((-> T T U) (-> U U U) T U) @List
  (
  (($extract_pairwise_args_rec f op a (op (f a c) B)) (eo::cons @list c ($extract_pairwise_args_rec f op a B)))
  (($extract_pairwise_args_rec f op a B)              @list.nil)  ; no further elements
  )
)

; program: $extract_pairwise_args_rec
; args:
; - f (-> T T U): The pairwise operator, e.g. distinct.
; - op (-> U U U): The combining operator, e.g. and for distinct.
; - B U: The term that is potentially a pairwise application of f.
; return: The list of arguments that are the input to the pairwise application of f.
; note: >
;   This method is required since desugaring is applied at compile time. This
;   means to recognize whether a term originated from parsing e.g.
;   (distinct a b c) is non-trivial: it requires a scan to confirm that
;   its desugared version (and (distinct a b) (distinct a c) (distinct b c)) is
;   indeed obtained by desugaring distinct in the expected way.
(program $extract_pairwise_args ((T Type) (U Type) (f (-> T T U)) (op (-> U U U)) (a T) (b T) (B U :list))
  :signature ((-> T T U) (-> U U U) U) @List
  (
  (($extract_pairwise_args f op (op (f a b) B)) (eo::define ((D (op (f a b) B)))
                                                (eo::define ((elems ($extract_pairwise_args_rec f op a D)))
                                                  (eo::requires ($is_pairwise f op a elems D elems) true (eo::cons @list a elems)))))
  (($extract_pairwise_args f op (f a b))        (@list a b)) ; binary case, trivial
  )
)
<|MERGE_RESOLUTION|>--- conflicted
+++ resolved
@@ -21,31 +21,18 @@
 ; - t (@Pair T S)
 ; return: The first element in the pair
 (program $pair_first ((T Type) (S Type) (t T) (s S))
-<<<<<<< HEAD
   :signature ((@Pair T S)) T
-=======
-  ((@Pair T S)) T
->>>>>>> 5172e8e7
   (
   (($pair_first (@pair t s)) t)
   )
 )
-<<<<<<< HEAD
-; program: $pair_second
-; args:
-; - t (@Pair T S)
-; return: The first element in the pair
-(program $pair_second ((T Type) (S Type) (t T) (s S))
-  :signature ((@Pair T S)) S
-=======
 
 ; program: $pair_second
 ; args:
 ; - t (@Pair T S)
 ; return: The second element in the pair
 (program $pair_second ((T Type) (S Type) (t T) (s S))
-  ((@Pair T S)) S
->>>>>>> 5172e8e7
+  :signature ((@Pair T S)) S
   (
   (($pair_second (@pair t s)) s)
   )
