(include "../theories/Builtin.eo")
(include "../theories/Quantifiers.eo")

; program: $substitute
; args:
; - arg1 S: The domain of the substitution.
; - arg2 S: The range of the substitution.
; - arg3 U: The term to process.
; return: the result of replacing all occurrences of arg1 with arg2 in arg3.
<<<<<<< HEAD
(program $substitute ((T Type) (U Type) (S Type) (x S) (y S) (f (-> T U)) (a T) (z U) (w T))
=======
(program $substitute
  ((T Type) (U Type) (S Type) (x S) (y S) (f (-> T U)) (a T) (z U) (w T))
>>>>>>> 32c5f698
  :signature (S S U) U
  (
  (($substitute x y (f a))         (_ ($substitute x y f) ($substitute x y a)))
  (($substitute x y x)             y)
  (($substitute x y z)             z)
  )
)

; program: $contains_subterm
; args:
; - arg1 S: The term to process.
; - arg2 U: The term to find.
; return: The result is true if arg2 is a subterm of arg1.
<<<<<<< HEAD
(program $contains_subterm ((T Type) (U Type) (S Type) (x U) (y S) (f (-> T S)) (a T))
=======
(program $contains_subterm
  ((T Type) (U Type) (S Type) (x U) (y S) (f (-> T S)) (a T))
>>>>>>> 32c5f698
  :signature (S U) Bool
  (
  (($contains_subterm x x)      true)
  (($contains_subterm (f a) x)  (eo::ite ($contains_subterm f x) true ($contains_subterm a x)))
  (($contains_subterm x y)      false)
  )
)

; program: $contains_subterm_list
; args:
; - arg1 T: The term to process.
; - arg2 @List: The list of terms to find.
; return: true if any term in arg2 is a subterm of arg1.
(program $contains_subterm_list ((T Type) (U Type) (t T) (x U) (xs @List :list))
  :signature (T @List) Bool
  (
    (($contains_subterm_list t (@list x xs)) (eo::ite ($contains_subterm t x) true ($contains_subterm_list t xs)))
    (($contains_subterm_list t @list.nil)    false)
  )
)

; program: $contains_aterm_list
; args:
; - t T: The term to process.
; - xs @List: The list of terms to find.
; return: true if any atomic (0-ary) subterm of t is in xs.
(program $contains_aterm_list ((T Type) (U Type) (S Type) (x U) (f (-> T S)) (a T) (xs @List))
  :signature (T @List) Bool
  (
    (($contains_aterm_list (f a) xs)  (eo::ite ($contains_aterm_list f xs) true ($contains_aterm_list a xs)))
    (($contains_aterm_list x xs)      (eo::not (eo::is_neg (eo::list_find @list xs x))))
  )
)

; program: $substitute_simul
; args:
; - s S: The term to substitute into.
; - xs @List: The list of variables to substitute.
; - ss @List: The terms to substitute.
; return: the result of simultaneously substituting xs to ss in t.
<<<<<<< HEAD
(program $substitute_simul ((T Type) (S Type) (x S) (f (-> T S)) (a T) (xs @List :list) (ss @List :list) (s S) (y S))
=======
(program $substitute_simul
  ((T Type) (S Type) (x S) (f (-> T S)) (a T) (xs @List :list) (ss @List :list) (s S) (y S))
>>>>>>> 32c5f698
  :signature (S @List @List) S
  (
  (($substitute_simul (f a) xs ss)                  (_ ($substitute_simul f xs ss) ($substitute_simul a xs ss)))
  (($substitute_simul x xs ss)                      (eo::define ((i (eo::list_find @list xs x)))
                                                      (eo::ite (eo::is_neg i) x ($assoc_nil_nth @list ss i))))
  )
)

; program: $beta_reduce_type
; args:
; - T Type: A type.
; - xs @List: A list of arguments to give to a function of that type.
; return: The return type of the application.
; note: A helper to define the type of the $beta_reduce program below.
(program $beta_reduce_type ((T Type) (U Type) (x T) (xs @List :list))
  (Type @List) Type
  (
  (($beta_reduce_type (-> T U) (@list x xs)) ($beta_reduce_type U xs))
  (($beta_reduce_type T @list.nil)           T)
  )
)

; program: $beta_reduce
; args:
; - u U: >
;   The term to beta reduce. This should be an application of a lambda
;   whose arguments have been partially accumulated into ss.
; - ss @List: The accumulated list of arguments to pass to the lambda.
; return: the result of beta reduction.
<<<<<<< HEAD
(program $beta_reduce ((U Type) (T Type) (S Type) (u U) (f (-> T U)) (a T) (t S) (x T) (xs @List :list) (ss @List :list) (X Type) (L (-> @List S T X)))
  :signature ((eo::quote u) (eo::quote ss)) ($beta_reduce_type (eo::typeof u) ss)
=======
(program $beta_reduce ((U Type) (T Type) (S Type) (f (-> T U)) (a T) (t S) (x T) (xs @List :list) (ss @List :list) (Any Type))
  :signature (U @List) Any
>>>>>>> 32c5f698
  (
  ; handle higher-order case: if lambda is applied to one argument, it may be a partial application
  (($beta_reduce (_ (L (@list x xs) t) a) @list.nil)
                                    (eo::define ((st ($substitute x a t)))
                                      (eo::requires L lambda
                                      (eo::ite (eo::eq xs @list.nil) st (lambda xs st)))))
  (($beta_reduce (lambda xs t) ss)  ($substitute_simul t xs ss))
  (($beta_reduce (f a) ss)          ($beta_reduce f (@list a ss)))
  )
)<|MERGE_RESOLUTION|>--- conflicted
+++ resolved
@@ -7,12 +7,8 @@
 ; - arg2 S: The range of the substitution.
 ; - arg3 U: The term to process.
 ; return: the result of replacing all occurrences of arg1 with arg2 in arg3.
-<<<<<<< HEAD
-(program $substitute ((T Type) (U Type) (S Type) (x S) (y S) (f (-> T U)) (a T) (z U) (w T))
-=======
 (program $substitute
   ((T Type) (U Type) (S Type) (x S) (y S) (f (-> T U)) (a T) (z U) (w T))
->>>>>>> 32c5f698
   :signature (S S U) U
   (
   (($substitute x y (f a))         (_ ($substitute x y f) ($substitute x y a)))
@@ -26,12 +22,8 @@
 ; - arg1 S: The term to process.
 ; - arg2 U: The term to find.
 ; return: The result is true if arg2 is a subterm of arg1.
-<<<<<<< HEAD
-(program $contains_subterm ((T Type) (U Type) (S Type) (x U) (y S) (f (-> T S)) (a T))
-=======
 (program $contains_subterm
   ((T Type) (U Type) (S Type) (x U) (y S) (f (-> T S)) (a T))
->>>>>>> 32c5f698
   :signature (S U) Bool
   (
   (($contains_subterm x x)      true)
@@ -72,12 +64,8 @@
 ; - xs @List: The list of variables to substitute.
 ; - ss @List: The terms to substitute.
 ; return: the result of simultaneously substituting xs to ss in t.
-<<<<<<< HEAD
-(program $substitute_simul ((T Type) (S Type) (x S) (f (-> T S)) (a T) (xs @List :list) (ss @List :list) (s S) (y S))
-=======
 (program $substitute_simul
   ((T Type) (S Type) (x S) (f (-> T S)) (a T) (xs @List :list) (ss @List :list) (s S) (y S))
->>>>>>> 32c5f698
   :signature (S @List @List) S
   (
   (($substitute_simul (f a) xs ss)                  (_ ($substitute_simul f xs ss) ($substitute_simul a xs ss)))
@@ -107,13 +95,9 @@
 ;   whose arguments have been partially accumulated into ss.
 ; - ss @List: The accumulated list of arguments to pass to the lambda.
 ; return: the result of beta reduction.
-<<<<<<< HEAD
-(program $beta_reduce ((U Type) (T Type) (S Type) (u U) (f (-> T U)) (a T) (t S) (x T) (xs @List :list) (ss @List :list) (X Type) (L (-> @List S T X)))
+(program $beta_reduce
+  ((U Type) (T Type) (S Type) (u U) (f (-> T U)) (a T) (t S) (x T) (xs @List :list) (ss @List :list) (X Type) (L (-> @List S T X)))
   :signature ((eo::quote u) (eo::quote ss)) ($beta_reduce_type (eo::typeof u) ss)
-=======
-(program $beta_reduce ((U Type) (T Type) (S Type) (f (-> T U)) (a T) (t S) (x T) (xs @List :list) (ss @List :list) (Any Type))
-  :signature (U @List) Any
->>>>>>> 32c5f698
   (
   ; handle higher-order case: if lambda is applied to one argument, it may be a partial application
   (($beta_reduce (_ (L (@list x xs) t) a) @list.nil)
