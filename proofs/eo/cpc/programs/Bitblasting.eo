--- conflicted
+++ resolved
@@ -32,13 +32,8 @@
 ; - b Bool: The Boolean to repeat
 ; - n Int: The number of times to repeat it.
 ; return: the list of bits containing b, n times.
-<<<<<<< HEAD
 (program $bv_bitblast_repeat ((b Bool) (n Int))
   (Bool (eo::quote n)) (BitVec n)
-=======
-(program $bv_bitblast_repeat ((b Bool) (n Int) (Any Type))
-  (Bool Int) Any
->>>>>>> 9a0bbd94
   (
     (($bv_bitblast_repeat b 0)  @bv_empty)
     (($bv_bitblast_repeat b n)  (eo::cons @from_bools b ($bv_bitblast_repeat b (eo::add n -1))))
@@ -48,19 +43,11 @@
 ; program: $bv_bitblast_prefix
 ; args:
 ; - l Int: The number of elements in the prefix left to extract.
-<<<<<<< HEAD
 ; - t L: The term to process, which is expected to be a bitlist.
 ; return: the prefix of t consisting of at most l children.
 (program $bv_bitblast_prefix
   ((n Int) (t (BitVec n)) (b Bool) (a (BitVec n) :list) (l Int))
   ((eo::quote l) (BitVec n)) (BitVec (eo::ite (eo::gt l n) n l))
-=======
-; - t L: The term to process, which is expected to be a cons-list.
-; return: the prefix of t consisting of at most l children.
-(program $bv_bitblast_prefix
-  ((n Int) (t (BitVec n)) (b Bool) (a (BitVec n) :list) (l Int))
-  (Int (BitVec n)) (BitVec l)
->>>>>>> 9a0bbd94
   (
     (($bv_bitblast_prefix 0 t)                   @bv_empty)
     (($bv_bitblast_prefix l @bv_empty)           @bv_empty)
@@ -68,7 +55,7 @@
       (eo::cons @from_bools b ($bv_bitblast_prefix (eo::add l -1) a)))
   )
 )
-<<<<<<< HEAD
+
 ; program: $bv_bitblast_head
 ; args:
 ; - t (BitVec n) The term to process, which is expected to be a bitlist.
@@ -79,8 +66,6 @@
     (($bv_bitblast_head (@from_bools b a)) b)
   )
 )
-=======
->>>>>>> 9a0bbd94
 
 ; program: $bv_bitblast_subsequence
 ; args:
@@ -91,11 +76,7 @@
 ;   The subsequent of t between indices l and u inclusive.
 (program $bv_bitblast_subsequence
   ((n Int) (t (BitVec n)) (b Bool) (a (BitVec n) :list) (u Int) (l Int))
-<<<<<<< HEAD
   ((eo::quote l) (eo::quote u) (BitVec n)) (BitVec (eo::add u (eo::neg l)))
-=======
-  (Int Int (BitVec n)) (BitVec (eo::add u (eo::neg l)))
->>>>>>> 9a0bbd94
   (
     (($bv_bitblast_subsequence l u @bv_empty)      @bv_empty)
     (($bv_bitblast_subsequence 0 u t)
@@ -166,11 +147,7 @@
 ; return: the result of shifting a right by amount.
 (define $bv_bitblast_rshift ((n Int :implicit) (a (BitVec n)) (amount Int))
   (eo::define ((len (eo::list_len @from_bools a)))
-<<<<<<< HEAD
     ($bv_bitblast_concat ($bv_bitblast_subsequence amount len a) ($bv_bitblast_repeat false amount))))
-=======
-    (eo::list_concat @from_bools ($bv_bitblast_subsequence amount len a) ($bv_bitblast_repeat false amount))))
->>>>>>> 9a0bbd94
 
 ; define: $bv_bitblast_lshift
 ; args:
@@ -179,11 +156,7 @@
 ; return: the result of shifting a left by amount.
 (define $bv_bitblast_lshift ((n Int :implicit) (a (BitVec n)) (amount Int))
   (eo::define ((len (eo::list_len @from_bools a)))
-<<<<<<< HEAD
     ($bv_bitblast_concat ($bv_bitblast_repeat false amount) ($bv_bitblast_subsequence 0 (eo::add len (eo::neg amount) -1) a))))
-=======
-    (eo::list_concat @from_bools ($bv_bitblast_repeat false amount) ($bv_bitblast_subsequence 0 (eo::add len (eo::neg amount) -1) a))))
->>>>>>> 9a0bbd94
 
 ;;; equality
 
@@ -292,17 +265,6 @@
   (($bv_mk_bitblast_step_concat (concat a1 a2)) ($bv_bitblast_concat ($bv_mk_bitblast_step_concat a2) a1))
   )
 )
-<<<<<<< HEAD
-=======
-
-; define: $bv_mk_bitblast_step_concat
-; args:
-; - a (BitVec n): The bitvector concatenation term to process.
-; return: the bitblasted term for concatenation term a.
-(define $bv_mk_bitblast_step_concat ((n Int :implicit) (a (BitVec n)))
-  ($bv_mk_bitblast_step_concat_rec (eo::list_rev concat a)))
-
->>>>>>> 9a0bbd94
 ;;; bitwise
 
 ; program: $bv_mk_bitblast_step_bitwise
@@ -453,7 +415,6 @@
         (eo::define ((r1s ($bv_bitblast_lshift ($pair_second recres) 1)))
         (eo::define ((r1sa ($bv_ripple_carry_adder r1s zero (ite (= isodd true) true false))))
         (eo::define ((a2n ($bv_bitblast_apply_unary not a2)))
-<<<<<<< HEAD
         (eo::define ((cares1 ($bv_ripple_carry_adder_2 r1sa a2n true @bv_empty)))
         (eo::define ((rmb_carry ($pair_first cares1)))
         (eo::define ((rmb ($pair_second cares1)))
@@ -466,19 +427,6 @@
         (eo::define ((amb ($pair_second cares2)))
             (@pair ($bv_bitblast_apply_ite (not amb_carry) zero q1ss)
                     ($bv_bitblast_apply_ite (not amb_carry) a1 r1sa2)))))))))))))))))
-=======
-        (eo::match ((m2 Int) (rmb_carry Bool) (rmb (BitVec n)))
-          ($bv_ripple_carry_adder_2 r1sa a2n true @bv_empty)
-          (((@pair rmb_carry rmb)
-            (eo::define ((q1ss (eo::match ((mm1 Int) (b1q Bool) (a1q (BitVec mm1) :list))
-                                 q1s
-                                 (((@from_bools b1q a1q) (@from_bools (ite (not rmb_carry) b1q true) a1q))))))
-            (eo::define ((r1sa2 ($bv_bitblast_apply_ite (not rmb_carry) r1sa rmb)))
-            (eo::match ((m3 Int) (amb_carry Bool) (amb (BitVec m3)))
-              ($bv_ripple_carry_adder_2 a1 a2n true @bv_empty)
-              (((@pair amb_carry amb)
-                (@pair ($bv_bitblast_apply_ite (not amb_carry) zero q1ss) ($bv_bitblast_apply_ite (not amb_carry) a1 r1sa2)))))))))))))))))))
->>>>>>> 9a0bbd94
   )
 )
 
@@ -502,16 +450,9 @@
 (define $bv_mk_bitblast_step_urem ((n Int :implicit) (a1 (BitVec n)) (a2 (BitVec n)))
   (eo::define ((sz ($bv_bitwidth (eo::typeof a1))))
   (eo::define ((zero ($bv_bitblast_zero sz)))
-<<<<<<< HEAD
   (eo::define ((res ($bv_div_mod_impl a1 a2 zero sz)))
   (eo::define ((isz ($bv_mk_bitblast_step_eq a2 zero)))
     ($bv_bitblast_apply_ite isz a1 ($pair_second res)))))))
-=======
-  (eo::match ((Any Type) (m Int) (q (BitVec m)) (r Any))
-    ($bv_div_mod_impl a1 a2 zero sz)
-    (((@pair q r) (eo::define ((isz ($bv_mk_bitblast_step_eq a2 zero)))
-                    ($bv_bitblast_apply_ite isz a1 r))))))))
->>>>>>> 9a0bbd94
 
 ;;; ite
 
@@ -539,11 +480,7 @@
 ; - n Int: The bitwidth of c.
 ; return: the bitlist for a starting with index i.
 (program $bv_const_to_bitlist_rec ((n Int) (c (BitVec n)) (i Int))
-<<<<<<< HEAD
   ((BitVec n) (eo::quote i) Int) (BitVec (eo::add n (eo::neg i)))
-=======
-  ((BitVec n) Int Int) (BitVec (eo::add n (eo::neg i)))
->>>>>>> 9a0bbd94
   (
     (($bv_const_to_bitlist_rec c n n)   @bv_empty)
     (($bv_const_to_bitlist_rec c i n)   (eo::cons @from_bools ($bv_bit_set c i) ($bv_const_to_bitlist_rec c (eo::add i 1) n)))
@@ -674,13 +611,8 @@
 ; - a (BitVec n): The bitvector variable to bitblast.
 ; - i Int: The index of the bit we are currently processing.
 ; return: the bitblasted term for variable a.
-<<<<<<< HEAD
 (program $bv_mk_bitblast_step_var_rec ((n Int) (a (BitVec n)) (i Int))
   ((BitVec n) (eo::quote i)) (BitVec (eo::add i 1))
-=======
-(program $bv_mk_bitblast_step_var_rec ((n Int) (a (BitVec n)) (i Int) (Any Type))
-  ((BitVec n) Int) Any
->>>>>>> 9a0bbd94
   (
     (($bv_mk_bitblast_step_var_rec a -1)  @bv_empty)
     (($bv_mk_bitblast_step_var_rec a i)   (eo::cons @from_bools (@bit i a) ($bv_mk_bitblast_step_var_rec a (eo::add i -1))))
@@ -704,7 +636,6 @@
   ((T Type) (n Int) (a1 (BitVec n)) (a2 (BitVec n) :list) (u Int) (l Int) (m Int) (a3 (BitVec m) :list) (ac (BitVec 1)))
   (T) T
   (
-<<<<<<< HEAD
   (($bv_mk_bitblast_step (bvnot a1))         ($bv_bitblast_apply_unary not a1))
   (($bv_mk_bitblast_step (= a1 a2))          ($bv_mk_bitblast_step_eq a1 a2))
   (($bv_mk_bitblast_step (bvult a1 a2))      ($bv_bitblast_ult a1 a2 false))
@@ -737,36 +668,4 @@
                                                ($bv_mk_bitblast_step_const a1)
                                                ($bv_mk_bitblast_step_var a1)))    ; otherwise assume a variable
   )
-=======
-  ((bvnot a1)         ($bv_bitblast_apply_unary not a1))
-  ((= a1 a2)          ($bv_mk_bitblast_step_eq a1 a2))
-  ((bvult a1 a2)      ($bv_bitblast_ult a1 a2 false))
-  ((bvule a1 a2)      ($bv_bitblast_ult a1 a2 true))
-  ((bvslt a1 a2)      ($bv_bitblast_slt a1 a2 false))
-  ((bvsle a1 a2)      ($bv_bitblast_slt a1 a2 true))
-  ((extract u l a1)   ($bv_mk_bitblast_step_extract u l a1))
-  ((concat a1 a3)     ($bv_mk_bitblast_step_concat (concat a1 a3)))
-  ((bvor a1 a2)       ($bv_mk_bitblast_step_bitwise bvor or a2 a1))
-  ((bvand a1 a2)      ($bv_mk_bitblast_step_bitwise bvand and a2 a1))
-  ((bvxor a1 a2)      ($bv_mk_bitblast_step_bitwise bvxor xor a2 a1))
-  ((bvxnor a1 a2)     ($bv_bitblast_apply_binary = a1 a2))
-  ((bvadd a1 a2)      ($bv_mk_bitblast_step_add a2 a1))
-  ((bvmul a1 a2)      ($bv_mk_bitblast_step_mul a2 a1))
-  ((bvudiv a1 a2)     ($bv_mk_bitblast_step_udiv a1 a2))
-  ((bvurem a1 a2)     ($bv_mk_bitblast_step_urem a1 a2))
-  ((bvsub a1 a2)      ($bv_ripple_carry_adder a1 ($bv_bitblast_apply_unary not a2) true))
-  ((bvneg a1)         ($bv_ripple_carry_adder ($bv_bitblast_apply_unary not a1) ($bv_bitblast_zero ($bv_bitwidth (eo::typeof a1))) true))
-  ((bvite ac a1 a2)   ($bv_mk_bitblast_step_ite ac a1 a2))
-  ((bvashr a1 a2)     ($bv_mk_bitblast_step_shr a1 a2 ($bv_bitblast_sign_bit a1)))
-  ((bvlshr a1 a2)     ($bv_mk_bitblast_step_shr a1 a2 false))
-  ((bvshl a1 a2)      ($bv_mk_bitblast_step_shl a1 a2))
-  ((bvcomp a1 a2)     (@from_bools ($bv_mk_bitblast_step_eq a1 a2)))
-  ((bvultbv a1 a2)    (@from_bools ($bv_bitblast_ult a1 a2 false)))
-  ((bvsltbv a1 a2)    (@from_bools ($bv_bitblast_slt a1 a2 false)))
-  ((sign_extend n a1) (eo::list_concat @from_bools a1 ($bv_bitblast_repeat ($bv_bitblast_sign_bit a1) n)))
-  (a1                 (eo::ite (eo::is_bin a1)
-                        ($bv_mk_bitblast_step_const a1)
-                        ($bv_mk_bitblast_step_var a1)))    ; otherwise assume a variable
-  ))
->>>>>>> 9a0bbd94
 )