--- conflicted
+++ resolved
@@ -103,31 +103,19 @@
   (($arith_eval_int_pow_2_rec x) (eo::mul 2 ($arith_eval_int_pow_2_rec (eo::add x -1))))
   )
 )
-<<<<<<< HEAD
-=======
 
->>>>>>> bace760b
 ; define: $arith_eval_int_pow_2
 ; args:
 ; - x Int: The term to compute whether it is a power of two.
 ; return: >
-<<<<<<< HEAD
-;   true iff x is a power of two. If x is not a numeral value, we return
-;   the term (int.ispow2 x).
-=======
 ;   two raised to the power of x. If x is not a numeral value, we return
 ;   the term (int.pow2 x).
->>>>>>> bace760b
 (define $arith_eval_int_pow_2 ((x Int))
   (eo::ite (eo::is_z x)
     (eo::ite (eo::is_neg x) 0 ($arith_eval_int_pow_2_rec x))
     (int.pow2 x)))
 
-<<<<<<< HEAD
-; program: $arith_eval_is_pow_2_rec
-=======
 ; program: $arith_eval_int_is_pow_2_rec
->>>>>>> bace760b
 ; args:
 ; - x  Int: The term to compute whether it is a power of two, assumed to be a positive numeral value.
 ; return: true iff x is a power of two.
