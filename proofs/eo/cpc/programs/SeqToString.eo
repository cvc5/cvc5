; =============================================================================
;
; This file defines a compilation of sequence values to strings. A sequence
; value is a concatenation of sequence characters (seq.unit c) where c is itself
; a value. Each sequence character is mapped to unique string character. This
; mapping is done is such a way that each sequence character
;   (seq.unit c1) ... (seq.unit cn)
; are such that c1 ... cn denote provably distinct terms (see DistinctValues.eo).
; If this is not the case, then the side conditions below will not evaluate.
;
; The mapping from sequence characters to string characters is arbitrary, in
; particular, the first sequence character is assigned the code point 0, the
; second 1, and so on. This mapping can be tracked as a pair of parallel lists
; e.g. if it is necessary to convert from the string back to its corresponding
; sequence.
;
; It is also important to note that these methods will not evaluate if the term
; to convert contains a number of sequence characters more than the number of
; code points allowed by SMT-LIB string literals (196608).
;
; =============================================================================


(include "Utils.eo")
(include "DistinctValues.eo")

(include "../theories/Datatypes.eo")

; program: $seq_to_string_rec
; args:
; - t (Seq T): a sequence term, expected to be a sequence value.
; - s String: the accumulated string we have converted so far.
; - units @List: an accumulated list of sequence characters we have converted.
; - chars @List: an accumulated list of string literals of size one corresponding to the conversion of units.
; - n Int: the length of units/chars.
; return: >
;   A tuple containing the result of converting t, and the substitution
;   (units and chars) that was used to convert it.
(program $seq_to_string_rec ((T Type) (t T) (ss (Seq T) :list) (s String) (units @List) (chars @List) (n Int))
  ((Seq T) String @List @List Int) (Tuple String @List @List)
  (
    (($seq_to_string_rec (seq.unit t) s units chars n)              (eo::define ((u (seq.unit t)))
                                                                    ($seq_to_string_rec (eo::cons seq.++ u (as seq.empty (eo::typeof u))) s units chars n)))
    (($seq_to_string_rec (seq.++ (seq.unit t) ss) s units chars n)  (eo::define ((u (seq.unit t)))
                                                                    (eo::define ((id (eo::list_find @list units u)))
                                                                    (eo::ite (eo::is_neg id)
                                                                      ; allocate new
                                                                      ; requires proving that the current character is distinct from all others
                                                                      (eo::requires ($are_distinct_terms_list_rec u units (eo::typeof u)) true
                                                                        (eo::define ((nchar (eo::to_str n)))
                                                                        ($seq_to_string_rec
                                                                          ss
                                                                          (eo::concat s nchar)
                                                                          (eo::cons @list u units)
                                                                          (eo::cons @list nchar chars)
                                                                          (eo::add n 1))))
                                                                      ; already allocated
                                                                      ($seq_to_string_rec
                                                                        ss
                                                                        (eo::concat s (eo::to_str (eo::add (eo::list_len @list units) (eo::neg id) -1)))
                                                                        units
                                                                        chars
                                                                        n)))))
    (($seq_to_string_rec (as seq.empty T) s units chars n)            (tuple s units chars))
  )
)

; program: $seq_to_string
; args:
; - t (Seq T): a sequence term, expected to be a sequence value.
; return: >
;   The result of converting t to a string based on the above method.
(define $seq_to_string ((T Type :implicit) (s (Seq T)))
  (eo::ite (eo::is_str s)
    s   ; may already be a string
    (eo::match ((ss String) (nunits @List) (nchars @List))
      ($seq_to_string_rec s "" @list.nil @list.nil 0)
      (((tuple ss nunits nchars) ss)))))


; program: $seq_to_string_op_rec
; args:
; - t T: a term, possibly containing subterms that are sequence values.
; - units @List: an accumulated list of sequence characters we have converted.
; - chars @List: an accumulated list of string literals of size one corresponding to the conversion of units.
; return: >
;   A tuple containing the result of converting t, and the substitution
;   (units and chars) that was used to convert it.
(program $seq_to_string_op_rec ((U Type) (T Type) (f (-> T U)) (b T) (units @List) (chars @List) (V Type) (u V) (ts (Seq V) :list))
  (T @List @List) (Tuple String @List @List)
  (
  (($seq_to_string_op_rec (seq.unit u) units chars)             ($seq_to_string_rec (seq.unit u) "" units chars (eo::list_len @list units)))
<<<<<<< HEAD
  (($seq_to_string_op_rec (@seq.empty (Seq V)) units chars)     (tuple "" units chars))
  (($seq_to_string_op_rec (f b) units chars)                    (eo::match ((W Type) (X Type) (fs (-> W X)) (nunits1 @List) (nchars1 @List))
=======
  (($seq_to_string_op_rec (as seq.empty (Seq V)) units chars)   (tuple "" units chars))
  (($seq_to_string_op_rec (f b) units chars)                    (eo::match ((S1 Type) (fs S1) (nunits1 @List) (nchars1 @List))
>>>>>>> 0d26717b
                                                                  ($seq_to_string_op_rec f units chars)
                                                                  (((tuple fs nunits1 nchars1)
                                                                    (eo::match ((bs W) (nunits2 @List) (nchars2 @List))
                                                                      ($seq_to_string_op_rec b nunits1 nchars1)
                                                                      (((tuple bs nunits2 nchars2) (tuple (fs bs) nunits2 nchars2))))))))
  (($seq_to_string_op_rec b units chars)                        (tuple b units chars))
  )
)

; define: $seq_to_string_pair
; args:
; - t (Seq T): a term, expected to be a string or sequence value.
; - s (Seq T): a term, expected to be a string or sequence value.
; return: A pair of strings that are the result of simultaneously converting t and s to strings.
(define $seq_to_string_pair ((T Type :implicit) (s (Seq T)) (t (Seq T)))
  (eo::ite (eo::is_str s)
    (eo::requires (eo::is_str t) true (@pair s t))  ; if s and t are already strings, return them.
    (eo::list_nth tuple ($seq_to_string_op_rec (@pair s t) @list.nil @list.nil) 0)))<|MERGE_RESOLUTION|>--- conflicted
+++ resolved
@@ -61,7 +61,7 @@
                                                                         units
                                                                         chars
                                                                         n)))))
-    (($seq_to_string_rec (as seq.empty T) s units chars n)            (tuple s units chars))
+    (($seq_to_string_rec (as seq.empty (Seq T)) s units chars n)   (tuple s units chars))
   )
 )
 
@@ -90,13 +90,8 @@
   (T @List @List) (Tuple String @List @List)
   (
   (($seq_to_string_op_rec (seq.unit u) units chars)             ($seq_to_string_rec (seq.unit u) "" units chars (eo::list_len @list units)))
-<<<<<<< HEAD
-  (($seq_to_string_op_rec (@seq.empty (Seq V)) units chars)     (tuple "" units chars))
+  (($seq_to_string_op_rec (as seq.empty (Seq V)) units chars)   (tuple "" units chars))
   (($seq_to_string_op_rec (f b) units chars)                    (eo::match ((W Type) (X Type) (fs (-> W X)) (nunits1 @List) (nchars1 @List))
-=======
-  (($seq_to_string_op_rec (as seq.empty (Seq V)) units chars)   (tuple "" units chars))
-  (($seq_to_string_op_rec (f b) units chars)                    (eo::match ((S1 Type) (fs S1) (nunits1 @List) (nchars1 @List))
->>>>>>> 0d26717b
                                                                   ($seq_to_string_op_rec f units chars)
                                                                   (((tuple fs nunits1 nchars1)
                                                                     (eo::match ((bs W) (nunits2 @List) (nchars2 @List))
