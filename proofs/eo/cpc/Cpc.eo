--- conflicted
+++ resolved
@@ -70,12 +70,8 @@
 (include "./rules/Datatypes.eo")
 (include "./rules/Rewrites.eo")
 
-<<<<<<< HEAD
 (include "./programs/DistinctValues.eo")
-(include "./programs/PolyNorm.eo")
-
-=======
->>>>>>> 584111c9
+
 (include "./expert/CpcExpert.eo")
 
 ; disclaimer: >
@@ -307,7 +303,6 @@
   :conclusion (= t ($run_evaluate t))
 )
 
-<<<<<<< HEAD
 ; rule: distinct_values
 ; implements: ProofRule::DISTINCT_VALUES
 ; args:
@@ -321,40 +316,6 @@
   :conclusion (not (= t s))
 )
 
-; rule: arith_poly_norm
-; implements: ProofRule::ARITH_POLY_NORM
-; args:
-; - a U: The left-hand side of the equality.
-; - b U: The right-hand side of the equality.
-; requires: >
-;   That the arithmetic/bitvector terms a and b are equal up polynomial
-;   normalization.
-; conclusion: The given equality.
-(declare-rule arith_poly_norm ((U Type) (a U) (b U))
-  :args ((= a b))
-  :requires ((($is_poly_norm a b) true))
-  :conclusion (= a b)
-)
-
-; rule: arith_poly_norm_rel
-; implements: ProofRule::ARITH_POLY_NORM_REL
-; premises:
-; - eq Bool: >
-;   An equality stating that terms t and s of the form (- x1 x2) and (- y1 y2)
-;   are equal modulo polynomial normalization and some scaling factors. These
-;   terms may be of arithmetic or bitvector type.
-; args:
-; - eqr Bool: The equivalence between relations, proven by this rule.
-; conclusion: >
-;   An equivalence between relations specified by eqr and justified by eq.
-(declare-rule arith_poly_norm_rel ((U Type) (t U) (s U) (eqr Bool))
-  :premises ((= t s))
-  :args (eqr)
-  :conclusion ($mk_poly_norm_rel t s eqr)
-)
-
-=======
->>>>>>> 584111c9
 ; define: $get_aci_normal_form
 ; args:
 ; - t S: The term to compute the normal form for.
