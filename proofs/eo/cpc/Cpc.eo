; =============================================================================
;
; This is the official development version of the Eunoia signature for the
; Cooperating Proof Calculus. It is a faithful formalization of cvc5's theory
; signatures and proof rules.
;
; NOTE: cvc5 does not strictly follow the SMT-LIB version 2.6 standard. In
; particular, it contains many extensions, including non-standard theories as
; well as non-standard extensions of existing theories. Moreover, some standard
; theory symbols have subtle differences with the SMT-LIB standard.
;
; For examples of the latter:
; - Many arithmetic symbols in cvc5 such as +, *, >= operate on *mixed*
; arithmetic. That is, they can be applied to mixtures of Real and Int.
; - Most associative operators are modelled as variadic (modelled in Eunoia as
; :left-assoc-nil and :right-assoc-nil) instead of being seen as syntax sugar
; for an associative chain that does not distinguish a nil terminator (e.g.
; :left-assoc and :right-assoc). Examples of these operators include or, bvand,
; +, and so on.
; - cvc5 generalizes strings to sequences, so that strings are defined to be
; (Seq Char).
; - We model quantifiers (forall, exists) using explicit function symbols taking
; lists to model their binders.
; Whenever applicable, these differences are marked with disclaimer: comments.
;
; Furthermore, this signature is designed to capture the exact definition of
; cvc5's proof API. That is, Proof objects in our API are expected to have the
; same expected arguments and premises as their formal definition in this
; signature.
;
; This signature however intentionally does *not* formalize any proof rules that
; are prefixed by MACRO_. These can be eliminated using the cvc5 option
; --proof-granularity=theory-rewrite or --proof-granularity=dsl-rewrite.
;
; The cases of ProofRule::THEORY_REWRITE are each formalized as individual
; proof rules. Similarly, each theory rewrite with a ProofRewriteRule that
; is prefixed by MACRO_ are not formalized in this signature and will not
; appear in final proofs.
;
; The cases of ProofRule::DSL_REWRITE are each formalized as individual
; proof rules in ./rules/Rewrites.eo.
;
; The rules ProofRule::TRUST and ProofRule::TRUST_THEORY_REWRITE are output in
; proofs using a catch-all rule trust defined at the end of this file. This
; rule is also used for any ProofRule which the Eunoia signature does not
; currently support. In cvc5's proof ouput, an Eunoia comment will be displayed
; above an application of this rule to indicate diagnostic information on the
; source of this inference, in the format of a TrustId, tracked internally in
; cvc5 to classify the source of the incompleteness.
;
; !!! NOTE: proofs using any instance of the trust rule should be considered
; incomplete and not having a formal justification. The Ethos checker will
; output "incomplete" if any trust step appears in a proof.
;
; Discrepancies between cvc5's Proof API and the formal Eunoia definition are
; also noted when applicable by disclaimer:.
;
; This signature does *not* contain definitions for expert theories and rules.
; An additional set of theory definitions and rules can be found at
; ./expert/CpcExpert.eo. This contains all definitions of theories and rules
; that are not supported by cvc5 when safe mode is enabled.
; 
; =============================================================================

(include "./rules/Builtin.eo")
(include "./rules/Booleans.eo")
(include "./rules/Arrays.eo")
(include "./rules/Uf.eo")
(include "./rules/Arith.eo")
(include "./rules/BitVectors.eo")
(include "./rules/Strings.eo")
(include "./rules/Sets.eo")
(include "./rules/ArithBvConv.eo")
(include "./rules/Quantifiers.eo")
(include "./rules/Datatypes.eo")
(include "./rules/Rewrites.eo")

(include "./programs/DistinctValues.eo")
(include "./programs/AciNorm.eo")

; disclaimer: >
;   All symbols prefixed by @ are not part of the SMT-LIB standard
;   and are used to model cvc5's internal symbols, including its skolems,
;   other internally introduced terms, and extensions.

; note: >
;   @const corresponds to generic abstract constants, which correspond to internally
;   introduced terms that do not have a formal definition in the signature.
(declare-parameterized-const @const ((id Int :opaque) (T Type :opaque)) T)

; note: >
;   @var is an alias of eo::var to ensure the cpc proof does not use eo::var.
(define @var ((s String) (T Type)) (eo::var s T))

;;;;; ProofRule::EVALUATE

; program: $run_evaluate
; args:
; - t S: The term to evaluate.
; return: The result of evaluating t.
(program $run_evaluate ((T Type) (S Type) 
                       (x T) (y T) (z S) (ys S :list)
                       (i1 Int) (i2 Int)
                       (b Bool) (b2 Bool) (bs Bool :list) (n Int) (m Int)
                       (xb (BitVec m)) (yb (BitVec m)) (ybs (BitVec m) :list) (zbs (BitVec n) :list)
                       (sx (Seq T)) (sy (Seq T)) (sz (Seq T)) (sys (Seq T) :list)
                       (ssx String) (ssy String) (ssz String))
    (S) S
    (
      ; core
      (($run_evaluate (= x y))             (eo::define ((ex ($run_evaluate x)))
                                           (eo::define ((ey ($run_evaluate y)))
                                           (eo::define ((res (eo::eq ex ey)))
                                           (eo::ite (eo::and (eo::is_q ex) (eo::is_q ey)) res
                                           (eo::ite (eo::and (eo::is_z ex) (eo::is_z ey)) res
                                           (eo::ite (eo::and (eo::is_bin ex) (eo::is_bin ey)) res
                                           (eo::ite (eo::and (eo::is_str ex) (eo::is_str ey)) res
                                           (eo::ite (eo::and (eo::is_bool ex) (eo::is_bool ey)) res
                                             (= ex ey))))))))))
      (($run_evaluate (not b))             (eo::not ($run_evaluate b)))
      (($run_evaluate (ite b x y))         (eo::ite ($run_evaluate b) ($run_evaluate x) ($run_evaluate y)))
      (($run_evaluate (or b bs))           (eo::or ($run_evaluate b) ($run_evaluate bs)))
      (($run_evaluate (=> b b2))           (eo::or (eo::not ($run_evaluate b)) ($run_evaluate b2)))
      (($run_evaluate (and b bs))          (eo::and ($run_evaluate b) ($run_evaluate bs)))
      (($run_evaluate (xor b b2))          (eo::xor ($run_evaluate b) ($run_evaluate b2)))
  
      ; arithmetic
      (($run_evaluate (< x z))             (eo::is_neg ($arith_eval_qsub ($run_evaluate x) ($run_evaluate z))))
      (($run_evaluate (<= x z))            (eo::define ((d ($arith_eval_qsub ($run_evaluate x) ($run_evaluate z))))
                                             (eo::or (eo::is_neg d) (eo::eq d 0/1))))
      (($run_evaluate (> x z))             (eo::is_neg ($arith_eval_qsub ($run_evaluate z) ($run_evaluate x))))
      (($run_evaluate (>= x z))            (eo::define ((d ($arith_eval_qsub ($run_evaluate z) ($run_evaluate x))))
                                             (eo::or (eo::is_neg d) (eo::eq d 0/1))))
      (($run_evaluate (+ x ys))            ($arith_eval_add ($run_evaluate x) ($run_evaluate ys)))
      (($run_evaluate (- x z))             ($arith_eval_sub ($run_evaluate x) ($run_evaluate z)))
      (($run_evaluate (* x ys))            ($arith_eval_mul ($run_evaluate x) ($run_evaluate ys)))
      (($run_evaluate (- x))               (eo::neg ($run_evaluate x)))
      (($run_evaluate (/ x y))             (eo::qdiv (eo::to_q ($run_evaluate x)) (eo::to_q ($run_evaluate y))))
      (($run_evaluate (/_total x y))       (eo::define ((d (eo::to_q ($run_evaluate y))))
                                            (eo::ite (eo::eq d 0/1) 0/1 (eo::qdiv (eo::to_q ($run_evaluate x)) d))))
      (($run_evaluate (div i1 i2))         (eo::zdiv ($run_evaluate i1) ($run_evaluate i2)))
      (($run_evaluate (div_total i1 i2))   (eo::define ((d ($run_evaluate i2)))
                                             (eo::ite (eo::eq d 0) 0 (eo::zdiv ($run_evaluate i1) d))))
      (($run_evaluate (mod i1 i2))         (eo::zmod ($run_evaluate i1) ($run_evaluate i2)))
      (($run_evaluate (mod_total i1 i2))   (eo::define ((ex ($run_evaluate i1)))
                                           (eo::define ((ey ($run_evaluate i2)))
                                            (eo::ite (eo::eq ey 0) ex (eo::zmod ex ey)))))
      (($run_evaluate (to_real x))         (eo::to_q ($run_evaluate x)))
      (($run_evaluate (to_int x))          (eo::to_z ($run_evaluate x)))
      (($run_evaluate (is_int x))          (eo::define ((ex ($run_evaluate x))) (eo::eq (eo::to_q (eo::to_z ex)) (eo::to_q ex))))
      (($run_evaluate (abs x))             (eo::define ((ex ($run_evaluate x))) (eo::ite (eo::is_neg ex) (eo::neg ex) ex)))
      (($run_evaluate (int.log2 i1))       ($arith_eval_int_log_2 ($run_evaluate i1)))
      (($run_evaluate (int.pow2 i1))       ($arith_eval_int_pow_2 ($run_evaluate i1)))
      (($run_evaluate (int.ispow2 i1))     ($arith_eval_int_is_pow_2 ($run_evaluate i1)))

      ; strings
      (($run_evaluate (str.++ sx sys))      (eo::concat ($run_evaluate sx) ($run_evaluate sys)))
      (($run_evaluate (str.len sx))         (eo::len ($run_evaluate sx)))
      (($run_evaluate (str.substr sx n m))  (eo::define ((r ($run_evaluate n)))
                                              (eo::extract ($run_evaluate sx) r (eo::add r ($run_evaluate m) -1))))
      (($run_evaluate (str.at sx n))        (eo::define ((r ($run_evaluate n)))
                                              (eo::extract ($run_evaluate sx) r r)))
      (($run_evaluate (str.contains sx sy)) (eo::not (eo::is_neg (eo::find ($run_evaluate sx) ($run_evaluate sy)))))
      (($run_evaluate (str.replace sx sy sz))
                                            (eo::define ((ex ($run_evaluate sx)))
                                            (eo::define ((ey ($run_evaluate sy)))
                                            (eo::define ((r (eo::find (eo::to_str ex) (eo::to_str ey)))) ; ensure string literals
                                              (eo::ite (eo::is_neg r)
                                                ex
                                                (eo::concat
                                                  (eo::extract ex 0 (eo::add r -1))
                                                  ($run_evaluate sz)
                                                  (eo::extract ex (eo::add r (eo::len ey)) (eo::len ex)))
                                              )
                                            ))))
      (($run_evaluate (str.replace_all ssx ssy ssz))
                                            ($str_eval_replace_all ssx ssy ssz))
      (($run_evaluate (str.prefixof sx sy)) (eo::define ((ex ($run_evaluate sx)))
                                            (eo::define ((ey ($run_evaluate sy)))
                                            (eo::define ((r (eo::extract ey 0 (eo::add (eo::len ex) -1))))
                                              (eo::eq ex r)))))
      (($run_evaluate (str.suffixof sx sy)) (eo::define ((ex ($run_evaluate sx)))
                                            (eo::define ((ey ($run_evaluate sy)))
                                            (eo::define ((eyl (eo::len ey)))
                                            (eo::define ((r (eo::extract ey
                                                              (eo::add eyl (eo::neg (eo::len ex)))
                                                              (eo::add eyl -1))))
                                              (eo::eq ex r))))))
      (($run_evaluate (str.indexof sx sy n))
                                            (eo::define ((en ($run_evaluate n)))
                                            (eo::ite (eo::is_neg en) -1
                                              (eo::define ((ex ($run_evaluate sx)))
                                              (eo::define ((exl (eo::len ex)))
                                              (eo::ite (eo::gt en exl) -1
                                                (eo::define ((exs (eo::extract ex n exl)))
                                                (eo::define ((ey ($run_evaluate sy)))
                                                (eo::define ((r (eo::find (eo::to_str exs) (eo::to_str ey))))
                                                (eo::ite (eo::is_neg r) r (eo::add n r)))))))))))
      (($run_evaluate (str.to_code ssx))    (eo::define ((ex ($run_evaluate ssx)))
                                            (eo::define ((len (eo::len ex)))
                                              (eo::ite (eo::eq len 1) (eo::to_z ex)
                                              (eo::ite (eo::is_z len) -1
                                                (str.to_code ex))))))
      (($run_evaluate (str.from_code n))    (eo::define ((ex ($run_evaluate n)))
                                              (eo::ite ($str_is_code_point ex) (eo::to_str n) "")))
      (($run_evaluate (str.to_int ssx))     (eo::define ((ex ($run_evaluate ssx)))
                                              ($str_to_int_eval ex)))
      (($run_evaluate (str.from_int n))     (eo::define ((en ($run_evaluate n)))
                                              ($str_from_int_eval en)))
      (($run_evaluate (str.<= ssx ssy))     (eo::define ((ex ($run_evaluate ssx)))
                                            (eo::define ((ey ($run_evaluate ssy)))
                                              ($str_leq_eval ex ey))))
      (($run_evaluate (str.to_lower ssx))   (eo::define ((ex ($run_evaluate ssx)))
                                              ($str_to_lower_eval ex)))
      (($run_evaluate (str.to_upper ssx))   (eo::define ((ex ($run_evaluate ssx)))
                                              ($str_to_upper_eval ex)))
      (($run_evaluate (str.rev sx))         (eo::define ((ex ($run_evaluate sx)))
                                              ($str_rev_eval ex)))
      (($run_evaluate (str.update sx n sy)) (eo::define ((ex ($run_evaluate sx)))
                                            (eo::define ((en ($run_evaluate n)))
                                            (eo::define ((exl (eo::len ex)))
                                            (eo::ite (eo::or (eo::gt 0 en) (eo::gt en exl))
                                              ex
                                              (eo::define ((ey ($run_evaluate sy)))
                                              (eo::define ((rc (eo::add (eo::neg en) exl)))
                                              (eo::concat
                                                (eo::extract ex 0 (eo::add en -1))
                                                (eo::extract ey 0 (eo::add rc -1))
                                                (eo::extract ex (eo::add en (eo::len ey)) exl)))))))))

      ; bitvectors
      (($run_evaluate (bvnot xb))          (eo::not ($run_evaluate xb)))
      (($run_evaluate (bvneg xb))          (eo::neg ($run_evaluate xb)))
      (($run_evaluate (bvadd xb ybs))      (eo::add ($run_evaluate xb) ($run_evaluate ybs)))
      (($run_evaluate (bvmul xb ybs))      (eo::mul ($run_evaluate xb) ($run_evaluate ybs)))
      (($run_evaluate (bvudiv xb yb))      (eo::define ((ex ($run_evaluate xb)))
                                           (eo::define ((ey ($run_evaluate yb)))
                                           (eo::ite (eo::eq (eo::to_z ey) 0)
                                             ($bv_ones ($bv_bitwidth (eo::typeof xb)))
                                             (eo::zdiv ex ey)))))
      (($run_evaluate (bvurem xb yb))      (eo::define ((ex ($run_evaluate xb)))
                                           (eo::define ((ey ($run_evaluate yb)))
                                           (eo::ite (eo::eq (eo::to_z ey) 0)
                                             ex
                                             (eo::zmod ex ey)))))
      (($run_evaluate (bvand xb ybs))      (eo::and ($run_evaluate xb) ($run_evaluate ybs)))
      (($run_evaluate (bvor xb ybs))       (eo::or ($run_evaluate xb) ($run_evaluate ybs)))
      (($run_evaluate (bvxor xb ybs))      (eo::xor ($run_evaluate xb) ($run_evaluate ybs)))
      (($run_evaluate (concat xb zbs))     (eo::concat ($run_evaluate xb) ($run_evaluate zbs)))
      (($run_evaluate (bvsub xb yb))       (eo::add ($run_evaluate xb) (eo::neg ($run_evaluate yb))))
      (($run_evaluate (extract m n xb))    (eo::extract ($run_evaluate xb) n m)) ; note swap n/m
      (($run_evaluate (bvult xb yb))       ($run_evaluate (bvugt yb xb)))
      (($run_evaluate (bvule xb yb))       ($run_evaluate (bvuge yb xb)))
      (($run_evaluate (bvugt xb yb))       (eo::define ((ex (eo::to_z ($run_evaluate xb))))
                                           (eo::define ((ey (eo::to_z ($run_evaluate yb))))
                                             (eo::gt ex ey))))
      (($run_evaluate (bvuge xb yb))       (eo::define ((ex ($run_evaluate xb)))
                                           (eo::define ((ey ($run_evaluate yb)))
                                             (eo::or (eo::gt ex ey) (eo::eq ex ey)))))
      (($run_evaluate (bvslt xb yb))       ($run_evaluate (bvsgt yb xb)))
      (($run_evaluate (bvsle xb yb))       ($run_evaluate (bvsge yb xb)))
      (($run_evaluate (bvsgt xb yb))       (eo::define ((ex ($bv_to_signed_int ($run_evaluate xb))))
                                           (eo::define ((ey ($bv_to_signed_int ($run_evaluate yb))))
                                             (eo::gt ex ey))))
      (($run_evaluate (bvsge xb yb))       (eo::define ((ex ($bv_to_signed_int ($run_evaluate xb))))
                                           (eo::define ((ey ($bv_to_signed_int ($run_evaluate yb))))
                                             (eo::or (eo::gt ex ey) (eo::eq ex ey)))))
      (($run_evaluate (bvshl xb yb))       (eo::define ((ex ($run_evaluate xb)))
                                           (eo::define ((ey ($run_evaluate yb)))
                                           (eo::define ((eyz (eo::to_z ey)))
                                           (eo::define ((w ($bv_bitwidth (eo::typeof xb))))
                                           (eo::ite (eo::gt eyz w)
                                             (eo::to_bin w 0)
                                             (eo::to_bin w (eo::mul (eo::to_z ex) ($arith_eval_int_pow_2 eyz)))
                                           ))))))
      (($run_evaluate (bvlshr xb yb))      (eo::define ((ex ($run_evaluate xb)))
                                           (eo::define ((ey ($run_evaluate yb)))
                                           (eo::define ((eyz (eo::to_z ey)))
                                           (eo::define ((w ($bv_bitwidth (eo::typeof xb))))
                                           (eo::ite (eo::gt eyz w)
                                             (eo::to_bin w 0)
                                             (eo::to_bin w (eo::zdiv (eo::to_z ex) ($arith_eval_int_pow_2 eyz)))
                                           ))))))
      (($run_evaluate (bvashr xb yb))      (eo::define ((ex ($run_evaluate xb)))
                                           (eo::define ((ey ($run_evaluate yb)))
                                           (eo::define ((sb ($bv_sign_bit ex)))
                                           (eo::ite (eo::eq sb #b0)
                                             ($run_evaluate (bvlshr ex ey))
                                             ($run_evaluate (bvnot (bvlshr (bvnot ex) ey)))
                                           )))))
      (($run_evaluate (repeat n xb))       ($run_evaluate ($bv_unfold_repeat ($run_evaluate n) ($run_evaluate xb))))
      (($run_evaluate (sign_extend n xb))  (eo::define ((ex ($run_evaluate xb)))
                                              (eo::concat ($run_evaluate ($bv_unfold_repeat ($run_evaluate n) ($bv_sign_bit ex))) ex)))
      (($run_evaluate (zero_extend n xb))  (eo::define ((ex ($run_evaluate xb)))
                                              (eo::concat ($run_evaluate ($bv_unfold_repeat ($run_evaluate n) #b0)) ex)))
      (($run_evaluate (@bv n m))           (eo::to_bin ($run_evaluate m) ($run_evaluate n)))
      (($run_evaluate (@bvsize xb))        ($bv_bitwidth (eo::typeof xb)))

      ; arith bv conversions
      (($run_evaluate (int_to_bv n m))     (eo::to_bin ($run_evaluate n) ($run_evaluate m)))
      (($run_evaluate (ubv_to_int xb))     (eo::to_z ($run_evaluate xb)))
      (($run_evaluate (sbv_to_int xb))     (eo::define ((ex ($run_evaluate xb)))
                                             (eo::ite (eo::eq ($bv_sign_bit xb) #b0)
                                               (eo::to_z ex)
                                               (eo::add (eo::to_z ex) (eo::neg ($arith_eval_int_pow_2 ($bv_bitwidth (eo::typeof xb))))))))
  
      (($run_evaluate z)                   z)
    )
)

; program: $evaluate_list
; args:
; - ts @List: The list of terms to evaluate.
; return: The list containing the result of evaluating the terms in ts.
(program $evaluate_list ((U Type) (t U) (ts @List :list))
  (@List) @List
  (
  (($evaluate_list (@list t ts))  (eo::cons @list ($run_evaluate t) ($evaluate_list ts)))
  (($evaluate_list @list.nil)     @list.nil)
  )
)

; rule: evaluate
; implements: ProofRule::EVALUATE
; args:
; - t U: The term to evaluate.
; conclusion: The term t is equal to what it evaluates to.
(declare-rule evaluate ((U Type) (t U))
  :args (t)
  :conclusion (= t ($run_evaluate t))
)

;;;;; ProofRule::DISTINCT_VALUES

; rule: distinct_values
; implements: ProofRule::DISTINCT_VALUES
; args:
; - t U: The first term.
; - s U: The second term.
; requires: Showing that t and s are distinct terms based on reasoning about values.
; conclusion: The term t is not equal to s.
(declare-rule distinct_values ((U Type) (t U) (s U))
  :args (t s)
  :requires ((($are_distinct_terms t s) true))
  :conclusion (not (= t s))
)

;;;;; ProofRule::ACI_NORM

<<<<<<< HEAD
; program: $get_aci_normal_form
=======

; define: $get_aci_normal_form
>>>>>>> ae919da0
; args:
; - t S: The term to compute the normal form for.
; return: >
;   The result of normalizing t for the proof rule aci_norm. In
;   particular, if t is an application of a known operator that has the property
;   of being either associative and commutative (resp. associative) we call
<<<<<<< HEAD
;   the method $get_aci_norm (resp. $get_a_norm).
(program $get_aci_normal_form ((T Type) (x T)
                               (b1 Bool) (b2 Bool :list)
                               (r1 RegLan) (r2 RegLan :list)
                               (m Int) (xb1 (BitVec m)) (xb2 (BitVec m) :list)
                               (U Type) (xs1 (Seq U)) (xs2 (Seq U) :list))
  (T) T
  (
    (($get_aci_normal_form (or b1 b2))        ($get_aci_norm (or b1 b2) true))
    (($get_aci_normal_form (and b1 b2))       ($get_aci_norm (and b1 b2) true))
    (($get_aci_normal_form (re.union r1 r2))  ($get_aci_norm (re.union r1 r2) true))
    (($get_aci_normal_form (re.inter r1 r2))  ($get_aci_norm (re.inter r1 r2) true))
    (($get_aci_normal_form (bvor xb1 xb2))    ($get_aci_norm (bvor xb1 xb2) true))
    (($get_aci_normal_form (bvand xb1 xb2))   ($get_aci_norm (bvand xb1 xb2) true))
    (($get_aci_normal_form (bvxor xb1 xb2))   ($get_aci_norm (bvxor xb1 xb2) false))
    (($get_aci_normal_form (str.++ xs1 xs2))  ($get_a_norm (str.++ xs1 xs2)))
    (($get_aci_normal_form (re.++ r1 r2))     ($get_a_norm (re.++ r1 r2)))
    (($get_aci_normal_form (concat xb1 xb2))  ($get_a_norm (concat xb1 xb2)))
    (($get_aci_normal_form x)                 x)
=======
;   the method $get_ai_norm (resp. $get_a_norm), possibly wrapping the
;   placeholder @aci_sorted.
(define $get_aci_normal_form ((S Type :implicit) (t S))
  (eo::match ((T Type) (x T)
              (b1 Bool) (b2 Bool :list)
              (r1 RegLan) (r2 RegLan :list)
              (m Int) (xb1 (BitVec m)) (xb2 (BitVec m) :list)
              (U Type) (xs1 (Seq U)) (xs2 (Seq U) :list))
    t
    (
      ((or b1 b2)        (@aci_sorted or ($get_ai_norm t)))
      ((and b1 b2)       (@aci_sorted and ($get_ai_norm t)))
      ((re.union r1 r2)  (@aci_sorted re.union ($get_ai_norm t)))
      ((re.inter r1 r2)  (@aci_sorted re.inter ($get_ai_norm t)))
      ((bvor xb1 xb2)    (@aci_sorted bvor ($get_ai_norm t)))
      ((bvand xb1 xb2)   (@aci_sorted bvand ($get_ai_norm t)))
      ((bvxor xb1 xb2)   (@aci_sorted bvxor ($get_a_norm t)))
      ((str.++ xs1 xs2)  ($get_a_norm t))
      ((re.++ r1 r2)     ($get_a_norm t))
      ((concat xb1 xb2)  ($get_a_norm t))
      (x                 x)
    )
>>>>>>> ae919da0
  )
)

; rule: aci_norm
; implements: ProofRule::ACI_NORM
; args:
; - eq Bool: The equality to be proven by this rule.
; requires: >
;   That computing the normal forms via $get_aci_normal_form of the sides of the
;   given equality between terms a and b suffices to show that a and b are
;   equivalent. Note that we need three checks. The first two handle the cases
;   where one side is treated as a singleton child of the other side. The
;   remaining case checks where both terms are not singletons.
; conclusion: The given equality.
; disclaimer: >
;   This rule implements only the cases of operators that are defined in the
;   standard signature. Further expert operators are handled in this rule,
;   which are defined in CpcExpert.eo.
(declare-rule aci_norm ((U Type) (a U) (b U))
  :args ((= a b))
  :requires (((eo::define ((an ($get_aci_normal_form a)) 
                           (bn ($get_aci_normal_form b)))
              ($is_aci_norm a b an bn)) true))
  :conclusion (= a b)
)

;;;;; ProofRule::ABSORB

; program: $is_absorb_rec
; args:
; - f (-> T U U): The type of function we are searching over, expected to be right-assoc-nil.
; - t U: The term to compute whether it simplifies to a zero element.
; - zero U: The zero element of f.
; return: >
;   true, if zero is found as a subterm of t beneath f-applications.
(program $is_absorb_rec ((U Type) (V Type) (W Type) (f (-> U U U)) (a U) (b U) (zero U))
  ((-> U U U) V W) Bool
  (
    (($is_absorb_rec f zero zero)     true)
    (($is_absorb_rec f (f a b) zero)  (eo::ite ($is_absorb_rec f a zero)
                                            true
                                            ($is_absorb_rec f b zero)))
    (($is_absorb_rec f b zero)        false)
  )
)

; program: $get_zero
; args:
; - t S: The term to compute whether it simplifies to a zero element.
; return: >
;   The zero element for t, if it is found.
(program $get_zero ((S Type) (b1 Bool) (b2 Bool :list)
                    (r1 RegLan) (r2 RegLan :list)
                    (m Int) (xb1 (BitVec m)) (xb2 (BitVec m) :list))
  (S) S
  (
  (($get_zero (or b1 b2))        true)
  (($get_zero (and b1 b2))       false)
  (($get_zero (re.union r1 r2))  re.all)
  (($get_zero (re.inter r1 r2))  re.none)
  (($get_zero (re.++ r1 r2))     re.none)
  (($get_zero (bvor xb1 xb2))    ($bv_ones ($bv_bitwidth (eo::typeof xb1))))
  (($get_zero (bvand xb1 xb2))   (eo::to_bin ($bv_bitwidth (eo::typeof xb1)) 0))
  )
)

; program: $is_absorb
; args:
; - t U: The term to compute whether it simplifies to a zero element.
; - zero U: The zero element of the function of t.
; return: >
;   true, if zero is the zero element for t and is found as a subterm of t beneath f-applications.
(program $is_absorb ((T Type) (U Type) (f (-> U U U)) (t1 T) (t2 T) (zero T))
  (T T) Bool
  (
  (($is_absorb (f t1 t2) zero) ($is_absorb_rec f (f t1 t2) zero))
  )
)

; rule: absorb
; implements: ProofRule::ABSORB
; args:
; - eq Bool: The equality to be proven by this rule.
; requires: >
;   That t simplifies to a zero element, which is given by the right hand side of eq.
; conclusion: The given equality.
(declare-rule absorb ((U Type) (t U) (zero U))
  :args ((= t zero))
  :requires ((($get_zero t) zero) (($is_absorb t zero) true))
  :conclusion (= t zero)
)

;;;;; ProofRewriteRule::DISTINCT_CARD_CONFLICT

; program: $compute_card
; args:
; - T Type: The type.
; return: The cardinality of T.
; note: >
;   This method is used for the proof rule ProofRewriteRule::DISTINCT_CARD_CONFLICT.
;   We intentionally only handle finite types here, and moreover for simplicity
;   limit this method to atomic types (Bool and BitVec) only.
(program $compute_card ((n Int))
  (Type) Int
  (
    (($compute_card Bool)       2)
    (($compute_card (BitVec n)) ($arith_eval_int_pow_2 n))
  )
)

; rule: distinct-card-conflict
; implements: ProofRewriteRule::DISTINCT_CARD_CONFLICT
; args:
; - eq Bool: The equality to prove with this rule between an application of distinct D and false.
; requires: >
;   D is a pairwise application of distinct over a list of elements whose
;   length is larger than the cardinality of the type of those elements.
; conclusion: The given equality.
(declare-rule distinct-card-conflict ((D Bool) (elems @List))
  :args ((= D false))
  :requires (((eo::define ((elems ($extract_pairwise_args distinct and D)))
              (eo::define ((first (eo::list_nth @list elems 0)))
                (eo::gt (eo::list_len @list elems) ($compute_card (eo::typeof first)))))
              true))
  :conclusion (= D false)
)

;;;;; trusted

; rule: trust
; premsies:
; - P: A conjunction of the premises passed to this rule.
; args:
; - F Bool: The proven formula, which should be implied by P.
; conclusion: The given formula F.
; note: >
;   This rule is not sound. Any proof involving this rule should be
;   considered incomplete. We use this rule when encountering ProofRule::TRUST,
;   ProofRule::TRUST_THEORY_REWRITE, or any other rule that is not currently
;   formalized in the Eunoia signature.
(declare-rule trust ((P Bool) (F Bool))
    :premise-list P and
    :args (F)
    :conclusion F
    :sorry
)<|MERGE_RESOLUTION|>--- conflicted
+++ resolved
@@ -347,20 +347,15 @@
 
 ;;;;; ProofRule::ACI_NORM
 
-<<<<<<< HEAD
 ; program: $get_aci_normal_form
-=======
-
-; define: $get_aci_normal_form
->>>>>>> ae919da0
 ; args:
 ; - t S: The term to compute the normal form for.
 ; return: >
 ;   The result of normalizing t for the proof rule aci_norm. In
 ;   particular, if t is an application of a known operator that has the property
 ;   of being either associative and commutative (resp. associative) we call
-<<<<<<< HEAD
-;   the method $get_aci_norm (resp. $get_a_norm).
+;   the method $get_ai_norm (resp. $get_a_norm), possibly wrapping the
+;   placeholder @aci_sorted.
 (program $get_aci_normal_form ((T Type) (x T)
                                (b1 Bool) (b2 Bool :list)
                                (r1 RegLan) (r2 RegLan :list)
@@ -368,41 +363,17 @@
                                (U Type) (xs1 (Seq U)) (xs2 (Seq U) :list))
   (T) T
   (
-    (($get_aci_normal_form (or b1 b2))        ($get_aci_norm (or b1 b2) true))
-    (($get_aci_normal_form (and b1 b2))       ($get_aci_norm (and b1 b2) true))
-    (($get_aci_normal_form (re.union r1 r2))  ($get_aci_norm (re.union r1 r2) true))
-    (($get_aci_normal_form (re.inter r1 r2))  ($get_aci_norm (re.inter r1 r2) true))
-    (($get_aci_normal_form (bvor xb1 xb2))    ($get_aci_norm (bvor xb1 xb2) true))
-    (($get_aci_normal_form (bvand xb1 xb2))   ($get_aci_norm (bvand xb1 xb2) true))
-    (($get_aci_normal_form (bvxor xb1 xb2))   ($get_aci_norm (bvxor xb1 xb2) false))
+    (($get_aci_normal_form (or b1 b2))        (@aci_sorted or ($get_ai_norm (or b1 b2))))
+    (($get_aci_normal_form (and b1 b2))       (@aci_sorted and ($get_ai_norm (and b1 b2))))
+    (($get_aci_normal_form (re.union r1 r2))  (@aci_sorted re.union ($get_ai_norm (re.union r1 r2))))
+    (($get_aci_normal_form (re.inter r1 r2))  (@aci_sorted re.inter ($get_ai_norm (re.inter r1 r2))))
+    (($get_aci_normal_form (bvor xb1 xb2))    (@aci_sorted bvor ($get_ai_norm (bvor xb1 xb2))))
+    (($get_aci_normal_form (bvand xb1 xb2))   (@aci_sorted bvand ($get_ai_norm (bvand xb1 xb2))))
+    (($get_aci_normal_form (bvxor xb1 xb2))   (@aci_sorted bvxor ($get_a_norm (bvxor xb1 xb2))))
     (($get_aci_normal_form (str.++ xs1 xs2))  ($get_a_norm (str.++ xs1 xs2)))
     (($get_aci_normal_form (re.++ r1 r2))     ($get_a_norm (re.++ r1 r2)))
     (($get_aci_normal_form (concat xb1 xb2))  ($get_a_norm (concat xb1 xb2)))
     (($get_aci_normal_form x)                 x)
-=======
-;   the method $get_ai_norm (resp. $get_a_norm), possibly wrapping the
-;   placeholder @aci_sorted.
-(define $get_aci_normal_form ((S Type :implicit) (t S))
-  (eo::match ((T Type) (x T)
-              (b1 Bool) (b2 Bool :list)
-              (r1 RegLan) (r2 RegLan :list)
-              (m Int) (xb1 (BitVec m)) (xb2 (BitVec m) :list)
-              (U Type) (xs1 (Seq U)) (xs2 (Seq U) :list))
-    t
-    (
-      ((or b1 b2)        (@aci_sorted or ($get_ai_norm t)))
-      ((and b1 b2)       (@aci_sorted and ($get_ai_norm t)))
-      ((re.union r1 r2)  (@aci_sorted re.union ($get_ai_norm t)))
-      ((re.inter r1 r2)  (@aci_sorted re.inter ($get_ai_norm t)))
-      ((bvor xb1 xb2)    (@aci_sorted bvor ($get_ai_norm t)))
-      ((bvand xb1 xb2)   (@aci_sorted bvand ($get_ai_norm t)))
-      ((bvxor xb1 xb2)   (@aci_sorted bvxor ($get_a_norm t)))
-      ((str.++ xs1 xs2)  ($get_a_norm t))
-      ((re.++ r1 r2)     ($get_a_norm t))
-      ((concat xb1 xb2)  ($get_a_norm t))
-      (x                 x)
-    )
->>>>>>> ae919da0
   )
 )
 
