; =============================================================================
;
; This is the official development version of the Eunoia signature for the
; Cooperating Proof Calculus. It is a faithful formalization of cvc5's theory
; signatures and proof rules.
;
; NOTE: cvc5 does not strictly follow the SMT-LIB version 2.6 standard. In
; particular, it contains many extensions, including non-standard theories as
; well as non-standard extensions of existing theories. Moreover, some standard
; theory symbols have subtle differences with the SMT-LIB standard.
;
; For examples of the latter:
; - Many arithmetic symbols in cvc5 such as +, *, >= operate on *mixed*
; arithmetic. That is, they can be applied to mixtures of Real and Int.
; - Most associative operators are modelled as variadic (modelled in Eunoia as
; :left-assoc-nil and :right-assoc-nil) instead of being seen as syntax sugar
; for an associative chain that does not distinguish a nil terminator (e.g.
; :left-assoc and :right-assoc). Examples of these operators include or, bvand,
; +, and so on.
; - cvc5 generalizes strings to sequences, so that strings are defined to be
; (Seq Char).
; - We model quantifiers (forall, exists) using explicit function symbols taking
; lists to model their binders.
; Whenever applicable, these differences are marked with disclaimer: comments.
;
; Furthermore, this signature is designed to capture the exact definition of
; cvc5's proof API. That is, Proof objects in our API are expected to have the
; same expected arguments and premises as their formal definition in this
; signature.
;
; This signature however intentionally does *not* formalize any proof rules that
; are prefixed by MACRO_. These can be eliminated using the cvc5 option
; --proof-granularity=theory-rewrite or --proof-granularity=dsl-rewrite.
;
; The cases of ProofRule::THEORY_REWRITE are each formalized as individual
; proof rules. Similarly, each theory rewrite with a ProofRewriteRule that
; is prefixed by MACRO_ are not formalized in this signature and will not
; appear in final proofs.
;
; The cases of ProofRule::DSL_REWRITE are each formalized as individual
; proof rules in ./rules/Rewrites.eo.
;
; The rules ProofRule::TRUST and ProofRule::TRUST_THEORY_REWRITE are output in
; proofs using a catch-all rule trust defined at the end of this file. This
; rule is also used for any ProofRule which the Eunoia signature does not
; currently support. In cvc5's proof ouput, an Eunoia comment will be displayed
; above an application of this rule to indicate diagnostic information on the
; source of this inference, in the format of a TrustId, tracked internally in
; cvc5 to classify the source of the incompleteness.
;
; !!! NOTE: proofs using any instance of the trust rule should be considered
; incomplete and not having a formal justification. The Ethos checker will
; output "incomplete" if any trust step appears in a proof.
;
; Discrepancies between cvc5's Proof API and the formal Eunoia definition are
; also noted when applicable by disclaimer:.
;
; This signature does *not* contain definitions for expert theories and rules.
; An additional set of theory definitions and rules can be found at
; ./expert/CpcExpert.eo. This contains all definitions of theories and rules
; that are not supported by cvc5 when safe mode is enabled.
; 
; =============================================================================

(include "./rules/Builtin.eo")
(include "./rules/Booleans.eo")
(include "./rules/Arrays.eo")
(include "./rules/Uf.eo")
(include "./rules/Arith.eo")
(include "./rules/BitVectors.eo")
(include "./rules/Strings.eo")
(include "./rules/Sets.eo")
(include "./rules/ArithBvConv.eo")
(include "./rules/Quantifiers.eo")
(include "./rules/Datatypes.eo")
(include "./rules/Rewrites.eo")

(include "./programs/DistinctValues.eo")
(include "./programs/AciNorm.eo")

; disclaimer: >
;   All symbols prefixed by @ are not part of the SMT-LIB standard
;   and are used to model cvc5's internal symbols, including its skolems,
;   other internally introduced terms, and extensions.

; note: >
;   @const corresponds to generic abstract constants, which correspond to internally
;   introduced terms that do not have a formal definition in the signature.
(declare-const @const (-> (! Int :opaque) (! Type :opaque :var T) T))

; note: >
;   @var is an alias of eo::var to ensure the cpc proof does not use eo::var.
(define @var ((s String) (T Type)) (eo::var s T))

;;;;; ProofRule::EVALUATE

; program: $run_evaluate
; args:
; - t S: The term to evaluate.
; return: The result of evaluating t.
(program $run_evaluate ((T Type) (S Type) 
                       (x T) (y T) (z S) (ys S :list)
                       (b Bool) (n Int) (m Int)
                       (xb (BitVec m)) (yb (BitVec m)) (ybs (BitVec m) :list)
                       (xs (Seq T)) (yss (Seq T) :list))
    (S) S
    (
      ; core
      (($run_evaluate (= x y))             (eo::define ((ex ($run_evaluate x)))
                                           (eo::define ((ey ($run_evaluate y)))
                                           (eo::define ((res (eo::is_eq ex ey)))
                                           (eo::ite (eo::and (eo::is_q ex) (eo::is_q ey)) res
                                           (eo::ite (eo::and (eo::is_z ex) (eo::is_z ey)) res
                                           (eo::ite (eo::and (eo::is_bin ex) (eo::is_bin ey)) res
                                           (eo::ite (eo::and (eo::is_str ex) (eo::is_str ey)) res
                                           (eo::ite (eo::and (eo::is_bool ex) (eo::is_bool ey)) res
                                             (= ex ey))))))))))
      (($run_evaluate (not b))             (eo::not ($run_evaluate b)))
      (($run_evaluate (ite b x y))         (eo::ite ($run_evaluate b) ($run_evaluate x) ($run_evaluate y)))
      (($run_evaluate (or x ys))           (eo::or ($run_evaluate x) ($run_evaluate ys)))
      (($run_evaluate (and x ys))          (eo::and ($run_evaluate x) ($run_evaluate ys)))
      (($run_evaluate (xor x y))           (eo::xor ($run_evaluate x) ($run_evaluate y)))
  
      ; arithmetic
      (($run_evaluate (< x z))             (eo::is_neg ($arith_eval_qsub ($run_evaluate x) ($run_evaluate z))))
      (($run_evaluate (<= x z))            (eo::define ((d ($arith_eval_qsub ($run_evaluate x) ($run_evaluate z))))
                                             (eo::or (eo::is_neg d) (eo::is_eq d 0/1))))
      (($run_evaluate (> x z))             (eo::is_neg ($arith_eval_qsub ($run_evaluate z) ($run_evaluate x))))
      (($run_evaluate (>= x z))            (eo::define ((d ($arith_eval_qsub ($run_evaluate z) ($run_evaluate x))))
                                             (eo::or (eo::is_neg d) (eo::is_eq d 0/1))))
      (($run_evaluate (+ x ys))            ($arith_eval_add ($run_evaluate x) ($run_evaluate ys)))
      (($run_evaluate (- x z))             ($arith_eval_sub ($run_evaluate x) ($run_evaluate z)))
      (($run_evaluate (* x ys))            ($arith_eval_mul ($run_evaluate x) ($run_evaluate ys)))
      (($run_evaluate (- x))               (eo::neg ($run_evaluate x)))
      (($run_evaluate (/ x y))             (eo::qdiv (eo::to_q ($run_evaluate x)) (eo::to_q ($run_evaluate y))))
      (($run_evaluate (/_total x y))       (eo::define ((d (eo::to_q ($run_evaluate y))))
                                            (eo::ite (eo::is_eq d 0/1) 0/1 (eo::qdiv (eo::to_q ($run_evaluate x)) d))))
      (($run_evaluate (div x y))           (eo::zdiv ($run_evaluate x) ($run_evaluate y)))
      (($run_evaluate (div_total x y))     (eo::define ((d ($run_evaluate y)))
                                             (eo::ite (eo::is_eq d 0) 0 (eo::zdiv ($run_evaluate x) d))))
      (($run_evaluate (mod x y))           (eo::zmod ($run_evaluate x) ($run_evaluate y)))
      (($run_evaluate (mod_total x y))     (eo::define ((ex ($run_evaluate x)))
                                           (eo::define ((ey ($run_evaluate y)))
                                            (eo::ite (eo::is_eq ey 0) ex (eo::zmod ex ey)))))
      (($run_evaluate (to_real x))         (eo::to_q ($run_evaluate x)))
      (($run_evaluate (to_int x))          (eo::to_z ($run_evaluate x)))
      (($run_evaluate (is_int x))          (eo::define ((ex ($run_evaluate x))) (eo::is_eq (eo::to_q (eo::to_z ex)) (eo::to_q ex))))
      (($run_evaluate (abs x))             (eo::define ((ex ($run_evaluate x))) (eo::ite (eo::is_neg ex) (eo::neg ex) ex)))
      (($run_evaluate (int.log2 x))        ($arith_eval_int_log_2 ($run_evaluate x)))
      (($run_evaluate (int.pow2 x))        ($arith_eval_int_pow_2 ($run_evaluate x)))
      (($run_evaluate (int.ispow2 x))      ($arith_eval_int_is_pow_2 ($run_evaluate x)))

      ; strings
      (($run_evaluate (str.++ xs yss))     (eo::concat ($run_evaluate xs) ($run_evaluate yss)))
      (($run_evaluate (str.len x))         (eo::len ($run_evaluate x)))
      (($run_evaluate (str.substr x n m))  (eo::define ((r ($run_evaluate n)))
                                             (eo::extract ($run_evaluate x) r (eo::add r ($run_evaluate m) -1))))
      (($run_evaluate (str.at x n))         (eo::define ((r ($run_evaluate n)))
                                             (eo::extract ($run_evaluate x) r r)))
      (($run_evaluate (str.contains x y))  (eo::not (eo::is_neg (eo::find ($run_evaluate x) ($run_evaluate y)))))
      (($run_evaluate (str.replace x y z)) (eo::define ((ex ($run_evaluate x)))
                                           (eo::define ((ey ($run_evaluate y)))
                                           (eo::define ((r (eo::find (eo::to_str ex) (eo::to_str ey)))) ; ensure string literals
                                             (eo::ite (eo::is_neg r)
                                               ex
                                               (eo::concat 
                                                 (eo::extract ex 0 (eo::add r -1)) 
                                                 ($run_evaluate z) 
                                                 (eo::extract ex (eo::add r (eo::len ey)) (eo::len ex)))
                                             )
                                           ))))
      (($run_evaluate (str.replace_all x y z))
                                          ($str_eval_replace_all x y z))
      (($run_evaluate (str.prefixof x y)) (eo::define ((ex ($run_evaluate x)))
                                          (eo::define ((ey ($run_evaluate y)))
                                          (eo::define ((r (eo::extract ey 0 (eo::add (eo::len ex) -1))))
                                            (eo::is_eq ex r)))))
      (($run_evaluate (str.suffixof x y)) (eo::define ((ex ($run_evaluate x)))
                                          (eo::define ((ey ($run_evaluate y)))
                                          (eo::define ((eyl (eo::len ey)))
                                          (eo::define ((r (eo::extract ey
                                                            (eo::add eyl (eo::neg (eo::len ex))) 
                                                            (eo::add eyl -1))))
                                            (eo::is_eq ex r))))))
      (($run_evaluate (str.indexof x y n)) (eo::define ((en ($run_evaluate n)))
                                           (eo::ite (eo::is_neg en) -1
                                             (eo::define ((ex ($run_evaluate x)))
                                             (eo::define ((exl (eo::len ex)))
                                             (eo::ite (eo::gt en exl) -1
                                               (eo::define ((exs (eo::extract ex n exl)))
                                               (eo::define ((ey ($run_evaluate y)))
                                               (eo::define ((r (eo::find (eo::to_str exs) (eo::to_str ey))))
                                               (eo::ite (eo::is_neg r) r (eo::add n r)))))))))))
      (($run_evaluate (str.to_code x))     (eo::define ((ex ($run_evaluate x)))
                                           (eo::define ((len (eo::len ex)))
                                             (eo::ite (eo::is_eq len 1) (eo::to_z ex)
                                             (eo::ite (eo::is_z len) -1
                                               (str.to_code ex))))))
      (($run_evaluate (str.from_code x))   (eo::define ((ex ($run_evaluate x)))
                                             (eo::ite ($str_is_code_point ex) (eo::to_str x) "")))
      (($run_evaluate (str.to_int x))      (eo::define ((ex ($run_evaluate x)))
                                             ($str_to_int_eval ex)))
      (($run_evaluate (str.from_int n))    (eo::define ((en ($run_evaluate n)))
                                             ($str_from_int_eval en)))
      (($run_evaluate (str.<= x y))        (eo::define ((ex ($run_evaluate x)))
                                           (eo::define ((ey ($run_evaluate y)))
                                             ($str_leq_eval ex ey))))
      (($run_evaluate (str.to_lower x))    (eo::define ((ex ($run_evaluate x)))
                                             ($str_to_lower_eval ex)))
      (($run_evaluate (str.to_upper x))    (eo::define ((ex ($run_evaluate x)))
                                             ($str_to_upper_eval ex)))
      (($run_evaluate (str.rev x))         (eo::define ((ex ($run_evaluate x)))
                                             ($str_rev_eval ex)))
      (($run_evaluate (str.update x n y))  (eo::define ((ex ($run_evaluate x)))
                                           (eo::define ((en ($run_evaluate n)))
                                           (eo::define ((exl (eo::len ex)))
                                           (eo::ite (eo::or (eo::gt 0 en) (eo::gt en exl))
                                             ex
                                             (eo::define ((ey ($run_evaluate y)))
                                             (eo::define ((rc (eo::add (eo::neg en) exl)))
                                             (eo::concat
                                               (eo::extract ex 0 (eo::add en -1))
                                               (eo::extract ey 0 (eo::add rc -1))
                                               (eo::extract ex (eo::add en (eo::len ey)) exl)))))))))

      ; bitvectors
      (($run_evaluate (bvnot xb))          (eo::not ($run_evaluate xb)))
      (($run_evaluate (bvneg xb))          (eo::neg ($run_evaluate xb)))
      (($run_evaluate (bvadd xb ybs))      (eo::add ($run_evaluate xb) ($run_evaluate ybs)))
      (($run_evaluate (bvmul xb ybs))      (eo::mul ($run_evaluate xb) ($run_evaluate ybs)))
      (($run_evaluate (bvudiv xb yb))      (eo::define ((ex ($run_evaluate xb)))
                                           (eo::define ((ey ($run_evaluate yb)))
                                           (eo::ite (eo::is_eq (eo::to_z ey) 0)
                                             ($bv_ones ($bv_bitwidth (eo::typeof xb)))
                                             (eo::zdiv ex ey)))))
      (($run_evaluate (bvurem xb yb))      (eo::define ((ex ($run_evaluate xb)))
                                           (eo::define ((ey ($run_evaluate yb)))
                                           (eo::ite (eo::is_eq (eo::to_z ey) 0)
                                             ex
                                             (eo::zmod ex ey)))))
      (($run_evaluate (bvand xb ybs))      (eo::and ($run_evaluate xb) ($run_evaluate ybs)))
      (($run_evaluate (bvor xb ybs))       (eo::or ($run_evaluate xb) ($run_evaluate ybs)))
      (($run_evaluate (bvxor xb ybs))      (eo::xor ($run_evaluate xb) ($run_evaluate ybs)))
      (($run_evaluate (concat x ys))       (eo::concat ($run_evaluate x) ($run_evaluate ys)))
      (($run_evaluate (bvsub xb yb))       (eo::add ($run_evaluate xb) (eo::neg ($run_evaluate yb))))
      (($run_evaluate (extract m n x))     (eo::extract ($run_evaluate x) n m)) ; note swap n/m
      (($run_evaluate (bvult xb yb))       ($run_evaluate (bvugt yb xb)))
      (($run_evaluate (bvule xb yb))       ($run_evaluate (bvuge yb xb)))
      (($run_evaluate (bvugt xb yb))       (eo::define ((ex (eo::to_z ($run_evaluate xb))))
                                           (eo::define ((ey (eo::to_z ($run_evaluate yb))))
                                             (eo::gt ex ey))))
      (($run_evaluate (bvuge xb yb))       (eo::define ((ex ($run_evaluate xb)))
                                           (eo::define ((ey ($run_evaluate yb)))
                                             (eo::or (eo::gt ex ey) (eo::is_eq ex ey)))))
      (($run_evaluate (bvslt xb yb))       ($run_evaluate (bvsgt yb xb)))
      (($run_evaluate (bvsle xb yb))       ($run_evaluate (bvsge yb xb)))
      (($run_evaluate (bvsgt xb yb))       (eo::define ((ex ($bv_to_signed_int ($run_evaluate xb))))
                                           (eo::define ((ey ($bv_to_signed_int ($run_evaluate yb))))
                                             (eo::gt ex ey))))
      (($run_evaluate (bvsge xb yb))       (eo::define ((ex ($bv_to_signed_int ($run_evaluate xb))))
                                           (eo::define ((ey ($bv_to_signed_int ($run_evaluate yb))))
                                             (eo::or (eo::gt ex ey) (eo::is_eq ex ey)))))
      (($run_evaluate (bvshl xb yb))       (eo::define ((ex ($run_evaluate xb)))
                                           (eo::define ((ey ($run_evaluate yb)))
                                           (eo::define ((eyz (eo::to_z ey)))
                                           (eo::define ((w ($bv_bitwidth (eo::typeof xb))))
                                           (eo::ite (eo::gt eyz w)
                                             (eo::to_bin w 0)
                                             (eo::to_bin w (eo::mul (eo::to_z ex) ($arith_eval_int_pow_2 eyz)))
                                           ))))))
      (($run_evaluate (bvlshr xb yb))      (eo::define ((ex ($run_evaluate xb)))
                                           (eo::define ((ey ($run_evaluate yb)))
                                           (eo::define ((eyz (eo::to_z ey)))
                                           (eo::define ((w ($bv_bitwidth (eo::typeof xb))))
                                           (eo::ite (eo::gt eyz w)
                                             (eo::to_bin w 0)
                                             (eo::to_bin w (eo::zdiv (eo::to_z ex) ($arith_eval_int_pow_2 eyz)))
                                           ))))))
      (($run_evaluate (bvashr xb yb))      (eo::define ((ex ($run_evaluate xb)))
                                           (eo::define ((ey ($run_evaluate yb)))
                                           (eo::define ((sb ($bv_sign_bit ex)))
                                           (eo::ite (eo::is_eq sb #b0)
                                             ($run_evaluate (bvlshr ex ey))
                                             ($run_evaluate (bvnot (bvlshr (bvnot ex) ey)))
                                           )))))
      (($run_evaluate (repeat n xb))       ($run_evaluate ($bv_unfold_repeat ($run_evaluate n) ($run_evaluate xb))))
      (($run_evaluate (sign_extend n xb))  (eo::define ((ex ($run_evaluate xb)))
                                              (eo::concat ($run_evaluate ($bv_unfold_repeat ($run_evaluate n) ($bv_sign_bit ex))) ex)))
      (($run_evaluate (zero_extend n xb))  (eo::define ((ex ($run_evaluate xb)))
                                              (eo::concat ($run_evaluate ($bv_unfold_repeat ($run_evaluate n) #b0)) ex)))
      (($run_evaluate (@bv n m))           (eo::to_bin ($run_evaluate m) ($run_evaluate n)))
      (($run_evaluate (@bvsize x))         ($bv_bitwidth (eo::typeof x)))

      ; arith bv conversions
      (($run_evaluate (int2bv n m))        (eo::to_bin ($run_evaluate n) ($run_evaluate m)))
      (($run_evaluate (bv2nat xb))         (eo::to_z ($run_evaluate xb)))
  
      (($run_evaluate z)                   z)
    )
)

; program: $evaluate_list
; args:
; - ts @List: The list of terms to evaluate.
; return: The list containing the result of evaluating the terms in ts.
(program $evaluate_list ((U Type) (t U) (ts @List :list))
  (@List) @List
  (
  (($evaluate_list (@list t ts))  (eo::cons @list ($run_evaluate t) ($evaluate_list ts)))
  (($evaluate_list @list.nil)     @list.nil)
  )
)

; rule: evaluate
; implements: ProofRule::EVALUATE
; args:
; - t U: The term to evaluate.
; conclusion: The term t is equal to what it evaluates to.
(declare-rule evaluate ((U Type) (t U))
  :args (t)
  :conclusion (= t ($run_evaluate t))
)

;;;;; ProofRule::DISTINCT_VALUES

; rule: distinct_values
; implements: ProofRule::DISTINCT_VALUES
; args:
; - t U: The first term.
; - s U: The second term.
; requires: Showing that t and s are distinct terms based on reasoning about values.
; conclusion: The term t is not equal to s.
(declare-rule distinct_values ((U Type) (t U) (s U))
  :args (t s)
  :requires ((($are_distinct_terms t s) true))
  :conclusion (not (= t s))
)

;;;;; ProofRule::ACI_NORM

; define: $get_aci_normal_form
; args:
; - t S: The term to compute the normal form for.
; return: >
;   The result of normalizing t for the proof rule aci_norm. In
;   particular, if t is an application of a known operator that has the property
;   of being either associative and commutative (resp. associative) we call
;   the method $get_aci_norm (resp. $get_a_norm).
(define $get_aci_normal_form ((S Type :implicit) (t S))
  (eo::match ((T Type) (U Type) (V Type) (x V) (x1 T) (x2 U :list) (m Int)
              (xb1 (BitVec m)) (xb2 (BitVec m) :list)
              (xs1 (Seq U)) (xs2 (Seq U) :list))
    t
    (
      ((or x1 x2)        ($get_aci_norm t true))
      ((and x1 x2)       ($get_aci_norm t true))
      ((re.union x1 x2)  ($get_aci_norm t true))
      ((re.inter x1 x2)  ($get_aci_norm t true))
      ((bvor xb1 xb2)    ($get_aci_norm t true))
      ((bvand xb1 xb2)   ($get_aci_norm t true))
      ((bvxor xb1 xb2)   ($get_aci_norm t false))
      ((str.++ xs1 xs2)  ($get_a_norm t))
      ((re.++ x1 x2)     ($get_a_norm t))
      ((concat xb1 xb2)  ($get_a_norm t))
      (x                 x)
    )
  )
)

; rule: aci_norm
; implements: ProofRule::ACI_NORM
; args:
; - eq Bool: The equality to be proven by this rule.
; requires: >
;   That computing the normal forms via $get_aci_normal_form of the sides of the
;   given equality between terms a and b suffices to show that a and b are
;   equivalent. Note that we need three checks. The first two handle the cases
;   where one side is treated as a singleton child of the other side. The
;   remaining case checks where both terms are not singletons.
; conclusion: The given equality.
; disclaimer: >
;   This rule implements only the cases of operators that are defined in the
;   standard signature. Further expert operators are handled in this rule,
;   which are defined in CpcExpert.eo.
(declare-rule aci_norm ((U Type) (a U) (b U))
  :args ((= a b))
  :requires (((eo::define ((an ($get_aci_normal_form a)) (bn ($get_aci_normal_form b)))
              (eo::ite (eo::is_eq an b) true
              (eo::ite (eo::is_eq a bn) true
                (eo::is_eq an bn)))) true))
  :conclusion (= a b)
)

<<<<<<< HEAD

; program: $is_annihilate_rec
; args:
; - f (-> T U U): The type of function we are searching over, expected to be right-assoc-nil.
; - t U: The term to compute whether it annilates.
; - zero U: The zero element of f.
; return: >
;   true, if zero is found as a subterm of t beneath f-applications.
(program $is_annihilate_rec ((T Type) (U Type) (f (-> T U U)) (a U) (b U) (zero U))
  ((-> T U U) U U) Bool
  (
    (($is_annihilate_rec f zero zero)    true)
    (($is_annihilate_rec f (f a b) zero) (eo::ite ($is_annihilate_rec f a zero)
                                            true
                                            ($is_annihilate_rec f b zero)))
  )
)

; program: $get_zero
; args:
; - t S: The term to compute whether it annilates.
; return: >
;   The zero element for t, if it is found.
(define $get_zero ((S Type :implicit) (t S))
  (eo::match ((T Type) (U Type) (V Type) (x V) (x1 T) (x2 U :list) (m Int)
              (xb1 (BitVec m)) (xb2 (BitVec m) :list))
    t
    (
    ((or x1 x2)        true)
    ((and x1 x2)       false)
    ((re.union x1 x2)  re.all)
    ((re.inter x1 x2)  re.none)
    ((bvor xb1 xb2)    ($bv_ones ($bv_bitwidth (eo::typeof xb1))))
    ((bvand xb1 xb2)   (eo::to_bin ($bv_bitwidth (eo::typeof xb1)) 0))
    )
  )
)

; define: $is_annihilate
; args:
; - t U: The term to compute whether it annilates.
; - zero U: The zero element of the function of t.
; return: >
;   true, if zero is the zero element for t and is found as a subterm of t beneath f-applications.
(define $is_annihilate ((S Type :implicit) (t S) (zero S))
  (eo::requires ($get_zero t) zero  ; verify that we are using the right zero
  (eo::match ((T Type) (U Type) (f (-> T U U)) (t1 T) (t2 U))
    t
    (((f t1 t2) ($is_annihilate_rec f t zero))))))

; rule: annihilate
; implements: ProofRule::ANNIHILATE
; args:
; - eq Bool: The equality to be proven by this rule.
; requires: >
;   That t annihilates to a zero element, which is given by the right hand side of eq.
; conclusion: The given equality.
(declare-rule annihilate ((U Type) (t U) (zero U))
  :args ((= t zero))
  :requires ((($is_annihilate t zero) true))
  :conclusion (= t zero)
)

=======
;;;;; ProofRewriteRule::DISTINCT_CARD_CONFLICT

; program: $compute_card
; args:
; - T Type: The type.
; return: The cardinality of T.
; note: >
;   This method is used for the proof rule ProofRewriteRule::DISTINCT_CARD_CONFLICT.
;   We intentionally only handle finite types here, and moreover for simplicity
;   limit this method to atomic types (Bool and BitVec) only.
(program $compute_card ((n Int))
  (Type) Int
  (
    (($compute_card Bool)       2)
    (($compute_card (BitVec n)) ($arith_eval_int_pow_2 n))
  )
)

; rule: distinct-card-conflict
; implements: ProofRewriteRule::DISTINCT_CARD_CONFLICT
; args:
; - eq Bool: The equality to prove with this rule between an application of distinct D and false.
; requires: >
;   D is a pairwise application of distinct over a list of elements whose
;   length is larger than the cardinality of the type of those elements.
; conclusion: The given equality.
(declare-rule distinct-card-conflict ((D Bool) (elems @List))
  :args ((= D false))
  :requires (((eo::define ((elems ($extract_pairwise_args distinct and D)))
              (eo::define ((first (eo::list_nth @list elems 0)))
                (eo::gt (eo::list_len @list elems) ($compute_card (eo::typeof first)))))
              true))
  :conclusion (= D false)
)

;;;;; trusted

>>>>>>> 3b7111d9
; rule: trust
; premsies:
; - P: A conjunction of the premises passed to this rule.
; args:
; - F Bool: The proven formula, which should be implied by P.
; conclusion: The given formula F.
; note: >
;   This rule is not sound. Any proof involving this rule should be
;   considered incomplete. We use this rule when encountering ProofRule::TRUST,
;   ProofRule::TRUST_THEORY_REWRITE, or any other rule that is not currently
;   formalized in the Eunoia signature.
(declare-rule trust ((P Bool) (F Bool))
    :premise-list P and
    :args (F)
    :conclusion F
    :sorry
)<|MERGE_RESOLUTION|>--- conflicted
+++ resolved
@@ -391,7 +391,7 @@
   :conclusion (= a b)
 )
 
-<<<<<<< HEAD
+;;;;; ProofRule::ANNIHILATE
 
 ; program: $is_annihilate_rec
 ; args:
@@ -455,7 +455,6 @@
   :conclusion (= t zero)
 )
 
-=======
 ;;;;; ProofRewriteRule::DISTINCT_CARD_CONFLICT
 
 ; program: $compute_card
@@ -493,7 +492,6 @@
 
 ;;;;; trusted
 
->>>>>>> 3b7111d9
 ; rule: trust
 ; premsies:
 ; - P: A conjunction of the premises passed to this rule.
