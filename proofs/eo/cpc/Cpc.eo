--- conflicted
+++ resolved
@@ -141,13 +141,8 @@
       (($run_evaluate (is_int x))          (eo::define ((ex ($run_evaluate x))) (eo::is_eq (eo::to_q (eo::to_z ex)) (eo::to_q ex))))
       (($run_evaluate (abs x))             (eo::define ((ex ($run_evaluate x))) (eo::ite (eo::is_neg ex) (eo::neg ex) ex)))
       (($run_evaluate (int.log2 x))        ($arith_eval_int_log_2 ($run_evaluate x)))
-<<<<<<< HEAD
-      (($run_evaluate (int.ispow2 x))      ($arith_eval_is_pow_2 ($run_evaluate x)))
-      (($run_evaluate (int.pow2 x))        ($arith_eval_int_pow_2 ($run_evaluate x)))
-=======
       (($run_evaluate (int.pow2 x))        ($arith_eval_int_pow_2 ($run_evaluate x)))
       (($run_evaluate (int.ispow2 x))      ($arith_eval_int_is_pow_2 ($run_evaluate x)))
->>>>>>> bace760b
 
       ; strings
       (($run_evaluate (str.++ xs yss))     (eo::concat ($run_evaluate xs) ($run_evaluate yss)))
