(include "../programs/BitVectors.eo")

(include "../programs/PolyNorm.eo")
(include "../programs/Bitblasting.eo")


;;;;; ProofRewriteRule::BV_REPEAT_ELIM

; rule: bv-repeat-elim
; implements: ProofRewriteRule::BV_REPEAT_ELIM
; args:
; - eq Bool: The equality to prove with this rule.
; requires: b is the concatenation of a, n times.
; conclusion: the equality between a and b.
(declare-rule bv-repeat-elim ((k1 Int) (k2 Int) (n Int) (a (BitVec k1)) (b (BitVec k2)))
  :args ((= (repeat n a) b))
  :requires ((($singleton_elim ($bv_unfold_repeat n a)) b))
  :conclusion (= (repeat n a) b)
)

;;;;; ProofRewriteRule::BV_SMULO_ELIM

; define: $bv_smulo_elim
; args:
; - xa (BitVec n): An xor term involving the first argument to bvsmulo
; - xb (BitVec n): An xor term involving the second argument to bvsmulo
; - ppc (BitVec 1): An intermediate bitvector term accumulated to help construct the result.
; - res (BitVec 1): The current accumulated result.
; - i Int: The current bit we are processing.
; - nm2 Int: The bitwidth of a and b minus 2.
; return: >
;   A portion of the result of eliminating (bvsmulo a b).
(program $bv_smulo_elim_rec ((n Int) (xa (BitVec n)) (xb (BitVec n))
                             (ppc (BitVec 1)) (res (BitVec 1)) (i Int) (nm2 Int))
  ((BitVec n) (BitVec n) (BitVec 1) (BitVec 1) Int Int) (BitVec 1)
  (
  (($bv_smulo_elim_rec xa xb ppc res nm2 nm2)   res)
  (($bv_smulo_elim_rec xa xb ppc res i nm2)
      (eo::define ((ia (eo::add nm2 (eo::neg i))))
      (eo::define ((ip1 (eo::add i 1)))
      (eo::define ((ppcn (bvor ppc (extract ia ia xa))))
        ($bv_smulo_elim_rec xa xb ppcn (bvor res (bvand (extract ip1 ip1 xb) ppcn)) ip1 nm2)))))
  )
)

; define: $bv_smulo_elim
; args:
; - a (BitVec n): The first argument to bvsmulo
; - b (BitVec n): The second argument to bvsmulo
; return: >
;   The result of eliminating (bvsmulo a b).
(define $bv_smulo_elim ((n Int :implicit) (a (BitVec n)) (b (BitVec n)))
  (eo::define ((w ($bv_bitwidth (eo::typeof a))))
  (eo::define ((wm1 (eo::add w -1)))
  (eo::define ((one (eo::to_bin 1 1)))
  (eo::ite (eo::eq w 1)
    (= (bvand a b) one)
    (eo::define ((mul (bvmul (sign_extend 1 a) (sign_extend 1 b))))
    (eo::ite (eo::eq w 2)
      (= (bvxor (extract w w mul) (extract wm1 wm1 mul)) one)
      (eo::define ((xa (bvxor a (sign_extend wm1 (extract wm1 wm1 a)))))
      (eo::define ((xb (bvxor b (sign_extend wm1 (extract wm1 wm1 b)))))
      (eo::define ((wm2 (eo::add w -2)))
      (eo::define ((ppc (extract wm2 wm2 xa)))
      (eo::define ((res ($bv_smulo_elim_rec xa xb ppc (bvand (extract 1 1 xb) ppc) 1 wm2)))
        (= (bvor res (bvxor (extract w w mul) (extract wm1 wm1 mul))) one))))))))))))
)

; rule: bv-smulo-elim
; implements: ProofRewriteRule::BV_SMULO_ELIM
; args:
; - eq Bool: The equality to prove with this rule.
; requires: c is the result of eliminating the left hand side.
; conclusion: the given equality.
(declare-rule bv-smulo-elim ((n Int) (a (BitVec n)) (b (BitVec n)) (c Bool))
  :args ((= (bvsmulo a b) c))
  :requires ((($bv_smulo_elim a b) c))
  :conclusion (= (bvsmulo a b) c)
)

;;;;; ProofRewriteRule::BV_UMULO_ELIM

; define: $bv_umulo_elim_rec
; args:
; - xa (BitVec n): An xor term involving the first argument to bvumulo
; - xb (BitVec n): An xor term involving the second argument to bvumulo
; - ppc (BitVec 1): An intermediate bitvector term accumulated to help construct the result.
; - res (BitVec 1): The current accumulated result.
; - i Int: The current bit we are processing.
; - nm2 Int: The bitwidth of a and b minus 2.
; return: >
;   A portion of the result of eliminating (bvsmulo a b).
(program $bv_umulo_elim_rec ((n Int) (a (BitVec n)) (b (BitVec n))
                             (uppc (BitVec 1)) (res (BitVec 1)) (i Int))
  ((BitVec n) (BitVec n) (BitVec 1) (BitVec 1) Int Int) (BitVec 1)
  (
  (($bv_umulo_elim_rec a b uppc res n n)   res)
  (($bv_umulo_elim_rec a b uppc res i n)
      (eo::define ((ia (eo::add n -1 (eo::neg i))))
      (eo::define ((ip1 (eo::add i 1)))
      (eo::define ((uppcn (bvor (extract ia ia a) uppc)))
        (eo::cons bvor (bvand (extract i i b) uppc) ($bv_umulo_elim_rec a b uppcn res ip1 n))))))
  )
)

; define: $bv_umulo_elim
; args:
; - a (BitVec n): The first argument to bvumulo
; - b (BitVec n): The second argument to bvumulo
; return: >
;   The result of eliminating (bvumulo a b).
(define $bv_umulo_elim ((n Int :implicit) (a (BitVec n)) (b (BitVec n)))
  (eo::define ((w ($bv_bitwidth (eo::typeof a))))
  (eo::ite (eo::eq w 1)
    false
    (eo::define ((wm1 (eo::add w -1)))
    (eo::define ((zero (eo::to_bin 1 0)))
    (eo::define ((uppc (extract wm1 wm1 a)))
    (eo::define ((mul (bvmul (concat zero a) (concat zero b))))
    (eo::define ((res ($bv_umulo_elim_rec a b uppc (bvor (extract w w mul)) 1 w)))
      (= res (eo::to_bin 1 1))))))))))

; rule: bv-umulo-elim
; implements: ProofRewriteRule::BV_UMULO_ELIM
; args:
; - eq Bool: The equality to prove with this rule.
; requires: c is the result of eliminating the left hand side.
; conclusion: the given equality.
(declare-rule bv-umulo-elim ((n Int) (a (BitVec n)) (b (BitVec n)) (c Bool))
  :args ((= (bvumulo a b) c))
  :requires ((($bv_umulo_elim a b) c))
  :conclusion (= (bvumulo a b) c)
)

;;;;; ProofRewriteRule::BV_BITWISE_SLICING

; program: $bv_mk_bitwise_slicing_rec
; args:
; - f (-> (BitVec n) (BitVec n) (BitVec n)): The function we are applying bitwise slicing to.
; - c (BitVec n): The bitvector constant we are basing the slicing on.
; - a (BitVec n): The non-constant porition that is being sliced.
; - b (BitVec m): The bitlist representation of c that we have yet to process.
; - bit Bool: The value of the last bit we saw.
; - start Int: The start index from which all bits from c we processed each had the same value as bit.
; - end Int: The end index, which is the current bit of c we are processing.
; return: >
;   The result of the bitwise slicing. For example this program will return
;   (concat (bvand ((_ extract 3 2) #b0011) ((_ extract 3 2) x))
;           (bvand ((_ extract 1 0) #b0011) ((_ extract 1 0) x)))
;   given input where f is bvand, c is #b0011, and a is x.
(program $bv_mk_bitwise_slicing_rec
  ((n Int) (m Int) (k Int)
   (f (-> (BitVec n) (BitVec n) (BitVec n))) (a (BitVec n)) (c (BitVec n))
   (b Bool) (bn Bool) (bs (BitVec m) :list) (start Int) (end Int))
  ((-> (BitVec n) (BitVec n) (BitVec n)) (BitVec k) (BitVec k) (BitVec m) Bool Int Int) (BitVec k)
  (
  (($bv_mk_bitwise_slicing_rec f c a bs bn start -1)
      (eo::cons concat ($nary_app f (extract start 0 c) (extract start 0 a)) @bv_empty))
  (($bv_mk_bitwise_slicing_rec f c a (@from_bools b bs) bn start end)
        (eo::define ((em1 (eo::add end -1)) (ep1 (eo::add end 1)))
        (eo::ite (eo::eq b bn)
          ($bv_mk_bitwise_slicing_rec f c a bs b start em1)
          (eo::cons concat
            ($nary_app f (extract start ep1 c) (extract start ep1 a))
            ($bv_mk_bitwise_slicing_rec f c a bs b end em1)))))
  )
)

; define: $bv_is_bitwise_slicing_op
; args:
; - f : (-> (BitVec n) (BitVec n) (BitVec n)). The function to inspect.
; return: >
;   true if we can apply bitwise slicing to f. This is the case if f
;   is either bvand, bvor, or bvxor.
(define $bv_is_bitwise_slicing_op ((n Int :implicit) (f (-> (BitVec n) (BitVec n) (BitVec n))))
  (eo::or (eo::eq f bvand) (eo::eq f bvor) (eo::eq f bvxor)))

; program: $bv_mk_bitwise_slicing
; args:
; - a (BitVec n): The term to apply bitwise slicing to.
; return: >
;   The result of applying bitwise slicing to a. For example, given
;   (bvand x #b0011) as a, this program will return
;   (concat (bvand ((_ extract 3 2) #b0011) ((_ extract 3 2) x))
;           (bvand ((_ extract 1 0) #b0011) ((_ extract 1 0) x))).
(define $bv_mk_bitwise_slicing ((n Int :implicit) (a (BitVec n)))
  (eo::match ((m Int) (f (-> (BitVec m) (BitVec m) (BitVec m))) (a1 (BitVec m)) (a2 (BitVec m) :list))
    a
    (
    ((f a1 a2)    ($singleton_elim
                  (eo::define ((c ($bv_get_first_const_child a)))
                  (eo::requires ($bv_is_bitwise_slicing_op f) true
<<<<<<< HEAD
=======
                  (eo::requires (eo::eq c @bv_empty) false
>>>>>>> 7c014ee9
                  (eo::define ((wm1 (eo::add (eo::len c) -1)))
                  ($bv_mk_bitwise_slicing_rec
                    f
                    c
                    (eo::define ((nil (eo::nil f a1 a2)))
                      ($singleton_elim ($nary_diff f nil a (eo::cons f c nil))))  ; remove the constant and recollect
                    ($nary_reverse ($bv_mk_bitblast_step_const c))                ; convert the constant to a bitlist
                    ($bv_bit_set c wm1) wm1 wm1))))))
    )
  )
)

; rule: bv-bitwise-slicing
; implements: ProofRewriteRule::BV_BITWISE_SLICING
; args:
; - eq Bool: The equality to prove with this rule.
; requires: We require that applying $bv_mk_bitwise_slicing to a gives b.
; conclusion: the equality between a and b.
(declare-rule bv-bitwise-slicing
  ((n Int) (a (BitVec n)) (b (BitVec n)))
  :args ((= a b))
  :requires ((($bv_mk_bitwise_slicing a) b))
  :conclusion (= a b)
)

;;;;; ProofRule::BV_BITBLAST_STEP

; rule: bv_bitblast_step
; implements: ProofRule::BV_BITBLAST_STEP.
; args:
; - eq Bool: The equality to prove.
; requires: >
;   We require that $bv_mk_bitblast_step applied to the left hand side returns
;   the right hand side. Note that a and b are either Booleans or bitvectors.
; conclusion: The given equality.
; note: >
;   The current implementation only covers some of the operators that may
;   appear in ProofRule::BV_BITBLAST_STEP.
(declare-rule bv_bitblast_step ((U Type) (a U) (b U))
  :args ((= a b))
  :requires ((($bv_mk_bitblast_step a) b))
  :conclusion (= a b)
)

;;;;; ProofRule::BV_POLY_NORM

; rule: bv_poly_norm
; implements: ProofRule::BV_POLY_NORM
; args:
; - a (BitVec n): The left-hand side of the equality.
; - b (BitVec n): The right-hand side of the equality.
; requires: >
;   That the bitvector terms a and b are equal up to polynomial normalization.
; conclusion: The given equality.
(declare-rule bv_poly_norm ((n Int) (a (BitVec n)) (b (BitVec n)))
  :args ((= a b))
  :requires (((eo::define ((w ($arith_eval_int_pow_2 ($bv_bitwidth (eo::typeof a)))))
                (eo::eq ($get_bv_poly_norm w a) ($get_bv_poly_norm w b))) true))
  :conclusion (= a b)
)

;;;;; ProofRule::BV_POLY_NORM_EQ

; rule: bv_poly_norm_eq
; implements: ProofRule::BV_POLY_NORM_EQ
; premises:
; - eq Bool: >
;   An equality stating that terms t and s of the form (bvmul cx (bvsub x1 x2))
;   and (bvmul cy (bvsub y1 y2)) are equal.
; args:
; - eqr Bool: The equivalence between equalities, proven by this rule.
; requires: >
;   The constants cx and cy are odd.
; conclusion: >
;   An equivalence between equalities specified by eqr and justified by eq.
(declare-rule bv_poly_norm_eq ((n Int) (cx (BitVec n)) (xb1 (BitVec n)) (xb2 (BitVec n))
                               (cy (BitVec n)) (yb1 (BitVec n)) (yb2 (BitVec n)) (one (BitVec n) :list))
  :premises ((= (bvmul cx (bvsub xb1 xb2) one) (bvmul cy (bvsub yb1 yb2) one)))
  :args ((= (= xb1 xb2) (= yb1 yb2)))
  :requires (((eo::to_z one) 1) ((eo::zmod (eo::to_z cx) 2) 1) ((eo::zmod (eo::to_z cy) 2) 1))
  :conclusion (= (= xb1 xb2) (= yb1 yb2))
)<|MERGE_RESOLUTION|>--- conflicted
+++ resolved
@@ -190,10 +190,6 @@
     ((f a1 a2)    ($singleton_elim
                   (eo::define ((c ($bv_get_first_const_child a)))
                   (eo::requires ($bv_is_bitwise_slicing_op f) true
-<<<<<<< HEAD
-=======
-                  (eo::requires (eo::eq c @bv_empty) false
->>>>>>> 7c014ee9
                   (eo::define ((wm1 (eo::add (eo::len c) -1)))
                   ($bv_mk_bitwise_slicing_rec
                     f
