(include "../theories/Builtin.eo")
(include "../theories/Reals.eo")
(include "../theories/Ints.eo")
(include "../programs/Arith.eo")
(include "../programs/Utils.eo")
(include "../programs/PolyNorm.eo")

;;;;; ProofRule::ARITH_SUM_UB

; program: $arith_rel_sum
; args:
; - r1 T : The first arithmetic relation.
; - r2 U : The second arithmetic relation.
; - a V: The first term in the relation.
; - b W: The second term in the relation.
; return: >
;   The relation that is implied when applications of the relations r1 and
;   r2 are added together for ProofRule::ARITH_SUM_UB and applied to a and b.
(program $arith_rel_sum ((T Type) (U Type) (V Type) (W Type) (a V) (b W))
  (T U V W) Bool
  (
    (($arith_rel_sum < < a b) (< a b))
    (($arith_rel_sum < = a b) (< a b))
    (($arith_rel_sum < <= a b) (< a b))
    (($arith_rel_sum <= < a b) (< a b))
    (($arith_rel_sum <= = a b) (<= a b))
    (($arith_rel_sum <= <= a b) (<= a b))
    (($arith_rel_sum = < a b) (< a b))
    (($arith_rel_sum = = a b) (<= a b))  ; could be =, but internal proof checker does <=
    (($arith_rel_sum = <= a b) (<= a b))
  )
)

; define: $arith_mk_zero
; args:
; - u Type : The type of the zero, which should be Int or Real.
<<<<<<< HEAD
; return: the zero for the given type.
=======
; return: The zero for the given type.
>>>>>>> bb321e30
(define $arith_mk_zero ((T Type))
  (eo::ite (eo::is_eq T Int) 0 (eo::requires T Real 0/1)))

; program: $mk_arith_sum_ub
; args:
; - F Bool: A conjunction of arithmetic relations.
; return: the arithmetic relation that is implied by adding each of the relations in F together.
(program $mk_arith_sum_ub ((T Type) (U Type) (r (-> T U Bool)) (a T) (b U) (tail Bool :list))
    (Bool) Bool
    (
        (($mk_arith_sum_ub true)               (= 0 0))
        (($mk_arith_sum_ub (and (r a b) tail)) 
          (eo::match ((S Type) (V Type) (r2 (-> S V Bool)) (a2 S :list) (b2 V :list))
            ($mk_arith_sum_ub tail)
            (((r2 a2 b2) ($arith_rel_sum r r2 (+ a a2) (+ b b2))))))
    )
)

; rule: arith_sum_ub
; implements: ProofRule::ARITH_SUM_UB
; premises:
; - F Bool: A conjunction of arithmetic relations.
; conclusion: >
;   The arithmetic relation that is implied by adding each of the
;   relations in F together.
(declare-rule arith_sum_ub ((F Bool))
  :premise-list F and
  :conclusion ($mk_arith_sum_ub F)
)

;;;;; ProofRule::ARITH_MULT_POS

; program: $mk_arith_mult_pos
; args:
; - m S: A real or integer term to multiply by.
; - F Bool: The arithmetic atom to multiply.
; return: >
;   the result of multiply the atom by m. This is used to compute the
;   conclusion of the ProofRule::ARITH_MULT_POS rule.
(program $mk_arith_mult_pos ((T Type) (U Type) (S Type) (r (-> T U Bool)) (a T) (b U) (m S))
  (S Bool) Bool
  (
    (($mk_arith_mult_pos m (r a b)) (r (* m a) (* m b)))
  )
)

; rule: arith_mult_pos
; implements: ProofRule::ARITH_MULT_POS
; args:
; - m T: A real or integer term to multiply by.
; - F Bool: The arithmetic atom to multiply.
; conclusion: >
;   An implication stating that if m is positive and F is true, then
;   the result of multiply m by F also holds.
(declare-rule arith_mult_pos ((T Type) (m T) (F Bool))
  :args (m F)
  :conclusion (=> (and (> m ($arith_mk_zero (eo::typeof m))) F) ($mk_arith_mult_pos m F))
)

;;;;; ProofRule::ARITH_MULT_NEG

; program: $arith_rel_inv
; args:
; - r T: An arithmetic relation.
; - a U: The first term in the relation.
; - b V: The second term in the relation.
; return: >
<<<<<<< HEAD
;   the relation that is obtained by flipping its arguments, applied to a and b.
;   This is used for determining the relation obtained when multiply both sides
;   by a negative term.
=======
;   The relation that is obtained by flipping its arguments, applied to a and b.
;   This is used for determining the relation obtained when both sides are
;   multiplied by a negative term.
>>>>>>> bb321e30
(program $arith_rel_inv ((T Type) (U Type) (V Type) (a U) (b V))
  (T U V) Bool
  (
    (($arith_rel_inv = a b) (= a b))
    (($arith_rel_inv < a b) (> a b))
    (($arith_rel_inv <= a b) (>= a b))
    (($arith_rel_inv > a b) (< a b))
    (($arith_rel_inv >= a b) (<= a b))
  )
)

; program: $mk_arith_mult_neg
; args:
; - m S: A real or integer term to multiply by.
; - F Bool: The arithmetic atom to multiply.
; return: >
;   the result of multiply the atom by m and invert its relation.
;   This is used to compute the conclusion of the ProofRule::ARITH_MULT_NEG rule.
(program $mk_arith_mult_neg ((T Type) (U Type) (S Type) (r (-> T U Bool)) (a T) (b U) (m S))
  (S Bool) Bool
  (
    (($mk_arith_mult_neg m (r a b)) ($arith_rel_inv r (* m a) (* m b)))
  )
)

; rule: arith_mult_neg
; implements: ProofRule::ARITH_MULT_NEG
; args:
; - m T: A real or integer term to multiply by.
; - F Bool: The arithmetic atom to multiply.
; conclusion: >
;   An implication stating that if m is negative and F is true, then
;   the result of multiply m by F and inverting its relation also holds.
(declare-rule arith_mult_neg ((T Type) (m T) (F Bool))
  :args (m F)
  :conclusion (=> (and (< m ($arith_mk_zero (eo::typeof m))) F) ($mk_arith_mult_neg m F))
)

;;;;; ProofRule::ARITH_TRICHOTOMY

; program: $arith_rel_trichotomy
; args:
; - r1 T: The first arithmetic relation.
; - r2 U: The second arithmetic relation.
; - a V: The first term in the relation.
; - b W: The second term in the relation.
; return: >
<<<<<<< HEAD
;   the relation that along with r1 and r2 form a trichotomy over
=======
;   The relation that, along with r1 and r2, forms a trichotomy over
>>>>>>> bb321e30
;   arithmetic values, applied to a and b.
(program $arith_rel_trichotomy ((T Type) (U Type) (V Type) (W Type) (a V) (b W))
  (T U V W) Bool
  (
    (($arith_rel_trichotomy = < a b) (> a b))
    (($arith_rel_trichotomy = > a b) (< a b))
    (($arith_rel_trichotomy > = a b) (< a b))
    (($arith_rel_trichotomy < = a b) (> a b))
    (($arith_rel_trichotomy > < a b) (= a b))
    (($arith_rel_trichotomy < > a b) (= a b))
  )
)

; program: $arith_rel_trichotomy
; args:
; - r T: The arithmetic relation.
; - a V: The first term in the relation.
; - b W: The second term in the relation.
; return: >
;   The relation corresponding to the negation of r, applied to a and b.
(program $arith_rel_neg ((T Type) (U Type) (V Type) (a U) (b V))
  (T U V) Bool
  (
    (($arith_rel_neg < a b) (>= a b))
    (($arith_rel_neg <= a b) (> a b))
    (($arith_rel_neg > a b) (<= a b))
    (($arith_rel_neg >= a b) (< a b))
  )
)

; program: $arith_normalize_lit
; args:
; - F Bool: An arithmetic literal, possibly negated or doubly negated.
; return: a literal equivalent to F that eliminates its negations, if any.
(program $arith_normalize_lit ((T Type) (U Type) (r (-> T U Bool)) (a T) (b U))
  (Bool) Bool
  (
    (($arith_normalize_lit (not (not (r a b)))) (r a b))
    (($arith_normalize_lit (not (r a b)))       ($arith_rel_neg r a b))
    (($arith_normalize_lit (r a b))             (r a b))
  )
)

; program: $mk_arith_trichotomy
; premises:
; - F1: The first arithmetic atom, which is an application of a binary arithmetic relation.
; - F2: The first arithmetic atom, which is an application of a binary arithmetic relation over the same terms as F1.
<<<<<<< HEAD
; return: the relation that along with F1 and F2 forms a trichotomy.
=======
; return: The relation that along with F1 and F2 forms a trichotomy.
>>>>>>> bb321e30
(program $mk_arith_trichotomy
  ((T Type) (U Type) (S Type) (r1 (-> T U Bool)) (r2 (-> T U Bool)) (a T) (b U))
  (Bool Bool) Bool
  (
    (($mk_arith_trichotomy (r1 a b) (r2 a b)) ($arith_rel_trichotomy r1 r2 a b))
  )
)

; rule: arith_trichotomy
; implements: ProofRule::ARITH_TRICHOTOMY
; premises:
; - F1: The first arithmetic atom, which is an application of a (possibly negated) binary arithmetic relation.
; - F2: The first arithmetic atom, which is an application of a (possibly negated) binary arithmetic relation over the same terms as F1.
; conclusion: >
;   A third relation over the same terms that along with F1 and F2
;   forms a trichotomy.
(declare-rule arith_trichotomy ((F1 Bool) (F2 Bool))
  :premises (F1 F2)
  :conclusion ($mk_arith_trichotomy ($arith_normalize_lit (not F1)) ($arith_normalize_lit (not F2)))
)

;;;;; ProofRule::INT_TIGHT_UB

; program: $greatest_int_lt
; args:
; - c R: A rational or integer value.
; return: the greatest integer less than (integer or real) c.
(program $greatest_int_lt ((R Type) (c R))
  (R) Int
  (
    (($greatest_int_lt c) (eo::define ((ci (eo::to_z c)))
                               (eo::ite (eo::eq (eo::to_q c) (eo::to_q ci))
                                 (eo::add -1 ci)
                                 ci)))
  )
)

; rule: int_tight_ub
; implements: ProofRule::INT_TIGHT_UB
; premises:
; - r: The relation we are considering, whose right hand side should be a rational or integer value.
; conclusion: The result of tightening the upper bound.
(declare-rule int_tight_ub ((R Type) (s Int) (t R))
  :premises ((< s t))
  :conclusion (<= s ($greatest_int_lt t))
)

;;;;; ProofRule::INT_TIGHT_LB

; program: $least_int_gt
; args:
; - c R: A rational or integer value.
; return: the least integer greater than (integer or real) c.
(program $least_int_gt ((R Type) (c R))
  (R) Int
  (
    (($least_int_gt c) (eo::add 1 (eo::to_z c)))
  )
)

; rule: int_tight_lb
; implements: ProofRule::INT_TIGHT_LB
; premises:
; - r: The relation we are considering, whose right hand side should be a rational or integer value.
; conclusion: The result of tightening the lower bound.
(declare-rule int_tight_lb ((R Type) (s Int) (t R))
  :premises ((> s t))
  :conclusion (>= s ($least_int_gt t))
)

;;;;; ProofRule::ARITH_MULT_TANGENT

; rule: arith_mult_tangent
; implements: ProofRule::ARITH_MULT_TANGENT
; args:
; - x R: The first arithmetic term.
; - y S: The second arithmetic term.
; - a R: The point of x we are considering.
; - b S: The point of y we are considering.
; - s Bool: Which direction the tangent plane is for, where true is >=, false is <=.
; conclusion: The tangent plane lemma at (a,b) for (x,y).
(declare-rule arith_mult_tangent ((R Type) (S Type) (x R) (y S) (a R) (b S) (s Bool))
  :args (x y a b s)
  :conclusion (eo::define ((tp (- (+ (* b x) (* a y)) (* a b))))
              (eo::define ((r1 (eo::ite s >= <=)))
              (eo::define ((r2 (eo::ite s <= >=)))
                (= (r1 (* x y) tp)
                   (or
                     (and (<= x a) (r2 y b))
                     (and (>= x a) (r1 y b))))))))

;;;;; ProofRule::ARITH_MULT_SIGN

; program: $strip_even_exponent
; args:
; - t T: The variable to strip.
; - m U: The monomial to process.
; return: >
;   The result of stripping even exponent of t from the beginning of m.
(program $strip_even_exponent ((T Type) (t T) (U Type) (V Type) (m V :list))
  (T U) U
  (
  (($strip_even_exponent t (* t t m)) ($strip_even_exponent t m))
  (($strip_even_exponent t m)         m)
  )
)

; program: $mk_arith_mult_sign_sgn
; args:
; - sgn Bool: Whether the current portion of the monomial we have processed is entailed to be positive (resp. negative).
; - F Bool: A conjunction of the remaining premises we have left to process.
; - m T: The monomial we are considering.
; return: >
;   Whether the monomial we have processed is entailed to be positive (resp. negative).
(program $mk_arith_mult_sign_sgn ((T Type) (U Type) (V Type) (F Bool :list) (l Bool) (t T) (z U) (m V :list) (sgn Bool))
  (Bool Bool T) Bool
  (
  (($mk_arith_mult_sign_sgn sgn (and (not (= t z)) F) (* t t m))  ; ensures non-empty
      (eo::requires (eo::to_z z) 0
        ($mk_arith_mult_sign_sgn sgn F ($strip_even_exponent t m))))
  (($mk_arith_mult_sign_sgn sgn (and (> t z) F) (* t m))
      (eo::requires (eo::to_z z) 0
        ($mk_arith_mult_sign_sgn sgn F ($strip_even_exponent t m))))
  (($mk_arith_mult_sign_sgn sgn (and (< t z) F) (* t m))
      (eo::requires (eo::to_z z) 0
        ($mk_arith_mult_sign_sgn (eo::not sgn) F ($strip_even_exponent t m))))
  ; base case
  (($mk_arith_mult_sign_sgn sgn true 1)   sgn)  
  ; handles the singleton antecedant case
  (($mk_arith_mult_sign_sgn sgn l m)      ($mk_arith_mult_sign_sgn sgn (eo::cons and l true) m))
  )
)

; rule: arith_mult_sign
; implements: ProofRule::ARITH_MULT_SIGN
; args:
; - F Bool: A conjunction of arithmetic relations.
; - m T: A monomial.
; conclusion: >
;   F implies the arithmetic relation over m that is implied by reasoning about
;   the sign of the variables in m.
(declare-rule arith_mult_sign ((T Type) (F Bool) (m T))
  :args (F m)
  :conclusion (=> F
                (eo::define ((r (eo::ite ($mk_arith_mult_sign_sgn true F m) > <)))
                  (r m ($arith_mk_zero (eo::typeof m)))))
)


;;;;; ProofRule::ARITH_MULT_ABS_COMPARISON

; program: $mk_arith_mult_abs_comparison_rec
; args:
; - F Bool: A conjunction of the remaining premises we have left to process.
; - C Bool: The current conclusion we have built so far.
; return: >
;   The literal proven by arith_mult_abs_comparison given C and the remaining
;   premises F.
; note: This program is a helper for $mk_arith_mult_abs_comparison.
(program $mk_arith_mult_abs_comparison_rec
  ((T Type) (U Type) (V Type) (W Type) (X Type)
   (a W) (b X) (r (-> W X Bool)) (t T) (u U) (z V) (B Bool :list))
  (Bool Bool) Bool
  (
    (($mk_arith_mult_abs_comparison_rec (and (r (abs t) (abs u)) B) (r a b))
      ($mk_arith_mult_abs_comparison_rec B
        (r (eo::list_concat * a (* t)) (eo::list_concat * b (* u)))))
    (($mk_arith_mult_abs_comparison_rec (and (and (= (abs t) (abs u))
                                                  (not (= t z))) B) (> a b))
      (eo::requires (eo::to_z z) 0
        ($mk_arith_mult_abs_comparison_rec B
          (> (eo::list_concat * a (* t)) (eo::list_concat * b (* u))))))
    (($mk_arith_mult_abs_comparison_rec true (r a b))  (r (abs a) (abs b)))
  )
)

; program: $mk_arith_mult_abs_comparison
; args:
; - F Bool: A conjunction of the remaining premises.
; return: >
;   The literal proven by arith_mult_abs_comparison given premises F.
(program $mk_arith_mult_abs_comparison
<<<<<<< HEAD
  ((T Type) (U Type) (V Type) (r T) (t T) (u U) (z V) (B Bool :list) (S Type))
  (Bool) Bool
  (
    (($mk_arith_mult_abs_comparison (and (> t u) B))
      ($mk_arith_mult_abs_comparison_rec (and (> t u) B) (> 1 1)))
    (($mk_arith_mult_abs_comparison B)
      ($mk_arith_mult_abs_comparison_rec B (= 1 1)))
=======
  ((T Type) (U Type) (V Type) (r T) (t T) (u U) (z V) (B Bool :list))
  (Bool) Bool
  (
    (($mk_arith_mult_abs_comparison (and (> (abs t) (abs u)) B))
      ($mk_arith_mult_abs_comparison_rec B (> (* t) (* u))))
    (($mk_arith_mult_abs_comparison (and (= (abs t) (abs u)) B))
      ($mk_arith_mult_abs_comparison_rec B (= (* t) (* u))))
>>>>>>> bb321e30
  )
)

; rule: arith_mult_abs_comparison
; implements: ProofRule::ARITH_MULT_ABS_COMPARISON
; premises:
; - F Bool: A conjunction of arithmetic relations involving absolute value.
; conclusion: >
;   The arithmetic relation that is implied by combining the relations in F.
(declare-rule arith_mult_abs_comparison ((F Bool))
  :premise-list F and
  :conclusion ($mk_arith_mult_abs_comparison F)
)

;;;;; ProofRule::ARITH_REDUCTION

; define: $arith_to_int_reduction
; args:
; - r Real: The argument to to_int.
; return: the reduction predicate for (to_int r).
(define $arith_to_int_reduction ((r Real))
  (eo::define ((k (@purify (to_int r))))
    (and (<= 0/1 (- r k)) (< (- r k) 1/1))))

; define: $arith_int_div_total_reduction
; args:
; - u Int: The first argument to div_total.
; - v Int: The second argument to div_total.
; return: the reduction predicate for (div_total u v).
; note: >
;   We use an optimized form of the lemma when v is a non-zero constant.
;   This method does not evaluate if v is the constant zero.
(define $arith_int_div_total_reduction ((u Int) (v Int))
  (eo::define ((k (@purify (div_total u v))))
  (eo::define ((lb (<= (* v k) u)))
  (eo::ite (eo::is_z v)
    (eo::requires (eo::eq v 0) false
      (and lb (< u (* v (+ k (eo::ite (eo::is_neg v) -1 1))))))
    (and
      (=> (> v 0) (and lb (< u (* v (+ k 1)))))
      (=> (< v 0) (and lb (< u (* v (+ k -1))))))))))

; define: $arith_reduction_pred
; args:
; - t T: The term we are considering, which is expected to be an application of an extended arithmetic operator.
; return: the reduction predicate for term t.
(define $arith_reduction_pred ((T Type :implicit) (t T))
  (eo::match ((U Type) (V Type) (r Real) (a Int) (b Int) (u U) (v V))
    t
    (
    ((is_int u)       (eo::define ((k (@purify (to_int u))))
                        (and (= t (= (- u k) 0/1)) ($arith_to_int_reduction u))))
    ((to_int u)       (eo::define ((k (@purify (to_int u))))
                        (and (= t k) ($arith_to_int_reduction u))))
    ((/ u v)          (eo::define ((ur (eo::ite (eo::eq (eo::typeof u) Int) (to_real u) u)))
                        (= t (ite (= v ($arith_mk_zero (eo::typeof v))) (@div_by_zero ur) (/_total u v)))))
    ((div a b)        (= t (ite (= b 0) (@int_div_by_zero a) (div_total a b))))
    ((mod a b)        (= t (ite (= b 0) (@mod_by_zero a) (mod_total a b))))
    ((/_total u v)    (eo::define ((k (@purify (/_total u v))))
                        (and (= t k) (=> (not (= v ($arith_mk_zero (eo::typeof v)))) (= (* v k) u)))))
    ((div_total a b)  (eo::define ((k (@purify (div_total a b))))
                        (and (= t k) ($arith_int_div_total_reduction a b))))
    ((mod_total a b)  (eo::define ((k (@purify (div_total a b))))
                        (and (= t (- a (* b k))) ($arith_int_div_total_reduction a b))))
    ((abs u)          (= t (ite (< u ($arith_mk_zero (eo::typeof u))) (- u) u)))
    )
  )
)

; rule: arith_reduction
; implements: ProofRule::ARITH_REDUCTION
; args:
; - t T: The term we are considering, which is expected to be an application of an extended arithmetic operator.
; conclusion: The reduction predicate for t.
(declare-rule arith_reduction ((T Type) (t T))
  :args (t)
  :conclusion ($arith_reduction_pred t)
)

;;;;; ProofRule::ARITH_POLY_NORM

; rule: arith_poly_norm
; implements: ProofRule::ARITH_POLY_NORM
; args:
; - a U: The left-hand side of the equality.
; - b U: The right-hand side of the equality.
; requires: >
;   That the arithmetic terms a and b are equal up polynomial normalization.
; conclusion: The given equality.
(declare-rule arith_poly_norm ((U Type) (a U) (b U))
  :args ((= a b))
  :requires ((($get_arith_poly_norm a) ($get_arith_poly_norm b)))
  :conclusion (= a b)
)

;;;;; ProofRule::ARITH_POLY_NORM_REL

; program: $is_poly_norm_rel_consts
; args:
; - b Bool: >
;   a formula of the form (r cx cy) where r is a binary relation and cx and
;   cy are scaling factors.
; return: >
;   The result of checking if r is a polynomial normalization relation for a
;   formula of the form (= (r x1 x2) (r y1 y2)), where it is already known that
;   (= (* cx (- x1 x2)) (* cy (- y1 y2))). If r is any of <, <=, >=, or >, the
;   scaling factors must have the same sign. Returns false for any other relation.
(program $is_poly_norm_rel_consts ((T Type) (U Type) (cx T) (cy U) (b Bool))
  (Bool) Bool
  (
    (($is_poly_norm_rel_consts (< cx cy))  (eo::eq ($sgn cx) ($sgn cy)))
    (($is_poly_norm_rel_consts (<= cx cy)) (eo::eq ($sgn cx) ($sgn cy)))
    (($is_poly_norm_rel_consts (= cx cy))  true)
    (($is_poly_norm_rel_consts (>= cx cy)) (eo::eq ($sgn cx) ($sgn cy)))
    (($is_poly_norm_rel_consts (> cx cy))  (eo::eq ($sgn cx) ($sgn cy)))
    (($is_poly_norm_rel_consts b)          false)
  )
)

; program: $is_eq_maybe_to_real
; args:
; - x U: The term to check.
; - y T: The target term.
; return: >
;   True if x is syntactically equal to y, possibly removing an application of
;   to_real.
(program $is_eq_maybe_to_real ((U Type) (x U) (T Type))
  (U T) Bool
  (
  (($is_eq_maybe_to_real x x)           true)
  (($is_eq_maybe_to_real (to_real x) x) true)
  )
)

; rule: arith_poly_norm_rel
; implements: ProofRule::ARITH_POLY_NORM_REL
; premises:
; - eq Bool: >
;   An equality stating that terms t and s of the form (- x1 x2) and (- y1 y2)
;   are equal modulo polynomial normalization and some scaling factors. These
;   terms may be of arithmetic or bitvector type.
; args:
; - eqr Bool: The equivalence between relations, proven by this rule.
; requires: >
;  The constants for this rule are legal, x is equivalent to x1-x2, and y is
;  equivalent to y1-y2.
; conclusion: >
;   An equivalence between relations specified by eqr and justified by eq.
(declare-rule arith_poly_norm_rel
  ((U Type) (U1 Type) (U2 Type) (V Type) (V1 Type) (V2 Type) (T Type) (r T)
   (x U) (y V) (cx U) (cy V) (x1 U1) (x2 U2) (y1 V1) (y2 V2))
  :premises ((= (* cx x) (* cy y)))
  :args ((= (r x1 x2) (r y1 y2)))
  :requires ((($is_poly_norm_rel_consts (r cx cy)) true)
             (($is_eq_maybe_to_real x (- x1 x2)) true)
             (($is_eq_maybe_to_real y (- y1 y2)) true))
  :conclusion (= (r x1 x2) (r y1 y2))
)

;;;;; ProofRewriteRule::ARITH_POW_ELIM

; rule: arith-pow-elim
; implements: ProofRewriteRule::ARITH_POW_ELIM
; args:
; - eq Bool: The equality to prove with this rule.
; requires: n is integral, and b is the multiplication of a, n times.
; conclusion: the equality between a and b.
(declare-rule arith-pow-elim ((T Type) (a T) (n T) (b T))
  :args ((= (^ a n) b))
  :requires (((eo::to_q (eo::to_z n)) (eo::to_q n))
             (($singleton_elim ($arith_unfold_pow (eo::to_z n) a)) b))
  :conclusion (= (^ a n) b)
)<|MERGE_RESOLUTION|>--- conflicted
+++ resolved
@@ -34,11 +34,7 @@
 ; define: $arith_mk_zero
 ; args:
 ; - u Type : The type of the zero, which should be Int or Real.
-<<<<<<< HEAD
-; return: the zero for the given type.
-=======
 ; return: The zero for the given type.
->>>>>>> bb321e30
 (define $arith_mk_zero ((T Type))
   (eo::ite (eo::is_eq T Int) 0 (eo::requires T Real 0/1)))
 
@@ -106,15 +102,9 @@
 ; - a U: The first term in the relation.
 ; - b V: The second term in the relation.
 ; return: >
-<<<<<<< HEAD
-;   the relation that is obtained by flipping its arguments, applied to a and b.
-;   This is used for determining the relation obtained when multiply both sides
-;   by a negative term.
-=======
 ;   The relation that is obtained by flipping its arguments, applied to a and b.
 ;   This is used for determining the relation obtained when both sides are
 ;   multiplied by a negative term.
->>>>>>> bb321e30
 (program $arith_rel_inv ((T Type) (U Type) (V Type) (a U) (b V))
   (T U V) Bool
   (
@@ -162,11 +152,7 @@
 ; - a V: The first term in the relation.
 ; - b W: The second term in the relation.
 ; return: >
-<<<<<<< HEAD
-;   the relation that along with r1 and r2 form a trichotomy over
-=======
 ;   The relation that, along with r1 and r2, forms a trichotomy over
->>>>>>> bb321e30
 ;   arithmetic values, applied to a and b.
 (program $arith_rel_trichotomy ((T Type) (U Type) (V Type) (W Type) (a V) (b W))
   (T U V W) Bool
@@ -214,11 +200,7 @@
 ; premises:
 ; - F1: The first arithmetic atom, which is an application of a binary arithmetic relation.
 ; - F2: The first arithmetic atom, which is an application of a binary arithmetic relation over the same terms as F1.
-<<<<<<< HEAD
-; return: the relation that along with F1 and F2 forms a trichotomy.
-=======
 ; return: The relation that along with F1 and F2 forms a trichotomy.
->>>>>>> bb321e30
 (program $mk_arith_trichotomy
   ((T Type) (U Type) (S Type) (r1 (-> T U Bool)) (r2 (-> T U Bool)) (a T) (b U))
   (Bool Bool) Bool
@@ -401,15 +383,6 @@
 ; return: >
 ;   The literal proven by arith_mult_abs_comparison given premises F.
 (program $mk_arith_mult_abs_comparison
-<<<<<<< HEAD
-  ((T Type) (U Type) (V Type) (r T) (t T) (u U) (z V) (B Bool :list) (S Type))
-  (Bool) Bool
-  (
-    (($mk_arith_mult_abs_comparison (and (> t u) B))
-      ($mk_arith_mult_abs_comparison_rec (and (> t u) B) (> 1 1)))
-    (($mk_arith_mult_abs_comparison B)
-      ($mk_arith_mult_abs_comparison_rec B (= 1 1)))
-=======
   ((T Type) (U Type) (V Type) (r T) (t T) (u U) (z V) (B Bool :list))
   (Bool) Bool
   (
@@ -417,7 +390,6 @@
       ($mk_arith_mult_abs_comparison_rec B (> (* t) (* u))))
     (($mk_arith_mult_abs_comparison (and (= (abs t) (abs u)) B))
       ($mk_arith_mult_abs_comparison_rec B (= (* t) (* u))))
->>>>>>> bb321e30
   )
 )
 
