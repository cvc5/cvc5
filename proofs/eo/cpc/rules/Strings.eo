--- conflicted
+++ resolved
@@ -642,8 +642,6 @@
   :conclusion (= (str.contains t s) false)
 )
 
-<<<<<<< HEAD
-
 ;;;;; ProofRewriteRule::STR_OVERLAP_SPLIT_CTN
 
 ; rule: str-overlap-split-ctn
@@ -722,7 +720,7 @@
              (($str_has_overlap c2 d2 true) false))
   :conclusion (= (str.replace (str.++ c1 s c2) (str.++ d1 t d2) r)
                  (str.++ c1 (str.replace s (str.++ d1 t d2) r) c2))
-=======
+
 ;;;;; ProofRewriteRule::STR_INDEXOF_RE_EVAL
 
 ; define: $str_eval_indexof_re
@@ -833,5 +831,4 @@
   :args ((= (str.replace_re_all s r t) u))
   :requires ((($str_eval_replace_re_all s r t) u))
   :conclusion (= (str.replace_re_all s r t) u)
->>>>>>> fb422d0b
 )