(include "../programs/Quantifiers.eo")
(include "../programs/Datatypes.eo")
(include "../theories/Quantifiers.eo")
(include "../theories/BitVectors.eo")

; rule: instantiate
; implements: ProofRule::INSTANTIATE.
; premises:
; - Q Bool: The quantified formula to instantiate.
; args:
; - ts @List: The list of terms to instantiate with.
; conclusion: The result of substituting free occurrences of xs in F with ts.
(declare-rule instantiate ((F Bool) (xs @List) (ts @List))
  :premises ((forall xs F))
  :args (ts)
  :conclusion ($substitute_simul F xs ts))

; program: $mk_skolems
; args:
; - arg1 @List: The bound variable list to process.
; - arg2 Bool: The body of the quantified formula. This impacts the definition of the introduced skolems.
; - arg3 Int: The number of indices we have already processed in arg1.
; return: >
;   The list of skolem variables for the quantified formula whose bound variable list
;   is arg1 and whose body is arg2.
(program $mk_skolems ((x @List) (xs @List :list) (F Bool) (i Int))
  (@List Bool Int) @List
  (
    (($mk_skolems (@list x xs) F i) (eo::cons @list (@quantifiers_skolemize F i) ($mk_skolems xs F (eo::add i 1))))
    (($mk_skolems @list.nil F i)    @list.nil)
  )
)

; rule: skolemize
; implements: ProofRule::SKOLEMIZE.
; premises:
; - Q Bool: The quantified formula to skolemize. This is either an existential or a negated universal.
; conclusion: >
;   The skolemized body of Q, where its variables are replaced by skolems
;   introduced via $mk_skolems.
(declare-rule skolemize ((x @List) (G Bool))
  :premises ((not (forall x G)))
  :conclusion ($substitute_simul (not G) x ($mk_skolems x (forall x G) 0))
)

; rule: skolem_intro
; implements: ProofRule::SKOLEM_INTRO.
; args:
; - t T: The purification skolem.
; conclusion: >
;   An equality equating t to its original form. This indicates that
;   the purification skolem for any term x can be assumed to be equal to x.
(declare-rule skolem_intro ((T Type) (x T))
  :args ((@purify x))
  :conclusion (= (@purify x) x)
)

; rule: alpha_equiv
; implements: ProofRule::ALPHA_EQUIV.
; args:
; - B Bool: The formula to apply to alpha equivalence to.
; - vs @List: The list of variables to substitute from.
; - ts @List: The list of (renamed) variables to substitute into.
; requires: B does not contain any occurence of the range variables ts.
; conclusion: >
;   The result of applying the substitution specified by vs and ts to
;   B. The substitution is valid renaming due to the requirement check.
(declare-rule alpha_equiv ((B Bool) (vs @List) (ts @List))
  :args (B vs ts)
  :requires ((($contains_aterm_list B ts) false))
  :conclusion (= B ($substitute_simul B vs ts))
)

; rule: beta-reduce
; implements: ProofRewriteRule::BETA_REDUCE.
; args:
; - eq : Bool. The equality to prove between terms a and b.
; requires: Showing that a beta-reduces to b.
; conclusion: The given equality.
(declare-rule beta-reduce ((T Type) (a T) (b T))
  :args ((= a b))
  :requires ((($beta_reduce a @list.nil) b))
  :conclusion (= a b)
)

;;;;; ProofRule::QUANT_VAR_REORDERING

; rule: quant_var_reordering
; implements: ProofRule::QUANT_VAR_REORDERING
; premises:
; - C1: The clause to reorder.
; args:
; - C2 Bool: The desired reordered form of C1.
; requires: Showing that C1 can be reordered to obtain C2.
; conclusion: The desired clause C2.
; note: >
;   The implementation here does not check for duplication of variables in
;   x and y. The internal proof checker in cvc5 ensures this rule is never
;   applied with duplication of variables.
(declare-rule quant_var_reordering ((x @List) (y @List) (F Bool))
    :args ((= (forall x F) (forall y F)))
<<<<<<< HEAD
    :requires (((eo::list_meq @list x y) true))
=======
    :requires ((($nary_eq_set @list @list.nil x y) true))
>>>>>>> 64ce392d
    :conclusion (= (forall x F) (forall y F))
)

;;;;; ProofRewriteRule::EXISTS_ELIM

; rule: exists-elim
; implements: ProofRewriteRule::EXISTS_ELIM
; args:
; - eq Bool: The equality whose left hand side is an existential quantified formula.
; conclusion: The given equality.
(declare-rule exists-elim ((x @List) (F Bool))
  :args ((= (exists x F) (not (forall x (not F)))))
  :conclusion (= (exists x F) (not (forall x (not F))))
)

;;;;; ProofRewriteRule::QUANT_UNUSED_VARS

; program: $mk_quant_unused_vars_rec
; args:
; - x @List: The list of variables of the quantified formula.
; - F Bool: The body of the quantified formula.
; return: the sublist of variables in x that should be quantified for F.
(program $mk_quant_unused_vars_rec ((T Type) (xs @List :list) (x T) (F Bool))
  (@List Bool) Bool
  (
  (($mk_quant_unused_vars_rec @list.nil F)    @list.nil)
  (($mk_quant_unused_vars_rec (@list x xs) F) (eo::define ((r ($mk_quant_unused_vars_rec xs F)))
                                              (eo::ite ($contains_subterm F x)
                                                ; remove the duplicate of x in r if it exists
                                                (eo::cons @list x (eo::list_erase @list r x))
                                                r)))
  )
)

; program: $mk_quant_unused_vars
; args:
; - Q (-> @List Bool Bool): The quantifier, expected to be forall or exists.
; - x @List: The list of variables of the quantified formula.
; - F Bool: The body of the quantified formula.
; return: the result of removing duplicate and unused variables from x.
(define $mk_quant_unused_vars ((Q (-> @List Bool Bool)) (x @List) (F Bool))
  (eo::match ((y @List))
    ($mk_quant_unused_vars_rec x F)
    (
      (@list.nil F)
      (y (Q y F))
    )))

; rule: quant-unused-vars
; implements: ProofRewriteRule::QUANT_UNUSED_VARS
; args:
; - eq Bool: The equality whose left hand side is a quantified formula.
; requires: >
;   The variables removed from the left hand side do not occur in its body.
; conclusion: The given equality.
(declare-rule quant-unused-vars ((Q (-> @List Bool Bool)) (x @List) (F Bool) (G Bool))
  :args ((= (Q x F) G))
  :requires ((($mk_quant_unused_vars Q x F) G))
  :conclusion (= (Q x F) G)
)

;;;;; ProofRewriteRule::QUANT_MERGE_PRENEX

; program: $mk_quant_merge_prenex
; args:
; - Q (-> @List Bool Bool): The binding operator (forall or exists).
; - F Bool: The formula for which we are merging prenexes.
; return: the result of merging all bound variables bound by Q in F.
(program $mk_quant_merge_prenex ((Q (-> @List Bool Bool)) (x @List) (F Bool))
  ((-> @List Bool Bool) Bool) Bool
  (
  (($mk_quant_merge_prenex Q (Q x F))  (eo::match ((R (-> @List Bool Bool)) (y @List) (G Bool))
                                         ($mk_quant_merge_prenex Q F)
                                         ; note that since this method returns Q terms only, R is Q
                                         (((R y G) (Q (eo::list_concat @list x y) G)))))
  (($mk_quant_merge_prenex Q F)        (Q @list.nil F))
  )
)

; rule: quant-merge-prenex
; implements: ProofRewriteRule::QUANT_MERGE_PRENEX
; args:
; - eq Bool: The equality whose left hand side is a quantified formula.
; requires: >
;   The right hand side of the equality is the result of merging quantifier
;   prenexes in its left hand side.
; conclusion: The given equality.
(declare-rule quant-merge-prenex ((Q (-> @List Bool Bool)) (x @List) (F Bool) (G Bool))
  :args ((= (Q x F) G))
  :requires (((eo::or (eo::eq Q forall) (eo::eq Q exists)) true)
             (($mk_quant_merge_prenex Q (Q x F)) G))
  :conclusion (= (Q x F) G)
)

;;;;; ProofRewriteRule::QUANT_MINISCOPE_AND

; program: $mk_quant_miniscope_and
; args:
; - x @List: The list of variables of the formula.
; - F Bool: The body of the formula in question.
; return: The result of miniscoping (forall x F) based on conjunctions.
(program $mk_quant_miniscope_and ((x @List) (f Bool) (fs Bool :list))
  (@List Bool) Bool
  (
  (($mk_quant_miniscope_and x (and f fs)) (eo::cons and (forall x f) ($mk_quant_miniscope_and x fs)))
  (($mk_quant_miniscope_and x true)       true)
  )
)

; rule: quant-miniscope-and
; implements: ProofRewriteRule::QUANT_MINISCOPE_AND
; args:
; - eq Bool: The equality whose left hand side is a quantified formula.
; requires: >
;   The right hand side of the equality is the result of miniscoping the
;   left hand side.
; conclusion: The given equality.
(declare-rule quant-miniscope-and ((x @List) (F Bool) (G Bool))
  :args ((= (forall x F) G))
  :requires ((($mk_quant_miniscope_and x F) G))
  :conclusion (= (forall x F) G)
)

;;;;; ProofRewriteRule::QUANT_MINISCOPE_OR

; program: $is_quant_miniscope_or
; args:
; - x @List: The list of variables of the first formula we have yet to process
; - F Bool: The body of the first formula in question.
; - G Bool: The second formula in question.
; return: >
;    True if (forall x F) is equivalent to G based on miniscope reasoning with
;    free variables over OR.
(program $is_quant_miniscope_or ((x @List) (xs @List :list) (ys @List :list) (f Bool) (fs Bool :list) (g Bool) (gs Bool :list))
  (@List Bool Bool) Bool
  (
  (($is_quant_miniscope_or x (or f fs) (or f gs))                     (eo::requires ($contains_aterm_list f x) false
                                                                        ($is_quant_miniscope_or x fs gs)))
  (($is_quant_miniscope_or x (or f fs) (or (forall @list.nil f) gs))  (eo::requires ($contains_aterm_list f x) false
                                                                        ($is_quant_miniscope_or x fs gs)))
  (($is_quant_miniscope_or (@list x xs) (or f fs) (or (forall (@list x ys) f) gs))  
                                                                      (eo::requires ($contains_subterm gs x) false
                                                                        ($is_quant_miniscope_or xs (or f fs) (or (forall ys f) gs))))
  (($is_quant_miniscope_or @list.nil false false)                     true)
  (($is_quant_miniscope_or x f g)                                     false)
  )
)

; rule: quant-miniscope-or
; implements: ProofRewriteRule::QUANT_MINISCOPE_OR
; args:
; - eq Bool: The equality whose left hand side is a quantified formula.
; requires: >
;   The right hand side of the equality can be shown equivalent to the right
;   hand side based on reasoning about the disjuncts of F that contain x.
; conclusion: The given equality.
(declare-rule quant-miniscope-or ((x @List) (F Bool) (G Bool))
  :args ((= (forall x F) G))
  :requires ((($is_quant_miniscope_or x F G) true))
  :conclusion (= (forall x F) G)
)

;;;;; ProofRewriteRule::QUANT_MINISCOPE_ITE

; rule: quant-miniscope-ite
; implements: ProofRewriteRule::QUANT_MINISCOPE_ITE
; args:
; - eq Bool: The equality whose left hand side is a quantified formula.
; requires: >
;   The right hand side of the equality is the result of miniscoping the
;   left hand side.
; conclusion: The given equality.
(declare-rule quant-miniscope-ite ((x @List) (A Bool) (F1 Bool) (F2 Bool) (G Bool))
  :args ((= (forall x (ite A F1 F2)) (ite A (forall x F1) (forall x F2))))
  :requires ((($contains_aterm_list A x) false))
  :conclusion (= (forall x (ite A F1 F2)) (ite A (forall x F1) (forall x F2)))
)

;;;;; ProofRewriteRule::QUANT_VAR_ELIM_EQ

; define: $mk_quant_var_elim_eq_subs
; - x T: The variable we are eliminating
; - t T: The term x was equated to
; - F Bool: The (remaining) body of the quantified formula from which we are eliminating x.
; return: >
;    The result of eliminating x from F. This method does not evaluate if t contains x.
(define $mk_quant_var_elim_eq_subs ((T Type :implicit) (x T) (t T) (F Bool))
  (eo::requires ($contains_subterm t x) false ($substitute x t F)))

; program: $mk_quant_var_elim_eq
; args:
; - x T: The variable we are eliminating
; - F Bool: The body of the quantified formula in question.
; return: >
;    The result of eliminating x from F. This method does not evaluate if this
;    is not a variable elimination, i.e. if F does not begin with a disequality
;    between x and a term not containing x.
(program $mk_quant_var_elim_eq ((T Type) (x T) (t T) (F Bool :list))
  (T Bool) Bool
  (
  (($mk_quant_var_elim_eq x (not (= x t)))        ($mk_quant_var_elim_eq_subs x t false))
  (($mk_quant_var_elim_eq x (or (not (= x t)) F)) ($mk_quant_var_elim_eq_subs x t ($singleton_elim F)))
  )
)

; rule: quant-var-elim-eq
; implements: ProofRewriteRule::QUANT_VAR_ELIM_EQ
; args:
; - eq Bool: The equality whose left hand side is a quantified formula.
; requires: >
;   The right hand side of the equality is the result of a legal variable
;   elimination.
; conclusion: The given equality.
(declare-rule quant-var-elim-eq ((T Type) (x T) (F Bool) (G Bool))
  :args ((= (forall (@list x) F) G))
  :requires ((($mk_quant_var_elim_eq x F) G))
  :conclusion (= (forall (@list x) F) G)
)

;;;;; ProofRewriteRule::QUANT_DT_SPLIT

; program: $is_quant_dt_split_conj
; args:
; - x T: The variable we are eliminating.
; - c C: The constructor term we are substituting x with.
; - ys @List: The remaining list of variables of the left hand side we have yet to process.
; - F Bool: The body of the left hand side of the equality.
; - G Bool: The conjunct we are testing.
; return: >
;    The true iff G corresponds to a conjunct expected in the rule
;    quant-dt-split for the current constructor.
(program $is_quant_dt_split_conj ((T Type) (U Type) (C Type) (x T) (c C) (y U) (ys @List :list) (zs @List :list) (F Bool) (G Bool))
  (T C @List Bool Bool) Bool
  (
    (($is_quant_dt_split_conj x c (@list y ys) F (forall (@list y zs) G)) (eo::requires ($contains_subterm zs y) false  ; ensure no shadowing
                                                                            ($is_quant_dt_split_conj x c ys F (forall zs G))))
    (($is_quant_dt_split_conj x c @list.nil F (forall (@list y zs) G))    (eo::requires ($contains_subterm zs y) false  ; ensure no shadowing
                                                                            ($is_quant_dt_split_conj x (c y) @list.nil F (forall zs G))))
    (($is_quant_dt_split_conj x c @list.nil F (forall @list.nil G))       ($is_quant_dt_split_conj x c @list.nil F G))
    (($is_quant_dt_split_conj x c @list.nil F G)                          (eo::eq ($substitute x c F) G))
  )
)

; program: $is_quant_dt_split
; args:
; - x T: The variable we are eliminating.
; - cs eo::List: The list of constructors for x we have left to process.
; - ys @List: The remaining list of variables of the left hand side.
; - F Bool: The body of the left hand side of the equality.
; - G Bool: The remaining conjuncts on the right hand side of the equality we have yet to process.
; return: >
;    The true iff splitting (forall (@list x ys) F) for the constructors
;    remaining in cs is equal to the remaining conjuncts in G.
(program $is_quant_dt_split ((T Type) (x T) (C Type) (c C) (cs eo::List :list) (ys @List) (F Bool) (g Bool) (G Bool :list))
  (T eo::List @List Bool Bool) Bool
  (
    (($is_quant_dt_split x (eo::List::cons c cs) ys F (and g G)) (eo::requires
                                                                    ($is_quant_dt_split_conj x c ys F g) true
                                                                    ($is_quant_dt_split x cs ys F G)))
    (($is_quant_dt_split x eo::List::nil ys F true)              true)
    (($is_quant_dt_split x cs ys F g)                            ($is_quant_dt_split x cs ys F (and g)))  ; singleton case
  )
)

; rule: quant-dt-split
; implements: ProofRewriteRule::QUANT_DT_SPLIT
; args:
; - eq Bool: The equality whose left hand side is a quantified formula.
; requires: >
;   The right hand side of the equality is the result of a legal application
;   of quantified datatypes splitting. In particular, G is a conjunction of
;   quantified formulas obtained by taking the possible cases of constructors
;   for x.
; conclusion: The given equality.
(declare-rule quant-dt-split ((T Type) (x T) (F Bool) (G Bool) (ys @List :list))
  :args ((= (forall (@list x ys) F) G))
  :requires ((($is_quant_dt_split x ($dt_get_constructors (eo::typeof x)) ys F G) true))
  :conclusion (= (forall (@list x ys) F) G)
)

;;;;; ProofRule::EXISTS_INV_CONDITION

; program: $mk_inv_cond_op_disj
; args:
; - f (-> (BitVec n) (BitVec n)): The unary function to apply, e.g. (bvashr s).
; - t (BitVec n): The right hand side of the equation.
; - w Int: The upper bound of bit-vector constants to consider.
; - n Int: The current constant we are considering.
; return: >
;    A disjunct used in the invertibility conditions for some shift operators.
(program $mk_inv_cond_op_disj ((n Int) (f (-> (BitVec n) (BitVec n))) (t (BitVec n)) (w Int))
  ((-> (BitVec n) (BitVec n)) (BitVec n) Int Int) (BitVec n)
  (
  (($mk_inv_cond_op_disj f t w w)  (eo::cons or (= (f (eo::to_bin w w)) t) false))
  (($mk_inv_cond_op_disj f t w n)  (eo::cons or (= (f (eo::to_bin w n)) t) ($mk_inv_cond_op_disj f t w (eo::add n 1))))
  )
)

; program: $mk_invertibility_condition
; args:
; - x (BitVec n): A bitvector variable to solve for.
; - R Bool: A relation involving x.
; return: >
;    The invertibility condition for x in R. This is a quantifier-free formula that is
;    equivalent to (exists x. R).
(program $mk_invertibility_condition ((n Int) (m Int) (k Int) (x (BitVec n)) (s (BitVec n)) (ss (BitVec n) :list) (t (BitVec n))
                                      (tk (BitVec k)) (nil (BitVec n) :list))
  ((BitVec n) Bool) Bool
  (
  (($mk_invertibility_condition x (= (bvmul x s nil) t))    (eo::requires (eo::to_z nil) 1
                                                              (= (bvand (bvor (bvneg s) s) t) t)))
  (($mk_invertibility_condition x (= (bvudiv x s) t))       (= (bvudiv (bvmul s t) s) t))
  (($mk_invertibility_condition x (= (bvudiv s x) t))       (= (bvudiv s (bvudiv s t)) t))
  (($mk_invertibility_condition x (= (bvurem x s) t))       (bvuge (bvnot (bvneg s)) t))
  (($mk_invertibility_condition x (= (bvurem s x) t))       (bvuge (bvand (bvsub (bvadd t t) s) s) t))
  (($mk_invertibility_condition x (= (bvor x ss) t))        (= t (bvor t ss)))
  (($mk_invertibility_condition x (= (bvand x ss) t))       (= t (bvand t ss)))
  (($mk_invertibility_condition x (= (bvashr x s) t))       (eo::define ((w ($bv_bitwidth (eo::typeof x))))
                                                            (eo::define ((k (eo::to_bin w w)))
                                                            (eo::define ((u (bvult s k)))
                                                              (and (=> u (= (bvashr (bvshl t s) s) t))
                                                                   (=> (not u) (or (= t (eo::not (eo::to_bin w 0))) (= t (eo::to_bin w 0)))))))))
  (($mk_invertibility_condition x (= (bvashr s x) t))       (eo::define ((w ($bv_bitwidth (eo::typeof x))))
                                                              (eo::cons or (= s t) ($mk_inv_cond_op_disj (bvashr s) t w 1))))
  (($mk_invertibility_condition x (= (bvshl x s) t))        (= (bvshl (bvlshr t s) s) t))
  (($mk_invertibility_condition x (= (bvshl s x) t))        (eo::define ((w ($bv_bitwidth (eo::typeof x))))
                                                              (eo::cons or (= s t) ($mk_inv_cond_op_disj (bvshl s) t w 1))))
  (($mk_invertibility_condition x (= (bvlshr x s) t))       (= (bvlshr (bvshl t s) s) t))
  (($mk_invertibility_condition x (= (bvlshr s x) t))       (eo::define ((w ($bv_bitwidth (eo::typeof x))))
                                                              (eo::cons or (= s t) ($mk_inv_cond_op_disj (bvlshr s) t w 1))))
  (($mk_invertibility_condition x (= (sign_extend m x) tk)) (eo::define ((hi (eo::add ($bv_bitwidth (eo::typeof tk)) -1)))
                                                            (eo::define ((lo (eo::add hi (eo::neg m))))
                                                            (eo::define ((ex (extract hi lo tk)))
                                                            (eo::define ((zero (eo::to_bin (eo::add m 1) 0)))
                                                              (or (= ex zero) (= ex (eo::not zero))))))))
  )
)

; rule: exists_inv_condition
; implements: ProofRule::EXISTS_INV_CONDITION
; args:
; - B Bool: An existential for which the invertibility condition is based on.
; conclusion: >
;   The invertibility condition implies that the body of the existential has a solution,
;   as given by the @witness_inv_condition skolem.
(declare-rule exists_inv_condition ((n Int) (x (BitVec n)) (R Bool))
  :args ((exists (@list x) R))
  :conclusion (=> ($mk_invertibility_condition x R) ($substitute x (@witness_inv_condition (exists (@list x) R)) R))
)<|MERGE_RESOLUTION|>--- conflicted
+++ resolved
@@ -99,11 +99,7 @@
 ;   applied with duplication of variables.
 (declare-rule quant_var_reordering ((x @List) (y @List) (F Bool))
     :args ((= (forall x F) (forall y F)))
-<<<<<<< HEAD
     :requires (((eo::list_meq @list x y) true))
-=======
-    :requires ((($nary_eq_set @list @list.nil x y) true))
->>>>>>> 64ce392d
     :conclusion (= (forall x F) (forall y F))
 )
 
