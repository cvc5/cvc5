--- conflicted
+++ resolved
@@ -37,12 +37,8 @@
 ;   The "join" of c1 and c2, that is, if the last child of c1 is the same as the
 ;   first child of c2, then those 2 children are dropped and c1 and c2 are
 ;   appended together. Otherwise, this program does not evaluate.
-<<<<<<< HEAD
-(program $tuple_type_join ((x Type) (xs Type :list) (y Type) (ys Type :list))
-=======
 (program $tuple_type_join
     ((x Type) (xs Type :list) (y Type) (ys Type :list))
->>>>>>> 32c5f698
     :signature (Type Type) Type
     (
       (($tuple_type_join (Tuple x xs) (Tuple y ys))
