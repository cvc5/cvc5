(include "../programs/Utils.eo")

(include "../theories/Arith.eo")

; disclaimer: >
;   This function is a builtin function symbol of SMT-LIB denoting
;   universal quantification. We represent it as an ordinary function taking a
;   list as the first child to model cvc5's treatment of quantified formulas.
(declare-const forall (-> @List Bool Bool) :binder @list)

; disclaimer: >
;   This function is a builtin function symbol of SMT-LIB denoting
;   existential quantification. We represent it as an ordinary function taking a
;   list as the first child to model cvc5's treatment of quantified formulas.
(declare-const exists (-> @List Bool Bool) :binder @list)

; program: $get_var_list
; args:
; - F Bool: The quantified formula.
; return: >
<<<<<<< HEAD
;   The variable list for F.
(program $get_var_list ((Q (-> @List Bool Bool)) (xs @List) (G Bool) (i Int))
  (Bool) @List
=======
;   The i^th variable in the binder of F.
(program $get_var_at_index ((Q (-> @List Bool Bool)) (xs @List) (G Bool) (i Int))
  :signature (Bool Int) Type
>>>>>>> 4e6faee3
  (
    (($get_var_list (Q xs G)) xs)
  )
)

; skolems
(declare-parameterized-const @quantifiers_skolemize ((F Bool :opaque) (i Int :opaque))
  ($assoc_nil_nth_type @list ($get_var_list F) i))

(declare-parameterized-const @witness_inv_condition ((F Bool :opaque))
  ($assoc_nil_nth_type @list ($get_var_list F) 0))<|MERGE_RESOLUTION|>--- conflicted
+++ resolved
@@ -18,15 +18,9 @@
 ; args:
 ; - F Bool: The quantified formula.
 ; return: >
-<<<<<<< HEAD
 ;   The variable list for F.
 (program $get_var_list ((Q (-> @List Bool Bool)) (xs @List) (G Bool) (i Int))
-  (Bool) @List
-=======
-;   The i^th variable in the binder of F.
-(program $get_var_at_index ((Q (-> @List Bool Bool)) (xs @List) (G Bool) (i Int))
-  :signature (Bool Int) Type
->>>>>>> 4e6faee3
+  :signature (Bool) @List
   (
     (($get_var_list (Q xs G)) xs)
   )
