--- conflicted
+++ resolved
@@ -8,22 +8,8 @@
 (declare-parameterized-const store ((U Type :implicit) (T Type :implicit))
    (-> (Array U T) U T (Array U T)))
 
-<<<<<<< HEAD
-; The store all array constant.
-; note: doesn't check that T is (Array x U) for some x
-; disclaimer: This function is not in SMT-LIB.
-(declare-parameterized-const store_all ((T Type) (U Type :implicit)) (-> U T))
-
 ; The array diff skolem. (@array_deq_diff A B) denotes an index where A and B
 ; differ if A and B are not equal.
 (declare-parameterized-const @array_deq_diff
   ((T Type :implicit) (U Type :implicit) (a (Array T U) :opaque) (b (Array T U) :opaque))
-  T)
-=======
-; The array diff skolem.
-; (@array_deq_diff A B) denotes an index where A and B differ if A and B are not equal.
-(declare-parameterized-const @array_deq_diff ((T Type :implicit) (U Type :implicit))
-  (-> (! (Array T U) :opaque)
-      (! (Array T U) :opaque)
-      T))
->>>>>>> 86b59032
+  T)