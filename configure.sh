#!/bin/sh
#--------------------------------------------------------------------------#

usage () {
cat <<EOF
Usage: $0 [<build type>] [<option> ...]

Build types:
  production
  debug
  testing
  competition
  competition-inc


General options;
  -h, --help               display this help and exit
  --prefix=STR             install directory
  --program-prefix=STR     prefix of binaries prepended on make install
  --name=STR               use custom build directory name (optionally: +path)
  --best                   turn on dependencies known to give best performance
  --gpl                    permit GPL dependencies, if available
  --win64                  cross-compile for Windows 64 bit
  --ninja                  use Ninja build system


Features:
The following flags enable optional features (disable with --no-<option name>).
  --static                 build static libraries and binaries [default=no]
  --static-binary          enable/disable static binaries
  --proofs                 support for proof generation
  --optimized              optimize the build
  --debug-symbols          include debug symbols
  --valgrind               Valgrind instrumentation
  --debug-context-mm       use the debug context memory manager
  --statistics             include statistics
  --replay                 turn on the replay feature
  --assertions             turn on assertions
  --tracing                include tracing code
  --dumping                include dumping code
  --muzzle                 complete silence (no non-result output)
  --coverage               support for gcov coverage testing
  --profiling              support for gprof profiling
  --unit-testing           support for unit testing
  --python2                prefer using Python 2 (also for Python bindings)
  --python3                prefer using Python 3 (also for Python bindings)
<<<<<<< HEAD
  --python-bindings        build Python bindings based on new C++ API
=======
  --asan                   build with ASan instrumentation
  --ubsan                  build with UBSan instrumentation
>>>>>>> d6a88030

The following options configure parameterized features.

  --language-bindings[=java,python,all]
                          specify language bindings to build

Optional Packages:
The following flags enable optional packages (disable with --no-<option name>).
  --cln                    use CLN instead of GMP
  --glpk                   use GLPK simplex solver
  --abc                    use the ABC AIG library
  --cadical                use the CaDiCaL SAT solver
  --cryptominisat          use the CryptoMiniSat SAT solver
  --drat2er                use drat2er (required for eager BV proofs)
  --lfsc                   use the LFSC proof checker
  --symfpu                 use SymFPU for floating point solver
  --portfolio              build the multithreaded portfolio version of CVC4
                           (pcvc4)
  --readline               support the readline library

Optional Path to Optional Packages:
  --abc-dir=PATH           path to top level of ABC source tree
  --antlr-dir=PATH         path to ANTLR C headers and libraries
  --cadical-dir=PATH       path to top level of CaDiCaL source tree
  --cryptominisat-dir=PATH path to top level of CryptoMiniSat source tree
  --drat2er-dir=PATH       path to the top level of the drat2er installation
  --cxxtest-dir=PATH       path to CxxTest installation
  --glpk-dir=PATH          path to top level of GLPK installation
  --gmp-dir=PATH           path to top level of GMP installation
  --lfsc-dir=PATH          path to top level of LFSC source tree
  --symfpu-dir=PATH        path to top level of SymFPU source tree

EOF
  exit 0
}

#--------------------------------------------------------------------------#

die () {
  echo "*** configure.sh: $*" 1>&2
  exit 1
}

msg () {
  echo "[configure.sh] $*"
}

#--------------------------------------------------------------------------#

[ ! -e src/theory ] && die "$0 not called from CVC4 base directory"

#--------------------------------------------------------------------------#

build_dir=build
install_prefix=default
program_prefix=""

#--------------------------------------------------------------------------#

buildtype=default

abc=default
asan=default
ubsan=default
assertions=default
best=default
cadical=default
cln=default
comp_inc=default
coverage=default
cryptominisat=default
debug_symbols=default
debug_context_mm=default
drat2er=default
dumping=default
gpl=default
win64=default
ninja=default
glpk=default
lfsc=default
muzzle=default
optimized=default
portfolio=default
proofs=default
replay=default
shared=default
static_binary=default
statistics=default
symfpu=default
tracing=default
unit_testing=default
python2=default
python3=default
python_bindings=default
valgrind=default
profiling=default
readline=default

language_bindings_java=default
language_bindings_python=default

abc_dir=default
antlr_dir=default
cadical_dir=default
cryptominisat_dir=default
drat2er_dir=default
cxxtest_dir=default
glpk_dir=default
gmp_dir=default
lfsc_dir=default
symfpu_dir=default

#--------------------------------------------------------------------------#

while [ $# -gt 0 ]
do
  case $1 in

    -h|--help) usage;;

    --abc) abc=ON;;
    --no-abc) abc=OFF;;

    --asan) asan=ON;;
    --no-asan) asan=OFF;;

    --ubsan) ubsan=ON;;
    --no-ubsan) ubsan=OFF;;

    --assertions) assertions=ON;;
    --no-assertions) assertions=OFF;;

    --best) best=ON;;
    --no-best) best=OFF;;

    --prefix) die "missing argument to $1 (try -h)" ;;
    --prefix=*)
        install_prefix=${1##*=}
        # Check if install_prefix is an absolute path and if not, make it
        # absolute.
        case $install_prefix in
          /*) ;;                                      # absolute path
          *) install_prefix=$(pwd)/$install_prefix ;; # make absolute path
        esac
        ;;

    --program-prefix) die "missing argument to $1 (try -h)" ;;
    --program-prefix=*) program_prefix=${1##*=} ;;

    --name) die "missing argument to $1 (try -h)" ;;
    --name=*) build_dir=${1##*=} ;;

    --cadical) cadical=ON;;
    --no-cadical) cadical=OFF;;

    --cln) cln=ON;;
    --no-cln) cln=OFF;;

    --coverage) coverage=ON;;
    --no-coverage) coverage=OFF;;

    --cryptominisat) cryptominisat=ON;;
    --no-cryptominisat) cryptominisat=OFF;;

    --debug-symbols) debug_symbols=ON;;
    --no-debug-symbols) debug_symbols=OFF;;

    --debug-context-mm) debug_context_mm=ON;;
    --no-debug-context-mm) debug_context_mm=OFF;;

    --drat2er) drat2er=ON;;
    --no-drat2er) drat2er=OFF;;

    --dumping) dumping=ON;;
    --no-dumping) dumping=OFF;;

    --gpl) gpl=ON;;
    --no-gpl) gpl=OFF;;

    --win64) win64=ON;;
    --no-win64) win64=OFF;;

    --ninja) ninja=ON;;

    --glpk) glpk=ON;;
    --no-glpk) glpk=OFF;;

    --lfsc) lfsc=ON;;
    --no-lfsc) lfsc=OFF;;

    --muzzle) muzzle=ON;;
    --no-muzzle) muzzle=OFF;;

    --optimized) optimized=ON;;
    --no-optimized) optimized=OFF;;

    --portfolio) portfolio=ON;;
    --no-portfolio) portfolio=OFF;;

    --proofs) proofs=ON;;
    --no-proofs) proofs=OFF;;

    --replay) replay=ON;;
    --no-replay) replay=OFF;;

    --static) shared=OFF; static_binary=ON;;
    --no-static) shared=ON;;

    --static-binary) static_binary=ON;;
    --no-static-binary) static_binary=OFF;;

    --statistics) statistics=ON;;
    --no-statistics) statistics=OFF;;

    --symfpu) symfpu=ON;;
    --no-symfpu) symfpu=OFF;;

    --tracing) tracing=ON;;
    --no-tracing) tracing=OFF;;

    --unit-testing) unit_testing=ON;;
    --no-unit-testing) unit_testing=OFF;;

    --python2) python2=ON;;
    --no-python2) python2=OFF;;

    --python3) python3=ON;;
    --no-python3) python3=OFF;;

    --python-bindings) python_bindings=ON;;
    --no-python-bindings) python_bindings=OFF;;

    --valgrind) valgrind=ON;;
    --no-valgrind) valgrind=OFF;;

    --profiling) profiling=ON;;
    --no-profiling) profiling=OFF;;

    --readline) readline=ON;;
    --no-readline) readline=OFF;;

    --language-bindings) die "missing argument to $1 (try -h)" ;;
    --language-bindings=*)
      lang="${1##*=}"
      IFS=','
      for l in $lang; do
        case $l in
          java) language_bindings_java=ON ;;
          python) language_bindings_python=ON ;;
          all)
            language_bindings_python=ON
            language_bindings_java=ON ;;
          *) die "invalid language binding '$l' specified  (try -h)" ;;
        esac
      done
      unset IFS
      ;;

    --abc-dir) die "missing argument to $1 (try -h)" ;;
    --abc-dir=*) abc_dir=${1##*=} ;;

    --antlr-dir) die "missing argument to $1 (try -h)" ;;
    --antlr-dir=*) antlr_dir=${1##*=} ;;

    --cadical-dir) die "missing argument to $1 (try -h)" ;;
    --cadical-dir=*) cadical_dir=${1##*=} ;;

    --cryptominisat-dir) die "missing argument to $1 (try -h)" ;;
    --cryptominisat-dir=*) cryptominisat_dir=${1##*=} ;;

    --cxxtest-dir) die "missing argument to $1 (try -h)" ;;
    --cxxtest-dir=*) cxxtest_dir=${1##*=} ;;

    --drat2er-dir) die "missing argument to $1 (try -h)" ;;
    --drat2er-dir=*) drat2er_dir=${1##*=} ;;

    --glpk-dir) die "missing argument to $1 (try -h)" ;;
    --glpk-dir=*) glpk_dir=${1##*=} ;;

    --gmp-dir) die "missing argument to $1 (try -h)" ;;
    --gmp-dir=*) gmp_dir=${1##*=} ;;

    --lfsc-dir) die "missing argument to $1 (try -h)" ;;
    --lfsc-dir=*) lfsc_dir=${1##*=} ;;

    --symfpu-dir) die "missing argument to $1 (try -h)" ;;
    --symfpu-dir=*) symfpu_dir=${1##*=} ;;

    -*) die "invalid option '$1' (try -h)";;

    *) case $1 in
         production)      buildtype=Production;;
         debug)           buildtype=Debug;;
         testing)         buildtype=Testing;;
         competition)     buildtype=Competition;;
         competition-inc) buildtype=Competition; comp_inc=ON;;
         *)               die "invalid build type (try -h)";;
       esac
       ;;
  esac
  shift
done

#--------------------------------------------------------------------------#

cmake_opts=""

[ $buildtype != default ] \
  && cmake_opts="$cmake_opts -DCMAKE_BUILD_TYPE=$buildtype"

[ $asan != default ] \
  && cmake_opts="$cmake_opts -DENABLE_ASAN=$asan"
[ $ubsan != default ] \
  && cmake_opts="$cmake_opts -DENABLE_UBSAN=$ubsan"
[ $assertions != default ] \
  && cmake_opts="$cmake_opts -DENABLE_ASSERTIONS=$assertions"
[ $best != default ] \
  && cmake_opts="$cmake_opts -DENABLE_BEST=$best"
[ $comp_inc != default ] \
  && cmake_opts="$cmake_opts -DENABLE_COMP_INC_TRACK=$comp_inc"
[ $coverage != default ] \
  && cmake_opts="$cmake_opts -DENABLE_COVERAGE=$coverage"
[ $debug_symbols != default ] \
  && cmake_opts="$cmake_opts -DENABLE_DEBUG_SYMBOLS=$debug_symbols"
[ $debug_context_mm != default ] \
  && cmake_opts="$cmake_opts -DENABLE_DEBUG_CONTEXT_MM=$debug_context_mm"
[ $dumping != default ] \
  && cmake_opts="$cmake_opts -DENABLE_DUMPING=$dumping"
[ $gpl != default ] \
  && cmake_opts="$cmake_opts -DENABLE_GPL=$gpl"
[ $win64 != default ] \
  && cmake_opts="$cmake_opts -DCMAKE_TOOLCHAIN_FILE=../cmake/Toolchain-mingw64.cmake"
[ $ninja != default ] && cmake_opts="$cmake_opts -G Ninja"
[ $muzzle != default ] \
  && cmake_opts="$cmake_opts -DENABLE_MUZZLE=$muzzle"
[ $optimized != default ] \
  && cmake_opts="$cmake_opts -DENABLE_OPTIMIZED=$optimized"
[ $proofs != default ] \
  && cmake_opts="$cmake_opts -DENABLE_PROOFS=$proofs"
[ $replay != default ] \
  && cmake_opts="$cmake_opts -DENABLE_REPLAY=$replay"
[ $shared != default ] \
  && cmake_opts="$cmake_opts -DENABLE_SHARED=$shared"
[ $static_binary != default ] \
  && cmake_opts="$cmake_opts -DENABLE_STATIC_BINARY=$static_binary"
[ $statistics != default ] \
  && cmake_opts="$cmake_opts -DENABLE_STATISTICS=$statistics"
[ $tracing != default ] \
  && cmake_opts="$cmake_opts -DENABLE_TRACING=$tracing"
[ $unit_testing != default ] \
  && cmake_opts="$cmake_opts -DENABLE_UNIT_TESTING=$unit_testing"
[ $python2 != default ] \
  && cmake_opts="$cmake_opts -DUSE_PYTHON2=$python2"
[ $python3 != default ] \
  && cmake_opts="$cmake_opts -DUSE_PYTHON3=$python3"
[ $python_bindings != default ] \
  && cmake_opts="$cmake_opts -DBUILD_BINDINGS_PYTHON=$python_bindings"
[ $valgrind != default ] \
  && cmake_opts="$cmake_opts -DENABLE_VALGRIND=$valgrind"
[ $profiling != default ] \
  && cmake_opts="$cmake_opts -DENABLE_PROFILING=$profiling"
[ $readline != default ] \
  && cmake_opts="$cmake_opts -DUSE_READLINE=$readline"
[ $abc != default ] \
  && cmake_opts="$cmake_opts -DUSE_ABC=$abc"
[ $cadical != default ] \
  && cmake_opts="$cmake_opts -DUSE_CADICAL=$cadical"
[ $cln != default ] \
  && cmake_opts="$cmake_opts -DUSE_CLN=$cln"
[ $cryptominisat != default ] \
  && cmake_opts="$cmake_opts -DUSE_CRYPTOMINISAT=$cryptominisat"
[ $drat2er != default ] \
  && cmake_opts="$cmake_opts -DUSE_DRAT2ER=$drat2er"
[ $glpk != default ] \
  && cmake_opts="$cmake_opts -DUSE_GLPK=$glpk"
[ $lfsc != default ] \
  && cmake_opts="$cmake_opts -DUSE_LFSC=$lfsc"
[ $symfpu != default ] \
  && cmake_opts="$cmake_opts -DUSE_SYMFPU=$symfpu"

[ $language_bindings_java != default ] \
  && cmake_opts="$cmake_opts -DBUILD_SWIG_BINDINGS_JAVA=$language_bindings_java"
[ $language_bindings_python != default ] \
  && cmake_opts="$cmake_opts -DBUILD_SWIG_BINDINGS_PYTHON=$language_bindings_python"

[ "$abc_dir" != default ] \
  && cmake_opts="$cmake_opts -DABC_DIR=$abc_dir"
[ "$antlr_dir" != default ] \
  && cmake_opts="$cmake_opts -DANTLR_DIR=$antlr_dir"
[ "$cadical_dir" != default ] \
  && cmake_opts="$cmake_opts -DCADICAL_DIR=$cadical_dir"
[ "$cryptominisat_dir" != default ] \
  && cmake_opts="$cmake_opts -DCRYPTOMINISAT_DIR=$cryptominisat_dir"
[ "$cxxtest_dir" != default ] \
  && cmake_opts="$cmake_opts -DCXXTEST_DIR=$cxxtest_dir"
[ "$drat2er_dir" != default ] \
  && cmake_opts="$cmake_opts -DDRAT2ER_DIR=$drat2er_dir"
[ "$glpk_dir" != default ] \
  && cmake_opts="$cmake_opts -DGLPK_DIR=$glpk_dir"
[ "$gmp_dir" != default ] \
  && cmake_opts="$cmake_opts -DGMP_DIR=$gmp_dir"
[ "$lfsc_dir" != default ] \
  && cmake_opts="$cmake_opts -DLFSC_DIR=$lfsc_dir"
[ "$symfpu_dir" != default ] \
  && cmake_opts="$cmake_opts -DSYMFPU_DIR=$symfpu_dir"
[ "$install_prefix" != default ] \
  && cmake_opts="$cmake_opts -DCMAKE_INSTALL_PREFIX=$install_prefix"
[ -n "$program_prefix" ] \
  && cmake_opts="$cmake_opts -DPROGRAM_PREFIX=$program_prefix"

root_dir=$(pwd)

# The cmake toolchain can't be changed once it is configured in $build_dir.
# Thus, remove $build_dir and create an empty directory.
[ $win64 = ON ] && [ -e "$build_dir" ] && rm -r "$build_dir"
mkdir -p "$build_dir"

cd "$build_dir" || exit 1

[ -e CMakeCache.txt ] && rm CMakeCache.txt
build_dir_escaped=$(echo "$build_dir" | sed 's/\//\\\//g')
cmake "$root_dir" $cmake_opts 2>&1 | \
  sed "s/^Now just/Now change to '$build_dir_escaped' and/"<|MERGE_RESOLUTION|>--- conflicted
+++ resolved
@@ -44,12 +44,9 @@
   --unit-testing           support for unit testing
   --python2                prefer using Python 2 (also for Python bindings)
   --python3                prefer using Python 3 (also for Python bindings)
-<<<<<<< HEAD
   --python-bindings        build Python bindings based on new C++ API
-=======
   --asan                   build with ASan instrumentation
   --ubsan                  build with UBSan instrumentation
->>>>>>> d6a88030
 
 The following options configure parameterized features.
 
