--- conflicted
+++ resolved
@@ -63,11 +63,7 @@
   --cryptominisat          use the CryptoMiniSat SAT solver
   --kissat                 use the Kissat SAT solver
   --poly                   use the LibPoly library [default=yes]
-<<<<<<< HEAD
-=======
   --cocoa                  use the CoCoA library
-  --symfpu                 use SymFPU for floating point solver [default=yes]
->>>>>>> c299e866
   --editline               support the editline library
 
 Optional Path to Optional Packages:
@@ -395,13 +391,8 @@
   && cmake_opts="$cmake_opts -DUSE_KISSAT=$kissat"
 [ $poly != default ] \
   && cmake_opts="$cmake_opts -DUSE_POLY=$poly"
-<<<<<<< HEAD
-=======
 [ $cocoa != default ] \
   && cmake_opts="$cmake_opts -DUSE_COCOA=$cocoa"
-[ $symfpu != default ] \
-  && cmake_opts="$cmake_opts -DUSE_SYMFPU=$symfpu"
->>>>>>> c299e866
 [ "$abc_dir" != default ] \
   && cmake_opts="$cmake_opts -DABC_DIR=$abc_dir"
 [ "$glpk_dir" != default ] \
