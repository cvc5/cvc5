--- conflicted
+++ resolved
@@ -67,21 +67,6 @@
   get_target_property(GMP_INCLUDE_DIR GMP INTERFACE_INCLUDE_DIRECTORIES)
   get_target_property(GMP_LIBRARY GMP IMPORTED_LOCATION)
   get_filename_component(GMP_LIB_PATH "${GMP_LIBRARY}" DIRECTORY)
-
-<<<<<<< HEAD
-  set(POLY_BYPRODUCTS
-    <INSTALL_DIR>/lib/libpicpoly.a
-    <INSTALL_DIR>/lib/libpicpolyxx.a
-    <INSTALL_DIR>/${BINARY_LIBRARY_DEST}/libpoly${CMAKE_SHARED_LIBRARY_SUFFIX}
-    <INSTALL_DIR>/${BINARY_LIBRARY_DEST}/libpolyxx${CMAKE_SHARED_LIBRARY_SUFFIX}
-  )
-  if(CMAKE_SYSTEM_NAME STREQUAL "Darwin")
-    list(APPEND POLY_BYPRODUCTS
-      <INSTALL_DIR>/lib/libpoly.0${CMAKE_SHARED_LIBRARY_SUFFIX}
-      <INSTALL_DIR>/lib/libpoly.0.1.11${CMAKE_SHARED_LIBRARY_SUFFIX}
-      <INSTALL_DIR>/lib/libpolyxx.0${CMAKE_SHARED_LIBRARY_SUFFIX}
-      <INSTALL_DIR>/lib/libpolyxx.0.1.11${CMAKE_SHARED_LIBRARY_SUFFIX}
-=======
 
   set(Poly_INCLUDE_DIR "${DEPS_BASE}/include/")
 
@@ -143,7 +128,6 @@
         ${CMAKE_COMMAND} -E copy
           src/libpicpolyxx${CMAKE_STATIC_LIBRARY_SUFFIX}
           <INSTALL_DIR>/lib/libpicpolyxx${CMAKE_STATIC_LIBRARY_SUFFIX}
->>>>>>> ef38a3b7
     )
 
     # We only want to install the headers and the position-independent version
@@ -199,18 +183,6 @@
     COMMAND ${CMAKE_COMMAND} -E remove_directory <BINARY_DIR>/test/
   )
   add_dependencies(Poly-EP GMP)
-<<<<<<< HEAD
-
-  set(Poly_INCLUDE_DIR "${DEPS_BASE}/include/")
-  if(BUILD_SHARED_LIBS)
-    set(Poly_LIBRARIES "${DEPS_BASE}/${BINARY_LIBRARY_DEST}/libpoly${CMAKE_SHARED_LIBRARY_SUFFIX}")
-    set(PolyXX_LIBRARIES "${DEPS_BASE}/${BINARY_LIBRARY_DEST}/libpolyxx${CMAKE_SHARED_LIBRARY_SUFFIX}")
-  else()
-    set(Poly_LIBRARIES "${DEPS_BASE}/lib/libpicpoly.a")
-    set(PolyXX_LIBRARIES "${DEPS_BASE}/lib/libpicpolyxx.a")
-  endif()
-=======
->>>>>>> ef38a3b7
 endif()
 
 set(Poly_FOUND TRUE)
