###############################################################################
# Top contributors (to current version):
#   Gereon Kremer, Mathias Preiner
#
# This file is part of the cvc5 project.
#
# Copyright (c) 2009-2022 by the authors listed in the file AUTHORS
# in the top-level source directory and their institutional affiliations.
# All rights reserved.  See the file COPYING in the top-level source
# directory for licensing information.
# #############################################################################
#
# Find GMP
# GMP_FOUND - should always be true
# GMP - target for the GMP library
##

include(deps-helper)

find_path(GMP_INCLUDE_DIR NAMES gmp.h)
find_path(GMPXX_INCLUDE_DIR NAMES gmpxx.h)
find_library(GMP_LIBRARIES NAMES gmp)
find_library(GMPXX_LIBRARIES NAMES gmpxx)

set(GMP_FOUND_SYSTEM FALSE)
if(GMP_INCLUDE_DIR AND GMPXX_INCLUDE_DIR AND GMP_LIBRARIES AND GMPXX_LIBRARIES)
  set(GMP_FOUND_SYSTEM TRUE)

  # Attempt to retrieve the version from gmp.h
  function(getversionpart OUTPUT FILENAME DESC)
    file(STRINGS ${FILENAME} RES REGEX "^#define __GNU_MP_${DESC}[ \\t]+.*")
    string(REGEX MATCH "[0-9]+" RES "${RES}")
    set(${OUTPUT}
        "${RES}"
        PARENT_SCOPE
    )
  endfunction()
  getversionpart(MAJOR "${GMP_INCLUDE_DIR}/gmp.h" "VERSION")
  getversionpart(MINOR "${GMP_INCLUDE_DIR}/gmp.h" "VERSION_MINOR")
  getversionpart(PATCH "${GMP_INCLUDE_DIR}/gmp.h" "VERSION_PATCHLEVEL")

  if(MAJOR AND MINOR AND PATCH)
    set(GMP_VERSION
        "${MAJOR}.${MINOR}.${PATCH}"
    )
  else()
    set(GMP_VERSION "(unknown version)")
  endif()

  # This test checks whether GMP is usable and whether the version is new
  # enough
  try_compile(GMP_USABLE "${DEPS_BASE}/try_compile/GMP-EP"
    "${CMAKE_CURRENT_LIST_DIR}/deps-utils/gmp-test.cpp"
    CMAKE_FLAGS
      "-DCMAKE_TOOLCHAIN_FILE=${CMAKE_TOOLCHAIN_FILE}"
      "-DINCLUDE_DIRECTORIES=${GMP_INCLUDE_DIR}"
    LINK_LIBRARIES ${GMP_LIBRARIES} ${GMPXX_LIBRARIES}
  )
  if(NOT GMP_USABLE)
    message(VERBOSE "System version for GMP does not work in the selected configuration. Maybe we are cross-compiling?")
    set(GMP_FOUND_SYSTEM FALSE)
  endif()
endif()

if(NOT GMP_FOUND_SYSTEM)
  check_ep_downloaded("GMP-EP")
  if(NOT GMP-EP_DOWNLOADED)
    check_auto_download("GMP" "")
  endif()

  include(ExternalProject)

  set(GMP_VERSION "6.2.1")

  set(GMP_INCLUDE_DIR "${DEPS_BASE}/include/")
  if(BUILD_SHARED_LIBS)
    set(LINK_OPTS --enable-shared --disable-static)
    if(CMAKE_SYSTEM_NAME STREQUAL "Windows")
      set(GMP_LIBRARIES "${DEPS_BASE}/lib/libgmp.dll.a")
    else()
      set(GMP_LIBRARIES "${DEPS_BASE}/lib/libgmp${CMAKE_SHARED_LIBRARY_SUFFIX}")
    endif()
  else()
    set(LINK_OPTS --disable-shared --enable-static)
    set(GMP_LIBRARIES "${DEPS_BASE}/lib/libgmp.a")
  endif()

  set(CONFIGURE_OPTS "")
  set(CONFIGURE_ENV "")
  if(CMAKE_CROSSCOMPILING OR CMAKE_CROSSCOMPILING_MACOS)
    set(CONFIGURE_OPTS
      --host=${TOOLCHAIN_PREFIX}
      --build=${CMAKE_HOST_SYSTEM_PROCESSOR})

    set(CONFIGURE_ENV ${CMAKE_COMMAND} -E
      env "CC_FOR_BUILD=cc")
    if (CMAKE_CROSSCOMPILING_MACOS)
      set(CONFIGURE_ENV
        ${CONFIGURE_ENV}
        env "CFLAGS=--target=${TOOLCHAIN_PREFIX}"
        env "LDFLAGS=-arch ${CMAKE_OSX_ARCHITECTURES}")
    endif()
  endif()

  # `CC_FOR_BUILD`, `--host`, and `--build` are passed to `configure` to ensure
  # that cross-compilation works (as suggested in the GMP documentation).
  # Without the `--build` flag, `configure` may fail for cross-compilation
  # builds for Windows if Wine is installed.
  ExternalProject_Add(
    GMP-EP
    ${COMMON_EP_CONFIG}
    URL https://gmplib.org/download/gmp/gmp-${GMP_VERSION}.tar.bz2
    URL_HASH SHA1=2dcf34d4a432dbe6cce1475a835d20fe44f75822
    CONFIGURE_COMMAND
      ${CONFIGURE_ENV}
        <SOURCE_DIR>/configure
          ${LINK_OPTS}
          --prefix=<INSTALL_DIR>
          --with-pic
          --enable-cxx
<<<<<<< HEAD
          --host=${TOOLCHAIN_PREFIX}
          --build=${CMAKE_HOST_SYSTEM_PROCESSOR}
          --enable-fat
          gmp_cv_asm_x86_mulx=no
=======
          ${CONFIGURE_OPTS}
>>>>>>> 61026f8e
    BUILD_BYPRODUCTS ${GMP_LIBRARIES}
  )
endif()

set(GMP_FOUND TRUE)


if(BUILD_SHARED_LIBS)
  add_library(GMP SHARED IMPORTED GLOBAL)
  if(CMAKE_SYSTEM_NAME STREQUAL "Windows")
    set_target_properties(GMP PROPERTIES IMPORTED_IMPLIB "${GMP_LIBRARIES}")
  endif()
else()
  add_library(GMP STATIC IMPORTED GLOBAL)
endif()
set_target_properties(GMP PROPERTIES
  IMPORTED_LOCATION "${GMP_LIBRARIES}"
  INTERFACE_INCLUDE_DIRECTORIES "${GMP_INCLUDE_DIR}"
)

mark_as_advanced(GMP_FOUND)
mark_as_advanced(GMP_FOUND_SYSTEM)
mark_as_advanced(GMP_INCLUDE_DIR)
mark_as_advanced(GMP_LIBRARIES)

if(GMP_FOUND_SYSTEM)
  message(STATUS "Found GMP ${GMP_VERSION}: ${GMP_LIBRARIES}")
else()
  message(STATUS "Building GMP ${GMP_VERSION}: ${GMP_LIBRARIES}")
  add_dependencies(GMP GMP-EP)
endif()<|MERGE_RESOLUTION|>--- conflicted
+++ resolved
@@ -118,14 +118,9 @@
           --prefix=<INSTALL_DIR>
           --with-pic
           --enable-cxx
-<<<<<<< HEAD
-          --host=${TOOLCHAIN_PREFIX}
-          --build=${CMAKE_HOST_SYSTEM_PROCESSOR}
+          ${CONFIGURE_OPTS}
           --enable-fat
           gmp_cv_asm_x86_mulx=no
-=======
-          ${CONFIGURE_OPTS}
->>>>>>> 61026f8e
     BUILD_BYPRODUCTS ${GMP_LIBRARIES}
   )
 endif()
