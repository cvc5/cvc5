/******************************************************************************
 * Top contributors (to current version):
 *   Aina Niemetz, Gereon Kremer, Andrew Reynolds
 *
 * This file is part of the cvc5 project.
 *
 * Copyright (c) 2009-2023 by the authors listed in the file AUTHORS
 * in the top-level source directory and their institutional affiliations.
 * All rights reserved.  See the file COPYING in the top-level source
 * directory for licensing information.
 * ****************************************************************************
 *
 * The cvc5 C++ API.
 */

#include <cvc5/cvc5_export.h>

#ifndef CVC5__API__CVC5_H
#define CVC5__API__CVC5_H

#include <cvc5/cvc5_kind.h>
#include <cvc5/cvc5_types.h>

#include <functional>
#include <map>
#include <memory>
#include <optional>
#include <set>
#include <sstream>
#include <string>
#include <unordered_map>
#include <unordered_set>
#include <variant>
#include <vector>

namespace cvc5 {

namespace main {
class CommandExecutor;
}  // namespace main

namespace internal {

#ifndef DOXYGEN_SKIP
template <bool ref_count>
class NodeTemplate;
typedef NodeTemplate<true> Node;
#endif

class DType;
class DTypeConstructor;
class DTypeSelector;
class NodeManager;
class SolverEngine;
class TypeNode;
class Options;
class Random;
class Rational;
class Result;
class SygusGrammar;
class SynthResult;
class StatisticsRegistry;
}  // namespace internal

namespace parser {
class Cmd;
}

class Solver;
class Statistics;
struct APIStatistics;
class Term;

/* -------------------------------------------------------------------------- */
/* Exception                                                                  */
/* -------------------------------------------------------------------------- */

/**
 * Base class for all API exceptions.
 * If thrown, all API objects may be in an unsafe state.
 */
class CVC5_EXPORT CVC5ApiException : public std::exception
{
 public:
  /**
   * Construct with message from a string.
   * @param str The error message.
   */
  CVC5ApiException(const std::string& str) : d_msg(str) {}
  /**
   * Construct with message from a string stream.
   * @param stream The error message.
   */
  CVC5ApiException(const std::stringstream& stream) : d_msg(stream.str()) {}
  /**
   * Retrieve the message from this exception.
   * @return The error message.
   */
  const std::string& getMessage() const { return d_msg; }
  /**
   * Retrieve the message as a C-style array.
   * @return The error message.
   */
  const char* what() const noexcept override { return d_msg.c_str(); }

 private:
  /** The stored error message. */
  std::string d_msg;
};

/**
 * A recoverable API exception.
 * If thrown, API objects can still be used.
 */
class CVC5_EXPORT CVC5ApiRecoverableException : public CVC5ApiException
{
 public:
  /**
   * Construct with message from a string.
   * @param str The error message.
   */
  CVC5ApiRecoverableException(const std::string& str) : CVC5ApiException(str) {}
  /**
   * Construct with message from a string stream.
   * @param stream The error message.
   */
  CVC5ApiRecoverableException(const std::stringstream& stream)
      : CVC5ApiException(stream.str())
  {
  }
};

/**
 * Exception for unsupported command arguments.
 * If thrown, API objects can still be used.
 */
class CVC5_EXPORT CVC5ApiUnsupportedException
    : public CVC5ApiRecoverableException
{
 public:
  /**
   * Construct with message from a string.
   * @param str The error message.
   */
  CVC5ApiUnsupportedException(const std::string& str)
      : CVC5ApiRecoverableException(str)
  {
  }
  /**
   * Construct with message from a string stream.
   * @param stream The error message.
   */
  CVC5ApiUnsupportedException(const std::stringstream& stream)
      : CVC5ApiRecoverableException(stream.str())
  {
  }
};

/**
 * An option-related API exception.
 * If thrown, API objects can still be used.
 */
class CVC5_EXPORT CVC5ApiOptionException : public CVC5ApiRecoverableException
{
 public:
  /**
   * Construct with message from a string.
   * @param str The error message.
   */
  CVC5ApiOptionException(const std::string& str)
      : CVC5ApiRecoverableException(str)
  {
  }
  /**
   * Construct with message from a string stream.
   * @param stream The error message.
   */
  CVC5ApiOptionException(const std::stringstream& stream)
      : CVC5ApiRecoverableException(stream.str())
  {
  }
};

/* -------------------------------------------------------------------------- */
/* Result                                                                     */
/* -------------------------------------------------------------------------- */

/**
 * Encapsulation of a three-valued solver result, with explanations.
 */
class CVC5_EXPORT Result
{
  friend class Solver;

 public:
  /** Constructor. */
  Result();

  /**
   * Determine if this Result is a nullary Result.
   * @return True if Result is empty (a nullary Result) and not an actual
   *         result returned from a checkSat() (and friends) query.
   */
  bool isNull() const;

  /**
   * @return True if this result is from a satisfiable checkSat() or
   *         checkSatAssuming() query.
   */
  bool isSat() const;

  /**
   * @return True if this result is from an unsatisfiable checkSat() or
   *         checkSatAssuming() query.
   */
  bool isUnsat() const;

  /**
   * @return True if result is from a checkSat() or checkSatAssuming() query
   *         and cvc5 was not able to determine (un)satisfiability.
   */
  bool isUnknown() const;

  /**
   * Operator overloading for equality of two results.
   * @param r The result to compare to for equality.
   * @return True if the results are equal.
   */
  bool operator==(const Result& r) const;

  /**
   * Operator overloading for disequality of two results.
   * @param r The result to compare to for disequality.
   * @return True if the results are disequal.
   */
  bool operator!=(const Result& r) const;

  /**
   * @return An explanation for an unknown query result.
   */
  UnknownExplanation getUnknownExplanation() const;

  /**
   * @return A string representation of this result.
   */
  std::string toString() const;

 private:
  /**
   * Constructor.
   * @param r The internal result that is to be wrapped by this result.
   * @return The Result.
   */
  Result(const internal::Result& r);

  /**
   * The internal result wrapped by this result.
   *
   * @note This is a ``std::shared_ptr`` rather than a ``std::unique_ptr``
   *       since ``internal::Result`` is not ref counted.
   */
  std::shared_ptr<internal::Result> d_result;
};

/**
 * Serialize a Result to given stream.
 * @param out The output stream.
 * @param r The result to be serialized to the given output stream.
 * @return The output stream.
 */
std::ostream& operator<<(std::ostream& out, const Result& r) CVC5_EXPORT;

/* -------------------------------------------------------------------------- */
/* SynthResult                                                                */
/* -------------------------------------------------------------------------- */

/**
 * Encapsulation of a solver synth result.
 *
 * This is the return value of the API functions:
 *   - Solver::checkSynth()
 *   - Solver::checkSynthNext()
 *
 * which we call "synthesis queries".  This class indicates whether the
 * synthesis query has a solution, has no solution, or is unknown.
 */
class CVC5_EXPORT SynthResult
{
  friend class Solver;

 public:
  /** Constructor. */
  SynthResult();

  /**
   * Determine if a given synthesis result is empty (a nullary result) and not
   * an actual result returned from a synthesis query.
   * @return True if SynthResult is null, i.e., not a SynthResult returned
   *         from a synthesis query.
   */
  bool isNull() const;

  /**
   * @return True if the synthesis query has a solution.
   */
  bool hasSolution() const;

  /**
   * @return True if the synthesis query has no solution. In this case, it
   *         was determined that there was no solution.
   */
  bool hasNoSolution() const;

  /**
   * @return True if the result of the synthesis query could not be determined.
   */
  bool isUnknown() const;

  /**
   * @return A string representation of this synthesis result.
   */
  std::string toString() const;

 private:
  /**
   * Constructor.
   * @param r The internal synth result that is to be wrapped by this synth.
   *          result
   * @return The SynthResult.
   */
  SynthResult(const internal::SynthResult& r);
  /**
   * The internal result wrapped by this result.
   *
   * @note This is a `std::shared_ptr` rather than a `std::unique_ptr`
   *       since `internal::SynthResult` is not ref counted.
   */
  std::shared_ptr<internal::SynthResult> d_result;
};

/**
 * Serialize a SynthResult to given stream.
 * @param out The output stream.
 * @param r The result to be serialized to the given output stream.
 * @return The output stream.
 */
std::ostream& operator<<(std::ostream& out, const SynthResult& r) CVC5_EXPORT;

/* -------------------------------------------------------------------------- */
/* Sort                                                                       */
/* -------------------------------------------------------------------------- */

class Datatype;

/**
 * The sort of a cvc5 term.
 */
class CVC5_EXPORT Sort
{
  friend class parser::Cmd;
  friend class DatatypeConstructor;
  friend class DatatypeConstructorDecl;
  friend class DatatypeSelector;
  friend class DatatypeDecl;
  friend class Datatype;
  friend class Op;
  friend class Solver;
  friend class Grammar;
  friend struct std::hash<Sort>;
  friend class Term;

 public:
  /**
   * Constructor.
   */
  Sort();

  /**
   * Destructor.
   */
  ~Sort();

  /**
   * Comparison for structural equality.
   * @param s The sort to compare to.
   * @return True if the sorts are equal.
   */
  bool operator==(const Sort& s) const;

  /**
   * Comparison for structural disequality.
   * @param s The sort to compare to.
   * @return True if the sorts are not equal.
   */
  bool operator!=(const Sort& s) const;

  /**
   * Comparison for ordering on sorts.
   * @param s The sort to compare to.
   * @return True if this sort is less than s.
   */
  bool operator<(const Sort& s) const;

  /**
   * Comparison for ordering on sorts.
   * @param s The sort to compare to.
   * @return True if this sort is greater than s.
   */
  bool operator>(const Sort& s) const;

  /**
   * Comparison for ordering on sorts.
   * @param s The sort to compare to.
   * @return True if this sort is less than or equal to s.
   */
  bool operator<=(const Sort& s) const;

  /**
   * Comparison for ordering on sorts.
   * @param s The sort to compare to.
   * @return True if this sort is greater than or equal to s.
   */
  bool operator>=(const Sort& s) const;

  /**
   * Get the kind of this sort.
   * @return The kind of the sort.
   *
   * @warning This function is experimental and may change in future versions.
   */
  SortKind getKind() const;

  /**
   * Determine if this sort has a symbol (a name).
   *
   * For example, uninterpreted sorts and uninterpreted sort constructors have
   * symbols.
   *
   * @return True if the sort has a symbol.
   */
  bool hasSymbol() const;

  /**
   * Get the symbol of this Sort.
   *
   * @note Asserts hasSymbol().
   *
   * The symbol of this sort is the string that was
   * provided when constructing it via
   * Solver::mkUninterpretedSort(const std::string&) const,
   * Solver::mkUnresolvedSort(const std::string&, size_t) const, or
   * Solver::mkUninterpretedSortConstructorSort(const std::string&, size_t).
   *
   * @return The raw symbol of the sort.
   */
  std::string getSymbol() const;

  /**
   * Determine if this is the null sort (Sort::Sort()).
   * @return True if this Sort is the null sort.
   */
  bool isNull() const;

  /**
   * Determine if this is the Boolean sort (SMT-LIB: `Bool`).
   * @return True if this sort is the Boolean sort.
   */
  bool isBoolean() const;

  /**
   * Determine if this is the integer sort (SMT-LIB: `Int`).
   * @return True if this sort is the integer sort.
   */
  bool isInteger() const;

  /**
   * Determine if this is the real sort (SMT-LIB: `Real`).
   * @return True if this sort is the real sort.
   */
  bool isReal() const;

  /**
   * Determine if this is the string sort (SMT-LIB: `String`).
   * @return True if this sort is the string sort.
   */
  bool isString() const;

  /**
   * Determine if this is the regular expression sort (SMT-LIB: `RegLan`).
   * @return True if this sort is the regular expression sort.
   */
  bool isRegExp() const;

  /**
   * Determine if this is the rounding mode sort (SMT-LIB: `RoundingMode`).
   * @return True if this sort is the rounding mode sort.
   */
  bool isRoundingMode() const;

  /**
   * Determine if this is a bit-vector sort (SMT-LIB: `(_ BitVec i)`).
   * @return True if this sort is a bit-vector sort.
   */
  bool isBitVector() const;

  /**
   * Determine if this is a floatingpoint sort
   * (SMT-LIB: `(_ FloatingPoint eb sb)`).
   * @return True if this sort is a floating-point sort.
   */
  bool isFloatingPoint() const;

  /**
   * Determine if this is a datatype sort.
   * @return True if this sort is a datatype sort.
   */
  bool isDatatype() const;

  /**
   * Determine if this is a datatype constructor sort.
   * @return True if this sort is a datatype constructor sort.
   */
  bool isDatatypeConstructor() const;

  /**
   * Determine if this is a datatype selector sort.
   * @return True if this sort is a datatype selector sort.
   */
  bool isDatatypeSelector() const;

  /**
   * Determine if this is a datatype tester sort.
   * @return True if this sort is a datatype tester sort.
   */
  bool isDatatypeTester() const;
  /**
   * Determine if this is a datatype updater sort.
   * @return True if this sort is a datatype updater sort.
   */
  bool isDatatypeUpdater() const;
  /**
   * Determine if this is a function sort.
   * @return True if this sort is a function sort.
   */
  bool isFunction() const;

  /**
   * Determine if this is a predicate sort.
   *
   * A predicate sort is a function sort that maps to the Boolean sort. All
   * predicate sorts are also function sorts.
   *
   * @return True if this sort is a predicate sort.
   */
  bool isPredicate() const;

  /**
   * Determine if this a tuple sort.
   * @return True if this sort is a tuple sort.
   */
  bool isTuple() const;

  /**
   * Determine if this is a record sort.
   * @warning This function is experimental and may change in future versions.
   * @return True if the sort is a record sort.
   */
  bool isRecord() const;

  /**
   * Determine if this is an array sort.
   * @return True if the sort is an array sort.
   */
  bool isArray() const;

  /**
   * Determine if this is a finite field sort.
   * @return True if the sort is a finite field sort.
   */
  bool isFiniteField() const;

  /**
   * Determine if this is a Set sort.
   * @return True if the sort is a Set sort.
   */
  bool isSet() const;

  /**
   * Determine if this is a Bag sort.
   * @return True if the sort is a Bag sort.
   */
  bool isBag() const;

  /**
   * Determine if this is a Sequence sort.
   * @return True if the sort is a Sequence sort.
   */
  bool isSequence() const;

  /**
   * Determine if this is an abstract sort.
   * @return True if the sort is a abstract sort.
   *
   * @warning This function is experimental and may change in future versions.
   */
  bool isAbstract() const;

  /**
   * Determine if this is an uninterpreted sort.
   * @return True if this is an uninterpreted sort.
   */
  bool isUninterpretedSort() const;

  /**
   * Determine if this is an uninterpreted sort constructor.
   *
   * An uninterpreted sort constructor has arity > 0 and can be instantiated to
   * construct uninterpreted sorts with given sort parameters.
   *
   * @return True if this is of sort constructor kind.
   */
  bool isUninterpretedSortConstructor() const;

  /**
   * Determine if this is an instantiated (parametric datatype or uninterpreted
   * sort constructor) sort.
   *
   * An instantiated sort is a sort that has been constructed from
   * instantiating a sort with sort arguments
   * (see Sort::instantiate(const std::vector<Sort>&) const)).
   *
   * @return True if this is an instantiated sort.
   */
  bool isInstantiated() const;

  /**
   * Get the associated uninterpreted sort constructor of an instantiated
   * uninterpreted sort.
   *
   * @return The uninterpreted sort constructor sort.
   */
  Sort getUninterpretedSortConstructor() const;

  /**
   * @return The underlying datatype of a datatype sort.
   */
  Datatype getDatatype() const;

  /**
   * Instantiate a parameterized datatype sort or uninterpreted sort
   * constructor sort.
   *
   * Create sort parameters with Solver::mkParamSort().
   *
   * @param params The list of sort parameters to instantiate with.
   * @return The instantiated sort.
   */
  Sort instantiate(const std::vector<Sort>& params) const;

  /**
   * Get the sorts used to instantiate the sort parameters of a parametric
   * sort (parametric datatype or uninterpreted sort constructor sort,
   * see Sort::instantiate(const std::vector<Sort>& const)).
   *
   * @return The sorts used to instantiate the sort parameters of a
   *         parametric sort
   */
  std::vector<Sort> getInstantiatedParameters() const;

  /**
   * Substitution of Sorts.
   *
   * Note that this replacement is applied during a pre-order traversal and
   * only once to the sort. It is not run until fix point.
   *
   * For example,
   * `(Array A B).substitute({A, C}, {(Array C D), (Array A B)})` will
   * return `(Array (Array C D) B)`.
   *
   * @warning This function is experimental and may change in future versions.
   *
   * @param sort The subsort to be substituted within this sort.
   * @param replacement The sort replacing the substituted subsort.
   */
  Sort substitute(const Sort& sort, const Sort& replacement) const;

  /**
   * Simultaneous substitution of Sorts.
   *
   * Note that this replacement is applied during a pre-order traversal and
   * only once to the sort. It is not run until fix point. In the case that
   * sorts contains duplicates, the replacement earliest in the vector takes
   * priority.
   *
   * @warning This function is experimental and may change in future versions.
   *
   * @param sorts The subsorts to be substituted within this sort.
   * @param replacements The sort replacing the substituted subsorts.
   */
  Sort substitute(const std::vector<Sort>& sorts,
                  const std::vector<Sort>& replacements) const;

  /**
   * Output a string representation of this sort to a given stream.
   * @param out The output stream.
   */
  void toStream(std::ostream& out) const;

  /**
   * @return A string representation of this sort.
   */
  std::string toString() const;

  /* Datatype constructor sort ------------------------------------------- */

  /**
   * @return The arity of a datatype constructor sort.
   */
  size_t getDatatypeConstructorArity() const;

  /**
   * @return The domain sorts of a datatype constructor sort.
   */
  std::vector<Sort> getDatatypeConstructorDomainSorts() const;

  /**
   * @return The codomain sort of a constructor sort.
   */
  Sort getDatatypeConstructorCodomainSort() const;

  /* Selector sort ------------------------------------------------------- */

  /**
   * @return The domain sort of a datatype selector sort.
   */
  Sort getDatatypeSelectorDomainSort() const;

  /**
   * @return The codomain sort of a datatype selector sort.
   */
  Sort getDatatypeSelectorCodomainSort() const;

  /* Tester sort ------------------------------------------------------- */

  /**
   * @return The domain sort of a datatype tester sort.
   */
  Sort getDatatypeTesterDomainSort() const;

  /**
   * @return The codomain sort of a datatype tester sort, which is the Boolean
   *         sort.
   *
   * @note We mainly need this for the symbol table, which doesn't have
   *       access to the solver object.
   */
  Sort getDatatypeTesterCodomainSort() const;

  /* Function sort ------------------------------------------------------- */

  /**
   * @return The arity of a function sort.
   */
  size_t getFunctionArity() const;

  /**
   * @return The domain sorts of a function sort.
   */
  std::vector<Sort> getFunctionDomainSorts() const;

  /**
   * @return The codomain sort of a function sort.
   */
  Sort getFunctionCodomainSort() const;

  /* Array sort ---------------------------------------------------------- */

  /**
   * @return The array index sort of an array sort.
   */
  Sort getArrayIndexSort() const;

  /**
   * @return The array element sort of an array sort.
   */
  Sort getArrayElementSort() const;

  /* Set sort ------------------------------------------------------------ */

  /**
   * @return The element sort of a set sort.
   */
  Sort getSetElementSort() const;

  /* Bag sort ------------------------------------------------------------ */

  /**
   * @return The element sort of a bag sort.
   */
  Sort getBagElementSort() const;

  /* Sequence sort ------------------------------------------------------- */

  /**
   * @return The element sort of a sequence sort.
   */
  Sort getSequenceElementSort() const;

  /* Abstract sort ------------------------------------------------------- */
  /**
   * @return The sort kind of an abstract sort, which denotes the kind of
   * sorts that this abstract sort denotes.
   *
   * @warning This function is experimental and may change in future versions.
   */
  SortKind getAbstractedKind() const;

  /* Uninterpreted sort constructor sort --------------------------------- */

  /**
   * @return The arity of an uninterpreted sort constructor sort.
   */
  size_t getUninterpretedSortConstructorArity() const;

  /* Bit-vector sort ----------------------------------------------------- */

  /**
   * @return The bit-width of the bit-vector sort.
   */
  uint32_t getBitVectorSize() const;

  /* Finite field sort --------------------------------------------------- */

  /**
   * @return The size of the finite field sort.
   */
  std::string getFiniteFieldSize() const;

  /* Floating-point sort ------------------------------------------------- */

  /**
   * @return The bit-width of the exponent of the floating-point sort.
   */
  uint32_t getFloatingPointExponentSize() const;

  /**
   * @return The width of the significand of the floating-point sort.
   */
  uint32_t getFloatingPointSignificandSize() const;

  /* Datatype sort ------------------------------------------------------- */

  /**
   * Get the arity of a datatype sort, which is the number of type parameters
   * if the datatype is parametric, or 0 otherwise.
   * @return The arity of a datatype sort.
   */
  size_t getDatatypeArity() const;

  /* Tuple sort ---------------------------------------------------------- */

  /**
   * @return The length of a tuple sort.
   */
  size_t getTupleLength() const;

  /**
   * @return The element sorts of a tuple sort.
   */
  std::vector<Sort> getTupleSorts() const;

  /* --------------------------------------------------------------------- */

 private:
  /** @return The internal wrapped TypeNode of this sort. */
  const internal::TypeNode& getTypeNode(void) const;

  /** Helper to convert a vector of Sorts to internal TypeNodes. */
  std::vector<internal::TypeNode> static sortVectorToTypeNodes(
      const std::vector<Sort>& sorts);
  /** Helper to convert a vector of internal TypeNodes to Sorts. */
  std::vector<Sort> static typeNodeVectorToSorts(
      internal::NodeManager* nm, const std::vector<internal::TypeNode>& types);

  /**
   * Constructor.
   * @param nm The associated node manager.
   * @param t The internal type that is to be wrapped by this sort.
   * @return The Sort.
   */
  Sort(internal::NodeManager* nm, const internal::TypeNode& t);

  /**
   * Helper for isNull checks. This prevents calling an API function with
   * CVC5_API_CHECK_NOT_NULL
   */
  bool isNullHelper() const;

  /**
   * The associated node manager.
   */
  internal::NodeManager* d_nm;

  /**
   * The internal type wrapped by this sort.
   *
   * @note This is a ``std::shared_ptr`` rather than a ``std::unique_ptr`` to
   *       avoid overhead due to memory allocation (``internal::Type`` is
   * already ref counted, so this could be a ``std::unique_ptr`` instead).
   */
  std::shared_ptr<internal::TypeNode> d_type;
};

/**
 * Serialize a sort to given stream.
 * @param out The output stream.
 * @param s The sort to be serialized to the given output stream.
 * @return The output stream.
 */
std::ostream& operator<<(std::ostream& out, const Sort& s) CVC5_EXPORT;

}  // namespace cvc5

namespace std {

/**
 * Hash function for Sorts.
 */
template <>
struct CVC5_EXPORT hash<cvc5::Sort>
{
  size_t operator()(const cvc5::Sort& s) const;
};

}  // namespace std

namespace cvc5 {

/* -------------------------------------------------------------------------- */
/* Op                                                                     */
/* -------------------------------------------------------------------------- */

/**
 * A cvc5 operator.
 *
 * An operator is a term that represents certain operators, instantiated
 * with its required parameters, e.g., a Term of kind #BITVECTOR_EXTRACT.
 */
class CVC5_EXPORT Op
{
  friend class Solver;
  friend class Term;
  friend struct std::hash<Op>;

 public:
  /**
   * Constructor.
   */
  Op();

  /**
   * Destructor.
   */
  ~Op();

  /**
   * Syntactic equality operator.
   *
   * @param t The operator to compare to for equality.
   * @return True if both operators are syntactically identical.
   */
  bool operator==(const Op& t) const;

  /**
   * Syntactic disequality operator.
   *
   * @param t The operator to compare to for disequality.
   * @return True if operators differ syntactically.
   */
  bool operator!=(const Op& t) const;

  /**
   * Get the kind of this operator.
   * @return The kind of this operator.
   */
  Kind getKind() const;

  /**
   * Determine if this operator is nullary.
   * @return True if this operator is a nullary operator.
   */
  bool isNull() const;

  /**
   * Determine if this operator is indexed.
   * @return True iff this operator is indexed.
   */
  bool isIndexed() const;

  /**
   * Get the number of indices of this operator.
   * @return The number of indices of this operator.
   */
  size_t getNumIndices() const;

  /**
   * Get the index at position `i` of an indexed operator.
   * @param i The position of the index to return.
   * @return The index at position i.
   */
  Term operator[](size_t i) const;

  /**
   * Get the string representation of this operator.
   * @return A string representation of this operator.
   */
  std::string toString() const;

 private:
  /**
   * Constructor for a single kind (non-indexed operator).
   * @param nm The associated node manager.
   * @param k The kind of this Op.
   */
  Op(internal::NodeManager* nm, const Kind k);

  /**
   * Constructor.
   * @param nm The associated node managaer.
   * @param k The kind of this Op.
   * @param n The internal node that is to be wrapped by this term.
   * @return The Term.
   */
  Op(internal::NodeManager* nm, const Kind k, const internal::Node& n);

  /**
   * Helper for isNull checks. This prevents calling an API function with
   * CVC5_API_CHECK_NOT_NULL
   */
  bool isNullHelper() const;

  /**
   * @note An indexed operator has a non-null internal node (``d_node``).
   *
   * @note We use a helper function to avoid having API functions call other API
   *       functions (we need to call this internally).
   *
   * @return True iff this Op is indexed.
   */
  bool isIndexedHelper() const;

  /**
   * Helper for getNumIndices
   * @return The number of indices of this op.
   */
  size_t getNumIndicesHelper() const;

  /**
   * Helper for operator[](size_t index).
   * @param index Position of the index. Should be less than
   *              getNumIndicesHelper().
   * @return The index at position index.
   */
  Term getIndexHelper(size_t index) const;

  /**
   * The associated node manager.
   */
  internal::NodeManager* d_nm;

  /** The kind of this operator. */
  Kind d_kind;

  /**
   * The internal node wrapped by this operator.
   *
   * @note This is a ``std::shared_ptr`` rather than a ``std::unique_ptr`` to
   *       avoid overhead due to memory allocation (``internal::Node`` is
   * already ref counted, so this could be a ``std::unique_ptr`` instead).
   */
  std::shared_ptr<internal::Node> d_node;
};

/**
 * Serialize an operator to given stream.
 * @param out The output stream.
 * @param op  The operator to be serialized to the given output stream.
 * @return The output stream.
 */
std::ostream& operator<<(std::ostream& out, const Op& op) CVC5_EXPORT;

}  // namespace cvc5

namespace std {
/**
 * Hash function for Ops.
 */
template <>
struct CVC5_EXPORT hash<cvc5::Op>
{
  size_t operator()(const cvc5::Op& op) const;
};
}  // namespace std

namespace cvc5 {

/* -------------------------------------------------------------------------- */
/* Term                                                                       */
/* -------------------------------------------------------------------------- */

/**
 * A cvc5 Term.
 */
class CVC5_EXPORT Term
{
  friend class parser::Cmd;
  friend class Datatype;
  friend class DatatypeConstructor;
  friend class DatatypeSelector;
  friend class Solver;
  friend class Grammar;
  friend class SynthResult;
  friend struct std::hash<Term>;

 public:
  /**
   * Constructor for a null term.
   */
  Term();

  /**
   * Destructor.
   */
  ~Term();

  /**
   * Syntactic equality operator.
   * @param t The term to compare to for equality.
   * @return True if the terms are equal.
   */
  bool operator==(const Term& t) const;

  /**
   * Syntactic disequality operator.
   * @param t The term to compare to for disequality.
   * @return True if terms are disequal.
   */
  bool operator!=(const Term& t) const;

  /**
   * Comparison for ordering on terms by their id.
   * @param t The term to compare to.
   * @return True if this term is less than t.
   */
  bool operator<(const Term& t) const;

  /**
   * Comparison for ordering on terms by their id.
   * @param t The term to compare to.
   * @return True if this term is greater than t.
   */
  bool operator>(const Term& t) const;

  /**
   * Comparison for ordering on terms by their id.
   * @param t The term to compare to.
   * @return True if this term is less than or equal to t.
   */
  bool operator<=(const Term& t) const;

  /**
   * Comparison for ordering on terms by their id.
   * @param t The term to compare to.
   * @return True if this term is greater than or equal to t.
   */
  bool operator>=(const Term& t) const;

  /**
   * Get the number of children of this term.
   * @return The number of children of this term.
   */
  size_t getNumChildren() const;

  /**
   * Get the child term of this term at a given index.
   * @param index The index of the child.
   * @return The child term at the given index.
   */
  Term operator[](size_t index) const;

  /**
   * Get the id of this term.
   * @return The id of this term.
   */
  uint64_t getId() const;

  /**
   * Get the kind of this term.
   * @return The kind of this term.
   */
  Kind getKind() const;

  /**
   * Get the sort of this term.
   * @return The sort of this term.
   */
  Sort getSort() const;

  /**
   * Replace `term` with `replacement` in this term.
   *
   * @param term        The term to replace.
   * @param replacement The term to replace it with.
   * @return The result of replacing `term` with `replacement` in this term.
   *
   * @note This replacement is applied during a pre-order traversal and
   *       only once (it is not run until fixed point).
   */
  Term substitute(const Term& term, const Term& replacement) const;

  /**
   * Simultaneously replace `terms` with `replacements` in this term.
   *
   * In the case that `terms` contains duplicates, the replacement earliest in
   * the vector takes priority. For example, calling substitute on `f(x,y)`
   * with `terms = { x, z }`, `replacements = { g(z), w }` results in the term
   * `f(g(z),y)`.
   *
   * @note Requires that `terms` and `replacements` are of equal size (they are
   *       interpreted as 1 : 1 mapping).
   *
   * @note This replacement is applied during a pre-order traversal and
   *       only once (it is not run until fixed point).
   *
   * @param terms        The terms to replace.
   * @param replacements The replacement terms.
   * @return The result of simultaneously replacing `terms` with `replacements`
   *         in this term.
   */
  Term substitute(const std::vector<Term>& terms,
                  const std::vector<Term>& replacements) const;

  /**
   * Determine if this term has an operator.
   * @return True iff this term has an operator.
   */
  bool hasOp() const;

  /**
   * Get the operator of a term with an operator.
   *
   * @note Requires that this term has an operator (see hasOp()).
   *
   * @return The Op used to create this term.
   */
  Op getOp() const;

  /**
   * Determine if this term has a symbol (a name).
   *
   * For example, free constants and variables have symbols.
   *
   * @return True if the term has a symbol.
   */
  bool hasSymbol() const;

  /**
   * Get the symbol of this Term.
   *
   * @note Requires that this term has a symbol (see hasSymbol()).
   *
   * The symbol of the term is the string that was
   * provided when constructing it via Solver::mkConst() or Solver::mkVar().
   *
   * @return The raw symbol of the term.
   */
  std::string getSymbol() const;

  /**
   * Determine if this term is nullary.
   * @return True if this Term is a null term.
   */
  bool isNull() const;

  /**
   * Boolean negation.
   * @return The Boolean negation of this term.
   */
  Term notTerm() const;

  /**
   * Boolean and.
   * @param t A Boolean term.
   * @return The conjunction of this term and the given term.
   */
  Term andTerm(const Term& t) const;

  /**
   * Boolean or.
   * @param t A Boolean term.
   * @return The disjunction of this term and the given term.
   */
  Term orTerm(const Term& t) const;

  /**
   * Boolean exclusive or.
   * @param t A Boolean term.
   * @return The exclusive disjunction of this term and the given term.
   */
  Term xorTerm(const Term& t) const;

  /**
   * Equality.
   * @param t A Boolean term.
   * @return A Boolean term representing equivalence of this term and the given
   *         term.
   */
  Term eqTerm(const Term& t) const;

  /**
   * Boolean implication.
   * @param t A Boolean term.
   * @return The implication of this term and the given term.
   */
  Term impTerm(const Term& t) const;

  /**
   * If-then-else with this term as the Boolean condition.
   * @param t The 'then' term.
   * @param e The 'else' term.
   * @return The if-then-else term with this term as the Boolean condition.
   */
  Term iteTerm(const Term& t, const Term& e) const;

  /**
   * @return A string representation of this term.
   */
  std::string toString() const;

  /**
   * Iterator for the children of a Term.
   * @note This treats uninterpreted functions as Term just like any other term
   *       for example, the term ``f(x, y)`` will have Kind ``APPLY_UF`` and
   *       three children: ``f``, ``x``, and ``y``
   */
  class CVC5_EXPORT const_iterator
  {
    friend class Term;

   public:
    /* The following types are required by trait std::iterator_traits */

    /** Iterator tag */
    using iterator_category = std::forward_iterator_tag;

    /** The type of the item */
    using value_type = Term;

    /** The pointer type of the item */
    using pointer = const Term*;

    /** The reference type of the item */
    using reference = const Term&;

    /** The type returned when two iterators are subtracted */
    using difference_type = std::ptrdiff_t;

    /* End of std::iterator_traits required types */

    /**
     * Null Constructor.
     */
    const_iterator();

    /**
     * Constructor
     * @param nm The associated node manager.
     * @param e A ``std::shared pointer`` to the node that we're iterating over.
     * @param p The position of the iterator (e.g. which child it's on).
     */
    const_iterator(internal::NodeManager* nm,
                   const std::shared_ptr<internal::Node>& e,
                   uint32_t p);

    /**
     * Copy constructor.
     */
    const_iterator(const const_iterator& it);

    /**
     * Assignment operator.
     * @param it The iterator to assign to.
     * @return The reference to the iterator after assignment.
     */
    const_iterator& operator=(const const_iterator& it);

    /**
     * Equality operator.
     * @param it The iterator to compare to for equality.
     * @return True if the iterators are equal.
     */
    bool operator==(const const_iterator& it) const;

    /**
     * Disequality operator.
     * @param it The iterator to compare to for disequality.
     * @return True if the iterators are disequal.
     */
    bool operator!=(const const_iterator& it) const;

    /**
     * Increment operator (prefix).
     * @return A reference to the iterator after incrementing by one.
     */
    const_iterator& operator++();

    /**
     * Increment operator (postfix).
     * @return A reference to the iterator after incrementing by one.
     */
    const_iterator operator++(int);

    /**
     * Dereference operator.
     * @return The term this iterator points to.
     */
    Term operator*() const;

   private:
    /**
     * The associated node manager.
     */
    internal::NodeManager* d_nm;
    /** The original node to be iterated over. */
    std::shared_ptr<internal::Node> d_origNode;
    /** Keeps track of the iteration position. */
    uint32_t d_pos;
  };

  /**
   * @return An iterator to the first child of this Term.
   */
  const_iterator begin() const;

  /**
   * @return An iterator to one-off-the-last child of this Term.
   */
  const_iterator end() const;

  /**
   * Get the sign of an integer or real value.
   * @note Requires that this term is an integer or real value.
   * @return 0 if this term is zero, -1 if this term is a negative real or
   *         integer value, 1 if this term is a positive real or integer value.
   */
  int32_t getRealOrIntegerValueSign() const;
  /**
   * Determine if this term is an int32 value.
   * @note This will return true for integer constants and real constants that
   *       have integer value.
   * @return True if the term is an integral value that fits within int32_t.
   */
  bool isInt32Value() const;
  /**
   * Get the `int32_t` representation of this integral value.
   * @note Requires that this term is an int32 value (see isInt32Value()).
   * @return This integral value as `int32_t` value.
   */
  int32_t getInt32Value() const;
  /**
   * Determine if this term is a uint32 value.
   * @note This will return true for integer constants and real constants that
   *       have integral value.
   * @return True if the term is an integral value and fits within uint32_t.
   */
  bool isUInt32Value() const;
  /**
   * Get the `uint32_t` representation of this integral value.
   * @note Requires that this term is a uint32 value (see isUInt32Value()).
   * @return This integral value as a `uint32_t`.
   */
  uint32_t getUInt32Value() const;
  /**
   * Determine if this term is an int64 value.
   * @note This will return true for integer constants and real constants that
   *       have integral value.
   * @return True if the term is an integral value and fits within int64_t.
   */
  bool isInt64Value() const;
  /**
   * Get the `int64_t` representation of this integral value.
   * @note Requires that this term is an int64 value (see isInt64Value()).
   * @return This integral value as a `int64_t`.
   */
  int64_t getInt64Value() const;
  /**
   * Determine if this term is a uint64 value.
   * @note This will return true for integer constants and real constants that
   *       have integral value.
   * @return True if the term is an integral value that fits within uint64_t.
   */
  bool isUInt64Value() const;
  /**
   * Get the `uint64_t` representation of this integral value.
   * @note Requires that this term is an uint64 value (see isUInt64Value()).
   * @return This integral value as a `uint64_t`.
   */
  uint64_t getUInt64Value() const;
  /**
   * Determine if this term is an integral value.
   * @return True if the term is an integer constant or a real constant that
   * has an integral value.
   */
  bool isIntegerValue() const;
  /**
   * Get a string representation of this integral value.
   * @note Requires that this term is an integral value (see isIntegerValue()).
   * @return The integral term in (decimal) string representation.
   */
  std::string getIntegerValue() const;

  /**
   * Determine if this term is a string value.
   * @return True if the term is a string value.
   */
  bool isStringValue() const;
  /**
   * Get the native string representation of a string value.
   * @note Requires that this term is a string value (see isStringValue()).
   * @note This is not to be confused with toString(), which returns
   *       some string representation of the term, whatever data it may hold.
   * @return The string term as a native string value.
   */
  std::wstring getStringValue() const;

  /**
   * Determine if this term is a rational value whose numerator fits into an
   * int32 value and its denominator fits into a uint32 value.
   * @return True if the term is a rational and its numerator and denominator
   *         fit into 32 bit integer values.
   */
  bool isReal32Value() const;
  /**
   * Get the 32 bit integer representations of the numerator and denominator of
   * a rational value.
   * @note Requires that this term is a rational value and its numerator and
   *       denominator fit into 32 bit integer values (see isReal32Value()).
   * @return The representation of a rational value as a pair of its numerator
   *         and denominator as integer values.
   */
  std::pair<int32_t, uint32_t> getReal32Value() const;
  /**
   * Determine if this term is a rational value whose numerator fits into an
   * int64 value and its denominator fits into a uint64 value.
   * @return True if the term is a rational value whose numerator and
   *         denominator fit within int64_t and uint64_t, respectively.
   */
  bool isReal64Value() const;
  /**
   * Get the 64 bit integer representations of the numerator and denominator of
   * a rational value.
   * @note Requires that this term is a rational value and its numerator and
   *       denominator fit into 64 bit integer values (see isReal64Value()).
   * @return The representation of a rational value as a pair of its numerator
   *         and denominator.
   */
  std::pair<int64_t, uint64_t> getReal64Value() const;
  /**
   * Determine if this term is a rational value.
   * @note A term of kind PI is not considered to be a real value.
   * @return True if the term is a rational value.
   */
  bool isRealValue() const;
  /**
   * Get a string representation of this rational value.
   * @note Requires that this term is a rational value (see isRealValue()).
   * @return The representation of a rational value as a (rational) string.
   */
  std::string getRealValue() const;

  /**
   * Determine if this term is a constant array.
   * @return True if the term is a constant array.
   */
  bool isConstArray() const;
  /**
   * Determine the base (element stored at all indices) of a constant array.
   * @note Requires that this term is a constant array (see isConstArray()).
   * @return The base term.
   */
  Term getConstArrayBase() const;

  /**
   * Determine if this term is a Boolean value.
   * @return True if the term is a Boolean value.
   */
  bool isBooleanValue() const;
  /**
   * Get the value of a Boolean term as a native Boolean value.
   * @note Asserts isBooleanValue().
   * @return The representation of a Boolean value as a native Boolean value.
   */
  bool getBooleanValue() const;

  /**
   * Determine if this term is a bit-vector value.
   * @return True if the term is a bit-vector value.
   */
  bool isBitVectorValue() const;
  /**
   * Get the string representation of a bit-vector value.
   *
   * @note Asserts isBitVectorValue().
   * @param base `2` for binary, `10` for decimal, and `16` for hexadecimal.
   * @return The string representation of a bit-vector value.
   */
  std::string getBitVectorValue(uint32_t base = 2) const;

  /**
   * Determine if this term is a finite field value.
   * @return True if the term is a finite field value.
   */
  bool isFiniteFieldValue() const;
  /**
   * Get the string representation of a finite field value (base 10).
   *
   * @note Asserts isFiniteFieldValue().
   *
   * @note Uses the integer representative of smallest absolute value.
   *
   * @return The string representation of the integer representation of this
   * finite field value.
   */
  std::string getFiniteFieldValue() const;

  /**
   * Determine if this term is an uninterpreted sort value.
   * @return True if the term is an abstract value.
   */
  bool isUninterpretedSortValue() const;
  /**
   * Get a string representation of an uninterpreted sort value.
   * @note Asserts isUninterpretedSortValue().
   * @return The representation of an uninterpreted sort value as a string.
   */
  std::string getUninterpretedSortValue() const;

  /**
   * Determine if this term is a tuple value.
   * @return True if the term is a tuple value.
   */
  bool isTupleValue() const;
  /**
   * Get a tuple value as a vector of terms.
   * @note Asserts isTupleValue().
   * @return The representation of a tuple value as a vector of terms.
   */
  std::vector<Term> getTupleValue() const;

  /**
   * Determine if this term is a floating-point rounding mode value.
   * @return True if the term is a rounding mode value.
   */
  bool isRoundingModeValue() const;
  /**
   * Get the RoundingMode value of a given rounding-mode value term.
   * @note Asserts isRoundingModeValue().
   * @return The floating-point rounding mode value of the term.
   */
  RoundingMode getRoundingModeValue() const;

  /**
   * Determine if this term is a floating-point positive zero value (+zero).
   * @return True if the term is the floating-point value for positive zero.
   */
  bool isFloatingPointPosZero() const;
  /**
   * Determine if this term is a floating-point negative zero value (-zero).
   * @return True if the term is the floating-point value for negative zero.
   */
  bool isFloatingPointNegZero() const;
  /**
   * Determine if this term is a floating-point positive infinity value (+oo).
   * @return True if the term is the floating-point value for positive.
   * infinity.
   */
  bool isFloatingPointPosInf() const;
  /**
   * Determine if this term is a floating-point negative infinity value (-oo).
   * @return True if the term is the floating-point value for negative.
   * infinity.
   */
  bool isFloatingPointNegInf() const;
  /**
   * Determine if a given term is a floating-point NaN value.
   * @return True if the term is the floating-point value for not a number.
   */
  bool isFloatingPointNaN() const;
  /**
   * Determine if a given term is a floating-point value.
   * @return True if the term is a floating-point value.
   */
  bool isFloatingPointValue() const;
  /**
   * Get the representation of a floating-point value as a tuple of its
   * exponent width, significand width and a bit-vector value term.
   * @note Asserts isFloatingPointValue().
   * @return The floating-point value representation.
   */
  std::tuple<uint32_t, uint32_t, Term> getFloatingPointValue() const;

  /**
   * Determine if this term is a set value.
   *
   * A term is a set value if it is considered to be a (canonical) constant set
   * value.  A canonical set value is one whose AST is:
   *
   * \verbatim embed:rst:leading-asterisk
   * .. code:: smtlib
   *
   *     (union (singleton c1) ... (union (singleton c_{n-1}) (singleton c_n))))
   * \endverbatim
   *
   * where @f$c_1 ... c_n@f$ are values ordered by id such that
   * @f$c_1 > ... > c_n@f$ (see @ref Term::operator>(const Term&) const).
   *
   * @note A universe set term (kind `SET_UNIVERSE`) is not considered to be
   *       a set value.
   *
   * @return True if the term is a set value.
   */
  bool isSetValue() const;
  /**
   * Get a set value as a set of terms.
   * @note Asserts isSetValue().
   * @return The representation of a set value as a set of terms.
   */
  std::set<Term> getSetValue() const;

  /**
   * Determine if this term is a sequence value.
   *
   * A term is a sequence value if it has kind #CONST_SEQUENCE. In contrast to
   * values for the set sort (as described in isSetValue()), a sequence value
   * is represented as a Term with no children.
   *
   * Semantically, a sequence value is a concatenation of unit sequences
   * whose elements are themselves values. For example:
   *
   * \verbatim embed:rst:leading-asterisk
   * .. code:: smtlib
   *
   *     (seq.++ (seq.unit 0) (seq.unit 1))
   * \endverbatim
   *
   * The above term has two representations in Term. One is as the sequence
   * concatenation term:
   *
   * \rst
   * .. code:: lisp
   *
   *     (SEQ_CONCAT (SEQ_UNIT 0) (SEQ_UNIT 1))
   * \endrst
   *
   * where 0 and 1 are the terms corresponding to the integer constants 0 and 1.
   *
   * Alternatively, the above term is represented as the constant sequence
   * value:
   *
   * \rst
   * .. code:: lisp
   *
   *     CONST_SEQUENCE_{0,1}
   * \endrst
   *
   * where calling getSequenceValue() on the latter returns the vector `{0, 1}`.
   *
   * The former term is not a sequence value, but the latter term is.
   *
   * Constant sequences cannot be constructed directly via the API. They are
   * returned in response to API calls such Solver::getValue() and
   * Solver::simplify().
   *
   * @return True if the term is a sequence value.
   */
  bool isSequenceValue() const;
  /**
   * Get a sequence value as a vector of terms.
   * @note Asserts isSequenceValue().
   * @return The representation of a sequence value as a vector of terms.
   */
  std::vector<Term> getSequenceValue() const;

  /**
   * Determine if this term is a cardinality constraint.
   * @return True if the term is a cardinality constraint.
   */
  bool isCardinalityConstraint() const;
  /**
   * Get a cardinality constraint as a pair of its sort and upper bound.
   * @note Asserts isCardinalityConstraint().
   * @return The sort the cardinality constraint is for and its upper bound.
   */
  std::pair<Sort, uint32_t> getCardinalityConstraint() const;

  /**
   * Determine if this term is a real algebraic number.
   * @return True if the term is a real algebraic number.
   */
  bool isRealAlgebraicNumber() const;
  /**
   * Get the defining polynomial for a real algebraic number term, expressed in
   * terms of the given variable.
   * @note Asserts isRealAlgebraicNumber().
   * @param v The variable over which to express the polynomial.
   * @return The defining polynomial.
   */
  Term getRealAlgebraicNumberDefiningPolynomial(const Term& v) const;
  /**
   * Get the lower bound for a real algebraic number value.
   * @note Asserts isRealAlgebraicNumber().
   * @return The lower bound.
   */
  Term getRealAlgebraicNumberLowerBound() const;
  /**
   * Get the upper bound for a real algebraic number value.
   * @note Asserts isRealAlgebraicNumber().
   * @return The upper bound.
   */
  Term getRealAlgebraicNumberUpperBound() const;

 protected:
  /**
   * The associated node manager.
   */
  internal::NodeManager* d_nm;

 private:
  /** Helper function to collect all elements of a set. */
  static void collectSet(std::set<Term>& set,
                         const internal::Node& node,
                         internal::NodeManager* nm);
  /** Helper function to collect all elements of a sequence. */
  static void collectSequence(std::vector<Term>& seq,
                              const internal::Node& node,
                              internal::NodeManager* nm);

  /**
   * Constructor.
   * @param nm The associated node manager.
   * @param n The internal node that is to be wrapped by this term.
   * @return The Term.
   */
  Term(internal::NodeManager* nm, const internal::Node& n);

  /** @return The internal wrapped Node of this term. */
  const internal::Node& getNode(void) const;

  /** Helper to convert a vector of Terms to internal Nodes. */
  std::vector<internal::Node> static termVectorToNodes(
      const std::vector<Term>& terms);
  /** Helper to convert a vector of internal Nodes to Terms. */
  std::vector<Term> static nodeVectorToTerms(
      internal::NodeManager* nm, const std::vector<internal::Node>& nodes);

  /**
   * Helper for isNull checks. This prevents calling an API function with
   * CVC5_API_CHECK_NOT_NULL
   */
  bool isNullHelper() const;

  /**
   * Helper function that returns the kind of the term, which takes into
   * account special cases of the conversion for internal to external kinds.
   * @return The kind of this term.
   */
  Kind getKindHelper() const;

  /**
   * The internal node wrapped by this term.
   * @note This is a ``std::shared_ptr`` rather than a ``std::unique_ptr`` to
   *       avoid overhead due to memory allocation (``internal::Node`` is
   * already ref counted, so this could be a ``std::unique_ptr`` instead).
   */
  std::shared_ptr<internal::Node> d_node;
};

/**
 * Serialize a term to given stream.
 * @param out The output stream.
 * @param t The term to be serialized to the given output stream.
 * @return The output stream.
 */
std::ostream& operator<<(std::ostream& out, const Term& t) CVC5_EXPORT;

/**
 * Serialize a vector of terms to given stream.
 * @param out The output stream.
 * @param vector The vector of terms to be serialized to the given stream.
 * @return The output stream.
 */
std::ostream& operator<<(std::ostream& out,
                         const std::vector<Term>& vector) CVC5_EXPORT;

/**
 * Serialize a set of terms to the given stream.
 * @param out The output stream.
 * @param set The set of terms to be serialized to the given stream.
 * @return The output stream.
 */
std::ostream& operator<<(std::ostream& out,
                         const std::set<Term>& set) CVC5_EXPORT;

/**
 * Serialize an unordered_set of terms to the given stream.
 *
 * @param out The output stream.
 * @param unordered_set The set of terms to be serialized to the given stream.
 * @return The output stream.
 */
std::ostream& operator<<(std::ostream& out,
                         const std::unordered_set<Term>& unordered_set)
    CVC5_EXPORT;

/**
 * Serialize a map of terms to the given stream.
 *
 * @param out The output stream.
 * @param map The map of terms to be serialized to the given stream.
 * @return The output stream.
 */
template <typename V>
std::ostream& operator<<(std::ostream& out,
                         const std::map<Term, V>& map) CVC5_EXPORT;

/**
 * Serialize an unordered_map of terms to the given stream.
 *
 * @param out The output stream.
 * @param unordered_map The map of terms to be serialized to the given stream.
 * @return The output stream.
 */
template <typename V>
std::ostream& operator<<(std::ostream& out,
                         const std::unordered_map<Term, V>& unordered_map)
    CVC5_EXPORT;

}  // namespace cvc5

namespace std {
/**
 * Hash function for Terms.
 */
template <>
struct CVC5_EXPORT hash<cvc5::Term>
{
  size_t operator()(const cvc5::Term& t) const;
};
}  // namespace std

namespace cvc5 {

/* -------------------------------------------------------------------------- */
/* Datatypes                                                                  */
/* -------------------------------------------------------------------------- */

class DatatypeConstructorIterator;
class DatatypeIterator;

/**
 * A cvc5 datatype constructor declaration. A datatype constructor declaration
 * is a specification used for creating a datatype constructor.
 */
class CVC5_EXPORT DatatypeConstructorDecl
{
  friend class DatatypeDecl;
  friend class Solver;

 public:
  /** Constructor.  */
  DatatypeConstructorDecl();

  /**
   * Destructor.
   */
  ~DatatypeConstructorDecl();

  /**
   * Add datatype selector declaration.
   * @param name The name of the datatype selector declaration to add.
   * @param sort The codomain sort of the datatype selector declaration to add.
   */
  void addSelector(const std::string& name, const Sort& sort);
  /**
   * Add datatype selector declaration whose codomain type is the datatype
   * itself.
   * @param name The name of the datatype selector declaration to add.
   */
  void addSelectorSelf(const std::string& name);

  /**
   * Add datatype selector declaration whose codomain sort is an unresolved
   * datatype with the given name.
   * @param name The name of the datatype selector declaration to add.
   * @param unresDataypeName The name of the unresolved datatype. The codomain
   *                         of the selector will be the resolved datatype with
   *                         the given name.
   */
  void addSelectorUnresolved(const std::string& name,
                             const std::string& unresDataypeName);

  /**
   * @return True if this DatatypeConstructorDecl is a null declaration.
   */
  bool isNull() const;

  /**
   * @return A string representation of this datatype constructor declaration.
   */
  std::string toString() const;

 private:
  /**
   * Constructor.
   * @param nm The associated node manager.
   * @param name The name of the datatype constructor.
   * @return The DatatypeConstructorDecl.
   */
  DatatypeConstructorDecl(internal::NodeManager* nm, const std::string& name);

  /**
   * Helper for isNull checks. This prevents calling an API function with
   * CVC5_API_CHECK_NOT_NULL
   */
  bool isNullHelper() const;

  /**
   * Is the underlying constructor resolved (i.e,. has it been used to declare
   * a datatype already)?
   */
  bool isResolved() const;

  /**
   * The associated node manager.
   */
  internal::NodeManager* d_nm;

  /**
   * The internal (intermediate) datatype constructor wrapped by this
   * datatype constructor declaration.
   * @note This is a ``std::shared_ptr`` rather than a ``std::unique_ptr``
   *       since ``internal::DTypeConstructor`` is not ref counted.
   */
  std::shared_ptr<internal::DTypeConstructor> d_ctor;
};

class Solver;

/**
 * A cvc5 datatype declaration. A datatype declaration is not itself a datatype
 * (see Datatype), but a specification for creating a datatype sort.
 *
 * The interface for a datatype declaration coincides with the syntax for the
 * SMT-LIB 2.6 command `declare-datatype`, or a single datatype within the
 * `declare-datatypes` command.
 *
 * Datatype sorts can be constructed from a DatatypeDecl using:
 *   - Solver::mkDatatypeSort()
 *   - Solver::mkDatatypeSorts()
 */
class CVC5_EXPORT DatatypeDecl
{
  friend class DatatypeConstructorArg;
  friend class Solver;

 public:
  /** Constructor.  */
  DatatypeDecl();

  /**
   * Destructor.
   */
  ~DatatypeDecl();

  /**
   * Add datatype constructor declaration.
   * @param ctor The datatype constructor declaration to add.
   */
  void addConstructor(const DatatypeConstructorDecl& ctor);

  /**
   * Get the number of constructors (so far) for this Datatype declaration.
   * @return The number of constructors.
   */
  size_t getNumConstructors() const;

  /**
   * Determine if this Datatype declaration is parametric.
   * @warning This function is experimental and may change in future versions.
   * @return True if this datatype declaration is parametric.
   */
  bool isParametric() const;

  /**
   * Determine if this datatype declaration is resolved (has already been used
   * to declare a datatype).
   * @return True if this datatype declaration is resolved.
   */
  bool isResolved() const;

  /**
   * Determine if this datatype declaration is nullary.
   * @return True if this DatatypeDecl is a null object.
   */
  bool isNull() const;

  /**
   * Get a string representation of this datatype declaration.
   * @return A string representation.
   */
  std::string toString() const;

  /**
   * Get the name of this datatype declaration.
   * @return The name.
   */
  std::string getName() const;

 private:
  /**
   * Constructor.
   * @param nm The associated node manager.
   * @param name The name of the datatype.
   * @param isCoDatatype True if a codatatype is to be constructed.
   * @return The DatatypeDecl.
   */
  DatatypeDecl(internal::NodeManager* nm,
               const std::string& name,
               bool isCoDatatype = false);

  /**
   * Constructor for parameterized datatype declaration.
   * Create sorts parameter with Solver::mkParamSort().
   * @param nm The associated node manager.
   * @param name The name of the datatype.
   * @param params A list of sort parameters.
   * @param isCoDatatype True if a codatatype is to be constructed.
   */
  DatatypeDecl(internal::NodeManager* nm,
               const std::string& name,
               const std::vector<Sort>& params,
               bool isCoDatatype = false);

  /** @return The internal wrapped Dtype of this datatype declaration. */
  internal::DType& getDatatype(void) const;

  /**
   * Helper for isNull checks. This prevents calling an API function with
   * CVC5_API_CHECK_NOT_NULL
   */
  bool isNullHelper() const;

  /**
   * The associated node manager.
   */
  internal::NodeManager* d_nm;

  /**
   * The internal (intermediate) datatype wrapped by this datatype
   * declaration.
   * @note This is a ``std::shared_ptr`` rather than a ``std::unique_ptr``
   *       since ``internal::DType`` is not ref counted.
   */
  std::shared_ptr<internal::DType> d_dtype;
};

/**
 * A cvc5 datatype selector.
 */
class CVC5_EXPORT DatatypeSelector
{
  friend class Datatype;
  friend class DatatypeConstructor;
  friend class Solver;

 public:
  /**
   * Constructor.
   */
  DatatypeSelector();

  /**
   * Destructor.
   */
  ~DatatypeSelector();

  /**
   * Get the name of this datatype selector.
   * @return The name of this Datatype selector.
   */
  std::string getName() const;

  /**
   * Get the selector term of this datatype selector.
   *
   * Selector terms are a class of function-like terms of selector
   * sort (Sort::isDatatypeSelector()), and should be used as the first
   * argument of Terms of kind #APPLY_SELECTOR.
   *
   * @return The selector term.
   */
  Term getTerm() const;

  /**
   * Get the updater term of this datatype selector.
   *
   * Similar to selectors, updater terms are a class of function-like terms of
   * updater Sort (Sort::isDatatypeUpdater()), and should be used as the first
   * argument of Terms of kind #APPLY_UPDATER.
   *
   * @return The updater term.
   */
  Term getUpdaterTerm() const;

  /**
   * Get the codomain sort of this selector.
   * @return The codomain sort of this selector.
   */
  Sort getCodomainSort() const;

  /**
   * @return True if this DatatypeSelector is a null object.
   */
  bool isNull() const;

  /**
   * Get the string representation of this datatype selector.
   * @return The string representation.
   */
  std::string toString() const;

 private:
  /**
   * Constructor.
   * @param nm The associated node manager.
   * @param stor The internal datatype selector to be wrapped.
   * @return The DatatypeSelector.
   */
  DatatypeSelector(internal::NodeManager* nm,
                   const internal::DTypeSelector& stor);

  /**
   * Helper for isNull checks. This prevents calling an API function with
   * CVC5_API_CHECK_NOT_NULL
   */
  bool isNullHelper() const;

  /**
   * The associated node manager.
   */
  internal::NodeManager* d_nm;

  /**
   * The internal datatype selector wrapped by this datatype selector.
   * @note This is a ``std::shared_ptr`` rather than a ``std::unique_ptr``
   *       since ``internal::DType`` is not ref counted.
   */
  std::shared_ptr<internal::DTypeSelector> d_stor;
};

/**
 * A cvc5 datatype constructor.
 */
class CVC5_EXPORT DatatypeConstructor
{
  friend class Datatype;
  friend class Solver;

 public:
  /**
   * Constructor.
   */
  DatatypeConstructor();

  /**
   * Destructor.
   */
  ~DatatypeConstructor();

  /**
   * Get the name of this datatype constructor.
   * @return The name.
   */
  std::string getName() const;

  /**
   * Get the constructor term of this datatype constructor.
   *
   * Datatype constructors are a special class of function-like terms whose sort
   * is datatype constructor (Sort::isDatatypeConstructor()). All datatype
   * constructors, including nullary ones, should be used as the
   * first argument to Terms whose kind is #APPLY_CONSTRUCTOR. For example,
   * the nil list can be constructed by
   * `Solver::mkTerm(Kind::APPLY_CONSTRUCTOR, {t})`, where `t` is the term
   * returned by this function.
   *
   * @note This function should not be used for parametric datatypes. Instead,
   *       use the function DatatypeConstructor::getInstantiatedTerm() below.
   *
   * @return The constructor term.
   */
  Term getTerm() const;

  /**
   * Get the constructor term of this datatype constructor whose return
   * type is `retSort`.
   *
   * This function is intended to be used on constructors of parametric
   * datatypes and can be seen as returning the constructor term that has been
   * explicitly cast to the given sort.
   *
   * This function is required for constructors of parametric datatypes whose
   * return type cannot be determined by type inference. For example, given:
   *
   * \verbatim embed:rst:leading-asterisk
   * .. code:: smtlib
   *
   *     (declare-datatype List
   *         (par (T) ((nil) (cons (head T) (tail (List T))))))
   * \endverbatim
   *
   * The type of nil terms must be provided by the user. In SMT version 2.6,
   * this is done via the syntax for qualified identifiers:
   *
   * \verbatim embed:rst:leading-asterisk
   * .. code:: smtlib
   *
   *     (as nil (List Int))
   * \endverbatim
   *
   * This function is equivalent of applying the above, where this
   * DatatypeConstructor is the one corresponding to `nil`, and `retSort` is
   * `(List Int)`.
   *
   * @note The returned constructor term `t` is used to construct the above
   *       (nullary) application of `nil` with
   *       `Solver::mkTerm(Kind::APPLY_CONSTRUCTOR, {t})`.
   *
   * @warning This function is experimental and may change in future versions.
   *
   * @param retSort The desired return sort of the constructor.
   * @return The constructor term.
   */
  Term getInstantiatedTerm(const Sort& retSort) const;

  /**
   * Get the tester term of this datatype constructor.
   *
   * Similar to constructors, testers are a class of function-like terms of
   * tester sort (Sort::isDatatypeConstructor()) which should be used as the
   * first argument of Terms of kind #APPLY_TESTER.
   *
   * @return The tester term.
   */
  Term getTesterTerm() const;

  /**
   * @return The number of selectors (so far) of this Datatype constructor.
   */
  size_t getNumSelectors() const;

  /** @return The i^th DatatypeSelector. */
  DatatypeSelector operator[](size_t index) const;
  /**
   * Get the datatype selector with the given name.
   * @note This is a linear search through the selectors, so in case of
   *       multiple, similarly-named selectors, the first is returned.
   * @param name The name of the datatype selector.
   * @return The first datatype selector with the given name.
   */
  DatatypeSelector operator[](const std::string& name) const;
  /**
   * Get the datatype selector with the given name.
   * @note This is a linear search through the selectors, so in case of
   *       multiple, similarly-named selectors, the first is returned.
   * @param name The name of the datatype selector.
   * @return The first datatype selector with the given name.
   */
  DatatypeSelector getSelector(const std::string& name) const;

  /**
   * @return True if this DatatypeConstructor is a null object.
   */
  bool isNull() const;

  /**
   * Get a string representation of this datatype constructor.
   * @return The string representation.
   */
  std::string toString() const;

  /**
   * Iterator for the selectors of a datatype constructor.
   */
  class const_iterator
  {
    friend class DatatypeConstructor;  // to access constructor

   public:
    /* The following types are required by trait std::iterator_traits */

    /** Iterator tag */
    using iterator_category = std::forward_iterator_tag;

    /** The type of the item */
    using value_type = DatatypeConstructor;

    /** The pointer type of the item */
    using pointer = const DatatypeConstructor*;

    /** The reference type of the item */
    using reference = const DatatypeConstructor&;

    /** The type returned when two iterators are subtracted */
    using difference_type = std::ptrdiff_t;

    /* End of std::iterator_traits required types */

    /** Nullary constructor (required for Cython). */
    const_iterator();

    /**
     * Assignment operator.
     * @param it The iterator to assign to.
     * @return The reference to the iterator after assignment.
     */
    const_iterator& operator=(const const_iterator& it);

    /**
     * Equality operator.
     * @param it The iterator to compare to for equality.
     * @return True if the iterators are equal.
     */
    bool operator==(const const_iterator& it) const;

    /**
     * Disequality operator.
     * @param it The iterator to compare to for disequality.
     * @return True if the iterators are disequal.
     */
    bool operator!=(const const_iterator& it) const;

    /**
     * Increment operator (prefix).
     * @return A reference to the iterator after incrementing by one.
     */
    const_iterator& operator++();

    /**
     * Increment operator (postfix).
     * @return A reference to the iterator after incrementing by one.
     */
    const_iterator operator++(int);

    /**
     * Dereference operator.
     * @return A reference to the selector this iterator points to.
     */
    const DatatypeSelector& operator*() const;

    /**
     * Dereference operator.
     * @return A pointer to the selector this iterator points to.
     */
    const DatatypeSelector* operator->() const;

   private:
    /**
     * Constructor.
     * @param nm The associated node manager.
     * @param ctor The internal datatype constructor to iterate over.
     * @param begin True if this is a `begin()` iterator.
     */
    const_iterator(internal::NodeManager* nm,
                   const internal::DTypeConstructor& ctor,
                   bool begin);

    /**
     * The associated node manager.
     */
    internal::NodeManager* d_nm;

    /**
     * A pointer to the list of selectors of the internal datatype
     * constructor to iterate over.
     * This pointer is maintained for operators == and != only.
     */
    const void* d_int_stors;

    /** The list of datatype selector (wrappers) to iterate over. */
    std::vector<DatatypeSelector> d_stors;

    /** The current index of the iterator. */
    size_t d_idx;
  };

  /**
   * @return An iterator to the first selector of this constructor.
   */
  const_iterator begin() const;

  /**
   * @return An iterator to one-off-the-last selector of this constructor.
   */
  const_iterator end() const;

 private:
  /**
   * Constructor.
   * @param nm The associated node manager.
   * @param ctor The internal datatype constructor to be wrapped.
   * @return The DatatypeConstructor.
   */
  DatatypeConstructor(internal::NodeManager* nm,
                      const internal::DTypeConstructor& ctor);

  /**
   * Return selector for name.
   * @param name The name of selector to find.
   * @return The selector object for the name.
   */
  DatatypeSelector getSelectorForName(const std::string& name) const;

  /**
   * Helper for isNull checks. This prevents calling an API function with
   * CVC5_API_CHECK_NOT_NULL
   */
  bool isNullHelper() const;

  /**
   * The associated node manager.
   */
  internal::NodeManager* d_nm;

  /**
   * The internal datatype constructor wrapped by this datatype constructor.
   * @note This is a ``std::shared_ptr`` rather than a ``std::unique_ptr``
   *       since ``internal::DType`` is not ref counted.
   */
  std::shared_ptr<internal::DTypeConstructor> d_ctor;
};

/**
 * A cvc5 datatype.
 */
class CVC5_EXPORT Datatype
{
  friend class Solver;
  friend class Sort;

 public:
  /** Constructor. */
  Datatype();

  /**
   * Destructor.
   */
  ~Datatype();

  /**
   * Get the datatype constructor at a given index.
   * @param idx The index of the datatype constructor to return.
   * @return The datatype constructor with the given index.
   */
  DatatypeConstructor operator[](size_t idx) const;

  /**
   * Get the datatype constructor with the given name.
   * @note This is a linear search through the constructors, so in case of
   *       multiple, similarly-named constructors, the first is returned.
   * @param name The name of the datatype constructor.
   * @return The datatype constructor with the given name.
   */
  DatatypeConstructor operator[](const std::string& name) const;
  DatatypeConstructor getConstructor(const std::string& name) const;

  /**
   * Get the datatype selector with the given name.
   * @note This is a linear search through the constructors and their
   *       selectors, so in case of multiple, similarly-named selectors, the
   *       first is returned.
   * @param name The name of the datatype selector.
   * @return The datatype selector with the given name.
   */
  DatatypeSelector getSelector(const std::string& name) const;

  /**
   * Get the name of this datatype.
   * @return The name.
   */
  std::string getName() const;

  /**
   * Get the number of constructors of this datatype.
   * @return The number of constructors.
   */
  size_t getNumConstructors() const;

  /**
   * Get the parameters of this datatype, if it is parametric.
   *
   * @note Asserts that this datatype is parametric.
   *
   * @warning This function is experimental and may change in future versions.
   *
   * @return The parameters of this datatype.
   */
  std::vector<Sort> getParameters() const;

  /**
   * Determine if this datatype is parametric.
   * @warning This function is experimental and may change in future versions.
   * @return True if this datatype is parametric.
   */
  bool isParametric() const;

  /**
   * Determine if this datatype corresponds to a co-datatype.
   * @return True if this datatype corresponds to a co-datatype.
   */
  bool isCodatatype() const;

  /**
   * Determine if this datatype corresponds to a tuple.
   * @return True if this datatype corresponds to a tuple.
   */
  bool isTuple() const;

  /**
   * Determine if this datatype corresponds to a record.
   * @warning This function is experimental and may change in future versions.
   * @return True if this datatype corresponds to a record.
   */
  bool isRecord() const;

  /**
   * Determine if a given datatype is finite.
   * @return True if this datatype is finite.
   */
  bool isFinite() const;

  /**
   * Determine if this datatype is well-founded.
   *
   * If this datatype is not a codatatype, this returns false if there are no
   * values of this datatype that are of finite size.
   *
   * @return True if this datatype is well-founded.
   */
  bool isWellFounded() const;

  /**
   * @return True if this Datatype is a null object.
   */
  bool isNull() const;

  /**
   * @return A string representation of this datatype.
   */
  std::string toString() const;

  /**
   * Iterator for the constructors of a datatype.
   */
  class const_iterator
  {
    friend class Datatype;  // to access constructor

   public:
    /* The following types are required by trait std::iterator_traits */

    /** Iterator tag */
    using iterator_category = std::forward_iterator_tag;

    /** The type of the item */
    using value_type = Datatype;

    /** The pointer type of the item */
    using pointer = const Datatype*;

    /** The reference type of the item */
    using reference = const Datatype&;

    /** The type returned when two iterators are subtracted */
    using difference_type = std::ptrdiff_t;

    /* End of std::iterator_traits required types */

    /** Nullary constructor (required for Cython). */
    const_iterator();

    /**
     * Assignment operator.
     * @param it The iterator to assign to.
     * @return The reference to the iterator after assignment.
     */
    const_iterator& operator=(const const_iterator& it);

    /**
     * Equality operator.
     * @param it The iterator to compare to for equality.
     * @return True if the iterators are equal.
     */
    bool operator==(const const_iterator& it) const;

    /**
     * Disequality operator.
     * @param it The iterator to compare to for disequality.
     * @return True if the iterators are disequal.
     */
    bool operator!=(const const_iterator& it) const;

    /**
     * Increment operator (prefix).
     * @return A reference to the iterator after incrementing by one.
     */
    const_iterator& operator++();

    /**
     * Increment operator (postfix).
     * @return A reference to the iterator after incrementing by one.
     */
    const_iterator operator++(int);

    /**
     * Dereference operator.
     * @return A reference to the constructor this iterator points to.
     */
    const DatatypeConstructor& operator*() const;

    /**
     * Dereference operator.
     * @return A pointer to the constructor this iterator points to.
     */
    const DatatypeConstructor* operator->() const;

   private:
    /**
     * Constructor.
     * @param nm The associated node manager.
     * @param dtype The internal datatype to iterate over.
     * @param begin True if this is a begin() iterator.
     */
    const_iterator(internal::NodeManager* nm,
                   const internal::DType& dtype,
                   bool begin);

    /**
     * The associated node manager.
     */
    internal::NodeManager* d_nm;

    /**
     * A pointer to the list of constructors of the internal datatype
     * to iterate over.
     * This pointer is maintained for operators == and != only.
     */
    const void* d_int_ctors;

    /** The list of datatype constructor (wrappers) to iterate over. */
    std::vector<DatatypeConstructor> d_ctors;

    /** The current index of the iterator. */
    size_t d_idx;
  };

  /**
   * @return An iterator to the first constructor of this datatype.
   */
  const_iterator begin() const;

  /**
   * @return An iterator to one-off-the-last constructor of this datatype.
   */
  const_iterator end() const;

 private:
  /**
   * Constructor.
   * @param nm The associated node manager.
   * @param dtype The internal datatype to be wrapped.
   * @return The Datatype.
   */
  Datatype(internal::NodeManager* nm, const internal::DType& dtype);

  /**
   * Return constructor for name.
   * @param name The name of constructor to find.
   * @return The constructor object for the name.
   */
  DatatypeConstructor getConstructorForName(const std::string& name) const;

  /**
   * Return selector for name.
   * @param name The name of selector to find.
   * @return The selector object for the name.
   */
  DatatypeSelector getSelectorForName(const std::string& name) const;

  /**
   * Helper for isNull checks. This prevents calling an API function with
   * CVC5_API_CHECK_NOT_NULL
   */
  bool isNullHelper() const;

  /**
   * The associated node manager.
   */
  internal::NodeManager* d_nm;

  /**
   * The internal datatype wrapped by this datatype.
   * @note This is a ``std::shared_ptr`` rather than a ``std::unique_ptr``
   *       since ``internal::DType`` is not ref counted.
   */
  std::shared_ptr<internal::DType> d_dtype;
};

/**
 * Serialize a datatype declaration to given stream.
 * @param out The output stream.
 * @param dtdecl The datatype declaration to be serialized to the given stream.
 * @return The output stream.
 */
std::ostream& operator<<(std::ostream& out,
                         const DatatypeDecl& dtdecl) CVC5_EXPORT;

/**
 * Serialize a datatype constructor declaration to given stream.
 * @param out The output stream.
 * @param ctordecl The datatype constructor declaration to be serialized.
 * @return The output stream.
 */
std::ostream& operator<<(std::ostream& out,
                         const DatatypeConstructorDecl& ctordecl) CVC5_EXPORT;

/**
 * Serialize a vector of datatype constructor declarations to given stream.
 * @param out The output stream.
 * @param vector The vector of datatype constructor declarations to be.
 * serialized to the given stream
 * @return The output stream.
 */
std::ostream& operator<<(std::ostream& out,
                         const std::vector<DatatypeConstructorDecl>& vector)
    CVC5_EXPORT;

/**
 * Serialize a datatype to given stream.
 * @param out The output stream.
 * @param dtype The datatype to be serialized to given stream.
 * @return The output stream.
 */
std::ostream& operator<<(std::ostream& out, const Datatype& dtype) CVC5_EXPORT;

/**
 * Serialize a datatype constructor to given stream.
 * @param out The output stream.
 * @param ctor The datatype constructor to be serialized to given stream.
 * @return The output stream.
 */
std::ostream& operator<<(std::ostream& out,
                         const DatatypeConstructor& ctor) CVC5_EXPORT;

/**
 * Serialize a datatype selector to given stream.
 * @param out The output stream.
 * @param stor The datatype selector to be serialized to given stream.
 * @return The output stream.
 */
std::ostream& operator<<(std::ostream& out,
                         const DatatypeSelector& stor) CVC5_EXPORT;

/* -------------------------------------------------------------------------- */
/* Grammar                                                                    */
/* -------------------------------------------------------------------------- */

/**
 * A Sygus Grammar. This class can be used to define a context-free grammar
 * of terms. Its interface coincides with the definition of grammars
 * (``GrammarDef``) in the SyGuS IF 2.1 standard.
 */
class CVC5_EXPORT Grammar
{
  friend class parser::Cmd;
  friend class Solver;

 public:
  /**
   * Add `rule` to the set of rules corresponding to `ntSymbol`.
   * @param ntSymbol The non-terminal to which the rule is added.
   * @param rule The rule to add.
   */
  void addRule(const Term& ntSymbol, const Term& rule);

  /**
   * Add `rules` to the set of rules corresponding to `ntSymbol`.
   * @param ntSymbol The non-terminal to which the rules are added.
   * @param rules The rules to add.
   */
  void addRules(const Term& ntSymbol, const std::vector<Term>& rules);

  /**
   * Allow `ntSymbol` to be an arbitrary constant.
   * @param ntSymbol The non-terminal allowed to be any constant.
   */
  void addAnyConstant(const Term& ntSymbol);

  /**
   * Allow `ntSymbol` to be any input variable to corresponding
   * synth-fun/synth-inv with the same sort as `ntSymbol`.
   * @param ntSymbol The non-terminal allowed to be any input variable.
   */
  void addAnyVariable(const Term& ntSymbol);

  /**
   * @return A string representation of this grammar.
   */
  std::string toString() const;

  /**
   * Nullary constructor. Needed for the Cython API.
   */
  Grammar();

  /**
   * Destructor for bookeeping.
   */
  ~Grammar();

 private:
  /**
   * Constructor.
   * @param nm        The associated node manager.
   * @param sygusVars The input variables to synth-fun/synth-var.
   * @param ntSymbols The non-terminals of this grammar.
   */
  Grammar(internal::NodeManager* nm,
          const std::vector<Term>& sygusVars,
          const std::vector<Term>& ntSymbols);

  /**
   * @return The resolved datatype of the Start symbol of the grammar.
   */
  Sort resolve();

  /**
   * Check if \p rule contains variables that are neither parameters of
   * the corresponding synthFun nor non-terminals.
   * @param rule The non-terminal allowed to be any constant.
   * @return True if \p rule contains free variables and false otherwise.
   */
  bool containsFreeVariables(const Term& rule) const;

  /** The node manager associated with this grammar. */
  internal::NodeManager* d_nm;
  /** The internal representation of this grammar. */
  std::shared_ptr<internal::SygusGrammar> d_sg;
};

/**
 * Serialize a grammar to given stream.
 * @param out The output stream.
 * @param g The grammar to be serialized to the given output stream.
 * @return The output stream.
 */
std::ostream& operator<<(std::ostream& out, const Grammar& g) CVC5_EXPORT;

/* -------------------------------------------------------------------------- */
/* Options                                                                    */
/* -------------------------------------------------------------------------- */

/**
 * \verbatim embed:rst:leading-asterisk
 * This class provides type-safe access to a few options that frontends are
 * likely to use, but can not be not be communicated appropriately via the
 * regular :cpp:func:`Solver::getOption() <cvc5::Solver::getOption()>` or
 * :cpp:func:`Solver::getOptionInfo() <cvc5::Solver::getOptionInfo()>`
 * functions. This includes, e.g., the input and output streams that can be
 * configured via :ref:`err <lbl-option-err>`, :ref:`in <lbl-option-in>` and
 * :ref:`out <lbl-option-out>`. This class does not store the options itself,
 * but only acts as a wrapper to the solver object. It can thus no longer be
 * used after the solver object has been destroyed. \endverbatim
 */
class CVC5_EXPORT DriverOptions
{
  friend class Solver;

 public:
  /** Access the solver's input stream */
  std::istream& in() const;
  /** Access the solver's error output stream */
  std::ostream& err() const;
  /** Access the solver's output stream */
  std::ostream& out() const;

 private:
  DriverOptions(const Solver& solver);
  const Solver& d_solver;
};

/**
 * \verbatim embed:rst:leading-asterisk
 * Holds some description about a particular option, including its name, its
 * aliases, whether the option was explicitly set by the user, and information
 * concerning its value. It can be obtained via
 * :cpp:func:`Solver::getOptionInfo() <cvc5::Solver::getOptionInfo()>` and
 * allows for a more detailed inspection of options than
 * :cpp:func:`Solver::getOption() <cvc5::Solver::getOption()>`. The
 * :cpp:member:`valueInfo <cvc5::OptionInfo::valueInfo>` member holds any of the
 * following alternatives:
 *
 * - :cpp:class:`VoidInfo <cvc5::OptionInfo::VoidInfo>` if the option holds no
 *   value (or the value has no native type)
 * - :cpp:class:`ValueInfo <cvc5::OptionInfo::ValueInfo>` if the option is of
 *   type ``bool`` or ``std::string``, holds the current value and the default
 *   value.
 * - :cpp:class:`NumberInfo <cvc5::OptionInfo::NumberInfo>` if the option is of
 *   type ``int64_t``, ``uint64_t`` or ``double``, holds the current and default
 *   value, as well as the minimum and maximum.
 * - :cpp:class:`ModeInfo <cvc5::OptionInfo::ModeInfo>` if the option is a mode
 *   option, holds the current and default values, as well as a list of valid
 *   modes.
 *
 * Additionally, this class provides convenience functions to obtain the
 * current value of an option in a type-safe manner using :cpp:func:`boolValue()
 * <cvc5::OptionInfo::boolValue()>`, :cpp:func:`stringValue()
 * <cvc5::OptionInfo::stringValue()>`, :cpp:func:`intValue()
 * <cvc5::OptionInfo::intValue()>`, :cpp:func:`uintValue()
 * <cvc5::OptionInfo::uintValue()>` and :cpp:func:`doubleValue()
 * <cvc5::OptionInfo::doubleValue()>`. They assert that the option has the
 * respective type and return the current value.
 *
 * If the option has a special type that is not covered by the above
 * alternatives, the :cpp:member:`valueInfo <cvc5::OptionInfo::valueInfo>` holds
 * a :cpp:class:`VoidInfo <cvc5::OptionInfo::VoidInfo>`. Some options, that are
 * expected to be used by frontends (e.g., input and output streams) can also
 * be accessed using :cpp:func:`Solver::getDriverOptions()
 * <cvc5::Solver::getDriverOptions()>`. \endverbatim
 */
struct CVC5_EXPORT OptionInfo
{
  /** Has no value information. */
  struct VoidInfo
  {
  };
  /** Basic information for option values. ``T`` can be ``bool`` or
   * ``std::string``. */
  template <typename T>
  struct ValueInfo
  {
    /** The default value. */
    T defaultValue;
    /** The current value. */
    T currentValue;
  };
  /** Information for numeric values. ``T`` can be ``int64_t``, ``uint64_t`` or
   * ``double``. */
  template <typename T>
  struct NumberInfo
  {
    /** The default value. */
    T defaultValue;
    /** The current value. */
    T currentValue;
    /** The optional minimum value. */
    std::optional<T> minimum;
    /** The optional maximum value. */
    std::optional<T> maximum;
  };
  /** Information for mode option values. */
  struct ModeInfo
  {
    /** The default value. */
    std::string defaultValue;
    /** The current value. */
    std::string currentValue;
    /** The possible modes. */
    std::vector<std::string> modes;
  };

  /** The option name */
  std::string name;
  /** The option name aliases */
  std::vector<std::string> aliases;
  /** Whether the option was explicitly set by the user */
  bool setByUser;
  /** Possible types for ``valueInfo``. */
  using OptionInfoVariant = std::variant<VoidInfo,
                                         ValueInfo<bool>,
                                         ValueInfo<std::string>,
                                         NumberInfo<int64_t>,
                                         NumberInfo<uint64_t>,
                                         NumberInfo<double>,
                                         ModeInfo>;
  /** The option value information */
  OptionInfoVariant valueInfo;
  /**
   * Get the current value as a `bool`.
   * @note Asserts that `valueInfo` holds a `bool`.
   * @return The current value as a `bool`.
   */
  bool boolValue() const;
  /**
   * Get the current value as a `std::string`.
   * @note Asserts that `valueInfo` holds a `std::string`.
   * @return The current value as a `std::string`.
   */
  std::string stringValue() const;
  /**
   * Get the current value as an `int64_t`.
   * @note Asserts that `valueInfo` holds an `int64_t`.
   * @return The current value as a `int64_t`.
   */
  int64_t intValue() const;
  /**
   * Get the current value as a `uint64_t`.
   * @note Asserts that `valueInfo` holds a `uint64_t`.
   * @return The current value as a `uint64_t`.
   */
  uint64_t uintValue() const;
  /**
   * Obtain the current value as a `double`.
   * @note Asserts that `valueInfo` holds a `double`.
   * @return The current value as a `double`.
   */
  double doubleValue() const;
};

/**
 * Print an `OptionInfo` object to an ``std::ostream``.
 */
std::ostream& operator<<(std::ostream& os, const OptionInfo& oi) CVC5_EXPORT;

/* -------------------------------------------------------------------------- */
/* Statistics                                                                 */
/* -------------------------------------------------------------------------- */

/**
 * \verbatim embed:rst:leading-asterisk
 * Represents a snapshot of a single statistic value. See :doc:`/statistics` for
 * how statistics can be used.
 * A value can be of type ``int64_t``, ``double``, ``std::string`` or a
 * histogram
 * (``std::map<std::string, uint64_t>``).
 * The value type can be queried (using ``isInt()``, ``isDouble()``, etc.) and
 * the stored value can be accessed (using ``getInt()``, ``getDouble()``, etc.).
 * It is possible to query whether this statistic is an internal statistic by
 * :cpp:func:`isInternal() <cvc5::Stat::isInternal()>` and whether its value is
 * the default value by :cpp:func:`isDefault() <cvc5::Stat::isDefault()>`.
 * \endverbatim
 */
class CVC5_EXPORT Stat
{
  struct StatData;

 public:
  friend class Statistics;
  friend std::ostream& operator<<(std::ostream& os, const Stat& sv);
  /** Representation of a histogram: maps names to frequencies. */
  using HistogramData = std::map<std::string, uint64_t>;
  /**
   * Create an empty statistics object. On such an object all ``isX()`` return
   * false and all ``getX()`` throw an API exception. It solely exists because
   * it makes implementing bindings for other languages much easier.
   */
  Stat();
  /** Copy constructor */
  Stat(const Stat& s);
  /** Destructor */
  ~Stat();
  /** Copy assignment */
  Stat& operator=(const Stat& s);

  /**
   * Determine if this value is intended for internal use only.
   * @return True if this is an internal statistic.
   */
  bool isInternal() const;
  /**
   * Determine if this value holds the default value.
   * @return True if this is a defaulted statistic.
   */
  bool isDefault() const;

  /**
   * Determine if  this value is an integer.
   * @return True if this value is an integer.
   */
  bool isInt() const;
  /**
   * Return the integer value.
   * @return The integer value.
   */
  int64_t getInt() const;
  /**
   * Determine if this value is a double.
   * @return True if this value is a double.
   */
  bool isDouble() const;
  /**
   * Return the double value.
   * @return The double value.
   */
  double getDouble() const;
  /**
   * Determine if this value is a string.
   * @return True if this value is a string.
   */
  bool isString() const;
  /**
   * Return the string value.
   * @return The string value.
   */
  const std::string& getString() const;
  /**
   * Determine if this value is a histogram.
   * @return True if this value is a histogram.
   */
  bool isHistogram() const;
  /**
   * Return the histogram value.
   * @return The histogram value.
   */
  const HistogramData& getHistogram() const;

 private:
  Stat(bool internal, bool def, StatData&& sd);
  /** Whether this statistic is only meant for internal use */
  bool d_internal;
  /** Whether this statistic has the default value */
  bool d_default;
  std::unique_ptr<StatData> d_data;
};

/**
 * Print a `Stat` object to an ``std::ostream``.
 */
std::ostream& operator<<(std::ostream& os, const Stat& sv) CVC5_EXPORT;

/**
 * \verbatim embed:rst:leading-asterisk
 * Represents a snapshot of the solver statistics. See :doc:`/statistics` for
 * how statistics can be used.
 * Once obtained via :cpp:func:`Solver::getStatistics()
 * <cvc5::Solver::getStatistics()>`, an instance of this class is independent of
 * the :cpp:class:`Solver <cvc5::Solver>` object: it will not change when the
 * solvers internal statistics do, and it will not be invalidated if the solver
 * is destroyed. Iterating over this class (via :cpp:func:`begin()
 * <cvc5::Statistics::begin()>` and :cpp:func:`end() <cvc5::Statistics::end()>`)
 * shows only public statistics that have been changed. By passing appropriate
 * flags to :cpp:func:`begin() <cvc5::Statistics::begin()>`, statistics that are
 * internal, defaulted, or both, can be included as well. A single statistic
 * value is represented as :cpp:class:`Stat <cvc5::Stat>`. \endverbatim
 */
class CVC5_EXPORT Statistics
{
 public:
  friend class Solver;
  /** How the statistics are stored internally. */
  using BaseType = std::map<std::string, Stat>;

  /** Custom iterator to hide certain statistics from regular iteration */
  class CVC5_EXPORT iterator
  {
   public:
    friend class Statistics;
    iterator() = default;
    BaseType::const_reference operator*() const;
    BaseType::const_pointer operator->() const;
    iterator& operator++();
    iterator operator++(int);
    iterator& operator--();
    iterator operator--(int);
    bool operator==(const iterator& rhs) const;
    bool operator!=(const iterator& rhs) const;

   private:
    iterator(BaseType::const_iterator it,
             const BaseType& base,
             bool internal,
             bool defaulted);
    bool isVisible() const;
    BaseType::const_iterator d_it;
    const BaseType* d_base;
    bool d_showInternal = false;
    bool d_showDefault = false;
  };

  /** Creates an empty statistics object. */
  Statistics() = default;

  /**
   * Retrieve the statistic with the given name.
   * @note Asserts that a statistic with the given name actually exists and
   *       throws a CVC5ApiRecoverableException if it does not.
   * @param name The name of the statistic.
   * @return The statistic with the given name.
   */
  const Stat& get(const std::string& name);
  /**
   * Begin iteration over the statistics values.
   * By default, only entries that are public and have been set
   * are visible while the others are skipped.
   * @param internal If set to true, internal statistics are shown as well.
   * @param defaulted If set to true, defaulted statistics are shown as well.
   */
  iterator begin(bool internal = false, bool defaulted = false) const;
  /** End iteration */
  iterator end() const;

 private:
  Statistics(const internal::StatisticsRegistry& reg);
  /** Internal data */
  BaseType d_stats;
};
std::ostream& operator<<(std::ostream& out,
                         const Statistics& stats) CVC5_EXPORT;

/* -------------------------------------------------------------------------- */
/* Solver                                                                     */
/* -------------------------------------------------------------------------- */

/**
 * A cvc5 solver.
 */
class CVC5_EXPORT Solver
{
  friend class Datatype;
  friend class DatatypeDecl;
  friend class DatatypeConstructor;
  friend class DatatypeConstructorDecl;
  friend class DatatypeSelector;
  friend class DriverOptions;
  friend class Grammar;
  friend class Op;
  friend class parser::Cmd;
  friend class main::CommandExecutor;
  friend class Sort;
  friend class Term;

 public:
  /* .................................................................... */
  /* Constructors/Destructors                                             */
  /* .................................................................... */

  /**
   * Constructor.
   * @return The Solver.
   */
  Solver();

  /**
   * Destructor.
   */
  ~Solver();

  /**
   * Disallow copy/assignment.
   */
  Solver(const Solver&) = delete;
  Solver& operator=(const Solver&) = delete;

  /* .................................................................... */
  /* Sorts Handling                                                       */
  /* .................................................................... */

  /**
   * Get the Boolean sort.
   * @return Sort Boolean.
   */
  Sort getBooleanSort() const;

  /**
   * Get the Integer sort.
   * @return Sort Integer.
   */
  Sort getIntegerSort() const;

  /**
   * Get the Real sort.
   * @return Sort Real.
   */
  Sort getRealSort() const;

  /**
   * Get the regular expression sort.
   * @return Sort RegExp.
   */
  Sort getRegExpSort() const;

  /**
   * Get the rounding mode sort.
   * @return Sort RoundingMode.
   */
  Sort getRoundingModeSort() const;

  /**
   * Get the string sort.
   * @return Sort String.
   */
  Sort getStringSort() const;

  /**
   * Create an array sort.
   * @param indexSort The array index sort.
   * @param elemSort The array element sort.
   * @return The array sort.
   */
  Sort mkArraySort(const Sort& indexSort, const Sort& elemSort) const;

  /**
   * Create a bit-vector sort.
   * @param size The bit-width of the bit-vector sort.
   * @return The bit-vector sort.
   */
  Sort mkBitVectorSort(uint32_t size) const;

  /**
   * Create a floating-point sort.
   * @param exp The bit-width of the exponent of the floating-point sort.
   * @param sig The bit-width of the significand of the floating-point sort.
   */
  Sort mkFloatingPointSort(uint32_t exp, uint32_t sig) const;

  /**
   * Create a finite-field sort.
   * @param size the modulus of the field. Must be prime.
   * @return The finite-field sort.
   */
  Sort mkFiniteFieldSort(const std::string& size) const;

  /**
   * Create a datatype sort.
   * @param dtypedecl The datatype declaration from which the sort is created.
   * @return The datatype sort.
   */
  Sort mkDatatypeSort(const DatatypeDecl& dtypedecl) const;

  /**
   * Create a vector of datatype sorts.
   * @note The names of the datatype declarations must be distinct.
   * @param dtypedecls The datatype declarations from which the sort is created.
   * @return The datatype sorts.
   */
  std::vector<Sort> mkDatatypeSorts(
      const std::vector<DatatypeDecl>& dtypedecls) const;

  /**
   * Create function sort.
   * @param sorts The sort of the function arguments.
   * @param codomain The sort of the function return value.
   * @return The function sort.
   */
  Sort mkFunctionSort(const std::vector<Sort>& sorts,
                      const Sort& codomain) const;

  /**
   * Create a sort parameter.
   *
   * @warning This function is experimental and may change in future versions.
   *
   * @param symbol The name of the sort.
   * @return The sort parameter.
   */
  Sort mkParamSort(
      const std::optional<std::string>& symbol = std::nullopt) const;

  /**
   * Create a predicate sort.
   *
   * This is equivalent to calling mkFunctionSort() with the Boolean sort as the
   * codomain.
   * @param sorts The list of sorts of the predicate.
   * @return The predicate sort.
   */
  Sort mkPredicateSort(const std::vector<Sort>& sorts) const;

  /**
   * Create a record sort
   *
   * @warning This function is experimental and may change in future versions.
   *
   * @param fields The list of fields of the record.
   * @return The record sort.
   */
  Sort mkRecordSort(
      const std::vector<std::pair<std::string, Sort>>& fields) const;

  /**
   * Create a set sort.
   * @param elemSort The sort of the set elements.
   * @return The set sort.
   */
  Sort mkSetSort(const Sort& elemSort) const;

  /**
   * Create a bag sort.
   * @param elemSort The sort of the bag elements.
   * @return The bag sort.
   */
  Sort mkBagSort(const Sort& elemSort) const;

  /**
   * Create a sequence sort.
   * @param elemSort The sort of the sequence elements.
   * @return The sequence sort.
   */
  Sort mkSequenceSort(const Sort& elemSort) const;

  /**
   * Create an abstract sort. An abstract sort represents a sort for a given
   * kind whose parameters and arguments are unspecified.
   *
   * The kind `k` must be the kind of a sort that can be abstracted, i.e., a
   * sort that has indices or argument sorts. For example, #ARRAY_SORT and
   * #BITVECTOR_SORT can be passed as the kind `k` to this function, while
   * #INTEGER_SORT and #STRING_SORT cannot.
   *
   * @note Providing the kind #ABSTRACT_SORT as an argument to this function
   * returns the (fully) unspecified sort, denoted `?`.
   *
   * @note Providing a kind `k` that has no indices and a fixed arity
   * of argument sorts will return the sort of kind `k` whose arguments are the
   * unspecified sort. For example, `mkAbstractSort(SortKind::ARRAY_SORT)` will
   * return the sort `(ARRAY_SORT ? ?)` instead of the abstract sort whose
   * abstract kind is #ARRAY_SORT.
   *
   * @param k The kind of the abstract sort
   * @return The abstract sort.
   *
   * @warning This function is experimental and may change in future versions.
   */
  Sort mkAbstractSort(SortKind k) const;

  /**
   * Create an uninterpreted sort.
   * @param symbol The name of the sort.
   * @return The uninterpreted sort.
   */
  Sort mkUninterpretedSort(
      const std::optional<std::string>& symbol = std::nullopt) const;

  /**
   * Create an unresolved datatype sort.
   *
   * This is for creating yet unresolved sort placeholders for mutually
   * recursive parametric datatypes.
   *
   * @param symbol The symbol of the sort.
   * @param arity The number of sort parameters of the sort.
   * @return The unresolved sort.
   *
   * @warning This function is experimental and may change in future versions.
   */
  Sort mkUnresolvedDatatypeSort(const std::string& symbol,
                                size_t arity = 0) const;

  /**
   * Create an uninterpreted sort constructor sort.
   *
   * An uninterpreted sort constructor is an uninterpreted sort with arity > 0.
   *
   * @param symbol The symbol of the sort.
   * @param arity The arity of the sort (must be > 0)
   * @return The uninterpreted sort constructor sort.
   */
  Sort mkUninterpretedSortConstructorSort(
      size_t arity,
      const std::optional<std::string>& symbol = std::nullopt) const;

  /**
   * Create a tuple sort.
   * @param sorts The sorts of the elements of the tuple.
   * @return The tuple sort.
   */
  Sort mkTupleSort(const std::vector<Sort>& sorts) const;

  /* .................................................................... */
  /* Create Terms                                                         */
  /* .................................................................... */

  /**
   * Create n-ary term of given kind.
   * @param kind The kind of the term.
   * @param children The children of the term.
   * @return The Term */
  Term mkTerm(Kind kind, const std::vector<Term>& children = {}) const;

  /**
   * Create n-ary term of given kind from a given operator.
   * Create operators with mkOp().
   * @param op The operator.
   * @param children The children of the term.
   * @return The Term.
   */
  Term mkTerm(const Op& op, const std::vector<Term>& children = {}) const;

  /**
   * Create a tuple term.
   * @param terms The elements in the tuple.
   * @return The tuple Term.
   */
  Term mkTuple(const std::vector<Term>& terms) const;

  /* .................................................................... */
  /* Create Operators                                                     */
  /* .................................................................... */

  /**
   * Create operator of Kind:
   *   - #BITVECTOR_EXTRACT
   *   - #BITVECTOR_REPEAT
   *   - #BITVECTOR_ROTATE_LEFT
   *   - #BITVECTOR_ROTATE_RIGHT
   *   - #BITVECTOR_SIGN_EXTEND
   *   - #BITVECTOR_ZERO_EXTEND
   *   - #DIVISIBLE
   *   - #FLOATINGPOINT_TO_FP_FROM_FP
   *   - #FLOATINGPOINT_TO_FP_FROM_IEEE_BV
   *   - #FLOATINGPOINT_TO_FP_FROM_REAL
   *   - #FLOATINGPOINT_TO_FP_FROM_SBV
   *   - #FLOATINGPOINT_TO_FP_FROM_UBV
   *   - #FLOATINGPOINT_TO_SBV
   *   - #FLOATINGPOINT_TO_UBV
   *   - #INT_TO_BITVECTOR
   *   - #TUPLE_PROJECT
   *
   * See cvc5::Kind for a description of the parameters.
   * @param kind The kind of the operator.
   * @param args The arguments (indices) of the operator.
   *
   * @note If ``args`` is empty, the Op simply wraps the cvc5::Kind.  The
   * Kind can be used in Solver::mkTerm directly without creating an Op
   * first.
   */
  Op mkOp(Kind kind, const std::vector<uint32_t>& args = {}) const;

#ifndef DOXYGEN_SKIP
  // Overload is only used to disambiguate the std::vector and std::string
  // overloads.
  Op mkOp(Kind kind, const std::initializer_list<uint32_t>& args) const;
#endif

  /**
   * Create operator of kind:
   *   - #DIVISIBLE (to support arbitrary precision integers)
   * See cvc5::Kind for a description of the parameters.
   * @param kind The kind of the operator.
   * @param arg The string argument to this operator.
   */
  Op mkOp(Kind kind, const std::string& arg) const;

  /* .................................................................... */
  /* Create Constants                                                     */
  /* .................................................................... */

  /**
   * Create a Boolean true constant.
   * @return The true constant.
   */
  Term mkTrue() const;

  /**
   * Create a Boolean false constant.
   * @return The false constant.
   */
  Term mkFalse() const;

  /**
   * Create a Boolean constant.
   * @return The Boolean constant.
   * @param val The value of the constant.
   */
  Term mkBoolean(bool val) const;

  /**
   * Create a constant representing the number Pi.
   * @return A constant representing Pi.
   */
  Term mkPi() const;
  /**
   * Create an integer constant from a string.
   * @param s The string representation of the constant, may represent an
   *          integer (e.g., "123").
   * @return A constant of sort Integer assuming `s` represents an integer)
   */
  Term mkInteger(const std::string& s) const;

  /**
   * Create an integer constant from a c++ int.
   * @param val The value of the constant.
   * @return A constant of sort Integer.
   */
  Term mkInteger(int64_t val) const;

  /**
   * Create a real constant from a string.
   * @param s The string representation of the constant, may represent an
   *          integer (e.g., "123") or real constant (e.g., "12.34" or "12/34").
   * @return A constant of sort Real.
   */
  Term mkReal(const std::string& s) const;

  /**
   * Create a real constant from an integer.
   * @param val The value of the constant.
   * @return A constant of sort Integer.
   */
  Term mkReal(int64_t val) const;

  /**
   * Create a real constant from a rational.
   * @param num The value of the numerator.
   * @param den The value of the denominator.
   * @return A constant of sort Real.
   */
  Term mkReal(int64_t num, int64_t den) const;

  /**
   * Create a regular expression all (re.all) term.
   * @return The all term.
   */
  Term mkRegexpAll() const;

  /**
   * Create a regular expression allchar (re.allchar) term.
   * @return The allchar term.
   */
  Term mkRegexpAllchar() const;

  /**
   * Create a regular expression none (re.none) term.
   * @return The none term.
   */
  Term mkRegexpNone() const;

  /**
   * Create a constant representing an empty set of the given sort.
   * @param sort The sort of the set elements.
   * @return The empty set constant.
   */
  Term mkEmptySet(const Sort& sort) const;

  /**
   * Create a constant representing an empty bag of the given sort.
   * @param sort The sort of the bag elements.
   * @return The empty bag constant.
   */
  Term mkEmptyBag(const Sort& sort) const;

  /**
   * Create a separation logic empty term.
   *
   * @warning This function is experimental and may change in future versions.
   *
   * @return The separation logic empty term.
   */
  Term mkSepEmp() const;

  /**
   * Create a separation logic nil term.
   *
   * @warning This function is experimental and may change in future versions.
   *
   * @param sort The sort of the nil term.
   * @return The separation logic nil term.
   */
  Term mkSepNil(const Sort& sort) const;

  /**
   * Create a String constant from a `std::string` which may contain SMT-LIB
   * compatible escape sequences like `\u1234` to encode unicode characters.
   * @param s The string this constant represents.
   * @param useEscSequences Determines whether escape sequences in `s` should.
   * be converted to the corresponding unicode character
   * @return The String constant.
   */
  Term mkString(const std::string& s, bool useEscSequences = false) const;

  /**
   * Create a String constant from a `std::wstring`.
   * This function does not support escape sequences as `std::wstring` already
   * supports unicode characters.
   * @param s The string this constant represents.
   * @return The String constant.
   */
  Term mkString(const std::wstring& s) const;

  /**
   * Create an empty sequence of the given element sort.
   * @param sort The element sort of the sequence.
   * @return The empty sequence with given element sort.
   */
  Term mkEmptySequence(const Sort& sort) const;

  /**
   * Create a universe set of the given sort.
   * @param sort The sort of the set elements.
   * @return The universe set constant.
   */
  Term mkUniverseSet(const Sort& sort) const;

  /**
   * Create a bit-vector constant of given size and value.
   *
   * @note The given value must fit into a bit-vector of the given size.
   *
   * @param size The bit-width of the bit-vector sort.
   * @param val The value of the constant.
   * @return The bit-vector constant.
   */
  Term mkBitVector(uint32_t size, uint64_t val = 0) const;

  /**
   * Create a bit-vector constant of a given bit-width from a given string of
   * base 2, 10 or 16.
   *
   * @note The given value must fit into a bit-vector of the given size.
   *
   * @param size The bit-width of the constant.
   * @param s The string representation of the constant.
   * @param base The base of the string representation (`2` for binary, `10`
   * for decimal, and `16` for hexadecimal).
   * @return The bit-vector constant.
   */
  Term mkBitVector(uint32_t size, const std::string& s, uint32_t base) const;

  /**
   * Create a finite field constant in a given field from a given string
   *
   * If size is the field size, the constant needs not be in the range [0,size).
   * If it is outside this range, it will be reduced modulo size before being
   * constructed.
   *
   * @param value The string representation of the constant.
   * @param sort The field sort.
   *
   */
  Term mkFiniteFieldElem(const std::string& value, const Sort& sort) const;

  /**
   * Create a constant array with the provided constant value stored at every
   * index.
   * @param sort The sort of the constant array (must be an array sort).
   * @param val The constant value to store (must match the sort's element
   *            sort).
   * @return The constant array term.
   */
  Term mkConstArray(const Sort& sort, const Term& val) const;

  /**
   * Create a positive infinity floating-point constant (SMT-LIB: `+oo`).
   * @param exp Number of bits in the exponent.
   * @param sig Number of bits in the significand.
   * @return The floating-point constant.
   */
  Term mkFloatingPointPosInf(uint32_t exp, uint32_t sig) const;

  /**
   * Create a negative infinity floating-point constant (SMT-LIB: `-oo`).
   * @param exp Number of bits in the exponent.
   * @param sig Number of bits in the significand.
   * @return The floating-point constant.
   */
  Term mkFloatingPointNegInf(uint32_t exp, uint32_t sig) const;

  /**
   * Create a not-a-number floating-point constant (SMT-LIB: `NaN`).
   * @param exp Number of bits in the exponent.
   * @param sig Number of bits in the significand.
   * @return The floating-point constant.
   */
  Term mkFloatingPointNaN(uint32_t exp, uint32_t sig) const;

  /**
   * Create a positive zero floating-point constant (SMT-LIB: +zero).
   * @param exp Number of bits in the exponent.
   * @param sig Number of bits in the significand.
   * @return The floating-point constant.
   */
  Term mkFloatingPointPosZero(uint32_t exp, uint32_t sig) const;

  /**
   * Create a negative zero floating-point constant (SMT-LIB: -zero).
   * @param exp Number of bits in the exponent.
   * @param sig Number of bits in the significand.
   * @return The floating-point constant.
   */
  Term mkFloatingPointNegZero(uint32_t exp, uint32_t sig) const;

  /**
   * Create a rounding mode value.
   * @param rm The floating point rounding mode this constant represents.
   * @return The rounding mode value.
   */
  Term mkRoundingMode(RoundingMode rm) const;

  /**
   * Create a floating-point value from a bit-vector given in IEEE-754
   * format.
   * @param exp Size of the exponent.
   * @param sig Size of the significand.
   * @param val Value of the floating-point constant as a bit-vector term.
   * @return The floating-point value.
   */
  Term mkFloatingPoint(uint32_t exp, uint32_t sig, const Term& val) const;
  /**
   * Create a floating-point value from its three IEEE-754 bit-vector
   * value components (sign bit, exponent, significand).
   * @param sign The sign bit.
   * @param exp  The bit-vector representing the exponent.
   * @param sig The bit-vector representing the significand.
   * @return The floating-point value.
   */
  Term mkFloatingPoint(const Term& sign,
                       const Term& exp,
                       const Term& sig) const;

  /**
   * Create a cardinality constraint for an uninterpreted sort.
   *
   * @warning This function is experimental and may change in future versions.
   *
   * @param sort The sort the cardinality constraint is for.
   * @param upperBound The upper bound on the cardinality of the sort.
   * @return The cardinality constraint.
   */
  Term mkCardinalityConstraint(const Sort& sort, uint32_t upperBound) const;

  /* .................................................................... */
  /* Create Variables                                                     */
  /* .................................................................... */

  /**
   * Create a free constant.
   *
   * Note that the returned term is always fresh, even if the same arguments
   * were provided on a previous call to mkConst.
   *
   * SMT-LIB:
   *
   * \verbatim embed:rst:leading-asterisk
   * .. code:: smtlib
   *
   *     (declare-const <symbol> <sort>)
   *     (declare-fun <symbol> () <sort>)
   * \endverbatim
   *
   * @param sort The sort of the constant.
   * @param symbol The name of the constant (optional).
   * @return The constant.
   *
   */
  Term mkConst(const Sort& sort,
               const std::optional<std::string>& symbol = std::nullopt) const;

  /**
   * Create a bound variable to be used in a binder (i.e., a quantifier, a
   * lambda, or a witness binder).
   *
   * Note that the returned term is always fresh, even if the same arguments
   * were provided on a previous call to mkConst.
   *
   * @param sort The sort of the variable.
   * @param symbol The name of the variable (optional).
   * @return The variable.
   */
  Term mkVar(const Sort& sort,
             const std::optional<std::string>& symbol = std::nullopt) const;

  /* .................................................................... */
  /* Create datatype constructor declarations                             */
  /* .................................................................... */

  /**
   * Create a datatype constructor declaration.
   * @param name The name of the datatype constructor.
   * @return The DatatypeConstructorDecl.
   */
  DatatypeConstructorDecl mkDatatypeConstructorDecl(const std::string& name);

  /* .................................................................... */
  /* Create datatype declarations                                         */
  /* .................................................................... */

  /**
   * Create a datatype declaration.
   * @param name The name of the datatype.
   * @param isCoDatatype True if a codatatype is to be constructed.
   * @return The DatatypeDecl.
   */
  DatatypeDecl mkDatatypeDecl(const std::string& name,
                              bool isCoDatatype = false);

  /**
   * Create a datatype declaration.
   * Create sorts parameter with Solver::mkParamSort().
   *
   * @warning This function is experimental and may change in future versions.
   *
   * @param name The name of the datatype.
   * @param params A list of sort parameters.
   * @param isCoDatatype True if a codatatype is to be constructed.
   * @return The DatatypeDecl.
   */
  DatatypeDecl mkDatatypeDecl(const std::string& name,
                              const std::vector<Sort>& params,
                              bool isCoDatatype = false);

  /* .................................................................... */
  /* Formula Handling                                                     */
  /* .................................................................... */

  /**
   * Simplify a formula without doing "much" work.
   *
   * Does not involve the SAT Engine in the simplification, but uses the
   * current definitions, and assertions.  It also involves theory
   * normalization.
   *
   * @warning This function is experimental and may change in future versions.
   *
   * @param t The formula to simplify.
   * @return The simplified formula.
   */
  Term simplify(const Term& t);

  /**
   * Assert a formula.
   *
   * SMT-LIB:
   *
   * \verbatim embed:rst:leading-asterisk
   * .. code:: smtlib
   *
   *     (assert <term>)
   * \endverbatim
   *
   * @param term The formula to assert.
   */
  void assertFormula(const Term& term) const;

  /**
   * Check satisfiability.
   *
   * SMT-LIB:
   *
   * \verbatim embed:rst:leading-asterisk
   * .. code:: smtlib
   *
   *     (check-sat)
   * \endverbatim
   *
   * @return The result of the satisfiability check.
   */
  Result checkSat() const;

  /**
   * Check satisfiability assuming the given formula.
   *
   * SMT-LIB:
   *
   * \verbatim embed:rst:leading-asterisk
   * .. code:: smtlib
   *
   *     (check-sat-assuming ( <prop_literal> ))
   * \endverbatim
   *
   * @param assumption The formula to assume.
   * @return The result of the satisfiability check.
   */
  Result checkSatAssuming(const Term& assumption) const;

  /**
   * Check satisfiability assuming the given formulas.
   *
   * SMT-LIB:
   *
   * \verbatim embed:rst:leading-asterisk
   * .. code:: smtlib
   *
   *     (check-sat-assuming ( <prop_literal>+ ))
   * \endverbatim
   *
   * @param assumptions The formulas to assume.
   * @return The result of the satisfiability check.
   */
  Result checkSatAssuming(const std::vector<Term>& assumptions) const;

  /**
   * Create datatype sort.
   *
   * SMT-LIB:
   *
   * \verbatim embed:rst:leading-asterisk
   * .. code:: smtlib
   *
   *     (declare-datatype <symbol> <datatype_decl>)
   * \endverbatim
   *
   * @param symbol The name of the datatype sort.
   * @param ctors The constructor declarations of the datatype sort.
   * @return The datatype sort.
   */
  Sort declareDatatype(const std::string& symbol,
                       const std::vector<DatatypeConstructorDecl>& ctors) const;

  /**
   * Declare n-ary function symbol.
   *
   * SMT-LIB:
   *
   * \verbatim embed:rst:leading-asterisk
   * .. code:: smtlib
   *
   *     (declare-fun <symbol> ( <sort>* ) <sort>)
   * \endverbatim
   *
   * @param symbol The name of the function.
   * @param sorts The sorts of the parameters to this function.
   * @param sort The sort of the return value of this function.
   * @param fresh If true, then this method always returns a new Term.
   * Otherwise, this method will always return the same Term
   * for each call with the given sorts and symbol where fresh is false.
   * @return The function.
   */
  Term declareFun(const std::string& symbol,
                  const std::vector<Sort>& sorts,
                  const Sort& sort,
                  bool fresh = true) const;

  /**
   * Declare uninterpreted sort.
   *
   * SMT-LIB:
   *
   * \verbatim embed:rst:leading-asterisk
   * .. code:: smtlib
   *
   *     (declare-sort <symbol> <numeral>)
   * \endverbatim
   *
   * @note This corresponds to
   *       mkUninterpretedSort(const std::optional<std::string>&) const
   *       if arity = 0, and to
   *       mkUninterpretedSortConstructorSort(size_t arity, const std::optional<std::string>&) const
   *       if arity > 0.
   *
   * @param symbol The name of the sort.
   * @param arity The arity of the sort.
   * @param fresh If true, then this method always returns a new Sort.
   * Otherwise, this method will always return the same Sort
   * for each call with the given arity and symbol where fresh is false.
   * @return The sort.
   */
  Sort declareSort(const std::string& symbol,
                   uint32_t arity,
                   bool fresh = true) const;

  /**
   * Define n-ary function.
   *
   * SMT-LIB:
   *
   * \verbatim embed:rst:leading-asterisk
   * .. code:: smtlib
   *
   *     (define-fun <function_def>)
   * \endverbatim
   *
   * @param symbol The name of the function.
   * @param bound_vars The parameters to this function.
   * @param sort The sort of the return value of this function.
   * @param term The function body.
   * @param global Determines whether this definition is global (i.e., persists
   *               when popping the context).
   * @return The function.
   */
  Term defineFun(const std::string& symbol,
                 const std::vector<Term>& bound_vars,
                 const Sort& sort,
                 const Term& term,
                 bool global = false) const;

  /**
   * Define recursive function.
   *
   * SMT-LIB:
   *
   * \verbatim embed:rst:leading-asterisk
   * .. code:: smtlib
   *
   *     (define-fun-rec <function_def>)
   * \endverbatim
   *
   * @param symbol The name of the function.
   * @param bound_vars The parameters to this function.
   * @param sort The sort of the return value of this function.
   * @param term The function body.
   * @param global Determines whether this definition is global (i.e., persists
   *               when popping the context).
   * @return The function.
   */
  Term defineFunRec(const std::string& symbol,
                    const std::vector<Term>& bound_vars,
                    const Sort& sort,
                    const Term& term,
                    bool global = false) const;

  /**
   * Define recursive function.
   *
   * SMT-LIB:
   *
   * \verbatim embed:rst:leading-asterisk
   * .. code:: smtlib
   *
   *     (define-fun-rec <function_def>)
   * \endverbatim
   *
   * Create parameter `fun` with mkConst().
   *
   * @param fun The sorted function.
   * @param bound_vars The parameters to this function.
   * @param term The function body.
   * @param global Determines whether this definition is global (i.e., persists
   *               when popping the context).
   * @return The function.
   */
  Term defineFunRec(const Term& fun,
                    const std::vector<Term>& bound_vars,
                    const Term& term,
                    bool global = false) const;

  /**
   * Define recursive functions.
   *
   * SMT-LIB:
   *
   * \verbatim embed:rst:leading-asterisk
   * .. code:: smtlib
   *
   *     (define-funs-rec
   *         ( <function_decl>_1 ... <function_decl>_n )
   *         ( <term>_1 ... <term>_n )
   *     )
   * \endverbatim
   *
   * Create elements of parameter `funs` with `Solver::mkConst()`.
   *
   * @param funs The sorted functions.
   * @param bound_vars The list of parameters to the functions.
   * @param terms The list of function bodies of the functions.
   * @param global Determines whether this definition is global (i.e., persists
   *               when popping the context).
   */
  void defineFunsRec(const std::vector<Term>& funs,
                     const std::vector<std::vector<Term>>& bound_vars,
                     const std::vector<Term>& terms,
                     bool global = false) const;

  /**
   * Get the list of asserted formulas.
   *
   * SMT-LIB:
   *
   * \verbatim embed:rst:leading-asterisk
   * .. code:: smtlib
   *
   *     (get-assertions)
   * \endverbatim
   *
   * @return The list of asserted formulas.
   */
  std::vector<Term> getAssertions() const;

  /**
   * Get info from the solver.
   *
   * SMT-LIB:
   *
   * \verbatim embed:rst:leading-asterisk
   * .. code:: smtlib
   *
   *     (get-info <info_flag>)
   * \endverbatim
   *
   * @return The info.
   */
  std::string getInfo(const std::string& flag) const;

  /**
   * Get the value of a given option.
   *
   * SMT-LIB:
   *
   * \verbatim embed:rst:leading-asterisk
   * .. code:: smtlib
   *
   *     (get-option <keyword>)
   * \endverbatim
   *
   * @param option The option for which the value is queried.
   * @return A string representation of the option value.
   */
  std::string getOption(const std::string& option) const;

  /**
   * Get all option names that can be used with setOption(), getOption() and
   * getOptionInfo().
   * @return All option names.
   */
  std::vector<std::string> getOptionNames() const;

  /**
   * Get some information about the given option.
   *
   * Check the OptionInfo class for more details on which information is
   * available.
   *
   * @return Information about the given option.
   */
  OptionInfo getOptionInfo(const std::string& option) const;

  /**
   * Get the driver options, which provide access to options that can not be
   * communicated properly via getOption() and getOptionInfo().
   * @return A DriverOptions object.
   */
  DriverOptions getDriverOptions() const;

  /**
   * Get the set of unsat ("failed") assumptions.
   *
   * SMT-LIB:
   *
   * \verbatim embed:rst:leading-asterisk
   * .. code:: smtlib
   *
   *     (get-unsat-assumptions)
   *
   * Requires to enable option
   * :ref:`produce-unsat-assumptions <lbl-option-produce-unsat-assumptions>`.
   * \endverbatim
   *
   * @return The set of unsat assumptions.
   */
  std::vector<Term> getUnsatAssumptions() const;

  /**
   * Get the unsatisfiable core.
   *
   * SMT-LIB:
   *
   * \verbatim embed:rst:leading-asterisk
   * .. code:: smtlib
   *
   *     (get-unsat-core)
   *
   * Requires to enable option
   * :ref:`produce-unsat-cores <lbl-option-produce-unsat-cores>`.
   *
   * .. note::
   *   In contrast to SMT-LIB, cvc5's API does not distinguish between named
   *   and unnamed assertions when producing an unsatisfiable core.
   *   Additionally, the API allows this option to be called after a check with
   *   assumptions. A subset of those assumptions may be included in the
   *   unsatisfiable core returned by this function.
   * \endverbatim
   *
   * @return A set of terms representing the unsatisfiable core.
   */
  std::vector<Term> getUnsatCore() const;

  /**
<<<<<<< HEAD
   * Get the lemmas used to derive unsatisfiability.
   *
   * SMT-LIB:
   *
   * \verbatim embed:rst:leading-asterisk
   * .. code:: smtlib
   *
   *     (get-unsat-core-lemmas)
   *
   * Requires to enable option
   * :ref:`produce-unsat-core-lemmas <lbl-option-produce-unsat-core-lemmas>`.
   *
   * .. note::
   *   This method requires computing unsat cores via the SAT proof, so other
   *   modes of unsat core are overriden by it.
   * \endverbatim
   *
   * @return A set of terms representing the lemmas used to derive
   * unsatisfiability.
   */
  std::vector<Term> getUnsatCoreLemmas() const;

  /**
   * Get a difficulty estimate for an asserted formula. This method is
=======
   * Get a difficulty estimate for an asserted formula. This function is
>>>>>>> 6687df72
   * intended to be called immediately after any response to a checkSat.
   *
   * @warning This function is experimental and may change in future versions.
   *
   * @return A map from (a subset of) the input assertions to a real value that.
   *         is an estimate of how difficult each assertion was to solve.
   *         Unmentioned assertions can be assumed to have zero difficulty.
   */
  std::map<Term, Term> getDifficulty() const;

  /**
   * Get a timeout core, which computes a subset of the current assertions that
   * cause a timeout. Note it does not require being proceeded by a call to
   * checkSat.
   *
   * SMT-LIB:
   *
   * \verbatim embed:rst:leading-asterisk
   * .. code:: smtlib
   *
   *     (get-timeout-core)
   * \endverbatim
   *
   * @warning This function is experimental and may change in future versions.
   *
   * @return The result of the timeout core computation. This is a pair
   * containing a result and a list of formulas. If the result is unknown
   * and the reason is timeout, then the list of formulas correspond to a
   * subset of the current assertions that cause a timeout in the specified
   * time :ref:`timeout-core-timeout <lbl-option-timeout-core-timeout>`.
   * If the result is unsat, then the list of formulas correspond to an
   * unsat core for the current assertions. Otherwise, the result is sat,
   * indicating that the current assertions are satisfiable, and
   * the list of formulas is empty.
   *
   * This function may make multiple checks for satisfiability internally, each
   * limited by the timeout value given by
   * :ref:`timeout-core-timeout <lbl-option-timeout-core-timeout>`.
   */
  std::pair<Result, std::vector<Term>> getTimeoutCore() const;

  /**
   * Get a proof associated with the most recent call to checkSat.
   *
   * SMT-LIB:
   *
   * \verbatim embed:rst:leading-asterisk
   * .. code:: smtlib
   *
   *     (get-proof :c)
   *
   * Requires to enable option
   * :ref:`produce-proofs <lbl-option-produce-proofs>`.
   * The string representation depends on the value of option
   * :ref:`produce-proofs <lbl-option-proof-format-mode>`.
   * \endverbatim
   *
   * @warning This function is experimental and may change in future versions.
   *
   * @param c The component of the proof to return
   * @return A string representing the proof. This takes into account
   * :ref:`proof-format-mode <lbl-option-proof-format-mode>` when `c` is
   * `ProofComponent::FULL`.
   */
  std::string getProof(
      modes::ProofComponent c = modes::ProofComponent::FULL) const;

  /**
   * Get a list of learned literals that are entailed by the current set of
   * assertions.
   *
   * @warning This function is experimental and may change in future versions.
   *
   * @param t The type of learned literals to return
   * @return A list of literals that were learned at top-level.
   */
  std::vector<Term> getLearnedLiterals(
      modes::LearnedLitType t = modes::LearnedLitType::INPUT) const;

  /**
   * Get the value of the given term in the current model.
   *
   * SMT-LIB:
   *
   * \verbatim embed:rst:leading-asterisk
   * .. code:: smtlib
   *
   *     (get-value ( <term> ))
   * \endverbatim
   *
   * @param term The term for which the value is queried.
   * @return The value of the given term.
   */
  Term getValue(const Term& term) const;

  /**
   * Get the values of the given terms in the current model.
   *
   * SMT-LIB:
   *
   * \verbatim embed:rst:leading-asterisk
   * .. code:: smtlib
   *
   *     (get-value ( <term>* ))
   * \endverbatim
   *
   * @param terms The terms for which the value is queried.
   * @return The values of the given terms.
   */
  std::vector<Term> getValue(const std::vector<Term>& terms) const;

  /**
   * Get the domain elements of uninterpreted sort s in the current model. The
   * current model interprets s as the finite sort whose domain elements are
   * given in the return value of this function.
   *
   * @param s The uninterpreted sort in question.
   * @return The domain elements of s in the current model.
   */
  std::vector<Term> getModelDomainElements(const Sort& s) const;

  /**
   * This returns false if the model value of free constant v was not essential
   * for showing the satisfiability of the last call to checkSat using the
   * current model. This function will only return false (for any `v`) if
   * option
   * \verbatim embed:rst:inline :ref:`model-cores
   * <lbl-option-model-cores>`\endverbatim has been set.
   *
   * @warning This function is experimental and may change in future versions.
   *
   * @param v The term in question.
   * @return True if `v` is a model core symbol.
   */
  bool isModelCoreSymbol(const Term& v) const;

  /**
   * Get the model
   *
   * SMT-LIB:
   *
   * \verbatim embed:rst:leading-asterisk
   * .. code:: smtlib
   *
   *     (get-model)
   *
   * Requires to enable option
   * :ref:`produce-models <lbl-option-produce-models>`.
   * \endverbatim
   *
   * @warning This function is experimental and may change in future versions.
   *
   * @param sorts The list of uninterpreted sorts that should be printed in
   *              the model.
   * @param consts The list of free constants that should be printed in the
   *               model. A subset of these may be printed based on
   *               isModelCoreSymbol().
   * @return A string representing the model.
   */
  std::string getModel(const std::vector<Sort>& sorts,
                       const std::vector<Term>& consts) const;

  /**
   * Do quantifier elimination.
   *
   * SMT-LIB:
   *
   * \verbatim embed:rst:leading-asterisk
   * .. code:: smtlib
   *
   *     (get-qe <q>)
   * \endverbatim
   *
   * @note Quantifier Elimination is is only complete for logics such as LRA,
   * LIA and BV.
   *
   * @warning This function is experimental and may change in future versions.
   *
   * @param q A quantified formula of the form
   *          @f$Q\bar{x}_1... Q\bar{x}_n. P( x_1...x_i, y_1...y_j)@f$
   *          where
   *          @f$Q\bar{x}@f$ is a set of quantified variables of the form
   *          @f$Q x_1...x_k@f$ and
   *          @f$P( x_1...x_i, y_1...y_j )@f$ is a quantifier-free formula
   * @return A formula @f$\phi@f$  such that, given the current set of formulas
   *         @f$A@f$ asserted to this solver:
   *         - @f$(A \wedge q)@f$ and @f$(A \wedge \phi)@f$ are equivalent
   *         - @f$\phi@f$ is quantifier-free formula containing only free
   *           variables in @f$y_1...y_n@f$.
   */
  Term getQuantifierElimination(const Term& q) const;

  /**
   * Do partial quantifier elimination, which can be used for incrementally
   * computing the result of a quantifier elimination.
   *
   * SMT-LIB:
   *
   * \verbatim embed:rst:leading-asterisk
   * .. code:: smtlib
   *
   *     (get-qe-disjunct <q>)
   * \endverbatim
   *
   * @note Quantifier Elimination is is only complete for logics such as LRA,
   * LIA and BV.
   *
   * @warning This function is experimental and may change in future versions.
   *
   * @param q A quantified formula of the form
   *          @f$Q\bar{x}_1... Q\bar{x}_n. P( x_1...x_i, y_1...y_j)@f$
   *          where
   *          @f$Q\bar{x}@f$ is a set of quantified variables of the form
   *          @f$Q x_1...x_k@f$ and
   *          @f$P( x_1...x_i, y_1...y_j )@f$ is a quantifier-free formula
   * @return A formula @f$\phi@f$ such that, given the current set of formulas
   *         @f$A@f$ asserted to this solver:
   *         - @f$(A \wedge q \implies A \wedge \phi)@f$ if @f$Q@f$ is
   *           @f$\forall@f$, and @f$(A \wedge \phi \implies A \wedge q)@f$ if
   *           @f$Q@f$ is @f$\exists@f$
   *         - @f$\phi@f$ is quantifier-free formula containing only free
   *           variables in @f$y_1...y_n@f$
   *         - If @f$Q@f$ is @f$\exists@f$, let @f$(A \wedge Q_n)@f$ be the
   *           formula
   *           @f$(A \wedge \neg (\phi \wedge Q_1) \wedge ... \wedge
   *           \neg (\phi \wedge Q_n))@f$
   *           where for each @f$i = 1...n@f$,
   *           formula @f$(\phi \wedge Q_i)@f$ is the result of calling
   *           Solver::getQuantifierEliminationDisjunct() for @f$q@f$ with the
   *           set of assertions @f$(A \wedge Q_{i-1})@f$.
   *           Similarly, if @f$Q@f$ is @f$\forall@f$, then let
   *           @f$(A \wedge Q_n)@f$ be
   *           @f$(A \wedge (\phi \wedge Q_1) \wedge ... \wedge (\phi \wedge
   *           Q_n))@f$
   *           where @f$(\phi \wedge Q_i)@f$ is the same as above.
   *           In either case, we have that @f$(\phi \wedge Q_j)@f$ will
   *           eventually be true or false, for some finite j.
   */
  Term getQuantifierEliminationDisjunct(const Term& q) const;

  /**
   * When using separation logic, this sets the location sort and the
   * datatype sort to the given ones. This function should be invoked exactly
   * once, before any separation logic constraints are provided.
   *
   * @warning This function is experimental and may change in future versions.
   *
   * @param locSort The location sort of the heap.
   * @param dataSort The data sort of the heap.
   */
  void declareSepHeap(const Sort& locSort, const Sort& dataSort) const;

  /**
   * When using separation logic, obtain the term for the heap.
   *
   * @warning This function is experimental and may change in future versions.
   *
   * @return The term for the heap.
   */
  Term getValueSepHeap() const;

  /**
   * When using separation logic, obtain the term for nil.
   *
   * @warning This function is experimental and may change in future versions.
   *
   * @return The term for nil.
   */
  Term getValueSepNil() const;

  /**
   * Declare a symbolic pool of terms with the given initial value.
   *
   * For details on how pools are used to specify instructions for quantifier
   * instantiation, see documentation for the #INST_POOL kind.
   *
   * SMT-LIB:
   *
   * \verbatim embed:rst:leading-asterisk
   * .. code:: smtlib
   *
   *     (declare-pool <symbol> <sort> ( <term>* ))
   * \endverbatim
   *
   * @warning This function is experimental and may change in future versions.
   *
   * @param symbol The name of the pool.
   * @param sort The sort of the elements of the pool.
   * @param initValue The initial value of the pool.
   * @return The pool symbol.
   */
  Term declarePool(const std::string& symbol,
                   const Sort& sort,
                   const std::vector<Term>& initValue) const;
  /**
   * Declare an oracle function with reference to an implementation.
   *
   * Oracle functions have a different semantics with respect to ordinary
   * declared functions. In particular, for an input to be satisfiable,
   * its oracle functions are implicitly universally quantified.
   *
   * This function is used in part for implementing this command:
   *
   * \verbatim embed:rst:leading-asterisk
   * .. code:: smtlib
   *
   * (declare-oracle-fun <sym> (<sort>*) <sort> <sym>)
   * \endverbatim
   *
   * In particular, the above command is implemented by constructing a
   * function over terms that wraps a call to binary sym via a text interface.
   *
   * @warning This function is experimental and may change in future versions.
   *
   * @param symbol The name of the oracle
   * @param sorts The sorts of the parameters to this function
   * @param sort The sort of the return value of this function
   * @param fn The function that implements the oracle function.
   * @return The oracle function
   */
  Term declareOracleFun(const std::string& symbol,
                        const std::vector<Sort>& sorts,
                        const Sort& sort,
                        std::function<Term(const std::vector<Term>&)> fn) const;
  /**
   * Pop (a) level(s) from the assertion stack.
   *
   * SMT-LIB:
   *
   * \verbatim embed:rst:leading-asterisk
   * .. code:: smtlib
   *
   *     (pop <numeral>)
   * \endverbatim
   *
   * @param nscopes The number of levels to pop.
   */
  void pop(uint32_t nscopes = 1) const;

  /**
   * Get an interpolant
   *
   * SMT-LIB:
   *
   * \verbatim embed:rst:leading-asterisk
   * .. code:: smtlib
   *
   *     (get-interpolant <conj>)
   *
   * Requires option
   * :ref:`produce-interpolants <lbl-option-produce-interpolants>` to be set to
   * a mode different from `none`. \endverbatim
   *
   * @warning This function is experimental and may change in future versions.
   *
   * @param conj The conjecture term.
   * @return A Term @f$I@f$ such that @f$A \rightarrow I@f$ and
   *         @f$I \rightarrow B@f$ are valid, where @f$A@f$ is the
   *         current set of assertions and @f$B@f$ is given in the input by
   *         `conj`, or the null term if such a term cannot be found.
   */
  Term getInterpolant(const Term& conj) const;

  /**
   * Get an interpolant
   *
   * SMT-LIB:
   *
   * \verbatim embed:rst:leading-asterisk
   * .. code:: smtlib
   *
   *     (get-interpolant <conj> <grammar>)
   *
   * Requires option
   * :ref:`produce-interpolants <lbl-option-produce-interpolants>` to be set to
   * a mode different from `none`. \endverbatim
   *
   * @warning This function is experimental and may change in future versions.
   *
   * @param conj The conjecture term.
   * @param grammar The grammar for the interpolant I.
   * @return A Term @f$I@f$ such that @f$A \rightarrow I@f$ and
   *         @f$I \rightarrow B@f$ are valid, where @f$A@f$ is the
   *         current set of assertions and @f$B@f$ is given in the input by
   *         `conj`, or the null term if such a term cannot be found.
   */
  Term getInterpolant(const Term& conj, Grammar& grammar) const;

  /**
   * Get the next interpolant. Can only be called immediately after a successful
   * call to get-interpolant or get-interpolant-next. Is guaranteed to produce a
   * syntactically different interpolant wrt the last returned interpolant if
   * successful.
   *
   * SMT-LIB:
   *
   * \verbatim embed:rst:leading-asterisk
   * .. code:: smtlib
   *
   *     (get-interpolant-next)
   *
   * Requires to enable incremental mode, and option
   * :ref:`produce-interpolants <lbl-option-produce-interpolants>` to be set to
   * a mode different from `none`. \endverbatim
   *
   * @warning This function is experimental and may change in future versions.
   *
   * @return A Term @f$I@f$ such that @f$A \rightarrow I@f$ and
   *         @f$I \rightarrow B@f$ are valid, where @f$A@f$ is the
   *         current set of assertions and @f$B@f$ is given in the input by
   *         `conj`, or the null term if such a term cannot be found.
   */
  Term getInterpolantNext() const;

  /**
   * Get an abduct.
   *
   * SMT-LIB:
   *
   * \verbatim embed:rst:leading-asterisk
   * .. code:: smtlib
   *
   *     (get-abduct <conj>)
   *
   * Requires to enable option
   * :ref:`produce-abducts <lbl-option-produce-abducts>`.
   * \endverbatim
   *
   * @warning This function is experimental and may change in future versions.
   *
   * @param conj The conjecture term.
   * @return A term @f$C@f$ such that @f$(A \wedge C)@f$ is satisfiable,
   *         and @f$(A \wedge \neg B \wedge C)@f$ is unsatisfiable, where
   *         @f$A@f$ is the current set of assertions and @f$B@f$ is
   *         given in the input by ``conj``, or the null term if such a term
   *         cannot be found.
   */
  Term getAbduct(const Term& conj) const;

  /**
   * Get an abduct.
   *
   * SMT-LIB:
   *
   * \verbatim embed:rst:leading-asterisk
   * .. code:: smtlib
   *
   *     (get-abduct <conj> <grammar>)
   *
   * Requires to enable option
   * :ref:`produce-abducts <lbl-option-produce-abducts>`.
   * \endverbatim
   *
   * @warning This function is experimental and may change in future versions.
   *
   *
   * @param conj The conjecture term.
   * @param grammar The grammar for the abduct @f$C@f$
   * @return A term C such that @f$(A \wedge C)@f$ is satisfiable, and
   *        @f$(A \wedge \neg B \wedge C)@f$ is unsatisfiable, where @f$A@f$ is
   *        the current set of assertions and @f$B@f$ is given in the input by
   *        `conj`, or the null term if such a term cannot be found.
   */
  Term getAbduct(const Term& conj, Grammar& grammar) const;

  /**
   * Get the next abduct. Can only be called immediately after a successful
   * call to get-abduct or get-abduct-next. Is guaranteed to produce a
   * syntactically different abduct wrt the last returned abduct if successful.
   *
   * SMT-LIB:
   *
   * \verbatim embed:rst:leading-asterisk
   * .. code:: smtlib
   *
   *     (get-abduct-next)
   *
   * Requires to enable incremental mode, and option
   * :ref:`produce-abducts <lbl-option-produce-abducts>`.
   * \endverbatim
   *
   * @warning This function is experimental and may change in future versions.
   *
   * @return A term C such that @f$(A \wedge C)@f$ is satisfiable, and
   *        @f$(A \wedge \neg B \wedge C)@f$ is unsatisfiable, where @f$A@f$ is
   *        the current set of assertions and @f$B@f$ is given in the input by
   *        the last call to getAbduct(), or the null term if such a term
   *        cannot be found.
   */
  Term getAbductNext() const;

  /**
   * Block the current model. Can be called only if immediately preceded by a
   * SAT or INVALID query.
   *
   * SMT-LIB:
   *
   * \verbatim embed:rst:leading-asterisk
   * .. code:: smtlib
   *
   *     (block-model)
   *
   * Requires enabling option
   * :ref:`produce-models <lbl-option-produce-models>`.
   * \endverbatim
   *
   * @warning This function is experimental and may change in future versions.
   *
   * @param mode The mode to use for blocking.
   */
  void blockModel(modes::BlockModelsMode mode) const;

  /**
   * Block the current model values of (at least) the values in terms. Can be
   * called only if immediately preceded by a SAT query.
   *
   * SMT-LIB:
   *
   * \verbatim embed:rst:leading-asterisk
   * .. code:: smtlib
   *
   *     (block-model-values ( <terms>+ ))
   *
   * Requires enabling option
   * :ref:`produce-models <lbl-option-produce-models>`.
   * \endverbatim
   *
   * @warning This function is experimental and may change in future versions.
   * @param terms The model values to block.
   */
  void blockModelValues(const std::vector<Term>& terms) const;

  /**
   * @warning This function is experimental and may change in future versions.
   *
   * @return A string that contains information about all instantiations made
   *         by the quantifiers module.
   */
  std::string getInstantiations() const;

  /**
   * Push (a) level(s) to the assertion stack.
   *
   * SMT-LIB:
   *
   * \verbatim embed:rst:leading-asterisk
   * .. code:: smtlib
   *
   *     (push <numeral>)
   * \endverbatim
   *
   * @param nscopes The number of levels to push.
   */
  void push(uint32_t nscopes = 1) const;

  /**
   * Remove all assertions.
   *
   * SMT-LIB:
   *
   * \verbatim embed:rst:leading-asterisk
   * .. code:: smtlib
   *
   *     (reset-assertions)
   * \endverbatim
   *
   */
  void resetAssertions() const;

  /**
   * Set info.
   *
   * SMT-LIB:
   *
   * \verbatim embed:rst:leading-asterisk
   * .. code:: smtlib
   *
   *     (set-info <attribute>)
   * \endverbatim
   *
   * @param keyword The info flag.
   * @param value The value of the info flag.
   */
  void setInfo(const std::string& keyword, const std::string& value) const;

  /**
   * Set logic.
   *
   * SMT-LIB:
   *
   * \verbatim embed:rst:leading-asterisk
   * .. code:: smtlib
   *
   *     (set-logic <symbol>)
   * \endverbatim
   *
   * @param logic The logic to set.
   */
  void setLogic(const std::string& logic) const;

  /**
   * Is logic set? Returns whether we called setLogic yet for this solver.
   *
   * @return whether we called setLogic yet for this solver.
   */
  bool isLogicSet() const;

  /**
   * Get the logic set the solver.
   *
   * @note Asserts isLogicSet().
   *
   * @return The logic used by the solver.
   */
  std::string getLogic() const;

  /**
   * Set option.
   *
   * SMT-LIB:
   *
   * \verbatim embed:rst:leading-asterisk
   * .. code:: smtlib
   *
   *     (set-option :<option> <value>)
   * \endverbatim
   *
   * @param option The option name.
   * @param value The option value.
   */
  void setOption(const std::string& option, const std::string& value) const;

  /**
   * Append \p symbol to the current list of universal variables.
   *
   * SyGuS v2:
   *
   * \verbatim embed:rst:leading-asterisk
   * .. code:: smtlib
   *
   *     (declare-var <symbol> <sort>)
   * \endverbatim
   *
   * @param sort The sort of the universal variable.
   * @param symbol The name of the universal variable.
   * @return The universal variable.
   */
  Term declareSygusVar(const std::string& symbol, const Sort& sort) const;

  /**
   * Create a Sygus grammar. The first non-terminal is treated as the starting
   * non-terminal, so the order of non-terminals matters.
   *
   * @param boundVars The parameters to corresponding synth-fun/synth-inv.
   * @param ntSymbols The pre-declaration of the non-terminal symbols.
   * @return The grammar.
   */
  Grammar mkGrammar(const std::vector<Term>& boundVars,
                    const std::vector<Term>& ntSymbols) const;

  /**
   * Synthesize n-ary function.
   *
   * SyGuS v2:
   *
   * \verbatim embed:rst:leading-asterisk
   * .. code:: smtlib
   *
   *     (synth-fun <symbol> ( <boundVars>* ) <sort>)
   * \endverbatim
   *
   * @param symbol The name of the function.
   * @param boundVars The parameters to this function.
   * @param sort The sort of the return value of this function.
   * @return The function.
   */
  Term synthFun(const std::string& symbol,
                const std::vector<Term>& boundVars,
                const Sort& sort) const;

  /**
   * Synthesize n-ary function following specified syntactic constraints.
   *
   * SyGuS v2:
   *
   * \verbatim embed:rst:leading-asterisk
   * .. code:: smtlib
   *
   *     (synth-fun <symbol> ( <boundVars>* ) <sort> <grammar>)
   * \endverbatim
   *
   * @param symbol The name of the function.
   * @param boundVars The parameters to this function.
   * @param sort The sort of the return value of this function.
   * @param grammar The syntactic constraints.
   * @return The function.
   */
  Term synthFun(const std::string& symbol,
                const std::vector<Term>& boundVars,
                Sort sort,
                Grammar& grammar) const;

  /**
   * Add a forumla to the set of Sygus constraints.
   *
   * SyGuS v2:
   *
   * \verbatim embed:rst:leading-asterisk
   * .. code:: smtlib
   *
   *     (constraint <term>)
   * \endverbatim
   *
   * @param term The formula to add as a constraint.
   */
  void addSygusConstraint(const Term& term) const;

  /**
   * Get the list of sygus constraints.
   *
   * @return The list of sygus constraints.
   */
  std::vector<Term> getSygusConstraints() const;

  /**
   * Add a forumla to the set of Sygus assumptions.
   *
   * SyGuS v2:
   *
   * \verbatim embed:rst:leading-asterisk
   * .. code:: smtlib
   *
   *     (assume <term>)
   * \endverbatim
   *
   * @param term The formula to add as an assumption.
   */
  void addSygusAssume(const Term& term) const;

  /**
   * Get the list of sygus assumptions.
   *
   * @return The list of sygus assumptions.
   */
  std::vector<Term> getSygusAssumptions() const;

  /**
   * Add a set of Sygus constraints to the current state that correspond to an
   * invariant synthesis problem.
   *
   * SyGuS v2:
   *
   * \verbatim embed:rst:leading-asterisk
   * .. code:: smtlib
   *
   *     (inv-constraint <inv> <pre> <trans> <post>)
   * \endverbatim
   *
   * @param inv The function-to-synthesize.
   * @param pre The pre-condition.
   * @param trans The transition relation.
   * @param post The post-condition.
   */
  void addSygusInvConstraint(const Term& inv,
                             const Term& pre,
                             const Term& trans,
                             const Term& post) const;

  /**
   * Try to find a solution for the synthesis conjecture corresponding to the
   * current list of functions-to-synthesize, universal variables and
   * constraints.
   *
   * SyGuS v2:
   *
   * \verbatim embed:rst:leading-asterisk
   * .. code:: smtlib
   *
   *     (check-synth)
   * \endverbatim
   *
   * @return The result of the check, which is "solution" if the check found a
   *         solution in which case solutions are available via
   *         getSynthSolutions, "no solution" if it was determined there is no
   *         solution, or "unknown" otherwise.
   */
  SynthResult checkSynth() const;

  /**
   * Try to find a next solution for the synthesis conjecture corresponding to
   * the current list of functions-to-synthesize, universal variables and
   * constraints. Must be called immediately after a successful call to
   * check-synth or check-synth-next. Requires incremental mode.
   *
   * SyGuS v2:
   *
   * \verbatim embed:rst:leading-asterisk
   * .. code:: smtlib
   *
   *     (check-synth-next)
   * \endverbatim
   *
   * @return The result of the check, which is "solution" if the check found a
   *         solution in which case solutions are available via
   *         getSynthSolutions, "no solution" if it was determined there is no
   *         solution, or "unknown" otherwise.
   */
  SynthResult checkSynthNext() const;

  /**
   * Get the synthesis solution of the given term. This function should be
   * called immediately after the solver answers unsat for sygus input.
   * @param term The term for which the synthesis solution is queried.
   * @return The synthesis solution of the given term.
   */
  Term getSynthSolution(const Term& term) const;

  /**
   * Get the synthesis solutions of the given terms. This function should be
   * called immediately after the solver answers unsat for sygus input.
   * @param terms The terms for which the synthesis solutions is queried.
   * @return The synthesis solutions of the given terms.
   */
  std::vector<Term> getSynthSolutions(const std::vector<Term>& terms) const;

  /**
   * Find a target term of interest using sygus enumeration, with no provided
   * grammar.
   *
   * The solver will infer which grammar to use in this call, which by default
   * will be the grammars specified by the function(s)-to-synthesize in the
   * current context.
   *
   * SyGuS v2:
   *
   * \verbatim embed:rst:leading-asterisk
   * .. code:: smtlib
   *
   *     (find-synth :target)
   * \endverbatim
   *
   * @param fst The identifier specifying what kind of term to find
   * @return The result of the find, which is the null term if this call failed.
   *
   * @warning This function is experimental and may change in future versions.
   */
  Term findSynth(modes::FindSynthTarget fst) const;
  /**
   * Find a target term of interest using sygus enumeration with a provided
   * grammar.
   *
   * SyGuS v2:
   *
   * \verbatim embed:rst:leading-asterisk
   * .. code:: smtlib
   *
   *     (find-synth :target G)
   * \endverbatim
   *
   * @param fst The identifier specifying what kind of term to find
   * @param grammar The grammar for the term
   * @return The result of the find, which is the null term if this call failed.
   *
   * @warning This function is experimental and may change in future versions.
   */
  Term findSynth(modes::FindSynthTarget fst, Grammar& grammar) const;
  /**
   * Try to find a next target term of interest using sygus enumeration. Must
   * be called immediately after a successful call to find-synth or
   * find-synth-next.
   *
   * SyGuS v2:
   *
   * \verbatim embed:rst:leading-asterisk
   * .. code:: smtlib
   *
   *     (find-synth-next)
   * \endverbatim
   *
   * @return The result of the find, which is the null term if this call failed.
   *
   * @warning This function is experimental and may change in future versions.
   */
  Term findSynthNext() const;

  /**
   * Get a snapshot of the current state of the statistic values of this
   * solver. The returned object is completely decoupled from the solver and
   * will not change when the solver is used again.
   * @return A snapshot of the current state of the statistic values.
   */
  Statistics getStatistics() const;

  /**
   * Print the statistics to the given file descriptor, suitable for usage in
   * signal handlers.
   */
  void printStatisticsSafe(int fd) const;

  /**
   * Determines if the output stream for the given tag is enabled. Tags can be
   * enabled with the `output` option (and `-o <tag>` on the command line).
   * Raises an exception when an invalid tag is given.
   * @return True if the given tag is enabled.
   */
  bool isOutputOn(const std::string& tag) const;

  /**
   * Get an output stream for the given tag. Tags can be enabled with the
   * `output` option (and `-o <tag>` on the command line). Raises an exception
   * when an invalid tag is given.
   * @return The output stream.
   */
  std::ostream& getOutput(const std::string& tag) const;

  /**
   * Get a string representation of the version of this solver.
   * @return The version string.
   */
  std::string getVersion() const;

 private:
  /**
   * Helper for mk-functions that call d_nm->mkConst().
   * @param nm The associated node manager.
   * @param t The value.
   */
  template <typename T>
  static Term mkValHelper(internal::NodeManager* nm, const T& t);
  /**
   * Helper for creating rational values.
   * @param nm The associated node manager.
   * @param r The value (either int or real).
   * @param isInt True to create an integer value.
   */
  static Term mkRationalValHelper(internal::NodeManager* nm,
                                  const internal::Rational& r,
                                  bool isInt);

  /*
   * Constructs a solver with the given original options. This should only be
   * used internally when the Solver is reset.
   */
  Solver(std::unique_ptr<internal::Options>&& original);

  /** @return The node manager of this solver */
  internal::NodeManager* getNodeManager(void) const;
  /** Reset the API statistics */
  void resetStatistics();

  /** Helper to check for API misuse in mkOp functions. */
  void checkMkTerm(Kind kind, uint32_t nchildren) const;
  /** Helper for creating operators. */
  template <typename T>
  Op mkOpHelper(Kind kind, const T& t) const;
  /** Helper for mkReal functions that take a string as argument. */
  Term mkRealOrIntegerFromStrHelper(const std::string& s,
                                    bool isInt = true) const;
  /** Helper for mkBitVector functions that take a string as argument. */
  Term mkBVFromStrHelper(const std::string& s, uint32_t base) const;
  /**
   * Helper for mkBitVector functions that take a string and a size as
   * arguments.
   */
  Term mkBVFromStrHelper(uint32_t size,
                         const std::string& s,
                         uint32_t base) const;
  /** Helper for mkBitVector functions that take an integer as argument. */
  Term mkBVFromIntHelper(uint32_t size, uint64_t val) const;
  /** Helper for functions that create tuple sorts. */
  Sort mkTupleSortHelper(const std::vector<Sort>& sorts) const;
  /** Helper for mkTerm functions that create Term from a Kind */
  Term mkTermFromKind(Kind kind) const;
  /** Helper for mkChar functions that take a string as argument. */
  Term mkCharFromStrHelper(const std::string& s) const;
  /** Get value helper, which accounts for subtyping */
  Term getValueHelper(const Term& term) const;

  /**
   * Create n-ary term of given kind. This handles the cases of left/right
   * associative operators, chainable operators, and cases when the number of
   * children exceeds the maximum arity for the kind.
   * @param kind The kind of the term.
   * @param children The children of the term.
   * @return The Term.
   */
  Term mkTermHelper(Kind kind, const std::vector<Term>& children) const;

  /**
   * Create n-ary term of given kind from a given operator.
   * @param op The operator.
   * @param children The children of the term.
   * @return The Term.
   */
  Term mkTermHelper(const Op& op, const std::vector<Term>& children) const;

  /**
   * Synthesize n-ary function following specified syntactic constraints.
   *
   * SMT-LIB:
   *
   * \verbatim embed:rst:leading-asterisk
   * .. code:: smtlib
   *
   *     (synth-fun <symbol> ( <boundVars>* ) <sort> <grammar>?)
   * \endverbatim
   *
   * @param symbol The name of the function.
   * @param boundVars The parameters to this function.
   * @param sort The sort of the return value of this function.
   * @param isInv Determines whether this is `synth-fun` or `synth-inv`.
   * @param grammar The syntactic constraints.
   * @return The function.
   */
  Term synthFunHelper(const std::string& symbol,
                      const std::vector<Term>& boundVars,
                      const Sort& sort,
                      bool isInv = false,
                      Grammar* grammar = nullptr) const;

  /** Check whether string s is a valid decimal integer. */
  bool isValidInteger(const std::string& s) const;

  /**
   * Check that the given term is a valid closed term, which can be used as an
   * argument to, e.g., assert, get-value, block-model-values, etc.
   *
   * @param t The term to check.
   */
  void ensureWellFormedTerm(const Term& t) const;
  /** Vector version of above. */
  void ensureWellFormedTerms(const std::vector<Term>& ts) const;

  /** Increment the term stats counter. */
  void increment_term_stats(Kind kind) const;
  /** Increment the vars stats (if 'is_var') or consts stats counter. */
  void increment_vars_consts_stats(const Sort& sort, bool is_var) const;

  /** Keep a copy of the original option settings (for resets). */
  std::unique_ptr<internal::Options> d_originalOptions;
  /** The node manager of this solver. */
  internal::NodeManager* d_nm;
  /** The statistics collected on the Api level. */
  std::unique_ptr<APIStatistics> d_stats;
  /** The SMT engine of this solver. */
  std::unique_ptr<internal::SolverEngine> d_slv;
  /** The random number generator of this solver. */
  std::unique_ptr<internal::Random> d_rng;
};

}  // namespace cvc5

#endif<|MERGE_RESOLUTION|>--- conflicted
+++ resolved
@@ -4384,7 +4384,6 @@
   std::vector<Term> getUnsatCore() const;
 
   /**
-<<<<<<< HEAD
    * Get the lemmas used to derive unsatisfiability.
    *
    * SMT-LIB:
@@ -4408,10 +4407,7 @@
   std::vector<Term> getUnsatCoreLemmas() const;
 
   /**
-   * Get a difficulty estimate for an asserted formula. This method is
-=======
    * Get a difficulty estimate for an asserted formula. This function is
->>>>>>> 6687df72
    * intended to be called immediately after any response to a checkSat.
    *
    * @warning This function is experimental and may change in future versions.
