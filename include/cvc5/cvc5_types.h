/******************************************************************************
 * Top contributors (to current version):
 *   Andres Noetzli, Mudathir Mohamed, Mathias Preiner
 *
 * This file is part of the cvc5 project.
 *
 * Copyright (c) 2009-2022 by the authors listed in the file AUTHORS
 * in the top-level source directory and their institutional affiliations.
 * All rights reserved.  See the file COPYING in the top-level source
 * directory for licensing information.
 * ****************************************************************************
 *
 * Common cvc5 types. These types are used internally as well as externally and
 * the language bindings are generated automatically.
 */

#include <cvc5/cvc5_export.h>

#ifndef CVC5__API__CVC5_TYPES_H
#define CVC5__API__CVC5_TYPES_H

#include <iosfwd>

namespace cvc5 {

/**
 * The different reasons for returning an "unknown" result.
 */
enum UnknownExplanation
{
  /**
   * Full satisfiability check required (e.g., if only preprocessing was
   * performed).
   */
  REQUIRES_FULL_CHECK,
  /** Incomplete theory solver. */
  INCOMPLETE,
  /** Time limit reached. */
  TIMEOUT,
  /** Resource limit reached. */
  RESOURCEOUT,
  /** Memory limit reached. */
  MEMOUT,
  /** Solver was interrupted. */
  INTERRUPTED,
  /** Unsupported feature encountered. */
  UNSUPPORTED,
  /** Other reason. */
  OTHER,
  /** Requires another satisfiability check */
  REQUIRES_CHECK_AGAIN,
  /** No specific reason given. */
  UNKNOWN_REASON
};

/**
 * Serialize an UnknownExplanation to given stream.
 * @param out the output stream
 * @param e the explanation to be serialized to the given output stream
 * @return the output stream
 */
std::ostream& operator<<(std::ostream& out, UnknownExplanation e) CVC5_EXPORT;

/**
 * Rounding modes for floating-point numbers.
 *
 * For many floating-point operations, infinitely precise results may not be
 * representable with the number of available bits. Thus, the results are
 * rounded in a certain way to one of the representable floating-point numbers.
 *
 * \verbatim embed:rst:leading-asterisk
 * These rounding modes directly follow the SMT-LIB theory for floating-point
 * arithmetic, which in turn is based on IEEE Standard 754 :cite:`IEEE754`.
 * The rounding modes are specified in Sections 4.3.1 and 4.3.2 of the IEEE
 * Standard 754.
 * \endverbatim
 */
enum RoundingMode
{
  /**
   * Round to the nearest even number.
   *
   * If the two nearest floating-point numbers bracketing an unrepresentable
   * infinitely precise result are equally near, the one with an even least
   * significant digit will be delivered.
   */
  ROUND_NEAREST_TIES_TO_EVEN,
  /**
   * Round towards positive infinity (SMT-LIB: ``+oo``).
   *
   * The result shall be the format's floating-point number (possibly ``+oo``)
   * closest to and no less than the infinitely precise result.
   */
  ROUND_TOWARD_POSITIVE,
  /**
   * Round towards negative infinity (``-oo``).
   *
   * The result shall be the format's floating-point number (possibly ``-oo``)
   * closest to and no less than the infinitely precise result.
   */
  ROUND_TOWARD_NEGATIVE,
  /**
   * Round towards zero.
   *
   * The result shall be the format's floating-point number closest to and no
   * greater in magnitude than the infinitely precise result.
   */
  ROUND_TOWARD_ZERO,
  /**
   * Round to the nearest number away from zero.
   *
   * If the two nearest floating-point numbers bracketing an unrepresentable
   * infinitely precise result are equally near, the one with larger magnitude
   * will be selected.
   */
  ROUND_NEAREST_TIES_TO_AWAY,
};

}  // namespace cvc5

namespace cvc5::modes {

/**
 * Mode for blocking models.
 *
 * Specifies how models are blocked in Solver::blockModel and
 * Solver::blockModelValues.
 */
enum BlockModelsMode
{
  /** Block models based on the SAT skeleton. */
  LITERALS,
  /** Block models based on the concrete model values for the free variables. */
  VALUES
};
/** Writes a block models mode to a stream. */
std::ostream& operator<<(std::ostream& out, BlockModelsMode bmode) CVC5_EXPORT;

/**
 * Types of learned literals.
 *
 * Specifies categories of literals learned for the method
 * Solver::getLearnedLiterals.
 *
 * Note that a literal may conceptually belong to multiple categories. We
 * classify literals based on the first criteria in this list that they meet.
 */
enum LearnedLitType
{
  /**
   * An equality that was turned into a substitution during preprocessing.
   *
   * In particular, literals in this category are of the form (= x t) where
   * x does not occur in t.
   */
  LEARNED_LIT_PREPROCESS_SOLVED,
  /**
   * A top-level literal (unit clause) from the preprocessed set of input
   * formulas.
   */
  LEARNED_LIT_PREPROCESS,
  /**
   * A literal from the preprocessed set of input formulas that does not
   * occur at top-level after preprocessing.
   *
   * Typically, this is the most interesting category of literals to learn.
   */
  LEARNED_LIT_INPUT,
  /**
   * An internal literal that is solvable for an input variable.
   *
   * In particular, literals in this category are of the form (= x t) where
   * x does not occur in t, the preprocessed set of input formulas contains the
   * term x, but not the literal (= x t).
   *
   * Note that solvable literals can be turned into substitutions during
   * preprocessing.
   */
  LEARNED_LIT_SOLVABLE,
  /**
   * An internal literal that can be made into a constant propagation for an
   * input term.
   *
   * In particular, literals in this category are of the form (= t c) where
   * c is a constant, the preprocessed set of input formulas contains the
   * term t, but not the literal (= t c).
   */
  LEARNED_LIT_CONSTANT_PROP,
  /** Any internal literal that does not fall into the above categories. */
  LEARNED_LIT_INTERNAL,
  /** Special case for when produce-learned-literals is not set.  */
  LEARNED_LIT_UNKNOWN
};
/** Writes a learned literal type to a stream. */
std::ostream& operator<<(std::ostream& out, LearnedLitType ltype) CVC5_EXPORT;

/**
 * Components to include in a proof.
 */
enum ProofComponent
{
  /**
   * Proofs of G1 ... Gn whose free assumptions are a subset of
   * F1, ... Fm, where:
   * - G1, ... Gn are the preprocessed input formulas,
   * - F1, ... Fm are the input formulas.
   *
   * Note that G1 ... Gn may be arbitrary formulas, not necessarily clauses.
   */
  PROOF_COMPONENT_RAW_PREPROCESS,
  /**
   * Proofs of Gu1 ... Gun whose free assumptions are Fu1, ... Fum,
   * where:
   * - Gu1, ... Gun are clauses corresponding to input formulas used in the SAT
   * proof,
   * - Fu1, ... Fum is the subset of the input formulas that are used in the SAT
   * proof (i.e. the unsat core).
   *
   * Note that Gu1 ... Gun are clauses that are added to the SAT solver before
   * its main search.
   *
   * Only valid immediately after an unsat response.
   */
  PROOF_COMPONENT_PREPROCESS,
  /**
   * A proof of false whose free assumptions are Gu1, ... Gun, L1 ... Lk,
   * where:
   * - Gu1, ... Gun, is a set of clauses corresponding to input formulas,
   * - L1, ..., Lk is a set of clauses corresponding to theory lemmas.
   *
   * Only valid immediately after an unsat response.
   */
  PROOF_COMPONENT_SAT,
  /**
   * Proofs of L1 ... Lk where:
   *- L1, ..., Lk are clauses corresponding to theory lemmas used in the SAT
   * proof.
   *
   * In contrast to proofs given for preprocess, L1 ... Lk are clauses that are
   * added to the SAT solver after its main search.
   *
   * Only valid immediately after an unsat response.
   */
  PROOF_COMPONENT_THEORY_LEMMAS,
  /**
   * A proof of false whose free assumptions are a subset of the input formulas
   * F1, ... Fm.
   *
   * Only valid immediately after an unsat response.
   */
  PROOF_COMPONENT_FULL,
};
/** Writes a proof component identifier to a stream. */
std::ostream& operator<<(std::ostream& out, ProofComponent pc) CVC5_EXPORT;

/**
<<<<<<< HEAD
 * Find synthesis targets, used as a argument to Solver::findSynth. These
=======
 * Find synthesis targets, used as an argument to Solver::findSynth. These
>>>>>>> 21da2fba
 * specify various kinds of terms that can be found by this method.
 */
enum FindSynthTarget
{
  /**
   * Find the next term in the enumeration of the target grammar.
   */
  FIND_SYNTH_TARGET_ENUM,
  /**
   * Find a pair of terms (t,s) in the target grammar which are equivalent
   * but do not rewrite to the same term in the given rewriter
   * (--sygus-rewrite=MODE). If so, the equality (= t s) is returned by
   * findSynth.
   *
   * This can be used to synthesize rewrite rules. Note if the rewriter is set
   * to none (--sygus-rewrite=none), this indicates a possible rewrite when
   * implementing a rewriter from scratch.
   */
  FIND_SYNTH_TARGET_REWRITE,
  /**
   * Find a term t in the target grammar which rewrites to a term s that is
   * not equivalent to it. If so, the equality (= t s) is returned by
   * findSynth.
   *
   * This can be used to test the correctness of the given rewriter. Any
   * returned rewrite indicates an unsoundness in the given rewriter.
   */
  FIND_SYNTH_TARGET_REWRITE_UNSOUND,
  /**
   * Find a rewrite between pairs of terms (t,s) that are matchable with terms
   * in the input assertions where t and s are equivalent but do not rewrite
   * to the same term in the given rewriter (--sygus-rewrite=MODE).
   *
   * This can be used to synthesize rewrite rules that apply to the current
   * problem.
   */
  FIND_SYNTH_TARGET_REWRITE_INPUT,
  /**
   * Find a query over the given grammar. If the given grammar generates terms
   * that are not Boolean, we consider equalities over terms from the given
   * grammar.
   *
   * The algorithm for determining which queries to generate is configured by
   * --sygus-query-gen=MODE.
   */
  FIND_SYNTH_TARGET_QUERY
};
/** Writes a synthesis find target identifier to a stream. */
std::ostream& operator<<(std::ostream& out, FindSynthTarget fst) CVC5_EXPORT;

}  // namespace cvc5::modes

#endif<|MERGE_RESOLUTION|>--- conflicted
+++ resolved
@@ -254,11 +254,7 @@
 std::ostream& operator<<(std::ostream& out, ProofComponent pc) CVC5_EXPORT;
 
 /**
-<<<<<<< HEAD
- * Find synthesis targets, used as a argument to Solver::findSynth. These
-=======
  * Find synthesis targets, used as an argument to Solver::findSynth. These
->>>>>>> 21da2fba
  * specify various kinds of terms that can be found by this method.
  */
 enum FindSynthTarget
