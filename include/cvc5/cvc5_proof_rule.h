/******************************************************************************
 * Top contributors (to current version):
 *   Andrew Reynolds, Gereon Kremer, Abdalrhman Mohamed
 *
 * This file is part of the cvc5 project.
 *
 * Copyright (c) 2009-2025 by the authors listed in the file AUTHORS
 * in the top-level source directory and their institutional affiliations.
 * All rights reserved.  See the file COPYING in the top-level source
 * directory for licensing information.
 * ****************************************************************************
 *
 * Proof rule enumeration.
 */

#if (!defined(CVC5_API_USE_C_ENUMS)                 \
     && !defined(CVC5__API__CVC5_CPP_PROOF_RULE_H)) \
    || (defined(CVC5_API_USE_C_ENUMS)               \
        && !defined(CVC5__API__CVC5_C_PROOF_RULE_H))

#include <stdint.h>

#ifdef CVC5_API_USE_C_ENUMS
#undef ENUM
#define ENUM(name) Cvc5##name
#else
#include <cvc5/cvc5_export.h>

#include <iosfwd>
#include <ostream>
namespace cvc5 {
#undef ENUM
#define ENUM(name) class name
#define EVALUE(name) name
#endif

#ifdef CVC5_API_USE_C_ENUMS
#undef EVALUE
#define EVALUE(name) CVC5_PROOF_RULE_##name
#endif

// clang-format off
/**
 * \internal
 * This documentation is target for the online documentation that can
 * be found at https://cvc5.github.io/docs/latest/proofs/proof_rules.html
 * \endinternal
 *
 * \verbatim embed:rst:leading-asterisk
 * An enumeration for proof rules. This enumeration is analogous to Kind for
 * Node objects.
 *
 * All proof rules are given as inference rules, presented in the following
 * form:
 *
 * .. math::
 *
 *   \texttt{RULENAME}:
 *   \inferruleSC{\varphi_1 \dots \varphi_n \mid t_1 \dots t_m}{\psi}{if $C$}
 *
 * where we call :math:`\varphi_i` its premises or children, :math:`t_i` its
 * arguments, :math:`\psi` its conclusion, and :math:`C` its side condition.
 * Alternatively, we can write the application of a proof rule as
 * ``(RULENAME F1 ... Fn :args t1 ... tm)``, omitting the conclusion
 * (since it can be uniquely determined from premises and arguments).
 * Note that premises are sometimes given as proofs, i.e., application of
 * proof rules, instead of formulas. This abuses the notation to see proof
 * rule applications and their conclusions interchangeably.
 *
 * Conceptually, the following proof rules form a calculus whose target
 * user is the Node-level theory solvers. This means that the rules below
 * are designed to reason about, among other things, common operations on Node
 * objects like Rewriter::rewrite or Node::substitute. It is intended to be
 * translated or printed in other formats.
 *
 * The following ProofRule values include core rules and those categorized by
 * theory, including the theory of equality.
 *
 * The "core rules" include two distinguished rules which have special status:
 * (1) :cpp:enumerator:`ASSUME <cvc5::ProofRule::ASSUME>`, which represents an
 * open leaf in a proof; and
 * (2) :cpp:enumerator:`SCOPE <cvc5::ProofRule::SCOPE>`, which encloses a scope
 * (a subproof) with a set of scoped assumptions.
 * The core rules additionally correspond to generic operations that are done
 * internally on nodes, e.g., calling `Rewriter::rewrite()`.
 *
 * Rules with prefix ``MACRO_`` are those that can be defined in terms of other
 * rules. These exist for convenience and can be replaced by their definition
 * in post-processing.
 * \endverbatim
 */
enum ENUM(ProofRule)
{
  /**
   * \verbatim embed:rst:leading-asterisk
   * **Assumption (a leaf)**
   *
   * .. math::
   *
   *   \inferrule{- \mid F}{F}
   *
   * This rule has special status, in that an application of assume is an
   * open leaf in a proof that is not (yet) justified. An assume leaf is
   * analogous to a free variable in a term, where we say "F is a free
   * assumption in proof P" if it contains an application of F that is not
   * bound by :cpp:enumerator:`SCOPE <cvc5::ProofRule::SCOPE>` (see below).
   * \endverbatim
   */
  EVALUE(ASSUME),
  /**
   * \verbatim embed:rst:leading-asterisk
   * **Scope (a binder for assumptions)**
   *
   * .. math::
   *
   *   \inferruleSC{F \mid F_1 \dots F_n}{(F_1 \land \dots \land F_n)
   *   \Rightarrow F}{if $F\neq\bot$} \textrm{ or } \inferruleSC{F \mid F_1
   *   \dots F_n}{\neg (F_1 \land \dots \land F_n)}{if $F=\bot$}
   *
   * This rule has a dual purpose with
   * :cpp:enumerator:`ASSUME <cvc5::ProofRule::ASSUME>`. It is a way to close
   * assumptions in a proof. We require that :math:`F_1 \dots F_n` are free
   * assumptions in P and say that :math:`F_1 \dots F_n` are not free in
   * ``(SCOPE P)``. In other words, they are bound by this application. For
   * example, the proof node:
   * ``(SCOPE (ASSUME F) :args F)``
   * has the conclusion :math:`F \Rightarrow F` and has no free assumptions.
   * More generally, a proof with no free assumptions always concludes a valid
   * formula.
   * \endverbatim
   */
  EVALUE(SCOPE),

  /**
   * \verbatim embed:rst:leading-asterisk
   * **Builtin theory -- Substitution**
   *
   * .. math::
   *
   *   \inferrule{F_1 \dots F_n \mid t, ids?}{t = t \circ \sigma_{ids}(F_n)
   *   \circ \cdots \circ \sigma_{ids}(F_1)}
   *
   * where :math:`\sigma_{ids}(F_i)` are substitutions, which notice are applied
   * in reverse order. Notice that :math:`ids` is a MethodId identifier, which
   * determines how to convert the formulas :math:`F_1 \dots F_n` into
   * substitutions. It is an optional argument, where by default the premises
   * are equalities of the form `(= x y)` and converted into substitutions
   * :math:`x\mapsto y`.
   * \endverbatim
   */
  EVALUE(SUBS),
  /**
   * \verbatim embed:rst:leading-asterisk
   * **Builtin theory -- Rewrite**
   *
   * .. math::
   *
   *   \inferrule{- \mid t, idr}{t = \texttt{rewrite}_{idr}(t)}
   *
   * where :math:`idr` is a MethodId identifier, which determines the kind of
   * rewriter to apply, e.g., Rewriter::rewrite.
   * \endverbatim
   */
  EVALUE(MACRO_REWRITE),
  /**
   * \verbatim embed:rst:leading-asterisk
   * **Builtin theory -- Evaluate**
   *
   * .. math::
   *
   *   \inferrule{- \mid t}{t = \texttt{evaluate}(t)}
   *
   * where :math:`\texttt{evaluate}` is implemented by calling the method
   * :math:`\texttt{Evalutor::evaluate}` in :cvc5src:`theory/evaluator.h` with an
   * empty substitution.
   * Note this is equivalent to: ``(REWRITE t MethodId::RW_EVALUATE)``.
   *
   * Note this proof rule only applies to atomic sorts, that is, operators on
   * Int, Real, String, Bool or BitVector.
   * \endverbatim
   */
  EVALUE(EVALUATE),
  /**
   * \verbatim embed:rst:leading-asterisk
   * **Builtin theory -- Distinct values**
   *
   * .. math::
   *
   *   \inferrule{- \mid t, s}{\neg t = s}
   *
   * where :math:`t` and :math:`s` are distinct values.
   *
   * Note that cvc5 internally has a notion of which terms denote "values".
   * This property is implemented for any sort that can appear in equalities.
   * A term denotes a value if and only if it is the canonical representation
   * of a value of that sort. For example, set values are a chain of unions of
   * singleton sets whose elements are also values, where this chain is sorted.
   * Any two distinct values are semantically disequal in all models.
   *
   * In practice, we use this rule only to show the distinctness of non-atomic
   * sort, e.g. Sets, Sequences, Datatypes, Arrays, etc.
   *
   * Note that internally, the notion of value is implemented by the
   * Node::isConst method.
   *
   * \endverbatim
   */
  EVALUE(DISTINCT_VALUES),
  /**
   * \verbatim embed:rst:leading-asterisk
   * **Builtin theory -- associative/commutative/idempotency/identity \
   * normalization**
   *
   * .. math::
   *
   *   \inferrule{- \mid t = s}{t = s}
   *
   * where :math:`t` and :math:`s` are equivalent modulo associativity
   * and identity elements, and (optionally) commutativity and idempotency.
   *
   * This method normalizes currently based on two kinds of operators:
   * (1) those that are associative, commutative, idempotent, and have an
   * identity element (examples are or, and, bvand),
   * (2) those that are associative, commutative and have an identity
   * element (bvxor),
   * (3) those that are associative and have an identity element (examples
   * are concat, str.++, re.++).
   *
   * This is implemented internally by checking that
   * :math:`\texttt{expr::isACINorm(t, s)} = \top`. For details, see
   * :cvc5src:`expr/aci_norm.h`.
   * \endverbatim
   */
  EVALUE(ACI_NORM),
  /**
   * \verbatim embed:rst:leading-asterisk
   * **Builtin theory -- absorb**
   *
   * .. math::
   *
   *   \inferrule{- \mid t = z}{t = z}
   *
   * where :math:`t` contains :math:`z` as a subterm, where :math:`z`
   * is a zero element.
   *
   * In particular, :math:`t` is expected to be an application of a
   * function with a zero element :math:`z`, and :math:`z` is contained
   * as a subterm of :math:`t` beneath applications of that function.
   * For example, this may show that :math:`(A \wedge ( B \wedge \bot)) = \bot`.
   *
   * This is implemented internally by checking that
   * :math:`\texttt{expr::isAbsorb(t, z)} = \top`. For details, see
   * :cvc5src:`expr/aci_norm.h`.
   * \endverbatim
   */
  EVALUE(ABSORB),
  /**
   * \verbatim embed:rst:leading-asterisk
   * **Builtin theory -- Substitution + Rewriting equality introduction**
   *
   * In this rule, we provide a term :math:`t` and conclude that it is equal to
   * its rewritten form under a (proven) substitution.
   *
   * .. math::
   *
   *   \inferrule{F_1 \dots F_n \mid t, (ids (ida (idr)?)?)?}{t =
   *   \texttt{rewrite}_{idr}(t \circ \sigma_{ids, ida}(F_n) \circ \cdots \circ
   *   \sigma_{ids, ida}(F_1))}
   *
   * In other words, from the point of view of Skolem forms, this rule
   * transforms :math:`t` to :math:`t'` by standard substitution + rewriting.
   *
   * The arguments :math:`ids`, :math:`ida` and :math:`idr` are optional and
   * specify the identifier of the substitution, the substitution application
   * and rewriter respectively to be used. For details, see
   * :cvc5src:`theory/builtin/proof_checker.h`.
   * \endverbatim
   */
  EVALUE(MACRO_SR_EQ_INTRO),
  /**
   * \verbatim embed:rst:leading-asterisk
   * **Builtin theory -- Substitution + Rewriting predicate introduction**
   *
   * In this rule, we provide a formula :math:`F` and conclude it, under the
   * condition that it rewrites to true under a proven substitution.
   *
   * .. math::
   *
   *   \inferrule{F_1 \dots F_n \mid F, (ids (ida (idr)?)?)?}{F}
   *
   * where :math:`\texttt{rewrite}_{idr}(F \circ \sigma_{ids, ida}(F_n) \circ
   * \cdots \circ \sigma_{ids, ida}(F_1)) = \top` and :math:`ids` and
   * :math:`idr` are method identifiers.
   *
   * More generally, this rule also holds when
   * :math:`\texttt{Rewriter::rewrite}(\texttt{toOriginal}(F')) = \top`
   * where :math:`F'` is the result of the left hand side of the equality above.
   * Here, notice that we apply rewriting on the original form of :math:`F'`,
   * meaning that this rule may conclude an :math:`F` whose Skolem form is
   * justified by the definition of its (fresh) Skolem variables. For example,
   * this rule may justify the conclusion :math:`k = t` where :math:`k` is the
   * purification Skolem for :math:`t`, e.g. where the original form of
   * :math:`k` is :math:`t`.
   *
   * Furthermore, notice that the rewriting and substitution is applied only
   * within the side condition, meaning the rewritten form of the original form
   * of :math:`F` does not escape this rule.
   * \endverbatim
   */
  EVALUE(MACRO_SR_PRED_INTRO),
  /**
   * \verbatim embed:rst:leading-asterisk
   * **Builtin theory -- Substitution + Rewriting predicate elimination**
   *
   * .. math::
   *
   *   \inferrule{F, F_1 \dots F_n \mid (ids (ida
   *   (idr)?)?)?}{\texttt{rewrite}_{idr}(F \circ \sigma_{ids, ida}(F_n) \circ
   *   \cdots \circ \sigma_{ids, ida}(F_1))}
   *
   * where :math:`ids` and :math:`idr` are method identifiers.
   *
   * We rewrite only on the Skolem form of :math:`F`, similar to
   * :cpp:enumerator:`MACRO_SR_EQ_INTRO <cvc5::ProofRule::MACRO_SR_EQ_INTRO>`.
   * \endverbatim
   */
  EVALUE(MACRO_SR_PRED_ELIM),
  /**
   * \verbatim embed:rst:leading-asterisk
   * **Builtin theory -- Substitution + Rewriting predicate elimination**
   *
   * .. math::
   *
   *   \inferrule{F, F_1 \dots F_n \mid G, (ids (ida (idr)?)?)?}{G}
   *
   * where
   *
   * .. math::
   *
   *   \texttt{rewrite}_{idr}(F \circ \sigma_{ids, ida}(F_n) \circ\cdots \circ \sigma_{ids, ida}(F_1)) =\\ \texttt{rewrite}_{idr}(G \circ \sigma_{ids, ida}(F_n) \circ \cdots \circ \sigma_{ids, ida}(F_1))
   *
   * More generally, this rule also holds when:
   * :math:`\texttt{Rewriter::rewrite}(\texttt{toOriginal}(F')) = \texttt{Rewriter::rewrite}(\texttt{toOriginal}(G'))`
   * where :math:`F'` and :math:`G'` are the result of each side of the equation
   * above. Here, original forms are used in a similar manner to
   * :cpp:enumerator:`MACRO_SR_PRED_INTRO <cvc5::ProofRule::MACRO_SR_PRED_INTRO>`
   * above.
   * \endverbatim
   */
  EVALUE(MACRO_SR_PRED_TRANSFORM),
  /**
   * \verbatim embed:rst:leading-asterisk
   * **Builtin theory -- Encode equality introduction**
   *
   * .. math::
   *
   *   \inferrule{- \mid t}{t=t'}
   *
   * where :math:`t` and :math:`t'` are equivalent up to their encoding in an
   * external proof format.
   *
   * More specifically, it is the case that
   * :math:`\texttt{RewriteDbNodeConverter::postConvert}(t) = t;`.
   * This conversion method for instance may drop user patterns from quantified
   * formulas or change the representation of :math:`t` in a way that is a
   * no-op in external proof formats.
   *
   * Note this rule can be treated as a
   * :cpp:enumerator:`REFL <cvc5::ProofRule::REFL>` when appropriate in
   * external proof formats.
   * \endverbatim
   */
  EVALUE(ENCODE_EQ_INTRO),
  /**
   * \verbatim embed:rst:leading-asterisk
   * **Builtin theory -- DSL rewrite**
   *
   * .. math::
   *
   *   \inferrule{F_1 \dots F_n \mid id t_1 \dots t_n}{F}
   *
   * where `id` is a :cpp:enum:`ProofRewriteRule` whose definition in the
   * RARE DSL is :math:`\forall x_1 \dots x_n. (G_1 \wedge G_n) \Rightarrow G`
   * where for :math:`i=1, \dots n`, we have that :math:`F_i = \sigma(G_i)`
   * and :math:`F = \sigma(G)` where :math:`\sigma` is the substitution
   * :math:`\{x_1\mapsto t_1,\dots,x_n\mapsto t_n\}`.
   *
   * Notice that the application of the substitution takes into account the
   * possible list semantics of variables :math:`x_1 \ldots x_n`. If
   * :math:`x_i` is a variable with list semantics, then :math:`t_i` denotes a
   * list of terms. The substitution implemented by
   * :math:`\texttt{expr::narySubstitute}` (for details, see
   * :cvc5src:`expr/nary_term_util.h`) which replaces each :math:`x_i` with the
   * list :math:`t_i` in its place.
   * \endverbatim
   */
  EVALUE(DSL_REWRITE),
  /**
   * \verbatim embed:rst:leading-asterisk
   * **Other theory rewrite rules**
   *
   * .. math::
   *
   *   \inferrule{- \mid id, t = t'}{t = t'}
   *
   * where `id` is the :cpp:enum:`ProofRewriteRule` of the theory rewrite
   * rule which transforms :math:`t` to :math:`t'`.
   *
   * In contrast to :cpp:enumerator:`DSL_REWRITE`, theory rewrite rules used by
   * this proof rule are not necessarily expressible in RARE. Each rule that can
   * be used in this proof rule are documented explicitly in cases within the
   * :cpp:enum:`ProofRewriteRule` enum.
   * \endverbatim
   */
  EVALUE(THEORY_REWRITE),
  /**
   * \verbatim embed:rst:leading-asterisk
   * **Processing rules -- If-then-else equivalence**
   *
   * .. math::
   *
   *   \inferrule{- \mid \ite{C}{t_1}{t_2}}{\ite{C}{((\ite{C}{t_1}{t_2}) = t_1)}{((\ite{C}{t_1}{t_2}) = t_2)}}
   *
   * \endverbatim
   */
  EVALUE(ITE_EQ),

  /**
   * \verbatim embed:rst:leading-asterisk
   * **Trusted rule**
   *
   * .. math::
   *
   *   \inferrule{F_1 \dots F_n \mid tid, F, ...}{F}
   *
   * where :math:`tid` is an identifier and :math:`F` is a formula. This rule
   * is used when a formal justification of an inference step cannot be provided.
   * The formulas :math:`F_1 \dots F_n` refer to a set of formulas that
   * entail :math:`F`, which may or may not be provided.
   * \endverbatim
   */
  EVALUE(TRUST),
  /**
   * \verbatim embed:rst:leading-asterisk
   * **Trusted rules -- Theory rewrite**
   *
   * .. math::
   *
   *   \inferrule{- \mid F, tid, rid}{F}
   *
   * where :math:`F` is an equality of the form :math:`t = t'` where :math:`t'`
   * is obtained by applying the kind of rewriting given by the method
   * identifier :math:`rid`, which is one of:
   * ``RW_REWRITE_THEORY_PRE``, ``RW_REWRITE_THEORY_POST``,
   * ``RW_REWRITE_EQ_EXT``. Notice that the checker for this rule does not
   * replay the rewrite to ensure correctness, since theory rewriter methods are
   * not static. For example, the quantifiers rewriter involves constructing new
   * bound variables that are not guaranteed to be consistent on each call.
   * \endverbatim
   */
  EVALUE(TRUST_THEORY_REWRITE),
  /**
   * \verbatim embed:rst:leading-asterisk
   * **SAT Refutation for assumption-based unsat cores**
   *
   * .. math::
   *
   *   \inferrule{F_1 \dots F_n \mid -}{\bot}
   *
   * where :math:`F_1 \dots F_n` correspond to the unsat core determined by the
   * SAT solver.
   * \endverbatim
   */
  EVALUE(SAT_REFUTATION),
  /**
   * \verbatim embed:rst:leading-asterisk
   * **DRAT Refutation**
   *
   * .. math::
   *
   *   \inferrule{F_1 \dots F_n \mid D, P}{\bot}
   *
   * where :math:`F_1 \dots F_n` correspond to the clauses in the
   * DIMACS file given by filename `D` and `P` is a filename of a file storing
   * a DRAT proof.
   * \endverbatim
   */
  EVALUE(DRAT_REFUTATION),
  /**
   * \verbatim embed:rst:leading-asterisk
   * **SAT external prove Refutation**
   *
   * .. math::
   *
   *   \inferrule{F_1 \dots F_n \mid D}{\bot}
   *
   * where :math:`F_1 \dots F_n` correspond to the input clauses in the
   * DIMACS file `D`.
   * \endverbatim
   */
  EVALUE(SAT_EXTERNAL_PROVE),
  /**
   * \verbatim embed:rst:leading-asterisk
   * **Boolean -- Resolution**
   *
   * .. math::
   *
   *   \inferrule{C_1, C_2 \mid pol, L}{C}
   *
   * where
   *
   * - :math:`C_1` and :math:`C_2` are nodes viewed as clauses, i.e., either an
   *   ``OR`` node with each children viewed as a literal or a node viewed as a
   *   literal. Note that an ``OR`` node could also be a literal.
   * - :math:`pol` is either true or false, representing the polarity of the
   *   pivot on the first clause
   * - :math:`L` is the pivot of the resolution, which occurs as is (resp. under
   *   a ``NOT``) in :math:`C_1` and negatively (as is) in :math:`C_2` if
   *   :math:`pol = \top` (:math:`pol = \bot`).
   *
   * :math:`C` is a clause resulting from collecting all the literals in
   * :math:`C_1`, minus the first occurrence of the pivot or its negation, and
   * :math:`C_2`, minus the first occurrence of the pivot or its negation,
   * according to the policy above. If the resulting clause has a single
   * literal, that literal itself is the result; if it has no literals, then the
   * result is false; otherwise it's an ``OR`` node of the resulting literals.
   *
   * Note that it may be the case that the pivot does not occur in the
   * clauses. In this case the rule is not unsound, but it does not correspond
   * to resolution but rather to a weakening of the clause that did not have a
   * literal eliminated.
   * \endverbatim
   */
  EVALUE(RESOLUTION),
  /**
   * \verbatim embed:rst:leading-asterisk
   * **Boolean -- N-ary Resolution**
   *
   * .. math::
   *
   *   \inferrule{C_1 \dots C_n \mid (pol_1 \dots pol_{n-1}), (L_1 \dots L_{n-1})}{C}
   *
   * where
   *
   * - let :math:`C_1 \dots C_n` be nodes viewed as clauses, as defined above
   * - let :math:`C_1 \diamond_{L,pol} C_2` represent the resolution of
   *   :math:`C_1` with :math:`C_2` with pivot :math:`L` and polarity
   *   :math:`pol`, as defined above
   * - let :math:`C_1' = C_1`,
   * - for each :math:`i > 1`, let :math:`C_i' = C_{i-1} \diamond_{L_{i-1}, pol_{i-1}} C_i'`
   *
   * Note the list of polarities and pivots are provided as s-expressions.
   *
   * The result of the chain resolution is :math:`C = C_n'`
   * \endverbatim
   */
  EVALUE(CHAIN_RESOLUTION),
  /**
   * \verbatim embed:rst:leading-asterisk
   * **Boolean -- Factoring**
   *
   * .. math::
   *
   *   \inferrule{C_1 \mid -}{C_2}
   *
   * where :math:`C_2` is the clause :math:`C_1`, but every occurrence of a literal
   * after its first occurrence is omitted.
   * \endverbatim
   */
  EVALUE(FACTORING),
  /**
   * \verbatim embed:rst:leading-asterisk
   * **Boolean -- Reordering**
   *
   * .. math::
   *
   *   \inferrule{C_1 \mid C_2}{C_2}
   *
   * where
   * the multiset representations of :math:`C_1` and :math:`C_2` are the same.
   * \endverbatim
   */
  EVALUE(REORDERING),
  /**
   * \verbatim embed:rst:leading-asterisk
   * **Boolean -- N-ary Resolution + Factoring + Reordering**
   *
   * .. math::
   *
   *   \inferrule{C_1 \dots C_n \mid C, pol_1,L_1 \dots pol_{n-1},L_{n-1}}{C}
   *
   * where
   *
   * - let :math:`C_1 \dots C_n` be nodes viewed as clauses, as defined in
   *   :cpp:enumerator:`RESOLUTION <cvc5::ProofRule::RESOLUTION>`
   * - let :math:`C_1 \diamond_{L,\mathit{pol}} C_2` represent the resolution of
   *   :math:`C_1` with :math:`C_2` with pivot :math:`L` and polarity
   *   :math:`pol`, as defined in
   *   :cpp:enumerator:`RESOLUTION <cvc5::ProofRule::RESOLUTION>`
   * - let :math:`C_1'` be equal, in its set representation, to :math:`C_1`,
   * - for each :math:`i > 1`, let :math:`C_i'` be equal, in its set
   *   representation, to :math:`C_{i-1} \diamond_{L_{i-1},\mathit{pol}_{i-1}}
   *   C_i'`
   *
   * The result of the chain resolution is :math:`C`, which is equal, in its set
   * representation, to :math:`C_n'`
   * \endverbatim
   */
  EVALUE(MACRO_RESOLUTION),
  /**
   * \verbatim embed:rst:leading-asterisk
   * **Boolean -- N-ary Resolution + Factoring + Reordering unchecked**
   *
   * Same as
   * :cpp:enumerator:`MACRO_RESOLUTION <cvc5::ProofRule::MACRO_RESOLUTION>`, but
   * not checked by the internal proof checker.
   * \endverbatim
   */
  EVALUE(MACRO_RESOLUTION_TRUST),

  /**
   * \verbatim embed:rst:leading-asterisk
   * **Boolean -- Split**
   *
   * .. math::
   *
   *   \inferrule{- \mid F}{F \lor \neg F}
   *
   * \endverbatim
   */
  EVALUE(SPLIT),
  /**
   * \verbatim embed:rst:leading-asterisk
   * **Boolean -- Equality resolution**
   *
   * .. math::
   *
   *   \inferrule{F_1, (F_1 = F_2) \mid -}{F_2}
   *
   * Note this can optionally be seen as a macro for
   * :cpp:enumerator:`EQUIV_ELIM1 <cvc5::ProofRule::EQUIV_ELIM1>` +
   * :cpp:enumerator:`RESOLUTION <cvc5::ProofRule::RESOLUTION>`.
   * \endverbatim
   */
  EVALUE(EQ_RESOLVE),
  /**
   * \verbatim embed:rst:leading-asterisk
   * **Boolean -- Modus Ponens**
   *
   * .. math::
   *
   *   \inferrule{F_1, (F_1 \rightarrow F_2) \mid -}{F_2}
   *
   * Note this can optionally be seen as a macro for
   * :cpp:enumerator:`IMPLIES_ELIM <cvc5::ProofRule::IMPLIES_ELIM>` +
   * :cpp:enumerator:`RESOLUTION <cvc5::ProofRule::RESOLUTION>`.
   * \endverbatim
   */
  EVALUE(MODUS_PONENS),
  /**
   * \verbatim embed:rst:leading-asterisk
   * **Boolean -- Double negation elimination**
   *
   * .. math::
   *
   *   \inferrule{\neg (\neg F) \mid -}{F}
   *
   * \endverbatim
   */
  EVALUE(NOT_NOT_ELIM),
  /**
   * \verbatim embed:rst:leading-asterisk
   * **Boolean -- Contradiction**
   *
   * .. math::
   *
   *   \inferrule{F, \neg F \mid -}{\bot}
   *
   * \endverbatim
   */
  EVALUE(CONTRA),
  /**
   * \verbatim embed:rst:leading-asterisk
   * **Boolean -- And elimination**
   *
   * .. math::
   *
   *   \inferrule{(F_1 \land \dots \land F_n) \mid i}{F_i}
   *
   * \endverbatim
   */
  EVALUE(AND_ELIM),
  /**
   * \verbatim embed:rst:leading-asterisk
   * **Boolean -- And introduction**
   *
   * .. math::
   *
   *   \inferrule{F_1 \dots F_n \mid -}{(F_1 \land \dots \land F_n)}
   *
   * \endverbatim
   */
  EVALUE(AND_INTRO),
  /**
   * \verbatim embed:rst:leading-asterisk
   * **Boolean -- Not Or elimination**
   *
   * .. math::
   *
   *   \inferrule{\neg(F_1 \lor \dots \lor F_n) \mid i}{\neg F_i}
   *
   * \endverbatim
   */
  EVALUE(NOT_OR_ELIM),
  /**
   * \verbatim embed:rst:leading-asterisk
   * **Boolean -- Implication elimination**
   *
   * .. math::
   *
   *   \inferrule{F_1 \rightarrow F_2 \mid -}{\neg F_1 \lor F_2}
   *
   * \endverbatim
   */
  EVALUE(IMPLIES_ELIM),
  /**
   * \verbatim embed:rst:leading-asterisk
   * **Boolean -- Not Implication elimination version 1**
   *
   * .. math::
   *
   *   \inferrule{\neg(F_1 \rightarrow F_2) \mid -}{F_1}
   *
   * \endverbatim
   */
  EVALUE(NOT_IMPLIES_ELIM1),
  /**
   * \verbatim embed:rst:leading-asterisk
   * **Boolean -- Not Implication elimination version 2**
   *
   * .. math::
   *
   *   \inferrule{\neg(F_1 \rightarrow F_2) \mid -}{\neg F_2}
   *
   * \endverbatim
   */
  EVALUE(NOT_IMPLIES_ELIM2),
  /**
   * \verbatim embed:rst:leading-asterisk
   * **Boolean -- Equivalence elimination version 1**
   *
   * .. math::
   *
   *   \inferrule{F_1 = F_2 \mid -}{\neg F_1 \lor F_2}
   *
   * \endverbatim
   */
  EVALUE(EQUIV_ELIM1),
  /**
   * \verbatim embed:rst:leading-asterisk
   * **Boolean -- Equivalence elimination version 2**
   *
   * .. math::
   *
   *   \inferrule{F_1 = F_2 \mid -}{F_1 \lor \neg F_2}
   *
   * \endverbatim
   */
  EVALUE(EQUIV_ELIM2),
  /**
   * \verbatim embed:rst:leading-asterisk
   * **Boolean -- Not Equivalence elimination version 1**
   *
   * .. math::
   *
   *   \inferrule{F_1 \neq F_2 \mid -}{F_1 \lor F_2}
   *
   * \endverbatim
   */
  EVALUE(NOT_EQUIV_ELIM1),
  /**
   * \verbatim embed:rst:leading-asterisk
   * **Boolean -- Not Equivalence elimination version 2**
   *
   * .. math::
   *
   *   \inferrule{F_1 \neq F_2 \mid -}{\neg F_1 \lor \neg F_2}
   *
   * \endverbatim
   */
  EVALUE(NOT_EQUIV_ELIM2),
  /**
   * \verbatim embed:rst:leading-asterisk
   * **Boolean -- XOR elimination version 1**
   *
   * .. math::
   *
   *   \inferrule{F_1 \xor F_2 \mid -}{F_1 \lor F_2}
   *
   * \endverbatim
   */
  EVALUE(XOR_ELIM1),
  /**
   * \verbatim embed:rst:leading-asterisk
   * **Boolean -- XOR elimination version 2**
   *
   * .. math::
   *
   *   \inferrule{F_1 \xor F_2 \mid -}{\neg F_1 \lor \neg F_2}
   *
   * \endverbatim
   */
  EVALUE(XOR_ELIM2),
  /**
   * \verbatim embed:rst:leading-asterisk
   * **Boolean -- Not XOR elimination version 1**
   *
   * .. math::
   *
   *   \inferrule{\neg(F_1 \xor F_2) \mid -}{F_1 \lor \neg F_2}
   *
   * \endverbatim
   */
  EVALUE(NOT_XOR_ELIM1),
  /**
   * \verbatim embed:rst:leading-asterisk
   * **Boolean -- Not XOR elimination version 2**
   *
   * .. math::
   *
   *   \inferrule{\neg(F_1 \xor F_2) \mid -}{\neg F_1 \lor F_2}
   *
   * \endverbatim
   */
  EVALUE(NOT_XOR_ELIM2),
  /**
   * \verbatim embed:rst:leading-asterisk
   * **Boolean -- ITE elimination version 1**
   *
   * .. math::
   *
   *   \inferrule{(\ite{C}{F_1}{F_2}) \mid -}{\neg C \lor F_1}
   *
   * \endverbatim
   */
  EVALUE(ITE_ELIM1),
  /**
   * \verbatim embed:rst:leading-asterisk
   * **Boolean -- ITE elimination version 2**
   *
   * .. math::
   *
   *   \inferrule{(\ite{C}{F_1}{F_2}) \mid -}{C \lor F_2}
   *
   * \endverbatim
   */
  EVALUE(ITE_ELIM2),
  /**
   * \verbatim embed:rst:leading-asterisk
   * **Boolean -- Not ITE elimination version 1**
   *
   * .. math::
   *
   *   \inferrule{\neg(\ite{C}{F_1}{F_2}) \mid -}{\neg C \lor \neg F_1}
   *
   * \endverbatim
   */
  EVALUE(NOT_ITE_ELIM1),
  /**
   * \verbatim embed:rst:leading-asterisk
   * **Boolean -- Not ITE elimination version 2**
   *
   * .. math::
   *
   *   \inferrule{\neg(\ite{C}{F_1}{F_2}) \mid -}{C \lor \neg F_2}
   *
   * \endverbatim
   */
  EVALUE(NOT_ITE_ELIM2),

  /**
   * \verbatim embed:rst:leading-asterisk
   * **Boolean -- De Morgan -- Not And**
   *
   * .. math::
   *
   *   \inferrule{\neg(F_1 \land \dots \land F_n) \mid -}{\neg F_1 \lor \dots
   *   \lor \neg F_n}
   *
   * \endverbatim
   */
  EVALUE(NOT_AND),
  /**
   * \verbatim embed:rst:leading-asterisk
   * **Boolean -- CNF -- And Positive**
   *
   * .. math::
   *
   *   \inferrule{- \mid (F_1 \land \dots \land F_n), i}{\neg (F_1 \land \dots
   *   \land F_n) \lor F_i}
   *
   * \endverbatim
   */
  EVALUE(CNF_AND_POS),
  /**
   * \verbatim embed:rst:leading-asterisk
   * **Boolean -- CNF -- And Negative**
   *
   * .. math::
   *
   *   \inferrule{- \mid (F_1 \land \dots \land F_n)}{(F_1 \land \dots \land
   *   F_n) \lor \neg F_1 \lor \dots \lor \neg F_n}
   *
   * \endverbatim
   */
  EVALUE(CNF_AND_NEG),
  /**
   * \verbatim embed:rst:leading-asterisk
   * **Boolean -- CNF -- Or Positive**
   *
   * .. math::
   *
   *   \inferrule{- \mid (F_1 \lor \dots \lor F_n)}{\neg(F_1 \lor \dots \lor
   *   F_n) \lor F_1 \lor \dots \lor F_n}
   *
   * \endverbatim
   */
  EVALUE(CNF_OR_POS),
  /**
   * \verbatim embed:rst:leading-asterisk
   * **Boolean -- CNF -- Or Negative**
   *
   * .. math::
   *
   *   \inferrule{- \mid (F_1 \lor \dots \lor F_n), i}{(F_1 \lor \dots \lor F_n)
   *   \lor \neg F_i}
   *
   * \endverbatim
   */
  EVALUE(CNF_OR_NEG),
  /**
   * \verbatim embed:rst:leading-asterisk
   * **Boolean -- CNF -- Implies Positive**
   *
   * .. math::
   *
   *   \inferrule{- \mid F_1 \rightarrow F_2}{\neg(F_1 \rightarrow F_2) \lor \neg F_1
   *   \lor F_2}
   *
   * \endverbatim
   */
  EVALUE(CNF_IMPLIES_POS),
  /**
   * \verbatim embed:rst:leading-asterisk
   * **Boolean -- CNF -- Implies Negative 1**
   *
   * .. math::
   *
   *   \inferrule{- \mid F_1 \rightarrow F_2}{(F_1 \rightarrow F_2) \lor F_1}
   *
   * \endverbatim
   */
  EVALUE(CNF_IMPLIES_NEG1),
  /**
   * \verbatim embed:rst:leading-asterisk
   * **Boolean -- CNF -- Implies Negative 2**
   *
   * .. math::
   *
   *   \inferrule{- \mid F_1 \rightarrow F_2}{(F_1 \rightarrow F_2) \lor \neg F_2}
   *
   * \endverbatim
   */
  EVALUE(CNF_IMPLIES_NEG2),
  /**
   * \verbatim embed:rst:leading-asterisk
   * **Boolean -- CNF -- Equiv Positive 1**
   *
   * .. math::
   *
   *   \inferrule{- \mid F_1 = F_2}{F_1 \neq F_2 \lor \neg F_1 \lor F_2}
   *
   * \endverbatim
   */
  EVALUE(CNF_EQUIV_POS1),
  /**
   * \verbatim embed:rst:leading-asterisk
   * **Boolean -- CNF -- Equiv Positive 2**
   *
   * .. math::
   *
   *   \inferrule{- \mid F_1 = F_2}{F_1 \neq F_2 \lor F_1 \lor \neg F_2}
   *
   * \endverbatim
   */
  EVALUE(CNF_EQUIV_POS2),
  /**
   * \verbatim embed:rst:leading-asterisk
   * **Boolean -- CNF -- Equiv Negative 1**
   *
   * .. math::
   *
   *   \inferrule{- \mid F_1 = F_2}{(F_1 = F_2) \lor F_1 \lor F_2}
   *
   * \endverbatim
   */
  EVALUE(CNF_EQUIV_NEG1),
  /**
   * \verbatim embed:rst:leading-asterisk
   * **Boolean -- CNF -- Equiv Negative 2**
   *
   * .. math::
   *
   *   \inferrule{- \mid F_1 = F_2}{(F_1 = F_2) \lor \neg F_1 \lor \neg F_2}
   *
   * \endverbatim
   */
  EVALUE(CNF_EQUIV_NEG2),
  /**
   * \verbatim embed:rst:leading-asterisk
   * **Boolean -- CNF -- XOR Positive 1**
   *
   * .. math::
   *
   *   \inferrule{- \mid F_1 \xor F_2}{\neg(F_1 \xor F_2) \lor F_1 \lor F_2}
   *
   * \endverbatim
   */
  EVALUE(CNF_XOR_POS1),
  /**
   * \verbatim embed:rst:leading-asterisk
   * **Boolean -- CNF -- XOR Positive 2**
   *
   * .. math::
   *
   *   \inferrule{- \mid F_1 \xor F_2}{\neg(F_1 \xor F_2) \lor \neg F_1 \lor
   *   \neg F_2}
   *
   * \endverbatim
   */
  EVALUE(CNF_XOR_POS2),
  /**
   * \verbatim embed:rst:leading-asterisk
   * **Boolean -- CNF -- XOR Negative 1**
   *
   * .. math::
   *
   *   \inferrule{- \mid F_1 \xor F_2}{(F_1 \xor F_2) \lor \neg F_1 \lor F_2}
   *
   * \endverbatim
   */
  EVALUE(CNF_XOR_NEG1),
  /**
   * \verbatim embed:rst:leading-asterisk
   * **Boolean -- CNF -- XOR Negative 2**
   *
   * .. math::
   *
   *   \inferrule{- \mid F_1 \xor F_2}{(F_1 \xor F_2) \lor F_1 \lor \neg F_2}
   *
   * \endverbatim
   */
  EVALUE(CNF_XOR_NEG2),
  /**
   * \verbatim embed:rst:leading-asterisk
   * **Boolean -- CNF -- ITE Positive 1**
   *
   * .. math::
   *
   *   \inferrule{- \mid (\ite{C}{F_1}{F_2})}{\neg(\ite{C}{F_1}{F_2}) \lor \neg
   *   C \lor F_1}
   *
   * \endverbatim
   */
  EVALUE(CNF_ITE_POS1),
  /**
   * \verbatim embed:rst:leading-asterisk
   * **Boolean -- CNF -- ITE Positive 2**
   *
   * .. math::
   *
   *   \inferrule{- \mid (\ite{C}{F_1}{F_2})}{\neg(\ite{C}{F_1}{F_2}) \lor C
   *   \lor F_2}
   *
   * \endverbatim
   */
  EVALUE(CNF_ITE_POS2),
  /**
   * \verbatim embed:rst:leading-asterisk
   * **Boolean -- CNF -- ITE Positive 3**
   *
   * .. math::
   *
   *   \inferrule{- \mid (\ite{C}{F_1}{F_2})}{\neg(\ite{C}{F_1}{F_2}) \lor F_1
   *   \lor F_2}
   *
   * \endverbatim
   */
  EVALUE(CNF_ITE_POS3),
  /**
   * \verbatim embed:rst:leading-asterisk
   * **Boolean -- CNF -- ITE Negative 1**
   *
   * .. math::
   *
   *   \inferrule{- \mid (\ite{C}{F_1}{F_2})}{(\ite{C}{F_1}{F_2}) \lor \neg C
   *   \lor \neg F_1}
   *
   * \endverbatim
   */
  EVALUE(CNF_ITE_NEG1),
  /**
   * \verbatim embed:rst:leading-asterisk
   * **Boolean -- CNF -- ITE Negative 2**
   *
   * .. math::
   *
   *   \inferrule{- \mid (\ite{C}{F_1}{F_2})}{(\ite{C}{F_1}{F_2}) \lor C \lor
   *   \neg F_2}
   *
   * \endverbatim
   */
  EVALUE(CNF_ITE_NEG2),
  /**
   * \verbatim embed:rst:leading-asterisk
   * **Boolean -- CNF -- ITE Negative 3**
   *
   * .. math::
   *
   *   \inferrule{- \mid (\ite{C}{F_1}{F_2})}{(\ite{C}{F_1}{F_2}) \lor \neg F_1
   *   \lor \neg F_2}
   *
   * \endverbatim
   */
  EVALUE(CNF_ITE_NEG3),

  /**
   * \verbatim embed:rst:leading-asterisk
   * **Equality -- Reflexivity**
   *
   * .. math::
   *
   *   \inferrule{-\mid t}{t = t}
   * \endverbatim
   */
  EVALUE(REFL),
  /**
   * \verbatim embed:rst:leading-asterisk
   * **Equality -- Symmetry**
   *
   * .. math::
   *
   *   \inferrule{t_1 = t_2\mid -}{t_2 = t_1}
   *
   * or
   *
   * .. math::
   *
   *   \inferrule{t_1 \neq t_2\mid -}{t_2 \neq t_1}
   *
   * \endverbatim
   */
  EVALUE(SYMM),
  /**
   * \verbatim embed:rst:leading-asterisk
   * **Equality -- Transitivity**
   *
   * .. math::
   *
   *   \inferrule{t_1=t_2,\dots,t_{n-1}=t_n\mid -}{t_1 = t_n}
   * \endverbatim
   */
  EVALUE(TRANS),
  /**
   * \verbatim embed:rst:leading-asterisk
   * **Equality -- Congruence**
   *
   * .. math::
   *
   *   \inferrule{t_1=s_1,\dots,t_n=s_n\mid f(t_1,\dots, t_n)}{f(t_1,\dots, t_n) = f(s_1,\dots, s_n)}
   *
   * This rule is used when the kind of :math:`f(t_1,\dots, t_n)` has a fixed
   * arity. This includes kinds such as ``cvc5::Kind::ITE``,
   * ``cvc5::Kind::EQUAL``, as well as indexed functions such as
   * ``cvc5::Kind::BITVECTOR_EXTRACT``.
   *
   * It is also used for ``cvc5::Kind::APPLY_UF``, where :math:`f` is an
   * uninterpreted function.
   *
   * It is not used for kinds with variadic arity, or for kind
   * ``cvc5::Kind::HO_APPLY``, which respectively use the rules
   * :cpp:enumerator:`NARY_CONG <cvc5::ProofRule::NARY_CONG>` and
   * :cpp:enumerator:`HO_CONG <cvc5::ProofRule::HO_CONG>` below.
   * \endverbatim
   */
  EVALUE(CONG),
  /**
   * \verbatim embed:rst:leading-asterisk
   * **Equality -- N-ary Congruence**
   *
   * .. math::
   *
   *   \inferrule{t_1=s_1,\dots,t_n=s_n\mid f(t_1,\dots, t_n)}{f(t_1,\dots, t_n) = f(s_1,\dots, s_n)}
   *
   * This rule is used for terms :math:`f(t_1,\dots, t_n)` whose kinds
   * :math:`k` have variadic arity, such as ``cvc5::Kind::AND``,
   * ``cvc5::Kind::PLUS`` and so on.
   * \endverbatim
   */
  EVALUE(NARY_CONG),
  /**
   * \verbatim embed:rst:leading-asterisk
   * **Equality -- True intro**
   *
   * .. math::
   *
   *   \inferrule{F\mid -}{F = \top}
   * \endverbatim
   */
  EVALUE(TRUE_INTRO),
  /**
   * \verbatim embed:rst:leading-asterisk
   * **Equality -- True elim**
   *
   * .. math::
   *
   *   \inferrule{F=\top\mid -}{F}
   * \endverbatim
   */
  EVALUE(TRUE_ELIM),
  /**
   * \verbatim embed:rst:leading-asterisk
   * **Equality -- False intro**
   *
   * .. math::
   *
   *   \inferrule{\neg F\mid -}{F = \bot}
   * \endverbatim
   */
  EVALUE(FALSE_INTRO),
  /**
   * \verbatim embed:rst:leading-asterisk
   * **Equality -- False elim**
   *
   * .. math::
   *
   *   \inferrule{F=\bot\mid -}{\neg F}
   * \endverbatim
   */
  EVALUE(FALSE_ELIM),
  /**
   * \verbatim embed:rst:leading-asterisk
   * **Equality -- Higher-order application encoding**
   *
   * .. math::
   *
   *   \inferrule{-\mid t}{t=t'}
   *
   * where `t'` is the higher-order application that is equivalent to `t`,
   * as implemented by ``uf::TheoryUfRewriter::getHoApplyForApplyUf``.
   * For details see :cvc5src:`theory/uf/theory_uf_rewriter.h`
   *
   * For example, this rule concludes :math:`f(x,y) = @( @(f,x), y)`, where
   * :math:`@` is the ``HO_APPLY`` kind.
   *
   * Note this rule can be treated as a
   * :cpp:enumerator:`REFL <cvc5::ProofRule::REFL>` when appropriate in
   * external proof formats.
   * \endverbatim
   */
  EVALUE(HO_APP_ENCODE),
  /**
   * \verbatim embed:rst:leading-asterisk
   * **Equality -- Higher-order congruence**
   *
   * .. math::
   *
   *   \inferrule{f=g, t_1=s_1,\dots,t_n=s_n\mid k}{k(f, t_1,\dots, t_n) =
   *   k(g, s_1,\dots, s_n)}
   *
   * Notice that this rule is only used when the application kind :math:`k` is
   * either `cvc5::Kind::APPLY_UF` or `cvc5::Kind::HO_APPLY`.
   * \endverbatim
   */
  EVALUE(HO_CONG),
  /**
   * \verbatim embed:rst:leading-asterisk
   * **Arrays -- Read over write**
   *
   * .. math::
   *
   *   \inferrule{i_1 \neq i_2\mid \mathit{select}(\mathit{store}(a,i_1,e),i_2)}
   *   {\mathit{select}(\mathit{store}(a,i_1,e),i_2) = \mathit{select}(a,i_2)}
   * \endverbatim
   */
  EVALUE(ARRAYS_READ_OVER_WRITE),
  /**
   * \verbatim embed:rst:leading-asterisk
   * **Arrays -- Read over write, contrapositive**
   *
   * .. math::
   *
   *   \inferrule{\mathit{select}(\mathit{store}(a,i_2,e),i_1) \neq
   *   \mathit{select}(a,i_1)\mid -}{i_1=i_2}
   * \endverbatim
   */
  EVALUE(ARRAYS_READ_OVER_WRITE_CONTRA),
  /**
   * \verbatim embed:rst:leading-asterisk
   * **Arrays -- Read over write 1**
   *
   * .. math::
   *
   *   \inferrule{-\mid \mathit{select}(\mathit{store}(a,i,e),i)}
   *   {\mathit{select}(\mathit{store}(a,i,e),i)=e}
   * \endverbatim
   */
  EVALUE(ARRAYS_READ_OVER_WRITE_1),
  /**
   * \verbatim embed:rst:leading-asterisk
   * **Arrays -- Arrays extensionality**
   *
   * .. math::
   *
   *   \inferrule{a \neq b\mid -}
   *   {\mathit{select}(a,k)\neq\mathit{select}(b,k)}
   *
   * where :math:`k` is the :math:`\texttt{ARRAY_DEQ_DIFF}` skolem for `(a, b)`.
   * \endverbatim
   */
  EVALUE(ARRAYS_EXT),

  /**
   * \verbatim embed:rst:leading-asterisk
   * **Bit-vectors -- (Macro) Bitblast**
   *
   * .. math::
   *
   *   \inferrule{-\mid t}{t = \texttt{bitblast}(t)}
   *
   * where :math:`\texttt{bitblast}` represents the result of the bit-blasted term as
   * a bit-vector consisting of the output bits of the bit-blasted circuit
   * representation of the term. Terms are bit-blasted according to the
   * strategies defined in :cvc5src:`theory/bv/bitblast/bitblast_strategies_template.h`.
   * \endverbatim
   */
  EVALUE(MACRO_BV_BITBLAST),
  /**
   * \verbatim embed:rst:leading-asterisk
   * **Bit-vectors -- Bitblast bit-vector constant, variable, and terms**
   *
   * For constant and variables:
   *
   * .. math::
   *
   *   \inferrule{-\mid t}{t = \texttt{bitblast}(t)}
   *
   * For terms:
   *
   * .. math::
   *
   *   \inferrule{-\mid k(\texttt{bitblast}(t_1),\dots,\texttt{bitblast}(t_n))}
   *   {k(\texttt{bitblast}(t_1),\dots,\texttt{bitblast}(t_n)) =
   *   \texttt{bitblast}(t)}
   *
   * where :math:`t` is :math:`k(t_1,\dots,t_n)`.
   * \endverbatim
   */
  EVALUE(BV_BITBLAST_STEP),
  /**
   * \verbatim embed:rst:leading-asterisk
   * **Bit-vectors -- Bit-vector eager atom**
   *
   * .. math::
   *
   *   \inferrule{-\mid F}{F = F[0]}
   *
   * where :math:`F` is of kind ``BITVECTOR_EAGER_ATOM``.
   * \endverbatim
   */
  EVALUE(BV_EAGER_ATOM),
  /**
   * \verbatim embed:rst:leading-asterisk
   * **Bit-vectors -- Polynomial normalization**
   *
   * .. math::
   *
   *   \inferrule{- \mid t = s}{t = s}
   *
   * where :math:`\texttt{arith::PolyNorm::isArithPolyNorm(t, s)} = \top`. This
   * method normalizes polynomials :math:`s` and :math:`t` over bitvectors.
   * \endverbatim
   */
  EVALUE(BV_POLY_NORM),
  /**
   * \verbatim embed:rst:leading-asterisk
   * **Bit-vectors -- Polynomial normalization for relations**
   *
   * .. math::
   *
   *  \inferrule{c_x \cdot (x_1 - x_2) = c_y \cdot (y_1 - y_2) \mid (x_1 = x_2) = (y_1 = y_2)}
   *            {(x_1 = x_2) = (y_1 = y_2)}
   *
   * :math:`c_x` and :math:`c_y` are scaling factors, currently required to
   * be one.
   * \endverbatim
   */
  EVALUE(BV_POLY_NORM_EQ),
  /**
   * \verbatim embed:rst:leading-asterisk
   * **Datatypes -- Split**
   *
   * .. math::
   *
   *   \inferrule{-\mid t}{\mathit{is}_{C_1}(t)\vee\cdots\vee\mathit{is}_{C_n}(t)}
   *
   * where :math:`C_1,\dots,C_n` are all the constructors of the type of :math:`t`.
   * \endverbatim
   */
  EVALUE(DT_SPLIT),

  /**
   * \verbatim embed:rst:leading-asterisk
   * **Quantifiers -- Skolem introduction**
   *
   * .. math::
   *
   *   \inferrule{-\mid k}{k = t}
   *
   * where :math:`t` is the unpurified form of skolem :math:`k`.
   * \endverbatim
   */
  EVALUE(SKOLEM_INTRO),
  /**
   * \verbatim embed:rst:leading-asterisk
   * **Quantifiers -- Skolemization**
   *
   * .. math::
   *
   *   \inferrule{\neg (\forall x_1\dots x_n.\> F)\mid -}{\neg F\sigma}
   *
   * where :math:`\sigma` maps :math:`x_1,\dots,x_n` to their representative
   * skolems, which are skolems :math:`k_1,\dots,k_n`. For each :math:`k_i`,
   * its skolem identifier is
   * :cpp:enumerator:`QUANTIFIERS_SKOLEMIZE <cvc5::SkolemId::QUANTIFIERS_SKOLEMIZE>`,
   * and its indices are :math:`(\forall x_1\dots x_n.\> F)` and :math:`x_i`.
   * \endverbatim
   */
  EVALUE(SKOLEMIZE),
  /**
   * \verbatim embed:rst:leading-asterisk
   * **Quantifiers -- Instantiation**
   *
   * .. math::
   *
   *   \inferrule{\forall x_1\dots x_n.\> F\mid (t_1 \dots t_n), (id\, (t)?)?}
   *   {F\{x_1\mapsto t_1,\dots,x_n\mapsto t_n\}}
   *
   * The list of terms to instantiate :math:`(t_1 \dots t_n)` is provided as
   * an s-expression as the first argument. The optional argument :math:`id`
   * indicates the inference id that caused the instantiation. The term
   * :math:`t` indicates an additional term (e.g. the trigger) associated with
   * the instantiation, which depends on the id. If the id has prefix
   * ``QUANTIFIERS_INST_E_MATCHING``, then :math:`t` is the trigger that
   * generated the instantiation.
   * \endverbatim
   */
  EVALUE(INSTANTIATE),
  /**
   * \verbatim embed:rst:leading-asterisk
   * **Quantifiers -- Alpha equivalence**
   *
   * .. math::
   *
   *   \inferruleSC{-\mid F, (y_1 \ldots y_n), (z_1,\dots, z_n)}
   *   {F = F\{y_1\mapsto z_1,\dots,y_n\mapsto z_n\}}
   *   {if $y_1,\dots,y_n, z_1,\dots,z_n$ are unique bound variables}
   *
   * Notice that this rule is correct only when :math:`z_1,\dots,z_n` are not
   * contained in :math:`FV(F) \setminus \{ y_1,\dots, y_n \}`, where
   * :math:`FV(F)` are the free variables of :math:`F`. The internal
   * quantifiers proof checker does not currently check that this is the case.
   * \endverbatim
   */
  EVALUE(ALPHA_EQUIV),
  /**
   * \verbatim embed:rst:leading-asterisk
   * **Quantifiers -- Variable reordering**
   *
   * .. math::
   *
   *   \inferrule{-\mid (\forall X.\> F) = (\forall Y.\> F)}
   *   {(\forall X.\> F) = (\forall Y.\> F)}
   *
   * where :math:`Y` is a reordering of :math:`X`.
   *
   * \endverbatim
   */
  EVALUE(QUANT_VAR_REORDERING),
  /**
   * \verbatim embed:rst:leading-asterisk
   * **Quantifiers -- Exists string length**
   *
   * .. math::
   *
   *   \inferrule{-\mid T n i} {\mathit{len}(k) = n}
   *
   * where :math:`k` is a skolem of string or sequence type :math:`T` and
   * :math:`n` is a non-negative integer. The argument :math:`i` is an
   * identifier for :math:`k`. These three arguments are the indices of
   * :math:`k`, whose skolem identifier is
   * :cpp:enumerator:`WITNESS_STRING_LENGTH <cvc5::SkolemId::WITNESS_STRING_LENGTH>`.
   *
   * \endverbatim
   */
  EVALUE(EXISTS_STRING_LENGTH),
  /**
   * \verbatim embed:rst:leading-asterisk
   * **Sets -- Singleton injectivity**
   *
   * .. math::
   *
   *   \inferrule{\mathit{set.singleton}(t) = \mathit{set.singleton}(s)\mid -}{t=s}
   * \endverbatim
   */
  EVALUE(SETS_SINGLETON_INJ),
  /**
   * \verbatim embed:rst:leading-asterisk
   * **Sets -- Sets extensionality**
   *
   * .. math::
   *
   *   \inferrule{a \neq b\mid -}
   *   {\mathit{set.member}(k,a)\neq\mathit{set.member}(k,b)}
   *
   * where :math:`k` is the :math:`\texttt{SETS_DEQ_DIFF}` skolem for `(a, b)`.
   * \endverbatim
   */
  EVALUE(SETS_EXT),
  /**
   * \verbatim embed:rst:leading-asterisk
   * **Sets -- Sets filter up**
   *
   * .. math::
   *
   *   \inferrule{\mathit{set.member}(x,a)\mid P}
   *   {\mathit{set.member}(x, \mathit{set.filter}(P, a)) = P(x)}
   *
   * \endverbatim
   */
  EVALUE(SETS_FILTER_UP),
  /**
   * \verbatim embed:rst:leading-asterisk
   * **Sets -- Sets filter down**
   *
   * .. math::
   *
   *   \inferrule{\mathit{set.member}(x,\mathit{set.filter}(P, a))\mid -}
   *   {\mathit{set.member}(x,a) \wedge P(x)}
   * \endverbatim
   */
  EVALUE(SETS_FILTER_DOWN),
  /**
   * \verbatim embed:rst:leading-asterisk
   * **Strings -- Core rules -- Concatenation equality**
   *
   * .. math::
   *
   *   \inferrule{(t_1 \cdot \ldots \cdot t_n \cdot t) = (t_1 \cdot \ldots \cdot t_n \cdot s)\mid \bot}{t = s}
   *
   * Alternatively for the reverse:
   *
   *   \inferrule{(t \cdot t_1 \cdot \ldots \cdot t_n) = (s \cdot t_1 \cdot \ldots \cdot t_n)\mid \top}{t = s}
   *
   * Notice that :math:`t` or :math:`s` may be empty, in which case they are
   * implicit in the concatenation above. For example, if the premise is
   * :math:`x\cdot z = x`, then this rule, with argument :math:`\bot`, concludes
   * :math:`z = \epsilon`.
   * \endverbatim
   */
  EVALUE(CONCAT_EQ),
  /**
   * \verbatim embed:rst:leading-asterisk
   * **Strings -- Core rules -- Concatenation unification**
   *
   * .. math::
   *
   *   \inferrule{(t_1 \cdot \ldots \cdot t_n) = (s_1 \cdot \ldots \cdot s_m),\, \mathit{len}(t_1) =
   *   \mathit{len}(s_1)\mid \bot}{t_1 = s_1}
   *
   * Alternatively for the reverse:
   *
   * .. math::
   *
   *   \inferrule{(t_1 \cdot \ldots \cdot t_n) = (s_1 \cdot \ldots \cdot s_m),\, \mathit{len}(t_n) =
   *   \mathit{len}(s_m)\mid \top}{t_n = s_m}
   *
   * \endverbatim
   */
  EVALUE(CONCAT_UNIFY),
  /**
   * \verbatim embed:rst:leading-asterisk
   * **Strings -- Core rules -- Concatenation split**
   *
   * .. math::
   *
   *   \inferruleSC{(t_1 \cdot \ldots \cdot t_n) = (s_1 \cdot \ldots \cdot s_m),\,
   *   \mathit{len}(t_1) \neq \mathit{len}(s_1)\mid \bot}{((t_1 = s_1\cdot r)
   *   \vee (s_1 = t_1\cdot r)) \wedge r \neq \epsilon \wedge \mathit{len}(r)>0}
   *
   * where :math:`r` is the purification skolem for
   * :math:`\mathit{ite}(
   * \mathit{len}(t_1) >= \mathit{len}(s_1),
   * \mathit{suf}(t_1,\mathit{len}(s_1)),
   * \mathit{suf}(s_1,\mathit{len}(t_1)))`
   * and :math:`\epsilon` is the empty string (or sequence).
   *
   * .. math::
   *
   *   \inferruleSC{(t_1 \cdot \ldots \cdot t_n) = (s_1 \cdot \ldots \cdot s_m),\,
   *   \mathit{len}(t_n) \neq \mathit{len}(s_m)\mid \top}{((t_n = r \cdot s_m)
   *   \vee (s_m = r \cdot t_n)) \wedge r \neq \epsilon \wedge \mathit{len}(r)>0}
   *
   * where :math:`r` is the purification Skolem for
   * :math:`\mathit{ite}(
   * \mathit{len}(t_n) >= \mathit{len}(s_m),
   * \mathit{pre}(t_n,\mathit{len}(t_n) - \mathit{len}(s_m)),
   * \mathit{pre}(s_m,\mathit{len}(s_m) - \mathit{len}(t_n)))`
   * and :math:`\epsilon` is the empty string (or sequence).
   *
   * Above, :math:`\mathit{suf}(x,y)` is shorthand for
   * :math:`\mathit{substr}(x,y, \mathit{len}(x) - y)` and
   * :math:`\mathit{pre}(x,y)` is shorthand for :math:`\mathit{substr}(x,0,y)`.
   * \endverbatim
   */
  EVALUE(CONCAT_SPLIT),
  /**
   * \verbatim embed:rst:leading-asterisk
   * **Strings -- Core rules -- Concatenation split for constants**
   *
   * .. math::
   *
   *   \inferrule{(t_1\cdot \ldots \cdot t_n) = (c \cdot t_2 \ldots \cdot s_m),\,\mathit{len}(t_1) \neq 0\mid \bot}{(t_1 = c\cdot r)}
   *
   * where :math:`r` is the purification skolem for :math:`\mathit{suf}(t_1,1)`.
   *
   * Alternatively for the reverse:
   *
   * .. math::
   *
   *   \inferrule{(t_1\cdot \ldots \cdot t_n) = (s_1 \cdot \ldots s_{m-1} \cdot c),\,\mathit{len}(t_n) \neq 0\mid \top}{(t_n = r\cdot c)}
   *
   * where :math:`r` is the purification skolem for
   * :math:`\mathit{pre}(t_n,\mathit{len}(t_n) - 1)`.
   * \endverbatim
   */
  EVALUE(CONCAT_CSPLIT),
  /**
   * \verbatim embed:rst:leading-asterisk
   * **Strings -- Core rules -- Concatenation length propagation**
   *
   * .. math::
   *
   *   \inferrule{(t_1\cdot \ldots \cdot t_n) = (s_1 \cdot \ldots \cdot s_m),\,
   *   \mathit{len}(t_1) > \mathit{len}(s_1)\mid \bot}{(t_1 = s_1\cdot r)}
   *
   * where :math:`r` is the purification Skolem for
   * :math:`\mathit{ite}(
   * \mathit{len}(t_1) >= \mathit{len}(s_1),
   * \mathit{suf}(t_1,\mathit{len}(s_1)),
   * \mathit{suf}(s_1,\mathit{len}(t_1)))`.
   *
   * Alternatively for the reverse:
   *
   * .. math::
   *
   *   \inferrule{(t_1\cdot \ldots \cdot t_n) = (s_1 \cdot \ldots \cdot s_m)),\,
   *   \mathit{len}(t_n) > \mathit{len}(s_m)\mid \top}{(t_n = r \cdot s_m)}
   *
   * where :math:`r` is the purification Skolem for
   * :math:`\mathit{ite}(
   * \mathit{len}(t_n) >= \mathit{len}(s_m),
   * \mathit{pre}(t_n,\mathit{len}(t_n) - \mathit{len}(s_m)),
   * \mathit{pre}(s_m,\mathit{len}(s_m) - \mathit{len}(t_n)))`
   * \endverbatim
   */
  EVALUE(CONCAT_LPROP),
  /**
   * \verbatim embed:rst:leading-asterisk
   * **Strings -- Core rules -- Concatenation constant propagation**
   *
   * .. math::
   *
   *   \inferrule{(t_1 \cdot w_1 \cdot \ldots \cdot t_n) = (w_2 \cdot s_2 \cdot \ldots \cdot s_m),\,
   *   \mathit{len}(t_1) \neq 0\mid \bot}{(t_1 = t_3\cdot r)}
   *
   * where :math:`w_1,\,w_2` are words, :math:`t_3` is
   * :math:`\mathit{pre}(w_2,p)`, :math:`p` is
   * :math:`\texttt{Word::overlap}(\mathit{suf}(w_2,1), w_1)`, and :math:`r` is
   * the purification skolem for
   * :math:`\mathit{suf}(t_1,\mathit{len}(w_3))`.  Note that
   * :math:`\mathit{suf}(w_2,p)` is the largest suffix of
   * :math:`\mathit{suf}(w_2,1)` that can contain a prefix of :math:`w_1`; since
   * :math:`t_1` is non-empty, :math:`w_3` must therefore be contained in
   * :math:`t_1`.
   *
   * Alternatively for the reverse:
   *
   * .. math::
   *
   *   \inferrule{(t_1 \cdot \ldots \cdot w_1 \cdot t_n) = (s_1 \cdot \ldots \cdot w_2),\,
   *   \mathit{len}(t_n) \neq 0\mid \top}{(t_n = r\cdot t_3)}
   *
   * where :math:`w_1,\,w_2` are words, :math:`t_3` is
   * :math:`\mathit{substr}(w_2, \mathit{len}(w_2) - p, p)`, :math:`p` is
   * :math:`\texttt{Word::roverlap}(\mathit{pre}(w_2, \mathit{len}(w_2) - 1),
   * w_1)`, and :math:`r` is the purification skolem for
   * :math:`\mathit{pre}(t_n,\mathit{len}(t_n) - \mathit{len}(w_3))`.  Note that
   * :math:`\mathit{pre}(w_2, \mathit{len}(w_2) - p)` is the largest prefix of
   * :math:`\mathit{pre}(w_2, \mathit{len}(w_2) - 1)` that can contain a suffix
   * of :math:`w_1`; since :math:`t_n` is non-empty, :math:`w_3` must therefore
   * be contained in :math:`t_n`.
   * \endverbatim
   */
  EVALUE(CONCAT_CPROP),
  /**
   * \verbatim embed:rst:leading-asterisk
   * **Strings -- Core rules -- String decomposition**
   *
   * .. math::
   *
   *   \inferrule{\mathit{len}(t) \geq n\mid \bot}{t = w_1\cdot w_2 \wedge
   *   \mathit{len}(w_1) = n}
   *
   * where :math:`w_1` is the purification skolem for :math:`\mathit{pre}(t,n)`
   * and :math:`w_2` is the purification skolem for :math:`\mathit{suf}(t,n)`.
   * Or alternatively for the reverse:
   *
   * .. math::
   *
   *   \inferrule{\mathit{len}(t) \geq n\mid \top}{t = w_1\cdot w_2 \wedge
   *   \mathit{len}(w_2) = n}
   *
   * where :math:`w_1` is the purification skolem for :math:`\mathit{pre}(t,n)` and
   * :math:`w_2` is the purification skolem for :math:`\mathit{suf}(t,n)`.
   * \endverbatim
   */
  EVALUE(STRING_DECOMPOSE),
  /**
   * \verbatim embed:rst:leading-asterisk
   * **Strings -- Core rules -- Length positive**
   *
   * .. math::
   *
   *   \inferrule{-\mid t}{(\mathit{len}(t) = 0\wedge t= \epsilon)\vee \mathit{len}(t)
   *   > 0}
   * \endverbatim
   */
  EVALUE(STRING_LENGTH_POS),
  /**
   * \verbatim embed:rst:leading-asterisk
   * **Strings -- Core rules -- Length non-empty**
   *
   * .. math::
   *
   *   \inferrule{t\neq \epsilon\mid -}{\mathit{len}(t) \neq 0}
   * \endverbatim
   */
  EVALUE(STRING_LENGTH_NON_EMPTY),
  /**
   * \verbatim embed:rst:leading-asterisk
   * **Strings -- Extended functions -- Reduction**
   *
   * .. math::
   *
   *   \inferrule{-\mid t}{R\wedge t = w}
   *
   * where :math:`w` is :math:`\texttt{StringsPreprocess::reduce}(t, R,
   * \dots)`. For details, see
   * :cvc5src:`theory/strings/theory_strings_preprocess.h`.
   * In other words, :math:`R` is the reduction predicate for extended
   * term :math:`t`, and :math:`w` is the purification skolem for :math:`t`.
   *
   * Notice that the free variables of :math:`R` are :math:`w` and the free
   * variables of :math:`t`.
   * \endverbatim
   */
  EVALUE(STRING_REDUCTION),
  /**
   * \verbatim embed:rst:leading-asterisk
   * **Strings -- Extended functions -- Eager reduction**
   *
   * .. math::
   *
   *   \inferrule{-\mid t}{R}
   *
   * where :math:`R` is :math:`\texttt{TermRegistry::eagerReduce}(t)`.
   * For details, see :cvc5src:`theory/strings/term_registry.h`.
   * \endverbatim
   */
  EVALUE(STRING_EAGER_REDUCTION),
  /**
   * \verbatim embed:rst:leading-asterisk
   * **Strings -- Regular expressions -- Intersection**
   *
   * .. math::
   *
   *   \inferrule{t\in R_1,\,t\in R_2\mid -}{t\in \mathit{re.inter}(R_1,R_2)}
   * \endverbatim
   */
  EVALUE(RE_INTER),
  /**
   * \verbatim embed:rst:leading-asterisk
   * **Strings -- Regular expressions -- Concatenation**
   *
   * .. math::
   *
   *   \inferrule{t_1\in R_1,\,\ldots,\,t_n\in R_n\mid -}{\text{str.++}(t_1, \ldots, t_n)\in \text{re.++}(R_1, \ldots, R_n)}
   * \endverbatim
   */
  EVALUE(RE_CONCAT),
  /**
   * \verbatim embed:rst:leading-asterisk
   * **Strings -- Regular expressions -- Positive Unfold**
   *
   * .. math::
   *
   *   \inferrule{t\in R\mid -}{F}
   *
   * where :math:`F` corresponds to the one-step unfolding of the premise.
   * This is implemented by :math:`\texttt{RegExpOpr::reduceRegExpPos}(t\in R)`.
   * \endverbatim
   */
  EVALUE(RE_UNFOLD_POS),
  /**
   * \verbatim embed:rst:leading-asterisk
   * **Strings -- Regular expressions -- Negative Unfold**
   *
   * .. math::
   *
   *   \inferrule{t \not \in \mathit{re}.\text{*}(R) \mid -}{t \neq \ \epsilon \ \wedge \forall L. L \leq 0 \vee \mathit{str.len}(t) < L \vee \mathit{pre}(t, L) \not \in R \vee \mathit{suf}(t, L) \not \in \mathit{re}.\text{*}(R)}
   *
   * Or alternatively for regular expression concatenation:
   *
   * .. math::
   *
   *   \inferrule{t \not \in \mathit{re}.\text{++}(R_1, \ldots, R_n)\mid -}{\forall L. L < 0 \vee \mathit{str.len}(t) < L \vee \mathit{pre}(t, L) \not \in R_1 \vee \mathit{suf}(t, L) \not \in \mathit{re}.\text{++}(R_2, \ldots, R_n)}
   *
   * Note that in either case the varaible :math:`L` has type :math:`Int` and
   * name `"@var.str_index"`.
   *
   * \endverbatim
   */
  EVALUE(RE_UNFOLD_NEG),
  /**
   * \verbatim embed:rst:leading-asterisk
   * **Strings -- Regular expressions -- Unfold negative concatenation, fixed**
   *
   * .. math::
   *
   *   \inferrule{t\not\in \mathit{re}.\text{re.++}(r_1, \ldots, r_n) \mid \bot}{
   *  \mathit{pre}(t, L) \not \in r_1 \vee \mathit{suf}(t, L) \not \in \mathit{re}.\text{re.++}(r_2, \ldots, r_n)}
   *
   * where :math:`r_1` has fixed length :math:`L`.
   *
   * or alternatively for the reverse:
   *
   *
   * .. math::
   *
   *   \inferrule{t \not \in \mathit{re}.\text{re.++}(r_1, \ldots, r_n) \mid \top}{
   *   \mathit{suf}(t, str.len(t) - L) \not \in r_n \vee
   *   \mathit{pre}(t, str.len(t) - L) \not \in \mathit{re}.\text{re.++}(r_1, \ldots, r_{n-1})}
   *
   * where :math:`r_n` has fixed length :math:`L`.
   *
   * \endverbatim
   */
  EVALUE(RE_UNFOLD_NEG_CONCAT_FIXED),
  /**
   * \verbatim embed:rst:leading-asterisk
   * **Strings -- Code points**
   *
   * .. math::
   *
   *   \inferrule{-\mid t,s}{\mathit{to\_code}(t) = -1 \vee \mathit{to\_code}(t) \neq
   *   \mathit{to\_code}(s) \vee t = s}
   * \endverbatim
   */
  EVALUE(STRING_CODE_INJ),
  /**
   * \verbatim embed:rst:leading-asterisk
   * **Strings -- Sequence unit**
   *
   * .. math::
   *
   *   \inferrule{\mathit{unit}(x) = \mathit{unit}(y)\mid -}{x = y}
   *
   * Also applies to the case where :math:`\mathit{unit}(y)` is a constant
   * sequence of length one.
   * \endverbatim
   */
  EVALUE(STRING_SEQ_UNIT_INJ),
  /**
   * \verbatim embed:rst:leading-asterisk
   * **Strings -- Extensionality**
   *
   * .. math::
   *
   *   \inferrule{s \neq t\mid -}
   *   {\mathit{seq.len}(s) \neq \mathit{seq.len}(t) \vee (\mathit{seq.nth}(s,k)\neq\mathit{set.nth}(t,k) \wedge 0 \leq k \wedge k < \mathit{seq.len}(s))}
   *
   * where :math:`s,t` are terms of sequence type, :math:`k` is the
   * :math:`\texttt{STRINGS_DEQ_DIFF}` skolem for :math:`s,t`. Alternatively,
   * if :math:`s,t` are terms of string type, we use 
   * :math:`\mathit{seq.substr}(s,k,1)` instead of :math:`\mathit{seq.nth}(s,k)`
   * and similarly for :math:`t`.
   *
   * \endverbatim
   */
  EVALUE(STRING_EXT),
  /**
   * \verbatim embed:rst:leading-asterisk
   * **Strings -- (Macro) String inference**
   *
   * .. math::
   *
   *   \inferrule{?\mid F,\mathit{id},\mathit{isRev},\mathit{exp}}{F}
   *
   * used to bookkeep an inference that has not yet been converted via
   * :math:`\texttt{strings::InferProofCons::convert}`.
   * \endverbatim
   */
  EVALUE(MACRO_STRING_INFERENCE),
  /**
   * \verbatim embed:rst:leading-asterisk
   * **Arithmetic -- Adding inequalities**
   *
   * An arithmetic literal is a term of the form :math:`p \diamond c` where
   * :math:`\diamond \in \{ <, \leq, =, \geq, > \}`, :math:`p` a
   * polynomial and :math:`c` a rational constant.
   *
   * .. math::
   *
   *   \inferrule{l_1 \dots l_n \mid k_1 \dots k_n}{t_1 \diamond t_2}
   *
   * where :math:`k_i \in \mathbb{R}, k_i \neq 0`, :math:`\diamond` is the
   * fusion of the :math:`\diamond_i` (flipping each if its :math:`k_i` is
   * negative) such that :math:`\diamond_i \in \{ <, \leq \}` (this implies that
   * lower bounds have negative :math:`k_i` and upper bounds have positive
   * :math:`k_i`), :math:`t_1` is the sum of the scaled polynomials and
   * :math:`t_2` is the sum of the scaled constants:
   *
   * .. math::
   *
   *   t_1 \colon= k_1 \cdot p_1 + \cdots + k_n \cdot p_n
   *
   *   t_2 \colon= k_1 \cdot c_1 + \cdots + k_n \cdot c_n
   *
   * \endverbatim
   */
  EVALUE(MACRO_ARITH_SCALE_SUM_UB),
  /**
   * \verbatim embed:rst:leading-asterisk
   * **Arithmetic -- Non-linear multiply absolute value comparison**
   *
   * .. math::
   *
   *   \inferrule{F_1 \dots F_n \mid -}{F}
   * 
   * where :math:`F` is of the form 
   * :math:`\left| t_1 \cdot t_n \right| \diamond \left| s_1 \cdot s_n \right|`.
   * If :math:`\diamond` is :math:`=`, then each :math:`F_i` is
   * :math:`\left| t_i \right| = \left| s_i \right|`.
   *
   * If :math:`\diamond` is :math:`>`, then
   * each :math:`F_i` is either :math:`\left| t_i \right| > \left| s_i \right|` or
   * :math:`\left| t_i \right| = \left| s_i \right| \land t_i \neq 0`,
   * and :math:`F_1` is of the former form.
   *
   * \endverbatim
   */
  EVALUE(ARITH_MULT_ABS_COMPARISON),
  /**
   * \verbatim embed:rst:leading-asterisk
   * **Arithmetic -- Sum upper bounds**
   *
   * .. math::
   *
   *   \inferrule{P_1 \dots P_n \mid -}{L \diamond R}
   *
   * where :math:`P_i` has the form :math:`L_i \diamond_i R_i` and
   * :math:`\diamond_i \in \{<, \leq, =\}`. Furthermore :math:`\diamond = <` if
   * :math:`\diamond_i = <` for any :math:`i` and :math:`\diamond = \leq`
   * otherwise, :math:`L = L_1 + \cdots + L_n` and :math:`R = R_1 + \cdots + R_n`.
   * \endverbatim
   */
  EVALUE(ARITH_SUM_UB),
  /**
   * \verbatim embed:rst:leading-asterisk
   * **Arithmetic -- Tighten strict integer upper bounds**
   *
   * .. math::
   *
   *   \inferrule{i < c \mid -}{i \leq \lfloor c \rfloor}
   *
   * where :math:`i` has integer type.
   * \endverbatim
   */
  EVALUE(INT_TIGHT_UB),
  /**
   * \verbatim embed:rst:leading-asterisk
   * **Arithmetic -- Tighten strict integer lower bounds**
   *
   * .. math::
   *
   *   \inferrule{i > c \mid -}{i \geq \lceil c \rceil}
   *
   * where :math:`i` has integer type.
   * \endverbatim
   */
  EVALUE(INT_TIGHT_LB),
  /**
   * \verbatim embed:rst:leading-asterisk
   * **Arithmetic -- Trichotomy of the reals**
   *
   * .. math::
   *
   *   \inferrule{A, B \mid -}{C}
   *
   * where :math:`\neg A, \neg B, C` are :math:`x < c, x = c, x > c` in some order.
   * Note that :math:`\neg` here denotes arithmetic negation, i.e., flipping :math:`\geq` to :math:`<` etc.
   * \endverbatim
   */
  EVALUE(ARITH_TRICHOTOMY),
  /**
   * \verbatim embed:rst:leading-asterisk
   * **Arithmetic -- Reduction**
   *
   * .. math::
   *
   *   \inferrule{- \mid t}{F}
   * 
   * where :math:`t` is an application of an extended arithmetic operator (e.g.
   * division, modulus, cosine, sqrt, is_int, to_int) and :math:`F` is the
   * reduction predicate for :math:`t`. In other words, :math:`F` is a
   * predicate that is used to reduce reasoning about :math:`t` to reasoning
   * about the core operators of arithmetic.
   *
   * In detail, :math:`F` is implemented by
   * :math:`\texttt{arith::OperatorElim::getAxiomFor(t)}`, see
   * :cvc5src:`theory/arith/operator_elim.h`.
   * \endverbatim
   */
  EVALUE(ARITH_REDUCTION),
  /**
   * \verbatim embed:rst:leading-asterisk
   * **Arithmetic -- Polynomial normalization**
   *
   * .. math::
   *
   *   \inferrule{- \mid t = s}{t = s}
   *
   * where :math:`\texttt{arith::PolyNorm::isArithPolyNorm(t, s)} = \top`. This
   * method normalizes polynomials :math:`s` and :math:`t` over arithmetic.
   * \endverbatim
   */
  EVALUE(ARITH_POLY_NORM),
  /**
   * \verbatim embed:rst:leading-asterisk
   * **Arithmetic -- Polynomial normalization for relations**
   *
   * .. math::
   *
   *  \inferrule{c_x \cdot (x_1 - x_2) = c_y \cdot (y_1 - y_2) \mid (x_1 \diamond x_2) = (y_1 \diamond y_2)}
   *            {(x_1 \diamond x_2) = (y_1 \diamond y_2)}
   *
   * where :math:`\diamond \in \{<, \leq, =, \geq, >\}`. :math:`c_x` and
   * :math:`c_y` are scaling factors. For :math:`<, \leq, \geq, >`, the scaling
   * factors have the same sign.
   *
   * If :math:`c_x` has type :math:`Real` and :math:`x_1, x_2` are of type
   * :math:`Int`, then :math:`(x_1 - x_2)` is wrapped in an application of
   * `to_real`, similarly for :math:`(y_1 - y_2)`.
   * \endverbatim
   */
  EVALUE(ARITH_POLY_NORM_REL),
  /**
   * \verbatim embed:rst:leading-asterisk
   * **Arithmetic -- Sign inference**
   *
   * .. math::
   *
   *   \inferrule{- \mid f_1 \dots f_k, m}{(f_1 \land \dots \land f_k) \rightarrow m \diamond 0}
   *
   * where :math:`f_1 \dots f_k` are variables compared to zero (less, greater
   * or not equal), :math:`m` is a monomial from these variables and
   * :math:`\diamond` is the comparison (less or greater) that results from the
   * signs of the variables. In particular, :math:`\diamond` is :math`<`
   * if :math:`f_1 \dots f_k` contains an odd number of :math`<`. Otherwise
   * :math:`\diamond` is :math`>`. All variables with even exponent in :math:`m`
   * are given as not equal to zero while all variables with odd exponent
   * in :math:`m` should be given as less or greater than zero.
   * \endverbatim
   */
  EVALUE(ARITH_MULT_SIGN),
  /**
   * \verbatim embed:rst:leading-asterisk
   * **Arithmetic -- Multiplication with positive factor**
   *
   * .. math::
   *
   *   \inferrule{- \mid m, l \diamond r}{(m > 0 \land l \diamond r) \rightarrow m \cdot l \diamond m \cdot r}
   *
   * where :math:`\diamond` is a relation symbol.
   * \endverbatim
   */
  EVALUE(ARITH_MULT_POS),
  /**
   * \verbatim embed:rst:leading-asterisk
   * **Arithmetic -- Multiplication with negative factor**
   *
   * .. math::
   *
   *   \inferrule{- \mid m, l \diamond r}{(m < 0 \land l \diamond r) \rightarrow m \cdot l \diamond_{inv} m \cdot r}
   *
   * where :math:`\diamond` is a relation symbol and :math:`\diamond_{inv}` the
   * inverted relation symbol.
   * \endverbatim
   */
  EVALUE(ARITH_MULT_NEG),
  /**
   * \verbatim embed:rst:leading-asterisk
   * **Arithmetic -- Multiplication tangent plane**
   *
   * .. math::
   *
   *   \inferruleSC{- \mid x, y, a, b, \sigma}{(t \leq tplane) = ((x \leq a \land y \geq b) \lor (x \geq a \land y \leq b))}{if $\sigma = \bot$}
   *
   *   \inferruleSC{- \mid x, y, a, b, \sigma}{(t \geq tplane) = ((x \leq a \land y \leq b) \lor (x \geq a \land y \geq b))}{if $\sigma = \top$}
   *
   * where :math:`x,y` are real terms (variables or extended terms),
   * :math:`t = x \cdot y`, :math:`a,b` are real
   * constants, :math:`\sigma \in \{ \top, \bot\}` and :math:`tplane := b \cdot x + a \cdot y - a \cdot b` is the tangent plane of :math:`x \cdot y` at :math:`(a,b)`.
   * \endverbatim
   */
  EVALUE(ARITH_MULT_TANGENT),

  /**
   * \verbatim embed:rst:leading-asterisk
   * **Arithmetic -- Transcendentals -- Assert bounds on Pi**
   *
   * .. math::
   *
   *   \inferrule{- \mid l, u}{\texttt{real.pi} \geq l \land \texttt{real.pi}
   *   \leq u}
   *
   * where :math:`l,u` are valid lower and upper bounds on :math:`\pi`.
   * \endverbatim
   */
  EVALUE(ARITH_TRANS_PI),
  /**
   * \verbatim embed:rst:leading-asterisk
   * **Arithmetic -- Transcendentals -- Exp at negative values**
   *
   * .. math::
   *
   *   \inferrule{- \mid t}{(t < 0) \leftrightarrow (\exp(t) < 1)}
   * \endverbatim
   */
  EVALUE(ARITH_TRANS_EXP_NEG),
  /**
   * \verbatim embed:rst:leading-asterisk
   * **Arithmetic -- Transcendentals -- Exp is always positive**
   *
   * .. math::
   *
   *   \inferrule{- \mid t}{\exp(t) > 0}
   * \endverbatim
   */
  EVALUE(ARITH_TRANS_EXP_POSITIVITY),
  /**
   * \verbatim embed:rst:leading-asterisk
   * **Arithmetic -- Transcendentals -- Exp grows super-linearly for positive
   * values**
   *
   * .. math::
   *
   *   \inferrule{- \mid t}{t \leq 0 \lor \exp(t) > t+1}
   * \endverbatim
   */
  EVALUE(ARITH_TRANS_EXP_SUPER_LIN),
  /**
   * \verbatim embed:rst:leading-asterisk
   * **Arithmetic -- Transcendentals -- Exp at zero**
   *
   * .. math::
   *
   *   \inferrule{- \mid t}{(t=0) \leftrightarrow (\exp(t) = 1)}
   * \endverbatim
   */
  EVALUE(ARITH_TRANS_EXP_ZERO),
  /**
   * \verbatim embed:rst:leading-asterisk
   * **Arithmetic -- Transcendentals -- Exp is approximated from above for \
   * negative values**
   *
   * .. math::
   *
   *   \inferrule{- \mid d,t,l,u}{(t \geq l \land t \leq u) \rightarrow exp(t)
   *   \leq \texttt{secant}(\exp, l, u, t)}
   *
   * where :math:`d` is an even positive number, :math:`t` an arithmetic term
   * and :math:`l,u` are lower and upper bounds on :math:`t`. Let :math:`p` be
   * the :math:`d`'th taylor polynomial at zero (also called the Maclaurin
   * series) of the exponential function. :math:`\texttt{secant}(\exp, l, u, t)`
   * denotes the secant of :math:`p` from :math:`(l, \exp(l))` to :math:`(u,
   * \exp(u))` evaluated at :math:`t`, calculated as follows:
   *
   * .. math::
   *
   *   \frac{p(l) - p(u)}{l - u} \cdot (t - l) + p(l)
   *
   * The lemma states that if :math:`t` is between :math:`l` and :math:`u`, then
   * :math:`\exp(t` is below the secant of :math:`p` from :math:`l` to
   * :math:`u`.
   * \endverbatim
   */
  EVALUE(ARITH_TRANS_EXP_APPROX_ABOVE_NEG),
  /**
   * \verbatim embed:rst:leading-asterisk
   * **Arithmetic -- Transcendentals -- Exp is approximated from above for \
   * positive values**
   *
   * .. math::
   *
   *   \inferrule{- \mid d,t,l,u}{(t \geq l \land t \leq u) \rightarrow exp(t)
   *   \leq \texttt{secant-pos}(\exp, l, u, t)}
   *
   * where :math:`d` is an even positive number, :math:`t` an arithmetic term
   * and :math:`l,u` are lower and upper bounds on :math:`t`. Let :math:`p^*` be
   * a modification of the :math:`d`'th taylor polynomial at zero (also called
   * the Maclaurin series) of the exponential function as follows where
   * :math:`p(d-1)` is the regular Maclaurin series of degree :math:`d-1`:
   *
   * .. math::
   *
   *   p^* := p(d-1) \cdot \frac{1 + t^n}{n!}
   *
   * :math:`\texttt{secant-pos}(\exp, l, u, t)` denotes the secant of :math:`p`
   * from :math:`(l, \exp(l))` to :math:`(u, \exp(u))` evaluated at :math:`t`,
   * calculated as follows:
   *
   * .. math::
   *
   *   \frac{p(l) - p(u)}{l - u} \cdot (t - l) + p(l)
   *
   * The lemma states that if :math:`t` is between :math:`l` and :math:`u`, then
   * :math:`\exp(t` is below the secant of :math:`p` from :math:`l` to
   * :math:`u`.
   * \endverbatim
   */
  EVALUE(ARITH_TRANS_EXP_APPROX_ABOVE_POS),
  /**
   * \verbatim embed:rst:leading-asterisk
   * **Arithmetic -- Transcendentals -- Exp is approximated from below**
   *
   * .. math::
   *
   *   \inferrule{- \mid d,c,t}{t \geq c \rightarrow exp(t) \geq \texttt{maclaurin}(\exp, d, c)}
   *
   * where :math:`d` is a non-negative number, :math:`t` an arithmetic term and
   * :math:`\texttt{maclaurin}(\exp, n+1, c)` is the :math:`(n+1)`'th taylor
   * polynomial at zero (also called the Maclaurin series) of the exponential
   * function evaluated at :math:`c` where :math:`n` is :math:`2 \cdot d`.
   * The Maclaurin series for the exponential function is the following:
   *
   * .. math::
   *
   *   \exp(x) = \sum_{i=0}^{\infty} \frac{x^i}{i!}
   *
   * This rule furthermore requires that :math:`1 > c^{n+1}/(n+1)!`
   * \endverbatim
   */
  EVALUE(ARITH_TRANS_EXP_APPROX_BELOW),
  /**
   * \verbatim embed:rst:leading-asterisk
   * **Arithmetic -- Transcendentals -- Sine is always between -1 and 1**
   *
   * .. math::
   *
   *   \inferrule{- \mid t}{\sin(t) \leq 1 \land \sin(t) \geq -1}
   * \endverbatim
   */
  EVALUE(ARITH_TRANS_SINE_BOUNDS),
  /**
   * \verbatim embed:rst:leading-asterisk
   * **Arithmetic -- Transcendentals -- Sine is shifted to -pi...pi**
   *
   * .. math::
   *
   *   \inferrule{- \mid x}{-\pi \leq y \leq \pi \land \sin(y) = \sin(x)
   *   \land (\ite{-\pi \leq x \leq \pi}{x = y}{x = y + 2 \pi s})}
   *
   * where :math:`x` is the argument to sine, :math:`y` is a new real skolem
   * that is :math:`x` shifted into :math:`-\pi \dots \pi` and :math:`s` is a
   * new integer skolem that is the number of phases :math:`y` is shifted.
   * In particular, :math:`y` is the
   * :cpp:enumerator:`TRANSCENDENTAL_PURIFY_ARG <cvc5::SkolemId::TRANSCENDENTAL_PURIFY_ARG>`
   * skolem for :math:`\sin(x)` and :math:`s` is the
   * :cpp:enumerator:`TRANSCENDENTAL_SINE_PHASE_SHIFT <cvc5::SkolemId::TRANSCENDENTAL_SINE_PHASE_SHIFT>`
   * skolem for :math:`x`.
   * \endverbatim
   */
  EVALUE(ARITH_TRANS_SINE_SHIFT),
  /**
   * \verbatim embed:rst:leading-asterisk
   * **Arithmetic -- Transcendentals -- Sine is symmetric with respect to \
   * negation of the argument**
   *
   * .. math::
   *
   *   \inferrule{- \mid t}{\sin(t) - \sin(-t) = 0}
   * \endverbatim
   */
  EVALUE(ARITH_TRANS_SINE_SYMMETRY),
  /**
   * \verbatim embed:rst:leading-asterisk
   * **Arithmetic -- Transcendentals -- Sine is bounded by the tangent at zero**
   *
   * .. math::
   *
   *   \inferrule{- \mid t}{(t > 0 \rightarrow \sin(t) < t) \land (t < 0
   *   \rightarrow \sin(t) > t)} \endverbatim
   */
  EVALUE(ARITH_TRANS_SINE_TANGENT_ZERO),
  /**
   * \verbatim embed:rst:leading-asterisk
   * **Arithmetic -- Transcendentals -- Sine is bounded by the tangents at -pi and pi**
   *
   * .. math::
   *
   *   \inferrule{- \mid t}{(t > -\pi \rightarrow \sin(t) > -\pi - t) \land (t <
   *   \pi \rightarrow \sin(t) < \pi - t)} \endverbatim
   */
  EVALUE(ARITH_TRANS_SINE_TANGENT_PI),
  /**
   * \verbatim embed:rst:leading-asterisk
   * **Arithmetic -- Transcendentals -- Sine is approximated from above for\
   * negative values**
   *
   * .. math::
   *
   *   \inferrule{- \mid d,t,lb,ub,l,u}{(t \geq lb \land t \leq ub) \rightarrow
   *   \sin(t) \leq \texttt{secant}(\sin, l, u, t)}
   *
   * where :math:`d` is an even positive number, :math:`t` an arithmetic term,
   * :math:`lb,ub` are symbolic lower and upper bounds on :math:`t` (possibly
   * containing :math:`\pi`) and :math:`l,u` the evaluated lower and upper
   * bounds on :math:`t`. Let :math:`p` be the :math:`d`'th taylor polynomial at
   * zero (also called the Maclaurin series) of the sine function.
   * :math:`\texttt{secant}(\sin, l, u, t)` denotes the secant of :math:`p` from
   * :math:`(l, \sin(l))` to :math:`(u, \sin(u))` evaluated at :math:`t`,
   * calculated as follows:
   *
   * .. math::
   *
   *   \frac{p(l) - p(u)}{l - u} \cdot (t - l) + p(l)
   *
   * The lemma states that if :math:`t` is between :math:`l` and :math:`u`, then
   * :math:`\sin(t)` is below the secant of :math:`p` from :math:`l` to
   * :math:`u`.
   * \endverbatim
   */
  EVALUE(ARITH_TRANS_SINE_APPROX_ABOVE_NEG),
  /**
   * \verbatim embed:rst:leading-asterisk
   * **Arithmetic -- Transcendentals -- Sine is approximated from above for \
   * positive values**
   *
   * .. math::
   *
   *   \inferrule{- \mid d,t,c,lb,ub}{(t \geq lb \land t \leq ub) \rightarrow
   *   \sin(t) \leq \texttt{upper}(\sin, c)}
   *
   * where :math:`d` is an even positive number, :math:`t` an arithmetic term,
   * :math:`c` an arithmetic constant and :math:`lb,ub` are symbolic lower and
   * upper bounds on :math:`t` (possibly containing :math:`\pi`). Let :math:`p`
   * be the :math:`d`'th taylor polynomial at zero (also called the Maclaurin
   * series) of the sine function. :math:`\texttt{upper}(\sin, c)` denotes the
   * upper bound on :math:`\sin(c)` given by :math:`p` and :math:`lb,up` such
   * that :math:`\sin(t)` is the maximum of the sine function on
   * :math:`(lb,ub)`.
   * \endverbatim
   */
  EVALUE(ARITH_TRANS_SINE_APPROX_ABOVE_POS),
  /**
   * \verbatim embed:rst:leading-asterisk
   * **Arithmetic -- Transcendentals -- Sine is approximated from below for \
   * negative values**
   *
   * .. math::
   *
   *   \inferrule{- \mid d,t,c,lb,ub}{(t \geq lb \land t \leq ub) \rightarrow
   *   \sin(t) \geq \texttt{lower}(\sin, c)}
   *
   * where :math:`d` is an even positive number, :math:`t` an arithmetic term,
   * :math:`c` an arithmetic constant and :math:`lb,ub` are symbolic lower and
   * upper bounds on :math:`t` (possibly containing :math:`\pi`). Let :math:`p`
   * be the :math:`d`'th taylor polynomial at zero (also called the Maclaurin
   * series) of the sine function. :math:`\texttt{lower}(\sin, c)` denotes the
   * lower bound on :math:`\sin(c)` given by :math:`p` and :math:`lb,up` such
   * that :math:`\sin(t)` is the minimum of the sine function on
   * :math:`(lb,ub)`.
   * \endverbatim
   */
  EVALUE(ARITH_TRANS_SINE_APPROX_BELOW_NEG),
  /**
   * \verbatim embed:rst:leading-asterisk
   * **Arithmetic -- Transcendentals -- Sine is approximated from below for \
   * positive values**
   *
   * .. math::
   *
   *   \inferrule{- \mid d,t,lb,ub,l,u}{(t \geq lb \land t \leq ub) \rightarrow
   *   \sin(t) \geq \texttt{secant}(\sin, l, u, t)}
   *
   * where :math:`d` is an even positive number, :math:`t` an arithmetic term,
   * :math:`lb,ub` are symbolic lower and upper bounds on :math:`t` (possibly
   * containing :math:`\pi`) and :math:`l,u` the evaluated lower and upper
   * bounds on :math:`t`. Let :math:`p` be the :math:`d`'th taylor polynomial at
   * zero (also called the Maclaurin series) of the sine function.
   * :math:`\texttt{secant}(\sin, l, u, t)` denotes the secant of :math:`p` from
   * :math:`(l, \sin(l))` to :math:`(u, \sin(u))` evaluated at :math:`t`,
   * calculated as follows:
   *
   * .. math::
   *
   *   \frac{p(l) - p(u)}{l - u} \cdot (t - l) + p(l)
   *
   * The lemma states that if :math:`t` is between :math:`l` and :math:`u`, then
   * :math:`\sin(t)` is above the secant of :math:`p` from :math:`l` to
   * :math:`u`.
   * \endverbatim
   */
  EVALUE(ARITH_TRANS_SINE_APPROX_BELOW_POS),
  /**
   * \verbatim embed:rst:leading-asterisk
   * **External -- LFSC**
   *
   * Place holder for LFSC rules.
   *
   * .. math::
   *
   *   \inferrule{P_1, \dots, P_n\mid \texttt{id}, Q, A_1,\dots, A_m}{Q}
   *
   * Note that the premises and arguments are arbitrary. It's expected that
   * :math:`\texttt{id}` refer to a proof rule in the external LFSC calculus.
   * \endverbatim
   */
  EVALUE(LFSC_RULE),
  /**
   * \verbatim embed:rst:leading-asterisk
   * **External -- Alethe**
   *
   * Place holder for Alethe rules.
   *
   * .. math::
   *
   *   \inferrule{P_1, \dots, P_n\mid \texttt{id}, Q, Q', A_1,\dots, A_m}{Q}
   *
   * Note that the premises and arguments are arbitrary. It's expected that
   * :math:`\texttt{id}` refer to a proof rule in the external Alethe calculus,
   * and that :math:`Q'` be the representation of Q to be printed by the Alethe
   * printer.
   * \endverbatim
   */
  EVALUE(ALETHE_RULE),

  //================================================= Unknown rule
  EVALUE(UNKNOWN),
#ifdef CVC5_API_USE_C_ENUMS
  // must be last entry
  EVALUE(LAST),
#endif
};
// clang-format on

#ifdef CVC5_API_USE_C_ENUMS
#undef EVALUE
#define EVALUE(name) CVC5_PROOF_REWRITE_RULE_##name
#endif

/**
 * \verbatim embed:rst:leading-asterisk
 * This enumeration represents the rewrite rules used in a rewrite proof. Some
 * of the rules are internal ad-hoc rewrites, while others are rewrites
 * specified by the RARE DSL. This enumeration is used as the first argument to
 * the :cpp:enumerator:`DSL_REWRITE <cvc5::ProofRule::DSL_REWRITE>` proof rule
 * and the :cpp:enumerator:`THEORY_REWRITE <cvc5::ProofRule::THEORY_REWRITE>`
 * proof rule.
 * \endverbatim
 */
enum ENUM(ProofRewriteRule)
{
  EVALUE(NONE),
  // Custom theory rewrites.
  /**
   * \verbatim embed:rst:leading-asterisk
   * **Builtin -- Distinct elimination**
   *
   * .. math::
   *
   *   \texttt{distinct}(t_1, t_2) = \neg (t_1 = t2)
   *
   * if :math:`n = 2`, or
   * 
   * .. math::
   *
   *   \texttt{distinct}(t_1, \ldots, tn) = \bigwedge_{i=1}^n \bigwedge_{j=i+1}^n t_i \neq t_j
   *
   * if :math:`n > 2`
   *
   * \endverbatim
   */
  EVALUE(DISTINCT_ELIM),
  /**
   * \verbatim embed:rst:leading-asterisk
   * **Builtin -- Distinct cardinality conflict**
   *
   * .. math::
   *
   *   \texttt{distinct}(t_1, \ldots, tn) = \bot
   *
   * where :math:`n` is greater than the cardinality of the type of
   * :math:`t_1, \ldots, t_n`.
   *
   * \endverbatim
   */
  EVALUE(DISTINCT_CARD_CONFLICT),
  /**
   * \verbatim embed:rst:leading-asterisk
   * **UF -- Bitvector to natural elimination**
   *
   * .. math::
   *
   *   \texttt{ubv_to_int}(t) = t_1 + \ldots + t_n
   *
   * where for :math:`i=1, \ldots, n`, :math:`t_i` is
   * :math:`\texttt{ite}(x[i-1, i-1] = 1, 2^i, 0)`.
   *
   * \endverbatim
   */
  EVALUE(UBV_TO_INT_ELIM),
  /**
   * \verbatim embed:rst:leading-asterisk
   * **UF -- Integer to bitvector elimination**
   *
   * .. math::
   *
   *   \texttt{int2bv}_n(t) = (bvconcat t_1 \ldots t_n)
   *
   * where for :math:`i=1, \ldots, n`, :math:`t_i` is
   * :math:`\texttt{ite}(\texttt{mod}(t,2^n) \geq 2^{n-1}, 1, 0)`.
   *
   * \endverbatim
   */
  EVALUE(INT_TO_BV_ELIM),
  /**
   * \verbatim embed:rst:leading-asterisk
   * **Booleans -- Negation Normal Form with normalization**
   *
   * .. math::
   *
   *   F = G
   *
   * where :math:`G` is the result of applying negation normal form to
   * :math:`F` with additional normalizations, see
   * TheoryBoolRewriter::computeNnfNorm.
   *
   * \endverbatim
   */
  EVALUE(MACRO_BOOL_NNF_NORM),
  /**
   * \verbatim embed:rst:leading-asterisk
   * **Booleans -- Bitvector invert solve**
   *
   * .. math::
   *
   *   ((t_1 = t_2) = (x = r)) = \top
   *
   * where :math:`x` occurs on an invertible path in :math:`t_1 = t_2`
   * and has solved form :math:`r`.
   *
   * \endverbatim
   */
  EVALUE(MACRO_BOOL_BV_INVERT_SOLVE),
  /**
   * \verbatim embed:rst:leading-asterisk
   * **Arithmetic -- Integer equality conflict**
   *
   * .. math::
   *
   *   (t=s) = \bot
   *
   * where :math:`t=s` is equivalent (via
   * :cpp:enumerator:`ARITH_POLY_NORM <cvc5::ProofRule::ARITH_POLY_NORM>`) to
   * :math:`(r = c)` where :math:`r` is an integral term and :math:`c` is a
   * non-integral constant.
   *
   * \endverbatim
   */
  EVALUE(MACRO_ARITH_INT_EQ_CONFLICT),
  /**
   * \verbatim embed:rst:leading-asterisk
   * **Arithmetic -- Integer inequality tightening**
   *
   * .. math::
   *
   *   (t \geq s) = ( r \geq \lceil c \rceil)
   *
   * or
   *
   * .. math::
   *
   *   (t \geq s) = \neg( r \geq \lceil c \rceil)
   *
   * where :math:`t \geq s` is equivalent (via
   * :cpp:enumerator:`ARITH_POLY_NORM <cvc5::ProofRule::ARITH_POLY_NORM>`) to
   * the right hand side where :math:`r` is an integral term and
   * :math:`c` is a non-integral constant. Note that we end up with a
   * negation if the leading coefficient in :math:`t` is negative.
   *
   * \endverbatim
   */
  EVALUE(MACRO_ARITH_INT_GEQ_TIGHTEN),
  /**
   * \verbatim embed:rst:leading-asterisk
   * **Arithmetic -- strings predicate entailment**
   *
   * .. math::
   *
   *   (= s t) = c
   *
   * .. math::
   *
   *   (>= s t) = c
   *
   * where :math:`c` is a Boolean constant.
   * This macro is elaborated by applications of :cpp:enumerator:`EVALUATE <cvc5::ProofRule::EVALUATE>`,
   * :cpp:enumerator:`ARITH_POLY_NORM <cvc5::ProofRule::ARITH_POLY_NORM>`,
   * :cpp:enumerator:`ARITH_STRING_PRED_ENTAIL <cvc5::ProofRewriteRule::ARITH_STRING_PRED_ENTAIL>`,
   * :cpp:enumerator:`ARITH_STRING_PRED_SAFE_APPROX <cvc5::ProofRewriteRule::ARITH_STRING_PRED_SAFE_APPROX>`,
   * as well as other rewrites for normalizing arithmetic predicates.
   *
   * \endverbatim
   */
  EVALUE(MACRO_ARITH_STRING_PRED_ENTAIL),
  /**
   * \verbatim embed:rst:leading-asterisk
   * **Arithmetic -- strings predicate entailment**
   *
   * .. math::
   *
   *   (>= n 0) = true
   *
   * Where :math:`n` can be shown to be greater than or equal to :math:`0` by
   * reasoning about string length being positive and basic properties of
   * addition and multiplication.
   *
   * \endverbatim
   */
  EVALUE(ARITH_STRING_PRED_ENTAIL),
  /**
   * \verbatim embed:rst:leading-asterisk
   * **Arithmetic -- strings predicate entailment**
   *
   * .. math::
   *
   *   (>= n 0) = (>= m 0)
   *
   * Where :math:`m` is a safe under-approximation of :math:`n`, namely
   * we have that :math:`(>= n m)` and :math:`(>= m 0)`.
   *
   * In detail, subterms of :math:`n` may be replaced with other terms to
   * obtain :math:`m` based on the reasoning described in the paper
   * Reynolds et al, CAV 2019, "High-Level Abstractions for Simplifying
   * Extended String Constraints in SMT".
   *
   * \endverbatim
   */
  EVALUE(ARITH_STRING_PRED_SAFE_APPROX),
  /**
   * \verbatim embed:rst:leading-asterisk
   * **Arithmetic -- power elimination**
   *
   * .. math::
   *
   *   (x ^ c) = (x \cdot \ldots \cdot x)
   *
   * where :math:`c` is a non-negative integer.
   *
   * \endverbatim
   */
  EVALUE(ARITH_POW_ELIM),
  /**
   * \verbatim embed:rst:leading-asterisk
   * **Equality -- Beta reduction**
   *
   * .. math::
   *
   *   ((\lambda x_1 \ldots x_n.\> t) \ t_1 \ldots t_n) = t\{x_1 \mapsto t_1, \ldots, x_n \mapsto t_n\}
   *
   * or alternatively
   *
   * .. math::
   *
   *   ((\lambda x_1 \ldots x_n.\> t) \ t_1) = (\lambda x_2 \ldots x_n.\> t)\{x_1 \mapsto t_1\}
   *
   * In the former case, the left hand side may either be a term of kind
   * `cvc5::Kind::APPLY_UF` or `cvc5::Kind::HO_APPLY`. The latter case is used
   * only if the term has kind `cvc5::Kind::HO_APPLY`.
   *
   * In either case, the right hand side of the equality in the conclusion is
   * computed using standard substitution via ``Node::substitute``.
   *
   * \endverbatim
   */
  EVALUE(BETA_REDUCE),
  /**
   * \verbatim embed:rst:leading-asterisk
   * **Equality -- Lambda elimination**
   *
   * .. math::
   *
   *   (\lambda x_1 \ldots x_n.\> f(x_1 \ldots x_n)) = f
   *
   * \endverbatim
   */
  EVALUE(LAMBDA_ELIM),
  /**
   * \verbatim embed:rst:leading-asterisk
   * **Equality -- Macro lambda application capture avoid**
   *
   * .. math::
   *
   *   ((\lambda x_1 \ldots x_n.\> t) \ t_1 \ldots t_n) = ((\lambda y_1 \ldots y_n.\> t') \ t_1 \ldots t_n)
   *
   * The terms may either be of kind
   * `cvc5::Kind::APPLY_UF` or `cvc5::Kind::HO_APPLY`.
   * This rule ensures that the free variables of :math:`y_1, \ldots, y_n, t_1 \ldots t_n`
   * do not occur in binders within :math:`t'`, and
   * :math:`(\lambda x_1 \ldots x_n.\> t)` is alpha-equivalent to
   * :math:`(\lambda y_1 \ldots y_n.\> t')`. This rule is applied prior to
   * beta reduction to ensure there is no variable capturing.
   *
   * \endverbatim
   */
  EVALUE(MACRO_LAMBDA_CAPTURE_AVOID),
  /**
   * \verbatim embed:rst:leading-asterisk
   * **Arrays -- Constant array select**
   *
   * .. math::
   *
   *   (select A x) = c
   *
   * where :math:`A` is a constant array storing element :math:`c`.
   *
   * \endverbatim
   */
  EVALUE(ARRAYS_SELECT_CONST),
  /**
   * \verbatim embed:rst:leading-asterisk
   * **Arrays -- Macro normalize operation**
   *
   * .. math::
   *
   *   A = B
   *
   * where :math:`B` is the result of normalizing the array operation :math:`A`
   * into a canonical form, based on commutativity of disjoint indices.
   *
   * \endverbatim
   */
  EVALUE(MACRO_ARRAYS_NORMALIZE_OP),
  /**
   * \verbatim embed:rst:leading-asterisk
   * **Arrays -- Macro normalize constant**
   *
   * .. math::
   *
   *   A = B
   *
   * where :math:`B` is the result of normalizing the array value :math:`A`
   * into a canonical form, using the internal method
   * TheoryArraysRewriter::normalizeConstant.
   *
   * \endverbatim
   */
  EVALUE(MACRO_ARRAYS_NORMALIZE_CONSTANT),
  /**
   * \verbatim embed:rst:leading-asterisk
   * **Arrays -- Expansion of array range equality**
   *
   * .. math::
   *
   *   \mathit{eqrange}(a,b,i,j)=
   *   \forall x.\> i \leq x \leq j \rightarrow
   *   \mathit{select}(a,x)=\mathit{select}(b,x)
   * \endverbatim
   */
  EVALUE(ARRAYS_EQ_RANGE_EXPAND),
  /**
   * \verbatim embed:rst:leading-asterisk
   * **Quantifiers -- Exists elimination**
   *
   * .. math::
   *
   *   \exists x_1\dots x_n.\> F = \neg \forall x_1\dots x_n.\> \neg F
   *
   * \endverbatim
   */
  EVALUE(EXISTS_ELIM),
  /**
   * \verbatim embed:rst:leading-asterisk
   * **Quantifiers -- Unused variables**
   *
   * .. math::
<<<<<<< HEAD
   *   Q X.\> F = Q X_1.\> F
=======
   *
   *   \forall X.\> F = \forall X_1.\> F
>>>>>>> 9a65c178
   *
   * where Q is either \forall or \exists and :math:`X_1` is the subset of :math:`X`
   * that appear free in :math:`F` and :math:`X_1` does not contain duplicate variables.
   *
   * \endverbatim
   */
  EVALUE(QUANT_UNUSED_VARS),
  /**
   * \verbatim embed:rst:leading-asterisk
   * **Quantifiers -- Macro merge prenex**
   *
   * .. math::
<<<<<<< HEAD
   *   Q X_1.\> \ldots Q X_n.\> F = Q X.\> F
=======
   *
   *   \forall X_1.\> \ldots \forall X_n.\> F = \forall X.\> F
>>>>>>> 9a65c178
   *
   * where Q is either \forall or \exists and :math:`X_1` is the subset of :math:`X`
   * where :math:`X_1 \ldots X_n` are lists of variables and :math:`X` is the
   * result of removing duplicates from :math:`X_1 \ldots X_n`.
   *
   * \endverbatim
   */
  EVALUE(MACRO_QUANT_MERGE_PRENEX),
  /**
   * \verbatim embed:rst:leading-asterisk
   * **Quantifiers -- Merge prenex**
   *
   * .. math::
<<<<<<< HEAD
   *   Q X_1.\> \ldots Q X_n.\> F = Q X_1 \ldots X_n.\> F
=======
   *
   *   \forall X_1.\> \ldots \forall X_n.\> F = \forall X_1 \ldots X_n.\> F
>>>>>>> 9a65c178
   *
   * where Q is either \forall or \exists and :math:`X_1 \ldots X_n` are lists of variables.
   *
   * \endverbatim
   */
  EVALUE(QUANT_MERGE_PRENEX),
  /**
   * \verbatim embed:rst:leading-asterisk
   * **Quantifiers -- Macro prenex**
   *
   * .. math::
   *
   *   (\forall X.\> F_1 \vee \cdots \vee (\forall Y.\> F_i) \vee \cdots \vee F_n) = (\forall X Z.\> F_1 \vee \cdots \vee F_i\{ Y \mapsto Z \} \vee \cdots \vee F_n)
   *
   * \endverbatim
   */
  EVALUE(MACRO_QUANT_PRENEX),
  /**
   * \verbatim embed:rst:leading-asterisk
   * **Quantifiers -- Macro miniscoping**
   *
   * .. math::
   *
   *   \forall X.\> F_1 \wedge \cdots \wedge F_n =
   *   G_1 \wedge \cdots \wedge G_n
   *
   * where each :math:`G_i` is semantically equivalent to
   * :math:`\forall X.\> F_i`, or alternatively
   *
   * .. math::
   *
   *   \forall X.\> \ite{C}{F_1}{F_2} = \ite{C}{G_1}{G_2}
   *
   * where :math:`C` does not have any free variable in :math:`X`.
   *
   * \endverbatim
   */
  EVALUE(MACRO_QUANT_MINISCOPE),
  /**
   * \verbatim embed:rst:leading-asterisk
   * **Quantifiers -- Miniscoping and**
   *
   * .. math::
   *
   *   \forall X.\> F_1 \wedge \ldots \wedge F_n =
   *   (\forall X.\> F_1) \wedge \ldots \wedge (\forall X.\> F_n)
   *
   * \endverbatim
   */
  EVALUE(QUANT_MINISCOPE_AND),
  /**
   * \verbatim embed:rst:leading-asterisk
   * **Quantifiers -- Miniscoping or**
   *
   * .. math::
   *
   *   \forall X.\> F_1 \vee \ldots \vee F_n = (\forall X_1.\> F_1) \vee \ldots \vee (\forall X_n.\> F_n)
   *
   * where :math:`X = X_1 \ldots X_n`, and the right hand side does not have any
   * free variable in :math:`X`.
   *
   * \endverbatim
   */
  EVALUE(QUANT_MINISCOPE_OR),
  /**
   * \verbatim embed:rst:leading-asterisk
   * **Quantifiers -- Miniscoping ite**
   *
   * .. math::
   *
   *   \forall X.\> \ite{C}{F_1}{F_2} = \ite{C}{\forall X.\> F_1}{\forall X.\> F_2}
   *
   * where :math:`C` does not have any free variable in :math:`X`.
   *
   * \endverbatim
   */
  EVALUE(QUANT_MINISCOPE_ITE),
  /**
   * \verbatim embed:rst:leading-asterisk
   * **Quantifiers -- Datatypes Split**
   *
   * .. math::
   *
   *   (\forall x Y.\> F) = (\forall X_1 Y. F_1) \vee \cdots \vee (\forall X_n Y. F_n)
   *
   * where :math:`x` is of a datatype type with constructors
   * :math:`C_1, \ldots, C_n`, where for each :math:`i = 1, \ldots, n`,
   * :math:`F_i` is :math:`F \{ x \mapsto C_i(X_i) \}`.
   * 
   * \endverbatim
   */
  EVALUE(QUANT_DT_SPLIT),
  /**
   * \verbatim embed:rst:leading-asterisk
   * **Quantifiers -- Macro datatype variable expand **
   *
   * .. math::
   *
   *   (\forall Y x Z.\> F) = (\forall Y X_1 Z. F_1) \vee \cdots \vee (\forall Y X_n Z. F_n)
   *
   * where :math:`x` is of a datatype type with constructors
   * :math:`C_1, \ldots, C_n`, where for each :math:`i = 1, \ldots, n`,
   * :math:`F_i` is :math:`F \{ x \mapsto C_i(X_i) \}`, and
   * :math:`F` entails :math:`\mathit{is}_c(x)` for some :math:`c`.
   *
   * \endverbatim
   */
  EVALUE(MACRO_QUANT_DT_VAR_EXPAND),
  /**
   * \verbatim embed:rst:leading-asterisk
   * **Quantifiers -- Macro connected free variable partitioning**
   *
   * .. math::
   *
   *   \forall X.\> F_1 \vee \ldots \vee F_n =
   *   (\forall X_1.\> F_{1,1} \vee \ldots \vee F_{1,k_1}) \vee \ldots \vee
   *   (\forall X_m.\> F_{m,1} \vee \ldots \vee F_{m,k_m})
   *
   * where :math:`X_1, \ldots, X_m` is a partition of :math:`X`. This is
   * determined by computing the connected components when considering two
   * variables in :math:`X` to be connected if they occur in the same
   * :math:`F_i`.
   * \endverbatim
   */
  EVALUE(MACRO_QUANT_PARTITION_CONNECTED_FV),
  /**
   * \verbatim embed:rst:leading-asterisk
   * **Quantifiers -- Macro variable elimination equality**
   *
   * .. math::
   *
   *   \forall x Y.\> F = \forall Y.\> F \{ x \mapsto t \}
   *
   * where :math:`\neg F` entails :math:`x = t`.
   *
   * \endverbatim
   */
  EVALUE(MACRO_QUANT_VAR_ELIM_EQ),
  /**
   * \verbatim embed:rst:leading-asterisk
   * **Quantifiers -- Macro variable elimination equality**
   *
   * .. math::
   *
   *  (\forall x.\> x \neq t \vee F) = F \{ x \mapsto t \}
   *
   * or alternatively
   *
   * .. math::
   *
   *  (\forall x.\> x \neq t) = \bot
   *
   * \endverbatim
   */
  EVALUE(QUANT_VAR_ELIM_EQ),
  /**
   * \verbatim embed:rst:leading-asterisk
   * **Quantifiers -- Macro variable elimination inequality**
   *
   * .. math::
   *
   *   \forall x Y.\> F = \forall Y.\> G
   *
   * where :math:`F` is a disjunction and where :math:`G` is the
   * result of dropping all literals containing :math:`x`. This is
   * applied only when all such literals are lower (resp. upper) bounds
   * for integer or real variable :math:`x`. Note that :math:`G` may
   * be false, and :math:`Y` may be empty in which case it is omitted.
   *
   * \endverbatim
   */
  EVALUE(MACRO_QUANT_VAR_ELIM_INEQ),
  /**
   * \verbatim embed:rst:leading-asterisk
   * **Quantifiers -- Macro quantifiers rewrite body**
   *
   * .. math::
   *
   *   \forall X.\> F = \forall X.\> G
   *
   * where :math:`G` is semantically equivalent to :math:`F`.
   *
   * \endverbatim
   */
  EVALUE(MACRO_QUANT_REWRITE_BODY),
  /**
   * \verbatim embed:rst:leading-asterisk
   * **Datatypes -- Instantiation**
   *
   * .. math::
   *
   *    \mathit{is}_C(t) = (t = C(\mathit{sel}_1(t),\dots,\mathit{sel}_n(t)))
   *
   * where :math:`C` is the :math:`n^{\mathit{th}}` constructor of the type of
   * :math:`t`, and :math:`\mathit{is}_C` is the discriminator (tester) for
   * :math:`C`.
   * \endverbatim
   */
  EVALUE(DT_INST),
  /**
   * \verbatim embed:rst:leading-asterisk
   * **Datatypes -- collapse selector**
   *
   * .. math::
   *
   *   s_i(c(t_1, \ldots, t_n)) = t_i
   *
   * where :math:`s_i` is the :math:`i^{th}` selector for constructor :math:`c`.
   *
   * \endverbatim
   */
  EVALUE(DT_COLLAPSE_SELECTOR),
  /**
   * \verbatim embed:rst:leading-asterisk
   * **Datatypes -- collapse tester**
   *
   * .. math::
   *
   *   \mathit{is}_c(c(t_1, \ldots, t_n)) = true
   *
   * or alternatively
   *
   * .. math::
   *
   *   \mathit{is}_c(d(t_1, \ldots, t_n)) = false
   *
   * where :math:`c` and :math:`d` are distinct constructors.
   *
   * \endverbatim
   */
  EVALUE(DT_COLLAPSE_TESTER),
  /**
   * \verbatim embed:rst:leading-asterisk
   * **Datatypes -- collapse tester**
   *
   * .. math::
   *
   *   \mathit{is}_c(t) = true
   *
   * where :math:`c` is the only constructor of its associated datatype.
   *
   * \endverbatim
   */
  EVALUE(DT_COLLAPSE_TESTER_SINGLETON),
  /**
   * \verbatim embed:rst:leading-asterisk
   * **Datatypes -- Macro constructor equality**
   *
   * .. math::
   *
   *   (t = s) = (t_1 = s_1 \wedge \ldots \wedge t_n = s_n)
   *
   * where :math:`t_1, \ldots, t_n` and :math:`s_1, \ldots, s_n` are subterms
   * of :math:`t` and :math:`s` that occur at the same position respectively
   * (beneath constructor applications), or alternatively
   *
   * .. math::
   *
   *   (t = s) = false
   * 
   * where :math:`t` and :math:`s` have subterms that occur in the same
   * position (beneath constructor applications) that are distinct.
   *
   * \endverbatim
   */
  EVALUE(MACRO_DT_CONS_EQ),
  /**
   * \verbatim embed:rst:leading-asterisk
   * **Datatypes -- constructor equality**
   *
   * .. math::
   *
   *   (c(t_1, \ldots, t_n) = c(s_1, \ldots, s_n)) =
   *   (t_1 = s_1 \wedge \ldots \wedge t_n = s_n)
   *
   * where :math:`c` is a constructor.
   *
   * \endverbatim
   */
  EVALUE(DT_CONS_EQ),
  /**
   * \verbatim embed:rst:leading-asterisk
   * **Datatypes -- constructor equality clash**
   *
   * .. math::
   *
   *   (t = s) = false
   *
   * where :math:`t` and :math:`s` have subterms that occur in the same
   * position (beneath constructor applications) that are distinct constructor
   * applications.
   *
   * \endverbatim
   */
  EVALUE(DT_CONS_EQ_CLASH),
  /**
   * \verbatim embed:rst:leading-asterisk
   * **Datatypes -- cycle**
   *
   * .. math::
   *
   *   (x = t[x]) = \bot
   *
   * where all terms on the path to :math:`x` in :math:`t[x]` are applications
   * of constructors, and this path is non-empty.
   *
   * \endverbatim
   */
  EVALUE(DT_CYCLE),
  /**
   * \verbatim embed:rst:leading-asterisk
   * **Datatypes -- collapse tester**
   *
   * .. math::
   *
   *   u_{c,i}(c(t_1, \ldots, t_i, \ldots, t_n), s) = c(t_1, \ldots, s, \ldots, t_n)
   *
   * or alternatively
   *
   * .. math::
   *
   *   u_{c,i}(d(t_1, \ldots, t_n), s) = d(t_1, \ldots, t_n)
   *
   * where :math:`c` and :math:`d` are distinct constructors.
   *
   * \endverbatim
   */
  EVALUE(DT_COLLAPSE_UPDATER),
  /**
   * \verbatim embed:rst:leading-asterisk
   * **Datatypes - updater elimination**
   *
   * .. math::
   *
   *   u_{c,i}(t, s) = ite(\mathit{is}_c(t), c(s_0(t), \ldots, s, \ldots s_n(t)), t)
   *
   * where :math:`s_i` is the :math:`i^{th}` selector for constructor :math:`c`.
   *
   * \endverbatim
   */
  EVALUE(DT_UPDATER_ELIM),
  /**
   * \verbatim embed:rst:leading-asterisk
   * **Datatypes -- match elimination**
   *
   * .. math::
   *
   *   \texttt{match}(t ((p_1 c_1) \ldots (p_n c_n))) = \texttt{ite}(F_1, r_1, \texttt{ite}( \ldots, r_n))
   * 
   * where for :math:`i=1, \ldots, n`, :math:`F_1` is a formula that holds iff
   * :math:`t` matches :math:`p_i` and :math:`r_i` is the result of a
   * substitution on :math:`c_i` based on this match.
   *
   * \endverbatim
   */
  EVALUE(DT_MATCH_ELIM),
  /**
   * \verbatim embed:rst:leading-asterisk
   * **Bitvectors -- Macro extract and concat **
   *
   * .. math::
   *
   *    a = b
   *
   * where :math:`a` is rewritten to :math:`b` by the internal rewrite
   * rule ExtractConcat.
   *
   * \endverbatim
   */
  EVALUE(MACRO_BV_EXTRACT_CONCAT),
  /**
   * \verbatim embed:rst:leading-asterisk
   * **Bitvectors -- Macro or simplify **
   *
   * .. math::
   *
   *    a = b
   *
   * where :math:`a` is rewritten to :math:`b` by the internal rewrite
   * rule OrSimplify.
   *
   * \endverbatim
   */
  EVALUE(MACRO_BV_OR_SIMPLIFY),
  /**
   * \verbatim embed:rst:leading-asterisk
   * **Bitvectors -- Macro and simplify **
   *
   * .. math::
   *
   *    a = b
   *
   * where :math:`a` is rewritten to :math:`b` by the internal rewrite
   * rule AndSimplify.
   *
   * \endverbatim
   */
  EVALUE(MACRO_BV_AND_SIMPLIFY),
  /**
   * \verbatim embed:rst:leading-asterisk
   * **Bitvectors -- Macro xor simplify **
   *
   * .. math::
   *
   *    a = b
   *
   * where :math:`a` is rewritten to :math:`b` by the internal rewrite
   * rule XorSimplify.
   *
   * \endverbatim
   */
  EVALUE(MACRO_BV_XOR_SIMPLIFY),
  /**
   * \verbatim embed:rst:leading-asterisk
   * **Bitvectors -- Macro and/or/xor concat pullup **
   *
   * .. math::
   *
   *    a = b
   *
   * where :math:`a` is rewritten to :math:`b` by the internal rewrite
   * rule AndOrXorConcatPullup.
   *
   * \endverbatim
   */
  EVALUE(MACRO_BV_AND_OR_XOR_CONCAT_PULLUP),
  /**
   * \verbatim embed:rst:leading-asterisk
   * **Bitvectors -- Macro multiply signed less than multiply **
   *
   * .. math::
   *
   *    a = b
   *
   * where :math:`a` is rewritten to :math:`b` by the internal rewrite
   * rule MultSltMult.
   *
   * \endverbatim
   */
  EVALUE(MACRO_BV_MULT_SLT_MULT),
  /**
   * \verbatim embed:rst:leading-asterisk
   * **Bitvectors -- Macro concat extract merge **
   *
   * .. math::
   *
   *    a = b
   *
   * where :math:`a` is rewritten to :math:`b` by the internal rewrite
   * rule ConcatExtractMerge.
   *
   * \endverbatim
   */
  EVALUE(MACRO_BV_CONCAT_EXTRACT_MERGE),
  /**
   * \verbatim embed:rst:leading-asterisk
   * **Bitvectors -- Macro concat constant merge **
   *
   * .. math::
   *
   *    a = b
   *
   * where :math:`a` is rewritten to :math:`b` by the internal rewrite
   * rule ConcatConstantMerge.
   *
   * \endverbatim
   */
  EVALUE(MACRO_BV_CONCAT_CONSTANT_MERGE),
  /**
   * \verbatim embed:rst:leading-asterisk
   * **Bitvectors -- Macro equality solve**
   *
   * .. math::
   *
   *    (a = b) = \bot
   *
   * where :math:`bvsub(a,b)` normalizes to a non-zero constant, or
   * alternatively
   *
   * .. math::
   *
   *    (a = b) = \top
   *
   * where :math:`bvsub(a,b)` normalizes to zero.
   *
   * \endverbatim
   */
  EVALUE(MACRO_BV_EQ_SOLVE),
  /**
   * \verbatim embed:rst:leading-asterisk
   * **Bitvectors -- Unsigned multiplication overflow detection elimination**
   *
   * .. math::
   *
   *    \texttt{bvumulo}(x,y) = t
   *
   * where :math:`t` is the result of eliminating the application
   * of :math:`\texttt{bvumulo}`.
   *
   * See M.Gok, M.J. Schulte, P.I. Balzola, "Efficient integer multiplication
   * overflow detection circuits", 2001.
   * http://ieeexplore.ieee.org/document/987767
   * \endverbatim
   */
  EVALUE(BV_UMULO_ELIM),
  /**
   * \verbatim embed:rst:leading-asterisk
   * **Bitvectors -- Unsigned multiplication overflow detection elimination**
   *
   * .. math::
   *
   *    \texttt{bvsmulo}(x,y) = t
   *
   * where :math:`t` is the result of eliminating the application
   * of :math:`\texttt{bvsmulo}`.
   *
   * See M.Gok, M.J. Schulte, P.I. Balzola, "Efficient integer multiplication
   * overflow detection circuits", 2001.
   * http://ieeexplore.ieee.org/document/987767
   * \endverbatim
   */
  EVALUE(BV_SMULO_ELIM),
  /**
   * \verbatim embed:rst:leading-asterisk
   * **Bitvectors -- Extract continuous substrings of bitvectors**
   *
   * .. math::
   *
   *    bvand(a,\ c) = concat(bvand(a[i_0:j_0],\ c_0) ... bvand(a[i_n:j_n],\ c_n))
   *
   * where c0,..., cn are maximally continuous substrings of 0 or 1 in the
   * constant c
   * \endverbatim
   */
  EVALUE(BV_BITWISE_SLICING),
  /**
   * \verbatim embed:rst:leading-asterisk
   * **Bitvectors -- Extract continuous substrings of bitvectors**
   *
   * .. math::
   *
   *    repeat(n,\ t) = concat(t ... t)
   *
   * where :math:`t` is repeated :math:`n` times.
   * \endverbatim
   */
  EVALUE(BV_REPEAT_ELIM),
  /**
   * \verbatim embed:rst:leading-asterisk
   * **Strings -- String contains multiset subset**
   *
   * .. math::
   *
   *    \mathit{str}.contains(s,t) = \bot
   *
   * where the multiset overapproximation of :math:`s` can be shown to not
   * contain the multiset abstraction of :math:`t` based on the reasoning
   * described in the paper Reynolds et al, CAV 2019, "High-Level Abstractions
   * for Simplifying Extended String Constraints in SMT".
   * \endverbatim
   */
  EVALUE(STR_CTN_MULTISET_SUBSET),
  /**
   * \verbatim embed:rst:leading-asterisk
   * **Strings -- String equality length unify prefix**
   *
   * .. math::
   *
   *    (s = \mathit{str}.\text{++}(t_1, \ldots, t_n)) = 
   *    (s = \mathit{str}.\text{++}(t_1, \ldots t_i)) \wedge
   *    t_{i+1} = \epsilon \wedge \ldots \wedge t_n = \epsilon
   *
   * where we can show :math:`s` has a length that is at least the length
   * of :math:`\text{++}(t_1, \ldots t_i)`.
   * \endverbatim
   */
  EVALUE(MACRO_STR_EQ_LEN_UNIFY_PREFIX),
  /**
   * \verbatim embed:rst:leading-asterisk
   * **Strings -- String equality length unify**
   *
   * .. math::
   *
   *    (\mathit{str}.\text{++}(s_1, \ldots, s_n) = \mathit{str}.\text{++}(t_1, \ldots, t_m)) =
   *    (r_1 = u_1 \wedge \ldots r_k = u_k)
   *
   * where for each :math:`i = 1, \ldots, k`, we can show the length of
   * :math:`r_i` and :math:`u_i` are equal,
   * :math:`s_1, \ldots, s_n` is :math:`r_1, \ldots, r_k`, and
   * :math:`t_1, \ldots, t_m` is :math:`u_1, \ldots, u_k`.
   * \endverbatim
   */
  EVALUE(MACRO_STR_EQ_LEN_UNIFY),
  /**
   * \verbatim embed:rst:leading-asterisk
   * **Strings -- Macro string split contains**
   *
   * .. math::
   *
   *   \mathit{str.contains}(t, s) =
   *   \mathit{str.contains}(t_1, s) \vee \mathit{str.contains}(t_2, s)
   *
   * where :math:`t_1` and :math:`t_2` are substrings of :math:`t`. This
   * rule is elaborated using
   * :cpp:enumerator:`STR_OVERLAP_SPLIT_CTN <cvc5::ProofRewriteRule::STR_OVERLAP_SPLIT_CTN>`.
   *
   * \endverbatim
   */
  EVALUE(MACRO_STR_SPLIT_CTN),
  /**
   * \verbatim embed:rst:leading-asterisk
   * **Strings -- Macro string strip endpoints**
   *
   * One of the following forms:
   *
   * .. math::
   *
   *   \mathit{str.contains}(t, s) = \mathit{str.contains}(t_2, s)
   *
   * .. math::
   *
   *   \mathit{str.indexof}(t, s, n) = \mathit{str.indexof}(t_2, s, n)
   *
   * .. math::
   *
   *   \mathit{str.replace}(t, s, r) =
   *   \mathit{str.++}(t_1, \mathit{str.replace}(t_2, s, r) t_3)
   *
   * where in each case we reason about removing portions of :math:`t`
   * that are irrelevant to the evaluation of the term. This rule
   * is elaborated  using
   * :cpp:enumerator:`STR_OVERLAP_ENDPOINTS_CTN <cvc5::ProofRewriteRule::STR_OVERLAP_ENDPOINTS_CTN>`,
   * :cpp:enumerator:`STR_OVERLAP_ENDPOINTS_INDEXOF <cvc5::ProofRewriteRule::STR_OVERLAP_ENDPOINTS_INDEXOF>` and
   * :cpp:enumerator:`STR_OVERLAP_ENDPOINTS_REPLACE <cvc5::ProofRewriteRule::STR_OVERLAP_ENDPOINTS_REPLACE>`.
   *
   * \endverbatim
   */
  EVALUE(MACRO_STR_STRIP_ENDPOINTS),
  /**
   * \verbatim embed:rst:leading-asterisk
   * **Strings -- Strings overlap split contains**
   *
   * .. math::
   *
   *   \mathit{str.contains}(\mathit{str.++}(t_1, t_2, t_3), s) =
   *   \mathit{str.contains}(t_1, s) \vee \mathit{str.contains}(t_3, s)
   *
   * :math:`t_2` has no forward overlap with :math:`s` and :math:`s` has no
   * forward overlap with :math:`t_2`. For details see
   * :math:`\texttt{Word::hasOverlap}` in :cvc5src:`theory/strings/word.h`.
   * \endverbatim
   */
  EVALUE(STR_OVERLAP_SPLIT_CTN),
  /**
   * \verbatim embed:rst:leading-asterisk
   * **Strings -- Strings overlap endpoints contains**
   *
   * .. math::
   *
   *   \mathit{str.contains}(\mathit{str.++}(t_1, t_2, t_3), s) =
   *   \mathit{str.contains}(t_2, s)
   *
   * where :math:`s` is `:math:\mathit{str.++}(s_1, s_2, s_3)`,
   * :math:`t_1` has no forward overlap with :math:`s_1` and
   * :math:`t_3` has no reverse overlap with :math:`s_3`.
   * For details see :math:`\texttt{Word::hasOverlap}` in
   * :cvc5src:`theory/strings/word.h`.
   *
   * \endverbatim
   */
  EVALUE(STR_OVERLAP_ENDPOINTS_CTN),
  /**
   * \verbatim embed:rst:leading-asterisk
   * **Strings -- Strings overlap endpoints indexof**
   *
   * .. math::
   *
   *   \mathit{str.indexof}(\mathit{str.++}(t_1, t_2), s, n) =
   *   \mathit{str.indexof}(t_1, s, n)
   *
   * where :math:`s` is `:math:\mathit{str.++}(s_1, s_2)` and
   * :math:`t_2` has no reverse overlap with :math:`s_2`.
   * For details see :math:`\texttt{Word::hasOverlap}` in
   * :cvc5src:`theory/strings/word.h`.
   * \endverbatim
   */
  EVALUE(STR_OVERLAP_ENDPOINTS_INDEXOF),
  /**
   * \verbatim embed:rst:leading-asterisk
   * **Strings -- Strings overlap endpoints replace**
   *
   * .. math::
   *
   *   \mathit{str.replace}(\mathit{str.++}(t_1, t_2, t_3), s, r) =
   *   \mathit{str.++}(t_1, \mathit{str.replace}(t_2, s, r) t_3)
   *
   * where :math:`s` is `:math:\mathit{str.++}(s_1, s_2, s_3)`,
   * :math:`t_1` has no forward overlap with :math:`s_1` and
   * :math:`t_3` has no reverse overlap with :math:`s_3`.
   * For details see :math:`\texttt{Word::hasOverlap}` in
   * :cvc5src:`theory/strings/word.h`.
   *
   * \endverbatim
   */
  EVALUE(STR_OVERLAP_ENDPOINTS_REPLACE),
  /**
   * \verbatim embed:rst:leading-asterisk
   * **Strings -- Macro string component contains**
   *
   * .. math::
   *
   *   \mathit{str.contains}(t, s) = \top
   *
   * where a substring of :math:`t` can be inferred to be a superstring of
   * :math:`s` based on iterating on components of string concatenation terms
   * as well as prefix and suffix reasoning.
   *
   * \endverbatim
   */
  EVALUE(MACRO_STR_COMPONENT_CTN),
  /**
   * \verbatim embed:rst:leading-asterisk
   * **Strings -- Macro string constant no contains concatenation**
   *
   * .. math::
   *
   *   \mathit{str.contains}(c, \mathit{str.++}(t_1, \ldots, t_n)) = \bot
   *
   * where :math:`c` is not contained in :math:`R_t`, where
   * the regular expression :math:`R_t` overapproximates the possible
   * values of :math:`\mathit{str.++}(t_1, \ldots, t_n)`.
   *
   * \endverbatim
   */
  EVALUE(MACRO_STR_CONST_NCTN_CONCAT),
  /**
   * \verbatim embed:rst:leading-asterisk
   * **Strings -- Macro string in regular expression inclusion**
   *
   * .. math::
   *
   *   \mathit{str.in_re}(s, R) = \top
   *
   * where :math:`R` includes the regular expression :math:`R_s`
   * which overapproximates the possible values of string :math:`s`.
   *
   * \endverbatim
   */
  EVALUE(MACRO_STR_IN_RE_INCLUSION),
  /**
   * \verbatim embed:rst:leading-asterisk
   * **Strings -- Macro regular expression intersection/union constant elimination**
   *
   * One of the following forms:
   *
   * .. math::
   *
   *   \mathit{re.union}(R) = \mathit{re.union}(R')
   *
   * where :math:`R` is a list of regular expressions containing :math:`R_i`
   * and :math:`\mathit{str.to_re(c)}` where :math:`c` is a string in :math:`R_i`
   * and :math:`R'` is the result of removing :math:`\mathit{str.to_re(c)}` from :math:`R`.
   *
   * .. math::
   *
   *   \mathit{re.inter}(R) = \mathit{re.inter}(R')
   *
   * where :math:`R` is a list of regular expressions containing :math:`R_i`
   * and :math:`\mathit{str.to_re(c)}` where :math:`c` is a string in :math:`R_i`
   * and :math:`R'` is the result of removing :math:`R_i` from :math:`R`.
   *
   * .. math::
   *
   *   \mathit{re.inter}(R) = \mathit{re.none}
   *
   * where :math:`R` is a list of regular expressions containing :math:`R_i`
   * and :math:`\mathit{str.to_re(c)}` where :math:`c` is a string not in :math:`R_i`.
   *
   * \endverbatim
   */
  EVALUE(MACRO_RE_INTER_UNION_CONST_ELIM),
  /**
   * \verbatim embed:rst:leading-asterisk
   * **Strings -- Sequence evaluate operator**
   *
   * .. math::
   *
   *    f(s_1, \ldots, s_n) = t
   *
   * where :math:`f` is an operator over sequences and :math:`s_1, \ldots, s_n`
   * are values, that is, the Node::isConst method returns true for each, and
   * :math:`t` is the result of evaluating :math:`f` on them.
   * \endverbatim
   */
  EVALUE(SEQ_EVAL_OP),
  /**
   * \verbatim embed:rst:leading-asterisk
   * **Strings -- string indexof regex evaluation**
   *
   * .. math::
   *
   *   str.indexof\_re(s,r,n) = m
   *
   * where :math:`s` is a string values, :math:`n` is an integer value, :math:`r` is a
   * ground regular expression and :math:`m` is the result of evaluating the left hand
   * side.
   *
   * \endverbatim
   */
  EVALUE(STR_INDEXOF_RE_EVAL),
  /**
   * \verbatim embed:rst:leading-asterisk
   * **Strings -- string replace regex evaluation**
   *
   * .. math::
   *
   *   str.replace\_re(s,r,t) = u
   *
   * where :math:`s,t` are string values, :math:`r` is a ground regular expression
   * and :math:`u` is the result of evaluating the left hand side.
   *
   * \endverbatim
   */
  EVALUE(STR_REPLACE_RE_EVAL),
  /**
   * \verbatim embed:rst:leading-asterisk
   * **Strings -- string replace regex all evaluation**
   *
   * .. math::
   *
   *   str.replace\_re\_all(s,r,t) = u
   *
   * where :math:`s,t` are string values, :math:`r` is a ground regular expression
   * and :math:`u` is the result of evaluating the left hand side.
   *
   * \endverbatim
   */
  EVALUE(STR_REPLACE_RE_ALL_EVAL),
  /**
   * \verbatim embed:rst:leading-asterisk
   * **Strings -- regular expression loop elimination**
   *
   * .. math::
   *
   *   re.loop_{l,u}(R) = re.union(R^l, \ldots, R^u)
   *
   * where :math:`u \geq l`.
   *
   * \endverbatim
   */
  EVALUE(RE_LOOP_ELIM),
  /**
   * \verbatim embed:rst:leading-asterisk
   * **Strings -- regular expression intersection/union inclusion**
   *
   * .. math::
   *
   *   \mathit{re.inter}(R) = \mathit{re.inter}(\mathit{re.none}, R_0)
   *
   * where :math:`R` is a list of regular expressions containing `r_1`,
   * `re.comp(r_2)` and the list :math:`R_0` where `r_2` is a superset of
   * `r_1`.
   *
   * or alternatively:
   *
   * .. math::
   *
   *   \mathit{re.union}(R) = \mathit{re.union}(\mathit{re}.\text{*}(\mathit{re.allchar}),\ R_0)
   *
   * where :math:`R` is a list of regular expressions containing `r_1`,
   * `re.comp(r_2)` and the list :math:`R_0`, where `r_1` is a superset of
   * `r_2`.
   *
   * \endverbatim
   */
  EVALUE(MACRO_RE_INTER_UNION_INCLUSION),
  /**
   * \verbatim embed:rst:leading-asterisk
   * **Strings -- regular expression intersection inclusion**
   *
   * .. math::
   *
   *   \mathit{re.inter}(r_1, re.comp(r_2)) = \mathit{re.none}
   *
   * where :math:`r_2` is a superset of :math:`r_1`.
   *
   * \endverbatim
   */
  EVALUE(RE_INTER_INCLUSION),
  /**
   * \verbatim embed:rst:leading-asterisk
   * **Strings -- regular expression union inclusion**
   *
   * .. math::
   *
   *   \mathit{re.union}(r_1, re.comp(r_2)) = \mathit{re}.\text{*}(\mathit{re.allchar})
   *
   * where :math:`r_1` is a superset of :math:`r_2`.
   *
   * \endverbatim
   */
  EVALUE(RE_UNION_INCLUSION),
  /**
   * \verbatim embed:rst:leading-asterisk
   * **Strings -- regular expression membership evaluation**
   *
   * .. math::
   *
   *   \mathit{str.in\_re}(s, R) = c
   *
   * where :math:`s` is a constant string, :math:`R` is a constant regular
   * expression and :math:`c` is true or false.
   *
   * \endverbatim
   */
  EVALUE(STR_IN_RE_EVAL),
  /**
   * \verbatim embed:rst:leading-asterisk
   * **Strings -- regular expression membership consume**
   *
   * .. math::
   *
   *   \mathit{str.in_re}(s, R) = b
   *
   * where :math:`b` is either :math:`false` or the result of stripping
   * entailed prefixes and suffixes off of :math:`s` and :math:`R`.
   *
   * \endverbatim
   */
  EVALUE(STR_IN_RE_CONSUME),
  /**
   * \verbatim embed:rst:leading-asterisk
   * **Strings -- string in regular expression concatenation star character**
   *
   * .. math::
   *
   *   \mathit{str.in\_re}(\mathit{str}.\text{++}(s_1, \ldots, s_n), \mathit{re}.\text{*}(R)) =\\ \mathit{str.in\_re}(s_1, \mathit{re}.\text{*}(R)) \wedge \ldots \wedge \mathit{str.in\_re}(s_n, \mathit{re}.\text{*}(R))
   *
   * where all strings in :math:`R` have length one.
   *
   * \endverbatim
   */
  EVALUE(STR_IN_RE_CONCAT_STAR_CHAR),
  /**
   * \verbatim embed:rst:leading-asterisk
   * **Strings -- string in regular expression sigma**
   *
   * .. math::
   *
   *   \mathit{str.in\_re}(s, \mathit{re}.\text{++}(\mathit{re.allchar}, \ldots, \mathit{re.allchar})) = (\mathit{str.len}(s) = n)
   *
   * or alternatively:
   *
   * .. math::
   *
   *   \mathit{str.in\_re}(s, \mathit{re}.\text{++}(\mathit{re.allchar}, \ldots, \mathit{re.allchar}, \mathit{re}.\text{*}(\mathit{re.allchar}))) = (\mathit{str.len}(s) \ge n)
   *
   * \endverbatim
   */
  EVALUE(STR_IN_RE_SIGMA),
  /**
   * \verbatim embed:rst:leading-asterisk
   * **Strings -- string in regular expression sigma star**
   *
   * .. math::
   *
   *   \mathit{str.in\_re}(s, \mathit{re}.\text{*}(\mathit{re}.\text{++}(\mathit{re.allchar}, \ldots, \mathit{re.allchar}))) = (\mathit{str.len}(s) \ \% \ n = 0)
   *
   * where :math:`n` is the number of :math:`\mathit{re.allchar}` arguments to
   * :math:`\mathit{re}.\text{++}`.
   *
   * \endverbatim
   */
  EVALUE(STR_IN_RE_SIGMA_STAR),
  /**
   * \verbatim embed:rst:leading-asterisk
   * **Strings -- strings substring strip symbolic length**
   *
   * .. math::
   *
   *   str.substr(s, n, m) = t
   *
   * where :math:`t` is obtained by fully or partially stripping components of
   * :math:`s` based on :math:`n` and :math:`m`.
   *
   * \endverbatim
   */
  EVALUE(MACRO_SUBSTR_STRIP_SYM_LENGTH),
  /**
   * \verbatim embed:rst:leading-asterisk
   * **Sets -- sets evaluate operator**
   *
   * .. math::
   *
   *   \mathit{f}(t_1, t_2) = t
   *
   * where :math:`f` is one of :math:`\mathit{set.inter}, \mathit{set.minus}, \mathit{set.union}`,
   * and :math:`t` is the result of evaluating :math:`f` on
   * :math:`t_1` and :math:`t_2`.
   *
   * Note we use this rule only when :math:`t_1` and :math:`t_2` are set values,
   * that is, the Node::isConst method returns true for both.
   *
   * \endverbatim
   */
  EVALUE(SETS_EVAL_OP),
  /**
   * \verbatim embed:rst:leading-asterisk
   * **Sets -- sets insert elimination**
   *
   * .. math::
   *
   *   \mathit{set.insert}(t_1, \ldots, t_n, S) = \texttt{set.union}(\texttt{sets.singleton}(t_1), \ldots, \texttt{sets.singleton}(t_n), S)
   *
   * \endverbatim
   */
  EVALUE(SETS_INSERT_ELIM),
  // RARE rules
  // ${rules}$
  /** Auto-generated from RARE rule arith-div-total-zero-real */
  EVALUE(ARITH_DIV_TOTAL_ZERO_REAL),
  /** Auto-generated from RARE rule arith-div-total-zero-int */
  EVALUE(ARITH_DIV_TOTAL_ZERO_INT),
  /** Auto-generated from RARE rule arith-int-div-total */
  EVALUE(ARITH_INT_DIV_TOTAL),
  /** Auto-generated from RARE rule arith-int-div-total-one */
  EVALUE(ARITH_INT_DIV_TOTAL_ONE),
  /** Auto-generated from RARE rule arith-int-div-total-zero */
  EVALUE(ARITH_INT_DIV_TOTAL_ZERO),
  /** Auto-generated from RARE rule arith-int-div-total-neg */
  EVALUE(ARITH_INT_DIV_TOTAL_NEG),
  /** Auto-generated from RARE rule arith-int-mod-total */
  EVALUE(ARITH_INT_MOD_TOTAL),
  /** Auto-generated from RARE rule arith-int-mod-total-one */
  EVALUE(ARITH_INT_MOD_TOTAL_ONE),
  /** Auto-generated from RARE rule arith-int-mod-total-zero */
  EVALUE(ARITH_INT_MOD_TOTAL_ZERO),
  /** Auto-generated from RARE rule arith-int-mod-total-neg */
  EVALUE(ARITH_INT_MOD_TOTAL_NEG),
  /** Auto-generated from RARE rule arith-elim-gt */
  EVALUE(ARITH_ELIM_GT),
  /** Auto-generated from RARE rule arith-elim-lt */
  EVALUE(ARITH_ELIM_LT),
  /** Auto-generated from RARE rule arith-elim-int-gt */
  EVALUE(ARITH_ELIM_INT_GT),
  /** Auto-generated from RARE rule arith-elim-int-lt */
  EVALUE(ARITH_ELIM_INT_LT),
  /** Auto-generated from RARE rule arith-elim-leq */
  EVALUE(ARITH_ELIM_LEQ),
  /** Auto-generated from RARE rule arith-leq-norm */
  EVALUE(ARITH_LEQ_NORM),
  /** Auto-generated from RARE rule arith-geq-tighten */
  EVALUE(ARITH_GEQ_TIGHTEN),
  /** Auto-generated from RARE rule arith-geq-norm1-int */
  EVALUE(ARITH_GEQ_NORM1_INT),
  /** Auto-generated from RARE rule arith-geq-norm1-real */
  EVALUE(ARITH_GEQ_NORM1_REAL),
  /** Auto-generated from RARE rule arith-eq-elim-real */
  EVALUE(ARITH_EQ_ELIM_REAL),
  /** Auto-generated from RARE rule arith-eq-elim-int */
  EVALUE(ARITH_EQ_ELIM_INT),
  /** Auto-generated from RARE rule arith-to-int-elim */
  EVALUE(ARITH_TO_INT_ELIM),
  /** Auto-generated from RARE rule arith-to-int-elim-to-real */
  EVALUE(ARITH_TO_INT_ELIM_TO_REAL),
  /** Auto-generated from RARE rule arith-div-elim-to-real1 */
  EVALUE(ARITH_DIV_ELIM_TO_REAL1),
  /** Auto-generated from RARE rule arith-div-elim-to-real2 */
  EVALUE(ARITH_DIV_ELIM_TO_REAL2),
  /** Auto-generated from RARE rule arith-mod-over-mod */
  EVALUE(ARITH_MOD_OVER_MOD),
  /** Auto-generated from RARE rule arith-int-eq-conflict */
  EVALUE(ARITH_INT_EQ_CONFLICT),
  /** Auto-generated from RARE rule arith-int-geq-tighten */
  EVALUE(ARITH_INT_GEQ_TIGHTEN),
  /** Auto-generated from RARE rule arith-divisible-elim */
  EVALUE(ARITH_DIVISIBLE_ELIM),
  /** Auto-generated from RARE rule arith-abs-eq */
  EVALUE(ARITH_ABS_EQ),
  /** Auto-generated from RARE rule arith-abs-int-gt */
  EVALUE(ARITH_ABS_INT_GT),
  /** Auto-generated from RARE rule arith-abs-real-gt */
  EVALUE(ARITH_ABS_REAL_GT),
  /** Auto-generated from RARE rule arith-geq-ite-lift */
  EVALUE(ARITH_GEQ_ITE_LIFT),
  /** Auto-generated from RARE rule arith-leq-ite-lift */
  EVALUE(ARITH_LEQ_ITE_LIFT),
  /** Auto-generated from RARE rule arith-min-lt1 */
  EVALUE(ARITH_MIN_LT1),
  /** Auto-generated from RARE rule arith-min-lt2 */
  EVALUE(ARITH_MIN_LT2),
  /** Auto-generated from RARE rule arith-max-geq1 */
  EVALUE(ARITH_MAX_GEQ1),
  /** Auto-generated from RARE rule arith-max-geq2 */
  EVALUE(ARITH_MAX_GEQ2),
  /** Auto-generated from RARE rule array-read-over-write */
  EVALUE(ARRAY_READ_OVER_WRITE),
  /** Auto-generated from RARE rule array-read-over-write2 */
  EVALUE(ARRAY_READ_OVER_WRITE2),
  /** Auto-generated from RARE rule array-store-overwrite */
  EVALUE(ARRAY_STORE_OVERWRITE),
  /** Auto-generated from RARE rule array-store-self */
  EVALUE(ARRAY_STORE_SELF),
  /** Auto-generated from RARE rule array-read-over-write-split */
  EVALUE(ARRAY_READ_OVER_WRITE_SPLIT),
  /** Auto-generated from RARE rule array-store-swap */
  EVALUE(ARRAY_STORE_SWAP),
  /** Auto-generated from RARE rule bool-double-not-elim */
  EVALUE(BOOL_DOUBLE_NOT_ELIM),
  /** Auto-generated from RARE rule bool-not-true */
  EVALUE(BOOL_NOT_TRUE),
  /** Auto-generated from RARE rule bool-not-false */
  EVALUE(BOOL_NOT_FALSE),
  /** Auto-generated from RARE rule bool-eq-true */
  EVALUE(BOOL_EQ_TRUE),
  /** Auto-generated from RARE rule bool-eq-false */
  EVALUE(BOOL_EQ_FALSE),
  /** Auto-generated from RARE rule bool-eq-nrefl */
  EVALUE(BOOL_EQ_NREFL),
  /** Auto-generated from RARE rule bool-impl-false1 */
  EVALUE(BOOL_IMPL_FALSE1),
  /** Auto-generated from RARE rule bool-impl-false2 */
  EVALUE(BOOL_IMPL_FALSE2),
  /** Auto-generated from RARE rule bool-impl-true1 */
  EVALUE(BOOL_IMPL_TRUE1),
  /** Auto-generated from RARE rule bool-impl-true2 */
  EVALUE(BOOL_IMPL_TRUE2),
  /** Auto-generated from RARE rule bool-impl-elim */
  EVALUE(BOOL_IMPL_ELIM),
  /** Auto-generated from RARE rule bool-dual-impl-eq */
  EVALUE(BOOL_DUAL_IMPL_EQ),
  /** Auto-generated from RARE rule bool-and-conf */
  EVALUE(BOOL_AND_CONF),
  /** Auto-generated from RARE rule bool-and-conf2 */
  EVALUE(BOOL_AND_CONF2),
  /** Auto-generated from RARE rule bool-or-taut */
  EVALUE(BOOL_OR_TAUT),
  /** Auto-generated from RARE rule bool-or-taut2 */
  EVALUE(BOOL_OR_TAUT2),
  /** Auto-generated from RARE rule bool-or-de-morgan */
  EVALUE(BOOL_OR_DE_MORGAN),
  /** Auto-generated from RARE rule bool-implies-de-morgan */
  EVALUE(BOOL_IMPLIES_DE_MORGAN),
  /** Auto-generated from RARE rule bool-and-de-morgan */
  EVALUE(BOOL_AND_DE_MORGAN),
  /** Auto-generated from RARE rule bool-or-and-distrib */
  EVALUE(BOOL_OR_AND_DISTRIB),
  /** Auto-generated from RARE rule bool-implies-or-distrib */
  EVALUE(BOOL_IMPLIES_OR_DISTRIB),
  /** Auto-generated from RARE rule bool-xor-refl */
  EVALUE(BOOL_XOR_REFL),
  /** Auto-generated from RARE rule bool-xor-nrefl */
  EVALUE(BOOL_XOR_NREFL),
  /** Auto-generated from RARE rule bool-xor-false */
  EVALUE(BOOL_XOR_FALSE),
  /** Auto-generated from RARE rule bool-xor-true */
  EVALUE(BOOL_XOR_TRUE),
  /** Auto-generated from RARE rule bool-xor-comm */
  EVALUE(BOOL_XOR_COMM),
  /** Auto-generated from RARE rule bool-xor-elim */
  EVALUE(BOOL_XOR_ELIM),
  /** Auto-generated from RARE rule bool-not-xor-elim */
  EVALUE(BOOL_NOT_XOR_ELIM),
  /** Auto-generated from RARE rule bool-not-eq-elim1 */
  EVALUE(BOOL_NOT_EQ_ELIM1),
  /** Auto-generated from RARE rule bool-not-eq-elim2 */
  EVALUE(BOOL_NOT_EQ_ELIM2),
  /** Auto-generated from RARE rule ite-neg-branch */
  EVALUE(ITE_NEG_BRANCH),
  /** Auto-generated from RARE rule ite-then-true */
  EVALUE(ITE_THEN_TRUE),
  /** Auto-generated from RARE rule ite-else-false */
  EVALUE(ITE_ELSE_FALSE),
  /** Auto-generated from RARE rule ite-then-false */
  EVALUE(ITE_THEN_FALSE),
  /** Auto-generated from RARE rule ite-else-true */
  EVALUE(ITE_ELSE_TRUE),
  /** Auto-generated from RARE rule ite-then-lookahead-self */
  EVALUE(ITE_THEN_LOOKAHEAD_SELF),
  /** Auto-generated from RARE rule ite-else-lookahead-self */
  EVALUE(ITE_ELSE_LOOKAHEAD_SELF),
  /** Auto-generated from RARE rule ite-then-lookahead-not-self */
  EVALUE(ITE_THEN_LOOKAHEAD_NOT_SELF),
  /** Auto-generated from RARE rule ite-else-lookahead-not-self */
  EVALUE(ITE_ELSE_LOOKAHEAD_NOT_SELF),
  /** Auto-generated from RARE rule ite-expand */
  EVALUE(ITE_EXPAND),
  /** Auto-generated from RARE rule bool-not-ite-elim */
  EVALUE(BOOL_NOT_ITE_ELIM),
  /** Auto-generated from RARE rule ite-true-cond */
  EVALUE(ITE_TRUE_COND),
  /** Auto-generated from RARE rule ite-false-cond */
  EVALUE(ITE_FALSE_COND),
  /** Auto-generated from RARE rule ite-not-cond */
  EVALUE(ITE_NOT_COND),
  /** Auto-generated from RARE rule ite-eq-branch */
  EVALUE(ITE_EQ_BRANCH),
  /** Auto-generated from RARE rule ite-then-lookahead */
  EVALUE(ITE_THEN_LOOKAHEAD),
  /** Auto-generated from RARE rule ite-else-lookahead */
  EVALUE(ITE_ELSE_LOOKAHEAD),
  /** Auto-generated from RARE rule ite-then-neg-lookahead */
  EVALUE(ITE_THEN_NEG_LOOKAHEAD),
  /** Auto-generated from RARE rule ite-else-neg-lookahead */
  EVALUE(ITE_ELSE_NEG_LOOKAHEAD),
  /** Auto-generated from RARE rule bv-concat-extract-merge */
  EVALUE(BV_CONCAT_EXTRACT_MERGE),
  /** Auto-generated from RARE rule bv-extract-extract */
  EVALUE(BV_EXTRACT_EXTRACT),
  /** Auto-generated from RARE rule bv-extract-whole */
  EVALUE(BV_EXTRACT_WHOLE),
  /** Auto-generated from RARE rule bv-extract-concat-1 */
  EVALUE(BV_EXTRACT_CONCAT_1),
  /** Auto-generated from RARE rule bv-extract-concat-2 */
  EVALUE(BV_EXTRACT_CONCAT_2),
  /** Auto-generated from RARE rule bv-extract-concat-3 */
  EVALUE(BV_EXTRACT_CONCAT_3),
  /** Auto-generated from RARE rule bv-extract-concat-4 */
  EVALUE(BV_EXTRACT_CONCAT_4),
  /** Auto-generated from RARE rule bv-eq-extract-elim1 */
  EVALUE(BV_EQ_EXTRACT_ELIM1),
  /** Auto-generated from RARE rule bv-eq-extract-elim2 */
  EVALUE(BV_EQ_EXTRACT_ELIM2),
  /** Auto-generated from RARE rule bv-eq-extract-elim3 */
  EVALUE(BV_EQ_EXTRACT_ELIM3),
  /** Auto-generated from RARE rule bv-extract-not */
  EVALUE(BV_EXTRACT_NOT),
  /** Auto-generated from RARE rule bv-extract-sign-extend-1 */
  EVALUE(BV_EXTRACT_SIGN_EXTEND_1),
  /** Auto-generated from RARE rule bv-extract-sign-extend-2 */
  EVALUE(BV_EXTRACT_SIGN_EXTEND_2),
  /** Auto-generated from RARE rule bv-extract-sign-extend-3 */
  EVALUE(BV_EXTRACT_SIGN_EXTEND_3),
  /** Auto-generated from RARE rule bv-not-xor */
  EVALUE(BV_NOT_XOR),
  /** Auto-generated from RARE rule bv-and-simplify-1 */
  EVALUE(BV_AND_SIMPLIFY_1),
  /** Auto-generated from RARE rule bv-and-simplify-2 */
  EVALUE(BV_AND_SIMPLIFY_2),
  /** Auto-generated from RARE rule bv-or-simplify-1 */
  EVALUE(BV_OR_SIMPLIFY_1),
  /** Auto-generated from RARE rule bv-or-simplify-2 */
  EVALUE(BV_OR_SIMPLIFY_2),
  /** Auto-generated from RARE rule bv-xor-simplify-1 */
  EVALUE(BV_XOR_SIMPLIFY_1),
  /** Auto-generated from RARE rule bv-xor-simplify-2 */
  EVALUE(BV_XOR_SIMPLIFY_2),
  /** Auto-generated from RARE rule bv-xor-simplify-3 */
  EVALUE(BV_XOR_SIMPLIFY_3),
  /** Auto-generated from RARE rule bv-ult-add-one */
  EVALUE(BV_ULT_ADD_ONE),
  /** Auto-generated from RARE rule bv-mult-slt-mult-1 */
  EVALUE(BV_MULT_SLT_MULT_1),
  /** Auto-generated from RARE rule bv-mult-slt-mult-2 */
  EVALUE(BV_MULT_SLT_MULT_2),
  /** Auto-generated from RARE rule bv-commutative-xor */
  EVALUE(BV_COMMUTATIVE_XOR),
  /** Auto-generated from RARE rule bv-commutative-comp */
  EVALUE(BV_COMMUTATIVE_COMP),
  /** Auto-generated from RARE rule bv-zero-extend-eliminate-0 */
  EVALUE(BV_ZERO_EXTEND_ELIMINATE_0),
  /** Auto-generated from RARE rule bv-sign-extend-eliminate-0 */
  EVALUE(BV_SIGN_EXTEND_ELIMINATE_0),
  /** Auto-generated from RARE rule bv-not-neq */
  EVALUE(BV_NOT_NEQ),
  /** Auto-generated from RARE rule bv-ult-ones */
  EVALUE(BV_ULT_ONES),
  /** Auto-generated from RARE rule bv-concat-merge-const */
  EVALUE(BV_CONCAT_MERGE_CONST),
  /** Auto-generated from RARE rule bv-commutative-add */
  EVALUE(BV_COMMUTATIVE_ADD),
  /** Auto-generated from RARE rule bv-sub-eliminate */
  EVALUE(BV_SUB_ELIMINATE),
  /** Auto-generated from RARE rule bv-ite-width-one */
  EVALUE(BV_ITE_WIDTH_ONE),
  /** Auto-generated from RARE rule bv-ite-width-one-not */
  EVALUE(BV_ITE_WIDTH_ONE_NOT),
  /** Auto-generated from RARE rule bv-eq-xor-solve */
  EVALUE(BV_EQ_XOR_SOLVE),
  /** Auto-generated from RARE rule bv-eq-not-solve */
  EVALUE(BV_EQ_NOT_SOLVE),
  /** Auto-generated from RARE rule bv-ugt-eliminate */
  EVALUE(BV_UGT_ELIMINATE),
  /** Auto-generated from RARE rule bv-uge-eliminate */
  EVALUE(BV_UGE_ELIMINATE),
  /** Auto-generated from RARE rule bv-sgt-eliminate */
  EVALUE(BV_SGT_ELIMINATE),
  /** Auto-generated from RARE rule bv-sge-eliminate */
  EVALUE(BV_SGE_ELIMINATE),
  /** Auto-generated from RARE rule bv-sle-eliminate */
  EVALUE(BV_SLE_ELIMINATE),
  /** Auto-generated from RARE rule bv-redor-eliminate */
  EVALUE(BV_REDOR_ELIMINATE),
  /** Auto-generated from RARE rule bv-redand-eliminate */
  EVALUE(BV_REDAND_ELIMINATE),
  /** Auto-generated from RARE rule bv-ule-eliminate */
  EVALUE(BV_ULE_ELIMINATE),
  /** Auto-generated from RARE rule bv-comp-eliminate */
  EVALUE(BV_COMP_ELIMINATE),
  /** Auto-generated from RARE rule bv-rotate-left-eliminate-1 */
  EVALUE(BV_ROTATE_LEFT_ELIMINATE_1),
  /** Auto-generated from RARE rule bv-rotate-left-eliminate-2 */
  EVALUE(BV_ROTATE_LEFT_ELIMINATE_2),
  /** Auto-generated from RARE rule bv-rotate-right-eliminate-1 */
  EVALUE(BV_ROTATE_RIGHT_ELIMINATE_1),
  /** Auto-generated from RARE rule bv-rotate-right-eliminate-2 */
  EVALUE(BV_ROTATE_RIGHT_ELIMINATE_2),
  /** Auto-generated from RARE rule bv-nand-eliminate */
  EVALUE(BV_NAND_ELIMINATE),
  /** Auto-generated from RARE rule bv-nor-eliminate */
  EVALUE(BV_NOR_ELIMINATE),
  /** Auto-generated from RARE rule bv-xnor-eliminate */
  EVALUE(BV_XNOR_ELIMINATE),
  /** Auto-generated from RARE rule bv-sdiv-eliminate */
  EVALUE(BV_SDIV_ELIMINATE),
  /** Auto-generated from RARE rule bv-zero-extend-eliminate */
  EVALUE(BV_ZERO_EXTEND_ELIMINATE),
  /** Auto-generated from RARE rule bv-uaddo-eliminate */
  EVALUE(BV_UADDO_ELIMINATE),
  /** Auto-generated from RARE rule bv-saddo-eliminate */
  EVALUE(BV_SADDO_ELIMINATE),
  /** Auto-generated from RARE rule bv-sdivo-eliminate */
  EVALUE(BV_SDIVO_ELIMINATE),
  /** Auto-generated from RARE rule bv-smod-eliminate */
  EVALUE(BV_SMOD_ELIMINATE),
  /** Auto-generated from RARE rule bv-srem-eliminate */
  EVALUE(BV_SREM_ELIMINATE),
  /** Auto-generated from RARE rule bv-usubo-eliminate */
  EVALUE(BV_USUBO_ELIMINATE),
  /** Auto-generated from RARE rule bv-ssubo-eliminate */
  EVALUE(BV_SSUBO_ELIMINATE),
  /** Auto-generated from RARE rule bv-nego-eliminate */
  EVALUE(BV_NEGO_ELIMINATE),
  /** Auto-generated from RARE rule bv-ite-equal-children */
  EVALUE(BV_ITE_EQUAL_CHILDREN),
  /** Auto-generated from RARE rule bv-ite-const-children-1 */
  EVALUE(BV_ITE_CONST_CHILDREN_1),
  /** Auto-generated from RARE rule bv-ite-const-children-2 */
  EVALUE(BV_ITE_CONST_CHILDREN_2),
  /** Auto-generated from RARE rule bv-ite-equal-cond-1 */
  EVALUE(BV_ITE_EQUAL_COND_1),
  /** Auto-generated from RARE rule bv-ite-equal-cond-2 */
  EVALUE(BV_ITE_EQUAL_COND_2),
  /** Auto-generated from RARE rule bv-ite-equal-cond-3 */
  EVALUE(BV_ITE_EQUAL_COND_3),
  /** Auto-generated from RARE rule bv-ite-merge-then-if */
  EVALUE(BV_ITE_MERGE_THEN_IF),
  /** Auto-generated from RARE rule bv-ite-merge-else-if */
  EVALUE(BV_ITE_MERGE_ELSE_IF),
  /** Auto-generated from RARE rule bv-ite-merge-then-else */
  EVALUE(BV_ITE_MERGE_THEN_ELSE),
  /** Auto-generated from RARE rule bv-ite-merge-else-else */
  EVALUE(BV_ITE_MERGE_ELSE_ELSE),
  /** Auto-generated from RARE rule bv-shl-by-const-0 */
  EVALUE(BV_SHL_BY_CONST_0),
  /** Auto-generated from RARE rule bv-shl-by-const-1 */
  EVALUE(BV_SHL_BY_CONST_1),
  /** Auto-generated from RARE rule bv-shl-by-const-2 */
  EVALUE(BV_SHL_BY_CONST_2),
  /** Auto-generated from RARE rule bv-lshr-by-const-0 */
  EVALUE(BV_LSHR_BY_CONST_0),
  /** Auto-generated from RARE rule bv-lshr-by-const-1 */
  EVALUE(BV_LSHR_BY_CONST_1),
  /** Auto-generated from RARE rule bv-lshr-by-const-2 */
  EVALUE(BV_LSHR_BY_CONST_2),
  /** Auto-generated from RARE rule bv-ashr-by-const-0 */
  EVALUE(BV_ASHR_BY_CONST_0),
  /** Auto-generated from RARE rule bv-ashr-by-const-1 */
  EVALUE(BV_ASHR_BY_CONST_1),
  /** Auto-generated from RARE rule bv-ashr-by-const-2 */
  EVALUE(BV_ASHR_BY_CONST_2),
  /** Auto-generated from RARE rule bv-and-concat-pullup */
  EVALUE(BV_AND_CONCAT_PULLUP),
  /** Auto-generated from RARE rule bv-or-concat-pullup */
  EVALUE(BV_OR_CONCAT_PULLUP),
  /** Auto-generated from RARE rule bv-xor-concat-pullup */
  EVALUE(BV_XOR_CONCAT_PULLUP),
  /** Auto-generated from RARE rule bv-and-concat-pullup2 */
  EVALUE(BV_AND_CONCAT_PULLUP2),
  /** Auto-generated from RARE rule bv-or-concat-pullup2 */
  EVALUE(BV_OR_CONCAT_PULLUP2),
  /** Auto-generated from RARE rule bv-xor-concat-pullup2 */
  EVALUE(BV_XOR_CONCAT_PULLUP2),
  /** Auto-generated from RARE rule bv-and-concat-pullup3 */
  EVALUE(BV_AND_CONCAT_PULLUP3),
  /** Auto-generated from RARE rule bv-or-concat-pullup3 */
  EVALUE(BV_OR_CONCAT_PULLUP3),
  /** Auto-generated from RARE rule bv-xor-concat-pullup3 */
  EVALUE(BV_XOR_CONCAT_PULLUP3),
  /** Auto-generated from RARE rule bv-xor-duplicate */
  EVALUE(BV_XOR_DUPLICATE),
  /** Auto-generated from RARE rule bv-xor-ones */
  EVALUE(BV_XOR_ONES),
  /** Auto-generated from RARE rule bv-xor-not */
  EVALUE(BV_XOR_NOT),
  /** Auto-generated from RARE rule bv-not-idemp */
  EVALUE(BV_NOT_IDEMP),
  /** Auto-generated from RARE rule bv-ult-zero-1 */
  EVALUE(BV_ULT_ZERO_1),
  /** Auto-generated from RARE rule bv-ult-zero-2 */
  EVALUE(BV_ULT_ZERO_2),
  /** Auto-generated from RARE rule bv-ult-self */
  EVALUE(BV_ULT_SELF),
  /** Auto-generated from RARE rule bv-lt-self */
  EVALUE(BV_LT_SELF),
  /** Auto-generated from RARE rule bv-ule-self */
  EVALUE(BV_ULE_SELF),
  /** Auto-generated from RARE rule bv-ule-zero */
  EVALUE(BV_ULE_ZERO),
  /** Auto-generated from RARE rule bv-zero-ule */
  EVALUE(BV_ZERO_ULE),
  /** Auto-generated from RARE rule bv-sle-self */
  EVALUE(BV_SLE_SELF),
  /** Auto-generated from RARE rule bv-ule-max */
  EVALUE(BV_ULE_MAX),
  /** Auto-generated from RARE rule bv-not-ult */
  EVALUE(BV_NOT_ULT),
  /** Auto-generated from RARE rule bv-mult-pow2-1 */
  EVALUE(BV_MULT_POW2_1),
  /** Auto-generated from RARE rule bv-mult-pow2-2 */
  EVALUE(BV_MULT_POW2_2),
  /** Auto-generated from RARE rule bv-mult-pow2-2b */
  EVALUE(BV_MULT_POW2_2B),
  /** Auto-generated from RARE rule bv-extract-mult-leading-bit */
  EVALUE(BV_EXTRACT_MULT_LEADING_BIT),
  /** Auto-generated from RARE rule bv-udiv-pow2-not-one */
  EVALUE(BV_UDIV_POW2_NOT_ONE),
  /** Auto-generated from RARE rule bv-udiv-zero */
  EVALUE(BV_UDIV_ZERO),
  /** Auto-generated from RARE rule bv-udiv-one */
  EVALUE(BV_UDIV_ONE),
  /** Auto-generated from RARE rule bv-urem-pow2-not-one */
  EVALUE(BV_UREM_POW2_NOT_ONE),
  /** Auto-generated from RARE rule bv-urem-one */
  EVALUE(BV_UREM_ONE),
  /** Auto-generated from RARE rule bv-urem-self */
  EVALUE(BV_UREM_SELF),
  /** Auto-generated from RARE rule bv-shl-zero */
  EVALUE(BV_SHL_ZERO),
  /** Auto-generated from RARE rule bv-lshr-zero */
  EVALUE(BV_LSHR_ZERO),
  /** Auto-generated from RARE rule bv-ashr-zero */
  EVALUE(BV_ASHR_ZERO),
  /** Auto-generated from RARE rule bv-ugt-urem */
  EVALUE(BV_UGT_UREM),
  /** Auto-generated from RARE rule bv-ult-one */
  EVALUE(BV_ULT_ONE),
  /** Auto-generated from RARE rule bv-merge-sign-extend-1 */
  EVALUE(BV_MERGE_SIGN_EXTEND_1),
  /** Auto-generated from RARE rule bv-merge-sign-extend-2 */
  EVALUE(BV_MERGE_SIGN_EXTEND_2),
  /** Auto-generated from RARE rule bv-sign-extend-eq-const-1 */
  EVALUE(BV_SIGN_EXTEND_EQ_CONST_1),
  /** Auto-generated from RARE rule bv-sign-extend-eq-const-2 */
  EVALUE(BV_SIGN_EXTEND_EQ_CONST_2),
  /** Auto-generated from RARE rule bv-zero-extend-eq-const-1 */
  EVALUE(BV_ZERO_EXTEND_EQ_CONST_1),
  /** Auto-generated from RARE rule bv-zero-extend-eq-const-2 */
  EVALUE(BV_ZERO_EXTEND_EQ_CONST_2),
  /** Auto-generated from RARE rule bv-zero-extend-ult-const-1 */
  EVALUE(BV_ZERO_EXTEND_ULT_CONST_1),
  /** Auto-generated from RARE rule bv-zero-extend-ult-const-2 */
  EVALUE(BV_ZERO_EXTEND_ULT_CONST_2),
  /** Auto-generated from RARE rule bv-sign-extend-ult-const-1 */
  EVALUE(BV_SIGN_EXTEND_ULT_CONST_1),
  /** Auto-generated from RARE rule bv-sign-extend-ult-const-2 */
  EVALUE(BV_SIGN_EXTEND_ULT_CONST_2),
  /** Auto-generated from RARE rule bv-sign-extend-ult-const-3 */
  EVALUE(BV_SIGN_EXTEND_ULT_CONST_3),
  /** Auto-generated from RARE rule bv-sign-extend-ult-const-4 */
  EVALUE(BV_SIGN_EXTEND_ULT_CONST_4),
  /** Auto-generated from RARE rule sets-eq-singleton-emp */
  EVALUE(SETS_EQ_SINGLETON_EMP),
  /** Auto-generated from RARE rule sets-member-singleton */
  EVALUE(SETS_MEMBER_SINGLETON),
  /** Auto-generated from RARE rule sets-member-emp */
  EVALUE(SETS_MEMBER_EMP),
  /** Auto-generated from RARE rule sets-subset-elim */
  EVALUE(SETS_SUBSET_ELIM),
  /** Auto-generated from RARE rule sets-union-comm */
  EVALUE(SETS_UNION_COMM),
  /** Auto-generated from RARE rule sets-inter-comm */
  EVALUE(SETS_INTER_COMM),
  /** Auto-generated from RARE rule sets-inter-emp1 */
  EVALUE(SETS_INTER_EMP1),
  /** Auto-generated from RARE rule sets-inter-emp2 */
  EVALUE(SETS_INTER_EMP2),
  /** Auto-generated from RARE rule sets-minus-emp1 */
  EVALUE(SETS_MINUS_EMP1),
  /** Auto-generated from RARE rule sets-minus-emp2 */
  EVALUE(SETS_MINUS_EMP2),
  /** Auto-generated from RARE rule sets-union-emp1 */
  EVALUE(SETS_UNION_EMP1),
  /** Auto-generated from RARE rule sets-union-emp2 */
  EVALUE(SETS_UNION_EMP2),
  /** Auto-generated from RARE rule sets-inter-member */
  EVALUE(SETS_INTER_MEMBER),
  /** Auto-generated from RARE rule sets-minus-member */
  EVALUE(SETS_MINUS_MEMBER),
  /** Auto-generated from RARE rule sets-union-member */
  EVALUE(SETS_UNION_MEMBER),
  /** Auto-generated from RARE rule sets-choose-singleton */
  EVALUE(SETS_CHOOSE_SINGLETON),
  /** Auto-generated from RARE rule sets-minus-self */
  EVALUE(SETS_MINUS_SELF),
  /** Auto-generated from RARE rule sets-is-empty-elim */
  EVALUE(SETS_IS_EMPTY_ELIM),
  /** Auto-generated from RARE rule sets-is-singleton-elim */
  EVALUE(SETS_IS_SINGLETON_ELIM),
  /** Auto-generated from RARE rule str-eq-ctn-false */
  EVALUE(STR_EQ_CTN_FALSE),
  /** Auto-generated from RARE rule str-eq-ctn-full-false1 */
  EVALUE(STR_EQ_CTN_FULL_FALSE1),
  /** Auto-generated from RARE rule str-eq-ctn-full-false2 */
  EVALUE(STR_EQ_CTN_FULL_FALSE2),
  /** Auto-generated from RARE rule str-eq-len-false */
  EVALUE(STR_EQ_LEN_FALSE),
  /** Auto-generated from RARE rule str-substr-empty-str */
  EVALUE(STR_SUBSTR_EMPTY_STR),
  /** Auto-generated from RARE rule str-substr-empty-range */
  EVALUE(STR_SUBSTR_EMPTY_RANGE),
  /** Auto-generated from RARE rule str-substr-empty-start */
  EVALUE(STR_SUBSTR_EMPTY_START),
  /** Auto-generated from RARE rule str-substr-empty-start-neg */
  EVALUE(STR_SUBSTR_EMPTY_START_NEG),
  /** Auto-generated from RARE rule str-substr-substr-start-geq-len */
  EVALUE(STR_SUBSTR_SUBSTR_START_GEQ_LEN),
  /** Auto-generated from RARE rule str-substr-eq-empty */
  EVALUE(STR_SUBSTR_EQ_EMPTY),
  /** Auto-generated from RARE rule str-substr-z-eq-empty-leq */
  EVALUE(STR_SUBSTR_Z_EQ_EMPTY_LEQ),
  /** Auto-generated from RARE rule str-substr-eq-empty-leq-len */
  EVALUE(STR_SUBSTR_EQ_EMPTY_LEQ_LEN),
  /** Auto-generated from RARE rule str-len-replace-inv */
  EVALUE(STR_LEN_REPLACE_INV),
  /** Auto-generated from RARE rule str-len-replace-all-inv */
  EVALUE(STR_LEN_REPLACE_ALL_INV),
  /** Auto-generated from RARE rule str-len-update-inv */
  EVALUE(STR_LEN_UPDATE_INV),
  /** Auto-generated from RARE rule str-update-in-first-concat */
  EVALUE(STR_UPDATE_IN_FIRST_CONCAT),
  /** Auto-generated from RARE rule str-len-substr-in-range */
  EVALUE(STR_LEN_SUBSTR_IN_RANGE),
  /** Auto-generated from RARE rule str-concat-clash */
  EVALUE(STR_CONCAT_CLASH),
  /** Auto-generated from RARE rule str-concat-clash-rev */
  EVALUE(STR_CONCAT_CLASH_REV),
  /** Auto-generated from RARE rule str-concat-clash2 */
  EVALUE(STR_CONCAT_CLASH2),
  /** Auto-generated from RARE rule str-concat-clash2-rev */
  EVALUE(STR_CONCAT_CLASH2_REV),
  /** Auto-generated from RARE rule str-concat-unify */
  EVALUE(STR_CONCAT_UNIFY),
  /** Auto-generated from RARE rule str-concat-unify-rev */
  EVALUE(STR_CONCAT_UNIFY_REV),
  /** Auto-generated from RARE rule str-concat-unify-base */
  EVALUE(STR_CONCAT_UNIFY_BASE),
  /** Auto-generated from RARE rule str-concat-unify-base-rev */
  EVALUE(STR_CONCAT_UNIFY_BASE_REV),
  /** Auto-generated from RARE rule str-prefixof-elim */
  EVALUE(STR_PREFIXOF_ELIM),
  /** Auto-generated from RARE rule str-suffixof-elim */
  EVALUE(STR_SUFFIXOF_ELIM),
  /** Auto-generated from RARE rule str-prefixof-eq */
  EVALUE(STR_PREFIXOF_EQ),
  /** Auto-generated from RARE rule str-suffixof-eq */
  EVALUE(STR_SUFFIXOF_EQ),
  /** Auto-generated from RARE rule str-prefixof-one */
  EVALUE(STR_PREFIXOF_ONE),
  /** Auto-generated from RARE rule str-suffixof-one */
  EVALUE(STR_SUFFIXOF_ONE),
  /** Auto-generated from RARE rule str-substr-combine1 */
  EVALUE(STR_SUBSTR_COMBINE1),
  /** Auto-generated from RARE rule str-substr-combine2 */
  EVALUE(STR_SUBSTR_COMBINE2),
  /** Auto-generated from RARE rule str-substr-combine3 */
  EVALUE(STR_SUBSTR_COMBINE3),
  /** Auto-generated from RARE rule str-substr-combine4 */
  EVALUE(STR_SUBSTR_COMBINE4),
  /** Auto-generated from RARE rule str-substr-concat1 */
  EVALUE(STR_SUBSTR_CONCAT1),
  /** Auto-generated from RARE rule str-substr-concat2 */
  EVALUE(STR_SUBSTR_CONCAT2),
  /** Auto-generated from RARE rule str-substr-replace */
  EVALUE(STR_SUBSTR_REPLACE),
  /** Auto-generated from RARE rule str-substr-full */
  EVALUE(STR_SUBSTR_FULL),
  /** Auto-generated from RARE rule str-substr-full-eq */
  EVALUE(STR_SUBSTR_FULL_EQ),
  /** Auto-generated from RARE rule str-contains-refl */
  EVALUE(STR_CONTAINS_REFL),
  /** Auto-generated from RARE rule str-contains-concat-find */
  EVALUE(STR_CONTAINS_CONCAT_FIND),
  /** Auto-generated from RARE rule str-contains-concat-find-contra */
  EVALUE(STR_CONTAINS_CONCAT_FIND_CONTRA),
  /** Auto-generated from RARE rule str-contains-split-char */
  EVALUE(STR_CONTAINS_SPLIT_CHAR),
  /** Auto-generated from RARE rule str-contains-leq-len-eq */
  EVALUE(STR_CONTAINS_LEQ_LEN_EQ),
  /** Auto-generated from RARE rule str-contains-emp */
  EVALUE(STR_CONTAINS_EMP),
  /** Auto-generated from RARE rule str-contains-char */
  EVALUE(STR_CONTAINS_CHAR),
  /** Auto-generated from RARE rule str-at-elim */
  EVALUE(STR_AT_ELIM),
  /** Auto-generated from RARE rule str-replace-self */
  EVALUE(STR_REPLACE_SELF),
  /** Auto-generated from RARE rule str-replace-id */
  EVALUE(STR_REPLACE_ID),
  /** Auto-generated from RARE rule str-replace-prefix */
  EVALUE(STR_REPLACE_PREFIX),
  /** Auto-generated from RARE rule str-replace-no-contains */
  EVALUE(STR_REPLACE_NO_CONTAINS),
  /** Auto-generated from RARE rule str-replace-find-base */
  EVALUE(STR_REPLACE_FIND_BASE),
  /** Auto-generated from RARE rule str-replace-find-first-concat */
  EVALUE(STR_REPLACE_FIND_FIRST_CONCAT),
  /** Auto-generated from RARE rule str-replace-empty */
  EVALUE(STR_REPLACE_EMPTY),
  /** Auto-generated from RARE rule str-replace-one-pre */
  EVALUE(STR_REPLACE_ONE_PRE),
  /** Auto-generated from RARE rule str-replace-find-pre */
  EVALUE(STR_REPLACE_FIND_PRE),
  /** Auto-generated from RARE rule str-replace-all-no-contains */
  EVALUE(STR_REPLACE_ALL_NO_CONTAINS),
  /** Auto-generated from RARE rule str-replace-re-none */
  EVALUE(STR_REPLACE_RE_NONE),
  /** Auto-generated from RARE rule str-replace-re-all-none */
  EVALUE(STR_REPLACE_RE_ALL_NONE),
  /** Auto-generated from RARE rule str-len-concat-rec */
  EVALUE(STR_LEN_CONCAT_REC),
  /** Auto-generated from RARE rule str-len-eq-zero-concat-rec */
  EVALUE(STR_LEN_EQ_ZERO_CONCAT_REC),
  /** Auto-generated from RARE rule str-len-eq-zero-base */
  EVALUE(STR_LEN_EQ_ZERO_BASE),
  /** Auto-generated from RARE rule str-indexof-self */
  EVALUE(STR_INDEXOF_SELF),
  /** Auto-generated from RARE rule str-indexof-no-contains */
  EVALUE(STR_INDEXOF_NO_CONTAINS),
  /** Auto-generated from RARE rule str-indexof-oob */
  EVALUE(STR_INDEXOF_OOB),
  /** Auto-generated from RARE rule str-indexof-oob2 */
  EVALUE(STR_INDEXOF_OOB2),
  /** Auto-generated from RARE rule str-indexof-contains-pre */
  EVALUE(STR_INDEXOF_CONTAINS_PRE),
  /** Auto-generated from RARE rule str-indexof-find-emp */
  EVALUE(STR_INDEXOF_FIND_EMP),
  /** Auto-generated from RARE rule str-indexof-eq-irr */
  EVALUE(STR_INDEXOF_EQ_IRR),
  /** Auto-generated from RARE rule str-indexof-re-none */
  EVALUE(STR_INDEXOF_RE_NONE),
  /** Auto-generated from RARE rule str-indexof-re-emp-re */
  EVALUE(STR_INDEXOF_RE_EMP_RE),
  /** Auto-generated from RARE rule str-to-lower-concat */
  EVALUE(STR_TO_LOWER_CONCAT),
  /** Auto-generated from RARE rule str-to-upper-concat */
  EVALUE(STR_TO_UPPER_CONCAT),
  /** Auto-generated from RARE rule str-to-lower-upper */
  EVALUE(STR_TO_LOWER_UPPER),
  /** Auto-generated from RARE rule str-to-upper-lower */
  EVALUE(STR_TO_UPPER_LOWER),
  /** Auto-generated from RARE rule str-to-lower-len */
  EVALUE(STR_TO_LOWER_LEN),
  /** Auto-generated from RARE rule str-to-upper-len */
  EVALUE(STR_TO_UPPER_LEN),
  /** Auto-generated from RARE rule str-to-lower-from-int */
  EVALUE(STR_TO_LOWER_FROM_INT),
  /** Auto-generated from RARE rule str-to-upper-from-int */
  EVALUE(STR_TO_UPPER_FROM_INT),
  /** Auto-generated from RARE rule str-to-int-concat-neg-one */
  EVALUE(STR_TO_INT_CONCAT_NEG_ONE),
  /** Auto-generated from RARE rule str-leq-empty */
  EVALUE(STR_LEQ_EMPTY),
  /** Auto-generated from RARE rule str-leq-empty-eq */
  EVALUE(STR_LEQ_EMPTY_EQ),
  /** Auto-generated from RARE rule str-leq-concat-false */
  EVALUE(STR_LEQ_CONCAT_FALSE),
  /** Auto-generated from RARE rule str-leq-concat-true */
  EVALUE(STR_LEQ_CONCAT_TRUE),
  /** Auto-generated from RARE rule str-leq-concat-base-1 */
  EVALUE(STR_LEQ_CONCAT_BASE_1),
  /** Auto-generated from RARE rule str-leq-concat-base-2 */
  EVALUE(STR_LEQ_CONCAT_BASE_2),
  /** Auto-generated from RARE rule str-lt-elim */
  EVALUE(STR_LT_ELIM),
  /** Auto-generated from RARE rule str-from-int-no-ctn-nondigit */
  EVALUE(STR_FROM_INT_NO_CTN_NONDIGIT),
  /** Auto-generated from RARE rule str-substr-ctn-contra */
  EVALUE(STR_SUBSTR_CTN_CONTRA),
  /** Auto-generated from RARE rule str-substr-ctn */
  EVALUE(STR_SUBSTR_CTN),
  /** Auto-generated from RARE rule str-replace-dual-ctn */
  EVALUE(STR_REPLACE_DUAL_CTN),
  /** Auto-generated from RARE rule str-replace-dual-ctn-false */
  EVALUE(STR_REPLACE_DUAL_CTN_FALSE),
  /** Auto-generated from RARE rule str-replace-self-ctn-simp */
  EVALUE(STR_REPLACE_SELF_CTN_SIMP),
  /** Auto-generated from RARE rule str-replace-emp-ctn-src */
  EVALUE(STR_REPLACE_EMP_CTN_SRC),
  /** Auto-generated from RARE rule str-substr-char-start-eq-len */
  EVALUE(STR_SUBSTR_CHAR_START_EQ_LEN),
  /** Auto-generated from RARE rule str-contains-repl-char */
  EVALUE(STR_CONTAINS_REPL_CHAR),
  /** Auto-generated from RARE rule str-contains-repl-self-tgt-char */
  EVALUE(STR_CONTAINS_REPL_SELF_TGT_CHAR),
  /** Auto-generated from RARE rule str-contains-repl-self */
  EVALUE(STR_CONTAINS_REPL_SELF),
  /** Auto-generated from RARE rule str-contains-repl-tgt */
  EVALUE(STR_CONTAINS_REPL_TGT),
  /** Auto-generated from RARE rule str-repl-repl-len-id */
  EVALUE(STR_REPL_REPL_LEN_ID),
  /** Auto-generated from RARE rule str-repl-repl-src-tgt-no-ctn */
  EVALUE(STR_REPL_REPL_SRC_TGT_NO_CTN),
  /** Auto-generated from RARE rule str-repl-repl-tgt-self */
  EVALUE(STR_REPL_REPL_TGT_SELF),
  /** Auto-generated from RARE rule str-repl-repl-tgt-no-ctn */
  EVALUE(STR_REPL_REPL_TGT_NO_CTN),
  /** Auto-generated from RARE rule str-repl-repl-src-self */
  EVALUE(STR_REPL_REPL_SRC_SELF),
  /** Auto-generated from RARE rule str-repl-repl-src-inv-no-ctn1 */
  EVALUE(STR_REPL_REPL_SRC_INV_NO_CTN1),
  /** Auto-generated from RARE rule str-repl-repl-src-inv-no-ctn2 */
  EVALUE(STR_REPL_REPL_SRC_INV_NO_CTN2),
  /** Auto-generated from RARE rule str-repl-repl-src-inv-no-ctn3 */
  EVALUE(STR_REPL_REPL_SRC_INV_NO_CTN3),
  /** Auto-generated from RARE rule str-repl-repl-dual-self */
  EVALUE(STR_REPL_REPL_DUAL_SELF),
  /** Auto-generated from RARE rule str-repl-repl-dual-ite1 */
  EVALUE(STR_REPL_REPL_DUAL_ITE1),
  /** Auto-generated from RARE rule str-repl-repl-dual-ite2 */
  EVALUE(STR_REPL_REPL_DUAL_ITE2),
  /** Auto-generated from RARE rule str-repl-repl-lookahead-id-simp */
  EVALUE(STR_REPL_REPL_LOOKAHEAD_ID_SIMP),
  /** Auto-generated from RARE rule re-all-elim */
  EVALUE(RE_ALL_ELIM),
  /** Auto-generated from RARE rule re-opt-elim */
  EVALUE(RE_OPT_ELIM),
  /** Auto-generated from RARE rule re-diff-elim */
  EVALUE(RE_DIFF_ELIM),
  /** Auto-generated from RARE rule re-plus-elim */
  EVALUE(RE_PLUS_ELIM),
  /** Auto-generated from RARE rule re-concat-star-swap */
  EVALUE(RE_CONCAT_STAR_SWAP),
  /** Auto-generated from RARE rule re-concat-star-repeat */
  EVALUE(RE_CONCAT_STAR_REPEAT),
  /** Auto-generated from RARE rule re-concat-star-subsume1 */
  EVALUE(RE_CONCAT_STAR_SUBSUME1),
  /** Auto-generated from RARE rule re-concat-star-subsume2 */
  EVALUE(RE_CONCAT_STAR_SUBSUME2),
  /** Auto-generated from RARE rule re-concat-merge */
  EVALUE(RE_CONCAT_MERGE),
  /** Auto-generated from RARE rule re-union-all */
  EVALUE(RE_UNION_ALL),
  /** Auto-generated from RARE rule re-union-const-elim */
  EVALUE(RE_UNION_CONST_ELIM),
  /** Auto-generated from RARE rule re-inter-all */
  EVALUE(RE_INTER_ALL),
  /** Auto-generated from RARE rule re-star-none */
  EVALUE(RE_STAR_NONE),
  /** Auto-generated from RARE rule re-star-emp */
  EVALUE(RE_STAR_EMP),
  /** Auto-generated from RARE rule re-star-star */
  EVALUE(RE_STAR_STAR),
  /** Auto-generated from RARE rule re-star-union-drop-emp */
  EVALUE(RE_STAR_UNION_DROP_EMP),
  /** Auto-generated from RARE rule re-loop-neg */
  EVALUE(RE_LOOP_NEG),
  /** Auto-generated from RARE rule re-inter-cstring */
  EVALUE(RE_INTER_CSTRING),
  /** Auto-generated from RARE rule re-inter-cstring-neg */
  EVALUE(RE_INTER_CSTRING_NEG),
  /** Auto-generated from RARE rule str-substr-len-include */
  EVALUE(STR_SUBSTR_LEN_INCLUDE),
  /** Auto-generated from RARE rule str-substr-len-include-pre */
  EVALUE(STR_SUBSTR_LEN_INCLUDE_PRE),
  /** Auto-generated from RARE rule str-substr-len-norm */
  EVALUE(STR_SUBSTR_LEN_NORM),
  /** Auto-generated from RARE rule seq-len-rev */
  EVALUE(SEQ_LEN_REV),
  /** Auto-generated from RARE rule seq-rev-rev */
  EVALUE(SEQ_REV_REV),
  /** Auto-generated from RARE rule seq-rev-concat */
  EVALUE(SEQ_REV_CONCAT),
  /** Auto-generated from RARE rule str-eq-repl-self-emp */
  EVALUE(STR_EQ_REPL_SELF_EMP),
  /** Auto-generated from RARE rule str-eq-repl-no-change */
  EVALUE(STR_EQ_REPL_NO_CHANGE),
  /** Auto-generated from RARE rule str-eq-repl-tgt-eq-len */
  EVALUE(STR_EQ_REPL_TGT_EQ_LEN),
  /** Auto-generated from RARE rule str-eq-repl-len-one-emp-prefix */
  EVALUE(STR_EQ_REPL_LEN_ONE_EMP_PREFIX),
  /** Auto-generated from RARE rule str-eq-repl-emp-tgt-nemp */
  EVALUE(STR_EQ_REPL_EMP_TGT_NEMP),
  /** Auto-generated from RARE rule str-eq-repl-nemp-src-emp */
  EVALUE(STR_EQ_REPL_NEMP_SRC_EMP),
  /** Auto-generated from RARE rule str-eq-repl-self-src */
  EVALUE(STR_EQ_REPL_SELF_SRC),
  /** Auto-generated from RARE rule seq-len-unit */
  EVALUE(SEQ_LEN_UNIT),
  /** Auto-generated from RARE rule seq-nth-unit */
  EVALUE(SEQ_NTH_UNIT),
  /** Auto-generated from RARE rule seq-rev-unit */
  EVALUE(SEQ_REV_UNIT),
  /** Auto-generated from RARE rule seq-len-empty */
  EVALUE(SEQ_LEN_EMPTY),
  /** Auto-generated from RARE rule re-in-empty */
  EVALUE(RE_IN_EMPTY),
  /** Auto-generated from RARE rule re-in-sigma */
  EVALUE(RE_IN_SIGMA),
  /** Auto-generated from RARE rule re-in-sigma-star */
  EVALUE(RE_IN_SIGMA_STAR),
  /** Auto-generated from RARE rule re-in-cstring */
  EVALUE(RE_IN_CSTRING),
  /** Auto-generated from RARE rule re-in-comp */
  EVALUE(RE_IN_COMP),
  /** Auto-generated from RARE rule str-in-re-union-elim */
  EVALUE(STR_IN_RE_UNION_ELIM),
  /** Auto-generated from RARE rule str-in-re-inter-elim */
  EVALUE(STR_IN_RE_INTER_ELIM),
  /** Auto-generated from RARE rule str-in-re-range-elim */
  EVALUE(STR_IN_RE_RANGE_ELIM),
  /** Auto-generated from RARE rule str-in-re-contains */
  EVALUE(STR_IN_RE_CONTAINS),
  /** Auto-generated from RARE rule str-in-re-from-int-nemp-dig-range */
  EVALUE(STR_IN_RE_FROM_INT_NEMP_DIG_RANGE),
  /** Auto-generated from RARE rule str-in-re-from-int-dig-range */
  EVALUE(STR_IN_RE_FROM_INT_DIG_RANGE),
  /** Auto-generated from RARE rule eq-refl */
  EVALUE(EQ_REFL),
  /** Auto-generated from RARE rule eq-symm */
  EVALUE(EQ_SYMM),
  /** Auto-generated from RARE rule eq-cond-deq */
  EVALUE(EQ_COND_DEQ),
  /** Auto-generated from RARE rule eq-ite-lift */
  EVALUE(EQ_ITE_LIFT),
  /** Auto-generated from RARE rule distinct-binary-elim */
  EVALUE(DISTINCT_BINARY_ELIM),
  /** Auto-generated from RARE rule uf-bv2nat-int2bv */
  EVALUE(UF_BV2NAT_INT2BV),
  /** Auto-generated from RARE rule uf-bv2nat-int2bv-extend */
  EVALUE(UF_BV2NAT_INT2BV_EXTEND),
  /** Auto-generated from RARE rule uf-bv2nat-int2bv-extract */
  EVALUE(UF_BV2NAT_INT2BV_EXTRACT),
  /** Auto-generated from RARE rule uf-int2bv-bv2nat */
  EVALUE(UF_INT2BV_BV2NAT),
  /** Auto-generated from RARE rule uf-bv2nat-geq-elim */
  EVALUE(UF_BV2NAT_GEQ_ELIM),
  /** Auto-generated from RARE rule uf-int2bv-bvult-equiv */
  EVALUE(UF_INT2BV_BVULT_EQUIV),
  /** Auto-generated from RARE rule uf-int2bv-bvule-equiv */
  EVALUE(UF_INT2BV_BVULE_EQUIV),
  /** Auto-generated from RARE rule uf-sbv-to-int-elim */
  EVALUE(UF_SBV_TO_INT_ELIM),
  /** Auto-generated from RARE rule arith-sine-zero */
  EVALUE(ARITH_SINE_ZERO),
  /** Auto-generated from RARE rule arith-sine-pi2 */
  EVALUE(ARITH_SINE_PI2),
  /** Auto-generated from RARE rule arith-cosine-elim */
  EVALUE(ARITH_COSINE_ELIM),
  /** Auto-generated from RARE rule arith-tangent-elim */
  EVALUE(ARITH_TANGENT_ELIM),
  /** Auto-generated from RARE rule arith-secent-elim */
  EVALUE(ARITH_SECENT_ELIM),
  /** Auto-generated from RARE rule arith-cosecent-elim */
  EVALUE(ARITH_COSECENT_ELIM),
  /** Auto-generated from RARE rule arith-cotangent-elim */
  EVALUE(ARITH_COTANGENT_ELIM),
  /** Auto-generated from RARE rule arith-pi-not-int */
  EVALUE(ARITH_PI_NOT_INT),
  /** Auto-generated from RARE rule sets-card-singleton */
  EVALUE(SETS_CARD_SINGLETON),
  /** Auto-generated from RARE rule sets-card-union */
  EVALUE(SETS_CARD_UNION),
  /** Auto-generated from RARE rule sets-card-minus */
  EVALUE(SETS_CARD_MINUS),
  /** Auto-generated from RARE rule sets-card-emp */
  EVALUE(SETS_CARD_EMP),
// ${rules}$
#ifdef CVC5_API_USE_C_ENUMS
  // must be last entry
  EVALUE(LAST)
#endif
};

#ifdef CVC5_API_USE_C_ENUMS
#ifndef DOXYGEN_SKIP
typedef enum ENUM(ProofRule) ENUM(ProofRule);
typedef enum ENUM(ProofRewriteRule) ENUM(ProofRewriteRule);
#endif
#endif

#ifdef CVC5_API_USE_C_ENUMS

/**
 * Get a string representation of a Cvc5ProofRule.
 * @param rule The proof rule.
 * @return The string representation.
 */
CVC5_EXPORT const char* cvc5_proof_rule_to_string(Cvc5ProofRule rule);

/**
 * Hash function for Cvc5ProofRule.
 * @param rule The proof rule.
 * @return The hash value.
 */
CVC5_EXPORT size_t cvc5_proof_rule_hash(Cvc5ProofRule rule);

/**
 * Get a string representation of a Cvc5ProofRewriteRule.
 * @param rule The proof rewrite rule.
 * @return The string representation.
 */
CVC5_EXPORT const char* cvc5_proof_rewrite_rule_to_string(
    Cvc5ProofRewriteRule rule);

/**
 * Hash function for Cvc5ProofRewriteRule.
 * @param rule The proof rewrite rule.
 * @return The hash value.
 */
CVC5_EXPORT size_t cvc5_proof_rewrite_rule_hash(Cvc5ProofRewriteRule rule);

#else

/**
 * Converts a proof rule to a string. Note: This function is also used in
 * `safe_print()`. Changing this function name or signature will result in
 * `safe_print()` printing "<unsupported>" instead of the proper strings for
 * the enum values.
 *
 * @param rule The proof rule
 * @return The name of the proof rule
 */
CVC5_EXPORT const char* toString(ProofRule rule);

/**
 * Writes a proof rule name to a stream.
 *
 * @param out The stream to write to
 * @param rule The proof rule to write to the stream
 * @return The stream
 */
CVC5_EXPORT std::ostream& operator<<(std::ostream& out, ProofRule rule);

/**
 * Converts a proof rewrite rule to a string. Note: This function is also
 * used in `safe_print()`. Changing this function name or signature will result
 * in `safe_print()` printing "<unsupported>" instead of the proper strings for
 * the enum values.
 *
 * @param rule The proof rewrite rule
 * @return The name of the proof rewrite rule
 */
CVC5_EXPORT const char* toString(ProofRewriteRule rule);

/**
 * Writes a proof rewrite rule name to a stream.
 *
 * @param out The stream to write to
 * @param rule The proof rewrite rule to write to the stream
 * @return The stream
 */
CVC5_EXPORT std::ostream& operator<<(std::ostream& out, ProofRewriteRule rule);

}  // namespace cvc5

namespace std {

/**
 * Hash function for ProofRules.
 */
template <>
struct CVC5_EXPORT hash<cvc5::ProofRule>
{
  /**
   * Hashes a ProofRule to a size_t.
   * @param rule The proof rule.
   * @return The hash value.
   */
  size_t operator()(cvc5::ProofRule rule) const;
};

/**
 * Converts a proof rule to a string.
 *
 * @param rule The proof rule
 * @return The name of the proof rule
 */
CVC5_EXPORT std::string to_string(cvc5::ProofRule rule);

/**
 * Hash function for ProofRewriteRules.
 */
template <>
struct CVC5_EXPORT hash<cvc5::ProofRewriteRule>
{
  /**
   * Hashes a ProofRewriteRule to a size_t.
   * @param rule The proof rewrite rule.
   * @return The hash value.
   */
  size_t operator()(cvc5::ProofRewriteRule rule) const;
};

/**
 * Converts a proof rewrite rule to a string.
 *
 * @param rule The proof rewrite rule
 * @return The name of the proof rewrite rule
 */
CVC5_EXPORT std::string to_string(cvc5::ProofRewriteRule rule);

}  // namespace std

#endif
#endif

#ifdef CVC5_API_USE_C_ENUMS
#ifndef CVC5__API__CVC5_C_PROOF_RULE_H
#define CVC5__API__CVC5_C_PROOF_RULE_H
#endif
#else
#ifndef CVC5__API__CVC5_CPP_PROOF_RULE_H
#define CVC5__API__CVC5_CPP_PROOF_RULE_H
#endif
#endif<|MERGE_RESOLUTION|>--- conflicted
+++ resolved
@@ -2827,12 +2827,7 @@
    * **Quantifiers -- Unused variables**
    *
    * .. math::
-<<<<<<< HEAD
    *   Q X.\> F = Q X_1.\> F
-=======
-   *
-   *   \forall X.\> F = \forall X_1.\> F
->>>>>>> 9a65c178
    *
    * where Q is either \forall or \exists and :math:`X_1` is the subset of :math:`X`
    * that appear free in :math:`F` and :math:`X_1` does not contain duplicate variables.
@@ -2845,12 +2840,8 @@
    * **Quantifiers -- Macro merge prenex**
    *
    * .. math::
-<<<<<<< HEAD
+   *
    *   Q X_1.\> \ldots Q X_n.\> F = Q X.\> F
-=======
-   *
-   *   \forall X_1.\> \ldots \forall X_n.\> F = \forall X.\> F
->>>>>>> 9a65c178
    *
    * where Q is either \forall or \exists and :math:`X_1` is the subset of :math:`X`
    * where :math:`X_1 \ldots X_n` are lists of variables and :math:`X` is the
@@ -2864,12 +2855,8 @@
    * **Quantifiers -- Merge prenex**
    *
    * .. math::
-<<<<<<< HEAD
+   *
    *   Q X_1.\> \ldots Q X_n.\> F = Q X_1 \ldots X_n.\> F
-=======
-   *
-   *   \forall X_1.\> \ldots \forall X_n.\> F = \forall X_1 \ldots X_n.\> F
->>>>>>> 9a65c178
    *
    * where Q is either \forall or \exists and :math:`X_1 \ldots X_n` are lists of variables.
    *
