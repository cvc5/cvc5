--- conflicted
+++ resolved
@@ -213,19 +213,14 @@
    * This method normalizes currently based on two kinds of operators:
    * (1) those that are associative, commutative, idempotent, and have an
    * identity element (examples are or, and, bvand),
-<<<<<<< HEAD
-   * (2) those that are associative and have an identity element (examples
-   * are str.++, re.++).
-   *
-   * This is implemented internally by checking that
-   * :math:`\texttt{expr::isACINorm(t, s)} = \top`. For details, see
-   * :cvc5src:`expr/aci_norm.h`.
-=======
    * (2) those that are associative, commutative and have an identity
    * element (bvxor),
    * (3) those that are associative and have an identity element (examples
    * are concat, str.++, re.++).
->>>>>>> 3b7111d9
+   *
+   * This is implemented internally by checking that
+   * :math:`\texttt{expr::isACINorm(t, s)} = \top`. For details, see
+   * :cvc5src:`expr/aci_norm.h`.
    * \endverbatim
    */
   EVALUE(ACI_NORM),
