/******************************************************************************
 * Top contributors (to current version):
 *   Gereon Kremer, Andrew Reynolds, Abdalrhman Mohamed
 *
 * This file is part of the cvc5 project.
 *
 * Copyright (c) 2009-2024 by the authors listed in the file AUTHORS
 * in the top-level source directory and their institutional affiliations.
 * All rights reserved.  See the file COPYING in the top-level source
 * directory for licensing information.
 * ****************************************************************************
 *
 * Proof rule enumeration.
 */

#if (!defined(CVC5_API_USE_C_ENUMS)                 \
     && !defined(CVC5__API__CVC5_CPP_PROOF_RULE_H)) \
    || (defined(CVC5_API_USE_C_ENUMS)               \
        && !defined(CVC5__API__CVC5_C_PROOF_RULE_H))

#include <stdint.h>

#ifdef CVC5_API_USE_C_ENUMS
#undef ENUM
#define ENUM(name) Cvc5##name
#else
#include <cvc5/cvc5_export.h>

#include <iosfwd>
#include <ostream>
namespace cvc5 {
#undef ENUM
#define ENUM(name) class name
#define EVALUE(name) name
#endif

#ifdef CVC5_API_USE_C_ENUMS
#undef EVALUE
#define EVALUE(name) CVC5_PROOF_RULE_##name
#endif

// clang-format off
/**
 * \internal
 * This documentation is target for the online documentation that can
 * be found at https://cvc5.github.io/docs/latest/proofs/proof_rules.html
 * \endinternal
 *
 * \verbatim embed:rst:leading-asterisk
 * An enumeration for proof rules. This enumeration is analogous to Kind for
 * Node objects.
 *
 * All proof rules are given as inference rules, presented in the following
 * form:
 *
 * .. math::
 *
 *   \texttt{RULENAME}:
 *   \inferruleSC{\varphi_1 \dots \varphi_n \mid t_1 \dots t_m}{\psi}{if $C$}
 *
 * where we call :math:`\varphi_i` its premises or children, :math:`t_i` its
 * arguments, :math:`\psi` its conclusion, and :math:`C` its side condition.
 * Alternatively, we can write the application of a proof rule as
 * ``(RULENAME F1 ... Fn :args t1 ... tm)``, omitting the conclusion
 * (since it can be uniquely determined from premises and arguments).
 * Note that premises are sometimes given as proofs, i.e., application of
 * proof rules, instead of formulas. This abuses the notation to see proof
 * rule applications and their conclusions interchangeably.
 *
 * Conceptually, the following proof rules form a calculus whose target
 * user is the Node-level theory solvers. This means that the rules below
 * are designed to reason about, among other things, common operations on Node
 * objects like Rewriter::rewrite or Node::substitute. It is intended to be
 * translated or printed in other formats.
 *
 * The following ProofRule values include core rules and those categorized by
 * theory, including the theory of equality.
 *
 * The "core rules" include two distinguished rules which have special status:
 * (1) :cpp:enumerator:`ASSUME <cvc5::ProofRule::ASSUME>`, which represents an
 * open leaf in a proof; and
 * (2) :cpp:enumerator:`SCOPE <cvc5::ProofRule::SCOPE>`, which encloses a scope
 * (a subproof) with a set of scoped assumptions.
 * The core rules additionally correspond to generic operations that are done
 * internally on nodes, e.g., calling `Rewriter::rewrite()`.
 *
 * Rules with prefix ``MACRO_`` are those that can be defined in terms of other
 * rules. These exist for convenience and can be replaced by their definition
 * in post-processing.
 * \endverbatim
 */
enum ENUM(ProofRule)
{
  /**
   * \verbatim embed:rst:leading-asterisk
   * **Assumption (a leaf)**
   *
   * .. math::
   *
   *   \inferrule{- \mid F}{F}
   *
   * This rule has special status, in that an application of assume is an
   * open leaf in a proof that is not (yet) justified. An assume leaf is
   * analogous to a free variable in a term, where we say "F is a free
   * assumption in proof P" if it contains an application of F that is not
   * bound by :cpp:enumerator:`SCOPE <cvc5::ProofRule::SCOPE>` (see below).
   * \endverbatim
   */
  EVALUE(ASSUME),
  /**
   * \verbatim embed:rst:leading-asterisk
   * **Scope (a binder for assumptions)**
   *
   * .. math::
   *
   *   \inferruleSC{F \mid F_1 \dots F_n}{(F_1 \land \dots \land F_n)
   *   \Rightarrow F}{if $F\neq\bot$} \textrm{ or } \inferruleSC{F \mid F_1
   *   \dots F_n}{\neg (F_1 \land \dots \land F_n)}{if $F=\bot$}
   *
   * This rule has a dual purpose with
   * :cpp:enumerator:`ASSUME <cvc5::ProofRule::ASSUME>`. It is a way to close
   * assumptions in a proof. We require that :math:`F_1 \dots F_n` are free
   * assumptions in P and say that :math:`F_1 \dots F_n` are not free in
   * ``(SCOPE P)``. In other words, they are bound by this application. For
   * example, the proof node:
   * ``(SCOPE (ASSUME F) :args F)``
   * has the conclusion :math:`F \Rightarrow F` and has no free assumptions.
   * More generally, a proof with no free assumptions always concludes a valid
   * formula. \endverbatim
   */
  EVALUE(SCOPE),

  /**
   * \verbatim embed:rst:leading-asterisk
   * **Builtin theory -- Substitution**
   *
   * .. math::
   *
   *   \inferrule{F_1 \dots F_n \mid t, ids?}{t = t \circ \sigma_{ids}(F_n)
   *   \circ \cdots \circ \sigma_{ids}(F_1)}
   *
   * where :math:`\sigma_{ids}(F_i)` are substitutions, which notice are applied
   * in reverse order. Notice that :math:`ids` is a MethodId identifier, which
   * determines how to convert the formulas :math:`F_1 \dots F_n` into
   * substitutions. It is an optional argument, where by default the premises
   * are equalities of the form `(= x y)` and converted into substitutions
   * :math:`x\mapsto y`. \endverbatim
   */
  EVALUE(SUBS),
  /**
   * \verbatim embed:rst:leading-asterisk
   * **Builtin theory -- Rewrite**
   *
   * .. math::
   *   \inferrule{- \mid t, idr}{t = \texttt{rewrite}_{idr}(t)}
   *
   * where :math:`idr` is a MethodId identifier, which determines the kind of
   * rewriter to apply, e.g. Rewriter::rewrite. \endverbatim
   */
  EVALUE(MACRO_REWRITE),
  /**
   * \verbatim embed:rst:leading-asterisk
   * **Builtin theory -- Evaluate**
   *
   * .. math::
   *   \inferrule{- \mid t}{t = \texttt{evaluate}(t)}
   *
   * where \texttt{evaluate} is implemented by calling the method
   * \texttt{Evalutor::evaluate} in :cvc5src:`theory/evaluator.h` with an
   * empty substitution.
   * Note this is equivalent to: ``(REWRITE t MethodId::RW_EVALUATE)``.
   * \endverbatim
   */
  EVALUE(EVALUATE),
  /**
   * \verbatim embed:rst:leading-asterisk
   * **Builtin theory -- associative/commutative/idempotency/identity normalization**
   *
   * .. math::
   *   \inferrule{- \mid t = s}{t = s}
   *
   * where :math:`\texttt{expr::isACNorm(t, s)} = \top`. For details, see
   * :cvc5src:`expr/nary_term_util.h`.
   * This method normalizes currently based on two kinds of operators:
   * (1) those that are associative, commutative, idempotent, and have an
   * identity element (examples are or, and, bvand),
   * (2) those that are associative and have an identity element (examples
   * are str.++, re.++).
   * \endverbatim
   */
  EVALUE(ACI_NORM),
  /**
   * \verbatim embed:rst:leading-asterisk
   * **Builtin theory -- Substitution + Rewriting equality introduction**
   *
   * In this rule, we provide a term :math:`t` and conclude that it is equal to
   * its rewritten form under a (proven) substitution.
   *
   * .. math::
   *   \inferrule{F_1 \dots F_n \mid t, (ids (ida (idr)?)?)?}{t =
   *   \texttt{rewrite}_{idr}(t \circ \sigma_{ids, ida}(F_n) \circ \cdots \circ
   *   \sigma_{ids, ida}(F_1))}
   *
   * In other words, from the point of view of Skolem forms, this rule
   * transforms :math:`t` to :math:`t'` by standard substitution + rewriting.
   *
   * The arguments :math:`ids`, :math:`ida` and :math:`idr` are optional and
   * specify the identifier of the substitution, the substitution application
   * and rewriter respectively to be used. For details, see
   * :cvc5src:`theory/builtin/proof_checker.h`. \endverbatim
   */
  EVALUE(MACRO_SR_EQ_INTRO),
  /**
   * \verbatim embed:rst:leading-asterisk
   * **Builtin theory -- Substitution + Rewriting predicate introduction**
   *
   * In this rule, we provide a formula :math:`F` and conclude it, under the
   * condition that it rewrites to true under a proven substitution.
   *
   * .. math::
   *   \inferrule{F_1 \dots F_n \mid F, (ids (ida (idr)?)?)?}{F}
   *
   * where :math:`\texttt{rewrite}_{idr}(F \circ \sigma_{ids, ida}(F_n) \circ
   * \cdots \circ \sigma_{ids, ida}(F_1)) = \top` and :math:`ids` and
   * :math:`idr` are method identifiers.
   *
   * More generally, this rule also holds when
   * :math:`\texttt{Rewriter::rewrite}(\texttt{toOriginal}(F')) = \top`
   * where :math:`F'` is the result of the left hand side of the equality above.
   * Here, notice that we apply rewriting on the original form of :math:`F'`,
   * meaning that this rule may conclude an :math:`F` whose Skolem form is
   * justified by the definition of its (fresh) Skolem variables. For example,
   * this rule may justify the conclusion :math:`k = t` where :math:`k` is the
   * purification Skolem for :math:`t`, e.g. where the original form of
   * :math:`k` is :math:`t`.
   *
   * Furthermore, notice that the rewriting and substitution is applied only
   * within the side condition, meaning the rewritten form of the original form
   * of :math:`F` does not escape this rule.
   * \endverbatim
   */
  EVALUE(MACRO_SR_PRED_INTRO),
  /**
   * \verbatim embed:rst:leading-asterisk
   * **Builtin theory -- Substitution + Rewriting predicate elimination**
   *
   * .. math::
   *   \inferrule{F, F_1 \dots F_n \mid (ids (ida
   *   (idr)?)?)?}{\texttt{rewrite}_{idr}(F \circ \sigma_{ids, ida}(F_n) \circ
   *   \cdots \circ \sigma_{ids, ida}(F_1))}
   *
   * where :math:`ids` and :math:`idr` are method identifiers.
   *
   * We rewrite only on the Skolem form of :math:`F`, similar to
   * :cpp:enumerator:`MACRO_SR_EQ_INTRO <cvc5::ProofRule::MACRO_SR_EQ_INTRO>`.
   * \endverbatim
   */
  EVALUE(MACRO_SR_PRED_ELIM),
  /**
   * \verbatim embed:rst:leading-asterisk
   * **Builtin theory -- Substitution + Rewriting predicate elimination**
   *
   * .. math::
   *   \inferrule{F, F_1 \dots F_n \mid G, (ids (ida (idr)?)?)?}{G}
   *
   * where :math:`\texttt{rewrite}_{idr}(F \circ \sigma_{ids, ida}(F_n) \circ
   * \cdots \circ \sigma_{ids, ida}(F_1)) = \texttt{rewrite}_{idr}(G \circ
   * \sigma_{ids, ida}(F_n) \circ \cdots \circ \sigma_{ids, ida}(F_1))`.
   *
   * More generally, this rule also holds when:
   * :math:`\texttt{Rewriter::rewrite}(\texttt{toOriginal}(F')) = \texttt{Rewriter::rewrite}(\texttt{toOriginal}(G'))`
   * where :math:`F'` and :math:`G'` are the result of each side of the equation
   * above. Here, original forms are used in a similar manner to
   * :cpp:enumerator:`MACRO_SR_PRED_INTRO <cvc5::ProofRule::MACRO_SR_PRED_INTRO>`
   * above. \endverbatim
   */
  EVALUE(MACRO_SR_PRED_TRANSFORM),
  /**
   * \verbatim embed:rst:leading-asterisk
   * **Builtin theory -- Encode equality introduction**
   *
   * .. math::
   *   \inferrule{- \mid t}{t=t'}
   * 
   * where :math:`t` and :math:`t'` are equivalent up to their encoding in an
   * external proof format.
   *
   * More specifically, it is the case that
   * :math:`\texttt{RewriteDbNodeConverter::postConvert}(t) = t;`.
   * This conversion method for instance may drop user patterns from quantified
   * formulas or change the representation of :math:`t` in a way that is a
   * no-op in external proof formats.
   *
   * Note this rule can be treated as a
   * :cpp:enumerator:`REFL <cvc5::ProofRule::REFL>` when appropriate in
   * external proof formats.
   * \endverbatim
   */
  EVALUE(ENCODE_EQ_INTRO),
  /**
   * \verbatim embed:rst:leading-asterisk
   * **Builtin theory -- DSL rewrite**
   *
   * .. math::
   *   \inferrule{F_1 \dots F_n \mid id t_1 \dots t_n}{F}
   * 
   * where `id` is a :cpp:enum:`ProofRewriteRule` whose definition in the
   * RARE DSL is :math:`\forall x_1 \dots x_n. (G_1 \wedge G_n) \Rightarrow G`
   * where for :math:`i=1, \dots n`, we have that :math:`F_i = \sigma(G_i)`
   * and :math:`F = \sigma(G)` where :math:`\sigma` is the substitution
   * :math:`\{x_1\mapsto t_1,\dots,x_n\mapsto t_n\}`.
   * 
   * Notice that the application of the substitution takes into account the
   * possible list semantics of variables :math:`x_1 \ldots x_n`. If
   * :math:`x_i` is a variable with list semantics, then :math:`t_i` denotes a
   * list of terms. The substitution implemented by
   * `\texttt{expr::narySubstitute}` (for details, see
   * :cvc5src:`expr/nary_term_util.h`) which replaces each :math:`x_i` with the
   * list :math:`t_i` in its place.
   * \endverbatim
   */
  EVALUE(DSL_REWRITE),
  /**
   * \verbatim embed:rst:leading-asterisk
   * **Other theory rewrite rules**
   *
   * .. math::
   *   \inferrule{- \mid id, t = t'}{t = t'}
   *
   * where `id` is the :cpp:enum:`ProofRewriteRule` of the theory rewrite
   * rule which transforms :math:`t` to :math:`t'`.
   * 
   * In contrast to :cpp:enumerator:`DSL_REWRITE`, theory rewrite rules used by
   * this proof rule are not necessarily expressible in RARE. Each rule that can
   * be used in this proof rule are documented explicitly in cases within the
   * :cpp:enum:`ProofRewriteRule` enum.
   * \endverbatim
   */
  EVALUE(THEORY_REWRITE),
  /**
   * \verbatim embed:rst:leading-asterisk
   * **Builtin theory -- Annotation**
   *
   * .. math::
   *   \inferrule{F \mid a_1 \dots a_n}{F}
   *
   * The terms :math:`a_1 \dots a_n` can be anything used to annotate the proof
   * node, one example is where :math:`a_1` is a theory::InferenceId.
   * \endverbatim
   */
  EVALUE(ANNOTATION),
  /**
   * \verbatim embed:rst:leading-asterisk
   * **Processing rules -- If-then-else equivalence**
   *
   * .. math::
   *   \inferrule{- \mid \ite{C}{t_1}{t_2}}{\ite{C}{((\ite{C}{t_1}{t_2}) = t_1)}{((\ite{C}{t_1}{t_2}) = t_2)}}
   *
   * \endverbatim
   */
  EVALUE(ITE_EQ),

  /**
   * \verbatim embed:rst:leading-asterisk
   * **Trusted rule**
   *
   * .. math::
   *   \inferrule{F_1 \dots F_n \mid tid, F, ...}{F}
   *
   * where :math:`tid` is an identifier and :math:`F` is a formula. This rule
   * is used when a formal justification of an inference step cannot be provided.
   * The formulas :math:`F_1 \dots F_n` refer to a set of formulas that
   * entail :math:`F`, which may or may not be provided.
   * \endverbatim
   */
  EVALUE(TRUST),
  /**
   * \verbatim embed:rst:leading-asterisk
   * **Trusted rules -- Theory rewrite**
   *
   * .. math::
   *   \inferrule{- \mid F, tid, rid}{F}
   *
   * where :math:`F` is an equality of the form :math:`t = t'` where :math:`t'`
   * is obtained by applying the kind of rewriting given by the method
   * identifier :math:`rid`, which is one of:
   * ``RW_REWRITE_THEORY_PRE``, ``RW_REWRITE_THEORY_POST``,
   * ``RW_REWRITE_EQ_EXT``. Notice that the checker for this rule does not
   * replay the rewrite to ensure correctness, since theory rewriter methods are
   * not static. For example, the quantifiers rewriter involves constructing new
   * bound variables that are not guaranteed to be consistent on each call.
   * \endverbatim
   */
  EVALUE(TRUST_THEORY_REWRITE),
  /**
   * \verbatim embed:rst:leading-asterisk
   * **SAT Refutation for assumption-based unsat cores**
   *
   * .. math::
   *   \inferrule{F_1 \dots F_n \mid -}{\bot}
   *
   * where :math:`F_1 \dots F_n` correspond to the unsat core determined by the
   * SAT solver. \endverbatim
   */
  EVALUE(SAT_REFUTATION),
  /**
   * \verbatim embed:rst:leading-asterisk
   * **DRAT Refutation**
   *
   * .. math::
   *   \inferrule{F_1 \dots F_n \mid D, P}{\bot}
   *
   * where :math:`F_1 \dots F_n` correspond to the clauses in the
   * DIMACS file given by filename `D` and `P` is a filename of a file storing
   * a DRAT proof. \endverbatim
   */
  EVALUE(DRAT_REFUTATION),
  /**
   * \verbatim embed:rst:leading-asterisk
   * **SAT external prove Refutation**
   *
   * .. math::
   *   \inferrule{F_1 \dots F_n \mid D}{\bot}
   *
   * where :math:`F_1 \dots F_n` correspond to the input clauses in the
   * DIMACS file `D`. \endverbatim
   */
  EVALUE(SAT_EXTERNAL_PROVE),
  /**
   * \verbatim embed:rst:leading-asterisk
   * **Boolean -- Resolution**
   *
   * .. math::
   *   \inferrule{C_1, C_2 \mid pol, L}{C}
   *
   * where
   *
   * - :math:`C_1` and :math:`C_2` are nodes viewed as clauses, i.e., either an
   *   ``OR`` node with each children viewed as a literal or a node viewed as a
   *   literal. Note that an ``OR`` node could also be a literal.
   * - :math:`pol` is either true or false, representing the polarity of the
   *   pivot on the first clause
   * - :math:`L` is the pivot of the resolution, which occurs as is (resp. under
   *   a ``NOT``) in :math:`C_1` and negatively (as is) in :math:`C_2` if
   *   :math:`pol = \top` (:math:`pol = \bot`).
   *
   * :math:`C` is a clause resulting from collecting all the literals in
   * :math:`C_1`, minus the first occurrence of the pivot or its negation, and
   * :math:`C_2`, minus the first occurrence of the pivot or its negation,
   * according to the policy above. If the resulting clause has a single
   * literal, that literal itself is the result; if it has no literals, then the
   * result is false; otherwise it's an ``OR`` node of the resulting literals.
   *
   * Note that it may be the case that the pivot does not occur in the
   * clauses. In this case the rule is not unsound, but it does not correspond
   * to resolution but rather to a weakening of the clause that did not have a
   * literal eliminated.
   * \endverbatim
   */
  EVALUE(RESOLUTION),
  /**
   * \verbatim embed:rst:leading-asterisk
   * **Boolean -- N-ary Resolution**
   *
   * .. math::
   *   \inferrule{C_1 \dots C_n \mid (pol_1 \dots pol_{n-1}), (L_1 \dots L_{n-1})}{C}
   *
   * where
   *
   * - let :math:`C_1 \dots C_n` be nodes viewed as clauses, as defined above
   * - let :math:`C_1 \diamond_{L,pol} C_2` represent the resolution of
   *   :math:`C_1` with :math:`C_2` with pivot :math:`L` and polarity
   *   :math:`pol`, as defined above
   * - let :math:`C_1' = C_1`,
   * - for each :math:`i > 1`, let :math:`C_i' = C_{i-1} \diamond{L_{i-1},
   *   pol_{i-1}} C_i'`
   *
   * Note the list of polarities and pivots are provided as s-expressions.
   *
   * The result of the chain resolution is :math:`C = C_n'`
   * \endverbatim
   */
  EVALUE(CHAIN_RESOLUTION),
  /**
   * \verbatim embed:rst:leading-asterisk
   * **Boolean -- Factoring**
   *
   * .. math::
   *   \inferrule{C_1 \mid -}{C_2}
   *
   * where :math:`C_2` is the clause :math:`C_1`, but every occurrence of a literal
   * after its first occurrence is omitted.
   * \endverbatim
   */
  EVALUE(FACTORING),
  /**
   * \verbatim embed:rst:leading-asterisk
   * **Boolean -- Reordering**
   *
   * .. math::
   *   \inferrule{C_1 \mid C_2}{C_2}
   *
   * where
   * the set representations of :math:`C_1` and :math:`C_2` are the same and the
   * number of literals in :math:`C_2` is the same of that of :math:`C_1`.
   * \endverbatim
   */
  EVALUE(REORDERING),
  /**
   * \verbatim embed:rst:leading-asterisk
   * **Boolean -- N-ary Resolution + Factoring + Reordering**
   *
   * .. math::
   *   \inferrule{C_1 \dots C_n \mid C, pol_1,L_1 \dots pol_{n-1},L_{n-1}}{C}
   *
   * where
   *
   * - let :math:`C_1 \dots C_n` be nodes viewed as clauses, as defined in
   *   :cpp:enumerator:`RESOLUTION <cvc5::ProofRule::RESOLUTION>`
   * - let :math:`C_1 \diamond{L,\mathit{pol}} C_2` represent the resolution of
   *   :math:`C_1` with :math:`C_2` with pivot :math:`L` and polarity
   *   :math:`pol`, as defined in
   *   :cpp:enumerator:`RESOLUTION <cvc5::ProofRule::RESOLUTION>`
   * - let :math:`C_1'` be equal, in its set representation, to :math:`C_1`,
   * - for each :math:`i > 1`, let :math:`C_i'` be equal, in its set
   *   representation, to :math:`C_{i-1} \diamond{L_{i-1},\mathit{pol}_{i-1}}
   *   C_i'`
   *
   * The result of the chain resolution is :math:`C`, which is equal, in its set
   * representation, to :math:`C_n'`
   * \endverbatim
   */
  EVALUE(MACRO_RESOLUTION),
  /**
   * \verbatim embed:rst:leading-asterisk
   * **Boolean -- N-ary Resolution + Factoring + Reordering unchecked**
   *
   * Same as
   * :cpp:enumerator:`MACRO_RESOLUTION <cvc5::ProofRule::MACRO_RESOLUTION>`, but
   * not checked by the internal proof checker.
   * \endverbatim
   */
  EVALUE(MACRO_RESOLUTION_TRUST),

  /**
   * \verbatim embed:rst:leading-asterisk
   * **Boolean -- Split**
   *
   * .. math::
   *   \inferrule{- \mid F}{F \lor \neg F}
   *
   * \endverbatim
   */
  EVALUE(SPLIT),
  /**
   * \verbatim embed:rst:leading-asterisk
   * **Boolean -- Equality resolution**
   *
   * .. math::
   *   \inferrule{F_1, (F_1 = F_2) \mid -}{F_2}
   *
   * Note this can optionally be seen as a macro for
   * :cpp:enumerator:`EQUIV_ELIM1 <cvc5::ProofRule::EQUIV_ELIM1>` +
   * :cpp:enumerator:`RESOLUTION <cvc5::ProofRule::RESOLUTION>`.
   * \endverbatim
   */
  EVALUE(EQ_RESOLVE),
  /**
   * \verbatim embed:rst:leading-asterisk
   * **Boolean -- Modus Ponens**
   *
   * .. math::
   *   \inferrule{F_1, (F_1 \rightarrow F_2) \mid -}{F_2}
   *
   * Note this can optionally be seen as a macro for
   * :cpp:enumerator:`IMPLIES_ELIM <cvc5::ProofRule::IMPLIES_ELIM>` +
   * :cpp:enumerator:`RESOLUTION <cvc5::ProofRule::RESOLUTION>`.
   * \endverbatim
   */
  EVALUE(MODUS_PONENS),
  /**
   * \verbatim embed:rst:leading-asterisk
   * **Boolean -- Double negation elimination**
   *
   * .. math::
   *   \inferrule{\neg (\neg F) \mid -}{F}
   *
   * \endverbatim
   */
  EVALUE(NOT_NOT_ELIM),
  /**
   * \verbatim embed:rst:leading-asterisk
   * **Boolean -- Contradiction**
   *
   * .. math::
   *   \inferrule{F, \neg F \mid -}{\bot}
   *
   * \endverbatim
   */
  EVALUE(CONTRA),
  /**
   * \verbatim embed:rst:leading-asterisk
   * **Boolean -- And elimination**
   *
   * .. math::
   *   \inferrule{(F_1 \land \dots \land F_n) \mid i}{F_i}
   *
   * \endverbatim
   */
  EVALUE(AND_ELIM),
  /**
   * \verbatim embed:rst:leading-asterisk
   * **Boolean -- And introduction**
   *
   * .. math::
   *   \inferrule{F_1 \dots F_n \mid -}{(F_1 \land \dots \land F_n)}
   *
   * \endverbatim
   */
  EVALUE(AND_INTRO),
  /**
   * \verbatim embed:rst:leading-asterisk
   * **Boolean -- Not Or elimination**
   *
   * .. math::
   *   \inferrule{\neg(F_1 \lor \dots \lor F_n) \mid i}{\neg F_i}
   *
   * \endverbatim
   */
  EVALUE(NOT_OR_ELIM),
  /**
   * \verbatim embed:rst:leading-asterisk
   * **Boolean -- Implication elimination**
   *
   * .. math::
   *   \inferrule{F_1 \rightarrow F_2 \mid -}{\neg F_1 \lor F_2}
   *
   * \endverbatim
   */
  EVALUE(IMPLIES_ELIM),
  /**
   * \verbatim embed:rst:leading-asterisk
   * **Boolean -- Not Implication elimination version 1**
   *
   * .. math::
   *   \inferrule{\neg(F_1 \rightarrow F_2) \mid -}{F_1}
   *
   * \endverbatim
   */
  EVALUE(NOT_IMPLIES_ELIM1),
  /**
   * \verbatim embed:rst:leading-asterisk
   * **Boolean -- Not Implication elimination version 2**
   *
   * .. math::
   *   \inferrule{\neg(F_1 \rightarrow F_2) \mid -}{\neg F_2}
   *
   * \endverbatim
   */
  EVALUE(NOT_IMPLIES_ELIM2),
  /**
   * \verbatim embed:rst:leading-asterisk
   * **Boolean -- Equivalence elimination version 1**
   *
   * .. math::
   *   \inferrule{F_1 = F_2 \mid -}{\neg F_1 \lor F_2}
   *
   * \endverbatim
   */
  EVALUE(EQUIV_ELIM1),
  /**
   * \verbatim embed:rst:leading-asterisk
   * **Boolean -- Equivalence elimination version 2**
   *
   * .. math::
   *   \inferrule{F_1 = F_2 \mid -}{F_1 \lor \neg F_2}
   *
   * \endverbatim
   */
  EVALUE(EQUIV_ELIM2),
  /**
   * \verbatim embed:rst:leading-asterisk
   * **Boolean -- Not Equivalence elimination version 1**
   *
   * .. math::
   *   \inferrule{F_1 \neq F_2 \mid -}{F_1 \lor F_2}
   *
   * \endverbatim
   */
  EVALUE(NOT_EQUIV_ELIM1),
  /**
   * \verbatim embed:rst:leading-asterisk
   * **Boolean -- Not Equivalence elimination version 2**
   *
   * .. math::
   *   \inferrule{F_1 \neq F_2 \mid -}{\neg F_1 \lor \neg F_2}
   *
   * \endverbatim
   */
  EVALUE(NOT_EQUIV_ELIM2),
  /**
   * \verbatim embed:rst:leading-asterisk
   * **Boolean -- XOR elimination version 1**
   *
   * .. math::
   *   \inferrule{F_1 \xor F_2 \mid -}{F_1 \lor F_2}
   *
   * \endverbatim
   */
  EVALUE(XOR_ELIM1),
  /**
   * \verbatim embed:rst:leading-asterisk
   * **Boolean -- XOR elimination version 2**
   *
   * .. math::
   *   \inferrule{F_1 \xor F_2 \mid -}{\neg F_1 \lor \neg F_2}
   *
   * \endverbatim
   */
  EVALUE(XOR_ELIM2),
  /**
   * \verbatim embed:rst:leading-asterisk
   * **Boolean -- Not XOR elimination version 1**
   *
   * .. math::
   *   \inferrule{\neg(F_1 \xor F_2) \mid -}{F_1 \lor \neg F_2}
   *
   * \endverbatim
   */
  EVALUE(NOT_XOR_ELIM1),
  /**
   * \verbatim embed:rst:leading-asterisk
   * **Boolean -- Not XOR elimination version 2**
   *
   * .. math::
   *   \inferrule{\neg(F_1 \xor F_2) \mid -}{\neg F_1 \lor F_2}
   *
   * \endverbatim
   */
  EVALUE(NOT_XOR_ELIM2),
  /**
   * \verbatim embed:rst:leading-asterisk
   * **Boolean -- ITE elimination version 1**
   *
   * .. math::
   *   \inferrule{(\ite{C}{F_1}{F_2}) \mid -}{\neg C \lor F_1}
   *
   * \endverbatim
   */
  EVALUE(ITE_ELIM1),
  /**
   * \verbatim embed:rst:leading-asterisk
   * **Boolean -- ITE elimination version 2**
   *
   * .. math::
   *   \inferrule{(\ite{C}{F_1}{F_2}) \mid -}{C \lor F_2}
   *
   * \endverbatim
   */
  EVALUE(ITE_ELIM2),
  /**
   * \verbatim embed:rst:leading-asterisk
   * **Boolean -- Not ITE elimination version 1**
   *
   * .. math::
   *   \inferrule{\neg(\ite{C}{F_1}{F_2}) \mid -}{\neg C \lor \neg F_1}
   *
   * \endverbatim
   */
  EVALUE(NOT_ITE_ELIM1),
  /**
   * \verbatim embed:rst:leading-asterisk
   * **Boolean -- Not ITE elimination version 2**
   *
   * .. math::
   *   \inferrule{\neg(\ite{C}{F_1}{F_2}) \mid -}{C \lor \neg F_2}
   *
   * \endverbatim
   */
  EVALUE(NOT_ITE_ELIM2),

  /**
   * \verbatim embed:rst:leading-asterisk
   * **Boolean -- De Morgan -- Not And**
   *
   * .. math::
   *   \inferrule{\neg(F_1 \land \dots \land F_n) \mid -}{\neg F_1 \lor \dots
   *   \lor \neg F_n}
   *
   * \endverbatim
   */
  EVALUE(NOT_AND),
  /**
   * \verbatim embed:rst:leading-asterisk
   * **Boolean -- CNF -- And Positive**
   *
   * .. math::
   *   \inferrule{- \mid (F_1 \land \dots \land F_n), i}{\neg (F_1 \land \dots
   *   \land F_n) \lor F_i}
   *
   * \endverbatim
   */
  EVALUE(CNF_AND_POS),
  /**
   * \verbatim embed:rst:leading-asterisk
   * **Boolean -- CNF -- And Negative**
   *
   * .. math::
   *   \inferrule{- \mid (F_1 \land \dots \land F_n)}{(F_1 \land \dots \land
   *   F_n) \lor \neg F_1 \lor \dots \lor \neg F_n}
   *
   * \endverbatim
   */
  EVALUE(CNF_AND_NEG),
  /**
   * \verbatim embed:rst:leading-asterisk
   * **Boolean -- CNF -- Or Positive**
   *
   * .. math::
   *   \inferrule{- \mid (F_1 \lor \dots \lor F_n)}{\neg(F_1 \lor \dots \lor
   *   F_n) \lor F_1 \lor \dots \lor F_n}
   *
   * \endverbatim
   */
  EVALUE(CNF_OR_POS),
  /**
   * \verbatim embed:rst:leading-asterisk
   * **Boolean -- CNF -- Or Negative**
   *
   * .. math::
   *   \inferrule{- \mid (F_1 \lor \dots \lor F_n), i}{(F_1 \lor \dots \lor F_n)
   *   \lor \neg F_i}
   *
   * \endverbatim
   */
  EVALUE(CNF_OR_NEG),
  /**
   * \verbatim embed:rst:leading-asterisk
   * **Boolean -- CNF -- Implies Positive**
   *
   * .. math::
   *   \inferrule{- \mid F_1 \rightarrow F_2}{\neg(F_1 \rightarrow F_2) \lor \neg F_1
   *   \lor F_2}
   *
   * \endverbatim
   */
  EVALUE(CNF_IMPLIES_POS),
  /**
   * \verbatim embed:rst:leading-asterisk
   * **Boolean -- CNF -- Implies Negative 1**
   *
   * .. math::
   *   \inferrule{- \mid F_1 \rightarrow F_2}{(F_1 \rightarrow F_2) \lor F_1}
   *
   * \endverbatim
   */
  EVALUE(CNF_IMPLIES_NEG1),
  /**
   * \verbatim embed:rst:leading-asterisk
   * **Boolean -- CNF -- Implies Negative 2**
   *
   * .. math::
   *   \inferrule{- \mid F_1 \rightarrow F_2}{(F_1 \rightarrow F_2) \lor \neg F_2}
   *
   * \endverbatim
   */
  EVALUE(CNF_IMPLIES_NEG2),
  /**
   * \verbatim embed:rst:leading-asterisk
   * **Boolean -- CNF -- Equiv Positive 1**
   *
   * .. math::
   *   \inferrule{- \mid F_1 = F_2}{F_1 \neq F_2 \lor \neg F_1 \lor F_2}
   *
   * \endverbatim
   */
  EVALUE(CNF_EQUIV_POS1),
  /**
   * \verbatim embed:rst:leading-asterisk
   * **Boolean -- CNF -- Equiv Positive 2**
   *
   * .. math::
   *   \inferrule{- \mid F_1 = F_2}{F_1 \neq F_2 \lor F_1 \lor \neg F_2}
   *
   * \endverbatim
   */
  EVALUE(CNF_EQUIV_POS2),
  /**
   * \verbatim embed:rst:leading-asterisk
   * **Boolean -- CNF -- Equiv Negative 1**
   *
   * .. math::
   *   \inferrule{- \mid F_1 = F_2}{(F_1 = F_2) \lor F_1 \lor F_2}
   *
   * \endverbatim
   */
  EVALUE(CNF_EQUIV_NEG1),
  /**
   * \verbatim embed:rst:leading-asterisk
   * **Boolean -- CNF -- Equiv Negative 2**
   *
   * .. math::
   *   \inferrule{- \mid F_1 = F_2}{(F_1 = F_2) \lor \neg F_1 \lor \neg F_2}
   *
   * \endverbatim
   */
  EVALUE(CNF_EQUIV_NEG2),
  /**
   * \verbatim embed:rst:leading-asterisk
   * **Boolean -- CNF -- XOR Positive 1**
   *
   * .. math::
   *   \inferrule{- \mid F_1 \xor F_2}{\neg(F_1 \xor F_2) \lor F_1 \lor F_2}
   *
   * \endverbatim
   */
  EVALUE(CNF_XOR_POS1),
  /**
   * \verbatim embed:rst:leading-asterisk
   * **Boolean -- CNF -- XOR Positive 2**
   *
   * .. math::
   *   \inferrule{- \mid F_1 \xor F_2}{\neg(F_1 \xor F_2) \lor \neg F_1 \lor
   *   \neg F_2}
   *
   * \endverbatim
   */
  EVALUE(CNF_XOR_POS2),
  /**
   * \verbatim embed:rst:leading-asterisk
   * **Boolean -- CNF -- XOR Negative 1**
   *
   * .. math::
   *   \inferrule{- \mid F_1 \xor F_2}{(F_1 \xor F_2) \lor \neg F_1 \lor F_2}
   *
   * \endverbatim
   */
  EVALUE(CNF_XOR_NEG1),
  /**
   * \verbatim embed:rst:leading-asterisk
   * **Boolean -- CNF -- XOR Negative 2**
   *
   * .. math::
   *   \inferrule{- \mid F_1 \xor F_2}{(F_1 \xor F_2) \lor F_1 \lor \neg F_2}
   *
   * \endverbatim
   */
  EVALUE(CNF_XOR_NEG2),
  /**
   * \verbatim embed:rst:leading-asterisk
   * **Boolean -- CNF -- ITE Positive 1**
   *
   * .. math::
   *   \inferrule{- \mid (\ite{C}{F_1}{F_2})}{\neg(\ite{C}{F_1}{F_2}) \lor \neg
   *   C \lor F_1}
   *
   * \endverbatim
   */
  EVALUE(CNF_ITE_POS1),
  /**
   * \verbatim embed:rst:leading-asterisk
   * **Boolean -- CNF -- ITE Positive 2**
   *
   * .. math::
   *   \inferrule{- \mid (\ite{C}{F_1}{F_2})}{\neg(\ite{C}{F_1}{F_2}) \lor C
   *   \lor F_2}
   *
   * \endverbatim
   */
  EVALUE(CNF_ITE_POS2),
  /**
   * \verbatim embed:rst:leading-asterisk
   * **Boolean -- CNF -- ITE Positive 3**
   *
   * .. math::
   *   \inferrule{- \mid (\ite{C}{F_1}{F_2})}{\neg(\ite{C}{F_1}{F_2}) \lor F_1
   *   \lor F_2}
   *
   * \endverbatim
   */
  EVALUE(CNF_ITE_POS3),
  /**
   * \verbatim embed:rst:leading-asterisk
   * **Boolean -- CNF -- ITE Negative 1**
   *
   * .. math::
   *   \inferrule{- \mid (\ite{C}{F_1}{F_2})}{(\ite{C}{F_1}{F_2}) \lor \neg C
   *   \lor \neg F_1}
   *
   * \endverbatim
   */
  EVALUE(CNF_ITE_NEG1),
  /**
   * \verbatim embed:rst:leading-asterisk
   * **Boolean -- CNF -- ITE Negative 2**
   *
   * .. math::
   *   \inferrule{- \mid (\ite{C}{F_1}{F_2})}{(\ite{C}{F_1}{F_2}) \lor C \lor
   *   \neg F_2}
   *
   * \endverbatim
   */
  EVALUE(CNF_ITE_NEG2),
  /**
   * \verbatim embed:rst:leading-asterisk
   * **Boolean -- CNF -- ITE Negative 3**
   *
   * .. math::
   *   \inferrule{- \mid (\ite{C}{F_1}{F_2})}{(\ite{C}{F_1}{F_2}) \lor \neg F_1
   *   \lor \neg F_2}
   *
   * \endverbatim
   */
  EVALUE(CNF_ITE_NEG3),

  /**
   * \verbatim embed:rst:leading-asterisk
   * **Equality -- Reflexivity**
   *
   * .. math::
   *
   *   \inferrule{-\mid t}{t = t}
   * \endverbatim
   */
  EVALUE(REFL),
  /**
   * \verbatim embed:rst:leading-asterisk
   * **Equality -- Symmetry**
   *
   * .. math::
   *
   *   \inferrule{t_1 = t_2\mid -}{t_2 = t_1}
   *
   * or
   *
   * .. math::
   *
   *   \inferrule{t_1 \neq t_2\mid -}{t_2 \neq t_1}
   *
   * \endverbatim
   */
  EVALUE(SYMM),
  /**
   * \verbatim embed:rst:leading-asterisk
   * **Equality -- Transitivity**
   *
   * .. math::
   *
   *   \inferrule{t_1=t_2,\dots,t_{n-1}=t_n\mid -}{t_1 = t_n}
   * \endverbatim
   */
  EVALUE(TRANS),
  /**
   * \verbatim embed:rst:leading-asterisk
   * **Equality -- Congruence**
   *
   * .. math::
   *
   *   \inferrule{t_1=s_1,\dots,t_n=s_n\mid k, f?}{k(f?, t_1,\dots, t_n) =
   *   k(f?, s_1,\dots, s_n)}
   *
   * where :math:`k` is the application kind. Notice that :math:`f` must be
   * provided iff :math:`k` is a parameterized kind, e.g. 
   * `cvc5::Kind::APPLY_UF`. The actual node for
   * :math:`k` is constructible via ``ProofRuleChecker::mkKindNode``.
   * If :math:`k` is a binder kind (e.g. ``cvc5::Kind::FORALL``) then :math:`f`
   * is a term of kind ``cvc5::Kind::VARIABLE_LIST``
   * denoting the variables bound by both sides of the conclusion.
   * This rule is used for kinds that have a fixed arity, such as
   * ``cvc5::Kind::ITE``, ``cvc5::Kind::EQUAL``, and so on. It is also used for
   * ``cvc5::Kind::APPLY_UF`` where :math:`f` must be provided.
   * It is not used for equality between
   * ``cvc5::Kind::HO_APPLY`` terms, which should
   * use the :cpp:enumerator:`HO_CONG <cvc5::ProofRule::HO_CONG>` proof rule.
   * \endverbatim
   */
  EVALUE(CONG),
  /**
   * \verbatim embed:rst:leading-asterisk
   * **Equality -- N-ary Congruence**
   *
   * .. math::
   *
   *   \inferrule{t_1=s_1,\dots,t_n=s_n\mid k}{k(t_1,\dots, t_n) =
   *   k(s_1,\dots, s_n)}
   *
   * where :math:`k` is the application kind. The actual node for :math:`k` is
   * constructible via ``ProofRuleChecker::mkKindNode``. This rule is used for
   * kinds that have variadic arity, such as ``cvc5::Kind::AND``,
   * ``cvc5::Kind::PLUS`` and so on.
   * \endverbatim
   */
  EVALUE(NARY_CONG),
  /**
   * \verbatim embed:rst:leading-asterisk
   * **Equality -- True intro**
   *
   * .. math::
   *
   *   \inferrule{F\mid -}{F = \top}
   * \endverbatim
   */
  EVALUE(TRUE_INTRO),
  /**
   * \verbatim embed:rst:leading-asterisk
   * **Equality -- True elim**
   *
   * .. math::
   *
   *   \inferrule{F=\top\mid -}{F}
   * \endverbatim
   */
  EVALUE(TRUE_ELIM),
  /**
   * \verbatim embed:rst:leading-asterisk
   * **Equality -- False intro**
   *
   * .. math::
   *
   *   \inferrule{\neg F\mid -}{F = \bot}
   * \endverbatim
   */
  EVALUE(FALSE_INTRO),
  /**
   * \verbatim embed:rst:leading-asterisk
   * **Equality -- False elim**
   *
   * .. math::
   *
   *   \inferrule{F=\bot\mid -}{\neg F}
   * \endverbatim
   */
  EVALUE(FALSE_ELIM),
  /**
   * \verbatim embed:rst:leading-asterisk
   * **Equality -- Higher-order application encoding**
   *
   * .. math::
   *
   *   \inferrule{-\mid t}{t=t'}
   *
   * where `t'` is the higher-order application that is equivalent to `t`,
   * as implemented by `\texttt{TheoryUfRewriter::getHoApplyForApplyUf}(t)`.
   * For details see :cvc5src:`theory/uf/theory_uf_rewriter.h`
   * 
   * For example, this rule concludes :math:`f(x,y) = _( _(f,x), y)`, where
   * :math:`_` isthe ``HO_APPLY`` kind.
   *
   * Note this rule can be treated as a
   * :cpp:enumerator:`REFL <cvc5::ProofRule::REFL>` when appropriate in
   * external proof formats.
   *  \endverbatim
   */
  EVALUE(HO_APP_ENCODE),
  /**
   * \verbatim embed:rst:leading-asterisk
   * **Equality -- Higher-order congruence**
   *
   * .. math::
   *
   *   \inferrule{f=g, t_1=s_1,\dots,t_n=s_n\mid k}{k(f, t_1,\dots, t_n) =
   *   k(g, s_1,\dots, s_n)}
   *
   * Notice that this rule is only used when the application kind :math:`k` is
   * either `cvc5::Kind::APPLY_UF` or `cvc5::Kind::HO_APPLY`.
   * \endverbatim
   */
  EVALUE(HO_CONG),
  /**
   * \verbatim embed:rst:leading-asterisk
   * **Arrays -- Read over write**
   *
   * .. math::
   *
   *   \inferrule{i_1 \neq i_2\mid \mathit{select}(\mathit{store}(a,i_1,e),i_2)}
   *   {\mathit{select}(\mathit{store}(a,i_1,e),i_2) = \mathit{select}(a,i_2)}
   * \endverbatim
   */
  EVALUE(ARRAYS_READ_OVER_WRITE),
  /**
   * \verbatim embed:rst:leading-asterisk
   * **Arrays -- Read over write, contrapositive**
   *
   * .. math::
   *
   *   \inferrule{\mathit{select}(\mathit{store}(a,i_2,e),i_1) \neq
   *   \mathit{select}(a,i_1)\mid -}{i_1=i_2}
   * \endverbatim
   */
  EVALUE(ARRAYS_READ_OVER_WRITE_CONTRA),
  /**
   * \verbatim embed:rst:leading-asterisk
   * **Arrays -- Read over write 1**
   *
   * .. math::
   *
   *   \inferrule{-\mid \mathit{select}(\mathit{store}(a,i,e),i)}
   *   {\mathit{select}(\mathit{store}(a,i,e),i)=e}
   * \endverbatim
   */
  EVALUE(ARRAYS_READ_OVER_WRITE_1),
  /**
   * \verbatim embed:rst:leading-asterisk
   * **Arrays -- Arrays extensionality**
   *
   * .. math::
   *
   *   \inferrule{a \neq b\mid -}
   *   {\mathit{select}(a,k)\neq\mathit{select}(b,k)}
   *
   * where :math:`k` is the :math:`\texttt{ARRAY_DEQ_DIFF}` skolem for `(a, b)`.
   * \endverbatim
   */
  EVALUE(ARRAYS_EXT),

  /**
   * \verbatim embed:rst:leading-asterisk
   * **Bit-vectors -- (Macro) Bitblast**
   *
   * .. math::
   *
   *   \inferrule{-\mid t}{t = \texttt{bitblast}(t)}
   *
   * where `\texttt{bitblast}` represents the result of the bit-blasted term as
   * a bit-vector consisting of the output bits of the bit-blasted circuit
   * representation of the term. Terms are bit-blasted according to the
   * strategies defined in ``theory/bv/bitblast/bitblast_strategies_template.h``.
   * \endverbatim
   */
  EVALUE(MACRO_BV_BITBLAST),
  /**
   * \verbatim embed:rst:leading-asterisk
   * **Bit-vectors -- Bitblast bit-vector constant, variable, and terms**
   *
   * For constant and variables:
   *
   * .. math::
   *
   *   \inferrule{-\mid t}{t = \texttt{bitblast}(t)}
   *
   * For terms:
   *
   * .. math::
   *
   *   \inferrule{-\mid k(\texttt{bitblast}(t_1),\dots,\texttt{bitblast}(t_n))}
   *   {k(\texttt{bitblast}(t_1),\dots,\texttt{bitblast}(t_n)) =
   *   \texttt{bitblast}(t)}
   *
   * where :math:`t` is :math:`k(t_1,\dots,t_n)`.
   * \endverbatim
   */
  EVALUE(BV_BITBLAST_STEP),
  /**
   * \verbatim embed:rst:leading-asterisk
   * **Bit-vectors -- Bit-vector eager atom**
   *
   * .. math::
   *
   *   \inferrule{-\mid F}{F = F[0]}
   *
   * where :math:`F` is of kind ``BITVECTOR_EAGER_ATOM``.
   * \endverbatim
   */
  EVALUE(BV_EAGER_ATOM),

  /**
   * \verbatim embed:rst:leading-asterisk
   * **Datatypes -- Unification**
   *
   * .. math::
   *
   *   \inferrule{C(t_1,\dots,t_n)= C(s_1,\dots,s_n)\mid i}{t_1 = s_i}
   *
   * where :math:`C` is a constructor.
   * \endverbatim
   */
  EVALUE(DT_UNIF),
  /**
   * \verbatim embed:rst:leading-asterisk
   * **Datatypes -- Split**
   *
   * .. math::
   *
   *   \inferrule{-\mid t}{\mathit{is}_{C_1}(t)\vee\cdots\vee\mathit{is}_{C_n}(t)}
   *
   * where :math:`C_1,\dots,C_n` are all the constructors of the type of :math:`t`.
   * \endverbatim
   */
  EVALUE(DT_SPLIT),
  /**
   * \verbatim embed:rst:leading-asterisk
   * **Datatypes -- Clash**
   *
   * .. math::
   *
   *   \inferruleSC{\mathit{is}_{C_i}(t), \mathit{is}_{C_j}(t)\mid -}{\bot}
   *   {if $i\neq j$}
   *
   * \endverbatim
   */
  EVALUE(DT_CLASH),

  /**
   * \verbatim embed:rst:leading-asterisk
   * **Quantifiers -- Skolem introduction**
   *
   * .. math::
   *
   *   \inferrule{-\mid k}{k = t}
   *
   * where :math:`t` is the unpurified form of skolem :math:`k`.
   * \endverbatim
   */
  EVALUE(SKOLEM_INTRO),
  /**
   * \verbatim embed:rst:leading-asterisk
   * **Quantifiers -- Skolemization**
   *
   * .. math::
   *
   *   \inferrule{\neg (\forall x_1\dots x_n.\> F)\mid -}{\neg F\sigma}
   *
   * where :math:`\sigma` maps :math:`x_1,\dots,x_n` to their representative
   * skolems, which are skolems :math:`k_1,\dots,k_n`. For each :math:`k_i`,
   * its skolem identifier is :cpp:enumerator:`QUANTIFIERS_SKOLEMIZE <cvc5::SkolemId::QUANTIFIERS_SKOLEMIZE>`,
   * and its indices are :math:`(\forall x_1\dots x_n.\> F)` and :math:`x_i`.
   * \endverbatim
   */
  EVALUE(SKOLEMIZE),
  /**
   * \verbatim embed:rst:leading-asterisk
   * **Quantifiers -- Instantiation**
   *
   * .. math::
   *
   *   \inferrule{\forall x_1\dots x_n.\> F\mid (t_1 \dots t_n), (id\, (t)?)?}
   *   {F\{x_1\mapsto t_1,\dots,x_n\mapsto t_n\}}
   *
   * The list of terms to instantiate :math:`(t_1 \dots t_n)` is provided as
   * an s-expression as the first argument. The optional argument :math:`id`
   * indicates the inference id that caused the instantiation. The term
   * :math:`t` indicates an additional term (e.g. the trigger) associated with
   * the instantiation, which depends on the id. If the id has prefix
   * ``QUANTIFIERS_INST_E_MATCHING``, then :math:`t` is the trigger that
   * generated the instantiation.
   * \endverbatim
   */
  EVALUE(INSTANTIATE),
  /**
   * \verbatim embed:rst:leading-asterisk
   * **Quantifiers -- Alpha equivalence**
   *
   * .. math::
   *
   *   \inferruleSC{-\mid F, (y_1 \ldots y_n), (z_1,\dots, z_n)}
   *   {F = F\{y_1\mapsto z_1,\dots,y_n\mapsto z_n\}}
   *   {if $y_1,\dots,y_n, z_1,\dots,z_n$ are unique bound variables}
   *
   * Notice that this rule is correct only when :math:`z_1,\dots,z_n` are not
   * contained in :math:`FV(F) \setminus \{ y_1,\dots, y_n \}`, where
   * :math:`FV(\varphi)` are the free variables of :math:`\varphi`. The internal
   * quantifiers proof checker does not currently check that this is the case.
   * \endverbatim
   */
  EVALUE(ALPHA_EQUIV),
  /**
   * \verbatim embed:rst:leading-asterisk
   * **Sets -- Singleton injectivity**
   *
   * .. math::
   *
   *   \inferrule{\mathit{set.singleton}(t) = \mathit{set.singleton}(s)\mid -}{t=s}
   * \endverbatim
   */
  EVALUE(SETS_SINGLETON_INJ),
  /**
   * \verbatim embed:rst:leading-asterisk
   * **Sets -- Sets extensionality**
   *
   * .. math::
   *
   *   \inferrule{a \neq b\mid -}
   *   {\mathit{set.member}(k,a)\neq\mathit{set.member}(k,b)}
   *
   * where :math:`k` is the :math:`\texttt{SETS_DEQ_DIFF}` skolem for `(a, b)`.
   * \endverbatim
   */
  EVALUE(SETS_EXT),
  /**
   * \verbatim embed:rst:leading-asterisk
   * **Strings -- Core rules -- Concatenation equality**
   *
   * .. math::
   *
   *   \inferrule{(t_1\cdot\ldots \cdot t_n \cdot t) = (t_1 \cdot\ldots
   *   \cdot t_n\cdot s)\mid b}{t = s}
   *
   * where :math:`\cdot` stands for string concatenation and :math:`b` indicates
   * if the direction is reversed.
   *
   * Notice that :math:`t` or :math:`s` may be empty, in which case they are
   * implicit in the concatenation above. For example, if the premise is
   * :math:`x\cdot z = x`, then this rule, with argument :math:`\bot`, concludes
   * :math:`z = \epsilon`.
   *
   * Also note that constants are split, such that for :math:`(\mathsf{'abc'}
   * \cdot x) = (\mathsf{'a'} \cdot y)`, this rule, with argument :math:`\bot`,
   * concludes :math:`(\mathsf{'bc'} \cdot x) = y`.  This splitting is done only
   * for constants such that ``Word::splitConstant`` returns non-null.
   * \endverbatim
   */
  EVALUE(CONCAT_EQ),
  /**
   * \verbatim embed:rst:leading-asterisk
   * **Strings -- Core rules -- Concatenation unification**
   *
   * .. math::
   *
   *   \inferrule{(t_1\cdot t_2) = (s_1 \cdot s_2),\, \mathit{len}(t_1) =
   *   \mathit{len}(s_1)\mid \bot}{t_1 = s_1}
   *
   * Alternatively for the reverse:
   *
   * .. math::
   *
   *   \inferrule{(t_1\cdot t_2) = (s_1 \cdot s_2),\, \mathit{len}(t_2) =
   *   \mathit{len}(s_2)\mid \top}{t_2 = s_2}
   * 
   * \endverbatim
   */
  EVALUE(CONCAT_UNIFY),
  /**
   * \verbatim embed:rst:leading-asterisk
   * **Strings -- Core rules -- Concatenation conflict**
   *
   * .. math::
   *
   *   \inferrule{(c_1\cdot t) = (c_2 \cdot s)\mid b}{\bot}
   *
   * where :math:`b` indicates if the direction is reversed, :math:`c_1,\,c_2`
   * are constants such that :math:`\texttt{Word::splitConstant}(c_1,c_2,
   * \mathit{index},b)` is null, in other words, neither is a prefix of the
   * other. Note it may be the case that one side of the equality denotes the
   * empty string.
   * 
   * This rule is used exclusively for strings.
   *
   * \endverbatim
   */
  EVALUE(CONCAT_CONFLICT),
  /**
   * \verbatim embed:rst:leading-asterisk
   * **Strings -- Core rules -- Concatenation conflict for disequal characters**
   *
   * .. math::
   *
   *   \inferrule{(t_1\cdot t) = (s_1 \cdot s), t_1 \neq s_1 \mid b}{\bot}
   *
   * where :math:`t_1` and :math:`s_1` are constants of length one, or otherwise one side
   * of the equality is the empty sequence and :math:`t_1` or :math:`s_1` corresponding to
   * that side is the empty sequence.
   * 
   * This rule is used exclusively for sequences.
   *
   * \endverbatim
   */
  EVALUE(CONCAT_CONFLICT_DEQ),
  /**
   * \verbatim embed:rst:leading-asterisk
   * **Strings -- Core rules -- Concatenation split**
   *
   * .. math::
   *
   *   \inferruleSC{(t_1\cdot t_2) = (s_1 \cdot s_2),\,
   *   \mathit{len}(t_1) \neq \mathit{len}(s_1)\mid b}{((t_1 = s_1\cdot r)
   *   \vee (s_1 = t_1\cdot r)) \wedge r \neq \epsilon \wedge \mathit{len}(r)>0}{if $b=\bot$}
   *
   * where :math:`r` is the purification skolem for
   * :math:`\mathit{ite}(
   * \mathit{len}(t_1) >= \mathit{len}(s_1),
   * \mathit{suf}(t_1,\mathit{len}(s_1)),
   * \mathit{suf}(s_1,\mathit{len}(t_1)))`
   * and :math:`\epsilon` is the empty string (or sequence).
   *
   * .. math::
   *
   *   \inferruleSC{(t_1\cdot t_2) = (s_1 \cdot s_2),\,
   *   \mathit{len}(t_2) \neq \mathit{len}(s_2)\mid b}{((t_2 = r \cdot s_2)
   *   \vee (s_2 = r \cdot t_2)) \wedge r \neq \epsilon \wedge \mathit{len}(r)>0}{if $b=\top$}
   *
   * where :math:`r` is the purification Skolem for
   * :math:`\mathit{ite}(
   * \mathit{len}(t_2) >= \mathit{len}(s_2),
   * \mathit{pre}(t_2,\mathit{len}(t_2) - \mathit{len}(s_2)),
   * \mathit{pre}(s_2,\mathit{len}(s_2) - \mathit{len}(t_2)))`
   * and :math:`\epsilon` is the empty string (or sequence).
   *
   * Above, :math:`\mathit{suf}(x,n)` is shorthand for
   * :math:`\mathit{substr}(x,n, \mathit{len}(x) - n)` and
   * :math:`\mathit{pre}(x,n)` is shorthand for :math:`\mathit{substr}(x,0,n)`.
   * \endverbatim
   */
  EVALUE(CONCAT_SPLIT),
  /**
   * \verbatim embed:rst:leading-asterisk
   * **Strings -- Core rules -- Concatenation split for constants**
   *
   * .. math::
   *
   *   \inferrule{(t_1\cdot t_2) = (c \cdot s_2),\,
   *   \mathit{len}(t_1) \neq 0\mid \bot}{(t_1 = c\cdot r)}
   *
   * where :math:`r` is the purification skolem for :math:`\mathit{suf}(t_1,1)`.
   *
   * Alternatively for the reverse:
   *
   * .. math::
   *
   *   \inferrule{(t_1\cdot t_2) = (s_1 \cdot c),\,
   *   \mathit{len}(t_2) \neq 0\mid \top}{(t_2 = r\cdot c)}
   *
   * where :math:`r` is the purification skolem for
   * :math:`\mathit{pre}(t_2,\mathit{len}(t_2) - 1)`.
   * \endverbatim
   */
  EVALUE(CONCAT_CSPLIT),
  /**
   * \verbatim embed:rst:leading-asterisk
   * **Strings -- Core rules -- Concatenation length propagation**
   *
   * .. math::
   *
   *   \inferrule{(t_1\cdot t_2) = (s_1 \cdot s_2),\,
   *   \mathit{len}(t_1) > \mathit{len}(s_1)\mid \bot}{(t_1 = s_1\cdot r)}
   *
   * where :math:`r` is the purification Skolem for
   * :math:`\mathit{ite}(
   * \mathit{len}(t_1) >= \mathit{len}(s_1),
   * \mathit{suf}(t_1,\mathit{len}(s_1)),
   * \mathit{suf}(s_1,\mathit{len}(t_1)))`.
   *
   * Alternatively for the reverse:
   *
   * .. math::
   *
   *   \inferrule{(t_1\cdot t_2) = (s_1 \cdot s_2),\,
   *   \mathit{len}(t_2) > \mathit{len}(s_2)\mid \top}{(t_2 = r \cdot s_2)}
   *
   * where :math:`r` is the purification Skolem for
   * :math:`\mathit{ite}(
   * \mathit{len}(t_2) >= \mathit{len}(s_2),
   * \mathit{pre}(t_2,\mathit{len}(t_2) - \mathit{len}(s_2)),
   * \mathit{pre}(s_2,\mathit{len}(s_2) - \mathit{len}(t_2)))`
   * \endverbatim
   */
  EVALUE(CONCAT_LPROP),
  /**
   * \verbatim embed:rst:leading-asterisk
   * **Strings -- Core rules -- Concatenation constant propagation**
   *
   * .. math::
   *
   *   \inferrule{(t_1\cdot w_1\cdot t_2) = (w_2 \cdot s),\,
   *   \mathit{len}(t_1) \neq 0\mid \bot}{(t_1 = t_3\cdot r)}
   *
   * where :math:`w_1,\,w_2` are words, :math:`t_3` is
   * :math:`\mathit{pre}(w_2,p)`, :math:`p` is
   * :math:`\texttt{Word::overlap}(\mathit{suf}(w_2,1), w_1)`, and :math:`r` is
   * the purification skolem for 
   * :math:`\mathit{suf}(t_1,\mathit{len}(w_3))`.  Note that
   * :math:`\mathit{suf}(w_2,p)` is the largest suffix of
   * :math:`\mathit{suf}(w_2,1)` that can contain a prefix of :math:`w_1`; since
   * :math:`t_1` is non-empty, :math:`w_3` must therefore be contained in
   * :math:`t_1`.
   *
   * Alternatively for the reverse:
   *
   * .. math::
   *
   *   \inferrule{(t_1\cdot w_1\cdot t_2) = (s \cdot w_2),\,
   *   \mathit{len}(t_2) \neq 0\mid \top}{(t_2 = r\cdot t_3)}
   *
   * where :math:`w_1,\,w_2` are words, :math:`t_3` is
   * :math:`\mathit{substr}(w_2, \mathit{len}(w_2) - p, p)`, :math:`p` is
   * :math:`\texttt{Word::roverlap}(\mathit{pre}(w_2, \mathit{len}(w_2) - 1),
   * w_1)`, and :math:`r` is the purification skolem for
   * :math:`\mathit{pre}(t_2,\mathit{len}(t_2) - \mathit{len}(w_3))`.  Note that
   * :math:`\mathit{pre}(w_2, \mathit{len}(w_2) - p)` is the largest prefix of
   * :math:`\mathit{pre}(w_2, \mathit{len}(w_2) - 1)` that can contain a suffix
   * of :math:`w_1`; since :math:`t_2` is non-empty, :math:`w_3` must therefore
   * be contained in :math:`t_2`.
   * \endverbatim
   */
  EVALUE(CONCAT_CPROP),
  /**
   * \verbatim embed:rst:leading-asterisk
   * **Strings -- Core rules -- String decomposition**
   *
   * .. math::
   *
   *   \inferrule{\mathit{len}(t) \geq n\mid \bot}{t = w_1\cdot w_2 \wedge
   *   \mathit{len}(w_1) = n}
   *
   * where :math:`w_1` is the purification skolem for :math:`\mathit{pre}(t,n)`
   * and :math:`w_2` is the purification skolem for :math:`\mathit{suf}(t,n)`.
   * Or alternatively for the reverse:
   *
   * .. math::
   *
   *   \inferrule{\mathit{len}(t) \geq n\mid \top}{t = w_1\cdot w_2 \wedge
   *   \mathit{len}(w_2) = n}
   *
   * where :math:`w_1` is the purification skolem for :math:`\mathit{pre}(t,n)` and
   * :math:`w_2` is the purification skolem for :math:`\mathit{suf}(t,n)`.
   * \endverbatim
   */
  EVALUE(STRING_DECOMPOSE),
  /**
   * \verbatim embed:rst:leading-asterisk
   * **Strings -- Core rules -- Length positive**
   *
   * .. math::
   *
   *   \inferrule{-\mid t}{(\mathit{len}(t) = 0\wedge t= \epsilon)\vee \mathit{len}(t)
   *   > 0}
   * \endverbatim
   */
  EVALUE(STRING_LENGTH_POS),
  /**
   * \verbatim embed:rst:leading-asterisk
   * **Strings -- Core rules -- Length non-empty**
   *
   * .. math::
   *
   *   \inferrule{t\neq \epsilon\mid -}{\mathit{len}(t) \neq 0}
   * \endverbatim
   */
  EVALUE(STRING_LENGTH_NON_EMPTY),
  /**
   * \verbatim embed:rst:leading-asterisk
   * **Strings -- Extended functions -- Reduction**
   *
   * .. math::
   *
   *   \inferrule{-\mid t}{R\wedge t = w}
   *
<<<<<<< HEAD
   * where :math:`w` is :math:`\texttt{StringsPreprocess::reduce}(t, R,
   * \dots)`. For details, see
   * :cvc5src:`theory/strings/theory_strings_preprocess.h`.
   * In other words, :math:`R` is the reduction predicate for extended
   * term :math:`t`, and :math:`w` is the purification skolem for :math:`t`.
=======
   * where :math:`w` is :math:`\texttt{strings::StringsPreprocess::reduce}(t, R,
   * \dots)`.  In other words, :math:`R` is the reduction predicate for extended
   * term :math:`t`, and :math:`w` is the purification Skolem for :math:`t`.
>>>>>>> 3603bde7
   *
   * Notice that the free variables of :math:`R` are :math:`w` and the free
   * variables of :math:`t`.
   * \endverbatim
   */
  EVALUE(STRING_REDUCTION),
  /**
   * \verbatim embed:rst:leading-asterisk
   * **Strings -- Extended functions -- Eager reduction**
   *
   * .. math::
   *
   *   \inferrule{-\mid t}{R}
   *
   * where :math:`R` is :math:`\texttt{TermRegistry::eagerReduce}(t)`.
   * For details, see :cvc5src:`theory/strings/term_registry.h`.
   * \endverbatim
   */
  EVALUE(STRING_EAGER_REDUCTION),
  /**
   * \verbatim embed:rst:leading-asterisk
   * **Strings -- Regular expressions -- Intersection**
   *
   * .. math::
   *
   *   \inferrule{t\in R_1,\,t\in R_2\mid -}{t\in \mathit{re.inter}(R_1,R_2)}
   * \endverbatim
   */
  EVALUE(RE_INTER),
  /**
   * \verbatim embed:rst:leading-asterisk
   * **Strings -- Regular expressions -- Positive Unfold**
   *
   * .. math::
   *
   *   \inferrule{t\in R\mid -}{F}
   * 
   * where :math:`F` corresponds to the one-step unfolding of the premise.
   * This is implemented by :math:`\texttt{RegExpOpr::reduceRegExpPos}(t\in R)`.
   * \endverbatim
   */
  EVALUE(RE_UNFOLD_POS),
  /**
   * \verbatim embed:rst:leading-asterisk
   * **Strings -- Regular expressions -- Negative Unfold**
   *
   * .. math::
   *
   *   \inferrule{t \not \in \mathit{re}.\text{*}(R) \mid -}{t \neq \ \epsilon \ \wedge \forall L. L \leq 0 \vee \mathit{str.len}(t) < L \vee \mathit{pre}(t, L) \not \in R \vee \mathit{suf}(t, L) \not \in \mathit{re}.\text{*}(R)}
   * 
   * Or alternatively for regular expression concatenation:
   * 
   * .. math::
   *
   *   \inferrule{t \not \in \mathit{re}.\text{++}(R_1, \ldots, R_n)\mid -}{\forall L. L < 0 \vee \mathit{str.len}(t) < L \vee \mathit{pre}(t, L) \not \in R_1 \vee \mathit{suf}(t, L) \not \in \mathit{re}.\text{++}(R_2, \ldots, R_n)}
   *
   * Note that in either case the varaible :math:`L` has type :math:`Int` and
   * name `"@var.str_index"`.
   *
   * \endverbatim
   */
  EVALUE(RE_UNFOLD_NEG),
  /**
   * \verbatim embed:rst:leading-asterisk
   * **Strings -- Regular expressions -- Unfold negative concatenation, fixed**
   *
   * .. math::
   *
   *   \inferrule{t\not\in \mathit{re}.\text{re.++}(r_1, \ldots, r_n) \mid \bot}{
   *  \mathit{pre}(t, L) \not \in r_1 \vee \mathit{suf}(t, L) \not \in \mathit{re}.\text{re.++}(r_2, \ldots, r_n)}
   *
   * where :math:`r_1` has fixed length :math:`L`.
   *
   * or alternatively for the reverse:
   *
   *
   * .. math::
   *
   *   \inferrule{t \not \in \mathit{re}.\text{re.++}(r_1, \ldots, r_n) \mid \top}{
   *   \mathit{suf}(t, str.len(t) - L) \not \in r_n \vee
   *   \mathit{pre}(t, str.len(t) - L) \not \in \mathit{re}.\text{re.++}(r_1, \ldots, r_{n-1})}
   *
   * where :math:`r_n` has fixed length :math:`L`.
   *
   * \endverbatim
   */
  EVALUE(RE_UNFOLD_NEG_CONCAT_FIXED),
  /**
   * \verbatim embed:rst:leading-asterisk
   * **Strings -- Code points**
   *
   * .. math::
   *
   *   \inferrule{-\mid t,s}{\mathit{to\_code}(t) = -1 \vee \mathit{to\_code}(t) \neq
   *   \mathit{to\_code}(s) \vee t = s}
   * \endverbatim
   */
  EVALUE(STRING_CODE_INJ),
  /**
   * \verbatim embed:rst:leading-asterisk
   * **Strings -- Sequence unit**
   *
   * .. math::
   *
   *   \inferrule{\mathit{unit}(x) = \mathit{unit}(y)\mid -}{x = y}
   *
   * Also applies to the case where :math:`\mathit{unit}(y)` is a constant
   * sequence of length one.
   * \endverbatim
   */
  EVALUE(STRING_SEQ_UNIT_INJ),
  /**
   * \verbatim embed:rst:leading-asterisk
   * **Strings -- (Macro) String inference**
   *
   * .. math::
   *
   *   \inferrule{?\mid F,\mathit{id},\mathit{isRev},\mathit{exp}}{F}
   *
   * used to bookkeep an inference that has not yet been converted via
   * :math:`\texttt{strings::InferProofCons::convert}`.
   * \endverbatim
   */
  EVALUE(MACRO_STRING_INFERENCE),
  /**
   * \verbatim embed:rst:leading-asterisk
   * **Strings -- Regular expressions -- Macro elimination**
   *
   * .. math::
   *
   *   \inferrule{-\mid F,b}{F = F'}
   *
   * where :math:`F'` is the result of eliminating regular expressions from
   * :math:`F` using the routine
   * :math:`\texttt{strings::RegExpElimination::eliminate}(F, b)`.
   * Here, :math:`b` is a Boolean indicating whether we are using aggressive
   * eliminations. Notice this rule concludes :math:`F = F` if no eliminations
   * are performed for :math:`F`.
   *
   * We do not currently support elaboration of this macro.
   * \endverbatim
   */
  EVALUE(MACRO_RE_ELIM),
  /**
   * \verbatim embed:rst:leading-asterisk
   * **Arithmetic -- Adding inequalities**
   *
   * An arithmetic literal is a term of the form :math:`p \diamond c` where
   * :math:`\diamond \in \{ <, \leq, =, \geq, > \}`, :math:`p` a
   * polynomial and :math:`c` a rational constant.
   *
   * .. math::
   *   \inferrule{l_1 \dots l_n \mid k_1 \dots k_n}{t_1 \diamond t_2}
   *
   * where :math:`k_i \in \mathbb{R}, k_i \neq 0`, :math:`\diamond` is the
   * fusion of the :math:`\diamond_i` (flipping each if its :math:`k_i` is
   * negative) such that :math:`\diamond_i \in \{ <, \leq \}` (this implies that
   * lower bounds have negative :math:`k_i` and upper bounds have positive
   * :math:`k_i`), :math:`t_1` is the sum of the scaled polynomials and
   * :math:`t_2` is the sum of the scaled constants:
   *
   * .. math::
   *   t_1 \colon= k_1 \cdot p_1 + \cdots + k_n \cdot p_n
   *
   *   t_2 \colon= k_1 \cdot c_1 + \cdots + k_n \cdot c_n
   *
   * \endverbatim
   */
  EVALUE(MACRO_ARITH_SCALE_SUM_UB),
  /**
   * \verbatim embed:rst:leading-asterisk
   * **Arithmetic -- Sum upper bounds**
   *
   * .. math::
   *   \inferrule{P_1 \dots P_n \mid -}{L \diamond R}
   *
   * where :math:`P_i` has the form :math:`L_i \diamond_i R_i` and
   * :math:`\diamond_i \in \{<, \leq, =\}`. Furthermore :math:`\diamond = <` if
   * :math:`\diamond_i = <` for any :math:`i` and :math:`\diamond = \leq`
   * otherwise, :math:`L = L_1 + \cdots + L_n` and :math:`R = R_1 + \cdots + R_n`.
   * \endverbatim
   */
  EVALUE(ARITH_SUM_UB),
  /**
   * \verbatim embed:rst:leading-asterisk
   * **Arithmetic -- Tighten strict integer upper bounds**
   *
   * .. math::
   *   \inferrule{i < c \mid -}{i \leq \lfloor c \rfloor}
   *
   * where :math:`i` has integer type.
   * \endverbatim
   */
  EVALUE(INT_TIGHT_UB),
  /**
   * \verbatim embed:rst:leading-asterisk
   * **Arithmetic -- Tighten strict integer lower bounds**
   *
   * .. math::
   *   \inferrule{i > c \mid -}{i \geq \lceil c \rceil}
   *
   * where :math:`i` has integer type.
   * \endverbatim
   */
  EVALUE(INT_TIGHT_LB),
  /**
   * \verbatim embed:rst:leading-asterisk
   * **Arithmetic -- Trichotomy of the reals**
   *
   * .. math::
   *   \inferrule{A, B \mid -}{C}
   *
   * where :math:`\neg A, \neg B, C` are :math:`x < c, x = c, x > c` in some order.
   * Note that :math:`\neg` here denotes arithmetic negation, i.e., flipping :math:`\geq` to :math:`<` etc.
   * \endverbatim
   */
  EVALUE(ARITH_TRICHOTOMY),
  /**
   * \verbatim embed:rst:leading-asterisk
   * **Arithmetic -- Operator elimination**
   *
   * .. math::
   *   \inferrule{- \mid t}{\texttt{arith::OperatorElim::getAxiomFor(t)}}
   * \endverbatim
   */
  EVALUE(ARITH_OP_ELIM_AXIOM),
  /**
   * \verbatim embed:rst:leading-asterisk
   * **Arithmetic -- Polynomial normalization**
   *
   * .. math::
   *   \inferrule{- \mid t = s}{t = s}
   *
   * where :math:`\texttt{arith::PolyNorm::isArithPolyNorm(t, s)} = \top`. This
   * method normalizes polynomials :math:`s` and :math:`t` over arithmetic or
   * bitvectors.
   * \endverbatim
   */
  EVALUE(ARITH_POLY_NORM),
  /**
   * \verbatim embed:rst:leading-asterisk
   * **Arithmetic -- Polynomial normalization for relations**
   *
   * .. math::
   *  \inferrule{c_x \cdot (x_1 - x_2) = c_y \cdot (y_1 - y_2) \mid \diamond}
   *            {(x_1 \diamond x_2) = (y_1 \diamond y_2)}
   *
   * where :math:`\diamond \in \{<, \leq, =, \geq, >\}` for arithmetic and
   * :math:`\diamond \in \{=\}` for bitvectors. :math:`c_x` and :math:c_y` are
   * scaling factors. For :math:`<, \leq, \geq, >`, the scaling factors have the
   * same sign. For bitvectors, they are set to :math:`1`.
   * \endverbatim
   */
  EVALUE(ARITH_POLY_NORM_REL),
  /**
   * \verbatim embed:rst:leading-asterisk
   * **Arithmetic -- Sign inference**
   *
   * .. math::
   *   \inferrule{- \mid f_1 \dots f_k, m}{(f_1 \land \dots \land f_k) \rightarrow m \diamond 0}
   *
   * where :math:`f_1 \dots f_k` are variables compared to zero (less, greater
   * or not equal), :math:`m` is a monomial from these variables and
   * :math:`\diamond` is the comparison (less or equal) that results from the
   * signs of the variables. All variables with even exponent in :math:`m`
   * should be given as not equal to zero while all variables with odd exponent
   * in :math:`m` should be given as less or greater than zero.
   * \endverbatim
   */
  EVALUE(ARITH_MULT_SIGN),
  /**
   * \verbatim embed:rst:leading-asterisk
   * **Arithmetic -- Multiplication with positive factor**
   *
   * .. math::
   *   \inferrule{- \mid m, l \diamond r}{(m > 0 \land l \diamond r) \rightarrow m \cdot l \diamond m \cdot r}
   *
   * where :math:`\diamond` is a relation symbol.
   * \endverbatim
   */
  EVALUE(ARITH_MULT_POS),
  /**
   * \verbatim embed:rst:leading-asterisk
   * **Arithmetic -- Multiplication with negative factor**
   *
   * .. math::
   *   \inferrule{- \mid m, l \diamond r}{(m < 0 \land l \diamond r) \rightarrow m \cdot l \diamond_{inv} m \cdot r}
   *
   * where :math:`\diamond` is a relation symbol and :math:`\diamond_{inv}` the
   * inverted relation symbol.
   * \endverbatim
   */
  EVALUE(ARITH_MULT_NEG),
  /**
   * \verbatim embed:rst:leading-asterisk
   * **Arithmetic -- Multiplication tangent plane**
   *
   * .. math::
   *   \inferruleSC{- \mid x, y, a, b, \sigma}{(t \leq tplane) \leftrightarrow ((x \leq a \land y \geq b) \lor (x \geq a \land y \leq b))}{if $\sigma = -1$}
   *
   *   \inferruleSC{- \mid x, y, a, b, \sigma}{(t \geq tplane) \leftrightarrow ((x \leq a \land y \leq b) \lor (x \geq a \land y \geq b))}{if $\sigma = 1$}
   *
   * where :math:`x,y` are real terms (variables or extended terms),
   * :math:`t = x \cdot y`, :math:`a,b` are real
   * constants, :math:`\sigma \in \{ 1, -1\}` and :math:`tplane := b \cdot x + a \cdot y - a \cdot b` is the tangent plane of :math:`x \cdot y` at :math:`(a,b)`.
   * \endverbatim
   */
  EVALUE(ARITH_MULT_TANGENT),

  /**
   * \verbatim embed:rst:leading-asterisk
   * **Arithmetic -- Transcendentals -- Assert bounds on Pi**
   *
   * .. math::
   *   \inferrule{- \mid l, u}{\texttt{real.pi} \geq l \land \texttt{real.pi}
   *   \leq u}
   *
   * where :math:`l,u` are valid lower and upper bounds on :math:`\pi`.
   * \endverbatim
   */
  EVALUE(ARITH_TRANS_PI),
  /**
   * \verbatim embed:rst:leading-asterisk
   * **Arithmetic -- Transcendentals -- Exp at negative values**
   *
   * .. math::
   *   \inferrule{- \mid t}{(t < 0) \leftrightarrow (\exp(t) < 1)}
   * \endverbatim
   */
  EVALUE(ARITH_TRANS_EXP_NEG),
  /**
   * \verbatim embed:rst:leading-asterisk
   * **Arithmetic -- Transcendentals -- Exp is always positive**
   *
   * .. math::
   *   \inferrule{- \mid t}{\exp(t) > 0}
   * \endverbatim
   */
  EVALUE(ARITH_TRANS_EXP_POSITIVITY),
  /**
   * \verbatim embed:rst:leading-asterisk
   * **Arithmetic -- Transcendentals -- Exp grows super-linearly for positive
   * values**
   *
   * .. math::
   *   \inferrule{- \mid t}{t \leq 0 \lor \exp(t) > t+1}
   * \endverbatim
   */
  EVALUE(ARITH_TRANS_EXP_SUPER_LIN),
  /**
   * \verbatim embed:rst:leading-asterisk
   * **Arithmetic -- Transcendentals -- Exp at zero**
   *
   * .. math::
   *   \inferrule{- \mid t}{(t=0) \leftrightarrow (\exp(t) = 1)}
   * \endverbatim
   */
  EVALUE(ARITH_TRANS_EXP_ZERO),
  /**
   * \verbatim embed:rst:leading-asterisk
   * **Arithmetic -- Transcendentals -- Exp is approximated from above for
   * negative values**
   *
   * .. math::
   *   \inferrule{- \mid d,t,l,u}{(t \geq l \land t \leq u) \rightarrow exp(t)
   *   \leq \texttt{secant}(\exp, l, u, t)}
   *
   * where :math:`d` is an even positive number, :math:`t` an arithmetic term
   * and :math:`l,u` are lower and upper bounds on :math:`t`. Let :math:`p` be
   * the :math:`d`'th taylor polynomial at zero (also called the Maclaurin
   * series) of the exponential function. :math:`\texttt{secant}(\exp, l, u, t)`
   * denotes the secant of :math:`p` from :math:`(l, \exp(l))` to :math:`(u,
   * \exp(u))` evaluated at :math:`t`, calculated as follows:
   *
   * .. math::
   *   \frac{p(l) - p(u)}{l - u} \cdot (t - l) + p(l)
   *
   * The lemma states that if :math:`t` is between :math:`l` and :math:`u`, then
   * :math:`\exp(t` is below the secant of :math:`p` from :math:`l` to
   * :math:`u`. \endverbatim
   */
  EVALUE(ARITH_TRANS_EXP_APPROX_ABOVE_NEG),
  /**
   * \verbatim embed:rst:leading-asterisk
   * **Arithmetic -- Transcendentals -- Exp is approximated from above for
   * positive values**
   *
   * .. math::
   *   \inferrule{- \mid d,t,l,u}{(t \geq l \land t \leq u) \rightarrow exp(t)
   *   \leq \texttt{secant-pos}(\exp, l, u, t)}
   *
   * where :math:`d` is an even positive number, :math:`t` an arithmetic term
   * and :math:`l,u` are lower and upper bounds on :math:`t`. Let :math:`p^*` be
   * a modification of the :math:`d`'th taylor polynomial at zero (also called
   * the Maclaurin series) of the exponential function as follows where
   * :math:`p(d-1)` is the regular Maclaurin series of degree :math:`d-1`:
   *
   * .. math::
   *   p^* := p(d-1) \cdot \frac{1 + t^n}{n!}
   *
   * :math:`\texttt{secant-pos}(\exp, l, u, t)` denotes the secant of :math:`p`
   * from :math:`(l, \exp(l))` to :math:`(u, \exp(u))` evaluated at :math:`t`,
   * calculated as follows:
   *
   * .. math::
   *   \frac{p(l) - p(u)}{l - u} \cdot (t - l) + p(l)
   *
   * The lemma states that if :math:`t` is between :math:`l` and :math:`u`, then
   * :math:`\exp(t` is below the secant of :math:`p` from :math:`l` to
   * :math:`u`. \endverbatim
   */
  EVALUE(ARITH_TRANS_EXP_APPROX_ABOVE_POS),
  /**
   * \verbatim embed:rst:leading-asterisk
   * **Arithmetic -- Transcendentals -- Exp is approximated from below**
   *
   * .. math::
   *   \inferrule{- \mid d,c,t}{t \geq c \rightarrow exp(t) \geq \texttt{maclaurin}(\exp, d, c)}
   *
   * where :math:`d` is an odd positive number, :math:`t` an arithmetic term and
   * :math:`\texttt{maclaurin}(\exp, d, c)` is the :math:`d`'th taylor
   * polynomial at zero (also called the Maclaurin series) of the exponential
   * function evaluated at :math:`c`. The Maclaurin series for the exponential
   * function is the following:
   *
   * .. math::
   *   \exp(x) = \sum_{n=0}^{\infty} \frac{x^n}{n!}
   * \endverbatim
   */
  EVALUE(ARITH_TRANS_EXP_APPROX_BELOW),
  /**
   * \verbatim embed:rst:leading-asterisk
   * **Arithmetic -- Transcendentals -- Sine is always between -1 and 1**
   *
   * .. math::
   *   \inferrule{- \mid t}{\sin(t) \leq 1 \land \sin(t) \geq -1}
   * \endverbatim
   */
  EVALUE(ARITH_TRANS_SINE_BOUNDS),
  /**
   * \verbatim embed:rst:leading-asterisk
   * **Arithmetic -- Transcendentals -- Sine is shifted to -pi...pi**
   *
   * .. math::
   *   \inferrule{- \mid x, y, s}{-\pi \leq y \leq \pi \land \sin(y) = \sin(x)
   *   \land (\ite{-\pi \leq x \leq \pi}{x = y}{x = y + 2 \pi s})}
   *
   * where :math:`x` is the argument to sine, :math:`y` is a new real skolem
   * that is :math:`x` shifted into :math:`-\pi \dots \pi` and :math:`s` is a
   * new integer slolem that is the number of phases :math:`y` is shifted.
   * \endverbatim
   */
  EVALUE(ARITH_TRANS_SINE_SHIFT),
  /**
   * \verbatim embed:rst:leading-asterisk
   * **Arithmetic -- Transcendentals -- Sine is symmetric with respect to
   * negation of the argument**
   *
   * .. math::
   *   \inferrule{- \mid t}{\sin(t) - \sin(-t) = 0}
   * \endverbatim
   */
  EVALUE(ARITH_TRANS_SINE_SYMMETRY),
  /**
   * \verbatim embed:rst:leading-asterisk
   * **Arithmetic -- Transcendentals -- Sine is bounded by the tangent at zero**
   *
   * .. math::
   *   \inferrule{- \mid t}{(t > 0 \rightarrow \sin(t) < t) \land (t < 0
   *   \rightarrow \sin(t) > t)} \endverbatim
   */
  EVALUE(ARITH_TRANS_SINE_TANGENT_ZERO),
  /**
   * \verbatim embed:rst:leading-asterisk
   * **Arithmetic -- Transcendentals -- Sine is bounded by the tangents at -pi
   * and pi**
   *
   * .. math::
   *   \inferrule{- \mid t}{(t > -\pi \rightarrow \sin(t) > -\pi - t) \land (t <
   *   \pi \rightarrow \sin(t) < \pi - t)} \endverbatim
   */
  EVALUE(ARITH_TRANS_SINE_TANGENT_PI),
  /**
   * \verbatim embed:rst:leading-asterisk
   * **Arithmetic -- Transcendentals -- Sine is approximated from above for
   * negative values**
   *
   * .. math::
   *   \inferrule{- \mid d,t,lb,ub,l,u}{(t \geq lb land t \leq ub) \rightarrow
   *   \sin(t) \leq \texttt{secant}(\sin, l, u, t)}
   *
   * where :math:`d` is an even positive number, :math:`t` an arithmetic term,
   * :math:`lb,ub` are symbolic lower and upper bounds on :math:`t` (possibly
   * containing :math:`\pi`) and :math:`l,u` the evaluated lower and upper
   * bounds on :math:`t`. Let :math:`p` be the :math:`d`'th taylor polynomial at
   * zero (also called the Maclaurin series) of the sine function.
   * :math:`\texttt{secant}(\sin, l, u, t)` denotes the secant of :math:`p` from
   * :math:`(l, \sin(l))` to :math:`(u, \sin(u))` evaluated at :math:`t`,
   * calculated as follows:
   *
   * .. math::
   *   \frac{p(l) - p(u)}{l - u} \cdot (t - l) + p(l)
   *
   * The lemma states that if :math:`t` is between :math:`l` and :math:`u`, then
   * :math:`\sin(t)` is below the secant of :math:`p` from :math:`l` to
   * :math:`u`. \endverbatim
   */
  EVALUE(ARITH_TRANS_SINE_APPROX_ABOVE_NEG),
  /**
   * \verbatim embed:rst:leading-asterisk
   * **Arithmetic -- Transcendentals -- Sine is approximated from above for
   * positive values**
   *
   * .. math::
   *   \inferrule{- \mid d,t,c,lb,ub}{(t \geq lb land t \leq ub) \rightarrow
   *   \sin(t) \leq \texttt{upper}(\sin, c)}
   *
   * where :math:`d` is an even positive number, :math:`t` an arithmetic term,
   * :math:`c` an arithmetic constant and :math:`lb,ub` are symbolic lower and
   * upper bounds on :math:`t` (possibly containing :math:`\pi`). Let :math:`p`
   * be the :math:`d`'th taylor polynomial at zero (also called the Maclaurin
   * series) of the sine function. :math:`\texttt{upper}(\sin, c)` denotes the
   * upper bound on :math:`\sin(c)` given by :math:`p` and :math:`lb,up` such
   * that :math:`\sin(t)` is the maximum of the sine function on
   * :math:`(lb,ub)`. \endverbatim
   */
  EVALUE(ARITH_TRANS_SINE_APPROX_ABOVE_POS),
  /**
   * \verbatim embed:rst:leading-asterisk
   * **Arithmetic -- Transcendentals -- Sine is approximated from below for
   * negative values**
   *
   * .. math::
   *   \inferrule{- \mid d,t,c,lb,ub}{(t \geq lb land t \leq ub) \rightarrow
   *   \sin(t) \geq \texttt{lower}(\sin, c)}
   *
   * where :math:`d` is an even positive number, :math:`t` an arithmetic term,
   * :math:`c` an arithmetic constant and :math:`lb,ub` are symbolic lower and
   * upper bounds on :math:`t` (possibly containing :math:`\pi`). Let :math:`p`
   * be the :math:`d`'th taylor polynomial at zero (also called the Maclaurin
   * series) of the sine function. :math:`\texttt{lower}(\sin, c)` denotes the
   * lower bound on :math:`\sin(c)` given by :math:`p` and :math:`lb,up` such
   * that :math:`\sin(t)` is the minimum of the sine function on
   * :math:`(lb,ub)`. \endverbatim
   */
  EVALUE(ARITH_TRANS_SINE_APPROX_BELOW_NEG),
  /**
   * \verbatim embed:rst:leading-asterisk
   * **Arithmetic -- Transcendentals -- Sine is approximated from below for
   * positive values**
   *
   * .. math::
   *   \inferrule{- \mid d,t,lb,ub,l,u}{(t \geq lb land t \leq ub) \rightarrow
   *   \sin(t) \geq \texttt{secant}(\sin, l, u, t)}
   *
   * where :math:`d` is an even positive number, :math:`t` an arithmetic term,
   * :math:`lb,ub` are symbolic lower and upper bounds on :math:`t` (possibly
   * containing :math:`\pi`) and :math:`l,u` the evaluated lower and upper
   * bounds on :math:`t`. Let :math:`p` be the :math:`d`'th taylor polynomial at
   * zero (also called the Maclaurin series) of the sine function.
   * :math:`\texttt{secant}(\sin, l, u, t)` denotes the secant of :math:`p` from
   * :math:`(l, \sin(l))` to :math:`(u, \sin(u))` evaluated at :math:`t`,
   * calculated as follows:
   *
   * .. math::
   *   \frac{p(l) - p(u)}{l - u} \cdot (t - l) + p(l)
   *
   * The lemma states that if :math:`t` is between :math:`l` and :math:`u`, then
   * :math:`\sin(t)` is above the secant of :math:`p` from :math:`l` to
   * :math:`u`. \endverbatim
   */
  EVALUE(ARITH_TRANS_SINE_APPROX_BELOW_POS),
  /**
   * \verbatim embed:rst:leading-asterisk
   * **External -- LFSC**
   *
   * Place holder for LFSC rules.
   *
   * .. math::
   *   \inferrule{P_1, \dots, P_n\mid \texttt{id}, Q, A_1,\dots, A_m}{Q}
   *
   * Note that the premises and arguments are arbitrary. It's expected that
   * :math:`\texttt{id}` refer to a proof rule in the external LFSC calculus.
   * \endverbatim
   */
  EVALUE(LFSC_RULE),
  /**
   * \verbatim embed:rst:leading-asterisk
   * **External -- Alethe**
   *
   * Place holder for Alethe rules.
   *
   * .. math::
   *   \inferrule{P_1, \dots, P_n\mid \texttt{id}, Q, Q', A_1,\dots, A_m}{Q}
   *
   * Note that the premises and arguments are arbitrary. It's expected that
   * :math:`\texttt{id}` refer to a proof rule in the external Alethe calculus,
   * and that :math:`Q'` be the representation of Q to be printed by the Alethe
   * printer.
   * \endverbatim
   */
  EVALUE(ALETHE_RULE),

  //================================================= Unknown rule
  EVALUE(UNKNOWN),
#ifdef CVC5_API_USE_C_ENUMS
  // must be last entry
  EVALUE(LAST),
#endif
};
// clang-format on

#ifdef CVC5_API_USE_C_ENUMS
#undef EVALUE
#define EVALUE(name) CVC5_PROOF_REWRITE_RULE_##name
#endif

/**
 * \verbatim embed:rst:leading-asterisk
 * This enumeration represents the rewrite rules used in a rewrite proof. Some
 * of the rules are internal ad-hoc rewrites, while others are rewrites
 * specified by the RARE DSL. This enumeration is used as the first argument to
 * the :cpp:enumerator:`DSL_REWRITE <cvc5::ProofRule::DSL_REWRITE>` proof rule
 * and the :cpp:enumerator:`THEORY_REWRITE <cvc5::ProofRule::THEORY_REWRITE>`
 * proof rule.
 * \endverbatim
 */
enum ENUM(ProofRewriteRule)
{
  EVALUE(NONE),
  // Custom theory rewrites.
  /**
   * \verbatim embed:rst:leading-asterisk
   * **Builtin -- Distinct elimination**
   *
   * .. math::
   *   \texttt{distinct}(t_1, \ldots, tn) = \bigwedge_{i \neq j} t_i \neq t_j
   *
   * \endverbatim
   */
  EVALUE(DISTINCT_ELIM),
  /**
   * \verbatim embed:rst:leading-asterisk
   * **Booleans -- Negation Normal Form with normalization**
   *
   * .. math::
   *   F = G
   *
   * where :math:`G` is the result of applying negation normal form to
   * :math:`F` with additional normalizations, see
   * TheoryBoolRewriter::computeNnfNorm.
   *
   * \endverbatim
   */
  EVALUE(MACRO_BOOL_NNF_NORM),
  /**
   * \verbatim embed:rst:leading-asterisk
   * **Arith -- Division by constant elimination**
   *
   * .. math::
   *   t / c = t * 1/c
   *
   * where :math:`c` is a constant.
   *
   * \endverbatim
   */
  EVALUE(ARITH_DIV_BY_CONST_ELIM),
  /**
   * \verbatim embed:rst:leading-asterisk
   * **Arithmetic - strings predicate entailment**
   *
   * .. math::
   *   (= s t) = c
   *
   * .. math::
   *   (>= s t) = c
   *
   * where :math:`c` is a Boolean constant.
   * This macro is elaborated by applications of :math:`EVALUATE`,
   * :math:`ARITH_POLY_NORM`, :math:`ARITH_STRING_PRED_ENTAIL`,
   * :math:`ARITH_STRING_PRED_SAFE_APPROX`, as well as other rewrites for
   * normalizing arithmetic predicates.
   *
   * \endverbatim
   */
  EVALUE(MACRO_ARITH_STRING_PRED_ENTAIL),
  /**
   * \verbatim embed:rst:leading-asterisk
   * **Arithmetic - strings predicate entailment**
   *
   * .. math::
   *   (>= n 0) = true
   *
   * Where :math:`n` can be shown to be greater than or equal to :math:`0` by
   * reasoning about string length being positive and basic properties of
   * addition and multiplication.
   *
   * \endverbatim
   */
  EVALUE(ARITH_STRING_PRED_ENTAIL),
  /**
   * \verbatim embed:rst:leading-asterisk
   * **Arithmetic - strings predicate entailment**
   *
   * .. math::
   *   (>= n 0) = (>= m 0)
   *
   * Where :math:`m` is a safe under-approximation of :math:`n`, namely
   * we have that :math:`(>= n m)` and :math:`(>= m 0)`.
   *
   * In detail, subterms of :math:`n` may be replaced with other terms to
   * obtain :math:`m` based on the reasoning described in the paper
   * Reynolds et al, CAV 2019, "High-Level Abstractions for Simplifying
   * Extended String Constraints in SMT".
   *
   * \endverbatim
   */
  EVALUE(ARITH_STRING_PRED_SAFE_APPROX),
  /**
   * \verbatim embed:rst:leading-asterisk
   * **Equality -- Beta reduction**
   *
   * .. math::
   *   ((\lambda x_1 \ldots x_n.\> t) \ t_1 \ldots t_n) = t\{x_1 \mapsto t_1,
   *   \ldots, x_n \mapsto t_n\}
   *
   * The right hand side of the equality in the conclusion is computed using
   * standard substitution via ``Node::substitute``.
   * \endverbatim
   */
  EVALUE(BETA_REDUCE),
  /**
   * \verbatim embed:rst:leading-asterisk
   * **Arrays -- Expansion of array range equality**
   *
   * .. math::
   *   \mathit{eqrange}(a,b,i,j)=
   *   \forall x.\> i \leq x \leq j \rightarrow
   *   \mathit{select}(a,x)=\mathit{select}(b,x)
   * \endverbatim
   */
  EVALUE(ARRAYS_EQ_RANGE_EXPAND),
  /**
   * \verbatim embed:rst:leading-asterisk
   * **Quantifiers -- Exists elimination**
   *
   * .. math::
   *   \exists x_1\dots x_n.\> F = \neg \forall x_1\dots x_n.\> \neg F
   *
   * \endverbatim
   */
  EVALUE(EXISTS_ELIM),
  /**
   * \verbatim embed:rst:leading-asterisk
   * **Quantifiers -- Unused variables**
   *
   * .. math::
   *   \forall X.\> F = \forall X_1.\> F
   *
   * where :math:`X_1` is the subset of :math:`X` that appear free in :math:`F`.
   *
   * \endverbatim
   */
  EVALUE(QUANT_UNUSED_VARS),
  /**
   * \verbatim embed:rst:leading-asterisk
   * **Quantifiers -- Merge prenex**
   *
   * .. math::
   *   \forall X_1.\> \ldots \forall X_n.\> F = \forall X_1 \ldots X_n.\> F
   *
   * where :math:`X_1 \ldots X_n` are lists of variables.
   *
   * \endverbatim
   */
  EVALUE(QUANT_MERGE_PRENEX),
  /**
   * \verbatim embed:rst:leading-asterisk
   * **Quantifiers -- Miniscoping**
   *
   * .. math::
   *   \forall X.\> F_1 \wedge \ldots \wedge F_n =
   *   (\forall X.\> F_1) \wedge \ldots \wedge (\forall X.\> F_n)
   *
   * \endverbatim
   */
  EVALUE(QUANT_MINISCOPE),
  /**
   * \verbatim embed:rst:leading-asterisk
   * **Quantifiers -- Macro connected free variable partitioning**
   *
   * .. math::
   *   \forall X.\> F_1 \vee \ldots \vee F_n =
   *   (\forall X_1.\> F_{1,1} \vee \ldots \vee F_{1,k_1}) \vee \ldots \vee
   *   (\forall X_m.\> F_{m,1} \vee \ldots \vee F_{m,k_m})
   *
   * where :math:`X_1, \ldots, X_m` is a partition of :math:`X`. This is
   * determined by computing the connected components when considering two
   * variables in :math:`X` to be connected if they occur in the same
   * :math:`F_i`.
   * \endverbatim
   */
  EVALUE(MACRO_QUANT_PARTITION_CONNECTED_FV),
  /**
   * \verbatim embed:rst:leading-asterisk
   * **Datatypes -- Instantiation**
   *
   * .. math::
   *    \mathit{is}_C(t) = (t = C(\mathit{sel}_1(t),\dots,\mathit{sel}_n(t)))
   *
   * where :math:`C` is the :math:`n^{\mathit{th}}` constructor of the type of
   * :math:`t`, and :math:`\mathit{is}_C` is the discriminator (tester) for
   * :math:`C`.
   * \endverbatim
   */
  EVALUE(DT_INST),
  /**
   * \verbatim embed:rst:leading-asterisk
   * **Datatypes - collapse selector**
   *
   * .. math::
   *   s_i(c(t_1, \ldots, t_n)) = t_i
   *
   * where :math:`s_i` is the :math:`i^{th}` selector for constructor :math:`c`.
   *
   * \endverbatim
   */
  EVALUE(DT_COLLAPSE_SELECTOR),
  /**
   * \verbatim embed:rst:leading-asterisk
   * **Datatypes - collapse tester**
   *
   * .. math::
   *   \mathit{is}_c(c(t_1, \ldots, t_n)) = true
   *
   * or alternatively
   *
   * .. math::
   *   \mathit{is}_c(d(t_1, \ldots, t_n)) = false
   *
   * where :math:`c` and :math:`d` are distinct constructors.
   *
   * \endverbatim
   */
  EVALUE(DT_COLLAPSE_TESTER),
  /**
   * \verbatim embed:rst:leading-asterisk
   * **Datatypes - collapse tester**
   *
   * .. math::
   *   \mathit{is}_c(t) = true
   *
   * where :math:`c` is the only constructor of its associated datatype.
   *
   * \endverbatim
   */
  EVALUE(DT_COLLAPSE_TESTER_SINGLETON),
  /**
   * \verbatim embed:rst:leading-asterisk
   * **Datatypes - constructor equality**
   *
   * .. math::
   *   (c(t_1, \ldots, t_n) = c(s_1, \ldots, s_n)) =
   *   (t_1 = s_1 \wedge \ldots \wedge t_n = s_n)
   *
   * or alternatively
   *
   * .. math::
   *   (c(t_1, \ldots, t_n) = d(s_1, \ldots, s_m)) = false
   *
   * where :math:`c` and :math:`d` are distinct constructors.
   *
   * \endverbatim
   */
  EVALUE(DT_CONS_EQ),
  /**
   * \verbatim embed:rst:leading-asterisk
   * **Bitvectors - Unsigned multiplication overflow detection elimination**
   *
   * See M.Gok, M.J. Schulte, P.I. Balzola, "Efficient integer multiplication
   * overflow detection circuits", 2001.
   * http://ieeexplore.ieee.org/document/987767
   * \endverbatim
   */
  EVALUE(BV_UMULO_ELIMINATE),
  /**
   * \verbatim embed:rst:leading-asterisk
   * **Bitvectors - Unsigned multiplication overflow detection elimination**
   *
   * See M.Gok, M.J. Schulte, P.I. Balzola, "Efficient integer multiplication
   * overflow detection circuits", 2001.
   * http://ieeexplore.ieee.org/document/987767
   * \endverbatim
   */
  EVALUE(BV_SMULO_ELIMINATE),
  /**
   * \verbatim embed:rst:leading-asterisk
   * **Bitvectors - Combine like terms during addition by counting terms**
   * \endverbatim
   */
  EVALUE(BV_ADD_COMBINE_LIKE_TERMS),
  /**
   * \verbatim embed:rst:leading-asterisk
   * **Bitvectors - Extract negations from multiplicands**
   *
   * .. math::
   *    (-a bvmul b bvmul c) \to -(a bvmul b c)
   *
   * \endverbatim
   */
  EVALUE(BV_MULT_SIMPLIFY),
  /**
   * \verbatim embed:rst:leading-asterisk
   * **Bitvectors - Extract continuous substrings of bitvectors**
   *
   * .. math::
   *    (a bvand c) \to (concat (bvand a[i0:j0] c0) ... (bvand a[in:jn] cn))
   *
   * where c0,..., cn are maximally continuous substrings of 0 or 1 in the
   * constant c \endverbatim
   */
  EVALUE(BV_BITWISE_SLICING),
  /**
   * \verbatim embed:rst:leading-asterisk
   * **Strings - regular expression loop elimination**
   *
   * .. math::
   *   ((\_\ re.loop\ l\ u)\ R) = (re.union\ R^l \ldots R^u)
   *
   * where :math:`u \geq l`.
   *
   * \endverbatim
   */
  EVALUE(RE_LOOP_ELIM),
  /**
   * \verbatim embed:rst:leading-asterisk
   * **Strings - regular expression membership evaluation**
   *
   * .. math::
   *   \mathit{str.in\_re}(s, R) = c
   *
   * where :math:`s` is a constant string, :math:`R` is a constant regular
   * expression and :math:`c` is true or false.
   *
   * \endverbatim
   */
  EVALUE(STR_IN_RE_EVAL),
  /**
   * \verbatim embed:rst:leading-asterisk
   * **Strings - regular expression membership consume**
   *
   * .. math::
   *   \mathit{str.in_re}(s, R) = b
   *
   * where :math:`b` is either :math:`false` or the result of stripping
   * entailed prefixes and suffixes off of :math:`s` and :math:`R`.
   *
   * \endverbatim
   */
  EVALUE(STR_IN_RE_CONSUME),
  /**
   * \verbatim embed:rst:leading-asterisk
   * **Strings - string in regular expression concatenation star character**
   *
   * .. math::
   *   \mathit{str.in\_re}(\mathit{str}.\text{++}(s_1, \ldots, s_n),
   * \mathit{re}.\text{*}(R)) = \mathit{str.in\_re}(s_1,
   * \mathit{re}.\text{*}(R)) \wedge \ldots \wedge \mathit{str.in\_re}(s_n,
   * \mathit{re}.\text{*}(R))
   *
   * where all strings in :math:`R` have length one.
   *
   * \endverbatim
   */
  EVALUE(STR_IN_RE_CONCAT_STAR_CHAR),
  /**
   * \verbatim embed:rst:leading-asterisk
   * **Strings - string in regular expression sigma**
   *
   * .. math::
   *   \mathit{str.in\_re}(s, \mathit{re}.\text{++}(\mathit{re.allchar}, \ldots,
   * \mathit{re.allchar})) =
   *   (\mathit{str.len}(s) = n)
   *
   * or alternatively:
   *
   * .. math::
   *   \mathit{str.in\_re}(s, \mathit{re}.\text{++}(\mathit{re.allchar}, \ldots,
   * \mathit{re.allchar}, \mathit{re}.\text{*}(\mathit{re.allchar}))) =
   *   (\mathit{str.len}(s) \ge n)
   *
   * \endverbatim
   */
  EVALUE(STR_IN_RE_SIGMA),
  /**
   * \verbatim embed:rst:leading-asterisk
   * **Strings - string in regular expression sigma star**
   *
   * .. math::
   *   \mathit{str.in\_re}(s,
   * \mathit{re}.\text{*}(\mathit{re}.\text{++}(\mathit{re.allchar}, \ldots,
   * \mathit{re.allchar}))) =
   *   (\mathit{str.len}(s) \ \% \ n = 0)
   *
   * where :math:`n` is the number of :math:`\mathit{re.allchar}` arguments to
   * :math:`\mathit{re}.\text{++}`.
   *
   * \endverbatim
   */
  EVALUE(STR_IN_RE_SIGMA_STAR),
  /**
   * \verbatim embed:rst:leading-asterisk
   * **Strings - strings substring strip symbolic length**
   *
   * .. math::
   *   (str.substr s n m) = t
   *
   * where :math:`t` is obtained by fully or partially stripping components of
   * :math:`s` based on :math:`n` and :math:`m`.
   *
   * \endverbatim
   */
  EVALUE(MACRO_SUBSTR_STRIP_SYM_LENGTH),
  /**
   * \verbatim embed:rst:leading-asterisk
   * **Sets - empty tester evaluation**
   *
   * .. math::
   *   \mathit{sets.is\_empty}(as \ \mathit{set.empty} \ (\mathit{Set} \ T)) =
   * \top
   *
   * or alternatively:
   *
   * .. math::
   *   \mathit{sets.is\_empty}(c) = \bot
   *
   * where :math:`c` is a constant set that is not the empty set.
   *
   * \endverbatim
   */
  EVALUE(SETS_IS_EMPTY_EVAL),
  // RARE rules
  // ${rules}$
  /** Auto-generated from RARE rule arith-plus-zero */
  EVALUE(ARITH_PLUS_ZERO),
  /** Auto-generated from RARE rule arith-mul-one */
  EVALUE(ARITH_MUL_ONE),
  /** Auto-generated from RARE rule arith-mul-zero */
  EVALUE(ARITH_MUL_ZERO),
  /** Auto-generated from RARE rule arith-div-total */
  EVALUE(ARITH_DIV_TOTAL),
  /** Auto-generated from RARE rule arith-int-div-total */
  EVALUE(ARITH_INT_DIV_TOTAL),
  /** Auto-generated from RARE rule arith-int-div-total-one */
  EVALUE(ARITH_INT_DIV_TOTAL_ONE),
  /** Auto-generated from RARE rule arith-int-div-total-zero */
  EVALUE(ARITH_INT_DIV_TOTAL_ZERO),
  /** Auto-generated from RARE rule arith-int-mod-total */
  EVALUE(ARITH_INT_MOD_TOTAL),
  /** Auto-generated from RARE rule arith-int-mod-total-one */
  EVALUE(ARITH_INT_MOD_TOTAL_ONE),
  /** Auto-generated from RARE rule arith-int-mod-total-zero */
  EVALUE(ARITH_INT_MOD_TOTAL_ZERO),
  /** Auto-generated from RARE rule arith-neg-neg-one */
  EVALUE(ARITH_NEG_NEG_ONE),
  /** Auto-generated from RARE rule arith-elim-uminus */
  EVALUE(ARITH_ELIM_UMINUS),
  /** Auto-generated from RARE rule arith-elim-minus */
  EVALUE(ARITH_ELIM_MINUS),
  /** Auto-generated from RARE rule arith-elim-gt */
  EVALUE(ARITH_ELIM_GT),
  /** Auto-generated from RARE rule arith-elim-lt */
  EVALUE(ARITH_ELIM_LT),
  /** Auto-generated from RARE rule arith-elim-int-gt */
  EVALUE(ARITH_ELIM_INT_GT),
  /** Auto-generated from RARE rule arith-elim-int-lt */
  EVALUE(ARITH_ELIM_INT_LT),
  /** Auto-generated from RARE rule arith-elim-leq */
  EVALUE(ARITH_ELIM_LEQ),
  /** Auto-generated from RARE rule arith-leq-norm */
  EVALUE(ARITH_LEQ_NORM),
  /** Auto-generated from RARE rule arith-geq-tighten */
  EVALUE(ARITH_GEQ_TIGHTEN),
  /** Auto-generated from RARE rule arith-geq-norm1 */
  EVALUE(ARITH_GEQ_NORM1),
  /** Auto-generated from RARE rule arith-geq-norm2 */
  EVALUE(ARITH_GEQ_NORM2),
  /** Auto-generated from RARE rule arith-refl-leq */
  EVALUE(ARITH_REFL_LEQ),
  /** Auto-generated from RARE rule arith-refl-lt */
  EVALUE(ARITH_REFL_LT),
  /** Auto-generated from RARE rule arith-refl-geq */
  EVALUE(ARITH_REFL_GEQ),
  /** Auto-generated from RARE rule arith-refl-gt */
  EVALUE(ARITH_REFL_GT),
  /** Auto-generated from RARE rule arith-real-eq-elim */
  EVALUE(ARITH_REAL_EQ_ELIM),
  /** Auto-generated from RARE rule arith-int-eq-elim */
  EVALUE(ARITH_INT_EQ_ELIM),
  /** Auto-generated from RARE rule arith-plus-flatten */
  EVALUE(ARITH_PLUS_FLATTEN),
  /** Auto-generated from RARE rule arith-mult-flatten */
  EVALUE(ARITH_MULT_FLATTEN),
  /** Auto-generated from RARE rule arith-mult-dist */
  EVALUE(ARITH_MULT_DIST),
  /** Auto-generated from RARE rule arith-plus-cancel1 */
  EVALUE(ARITH_PLUS_CANCEL1),
  /** Auto-generated from RARE rule arith-plus-cancel2 */
  EVALUE(ARITH_PLUS_CANCEL2),
  /** Auto-generated from RARE rule arith-abs-elim */
  EVALUE(ARITH_ABS_ELIM),
  /** Auto-generated from RARE rule arith-to-real-elim */
  EVALUE(ARITH_TO_REAL_ELIM),
  /** Auto-generated from RARE rule arith-to-int-elim-to-real */
  EVALUE(ARITH_TO_INT_ELIM_TO_REAL),
  /** Auto-generated from RARE rule arith-div-elim-to-real1 */
  EVALUE(ARITH_DIV_ELIM_TO_REAL1),
  /** Auto-generated from RARE rule arith-div-elim-to-real2 */
  EVALUE(ARITH_DIV_ELIM_TO_REAL2),
  /** Auto-generated from RARE rule array-read-over-write */
  EVALUE(ARRAY_READ_OVER_WRITE),
  /** Auto-generated from RARE rule array-read-over-write2 */
  EVALUE(ARRAY_READ_OVER_WRITE2),
  /** Auto-generated from RARE rule array-store-overwrite */
  EVALUE(ARRAY_STORE_OVERWRITE),
  /** Auto-generated from RARE rule array-store-self */
  EVALUE(ARRAY_STORE_SELF),
  /** Auto-generated from RARE rule bool-double-not-elim */
  EVALUE(BOOL_DOUBLE_NOT_ELIM),
  /** Auto-generated from RARE rule bool-not-true */
  EVALUE(BOOL_NOT_TRUE),
  /** Auto-generated from RARE rule bool-not-false */
  EVALUE(BOOL_NOT_FALSE),
  /** Auto-generated from RARE rule bool-eq-true */
  EVALUE(BOOL_EQ_TRUE),
  /** Auto-generated from RARE rule bool-eq-false */
  EVALUE(BOOL_EQ_FALSE),
  /** Auto-generated from RARE rule bool-eq-nrefl */
  EVALUE(BOOL_EQ_NREFL),
  /** Auto-generated from RARE rule bool-impl-false1 */
  EVALUE(BOOL_IMPL_FALSE1),
  /** Auto-generated from RARE rule bool-impl-false2 */
  EVALUE(BOOL_IMPL_FALSE2),
  /** Auto-generated from RARE rule bool-impl-true1 */
  EVALUE(BOOL_IMPL_TRUE1),
  /** Auto-generated from RARE rule bool-impl-true2 */
  EVALUE(BOOL_IMPL_TRUE2),
  /** Auto-generated from RARE rule bool-impl-elim */
  EVALUE(BOOL_IMPL_ELIM),
  /** Auto-generated from RARE rule bool-or-true */
  EVALUE(BOOL_OR_TRUE),
  /** Auto-generated from RARE rule bool-or-false */
  EVALUE(BOOL_OR_FALSE),
  /** Auto-generated from RARE rule bool-or-flatten */
  EVALUE(BOOL_OR_FLATTEN),
  /** Auto-generated from RARE rule bool-or-dup */
  EVALUE(BOOL_OR_DUP),
  /** Auto-generated from RARE rule bool-and-true */
  EVALUE(BOOL_AND_TRUE),
  /** Auto-generated from RARE rule bool-and-false */
  EVALUE(BOOL_AND_FALSE),
  /** Auto-generated from RARE rule bool-and-flatten */
  EVALUE(BOOL_AND_FLATTEN),
  /** Auto-generated from RARE rule bool-and-dup */
  EVALUE(BOOL_AND_DUP),
  /** Auto-generated from RARE rule bool-and-conf */
  EVALUE(BOOL_AND_CONF),
  /** Auto-generated from RARE rule bool-or-taut */
  EVALUE(BOOL_OR_TAUT),
  /** Auto-generated from RARE rule bool-or-de-morgan */
  EVALUE(BOOL_OR_DE_MORGAN),
  /** Auto-generated from RARE rule bool-implies-de-morgan */
  EVALUE(BOOL_IMPLIES_DE_MORGAN),
  /** Auto-generated from RARE rule bool-and-de-morgan */
  EVALUE(BOOL_AND_DE_MORGAN),
  /** Auto-generated from RARE rule bool-xor-refl */
  EVALUE(BOOL_XOR_REFL),
  /** Auto-generated from RARE rule bool-xor-nrefl */
  EVALUE(BOOL_XOR_NREFL),
  /** Auto-generated from RARE rule bool-xor-false */
  EVALUE(BOOL_XOR_FALSE),
  /** Auto-generated from RARE rule bool-xor-true */
  EVALUE(BOOL_XOR_TRUE),
  /** Auto-generated from RARE rule bool-xor-comm */
  EVALUE(BOOL_XOR_COMM),
  /** Auto-generated from RARE rule bool-xor-elim */
  EVALUE(BOOL_XOR_ELIM),
  /** Auto-generated from RARE rule bool-not-xor-elim */
  EVALUE(BOOL_NOT_XOR_ELIM),
  /** Auto-generated from RARE rule bool-not-eq-elim */
  EVALUE(BOOL_NOT_EQ_ELIM),
  /** Auto-generated from RARE rule ite-neg-branch */
  EVALUE(ITE_NEG_BRANCH),
  /** Auto-generated from RARE rule ite-then-true */
  EVALUE(ITE_THEN_TRUE),
  /** Auto-generated from RARE rule ite-else-false */
  EVALUE(ITE_ELSE_FALSE),
  /** Auto-generated from RARE rule ite-then-false */
  EVALUE(ITE_THEN_FALSE),
  /** Auto-generated from RARE rule ite-else-true */
  EVALUE(ITE_ELSE_TRUE),
  /** Auto-generated from RARE rule ite-then-lookahead-self */
  EVALUE(ITE_THEN_LOOKAHEAD_SELF),
  /** Auto-generated from RARE rule ite-else-lookahead-self */
  EVALUE(ITE_ELSE_LOOKAHEAD_SELF),
  /** Auto-generated from RARE rule bool-not-ite-elim */
  EVALUE(BOOL_NOT_ITE_ELIM),
  /** Auto-generated from RARE rule ite-true-cond */
  EVALUE(ITE_TRUE_COND),
  /** Auto-generated from RARE rule ite-false-cond */
  EVALUE(ITE_FALSE_COND),
  /** Auto-generated from RARE rule ite-not-cond */
  EVALUE(ITE_NOT_COND),
  /** Auto-generated from RARE rule ite-eq-branch */
  EVALUE(ITE_EQ_BRANCH),
  /** Auto-generated from RARE rule ite-then-lookahead */
  EVALUE(ITE_THEN_LOOKAHEAD),
  /** Auto-generated from RARE rule ite-else-lookahead */
  EVALUE(ITE_ELSE_LOOKAHEAD),
  /** Auto-generated from RARE rule ite-then-neg-lookahead */
  EVALUE(ITE_THEN_NEG_LOOKAHEAD),
  /** Auto-generated from RARE rule ite-else-neg-lookahead */
  EVALUE(ITE_ELSE_NEG_LOOKAHEAD),
  /** Auto-generated from RARE rule bv-concat-flatten */
  EVALUE(BV_CONCAT_FLATTEN),
  /** Auto-generated from RARE rule bv-concat-extract-merge */
  EVALUE(BV_CONCAT_EXTRACT_MERGE),
  /** Auto-generated from RARE rule bv-extract-extract */
  EVALUE(BV_EXTRACT_EXTRACT),
  /** Auto-generated from RARE rule bv-extract-whole */
  EVALUE(BV_EXTRACT_WHOLE),
  /** Auto-generated from RARE rule bv-extract-concat-1 */
  EVALUE(BV_EXTRACT_CONCAT_1),
  /** Auto-generated from RARE rule bv-extract-concat-2 */
  EVALUE(BV_EXTRACT_CONCAT_2),
  /** Auto-generated from RARE rule bv-extract-concat-3 */
  EVALUE(BV_EXTRACT_CONCAT_3),
  /** Auto-generated from RARE rule bv-extract-concat-4 */
  EVALUE(BV_EXTRACT_CONCAT_4),
  /** Auto-generated from RARE rule bv-extract-bitwise-and */
  EVALUE(BV_EXTRACT_BITWISE_AND),
  /** Auto-generated from RARE rule bv-extract-bitwise-or */
  EVALUE(BV_EXTRACT_BITWISE_OR),
  /** Auto-generated from RARE rule bv-extract-bitwise-xor */
  EVALUE(BV_EXTRACT_BITWISE_XOR),
  /** Auto-generated from RARE rule bv-extract-not */
  EVALUE(BV_EXTRACT_NOT),
  /** Auto-generated from RARE rule bv-extract-sign-extend-1 */
  EVALUE(BV_EXTRACT_SIGN_EXTEND_1),
  /** Auto-generated from RARE rule bv-extract-sign-extend-2 */
  EVALUE(BV_EXTRACT_SIGN_EXTEND_2),
  /** Auto-generated from RARE rule bv-extract-sign-extend-3 */
  EVALUE(BV_EXTRACT_SIGN_EXTEND_3),
  /** Auto-generated from RARE rule bv-neg-mult */
  EVALUE(BV_NEG_MULT),
  /** Auto-generated from RARE rule bv-neg-add */
  EVALUE(BV_NEG_ADD),
  /** Auto-generated from RARE rule bv-mult-distrib-const-neg */
  EVALUE(BV_MULT_DISTRIB_CONST_NEG),
  /** Auto-generated from RARE rule bv-mult-distrib-const-add */
  EVALUE(BV_MULT_DISTRIB_CONST_ADD),
  /** Auto-generated from RARE rule bv-mult-distrib-const-sub */
  EVALUE(BV_MULT_DISTRIB_CONST_SUB),
  /** Auto-generated from RARE rule bv-mult-distrib-1 */
  EVALUE(BV_MULT_DISTRIB_1),
  /** Auto-generated from RARE rule bv-mult-distrib-2 */
  EVALUE(BV_MULT_DISTRIB_2),
  /** Auto-generated from RARE rule bv-not-xor */
  EVALUE(BV_NOT_XOR),
  /** Auto-generated from RARE rule bv-and-simplify-1 */
  EVALUE(BV_AND_SIMPLIFY_1),
  /** Auto-generated from RARE rule bv-and-simplify-2 */
  EVALUE(BV_AND_SIMPLIFY_2),
  /** Auto-generated from RARE rule bv-or-simplify-1 */
  EVALUE(BV_OR_SIMPLIFY_1),
  /** Auto-generated from RARE rule bv-or-simplify-2 */
  EVALUE(BV_OR_SIMPLIFY_2),
  /** Auto-generated from RARE rule bv-xor-simplify-1 */
  EVALUE(BV_XOR_SIMPLIFY_1),
  /** Auto-generated from RARE rule bv-xor-simplify-2 */
  EVALUE(BV_XOR_SIMPLIFY_2),
  /** Auto-generated from RARE rule bv-xor-simplify-3 */
  EVALUE(BV_XOR_SIMPLIFY_3),
  /** Auto-generated from RARE rule bv-ult-add-one */
  EVALUE(BV_ULT_ADD_ONE),
  /** Auto-generated from RARE rule bv-concat-to-mult */
  EVALUE(BV_CONCAT_TO_MULT),
  /** Auto-generated from RARE rule bv-mult-slt-mult-1 */
  EVALUE(BV_MULT_SLT_MULT_1),
  /** Auto-generated from RARE rule bv-mult-slt-mult-2 */
  EVALUE(BV_MULT_SLT_MULT_2),
  /** Auto-generated from RARE rule bv-commutative-and */
  EVALUE(BV_COMMUTATIVE_AND),
  /** Auto-generated from RARE rule bv-commutative-or */
  EVALUE(BV_COMMUTATIVE_OR),
  /** Auto-generated from RARE rule bv-commutative-xor */
  EVALUE(BV_COMMUTATIVE_XOR),
  /** Auto-generated from RARE rule bv-commutative-mul */
  EVALUE(BV_COMMUTATIVE_MUL),
  /** Auto-generated from RARE rule bv-or-zero */
  EVALUE(BV_OR_ZERO),
  /** Auto-generated from RARE rule bv-mul-one */
  EVALUE(BV_MUL_ONE),
  /** Auto-generated from RARE rule bv-mul-zero */
  EVALUE(BV_MUL_ZERO),
  /** Auto-generated from RARE rule bv-add-zero */
  EVALUE(BV_ADD_ZERO),
  /** Auto-generated from RARE rule bv-add-two */
  EVALUE(BV_ADD_TWO),
  /** Auto-generated from RARE rule bv-zero-extend-eliminate-0 */
  EVALUE(BV_ZERO_EXTEND_ELIMINATE_0),
  /** Auto-generated from RARE rule bv-sign-extend-eliminate-0 */
  EVALUE(BV_SIGN_EXTEND_ELIMINATE_0),
  /** Auto-generated from RARE rule bv-not-neq */
  EVALUE(BV_NOT_NEQ),
  /** Auto-generated from RARE rule bv-ult-ones */
  EVALUE(BV_ULT_ONES),
  /** Auto-generated from RARE rule bv-or-flatten */
  EVALUE(BV_OR_FLATTEN),
  /** Auto-generated from RARE rule bv-xor-flatten */
  EVALUE(BV_XOR_FLATTEN),
  /** Auto-generated from RARE rule bv-and-flatten */
  EVALUE(BV_AND_FLATTEN),
  /** Auto-generated from RARE rule bv-mul-flatten */
  EVALUE(BV_MUL_FLATTEN),
  /** Auto-generated from RARE rule bv-concat-merge-const */
  EVALUE(BV_CONCAT_MERGE_CONST),
  /** Auto-generated from RARE rule bv-commutative-add */
  EVALUE(BV_COMMUTATIVE_ADD),
  /** Auto-generated from RARE rule bv-neg-sub */
  EVALUE(BV_NEG_SUB),
  /** Auto-generated from RARE rule bv-neg-idemp */
  EVALUE(BV_NEG_IDEMP),
  /** Auto-generated from RARE rule bv-sub-eliminate */
  EVALUE(BV_SUB_ELIMINATE),
  /** Auto-generated from RARE rule bv-ugt-eliminate */
  EVALUE(BV_UGT_ELIMINATE),
  /** Auto-generated from RARE rule bv-uge-eliminate */
  EVALUE(BV_UGE_ELIMINATE),
  /** Auto-generated from RARE rule bv-sgt-eliminate */
  EVALUE(BV_SGT_ELIMINATE),
  /** Auto-generated from RARE rule bv-sge-eliminate */
  EVALUE(BV_SGE_ELIMINATE),
  /** Auto-generated from RARE rule bv-slt-eliminate */
  EVALUE(BV_SLT_ELIMINATE),
  /** Auto-generated from RARE rule bv-sle-eliminate */
  EVALUE(BV_SLE_ELIMINATE),
  /** Auto-generated from RARE rule bv-redor-eliminate */
  EVALUE(BV_REDOR_ELIMINATE),
  /** Auto-generated from RARE rule bv-redand-eliminate */
  EVALUE(BV_REDAND_ELIMINATE),
  /** Auto-generated from RARE rule bv-ule-eliminate */
  EVALUE(BV_ULE_ELIMINATE),
  /** Auto-generated from RARE rule bv-comp-eliminate */
  EVALUE(BV_COMP_ELIMINATE),
  /** Auto-generated from RARE rule bv-repeat-eliminate-1 */
  EVALUE(BV_REPEAT_ELIMINATE_1),
  /** Auto-generated from RARE rule bv-repeat-eliminate-2 */
  EVALUE(BV_REPEAT_ELIMINATE_2),
  /** Auto-generated from RARE rule bv-rotate-left-eliminate-1 */
  EVALUE(BV_ROTATE_LEFT_ELIMINATE_1),
  /** Auto-generated from RARE rule bv-rotate-left-eliminate-2 */
  EVALUE(BV_ROTATE_LEFT_ELIMINATE_2),
  /** Auto-generated from RARE rule bv-rotate-right-eliminate-1 */
  EVALUE(BV_ROTATE_RIGHT_ELIMINATE_1),
  /** Auto-generated from RARE rule bv-rotate-right-eliminate-2 */
  EVALUE(BV_ROTATE_RIGHT_ELIMINATE_2),
  /** Auto-generated from RARE rule bv-nand-eliminate */
  EVALUE(BV_NAND_ELIMINATE),
  /** Auto-generated from RARE rule bv-nor-eliminate */
  EVALUE(BV_NOR_ELIMINATE),
  /** Auto-generated from RARE rule bv-xnor-eliminate */
  EVALUE(BV_XNOR_ELIMINATE),
  /** Auto-generated from RARE rule bv-sdiv-eliminate */
  EVALUE(BV_SDIV_ELIMINATE),
  /** Auto-generated from RARE rule bv-sdiv-eliminate-fewer-bitwise-ops */
  EVALUE(BV_SDIV_ELIMINATE_FEWER_BITWISE_OPS),
  /** Auto-generated from RARE rule bv-zero-extend-eliminate */
  EVALUE(BV_ZERO_EXTEND_ELIMINATE),
  /** Auto-generated from RARE rule bv-sign-extend-eliminate */
  EVALUE(BV_SIGN_EXTEND_ELIMINATE),
  /** Auto-generated from RARE rule bv-uaddo-eliminate */
  EVALUE(BV_UADDO_ELIMINATE),
  /** Auto-generated from RARE rule bv-saddo-eliminate */
  EVALUE(BV_SADDO_ELIMINATE),
  /** Auto-generated from RARE rule bv-sdivo-eliminate */
  EVALUE(BV_SDIVO_ELIMINATE),
  /** Auto-generated from RARE rule bv-smod-eliminate */
  EVALUE(BV_SMOD_ELIMINATE),
  /** Auto-generated from RARE rule bv-smod-eliminate-fewer-bitwise-ops */
  EVALUE(BV_SMOD_ELIMINATE_FEWER_BITWISE_OPS),
  /** Auto-generated from RARE rule bv-srem-eliminate */
  EVALUE(BV_SREM_ELIMINATE),
  /** Auto-generated from RARE rule bv-srem-eliminate-fewer-bitwise-ops */
  EVALUE(BV_SREM_ELIMINATE_FEWER_BITWISE_OPS),
  /** Auto-generated from RARE rule bv-usubo-eliminate */
  EVALUE(BV_USUBO_ELIMINATE),
  /** Auto-generated from RARE rule bv-ssubo-eliminate */
  EVALUE(BV_SSUBO_ELIMINATE),
  /** Auto-generated from RARE rule bv-ite-equal-children */
  EVALUE(BV_ITE_EQUAL_CHILDREN),
  /** Auto-generated from RARE rule bv-ite-const-children-1 */
  EVALUE(BV_ITE_CONST_CHILDREN_1),
  /** Auto-generated from RARE rule bv-ite-const-children-2 */
  EVALUE(BV_ITE_CONST_CHILDREN_2),
  /** Auto-generated from RARE rule bv-ite-equal-cond-1 */
  EVALUE(BV_ITE_EQUAL_COND_1),
  /** Auto-generated from RARE rule bv-ite-equal-cond-2 */
  EVALUE(BV_ITE_EQUAL_COND_2),
  /** Auto-generated from RARE rule bv-ite-equal-cond-3 */
  EVALUE(BV_ITE_EQUAL_COND_3),
  /** Auto-generated from RARE rule bv-ite-merge-then-if */
  EVALUE(BV_ITE_MERGE_THEN_IF),
  /** Auto-generated from RARE rule bv-ite-merge-else-if */
  EVALUE(BV_ITE_MERGE_ELSE_IF),
  /** Auto-generated from RARE rule bv-ite-merge-then-else */
  EVALUE(BV_ITE_MERGE_THEN_ELSE),
  /** Auto-generated from RARE rule bv-ite-merge-else-else */
  EVALUE(BV_ITE_MERGE_ELSE_ELSE),
  /** Auto-generated from RARE rule bv-shl-by-const-0 */
  EVALUE(BV_SHL_BY_CONST_0),
  /** Auto-generated from RARE rule bv-shl-by-const-1 */
  EVALUE(BV_SHL_BY_CONST_1),
  /** Auto-generated from RARE rule bv-shl-by-const-2 */
  EVALUE(BV_SHL_BY_CONST_2),
  /** Auto-generated from RARE rule bv-lshr-by-const-0 */
  EVALUE(BV_LSHR_BY_CONST_0),
  /** Auto-generated from RARE rule bv-lshr-by-const-1 */
  EVALUE(BV_LSHR_BY_CONST_1),
  /** Auto-generated from RARE rule bv-lshr-by-const-2 */
  EVALUE(BV_LSHR_BY_CONST_2),
  /** Auto-generated from RARE rule bv-ashr-by-const-0 */
  EVALUE(BV_ASHR_BY_CONST_0),
  /** Auto-generated from RARE rule bv-ashr-by-const-1 */
  EVALUE(BV_ASHR_BY_CONST_1),
  /** Auto-generated from RARE rule bv-ashr-by-const-2 */
  EVALUE(BV_ASHR_BY_CONST_2),
  /** Auto-generated from RARE rule bv-and-concat-pullup */
  EVALUE(BV_AND_CONCAT_PULLUP),
  /** Auto-generated from RARE rule bv-or-concat-pullup */
  EVALUE(BV_OR_CONCAT_PULLUP),
  /** Auto-generated from RARE rule bv-xor-concat-pullup */
  EVALUE(BV_XOR_CONCAT_PULLUP),
  /** Auto-generated from RARE rule bv-bitwise-idemp-1 */
  EVALUE(BV_BITWISE_IDEMP_1),
  /** Auto-generated from RARE rule bv-bitwise-idemp-2 */
  EVALUE(BV_BITWISE_IDEMP_2),
  /** Auto-generated from RARE rule bv-and-zero */
  EVALUE(BV_AND_ZERO),
  /** Auto-generated from RARE rule bv-and-one */
  EVALUE(BV_AND_ONE),
  /** Auto-generated from RARE rule bv-or-one */
  EVALUE(BV_OR_ONE),
  /** Auto-generated from RARE rule bv-xor-duplicate */
  EVALUE(BV_XOR_DUPLICATE),
  /** Auto-generated from RARE rule bv-xor-ones */
  EVALUE(BV_XOR_ONES),
  /** Auto-generated from RARE rule bv-xor-zero */
  EVALUE(BV_XOR_ZERO),
  /** Auto-generated from RARE rule bv-bitwise-not-and */
  EVALUE(BV_BITWISE_NOT_AND),
  /** Auto-generated from RARE rule bv-bitwise-not-or */
  EVALUE(BV_BITWISE_NOT_OR),
  /** Auto-generated from RARE rule bv-xor-not */
  EVALUE(BV_XOR_NOT),
  /** Auto-generated from RARE rule bv-not-idemp */
  EVALUE(BV_NOT_IDEMP),
  /** Auto-generated from RARE rule bv-ult-zero-1 */
  EVALUE(BV_ULT_ZERO_1),
  /** Auto-generated from RARE rule bv-ult-zero-2 */
  EVALUE(BV_ULT_ZERO_2),
  /** Auto-generated from RARE rule bv-ult-self */
  EVALUE(BV_ULT_SELF),
  /** Auto-generated from RARE rule bv-lt-self */
  EVALUE(BV_LT_SELF),
  /** Auto-generated from RARE rule bv-ule-self */
  EVALUE(BV_ULE_SELF),
  /** Auto-generated from RARE rule bv-ule-zero */
  EVALUE(BV_ULE_ZERO),
  /** Auto-generated from RARE rule bv-zero-ule */
  EVALUE(BV_ZERO_ULE),
  /** Auto-generated from RARE rule bv-sle-self */
  EVALUE(BV_SLE_SELF),
  /** Auto-generated from RARE rule bv-ule-max */
  EVALUE(BV_ULE_MAX),
  /** Auto-generated from RARE rule bv-not-ult */
  EVALUE(BV_NOT_ULT),
  /** Auto-generated from RARE rule bv-not-ule */
  EVALUE(BV_NOT_ULE),
  /** Auto-generated from RARE rule bv-not-sle */
  EVALUE(BV_NOT_SLE),
  /** Auto-generated from RARE rule bv-mult-pow2-1 */
  EVALUE(BV_MULT_POW2_1),
  /** Auto-generated from RARE rule bv-mult-pow2-2 */
  EVALUE(BV_MULT_POW2_2),
  /** Auto-generated from RARE rule bv-mult-pow2-2b */
  EVALUE(BV_MULT_POW2_2B),
  /** Auto-generated from RARE rule bv-extract-mult-leading-bit */
  EVALUE(BV_EXTRACT_MULT_LEADING_BIT),
  /** Auto-generated from RARE rule bv-udiv-pow2-not-one */
  EVALUE(BV_UDIV_POW2_NOT_ONE),
  /** Auto-generated from RARE rule bv-udiv-zero */
  EVALUE(BV_UDIV_ZERO),
  /** Auto-generated from RARE rule bv-udiv-one */
  EVALUE(BV_UDIV_ONE),
  /** Auto-generated from RARE rule bv-urem-pow2-not-one */
  EVALUE(BV_UREM_POW2_NOT_ONE),
  /** Auto-generated from RARE rule bv-urem-one */
  EVALUE(BV_UREM_ONE),
  /** Auto-generated from RARE rule bv-urem-self */
  EVALUE(BV_UREM_SELF),
  /** Auto-generated from RARE rule bv-shl-zero */
  EVALUE(BV_SHL_ZERO),
  /** Auto-generated from RARE rule bv-lshr-zero */
  EVALUE(BV_LSHR_ZERO),
  /** Auto-generated from RARE rule bv-ashr-zero */
  EVALUE(BV_ASHR_ZERO),
  /** Auto-generated from RARE rule bv-ugt-urem */
  EVALUE(BV_UGT_UREM),
  /** Auto-generated from RARE rule bv-ult-one */
  EVALUE(BV_ULT_ONE),
  /** Auto-generated from RARE rule bv-slt-zero */
  EVALUE(BV_SLT_ZERO),
  /** Auto-generated from RARE rule bv-merge-sign-extend-1 */
  EVALUE(BV_MERGE_SIGN_EXTEND_1),
  /** Auto-generated from RARE rule bv-merge-sign-extend-2 */
  EVALUE(BV_MERGE_SIGN_EXTEND_2),
  /** Auto-generated from RARE rule bv-merge-sign-extend-3 */
  EVALUE(BV_MERGE_SIGN_EXTEND_3),
  /** Auto-generated from RARE rule bv-sign-extend-eq-const-1 */
  EVALUE(BV_SIGN_EXTEND_EQ_CONST_1),
  /** Auto-generated from RARE rule bv-sign-extend-eq-const-2 */
  EVALUE(BV_SIGN_EXTEND_EQ_CONST_2),
  /** Auto-generated from RARE rule bv-zero-extend-eq-const-1 */
  EVALUE(BV_ZERO_EXTEND_EQ_CONST_1),
  /** Auto-generated from RARE rule bv-zero-extend-eq-const-2 */
  EVALUE(BV_ZERO_EXTEND_EQ_CONST_2),
  /** Auto-generated from RARE rule bv-zero-extend-ult-const-1 */
  EVALUE(BV_ZERO_EXTEND_ULT_CONST_1),
  /** Auto-generated from RARE rule bv-zero-extend-ult-const-2 */
  EVALUE(BV_ZERO_EXTEND_ULT_CONST_2),
  /** Auto-generated from RARE rule bv-sign-extend-ult-const-1 */
  EVALUE(BV_SIGN_EXTEND_ULT_CONST_1),
  /** Auto-generated from RARE rule bv-sign-extend-ult-const-2 */
  EVALUE(BV_SIGN_EXTEND_ULT_CONST_2),
  /** Auto-generated from RARE rule bv-sign-extend-ult-const-3 */
  EVALUE(BV_SIGN_EXTEND_ULT_CONST_3),
  /** Auto-generated from RARE rule bv-sign-extend-ult-const-4 */
  EVALUE(BV_SIGN_EXTEND_ULT_CONST_4),
  /** Auto-generated from RARE rule sets-eq-singleton-emp */
  EVALUE(SETS_EQ_SINGLETON_EMP),
  /** Auto-generated from RARE rule sets-member-singleton */
  EVALUE(SETS_MEMBER_SINGLETON),
  /** Auto-generated from RARE rule sets-member-emp */
  EVALUE(SETS_MEMBER_EMP),
  /** Auto-generated from RARE rule sets-subset-elim */
  EVALUE(SETS_SUBSET_ELIM),
  /** Auto-generated from RARE rule sets-union-comm */
  EVALUE(SETS_UNION_COMM),
  /** Auto-generated from RARE rule sets-inter-comm */
  EVALUE(SETS_INTER_COMM),
  /** Auto-generated from RARE rule sets-inter-emp1 */
  EVALUE(SETS_INTER_EMP1),
  /** Auto-generated from RARE rule sets-inter-emp2 */
  EVALUE(SETS_INTER_EMP2),
  /** Auto-generated from RARE rule sets-minus-emp1 */
  EVALUE(SETS_MINUS_EMP1),
  /** Auto-generated from RARE rule sets-minus-emp2 */
  EVALUE(SETS_MINUS_EMP2),
  /** Auto-generated from RARE rule sets-union-emp1 */
  EVALUE(SETS_UNION_EMP1),
  /** Auto-generated from RARE rule sets-union-emp2 */
  EVALUE(SETS_UNION_EMP2),
  /** Auto-generated from RARE rule sets-inter-member */
  EVALUE(SETS_INTER_MEMBER),
  /** Auto-generated from RARE rule sets-minus-member */
  EVALUE(SETS_MINUS_MEMBER),
  /** Auto-generated from RARE rule sets-union-member */
  EVALUE(SETS_UNION_MEMBER),
  /** Auto-generated from RARE rule sets-choose-singleton */
  EVALUE(SETS_CHOOSE_SINGLETON),
  /** Auto-generated from RARE rule sets-card-singleton */
  EVALUE(SETS_CARD_SINGLETON),
  /** Auto-generated from RARE rule sets-card-union */
  EVALUE(SETS_CARD_UNION),
  /** Auto-generated from RARE rule sets-card-minus */
  EVALUE(SETS_CARD_MINUS),
  /** Auto-generated from RARE rule sets-card-emp */
  EVALUE(SETS_CARD_EMP),
  /** Auto-generated from RARE rule str-eq-ctn-false */
  EVALUE(STR_EQ_CTN_FALSE),
  /** Auto-generated from RARE rule str-eq-ctn-full-false1 */
  EVALUE(STR_EQ_CTN_FULL_FALSE1),
  /** Auto-generated from RARE rule str-eq-ctn-full-false2 */
  EVALUE(STR_EQ_CTN_FULL_FALSE2),
  /** Auto-generated from RARE rule str-concat-flatten */
  EVALUE(STR_CONCAT_FLATTEN),
  /** Auto-generated from RARE rule str-concat-flatten-eq */
  EVALUE(STR_CONCAT_FLATTEN_EQ),
  /** Auto-generated from RARE rule str-concat-flatten-eq-rev */
  EVALUE(STR_CONCAT_FLATTEN_EQ_REV),
  /** Auto-generated from RARE rule str-substr-empty-str */
  EVALUE(STR_SUBSTR_EMPTY_STR),
  /** Auto-generated from RARE rule str-substr-empty-range */
  EVALUE(STR_SUBSTR_EMPTY_RANGE),
  /** Auto-generated from RARE rule str-substr-empty-start */
  EVALUE(STR_SUBSTR_EMPTY_START),
  /** Auto-generated from RARE rule str-substr-empty-start-neg */
  EVALUE(STR_SUBSTR_EMPTY_START_NEG),
  /** Auto-generated from RARE rule str-substr-eq-empty */
  EVALUE(STR_SUBSTR_EQ_EMPTY),
  /** Auto-generated from RARE rule str-len-replace-inv */
  EVALUE(STR_LEN_REPLACE_INV),
  /** Auto-generated from RARE rule str-len-update-inv */
  EVALUE(STR_LEN_UPDATE_INV),
  /** Auto-generated from RARE rule str-len-substr-in-range */
  EVALUE(STR_LEN_SUBSTR_IN_RANGE),
  /** Auto-generated from RARE rule str-len-substr-ub1 */
  EVALUE(STR_LEN_SUBSTR_UB1),
  /** Auto-generated from RARE rule str-len-substr-ub2 */
  EVALUE(STR_LEN_SUBSTR_UB2),
  /** Auto-generated from RARE rule str-concat-clash */
  EVALUE(STR_CONCAT_CLASH),
  /** Auto-generated from RARE rule str-concat-clash-rev */
  EVALUE(STR_CONCAT_CLASH_REV),
  /** Auto-generated from RARE rule str-concat-clash2 */
  EVALUE(STR_CONCAT_CLASH2),
  /** Auto-generated from RARE rule str-concat-clash2-rev */
  EVALUE(STR_CONCAT_CLASH2_REV),
  /** Auto-generated from RARE rule str-concat-unify */
  EVALUE(STR_CONCAT_UNIFY),
  /** Auto-generated from RARE rule str-concat-unify-rev */
  EVALUE(STR_CONCAT_UNIFY_REV),
  /** Auto-generated from RARE rule str-concat-unify-base */
  EVALUE(STR_CONCAT_UNIFY_BASE),
  /** Auto-generated from RARE rule str-concat-unify-base-rev */
  EVALUE(STR_CONCAT_UNIFY_BASE_REV),
  /** Auto-generated from RARE rule str-concat-clash-char */
  EVALUE(STR_CONCAT_CLASH_CHAR),
  /** Auto-generated from RARE rule str-concat-clash-char-rev */
  EVALUE(STR_CONCAT_CLASH_CHAR_REV),
  /** Auto-generated from RARE rule str-prefixof-elim */
  EVALUE(STR_PREFIXOF_ELIM),
  /** Auto-generated from RARE rule str-suffixof-elim */
  EVALUE(STR_SUFFIXOF_ELIM),
  /** Auto-generated from RARE rule str-prefixof-one */
  EVALUE(STR_PREFIXOF_ONE),
  /** Auto-generated from RARE rule str-suffixof-one */
  EVALUE(STR_SUFFIXOF_ONE),
  /** Auto-generated from RARE rule str-substr-combine1 */
  EVALUE(STR_SUBSTR_COMBINE1),
  /** Auto-generated from RARE rule str-substr-combine2 */
  EVALUE(STR_SUBSTR_COMBINE2),
  /** Auto-generated from RARE rule str-substr-combine3 */
  EVALUE(STR_SUBSTR_COMBINE3),
  /** Auto-generated from RARE rule str-substr-combine4 */
  EVALUE(STR_SUBSTR_COMBINE4),
  /** Auto-generated from RARE rule str-substr-concat1 */
  EVALUE(STR_SUBSTR_CONCAT1),
  /** Auto-generated from RARE rule str-substr-concat2 */
  EVALUE(STR_SUBSTR_CONCAT2),
  /** Auto-generated from RARE rule str-substr-full */
  EVALUE(STR_SUBSTR_FULL),
  /** Auto-generated from RARE rule str-substr-full-eq */
  EVALUE(STR_SUBSTR_FULL_EQ),
  /** Auto-generated from RARE rule str-contains-refl */
  EVALUE(STR_CONTAINS_REFL),
  /** Auto-generated from RARE rule str-contains-concat-find */
  EVALUE(STR_CONTAINS_CONCAT_FIND),
  /** Auto-generated from RARE rule str-contains-split-char */
  EVALUE(STR_CONTAINS_SPLIT_CHAR),
  /** Auto-generated from RARE rule str-contains-lt-len */
  EVALUE(STR_CONTAINS_LT_LEN),
  /** Auto-generated from RARE rule str-contains-leq-len-eq */
  EVALUE(STR_CONTAINS_LEQ_LEN_EQ),
  /** Auto-generated from RARE rule str-contains-emp */
  EVALUE(STR_CONTAINS_EMP),
  /** Auto-generated from RARE rule str-contains-is-emp */
  EVALUE(STR_CONTAINS_IS_EMP),
  /** Auto-generated from RARE rule str-concat-emp */
  EVALUE(STR_CONCAT_EMP),
  /** Auto-generated from RARE rule str-at-elim */
  EVALUE(STR_AT_ELIM),
  /** Auto-generated from RARE rule str-replace-self */
  EVALUE(STR_REPLACE_SELF),
  /** Auto-generated from RARE rule str-replace-no-contains */
  EVALUE(STR_REPLACE_NO_CONTAINS),
  /** Auto-generated from RARE rule str-replace-empty */
  EVALUE(STR_REPLACE_EMPTY),
  /** Auto-generated from RARE rule str-len-concat-rec */
  EVALUE(STR_LEN_CONCAT_REC),
  /** Auto-generated from RARE rule str-indexof-self */
  EVALUE(STR_INDEXOF_SELF),
  /** Auto-generated from RARE rule str-indexof-no-contains */
  EVALUE(STR_INDEXOF_NO_CONTAINS),
  /** Auto-generated from RARE rule str-to-lower-concat */
  EVALUE(STR_TO_LOWER_CONCAT),
  /** Auto-generated from RARE rule str-to-upper-concat */
  EVALUE(STR_TO_UPPER_CONCAT),
  /** Auto-generated from RARE rule str-to-lower-upper */
  EVALUE(STR_TO_LOWER_UPPER),
  /** Auto-generated from RARE rule str-to-upper-lower */
  EVALUE(STR_TO_UPPER_LOWER),
  /** Auto-generated from RARE rule re-all-elim */
  EVALUE(RE_ALL_ELIM),
  /** Auto-generated from RARE rule re-opt-elim */
  EVALUE(RE_OPT_ELIM),
  /** Auto-generated from RARE rule re-diff-elim */
  EVALUE(RE_DIFF_ELIM),
  /** Auto-generated from RARE rule re-concat-emp */
  EVALUE(RE_CONCAT_EMP),
  /** Auto-generated from RARE rule re-concat-none */
  EVALUE(RE_CONCAT_NONE),
  /** Auto-generated from RARE rule re-concat-flatten */
  EVALUE(RE_CONCAT_FLATTEN),
  /** Auto-generated from RARE rule re-concat-star-swap */
  EVALUE(RE_CONCAT_STAR_SWAP),
  /** Auto-generated from RARE rule re-concat-merge */
  EVALUE(RE_CONCAT_MERGE),
  /** Auto-generated from RARE rule re-union-all */
  EVALUE(RE_UNION_ALL),
  /** Auto-generated from RARE rule re-union-none */
  EVALUE(RE_UNION_NONE),
  /** Auto-generated from RARE rule re-union-flatten */
  EVALUE(RE_UNION_FLATTEN),
  /** Auto-generated from RARE rule re-union-dup */
  EVALUE(RE_UNION_DUP),
  /** Auto-generated from RARE rule re-inter-all */
  EVALUE(RE_INTER_ALL),
  /** Auto-generated from RARE rule re-inter-none */
  EVALUE(RE_INTER_NONE),
  /** Auto-generated from RARE rule re-inter-flatten */
  EVALUE(RE_INTER_FLATTEN),
  /** Auto-generated from RARE rule re-inter-dup */
  EVALUE(RE_INTER_DUP),
  /** Auto-generated from RARE rule re-loop-neg */
  EVALUE(RE_LOOP_NEG),
  /** Auto-generated from RARE rule re-inter-cstring */
  EVALUE(RE_INTER_CSTRING),
  /** Auto-generated from RARE rule re-inter-cstring-neg */
  EVALUE(RE_INTER_CSTRING_NEG),
  /** Auto-generated from RARE rule str-nth-elim-code */
  EVALUE(STR_NTH_ELIM_CODE),
  /** Auto-generated from RARE rule str-substr-len-include */
  EVALUE(STR_SUBSTR_LEN_INCLUDE),
  /** Auto-generated from RARE rule str-substr-len-include-pre */
  EVALUE(STR_SUBSTR_LEN_INCLUDE_PRE),
  /** Auto-generated from RARE rule str-substr-len-skip */
  EVALUE(STR_SUBSTR_LEN_SKIP),
  /** Auto-generated from RARE rule seq-rev-concat */
  EVALUE(SEQ_REV_CONCAT),
  /** Auto-generated from RARE rule seq-len-unit */
  EVALUE(SEQ_LEN_UNIT),
  /** Auto-generated from RARE rule seq-nth-unit */
  EVALUE(SEQ_NTH_UNIT),
  /** Auto-generated from RARE rule seq-rev-unit */
  EVALUE(SEQ_REV_UNIT),
  /** Auto-generated from RARE rule re-in-empty */
  EVALUE(RE_IN_EMPTY),
  /** Auto-generated from RARE rule re-in-sigma */
  EVALUE(RE_IN_SIGMA),
  /** Auto-generated from RARE rule re-in-sigma-star */
  EVALUE(RE_IN_SIGMA_STAR),
  /** Auto-generated from RARE rule re-in-cstring */
  EVALUE(RE_IN_CSTRING),
  /** Auto-generated from RARE rule re-in-comp */
  EVALUE(RE_IN_COMP),
  /** Auto-generated from RARE rule str-in-re-union-elim */
  EVALUE(STR_IN_RE_UNION_ELIM),
  /** Auto-generated from RARE rule str-in-re-inter-elim */
  EVALUE(STR_IN_RE_INTER_ELIM),
  /** Auto-generated from RARE rule str-in-re-range-elim */
  EVALUE(STR_IN_RE_RANGE_ELIM),
  /** Auto-generated from RARE rule str-in-re-contains */
  EVALUE(STR_IN_RE_CONTAINS),
  /** Auto-generated from RARE rule str-in-re-strip-prefix */
  EVALUE(STR_IN_RE_STRIP_PREFIX),
  /** Auto-generated from RARE rule str-in-re-strip-prefix-neg */
  EVALUE(STR_IN_RE_STRIP_PREFIX_NEG),
  /** Auto-generated from RARE rule str-in-re-strip-prefix-sr-single */
  EVALUE(STR_IN_RE_STRIP_PREFIX_SR_SINGLE),
  /** Auto-generated from RARE rule str-in-re-strip-prefix-sr-single-neg */
  EVALUE(STR_IN_RE_STRIP_PREFIX_SR_SINGLE_NEG),
  /** Auto-generated from RARE rule str-in-re-strip-prefix-srs-single */
  EVALUE(STR_IN_RE_STRIP_PREFIX_SRS_SINGLE),
  /** Auto-generated from RARE rule str-in-re-strip-prefix-srs-single-neg */
  EVALUE(STR_IN_RE_STRIP_PREFIX_SRS_SINGLE_NEG),
  /** Auto-generated from RARE rule str-in-re-strip-prefix-s-single */
  EVALUE(STR_IN_RE_STRIP_PREFIX_S_SINGLE),
  /** Auto-generated from RARE rule str-in-re-strip-prefix-s-single-neg */
  EVALUE(STR_IN_RE_STRIP_PREFIX_S_SINGLE_NEG),
  /** Auto-generated from RARE rule str-in-re-strip-prefix-base */
  EVALUE(STR_IN_RE_STRIP_PREFIX_BASE),
  /** Auto-generated from RARE rule str-in-re-strip-prefix-base-neg */
  EVALUE(STR_IN_RE_STRIP_PREFIX_BASE_NEG),
  /** Auto-generated from RARE rule str-in-re-strip-prefix-base-s-single */
  EVALUE(STR_IN_RE_STRIP_PREFIX_BASE_S_SINGLE),
  /** Auto-generated from RARE rule str-in-re-strip-prefix-base-s-single-neg */
  EVALUE(STR_IN_RE_STRIP_PREFIX_BASE_S_SINGLE_NEG),
  /** Auto-generated from RARE rule str-in-re-strip-char */
  EVALUE(STR_IN_RE_STRIP_CHAR),
  /** Auto-generated from RARE rule str-in-re-strip-char-s-single */
  EVALUE(STR_IN_RE_STRIP_CHAR_S_SINGLE),
  /** Auto-generated from RARE rule str-in-re-strip-prefix-rev */
  EVALUE(STR_IN_RE_STRIP_PREFIX_REV),
  /** Auto-generated from RARE rule str-in-re-strip-prefix-neg-rev */
  EVALUE(STR_IN_RE_STRIP_PREFIX_NEG_REV),
  /** Auto-generated from RARE rule str-in-re-strip-prefix-sr-single-rev */
  EVALUE(STR_IN_RE_STRIP_PREFIX_SR_SINGLE_REV),
  /** Auto-generated from RARE rule str-in-re-strip-prefix-sr-single-neg-rev */
  EVALUE(STR_IN_RE_STRIP_PREFIX_SR_SINGLE_NEG_REV),
  /** Auto-generated from RARE rule str-in-re-strip-prefix-srs-single-rev */
  EVALUE(STR_IN_RE_STRIP_PREFIX_SRS_SINGLE_REV),
  /** Auto-generated from RARE rule str-in-re-strip-prefix-srs-single-neg-rev */
  EVALUE(STR_IN_RE_STRIP_PREFIX_SRS_SINGLE_NEG_REV),
  /** Auto-generated from RARE rule str-in-re-strip-prefix-s-single-rev */
  EVALUE(STR_IN_RE_STRIP_PREFIX_S_SINGLE_REV),
  /** Auto-generated from RARE rule str-in-re-strip-prefix-s-single-neg-rev */
  EVALUE(STR_IN_RE_STRIP_PREFIX_S_SINGLE_NEG_REV),
  /** Auto-generated from RARE rule str-in-re-strip-prefix-base-rev */
  EVALUE(STR_IN_RE_STRIP_PREFIX_BASE_REV),
  /** Auto-generated from RARE rule str-in-re-strip-prefix-base-neg-rev */
  EVALUE(STR_IN_RE_STRIP_PREFIX_BASE_NEG_REV),
  /** Auto-generated from RARE rule str-in-re-strip-prefix-base-s-single-rev */
  EVALUE(STR_IN_RE_STRIP_PREFIX_BASE_S_SINGLE_REV),
  /** Auto-generated from RARE rule str-in-re-strip-prefix-base-s-single-neg-rev
   */
  EVALUE(STR_IN_RE_STRIP_PREFIX_BASE_S_SINGLE_NEG_REV),
  /** Auto-generated from RARE rule str-in-re-strip-char-rev */
  EVALUE(STR_IN_RE_STRIP_CHAR_REV),
  /** Auto-generated from RARE rule str-in-re-strip-char-s-single-rev */
  EVALUE(STR_IN_RE_STRIP_CHAR_S_SINGLE_REV),
  /** Auto-generated from RARE rule str-in-re-no-prefix */
  EVALUE(STR_IN_RE_NO_PREFIX),
  /** Auto-generated from RARE rule str-in-re-no-prefix-rev */
  EVALUE(STR_IN_RE_NO_PREFIX_REV),
  /** Auto-generated from RARE rule str-in-re-req-unfold */
  EVALUE(STR_IN_RE_REQ_UNFOLD),
  /** Auto-generated from RARE rule str-in-re-req-unfold-rev */
  EVALUE(STR_IN_RE_REQ_UNFOLD_REV),
  /** Auto-generated from RARE rule str-in-re-skip-unfold */
  EVALUE(STR_IN_RE_SKIP_UNFOLD),
  /** Auto-generated from RARE rule str-in-re-skip-unfold-rev */
  EVALUE(STR_IN_RE_SKIP_UNFOLD_REV),
  /** Auto-generated from RARE rule str-in-re-test-unfold */
  EVALUE(STR_IN_RE_TEST_UNFOLD),
  /** Auto-generated from RARE rule str-in-re-test-unfold-rev */
  EVALUE(STR_IN_RE_TEST_UNFOLD_REV),
  /** Auto-generated from RARE rule eq-refl */
  EVALUE(EQ_REFL),
  /** Auto-generated from RARE rule eq-symm */
  EVALUE(EQ_SYMM),
  /** Auto-generated from RARE rule distinct-binary-elim */
  EVALUE(DISTINCT_BINARY_ELIM),
  /** Auto-generated from RARE rule uf-bv2nat-geq-elim */
  EVALUE(UF_BV2NAT_GEQ_ELIM),
// ${rules}$
#ifdef CVC5_API_USE_C_ENUMS
  // must be last entry
  EVALUE(LAST)
#endif
};

#ifdef CVC5_API_USE_C_ENUMS
#ifndef DOXYGEN_SKIP
typedef enum ENUM(ProofRule) ENUM(ProofRule);
typedef enum ENUM(ProofRewriteRule) ENUM(ProofRewriteRule);
#endif
#endif

#ifdef CVC5_API_USE_C_ENUMS

/**
 * Get a string representation of a Cvc5ProofRule.
 * @param rule The proof rule.
 * @return The string representation.
 */
CVC5_EXPORT const char* cvc5_proof_rule_to_string(Cvc5ProofRule rule);

/**
 * Hash function for Cvc5ProofRule.
 * @param rule The proof rule.
 * @return The hash value.
 */
CVC5_EXPORT size_t cvc5_proof_rule_hash(Cvc5ProofRule rule);

/**
 * Get a string representation of a Cvc5ProofRewriteRule.
 * @param rule The proof rewrite rule.
 * @return The string representation.
 */
CVC5_EXPORT const char* cvc5_proof_rewrite_rule_to_string(
    Cvc5ProofRewriteRule rule);

/**
 * Hash function for Cvc5ProofRewriteRule.
 * @param rule The proof rewrite rule.
 * @return The hash value.
 */
CVC5_EXPORT size_t cvc5_proof_rewrite_rule_hash(Cvc5ProofRewriteRule rule);

#else

/**
 * Converts a proof rule to a string. Note: This function is also used in
 * `safe_print()`. Changing this function name or signature will result in
 * `safe_print()` printing "<unsupported>" instead of the proper strings for
 * the enum values.
 *
 * @param rule The proof rule
 * @return The name of the proof rule
 */
CVC5_EXPORT const char* toString(ProofRule rule);

/**
 * Writes a proof rule name to a stream.
 *
 * @param out The stream to write to
 * @param rule The proof rule to write to the stream
 * @return The stream
 */
CVC5_EXPORT std::ostream& operator<<(std::ostream& out, ProofRule rule);

/**
 * Converts a proof rewrite rule to a string. Note: This function is also
 * used in `safe_print()`. Changing this function name or signature will result
 * in `safe_print()` printing "<unsupported>" instead of the proper strings for
 * the enum values.
 *
 * @param rule The proof rewrite rule
 * @return The name of the proof rewrite rule
 */
CVC5_EXPORT const char* toString(ProofRewriteRule rule);

/**
 * Writes a proof rewrite rule name to a stream.
 *
 * @param out The stream to write to
 * @param rule The proof rewrite rule to write to the stream
 * @return The stream
 */
CVC5_EXPORT std::ostream& operator<<(std::ostream& out, ProofRewriteRule rule);

}  // namespace cvc5

namespace std {

/**
 * Hash function for ProofRules.
 */
template <>
struct CVC5_EXPORT hash<cvc5::ProofRule>
{
  /**
   * Hashes a ProofRule to a size_t.
   * @param rule The proof rule.
   * @return The hash value.
   */
  size_t operator()(cvc5::ProofRule rule) const;
};

/**
 * Converts a proof rule to a string.
 *
 * @param rule The proof rule
 * @return The name of the proof rule
 */
CVC5_EXPORT std::string to_string(cvc5::ProofRule rule);

/**
 * Hash function for ProofRewriteRules.
 */
template <>
struct CVC5_EXPORT hash<cvc5::ProofRewriteRule>
{
  /**
   * Hashes a ProofRewriteRule to a size_t.
   * @param rule The proof rewrite rule.
   * @return The hash value.
   */
  size_t operator()(cvc5::ProofRewriteRule rule) const;
};

/**
 * Converts a proof rewrite rule to a string.
 *
 * @param rule The proof rewrite rule
 * @return The name of the proof rewrite rule
 */
CVC5_EXPORT std::string to_string(cvc5::ProofRewriteRule rule);

}  // namespace std

#endif
#endif

#ifdef CVC5_API_USE_C_ENUMS
#ifndef CVC5__API__CVC5_C_PROOF_RULE_H
#define CVC5__API__CVC5_C_PROOF_RULE_H
#endif
#else
#ifndef CVC5__API__CVC5_CPP_PROOF_RULE_H
#define CVC5__API__CVC5_CPP_PROOF_RULE_H
#endif
#endif<|MERGE_RESOLUTION|>--- conflicted
+++ resolved
@@ -1644,17 +1644,11 @@
    *
    *   \inferrule{-\mid t}{R\wedge t = w}
    *
-<<<<<<< HEAD
    * where :math:`w` is :math:`\texttt{StringsPreprocess::reduce}(t, R,
    * \dots)`. For details, see
    * :cvc5src:`theory/strings/theory_strings_preprocess.h`.
    * In other words, :math:`R` is the reduction predicate for extended
    * term :math:`t`, and :math:`w` is the purification skolem for :math:`t`.
-=======
-   * where :math:`w` is :math:`\texttt{strings::StringsPreprocess::reduce}(t, R,
-   * \dots)`.  In other words, :math:`R` is the reduction predicate for extended
-   * term :math:`t`, and :math:`w` is the purification Skolem for :math:`t`.
->>>>>>> 3603bde7
    *
    * Notice that the free variables of :math:`R` are :math:`w` and the free
    * variables of :math:`t`.
