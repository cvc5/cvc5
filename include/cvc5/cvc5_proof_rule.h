--- conflicted
+++ resolved
@@ -3238,7 +3238,6 @@
   EVALUE(STR_OVERLAP_ENDPOINTS_REPLACE),
   /**
    * \verbatim embed:rst:leading-asterisk
-<<<<<<< HEAD
    * **Strings -- Macro string constant no contains concatenation**
    *
    * .. math::
@@ -3264,7 +3263,8 @@
    * \endverbatim
    */
   EVALUE(MACRO_STR_IN_RE_INCLUSION),
-=======
+  /**
+   * \verbatim embed:rst:leading-asterisk
    * **Strings -- Sequence evaluate operator**
    *
    * .. math::
@@ -3276,7 +3276,6 @@
    * \endverbatim
    */
   EVALUE(SEQ_EVAL_OP),
->>>>>>> 934876f9
   /**
    * \verbatim embed:rst:leading-asterisk
    * **Strings -- string indexof regex evaluation**
