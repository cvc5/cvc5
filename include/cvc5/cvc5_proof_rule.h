/******************************************************************************
 * Top contributors (to current version):
 *   Andrew Reynolds, Gereon Kremer, Abdalrhman Mohamed
 *
 * This file is part of the cvc5 project.
 *
 * Copyright (c) 2009-2025 by the authors listed in the file AUTHORS
 * in the top-level source directory and their institutional affiliations.
 * All rights reserved.  See the file COPYING in the top-level source
 * directory for licensing information.
 * ****************************************************************************
 *
 * Proof rule enumeration.
 */

#if (!defined(CVC5_API_USE_C_ENUMS)                 \
     && !defined(CVC5__API__CVC5_CPP_PROOF_RULE_H)) \
    || (defined(CVC5_API_USE_C_ENUMS)               \
        && !defined(CVC5__API__CVC5_C_PROOF_RULE_H))

#include <stdint.h>

#ifdef CVC5_API_USE_C_ENUMS
#undef ENUM
#define ENUM(name) Cvc5##name
#else
#include <cvc5/cvc5_export.h>

#include <iosfwd>
#include <ostream>
namespace cvc5 {
#undef ENUM
#define ENUM(name) class name
#define EVALUE(name) name
#endif

#ifdef CVC5_API_USE_C_ENUMS
#undef EVALUE
#define EVALUE(name) CVC5_PROOF_RULE_##name
#endif

// clang-format off
/**
 * \internal
 * This documentation is target for the online documentation that can
 * be found at https://cvc5.github.io/docs/latest/proofs/proof_rules.html
 * \endinternal
 *
 * \verbatim embed:rst:leading-asterisk
 * An enumeration for proof rules. This enumeration is analogous to Kind for
 * Node objects.
 *
 * All proof rules are given as inference rules, presented in the following
 * form:
 *
 * .. math::
 *
 *   \texttt{RULENAME}:
 *   \inferruleSC{\varphi_1 \dots \varphi_n \mid t_1 \dots t_m}{\psi}{if $C$}
 *
 * where we call :math:`\varphi_i` its premises or children, :math:`t_i` its
 * arguments, :math:`\psi` its conclusion, and :math:`C` its side condition.
 * Alternatively, we can write the application of a proof rule as
 * ``(RULENAME F1 ... Fn :args t1 ... tm)``, omitting the conclusion
 * (since it can be uniquely determined from premises and arguments).
 * Note that premises are sometimes given as proofs, i.e., application of
 * proof rules, instead of formulas. This abuses the notation to see proof
 * rule applications and their conclusions interchangeably.
 *
 * Conceptually, the following proof rules form a calculus whose target
 * user is the Node-level theory solvers. This means that the rules below
 * are designed to reason about, among other things, common operations on Node
 * objects like Rewriter::rewrite or Node::substitute. It is intended to be
 * translated or printed in other formats.
 *
 * The following ProofRule values include core rules and those categorized by
 * theory, including the theory of equality.
 *
 * The "core rules" include two distinguished rules which have special status:
 * (1) :cpp:enumerator:`ASSUME <cvc5::ProofRule::ASSUME>`, which represents an
 * open leaf in a proof; and
 * (2) :cpp:enumerator:`SCOPE <cvc5::ProofRule::SCOPE>`, which encloses a scope
 * (a subproof) with a set of scoped assumptions.
 * The core rules additionally correspond to generic operations that are done
 * internally on nodes, e.g., calling `Rewriter::rewrite()`.
 *
 * Rules with prefix ``MACRO_`` are those that can be defined in terms of other
 * rules. These exist for convenience and can be replaced by their definition
 * in post-processing.
 * \endverbatim
 */
enum ENUM(ProofRule)
{
  /**
   * \verbatim embed:rst:leading-asterisk
   * **Assumption (a leaf)**
   *
   * .. math::
   *
   *   \inferrule{- \mid F}{F}
   *
   * This rule has special status, in that an application of assume is an
   * open leaf in a proof that is not (yet) justified. An assume leaf is
   * analogous to a free variable in a term, where we say "F is a free
   * assumption in proof P" if it contains an application of F that is not
   * bound by :cpp:enumerator:`SCOPE <cvc5::ProofRule::SCOPE>` (see below).
   * \endverbatim
   */
  EVALUE(ASSUME),
  /**
   * \verbatim embed:rst:leading-asterisk
   * **Scope (a binder for assumptions)**
   *
   * .. math::
   *
   *   \inferruleSC{F \mid F_1 \dots F_n}{(F_1 \land \dots \land F_n)
   *   \Rightarrow F}{if $F\neq\bot$} \textrm{ or } \inferruleSC{F \mid F_1
   *   \dots F_n}{\neg (F_1 \land \dots \land F_n)}{if $F=\bot$}
   *
   * This rule has a dual purpose with
   * :cpp:enumerator:`ASSUME <cvc5::ProofRule::ASSUME>`. It is a way to close
   * assumptions in a proof. We require that :math:`F_1 \dots F_n` are free
   * assumptions in P and say that :math:`F_1 \dots F_n` are not free in
   * ``(SCOPE P)``. In other words, they are bound by this application. For
   * example, the proof node:
   * ``(SCOPE (ASSUME F) :args F)``
   * has the conclusion :math:`F \Rightarrow F` and has no free assumptions.
   * More generally, a proof with no free assumptions always concludes a valid
   * formula. \endverbatim
   */
  EVALUE(SCOPE),

  /**
   * \verbatim embed:rst:leading-asterisk
   * **Builtin theory -- Substitution**
   *
   * .. math::
   *
   *   \inferrule{F_1 \dots F_n \mid t, ids?}{t = t \circ \sigma_{ids}(F_n)
   *   \circ \cdots \circ \sigma_{ids}(F_1)}
   *
   * where :math:`\sigma_{ids}(F_i)` are substitutions, which notice are applied
   * in reverse order. Notice that :math:`ids` is a MethodId identifier, which
   * determines how to convert the formulas :math:`F_1 \dots F_n` into
   * substitutions. It is an optional argument, where by default the premises
   * are equalities of the form `(= x y)` and converted into substitutions
   * :math:`x\mapsto y`. \endverbatim
   */
  EVALUE(SUBS),
  /**
   * \verbatim embed:rst:leading-asterisk
   * **Builtin theory -- Rewrite**
   *
   * .. math::
   *   \inferrule{- \mid t, idr}{t = \texttt{rewrite}_{idr}(t)}
   *
   * where :math:`idr` is a MethodId identifier, which determines the kind of
   * rewriter to apply, e.g. Rewriter::rewrite. \endverbatim
   */
  EVALUE(MACRO_REWRITE),
  /**
   * \verbatim embed:rst:leading-asterisk
   * **Builtin theory -- Evaluate**
   *
   * .. math::
   *   \inferrule{- \mid t}{t = \texttt{evaluate}(t)}
   *
   * where :math:`\texttt{evaluate}` is implemented by calling the method
   * :math:`\texttt{Evalutor::evaluate}` in :cvc5src:`theory/evaluator.h` with an
   * empty substitution.
   * Note this is equivalent to: ``(REWRITE t MethodId::RW_EVALUATE)``.
   *
   * Note this proof rule only applies to atomic sorts, that is, operators on
   * Int, Real, String, Bool or BitVector.
   * \endverbatim
   */
  EVALUE(EVALUATE),
  /**
   * \verbatim embed:rst:leading-asterisk
   * **Builtin theory -- Distinct values**
   *
   * .. math::
   *   \inferrule{- \mid t, s}{\neg t = s}
   *
   * where :math:`t` and :math:`s` are distinct values.
   *
   * Note that cvc5 internally has a notion of which terms denote "values".
   * This property is implemented for any sort that can appear in equalities.
   * A term denotes a value if and only if it is the canonical representation
   * of a value of that sort. For example, set values are a chain of unions of
   * singleton sets whose elements are also values, where this chain is sorted.
   * Any two distinct values are semantically disequal in all models.
   *
   * In practice, we use this rule only to show the distinctness of non-atomic
   * sort, e.g. Sets, Sequences, Datatypes, Arrays, etc.
   *
   * Note that internally, the notion of value is implemented by the
   * Node::isConst method.
   *
   * \endverbatim
   */
  EVALUE(DISTINCT_VALUES),
  /**
   * \verbatim embed:rst:leading-asterisk
   * **Builtin theory -- associative/commutative/idempotency/identity normalization**
   *
   * .. math::
   *   \inferrule{- \mid t = s}{t = s}
   *
   * where :math:`t` and :math:`s` are equivalent modulo associativity
   * and identity elements, and (optionally) commutativity and idempotency.
   *
   * This method normalizes currently based on two kinds of operators:
   * (1) those that are associative, commutative, idempotent, and have an
   * identity element (examples are or, and, bvand),
   * (2) those that are associative, commutative and have an identity
   * element (bvxor),
   * (3) those that are associative and have an identity element (examples
   * are concat, str.++, re.++).
   *
   * This is implemented internally by checking that
   * :math:`\texttt{expr::isACINorm(t, s)} = \top`. For details, see
   * :cvc5src:`expr/aci_norm.h`.
   * \endverbatim
   */
  EVALUE(ACI_NORM),
  /**
   * \verbatim embed:rst:leading-asterisk
   * **Builtin theory -- absorb**
   *
   * .. math::
   *   \inferrule{- \mid t = z}{t = z}
   *
   * where :math:`t` contains :math:`z` as a subterm, where :math:`z`
   * is a zero element.
   *
   * In particular, :math:`t` is expected to be an application of a
   * function with a zero element :math:`z`, and :math:`z` is contained
   * as a subterm of :math:`t` beneath applications of that function.
   * For example, this may show that :math:`(A \wedge ( B \wedge \bot)) = \bot`.
   *
   * This is implemented internally by checking that
   * :math:`\texttt{expr::isAbsorb(t, z)} = \top`. For details, see
   * :cvc5src:`expr/aci_norm.h`.
   * \endverbatim
   */
  EVALUE(ABSORB),
  /**
   * \verbatim embed:rst:leading-asterisk
   * **Builtin theory -- Substitution + Rewriting equality introduction**
   *
   * In this rule, we provide a term :math:`t` and conclude that it is equal to
   * its rewritten form under a (proven) substitution.
   *
   * .. math::
   *   \inferrule{F_1 \dots F_n \mid t, (ids (ida (idr)?)?)?}{t =
   *   \texttt{rewrite}_{idr}(t \circ \sigma_{ids, ida}(F_n) \circ \cdots \circ
   *   \sigma_{ids, ida}(F_1))}
   *
   * In other words, from the point of view of Skolem forms, this rule
   * transforms :math:`t` to :math:`t'` by standard substitution + rewriting.
   *
   * The arguments :math:`ids`, :math:`ida` and :math:`idr` are optional and
   * specify the identifier of the substitution, the substitution application
   * and rewriter respectively to be used. For details, see
   * :cvc5src:`theory/builtin/proof_checker.h`. \endverbatim
   */
  EVALUE(MACRO_SR_EQ_INTRO),
  /**
   * \verbatim embed:rst:leading-asterisk
   * **Builtin theory -- Substitution + Rewriting predicate introduction**
   *
   * In this rule, we provide a formula :math:`F` and conclude it, under the
   * condition that it rewrites to true under a proven substitution.
   *
   * .. math::
   *   \inferrule{F_1 \dots F_n \mid F, (ids (ida (idr)?)?)?}{F}
   *
   * where :math:`\texttt{rewrite}_{idr}(F \circ \sigma_{ids, ida}(F_n) \circ
   * \cdots \circ \sigma_{ids, ida}(F_1)) = \top` and :math:`ids` and
   * :math:`idr` are method identifiers.
   *
   * More generally, this rule also holds when
   * :math:`\texttt{Rewriter::rewrite}(\texttt{toOriginal}(F')) = \top`
   * where :math:`F'` is the result of the left hand side of the equality above.
   * Here, notice that we apply rewriting on the original form of :math:`F'`,
   * meaning that this rule may conclude an :math:`F` whose Skolem form is
   * justified by the definition of its (fresh) Skolem variables. For example,
   * this rule may justify the conclusion :math:`k = t` where :math:`k` is the
   * purification Skolem for :math:`t`, e.g. where the original form of
   * :math:`k` is :math:`t`.
   *
   * Furthermore, notice that the rewriting and substitution is applied only
   * within the side condition, meaning the rewritten form of the original form
   * of :math:`F` does not escape this rule.
   * \endverbatim
   */
  EVALUE(MACRO_SR_PRED_INTRO),
  /**
   * \verbatim embed:rst:leading-asterisk
   * **Builtin theory -- Substitution + Rewriting predicate elimination**
   *
   * .. math::
   *   \inferrule{F, F_1 \dots F_n \mid (ids (ida
   *   (idr)?)?)?}{\texttt{rewrite}_{idr}(F \circ \sigma_{ids, ida}(F_n) \circ
   *   \cdots \circ \sigma_{ids, ida}(F_1))}
   *
   * where :math:`ids` and :math:`idr` are method identifiers.
   *
   * We rewrite only on the Skolem form of :math:`F`, similar to
   * :cpp:enumerator:`MACRO_SR_EQ_INTRO <cvc5::ProofRule::MACRO_SR_EQ_INTRO>`.
   * \endverbatim
   */
  EVALUE(MACRO_SR_PRED_ELIM),
  /**
   * \verbatim embed:rst:leading-asterisk
   * **Builtin theory -- Substitution + Rewriting predicate elimination**
   *
   * .. math::
   *   \inferrule{F, F_1 \dots F_n \mid G, (ids (ida (idr)?)?)?}{G}
   *
   * where
   *
   * .. math::
   *   \texttt{rewrite}_{idr}(F \circ \sigma_{ids, ida}(F_n) \circ\cdots \circ \sigma_{ids, ida}(F_1)) =\\ \texttt{rewrite}_{idr}(G \circ \sigma_{ids, ida}(F_n) \circ \cdots \circ \sigma_{ids, ida}(F_1))
   *
   * More generally, this rule also holds when:
   * :math:`\texttt{Rewriter::rewrite}(\texttt{toOriginal}(F')) = \texttt{Rewriter::rewrite}(\texttt{toOriginal}(G'))`
   * where :math:`F'` and :math:`G'` are the result of each side of the equation
   * above. Here, original forms are used in a similar manner to
   * :cpp:enumerator:`MACRO_SR_PRED_INTRO <cvc5::ProofRule::MACRO_SR_PRED_INTRO>`
   * above. \endverbatim
   */
  EVALUE(MACRO_SR_PRED_TRANSFORM),
  /**
   * \verbatim embed:rst:leading-asterisk
   * **Builtin theory -- Encode equality introduction**
   *
   * .. math::
   *   \inferrule{- \mid t}{t=t'}
   *
   * where :math:`t` and :math:`t'` are equivalent up to their encoding in an
   * external proof format.
   *
   * More specifically, it is the case that
   * :math:`\texttt{RewriteDbNodeConverter::postConvert}(t) = t;`.
   * This conversion method for instance may drop user patterns from quantified
   * formulas or change the representation of :math:`t` in a way that is a
   * no-op in external proof formats.
   *
   * Note this rule can be treated as a
   * :cpp:enumerator:`REFL <cvc5::ProofRule::REFL>` when appropriate in
   * external proof formats.
   * \endverbatim
   */
  EVALUE(ENCODE_EQ_INTRO),
  /**
   * \verbatim embed:rst:leading-asterisk
   * **Builtin theory -- DSL rewrite**
   *
   * .. math::
   *   \inferrule{F_1 \dots F_n \mid id t_1 \dots t_n}{F}
   *
   * where `id` is a :cpp:enum:`ProofRewriteRule` whose definition in the
   * RARE DSL is :math:`\forall x_1 \dots x_n. (G_1 \wedge G_n) \Rightarrow G`
   * where for :math:`i=1, \dots n`, we have that :math:`F_i = \sigma(G_i)`
   * and :math:`F = \sigma(G)` where :math:`\sigma` is the substitution
   * :math:`\{x_1\mapsto t_1,\dots,x_n\mapsto t_n\}`.
   *
   * Notice that the application of the substitution takes into account the
   * possible list semantics of variables :math:`x_1 \ldots x_n`. If
   * :math:`x_i` is a variable with list semantics, then :math:`t_i` denotes a
   * list of terms. The substitution implemented by
   * :math:`\texttt{expr::narySubstitute}` (for details, see
   * :cvc5src:`expr/nary_term_util.h`) which replaces each :math:`x_i` with the
   * list :math:`t_i` in its place.
   * \endverbatim
   */
  EVALUE(DSL_REWRITE),
  /**
   * \verbatim embed:rst:leading-asterisk
   * **Other theory rewrite rules**
   *
   * .. math::
   *   \inferrule{- \mid id, t = t'}{t = t'}
   *
   * where `id` is the :cpp:enum:`ProofRewriteRule` of the theory rewrite
   * rule which transforms :math:`t` to :math:`t'`.
   *
   * In contrast to :cpp:enumerator:`DSL_REWRITE`, theory rewrite rules used by
   * this proof rule are not necessarily expressible in RARE. Each rule that can
   * be used in this proof rule are documented explicitly in cases within the
   * :cpp:enum:`ProofRewriteRule` enum.
   * \endverbatim
   */
  EVALUE(THEORY_REWRITE),
  /**
   * \verbatim embed:rst:leading-asterisk
   * **Processing rules -- If-then-else equivalence**
   *
   * .. math::
   *   \inferrule{- \mid \ite{C}{t_1}{t_2}}{\ite{C}{((\ite{C}{t_1}{t_2}) = t_1)}{((\ite{C}{t_1}{t_2}) = t_2)}}
   *
   * \endverbatim
   */
  EVALUE(ITE_EQ),

  /**
   * \verbatim embed:rst:leading-asterisk
   * **Trusted rule**
   *
   * .. math::
   *   \inferrule{F_1 \dots F_n \mid tid, F, ...}{F}
   *
   * where :math:`tid` is an identifier and :math:`F` is a formula. This rule
   * is used when a formal justification of an inference step cannot be provided.
   * The formulas :math:`F_1 \dots F_n` refer to a set of formulas that
   * entail :math:`F`, which may or may not be provided.
   * \endverbatim
   */
  EVALUE(TRUST),
  /**
   * \verbatim embed:rst:leading-asterisk
   * **Trusted rules -- Theory rewrite**
   *
   * .. math::
   *   \inferrule{- \mid F, tid, rid}{F}
   *
   * where :math:`F` is an equality of the form :math:`t = t'` where :math:`t'`
   * is obtained by applying the kind of rewriting given by the method
   * identifier :math:`rid`, which is one of:
   * ``RW_REWRITE_THEORY_PRE``, ``RW_REWRITE_THEORY_POST``,
   * ``RW_REWRITE_EQ_EXT``. Notice that the checker for this rule does not
   * replay the rewrite to ensure correctness, since theory rewriter methods are
   * not static. For example, the quantifiers rewriter involves constructing new
   * bound variables that are not guaranteed to be consistent on each call.
   * \endverbatim
   */
  EVALUE(TRUST_THEORY_REWRITE),
  /**
   * \verbatim embed:rst:leading-asterisk
   * **SAT Refutation for assumption-based unsat cores**
   *
   * .. math::
   *   \inferrule{F_1 \dots F_n \mid -}{\bot}
   *
   * where :math:`F_1 \dots F_n` correspond to the unsat core determined by the
   * SAT solver. \endverbatim
   */
  EVALUE(SAT_REFUTATION),
  /**
   * \verbatim embed:rst:leading-asterisk
   * **DRAT Refutation**
   *
   * .. math::
   *   \inferrule{F_1 \dots F_n \mid D, P}{\bot}
   *
   * where :math:`F_1 \dots F_n` correspond to the clauses in the
   * DIMACS file given by filename `D` and `P` is a filename of a file storing
   * a DRAT proof. \endverbatim
   */
  EVALUE(DRAT_REFUTATION),
  /**
   * \verbatim embed:rst:leading-asterisk
   * **SAT external prove Refutation**
   *
   * .. math::
   *   \inferrule{F_1 \dots F_n \mid D}{\bot}
   *
   * where :math:`F_1 \dots F_n` correspond to the input clauses in the
   * DIMACS file `D`. \endverbatim
   */
  EVALUE(SAT_EXTERNAL_PROVE),
  /**
   * \verbatim embed:rst:leading-asterisk
   * **Boolean -- Resolution**
   *
   * .. math::
   *   \inferrule{C_1, C_2 \mid pol, L}{C}
   *
   * where
   *
   * - :math:`C_1` and :math:`C_2` are nodes viewed as clauses, i.e., either an
   *   ``OR`` node with each children viewed as a literal or a node viewed as a
   *   literal. Note that an ``OR`` node could also be a literal.
   * - :math:`pol` is either true or false, representing the polarity of the
   *   pivot on the first clause
   * - :math:`L` is the pivot of the resolution, which occurs as is (resp. under
   *   a ``NOT``) in :math:`C_1` and negatively (as is) in :math:`C_2` if
   *   :math:`pol = \top` (:math:`pol = \bot`).
   *
   * :math:`C` is a clause resulting from collecting all the literals in
   * :math:`C_1`, minus the first occurrence of the pivot or its negation, and
   * :math:`C_2`, minus the first occurrence of the pivot or its negation,
   * according to the policy above. If the resulting clause has a single
   * literal, that literal itself is the result; if it has no literals, then the
   * result is false; otherwise it's an ``OR`` node of the resulting literals.
   *
   * Note that it may be the case that the pivot does not occur in the
   * clauses. In this case the rule is not unsound, but it does not correspond
   * to resolution but rather to a weakening of the clause that did not have a
   * literal eliminated.
   * \endverbatim
   */
  EVALUE(RESOLUTION),
  /**
   * \verbatim embed:rst:leading-asterisk
   * **Boolean -- N-ary Resolution**
   *
   * .. math::
   *   \inferrule{C_1 \dots C_n \mid (pol_1 \dots pol_{n-1}), (L_1 \dots L_{n-1})}{C}
   *
   * where
   *
   * - let :math:`C_1 \dots C_n` be nodes viewed as clauses, as defined above
   * - let :math:`C_1 \diamond_{L,pol} C_2` represent the resolution of
   *   :math:`C_1` with :math:`C_2` with pivot :math:`L` and polarity
   *   :math:`pol`, as defined above
   * - let :math:`C_1' = C_1`,
   * - for each :math:`i > 1`, let :math:`C_i' = C_{i-1} \diamond_{L_{i-1}, pol_{i-1}} C_i'`
   *
   * Note the list of polarities and pivots are provided as s-expressions.
   *
   * The result of the chain resolution is :math:`C = C_n'`
   * \endverbatim
   */
  EVALUE(CHAIN_RESOLUTION),
  /**
   * \verbatim embed:rst:leading-asterisk
   * **Boolean -- Factoring**
   *
   * .. math::
   *   \inferrule{C_1 \mid -}{C_2}
   *
   * where :math:`C_2` is the clause :math:`C_1`, but every occurrence of a literal
   * after its first occurrence is omitted.
   * \endverbatim
   */
  EVALUE(FACTORING),
  /**
   * \verbatim embed:rst:leading-asterisk
   * **Boolean -- Reordering**
   *
   * .. math::
   *   \inferrule{C_1 \mid C_2}{C_2}
   *
   * where
   * the multiset representations of :math:`C_1` and :math:`C_2` are the same.
   * \endverbatim
   */
  EVALUE(REORDERING),
  /**
   * \verbatim embed:rst:leading-asterisk
   * **Boolean -- N-ary Resolution + Factoring + Reordering**
   *
   * .. math::
   *   \inferrule{C_1 \dots C_n \mid C, pol_1,L_1 \dots pol_{n-1},L_{n-1}}{C}
   *
   * where
   *
   * - let :math:`C_1 \dots C_n` be nodes viewed as clauses, as defined in
   *   :cpp:enumerator:`RESOLUTION <cvc5::ProofRule::RESOLUTION>`
   * - let :math:`C_1 \diamond_{L,\mathit{pol}} C_2` represent the resolution of
   *   :math:`C_1` with :math:`C_2` with pivot :math:`L` and polarity
   *   :math:`pol`, as defined in
   *   :cpp:enumerator:`RESOLUTION <cvc5::ProofRule::RESOLUTION>`
   * - let :math:`C_1'` be equal, in its set representation, to :math:`C_1`,
   * - for each :math:`i > 1`, let :math:`C_i'` be equal, in its set
   *   representation, to :math:`C_{i-1} \diamond_{L_{i-1},\mathit{pol}_{i-1}}
   *   C_i'`
   *
   * The result of the chain resolution is :math:`C`, which is equal, in its set
   * representation, to :math:`C_n'`
   * \endverbatim
   */
  EVALUE(MACRO_RESOLUTION),
  /**
   * \verbatim embed:rst:leading-asterisk
   * **Boolean -- N-ary Resolution + Factoring + Reordering unchecked**
   *
   * Same as
   * :cpp:enumerator:`MACRO_RESOLUTION <cvc5::ProofRule::MACRO_RESOLUTION>`, but
   * not checked by the internal proof checker.
   * \endverbatim
   */
  EVALUE(MACRO_RESOLUTION_TRUST),

  /**
   * \verbatim embed:rst:leading-asterisk
   * **Boolean -- Split**
   *
   * .. math::
   *   \inferrule{- \mid F}{F \lor \neg F}
   *
   * \endverbatim
   */
  EVALUE(SPLIT),
  /**
   * \verbatim embed:rst:leading-asterisk
   * **Boolean -- Equality resolution**
   *
   * .. math::
   *   \inferrule{F_1, (F_1 = F_2) \mid -}{F_2}
   *
   * Note this can optionally be seen as a macro for
   * :cpp:enumerator:`EQUIV_ELIM1 <cvc5::ProofRule::EQUIV_ELIM1>` +
   * :cpp:enumerator:`RESOLUTION <cvc5::ProofRule::RESOLUTION>`.
   * \endverbatim
   */
  EVALUE(EQ_RESOLVE),
  /**
   * \verbatim embed:rst:leading-asterisk
   * **Boolean -- Modus Ponens**
   *
   * .. math::
   *   \inferrule{F_1, (F_1 \rightarrow F_2) \mid -}{F_2}
   *
   * Note this can optionally be seen as a macro for
   * :cpp:enumerator:`IMPLIES_ELIM <cvc5::ProofRule::IMPLIES_ELIM>` +
   * :cpp:enumerator:`RESOLUTION <cvc5::ProofRule::RESOLUTION>`.
   * \endverbatim
   */
  EVALUE(MODUS_PONENS),
  /**
   * \verbatim embed:rst:leading-asterisk
   * **Boolean -- Double negation elimination**
   *
   * .. math::
   *   \inferrule{\neg (\neg F) \mid -}{F}
   *
   * \endverbatim
   */
  EVALUE(NOT_NOT_ELIM),
  /**
   * \verbatim embed:rst:leading-asterisk
   * **Boolean -- Contradiction**
   *
   * .. math::
   *   \inferrule{F, \neg F \mid -}{\bot}
   *
   * \endverbatim
   */
  EVALUE(CONTRA),
  /**
   * \verbatim embed:rst:leading-asterisk
   * **Boolean -- And elimination**
   *
   * .. math::
   *   \inferrule{(F_1 \land \dots \land F_n) \mid i}{F_i}
   *
   * \endverbatim
   */
  EVALUE(AND_ELIM),
  /**
   * \verbatim embed:rst:leading-asterisk
   * **Boolean -- And introduction**
   *
   * .. math::
   *   \inferrule{F_1 \dots F_n \mid -}{(F_1 \land \dots \land F_n)}
   *
   * \endverbatim
   */
  EVALUE(AND_INTRO),
  /**
   * \verbatim embed:rst:leading-asterisk
   * **Boolean -- Not Or elimination**
   *
   * .. math::
   *   \inferrule{\neg(F_1 \lor \dots \lor F_n) \mid i}{\neg F_i}
   *
   * \endverbatim
   */
  EVALUE(NOT_OR_ELIM),
  /**
   * \verbatim embed:rst:leading-asterisk
   * **Boolean -- Implication elimination**
   *
   * .. math::
   *   \inferrule{F_1 \rightarrow F_2 \mid -}{\neg F_1 \lor F_2}
   *
   * \endverbatim
   */
  EVALUE(IMPLIES_ELIM),
  /**
   * \verbatim embed:rst:leading-asterisk
   * **Boolean -- Not Implication elimination version 1**
   *
   * .. math::
   *   \inferrule{\neg(F_1 \rightarrow F_2) \mid -}{F_1}
   *
   * \endverbatim
   */
  EVALUE(NOT_IMPLIES_ELIM1),
  /**
   * \verbatim embed:rst:leading-asterisk
   * **Boolean -- Not Implication elimination version 2**
   *
   * .. math::
   *   \inferrule{\neg(F_1 \rightarrow F_2) \mid -}{\neg F_2}
   *
   * \endverbatim
   */
  EVALUE(NOT_IMPLIES_ELIM2),
  /**
   * \verbatim embed:rst:leading-asterisk
   * **Boolean -- Equivalence elimination version 1**
   *
   * .. math::
   *   \inferrule{F_1 = F_2 \mid -}{\neg F_1 \lor F_2}
   *
   * \endverbatim
   */
  EVALUE(EQUIV_ELIM1),
  /**
   * \verbatim embed:rst:leading-asterisk
   * **Boolean -- Equivalence elimination version 2**
   *
   * .. math::
   *   \inferrule{F_1 = F_2 \mid -}{F_1 \lor \neg F_2}
   *
   * \endverbatim
   */
  EVALUE(EQUIV_ELIM2),
  /**
   * \verbatim embed:rst:leading-asterisk
   * **Boolean -- Not Equivalence elimination version 1**
   *
   * .. math::
   *   \inferrule{F_1 \neq F_2 \mid -}{F_1 \lor F_2}
   *
   * \endverbatim
   */
  EVALUE(NOT_EQUIV_ELIM1),
  /**
   * \verbatim embed:rst:leading-asterisk
   * **Boolean -- Not Equivalence elimination version 2**
   *
   * .. math::
   *   \inferrule{F_1 \neq F_2 \mid -}{\neg F_1 \lor \neg F_2}
   *
   * \endverbatim
   */
  EVALUE(NOT_EQUIV_ELIM2),
  /**
   * \verbatim embed:rst:leading-asterisk
   * **Boolean -- XOR elimination version 1**
   *
   * .. math::
   *   \inferrule{F_1 \xor F_2 \mid -}{F_1 \lor F_2}
   *
   * \endverbatim
   */
  EVALUE(XOR_ELIM1),
  /**
   * \verbatim embed:rst:leading-asterisk
   * **Boolean -- XOR elimination version 2**
   *
   * .. math::
   *   \inferrule{F_1 \xor F_2 \mid -}{\neg F_1 \lor \neg F_2}
   *
   * \endverbatim
   */
  EVALUE(XOR_ELIM2),
  /**
   * \verbatim embed:rst:leading-asterisk
   * **Boolean -- Not XOR elimination version 1**
   *
   * .. math::
   *   \inferrule{\neg(F_1 \xor F_2) \mid -}{F_1 \lor \neg F_2}
   *
   * \endverbatim
   */
  EVALUE(NOT_XOR_ELIM1),
  /**
   * \verbatim embed:rst:leading-asterisk
   * **Boolean -- Not XOR elimination version 2**
   *
   * .. math::
   *   \inferrule{\neg(F_1 \xor F_2) \mid -}{\neg F_1 \lor F_2}
   *
   * \endverbatim
   */
  EVALUE(NOT_XOR_ELIM2),
  /**
   * \verbatim embed:rst:leading-asterisk
   * **Boolean -- ITE elimination version 1**
   *
   * .. math::
   *   \inferrule{(\ite{C}{F_1}{F_2}) \mid -}{\neg C \lor F_1}
   *
   * \endverbatim
   */
  EVALUE(ITE_ELIM1),
  /**
   * \verbatim embed:rst:leading-asterisk
   * **Boolean -- ITE elimination version 2**
   *
   * .. math::
   *   \inferrule{(\ite{C}{F_1}{F_2}) \mid -}{C \lor F_2}
   *
   * \endverbatim
   */
  EVALUE(ITE_ELIM2),
  /**
   * \verbatim embed:rst:leading-asterisk
   * **Boolean -- Not ITE elimination version 1**
   *
   * .. math::
   *   \inferrule{\neg(\ite{C}{F_1}{F_2}) \mid -}{\neg C \lor \neg F_1}
   *
   * \endverbatim
   */
  EVALUE(NOT_ITE_ELIM1),
  /**
   * \verbatim embed:rst:leading-asterisk
   * **Boolean -- Not ITE elimination version 2**
   *
   * .. math::
   *   \inferrule{\neg(\ite{C}{F_1}{F_2}) \mid -}{C \lor \neg F_2}
   *
   * \endverbatim
   */
  EVALUE(NOT_ITE_ELIM2),

  /**
   * \verbatim embed:rst:leading-asterisk
   * **Boolean -- De Morgan -- Not And**
   *
   * .. math::
   *   \inferrule{\neg(F_1 \land \dots \land F_n) \mid -}{\neg F_1 \lor \dots
   *   \lor \neg F_n}
   *
   * \endverbatim
   */
  EVALUE(NOT_AND),
  /**
   * \verbatim embed:rst:leading-asterisk
   * **Boolean -- CNF -- And Positive**
   *
   * .. math::
   *   \inferrule{- \mid (F_1 \land \dots \land F_n), i}{\neg (F_1 \land \dots
   *   \land F_n) \lor F_i}
   *
   * \endverbatim
   */
  EVALUE(CNF_AND_POS),
  /**
   * \verbatim embed:rst:leading-asterisk
   * **Boolean -- CNF -- And Negative**
   *
   * .. math::
   *   \inferrule{- \mid (F_1 \land \dots \land F_n)}{(F_1 \land \dots \land
   *   F_n) \lor \neg F_1 \lor \dots \lor \neg F_n}
   *
   * \endverbatim
   */
  EVALUE(CNF_AND_NEG),
  /**
   * \verbatim embed:rst:leading-asterisk
   * **Boolean -- CNF -- Or Positive**
   *
   * .. math::
   *   \inferrule{- \mid (F_1 \lor \dots \lor F_n)}{\neg(F_1 \lor \dots \lor
   *   F_n) \lor F_1 \lor \dots \lor F_n}
   *
   * \endverbatim
   */
  EVALUE(CNF_OR_POS),
  /**
   * \verbatim embed:rst:leading-asterisk
   * **Boolean -- CNF -- Or Negative**
   *
   * .. math::
   *   \inferrule{- \mid (F_1 \lor \dots \lor F_n), i}{(F_1 \lor \dots \lor F_n)
   *   \lor \neg F_i}
   *
   * \endverbatim
   */
  EVALUE(CNF_OR_NEG),
  /**
   * \verbatim embed:rst:leading-asterisk
   * **Boolean -- CNF -- Implies Positive**
   *
   * .. math::
   *   \inferrule{- \mid F_1 \rightarrow F_2}{\neg(F_1 \rightarrow F_2) \lor \neg F_1
   *   \lor F_2}
   *
   * \endverbatim
   */
  EVALUE(CNF_IMPLIES_POS),
  /**
   * \verbatim embed:rst:leading-asterisk
   * **Boolean -- CNF -- Implies Negative 1**
   *
   * .. math::
   *   \inferrule{- \mid F_1 \rightarrow F_2}{(F_1 \rightarrow F_2) \lor F_1}
   *
   * \endverbatim
   */
  EVALUE(CNF_IMPLIES_NEG1),
  /**
   * \verbatim embed:rst:leading-asterisk
   * **Boolean -- CNF -- Implies Negative 2**
   *
   * .. math::
   *   \inferrule{- \mid F_1 \rightarrow F_2}{(F_1 \rightarrow F_2) \lor \neg F_2}
   *
   * \endverbatim
   */
  EVALUE(CNF_IMPLIES_NEG2),
  /**
   * \verbatim embed:rst:leading-asterisk
   * **Boolean -- CNF -- Equiv Positive 1**
   *
   * .. math::
   *   \inferrule{- \mid F_1 = F_2}{F_1 \neq F_2 \lor \neg F_1 \lor F_2}
   *
   * \endverbatim
   */
  EVALUE(CNF_EQUIV_POS1),
  /**
   * \verbatim embed:rst:leading-asterisk
   * **Boolean -- CNF -- Equiv Positive 2**
   *
   * .. math::
   *   \inferrule{- \mid F_1 = F_2}{F_1 \neq F_2 \lor F_1 \lor \neg F_2}
   *
   * \endverbatim
   */
  EVALUE(CNF_EQUIV_POS2),
  /**
   * \verbatim embed:rst:leading-asterisk
   * **Boolean -- CNF -- Equiv Negative 1**
   *
   * .. math::
   *   \inferrule{- \mid F_1 = F_2}{(F_1 = F_2) \lor F_1 \lor F_2}
   *
   * \endverbatim
   */
  EVALUE(CNF_EQUIV_NEG1),
  /**
   * \verbatim embed:rst:leading-asterisk
   * **Boolean -- CNF -- Equiv Negative 2**
   *
   * .. math::
   *   \inferrule{- \mid F_1 = F_2}{(F_1 = F_2) \lor \neg F_1 \lor \neg F_2}
   *
   * \endverbatim
   */
  EVALUE(CNF_EQUIV_NEG2),
  /**
   * \verbatim embed:rst:leading-asterisk
   * **Boolean -- CNF -- XOR Positive 1**
   *
   * .. math::
   *   \inferrule{- \mid F_1 \xor F_2}{\neg(F_1 \xor F_2) \lor F_1 \lor F_2}
   *
   * \endverbatim
   */
  EVALUE(CNF_XOR_POS1),
  /**
   * \verbatim embed:rst:leading-asterisk
   * **Boolean -- CNF -- XOR Positive 2**
   *
   * .. math::
   *   \inferrule{- \mid F_1 \xor F_2}{\neg(F_1 \xor F_2) \lor \neg F_1 \lor
   *   \neg F_2}
   *
   * \endverbatim
   */
  EVALUE(CNF_XOR_POS2),
  /**
   * \verbatim embed:rst:leading-asterisk
   * **Boolean -- CNF -- XOR Negative 1**
   *
   * .. math::
   *   \inferrule{- \mid F_1 \xor F_2}{(F_1 \xor F_2) \lor \neg F_1 \lor F_2}
   *
   * \endverbatim
   */
  EVALUE(CNF_XOR_NEG1),
  /**
   * \verbatim embed:rst:leading-asterisk
   * **Boolean -- CNF -- XOR Negative 2**
   *
   * .. math::
   *   \inferrule{- \mid F_1 \xor F_2}{(F_1 \xor F_2) \lor F_1 \lor \neg F_2}
   *
   * \endverbatim
   */
  EVALUE(CNF_XOR_NEG2),
  /**
   * \verbatim embed:rst:leading-asterisk
   * **Boolean -- CNF -- ITE Positive 1**
   *
   * .. math::
   *   \inferrule{- \mid (\ite{C}{F_1}{F_2})}{\neg(\ite{C}{F_1}{F_2}) \lor \neg
   *   C \lor F_1}
   *
   * \endverbatim
   */
  EVALUE(CNF_ITE_POS1),
  /**
   * \verbatim embed:rst:leading-asterisk
   * **Boolean -- CNF -- ITE Positive 2**
   *
   * .. math::
   *   \inferrule{- \mid (\ite{C}{F_1}{F_2})}{\neg(\ite{C}{F_1}{F_2}) \lor C
   *   \lor F_2}
   *
   * \endverbatim
   */
  EVALUE(CNF_ITE_POS2),
  /**
   * \verbatim embed:rst:leading-asterisk
   * **Boolean -- CNF -- ITE Positive 3**
   *
   * .. math::
   *   \inferrule{- \mid (\ite{C}{F_1}{F_2})}{\neg(\ite{C}{F_1}{F_2}) \lor F_1
   *   \lor F_2}
   *
   * \endverbatim
   */
  EVALUE(CNF_ITE_POS3),
  /**
   * \verbatim embed:rst:leading-asterisk
   * **Boolean -- CNF -- ITE Negative 1**
   *
   * .. math::
   *   \inferrule{- \mid (\ite{C}{F_1}{F_2})}{(\ite{C}{F_1}{F_2}) \lor \neg C
   *   \lor \neg F_1}
   *
   * \endverbatim
   */
  EVALUE(CNF_ITE_NEG1),
  /**
   * \verbatim embed:rst:leading-asterisk
   * **Boolean -- CNF -- ITE Negative 2**
   *
   * .. math::
   *   \inferrule{- \mid (\ite{C}{F_1}{F_2})}{(\ite{C}{F_1}{F_2}) \lor C \lor
   *   \neg F_2}
   *
   * \endverbatim
   */
  EVALUE(CNF_ITE_NEG2),
  /**
   * \verbatim embed:rst:leading-asterisk
   * **Boolean -- CNF -- ITE Negative 3**
   *
   * .. math::
   *   \inferrule{- \mid (\ite{C}{F_1}{F_2})}{(\ite{C}{F_1}{F_2}) \lor \neg F_1
   *   \lor \neg F_2}
   *
   * \endverbatim
   */
  EVALUE(CNF_ITE_NEG3),

  /**
   * \verbatim embed:rst:leading-asterisk
   * **Equality -- Reflexivity**
   *
   * .. math::
   *
   *   \inferrule{-\mid t}{t = t}
   * \endverbatim
   */
  EVALUE(REFL),
  /**
   * \verbatim embed:rst:leading-asterisk
   * **Equality -- Symmetry**
   *
   * .. math::
   *
   *   \inferrule{t_1 = t_2\mid -}{t_2 = t_1}
   *
   * or
   *
   * .. math::
   *
   *   \inferrule{t_1 \neq t_2\mid -}{t_2 \neq t_1}
   *
   * \endverbatim
   */
  EVALUE(SYMM),
  /**
   * \verbatim embed:rst:leading-asterisk
   * **Equality -- Transitivity**
   *
   * .. math::
   *
   *   \inferrule{t_1=t_2,\dots,t_{n-1}=t_n\mid -}{t_1 = t_n}
   * \endverbatim
   */
  EVALUE(TRANS),
  /**
   * \verbatim embed:rst:leading-asterisk
   * **Equality -- Congruence**
   *
   * .. math::
   *
   *   \inferrule{t_1=s_1,\dots,t_n=s_n\mid f(t_1,\dots, t_n)}{f(t_1,\dots, t_n) = f(s_1,\dots, s_n)}
   *
   * This rule is used when the kind of :math:`f(t_1,\dots, t_n)` has a fixed
   * arity. This includes kinds such as ``cvc5::Kind::ITE``,
   * ``cvc5::Kind::EQUAL``, as well as indexed functions such as
   * ``cvc5::Kind::BITVECTOR_EXTRACT``.
   *
   * It is also used for ``cvc5::Kind::APPLY_UF``, where :math:`f` is an
   * uninterpreted function.
   *
   * It is not used for kinds with variadic arity, or for kind
   * ``cvc5::Kind::HO_APPLY``, which respectively use the rules
   * :cpp:enumerator:`NARY_CONG <cvc5::ProofRule::NARY_CONG>` and
   * :cpp:enumerator:`HO_CONG <cvc5::ProofRule::HO_CONG>` below.
   * \endverbatim
   */
  EVALUE(CONG),
  /**
   * \verbatim embed:rst:leading-asterisk
   * **Equality -- N-ary Congruence**
   *
   * .. math::
   *
   *   \inferrule{t_1=s_1,\dots,t_n=s_n\mid f(t_1,\dots, t_n)}{f(t_1,\dots, t_n) = f(s_1,\dots, s_n)}
   *
   * This rule is used for terms :math:`f(t_1,\dots, t_n)` whose kinds
   * :math:`k` have variadic arity, such as ``cvc5::Kind::AND``,
   * ``cvc5::Kind::PLUS`` and so on.
   * \endverbatim
   */
  EVALUE(NARY_CONG),
  /**
   * \verbatim embed:rst:leading-asterisk
   * **Equality -- True intro**
   *
   * .. math::
   *
   *   \inferrule{F\mid -}{F = \top}
   * \endverbatim
   */
  EVALUE(TRUE_INTRO),
  /**
   * \verbatim embed:rst:leading-asterisk
   * **Equality -- True elim**
   *
   * .. math::
   *
   *   \inferrule{F=\top\mid -}{F}
   * \endverbatim
   */
  EVALUE(TRUE_ELIM),
  /**
   * \verbatim embed:rst:leading-asterisk
   * **Equality -- False intro**
   *
   * .. math::
   *
   *   \inferrule{\neg F\mid -}{F = \bot}
   * \endverbatim
   */
  EVALUE(FALSE_INTRO),
  /**
   * \verbatim embed:rst:leading-asterisk
   * **Equality -- False elim**
   *
   * .. math::
   *
   *   \inferrule{F=\bot\mid -}{\neg F}
   * \endverbatim
   */
  EVALUE(FALSE_ELIM),
  /**
   * \verbatim embed:rst:leading-asterisk
   * **Equality -- Higher-order application encoding**
   *
   * .. math::
   *
   *   \inferrule{-\mid t}{t=t'}
   *
   * where `t'` is the higher-order application that is equivalent to `t`,
   * as implemented by ``uf::TheoryUfRewriter::getHoApplyForApplyUf``.
   * For details see :cvc5src:`theory/uf/theory_uf_rewriter.h`
   *
   * For example, this rule concludes :math:`f(x,y) = @( @(f,x), y)`, where
   * :math:`@` is the ``HO_APPLY`` kind.
   *
   * Note this rule can be treated as a
   * :cpp:enumerator:`REFL <cvc5::ProofRule::REFL>` when appropriate in
   * external proof formats.
   *  \endverbatim
   */
  EVALUE(HO_APP_ENCODE),
  /**
   * \verbatim embed:rst:leading-asterisk
   * **Equality -- Higher-order congruence**
   *
   * .. math::
   *
   *   \inferrule{f=g, t_1=s_1,\dots,t_n=s_n\mid k}{k(f, t_1,\dots, t_n) =
   *   k(g, s_1,\dots, s_n)}
   *
   * Notice that this rule is only used when the application kind :math:`k` is
   * either `cvc5::Kind::APPLY_UF` or `cvc5::Kind::HO_APPLY`.
   * \endverbatim
   */
  EVALUE(HO_CONG),
  /**
   * \verbatim embed:rst:leading-asterisk
   * **Arrays -- Read over write**
   *
   * .. math::
   *
   *   \inferrule{i_1 \neq i_2\mid \mathit{select}(\mathit{store}(a,i_1,e),i_2)}
   *   {\mathit{select}(\mathit{store}(a,i_1,e),i_2) = \mathit{select}(a,i_2)}
   * \endverbatim
   */
  EVALUE(ARRAYS_READ_OVER_WRITE),
  /**
   * \verbatim embed:rst:leading-asterisk
   * **Arrays -- Read over write, contrapositive**
   *
   * .. math::
   *
   *   \inferrule{\mathit{select}(\mathit{store}(a,i_2,e),i_1) \neq
   *   \mathit{select}(a,i_1)\mid -}{i_1=i_2}
   * \endverbatim
   */
  EVALUE(ARRAYS_READ_OVER_WRITE_CONTRA),
  /**
   * \verbatim embed:rst:leading-asterisk
   * **Arrays -- Read over write 1**
   *
   * .. math::
   *
   *   \inferrule{-\mid \mathit{select}(\mathit{store}(a,i,e),i)}
   *   {\mathit{select}(\mathit{store}(a,i,e),i)=e}
   * \endverbatim
   */
  EVALUE(ARRAYS_READ_OVER_WRITE_1),
  /**
   * \verbatim embed:rst:leading-asterisk
   * **Arrays -- Arrays extensionality**
   *
   * .. math::
   *
   *   \inferrule{a \neq b\mid -}
   *   {\mathit{select}(a,k)\neq\mathit{select}(b,k)}
   *
   * where :math:`k` is the :math:`\texttt{ARRAY_DEQ_DIFF}` skolem for `(a, b)`.
   * \endverbatim
   */
  EVALUE(ARRAYS_EXT),

  /**
   * \verbatim embed:rst:leading-asterisk
   * **Bit-vectors -- (Macro) Bitblast**
   *
   * .. math::
   *
   *   \inferrule{-\mid t}{t = \texttt{bitblast}(t)}
   *
   * where :math:`\texttt{bitblast}` represents the result of the bit-blasted term as
   * a bit-vector consisting of the output bits of the bit-blasted circuit
   * representation of the term. Terms are bit-blasted according to the
   * strategies defined in :cvc5src:`theory/bv/bitblast/bitblast_strategies_template.h`.
   * \endverbatim
   */
  EVALUE(MACRO_BV_BITBLAST),
  /**
   * \verbatim embed:rst:leading-asterisk
   * **Bit-vectors -- Bitblast bit-vector constant, variable, and terms**
   *
   * For constant and variables:
   *
   * .. math::
   *
   *   \inferrule{-\mid t}{t = \texttt{bitblast}(t)}
   *
   * For terms:
   *
   * .. math::
   *
   *   \inferrule{-\mid k(\texttt{bitblast}(t_1),\dots,\texttt{bitblast}(t_n))}
   *   {k(\texttt{bitblast}(t_1),\dots,\texttt{bitblast}(t_n)) =
   *   \texttt{bitblast}(t)}
   *
   * where :math:`t` is :math:`k(t_1,\dots,t_n)`.
   * \endverbatim
   */
  EVALUE(BV_BITBLAST_STEP),
  /**
   * \verbatim embed:rst:leading-asterisk
   * **Bit-vectors -- Bit-vector eager atom**
   *
   * .. math::
   *
   *   \inferrule{-\mid F}{F = F[0]}
   *
   * where :math:`F` is of kind ``BITVECTOR_EAGER_ATOM``.
   * \endverbatim
   */
  EVALUE(BV_EAGER_ATOM),
  /**
   * \verbatim embed:rst:leading-asterisk
   * **Bit-vectors -- Polynomial normalization**
   *
   * .. math::
   *   \inferrule{- \mid t = s}{t = s}
   *
   * where :math:`\texttt{arith::PolyNorm::isArithPolyNorm(t, s)} = \top`. This
   * method normalizes polynomials :math:`s` and :math:`t` over bitvectors.
   * \endverbatim
   */
  EVALUE(BV_POLY_NORM),
  /**
   * \verbatim embed:rst:leading-asterisk
   * **Bit-vectors -- Polynomial normalization for relations**
   *
   * .. math::
   *  \inferrule{c_x \cdot (x_1 - x_2) = c_y \cdot (y_1 - y_2) \mid (x_1 = x_2) = (y_1 = y_2)}
   *            {(x_1 = x_2) = (y_1 = y_2)}
   *
   * :math:`c_x` and :math:`c_y` are scaling factors, currently required to
   * be one.
   * \endverbatim
   */
  EVALUE(BV_POLY_NORM_EQ),
  /**
   * \verbatim embed:rst:leading-asterisk
   * **Datatypes -- Split**
   *
   * .. math::
   *
   *   \inferrule{-\mid t}{\mathit{is}_{C_1}(t)\vee\cdots\vee\mathit{is}_{C_n}(t)}
   *
   * where :math:`C_1,\dots,C_n` are all the constructors of the type of :math:`t`.
   * \endverbatim
   */
  EVALUE(DT_SPLIT),

  /**
   * \verbatim embed:rst:leading-asterisk
   * **Quantifiers -- Skolem introduction**
   *
   * .. math::
   *
   *   \inferrule{-\mid k}{k = t}
   *
   * where :math:`t` is the unpurified form of skolem :math:`k`.
   * \endverbatim
   */
  EVALUE(SKOLEM_INTRO),
  /**
   * \verbatim embed:rst:leading-asterisk
   * **Quantifiers -- Skolemization**
   *
   * .. math::
   *
   *   \inferrule{\neg (\forall x_1\dots x_n.\> F)\mid -}{\neg F\sigma}
   *
   * where :math:`\sigma` maps :math:`x_1,\dots,x_n` to their representative
   * skolems, which are skolems :math:`k_1,\dots,k_n`. For each :math:`k_i`,
   * its skolem identifier is :cpp:enumerator:`QUANTIFIERS_SKOLEMIZE <cvc5::SkolemId::QUANTIFIERS_SKOLEMIZE>`,
   * and its indices are :math:`(\forall x_1\dots x_n.\> F)` and :math:`x_i`.
   * \endverbatim
   */
  EVALUE(SKOLEMIZE),
  /**
   * \verbatim embed:rst:leading-asterisk
   * **Quantifiers -- Instantiation**
   *
   * .. math::
   *
   *   \inferrule{\forall x_1\dots x_n.\> F\mid (t_1 \dots t_n), (id\, (t)?)?}
   *   {F\{x_1\mapsto t_1,\dots,x_n\mapsto t_n\}}
   *
   * The list of terms to instantiate :math:`(t_1 \dots t_n)` is provided as
   * an s-expression as the first argument. The optional argument :math:`id`
   * indicates the inference id that caused the instantiation. The term
   * :math:`t` indicates an additional term (e.g. the trigger) associated with
   * the instantiation, which depends on the id. If the id has prefix
   * ``QUANTIFIERS_INST_E_MATCHING``, then :math:`t` is the trigger that
   * generated the instantiation.
   * \endverbatim
   */
  EVALUE(INSTANTIATE),
  /**
   * \verbatim embed:rst:leading-asterisk
   * **Quantifiers -- Alpha equivalence**
   *
   * .. math::
   *
   *   \inferruleSC{-\mid F, (y_1 \ldots y_n), (z_1,\dots, z_n)}
   *   {F = F\{y_1\mapsto z_1,\dots,y_n\mapsto z_n\}}
   *   {if $y_1,\dots,y_n, z_1,\dots,z_n$ are unique bound variables}
   *
   * Notice that this rule is correct only when :math:`z_1,\dots,z_n` are not
   * contained in :math:`FV(F) \setminus \{ y_1,\dots, y_n \}`, where
   * :math:`FV(F)` are the free variables of :math:`F`. The internal
   * quantifiers proof checker does not currently check that this is the case.
   * \endverbatim
   */
  EVALUE(ALPHA_EQUIV),
  /**
   * \verbatim embed:rst:leading-asterisk
   * **Quantifiers -- Variable reordering**
   *
   * .. math::
   *
   *   \inferrule{-\mid (\forall X.\> F) = (\forall Y.\> F)}
   *   {(\forall X.\> F) = (\forall Y.\> F)}
   * 
   * where :math:`Y` is a reordering of :math:`X`.
   * 
   * \endverbatim
   */
  EVALUE(QUANT_VAR_REORDERING),
  /**
   * \verbatim embed:rst:leading-asterisk
   * **Quantifiers -- Exists string length**
   *
   * .. math::
   *   \inferrule{-\mid T n i} {\mathit{len}(k) = n}
   *
   * where :math:`k` is a skolem of string or sequence type :math:`T` and
   * :math:`n` is a non-negative integer. The argument :math:`i` is an
   * identifier for :math:`k`. These three arguments are the indices of
   * :math:`k`, whose skolem identifier is
   * :cpp:enumerator:`WITNESS_STRING_LENGTH <cvc5::SkolemId::WITNESS_STRING_LENGTH>`.
   *
   * \endverbatim
   */
  EVALUE(EXISTS_STRING_LENGTH),
  /**
   * \verbatim embed:rst:leading-asterisk
<<<<<<< HEAD
   * **Quantifiers -- Exists invertibility condition**
   *
   * .. math::
   *   \inferrule{-\mid \exists x.\> R[x]} {C \rightarrow R[k]}
   * 
   * where :math:`k` is the skolem with identifier
   * :cpp:enumerator:`WITNESS_INV_CONDITION <cvc5::SkolemId::WITNESS_INV_CONDITION>`
   * indexed by the argument of this proof rule.
   * 
   * This rule expects :math:`\exists x.\> R[x]` an equation that is handled 
   * as a case in the paper Niemetz et al, CAV 2018, "Solving Quantified
   * Bit-Vectors using Invertibility Conditions".
   * 
   * Note that :math:`\exists x.\> C \rightarrow R[x]` is a valid formula.
   *
   * \endverbatim
   */
  EVALUE(EXISTS_INV_CONDITION),
  /**
   * \verbatim embed:rst:leading-asterisk
   * **Quantifiers -- Macro exists invertibility condition**
   *
   * .. math::
   *   \inferrule{-\mid s} {C \rightarrow R[k]}
   * 
   * where :math:`s` is the internal specification of an existential
   * :math:`\exists x.\> R[x]`.
   *
   * \endverbatim
   */
  EVALUE(MACRO_EXISTS_INV_CONDITION),
  /**
   * \verbatim embed:rst:leading-asterisk
=======
>>>>>>> dfab059f
   * **Sets -- Singleton injectivity**
   *
   * .. math::
   *
   *   \inferrule{\mathit{set.singleton}(t) = \mathit{set.singleton}(s)\mid -}{t=s}
   * \endverbatim
   */
  EVALUE(SETS_SINGLETON_INJ),
  /**
   * \verbatim embed:rst:leading-asterisk
   * **Sets -- Sets extensionality**
   *
   * .. math::
   *
   *   \inferrule{a \neq b\mid -}
   *   {\mathit{set.member}(k,a)\neq\mathit{set.member}(k,b)}
   *
   * where :math:`k` is the :math:`\texttt{SETS_DEQ_DIFF}` skolem for `(a, b)`.
   * \endverbatim
   */
  EVALUE(SETS_EXT),
  /**
   * \verbatim embed:rst:leading-asterisk
   * **Sets -- Sets filter up**
   *
   * .. math::
   *
   *   \inferrule{\mathit{set.member}(x,a)\mid P}
   *   {\mathit{set.member}(x, \mathit{set.filter}(P, a)) = P(x)}
   *
   * \endverbatim
   */
  EVALUE(SETS_FILTER_UP),
  /**
   * \verbatim embed:rst:leading-asterisk
   * **Sets -- Sets filter down**
   *
   * .. math::
   *
   *   \inferrule{\mathit{set.member}(x,\mathit{set.filter}(P, a))\mid -}
   *   {\mathit{set.member}(x,a) \wedge P(x)}
   * \endverbatim
   */
  EVALUE(SETS_FILTER_DOWN),
  /**
   * \verbatim embed:rst:leading-asterisk
   * **Strings -- Core rules -- Concatenation equality**
   *
   * .. math::
   *
   *   \inferrule{(t_1 \cdot \ldots \cdot t_n \cdot t) = (t_1 \cdot \ldots \cdot t_n \cdot s)\mid \bot}{t = s}
   *
   * Alternatively for the reverse:
   *
   *   \inferrule{(t \cdot t_1 \cdot \ldots \cdot t_n) = (s \cdot t_1 \cdot \ldots \cdot t_n)\mid \top}{t = s}
   *
   * Notice that :math:`t` or :math:`s` may be empty, in which case they are
   * implicit in the concatenation above. For example, if the premise is
   * :math:`x\cdot z = x`, then this rule, with argument :math:`\bot`, concludes
   * :math:`z = \epsilon`.
   * \endverbatim
   */
  EVALUE(CONCAT_EQ),
  /**
   * \verbatim embed:rst:leading-asterisk
   * **Strings -- Core rules -- Concatenation unification**
   *
   * .. math::
   *
   *   \inferrule{(t_1 \cdot \ldots \cdot t_n) = (s_1 \cdot \ldots \cdot s_m),\, \mathit{len}(t_1) =
   *   \mathit{len}(s_1)\mid \bot}{t_1 = s_1}
   *
   * Alternatively for the reverse:
   *
   * .. math::
   *
   *   \inferrule{(t_1 \cdot \ldots \cdot t_n) = (s_1 \cdot \ldots \cdot s_m),\, \mathit{len}(t_n) =
   *   \mathit{len}(s_m)\mid \top}{t_n = s_m}
   *
   * \endverbatim
   */
  EVALUE(CONCAT_UNIFY),
  /**
   * \verbatim embed:rst:leading-asterisk
   * **Strings -- Core rules -- Concatenation split**
   *
   * .. math::
   *
   *   \inferruleSC{(t_1 \cdot \ldots \cdot t_n) = (s_1 \cdot \ldots \cdot s_m),\,
   *   \mathit{len}(t_1) \neq \mathit{len}(s_1)\mid \bot}{((t_1 = s_1\cdot r)
   *   \vee (s_1 = t_1\cdot r)) \wedge r \neq \epsilon \wedge \mathit{len}(r)>0}
   *
   * where :math:`r` is the purification skolem for
   * :math:`\mathit{ite}(
   * \mathit{len}(t_1) >= \mathit{len}(s_1),
   * \mathit{suf}(t_1,\mathit{len}(s_1)),
   * \mathit{suf}(s_1,\mathit{len}(t_1)))`
   * and :math:`\epsilon` is the empty string (or sequence).
   *
   * .. math::
   *
   *   \inferruleSC{(t_1 \cdot \ldots \cdot t_n) = (s_1 \cdot \ldots \cdot s_m),\,
   *   \mathit{len}(t_n) \neq \mathit{len}(s_m)\mid \top}{((t_n = r \cdot s_m)
   *   \vee (s_m = r \cdot t_n)) \wedge r \neq \epsilon \wedge \mathit{len}(r)>0}
   *
   * where :math:`r` is the purification Skolem for
   * :math:`\mathit{ite}(
   * \mathit{len}(t_n) >= \mathit{len}(s_m),
   * \mathit{pre}(t_n,\mathit{len}(t_n) - \mathit{len}(s_m)),
   * \mathit{pre}(s_m,\mathit{len}(s_m) - \mathit{len}(t_n)))`
   * and :math:`\epsilon` is the empty string (or sequence).
   *
   * Above, :math:`\mathit{suf}(x,y)` is shorthand for
   * :math:`\mathit{substr}(x,y, \mathit{len}(x) - y)` and
   * :math:`\mathit{pre}(x,y)` is shorthand for :math:`\mathit{substr}(x,0,y)`.
   * \endverbatim
   */
  EVALUE(CONCAT_SPLIT),
  /**
   * \verbatim embed:rst:leading-asterisk
   * **Strings -- Core rules -- Concatenation split for constants**
   *
   * .. math::
   *
   *   \inferrule{(t_1\cdot \ldots \cdot t_n) = (c \cdot t_2 \ldots \cdot s_m),\,\mathit{len}(t_1) \neq 0\mid \bot}{(t_1 = c\cdot r)}
   *
   * where :math:`r` is the purification skolem for :math:`\mathit{suf}(t_1,1)`.
   *
   * Alternatively for the reverse:
   *
   * .. math::
   *
   *   \inferrule{(t_1\cdot \ldots \cdot t_n) = (s_1 \cdot \ldots s_{m-1} \cdot c),\,\mathit{len}(t_n) \neq 0\mid \top}{(t_n = r\cdot c)}
   *
   * where :math:`r` is the purification skolem for
   * :math:`\mathit{pre}(t_n,\mathit{len}(t_n) - 1)`.
   * \endverbatim
   */
  EVALUE(CONCAT_CSPLIT),
  /**
   * \verbatim embed:rst:leading-asterisk
   * **Strings -- Core rules -- Concatenation length propagation**
   *
   * .. math::
   *
   *   \inferrule{(t_1\cdot \ldots \cdot t_n) = (s_1 \cdot \ldots \cdot s_m),\,
   *   \mathit{len}(t_1) > \mathit{len}(s_1)\mid \bot}{(t_1 = s_1\cdot r)}
   *
   * where :math:`r` is the purification Skolem for
   * :math:`\mathit{ite}(
   * \mathit{len}(t_1) >= \mathit{len}(s_1),
   * \mathit{suf}(t_1,\mathit{len}(s_1)),
   * \mathit{suf}(s_1,\mathit{len}(t_1)))`.
   *
   * Alternatively for the reverse:
   *
   * .. math::
   *
   *   \inferrule{(t_1\cdot \ldots \cdot t_n) = (s_1 \cdot \ldots \cdot s_m)),\,
   *   \mathit{len}(t_n) > \mathit{len}(s_m)\mid \top}{(t_n = r \cdot s_m)}
   *
   * where :math:`r` is the purification Skolem for
   * :math:`\mathit{ite}(
   * \mathit{len}(t_n) >= \mathit{len}(s_m),
   * \mathit{pre}(t_n,\mathit{len}(t_n) - \mathit{len}(s_m)),
   * \mathit{pre}(s_m,\mathit{len}(s_m) - \mathit{len}(t_n)))`
   * \endverbatim
   */
  EVALUE(CONCAT_LPROP),
  /**
   * \verbatim embed:rst:leading-asterisk
   * **Strings -- Core rules -- Concatenation constant propagation**
   *
   * .. math::
   *
   *   \inferrule{(t_1 \cdot w_1 \cdot \ldots \cdot t_n) = (w_2 \cdot s_2 \cdot \ldots \cdot s_m),\,
   *   \mathit{len}(t_1) \neq 0\mid \bot}{(t_1 = t_3\cdot r)}
   *
   * where :math:`w_1,\,w_2` are words, :math:`t_3` is
   * :math:`\mathit{pre}(w_2,p)`, :math:`p` is
   * :math:`\texttt{Word::overlap}(\mathit{suf}(w_2,1), w_1)`, and :math:`r` is
   * the purification skolem for
   * :math:`\mathit{suf}(t_1,\mathit{len}(w_3))`.  Note that
   * :math:`\mathit{suf}(w_2,p)` is the largest suffix of
   * :math:`\mathit{suf}(w_2,1)` that can contain a prefix of :math:`w_1`; since
   * :math:`t_1` is non-empty, :math:`w_3` must therefore be contained in
   * :math:`t_1`.
   *
   * Alternatively for the reverse:
   *
   * .. math::
   *
   *   \inferrule{(t_1 \cdot \ldots \cdot w_1 \cdot t_n) = (s_1 \cdot \ldots \cdot w_2),\,
   *   \mathit{len}(t_n) \neq 0\mid \top}{(t_n = r\cdot t_3)}
   *
   * where :math:`w_1,\,w_2` are words, :math:`t_3` is
   * :math:`\mathit{substr}(w_2, \mathit{len}(w_2) - p, p)`, :math:`p` is
   * :math:`\texttt{Word::roverlap}(\mathit{pre}(w_2, \mathit{len}(w_2) - 1),
   * w_1)`, and :math:`r` is the purification skolem for
   * :math:`\mathit{pre}(t_n,\mathit{len}(t_n) - \mathit{len}(w_3))`.  Note that
   * :math:`\mathit{pre}(w_2, \mathit{len}(w_2) - p)` is the largest prefix of
   * :math:`\mathit{pre}(w_2, \mathit{len}(w_2) - 1)` that can contain a suffix
   * of :math:`w_1`; since :math:`t_n` is non-empty, :math:`w_3` must therefore
   * be contained in :math:`t_n`.
   * \endverbatim
   */
  EVALUE(CONCAT_CPROP),
  /**
   * \verbatim embed:rst:leading-asterisk
   * **Strings -- Core rules -- String decomposition**
   *
   * .. math::
   *
   *   \inferrule{\mathit{len}(t) \geq n\mid \bot}{t = w_1\cdot w_2 \wedge
   *   \mathit{len}(w_1) = n}
   *
   * where :math:`w_1` is the purification skolem for :math:`\mathit{pre}(t,n)`
   * and :math:`w_2` is the purification skolem for :math:`\mathit{suf}(t,n)`.
   * Or alternatively for the reverse:
   *
   * .. math::
   *
   *   \inferrule{\mathit{len}(t) \geq n\mid \top}{t = w_1\cdot w_2 \wedge
   *   \mathit{len}(w_2) = n}
   *
   * where :math:`w_1` is the purification skolem for :math:`\mathit{pre}(t,n)` and
   * :math:`w_2` is the purification skolem for :math:`\mathit{suf}(t,n)`.
   * \endverbatim
   */
  EVALUE(STRING_DECOMPOSE),
  /**
   * \verbatim embed:rst:leading-asterisk
   * **Strings -- Core rules -- Length positive**
   *
   * .. math::
   *
   *   \inferrule{-\mid t}{(\mathit{len}(t) = 0\wedge t= \epsilon)\vee \mathit{len}(t)
   *   > 0}
   * \endverbatim
   */
  EVALUE(STRING_LENGTH_POS),
  /**
   * \verbatim embed:rst:leading-asterisk
   * **Strings -- Core rules -- Length non-empty**
   *
   * .. math::
   *
   *   \inferrule{t\neq \epsilon\mid -}{\mathit{len}(t) \neq 0}
   * \endverbatim
   */
  EVALUE(STRING_LENGTH_NON_EMPTY),
  /**
   * \verbatim embed:rst:leading-asterisk
   * **Strings -- Extended functions -- Reduction**
   *
   * .. math::
   *
   *   \inferrule{-\mid t}{R\wedge t = w}
   *
   * where :math:`w` is :math:`\texttt{StringsPreprocess::reduce}(t, R,
   * \dots)`. For details, see
   * :cvc5src:`theory/strings/theory_strings_preprocess.h`.
   * In other words, :math:`R` is the reduction predicate for extended
   * term :math:`t`, and :math:`w` is the purification skolem for :math:`t`.
   *
   * Notice that the free variables of :math:`R` are :math:`w` and the free
   * variables of :math:`t`.
   * \endverbatim
   */
  EVALUE(STRING_REDUCTION),
  /**
   * \verbatim embed:rst:leading-asterisk
   * **Strings -- Extended functions -- Eager reduction**
   *
   * .. math::
   *
   *   \inferrule{-\mid t}{R}
   *
   * where :math:`R` is :math:`\texttt{TermRegistry::eagerReduce}(t)`.
   * For details, see :cvc5src:`theory/strings/term_registry.h`.
   * \endverbatim
   */
  EVALUE(STRING_EAGER_REDUCTION),
  /**
   * \verbatim embed:rst:leading-asterisk
   * **Strings -- Regular expressions -- Intersection**
   *
   * .. math::
   *
   *   \inferrule{t\in R_1,\,t\in R_2\mid -}{t\in \mathit{re.inter}(R_1,R_2)}
   * \endverbatim
   */
  EVALUE(RE_INTER),
  /**
   * \verbatim embed:rst:leading-asterisk
   * **Strings -- Regular expressions -- Concatenation**
   *
   * .. math::
   *
   *   \inferrule{t_1\in R_1,\,\ldots,\,t_n\in R_n\mid -}{\text{str.++}(t_1, \ldots, t_n)\in \text{re.++}(R_1, \ldots, R_n)}
   * \endverbatim
   */
  EVALUE(RE_CONCAT),
  /**
   * \verbatim embed:rst:leading-asterisk
   * **Strings -- Regular expressions -- Positive Unfold**
   *
   * .. math::
   *
   *   \inferrule{t\in R\mid -}{F}
   *
   * where :math:`F` corresponds to the one-step unfolding of the premise.
   * This is implemented by :math:`\texttt{RegExpOpr::reduceRegExpPos}(t\in R)`.
   * \endverbatim
   */
  EVALUE(RE_UNFOLD_POS),
  /**
   * \verbatim embed:rst:leading-asterisk
   * **Strings -- Regular expressions -- Negative Unfold**
   *
   * .. math::
   *
   *   \inferrule{t \not \in \mathit{re}.\text{*}(R) \mid -}{t \neq \ \epsilon \ \wedge \forall L. L \leq 0 \vee \mathit{str.len}(t) < L \vee \mathit{pre}(t, L) \not \in R \vee \mathit{suf}(t, L) \not \in \mathit{re}.\text{*}(R)}
   *
   * Or alternatively for regular expression concatenation:
   *
   * .. math::
   *
   *   \inferrule{t \not \in \mathit{re}.\text{++}(R_1, \ldots, R_n)\mid -}{\forall L. L < 0 \vee \mathit{str.len}(t) < L \vee \mathit{pre}(t, L) \not \in R_1 \vee \mathit{suf}(t, L) \not \in \mathit{re}.\text{++}(R_2, \ldots, R_n)}
   *
   * Note that in either case the varaible :math:`L` has type :math:`Int` and
   * name `"@var.str_index"`.
   *
   * \endverbatim
   */
  EVALUE(RE_UNFOLD_NEG),
  /**
   * \verbatim embed:rst:leading-asterisk
   * **Strings -- Regular expressions -- Unfold negative concatenation, fixed**
   *
   * .. math::
   *
   *   \inferrule{t\not\in \mathit{re}.\text{re.++}(r_1, \ldots, r_n) \mid \bot}{
   *  \mathit{pre}(t, L) \not \in r_1 \vee \mathit{suf}(t, L) \not \in \mathit{re}.\text{re.++}(r_2, \ldots, r_n)}
   *
   * where :math:`r_1` has fixed length :math:`L`.
   *
   * or alternatively for the reverse:
   *
   *
   * .. math::
   *
   *   \inferrule{t \not \in \mathit{re}.\text{re.++}(r_1, \ldots, r_n) \mid \top}{
   *   \mathit{suf}(t, str.len(t) - L) \not \in r_n \vee
   *   \mathit{pre}(t, str.len(t) - L) \not \in \mathit{re}.\text{re.++}(r_1, \ldots, r_{n-1})}
   *
   * where :math:`r_n` has fixed length :math:`L`.
   *
   * \endverbatim
   */
  EVALUE(RE_UNFOLD_NEG_CONCAT_FIXED),
  /**
   * \verbatim embed:rst:leading-asterisk
   * **Strings -- Code points**
   *
   * .. math::
   *
   *   \inferrule{-\mid t,s}{\mathit{to\_code}(t) = -1 \vee \mathit{to\_code}(t) \neq
   *   \mathit{to\_code}(s) \vee t = s}
   * \endverbatim
   */
  EVALUE(STRING_CODE_INJ),
  /**
   * \verbatim embed:rst:leading-asterisk
   * **Strings -- Sequence unit**
   *
   * .. math::
   *
   *   \inferrule{\mathit{unit}(x) = \mathit{unit}(y)\mid -}{x = y}
   *
   * Also applies to the case where :math:`\mathit{unit}(y)` is a constant
   * sequence of length one.
   * \endverbatim
   */
  EVALUE(STRING_SEQ_UNIT_INJ),
  /**
   * \verbatim embed:rst:leading-asterisk
   * **Strings -- Extensionality**
   *
   * .. math::
   *
   *   \inferrule{s \neq t\mid -}
   *   {\mathit{seq.len}(s) \neq \mathit{seq.len}(t) \vee (\mathit{seq.nth}(s,k)\neq\mathit{set.nth}(t,k) \wedge 0 \leq k \wedge k < \mathit{seq.len}(s))}
   *
   * where :math:`s,t` are terms of sequence type, :math:`k` is the
   * :math:`\texttt{STRINGS_DEQ_DIFF}` skolem for :math:`s,t`. Alternatively,
   * if :math:`s,t` are terms of string type, we use 
   * :math:`\mathit{seq.substr}(s,k,1)` instead of :math:`\mathit{seq.nth}(s,k)`
   * and similarly for :math:`t`.
   *
   * \endverbatim
   */
  EVALUE(STRING_EXT),
  /**
   * \verbatim embed:rst:leading-asterisk
   * **Strings -- (Macro) String inference**
   *
   * .. math::
   *
   *   \inferrule{?\mid F,\mathit{id},\mathit{isRev},\mathit{exp}}{F}
   *
   * used to bookkeep an inference that has not yet been converted via
   * :math:`\texttt{strings::InferProofCons::convert}`.
   * \endverbatim
   */
  EVALUE(MACRO_STRING_INFERENCE),
  /**
   * \verbatim embed:rst:leading-asterisk
   * **Arithmetic -- Adding inequalities**
   *
   * An arithmetic literal is a term of the form :math:`p \diamond c` where
   * :math:`\diamond \in \{ <, \leq, =, \geq, > \}`, :math:`p` a
   * polynomial and :math:`c` a rational constant.
   *
   * .. math::
   *   \inferrule{l_1 \dots l_n \mid k_1 \dots k_n}{t_1 \diamond t_2}
   *
   * where :math:`k_i \in \mathbb{R}, k_i \neq 0`, :math:`\diamond` is the
   * fusion of the :math:`\diamond_i` (flipping each if its :math:`k_i` is
   * negative) such that :math:`\diamond_i \in \{ <, \leq \}` (this implies that
   * lower bounds have negative :math:`k_i` and upper bounds have positive
   * :math:`k_i`), :math:`t_1` is the sum of the scaled polynomials and
   * :math:`t_2` is the sum of the scaled constants:
   *
   * .. math::
   *   t_1 \colon= k_1 \cdot p_1 + \cdots + k_n \cdot p_n
   *
   *   t_2 \colon= k_1 \cdot c_1 + \cdots + k_n \cdot c_n
   *
   * \endverbatim
   */
  EVALUE(MACRO_ARITH_SCALE_SUM_UB),
  /**
   * \verbatim embed:rst:leading-asterisk
   * **Arithmetic -- Non-linear multiply absolute value comparison**
   *
   * .. math::
   *   \inferrule{F_1 \dots F_n \mid -}{F}
   * 
   * where :math:`F` is of the form 
   * :math:`\left| t_1 \cdot t_n \right| \diamond \left| s_1 \cdot s_n \right|`.
   * If :math:`\diamond` is :math:`=`, then each :math:`F_i` is
   * :math:`\left| t_i \right| = \left| s_i \right|`.
   *
   * If :math:`\diamond` is :math:`>`, then
   * each :math:`F_i` is either :math:`\left| t_i \right| > \left| s_i \right|` or
   * :math:`\left| t_i \right| = \left| s_i \right| \land t_i \neq 0`,
   * and :math:`F_1` is of the former form.
   *
   * \endverbatim
   */
  EVALUE(ARITH_MULT_ABS_COMPARISON),
  /**
   * \verbatim embed:rst:leading-asterisk
   * **Arithmetic -- Sum upper bounds**
   *
   * .. math::
   *   \inferrule{P_1 \dots P_n \mid -}{L \diamond R}
   *
   * where :math:`P_i` has the form :math:`L_i \diamond_i R_i` and
   * :math:`\diamond_i \in \{<, \leq, =\}`. Furthermore :math:`\diamond = <` if
   * :math:`\diamond_i = <` for any :math:`i` and :math:`\diamond = \leq`
   * otherwise, :math:`L = L_1 + \cdots + L_n` and :math:`R = R_1 + \cdots + R_n`.
   * \endverbatim
   */
  EVALUE(ARITH_SUM_UB),
  /**
   * \verbatim embed:rst:leading-asterisk
   * **Arithmetic -- Tighten strict integer upper bounds**
   *
   * .. math::
   *   \inferrule{i < c \mid -}{i \leq \lfloor c \rfloor}
   *
   * where :math:`i` has integer type.
   * \endverbatim
   */
  EVALUE(INT_TIGHT_UB),
  /**
   * \verbatim embed:rst:leading-asterisk
   * **Arithmetic -- Tighten strict integer lower bounds**
   *
   * .. math::
   *   \inferrule{i > c \mid -}{i \geq \lceil c \rceil}
   *
   * where :math:`i` has integer type.
   * \endverbatim
   */
  EVALUE(INT_TIGHT_LB),
  /**
   * \verbatim embed:rst:leading-asterisk
   * **Arithmetic -- Trichotomy of the reals**
   *
   * .. math::
   *   \inferrule{A, B \mid -}{C}
   *
   * where :math:`\neg A, \neg B, C` are :math:`x < c, x = c, x > c` in some order.
   * Note that :math:`\neg` here denotes arithmetic negation, i.e., flipping :math:`\geq` to :math:`<` etc.
   * \endverbatim
   */
  EVALUE(ARITH_TRICHOTOMY),
  /**
   * \verbatim embed:rst:leading-asterisk
   * **Arithmetic -- Reduction**
   *
   * .. math::
   *   \inferrule{- \mid t}{F}
   * 
   * where :math:`t` is an application of an extended arithmetic operator (e.g.
   * division, modulus, cosine, sqrt, is_int, to_int) and :math:`F` is the
   * reduction predicate for :math:`t`. In other words, :math:`F` is a
   * predicate that is used to reduce reasoning about :math:`t` to reasoning
   * about the core operators of arithmetic.
   *
   * In detail, :math:`F` is implemented by
   * :math:`\texttt{arith::OperatorElim::getAxiomFor(t)}`, see
   * :cvc5src:`theory/arith/operator_elim.h`.
   * \endverbatim
   */
  EVALUE(ARITH_REDUCTION),
  /**
   * \verbatim embed:rst:leading-asterisk
   * **Arithmetic -- Polynomial normalization**
   *
   * .. math::
   *   \inferrule{- \mid t = s}{t = s}
   *
   * where :math:`\texttt{arith::PolyNorm::isArithPolyNorm(t, s)} = \top`. This
   * method normalizes polynomials :math:`s` and :math:`t` over arithmetic.
   * \endverbatim
   */
  EVALUE(ARITH_POLY_NORM),
  /**
   * \verbatim embed:rst:leading-asterisk
   * **Arithmetic -- Polynomial normalization for relations**
   *
   * .. math::
   *  \inferrule{c_x \cdot (x_1 - x_2) = c_y \cdot (y_1 - y_2) \mid (x_1 \diamond x_2) = (y_1 \diamond y_2)}
   *            {(x_1 \diamond x_2) = (y_1 \diamond y_2)}
   *
   * where :math:`\diamond \in \{<, \leq, =, \geq, >\}`. :math:`c_x` and
   * :math:`c_y` are scaling factors. For :math:`<, \leq, \geq, >`, the scaling
   * factors have the same sign.
   *
   * If :math:`c_x` has type :math:`Real` and :math:`x_1, x_2` are of type
   * :math:`Int`, then :math:`(x_1 - x_2)` is wrapped in an application of
   * `to_real`, similarly for :math:`(y_1 - y_2)`.
   * \endverbatim
   */
  EVALUE(ARITH_POLY_NORM_REL),
  /**
   * \verbatim embed:rst:leading-asterisk
   * **Arithmetic -- Sign inference**
   *
   * .. math::
   *   \inferrule{- \mid f_1 \dots f_k, m}{(f_1 \land \dots \land f_k) \rightarrow m \diamond 0}
   *
   * where :math:`f_1 \dots f_k` are variables compared to zero (less, greater
   * or not equal), :math:`m` is a monomial from these variables and
   * :math:`\diamond` is the comparison (less or greater) that results from the
   * signs of the variables. In particular, :math:`\diamond` is :math`<`
   * if :math:`f_1 \dots f_k` contains an odd number of :math`<`. Otherwise
   * :math:`\diamond` is :math`>`. All variables with even exponent in :math:`m`
   * are given as not equal to zero while all variables with odd exponent
   * in :math:`m` should be given as less or greater than zero.
   * \endverbatim
   */
  EVALUE(ARITH_MULT_SIGN),
  /**
   * \verbatim embed:rst:leading-asterisk
   * **Arithmetic -- Multiplication with positive factor**
   *
   * .. math::
   *   \inferrule{- \mid m, l \diamond r}{(m > 0 \land l \diamond r) \rightarrow m \cdot l \diamond m \cdot r}
   *
   * where :math:`\diamond` is a relation symbol.
   * \endverbatim
   */
  EVALUE(ARITH_MULT_POS),
  /**
   * \verbatim embed:rst:leading-asterisk
   * **Arithmetic -- Multiplication with negative factor**
   *
   * .. math::
   *   \inferrule{- \mid m, l \diamond r}{(m < 0 \land l \diamond r) \rightarrow m \cdot l \diamond_{inv} m \cdot r}
   *
   * where :math:`\diamond` is a relation symbol and :math:`\diamond_{inv}` the
   * inverted relation symbol.
   * \endverbatim
   */
  EVALUE(ARITH_MULT_NEG),
  /**
   * \verbatim embed:rst:leading-asterisk
   * **Arithmetic -- Multiplication tangent plane**
   *
   * .. math::
   *   \inferruleSC{- \mid x, y, a, b, \sigma}{(t \leq tplane) = ((x \leq a \land y \geq b) \lor (x \geq a \land y \leq b))}{if $\sigma = \bot$}
   *
   *   \inferruleSC{- \mid x, y, a, b, \sigma}{(t \geq tplane) = ((x \leq a \land y \leq b) \lor (x \geq a \land y \geq b))}{if $\sigma = \top$}
   *
   * where :math:`x,y` are real terms (variables or extended terms),
   * :math:`t = x \cdot y`, :math:`a,b` are real
   * constants, :math:`\sigma \in \{ \top, \bot\}` and :math:`tplane := b \cdot x + a \cdot y - a \cdot b` is the tangent plane of :math:`x \cdot y` at :math:`(a,b)`.
   * \endverbatim
   */
  EVALUE(ARITH_MULT_TANGENT),

  /**
   * \verbatim embed:rst:leading-asterisk
   * **Arithmetic -- Transcendentals -- Assert bounds on Pi**
   *
   * .. math::
   *   \inferrule{- \mid l, u}{\texttt{real.pi} \geq l \land \texttt{real.pi}
   *   \leq u}
   *
   * where :math:`l,u` are valid lower and upper bounds on :math:`\pi`.
   * \endverbatim
   */
  EVALUE(ARITH_TRANS_PI),
  /**
   * \verbatim embed:rst:leading-asterisk
   * **Arithmetic -- Transcendentals -- Exp at negative values**
   *
   * .. math::
   *   \inferrule{- \mid t}{(t < 0) \leftrightarrow (\exp(t) < 1)}
   * \endverbatim
   */
  EVALUE(ARITH_TRANS_EXP_NEG),
  /**
   * \verbatim embed:rst:leading-asterisk
   * **Arithmetic -- Transcendentals -- Exp is always positive**
   *
   * .. math::
   *   \inferrule{- \mid t}{\exp(t) > 0}
   * \endverbatim
   */
  EVALUE(ARITH_TRANS_EXP_POSITIVITY),
  /**
   * \verbatim embed:rst:leading-asterisk
   * **Arithmetic -- Transcendentals -- Exp grows super-linearly for positive
   * values**
   *
   * .. math::
   *   \inferrule{- \mid t}{t \leq 0 \lor \exp(t) > t+1}
   * \endverbatim
   */
  EVALUE(ARITH_TRANS_EXP_SUPER_LIN),
  /**
   * \verbatim embed:rst:leading-asterisk
   * **Arithmetic -- Transcendentals -- Exp at zero**
   *
   * .. math::
   *   \inferrule{- \mid t}{(t=0) \leftrightarrow (\exp(t) = 1)}
   * \endverbatim
   */
  EVALUE(ARITH_TRANS_EXP_ZERO),
  /**
   * \verbatim embed:rst:leading-asterisk
   * **Arithmetic -- Transcendentals -- Exp is approximated from above for
   * negative values**
   *
   * .. math::
   *   \inferrule{- \mid d,t,l,u}{(t \geq l \land t \leq u) \rightarrow exp(t)
   *   \leq \texttt{secant}(\exp, l, u, t)}
   *
   * where :math:`d` is an even positive number, :math:`t` an arithmetic term
   * and :math:`l,u` are lower and upper bounds on :math:`t`. Let :math:`p` be
   * the :math:`d`'th taylor polynomial at zero (also called the Maclaurin
   * series) of the exponential function. :math:`\texttt{secant}(\exp, l, u, t)`
   * denotes the secant of :math:`p` from :math:`(l, \exp(l))` to :math:`(u,
   * \exp(u))` evaluated at :math:`t`, calculated as follows:
   *
   * .. math::
   *   \frac{p(l) - p(u)}{l - u} \cdot (t - l) + p(l)
   *
   * The lemma states that if :math:`t` is between :math:`l` and :math:`u`, then
   * :math:`\exp(t` is below the secant of :math:`p` from :math:`l` to
   * :math:`u`. \endverbatim
   */
  EVALUE(ARITH_TRANS_EXP_APPROX_ABOVE_NEG),
  /**
   * \verbatim embed:rst:leading-asterisk
   * **Arithmetic -- Transcendentals -- Exp is approximated from above for
   * positive values**
   *
   * .. math::
   *   \inferrule{- \mid d,t,l,u}{(t \geq l \land t \leq u) \rightarrow exp(t)
   *   \leq \texttt{secant-pos}(\exp, l, u, t)}
   *
   * where :math:`d` is an even positive number, :math:`t` an arithmetic term
   * and :math:`l,u` are lower and upper bounds on :math:`t`. Let :math:`p^*` be
   * a modification of the :math:`d`'th taylor polynomial at zero (also called
   * the Maclaurin series) of the exponential function as follows where
   * :math:`p(d-1)` is the regular Maclaurin series of degree :math:`d-1`:
   *
   * .. math::
   *   p^* := p(d-1) \cdot \frac{1 + t^n}{n!}
   *
   * :math:`\texttt{secant-pos}(\exp, l, u, t)` denotes the secant of :math:`p`
   * from :math:`(l, \exp(l))` to :math:`(u, \exp(u))` evaluated at :math:`t`,
   * calculated as follows:
   *
   * .. math::
   *   \frac{p(l) - p(u)}{l - u} \cdot (t - l) + p(l)
   *
   * The lemma states that if :math:`t` is between :math:`l` and :math:`u`, then
   * :math:`\exp(t` is below the secant of :math:`p` from :math:`l` to
   * :math:`u`. \endverbatim
   */
  EVALUE(ARITH_TRANS_EXP_APPROX_ABOVE_POS),
  /**
   * \verbatim embed:rst:leading-asterisk
   * **Arithmetic -- Transcendentals -- Exp is approximated from below**
   *
   * .. math::
   *   \inferrule{- \mid d,c,t}{t \geq c \rightarrow exp(t) \geq \texttt{maclaurin}(\exp, d, c)}
   *
   * where :math:`d` is a non-negative number, :math:`t` an arithmetic term and
   * :math:`\texttt{maclaurin}(\exp, n+1, c)` is the :math:`(n+1)`'th taylor
   * polynomial at zero (also called the Maclaurin series) of the exponential
   * function evaluated at :math:`c` where :math:`n` is :math:`2 \cdot d`.
   * The Maclaurin series for the exponential function is the following:
   *
   * .. math::
   *   \exp(x) = \sum_{i=0}^{\infty} \frac{x^i}{i!}
   *
   * This rule furthermore requires that :math:`1 > c^{n+1}/(n+1)!`
   * \endverbatim
   */
  EVALUE(ARITH_TRANS_EXP_APPROX_BELOW),
  /**
   * \verbatim embed:rst:leading-asterisk
   * **Arithmetic -- Transcendentals -- Sine is always between -1 and 1**
   *
   * .. math::
   *   \inferrule{- \mid t}{\sin(t) \leq 1 \land \sin(t) \geq -1}
   * \endverbatim
   */
  EVALUE(ARITH_TRANS_SINE_BOUNDS),
  /**
   * \verbatim embed:rst:leading-asterisk
   * **Arithmetic -- Transcendentals -- Sine is shifted to -pi...pi**
   *
   * .. math::
   *   \inferrule{- \mid x}{-\pi \leq y \leq \pi \land \sin(y) = \sin(x)
   *   \land (\ite{-\pi \leq x \leq \pi}{x = y}{x = y + 2 \pi s})}
   *
   * where :math:`x` is the argument to sine, :math:`y` is a new real skolem
   * that is :math:`x` shifted into :math:`-\pi \dots \pi` and :math:`s` is a
   * new integer skolem that is the number of phases :math:`y` is shifted.
   * In particular, :math:`y` is the
   * :cpp:enumerator:`TRANSCENDENTAL_PURIFY_ARG <cvc5::SkolemId::TRANSCENDENTAL_PURIFY_ARG>`
   * skolem for :math:`\sin(x)` and :math:`s` is the
   * :cpp:enumerator:`TRANSCENDENTAL_SINE_PHASE_SHIFT <cvc5::SkolemId::TRANSCENDENTAL_SINE_PHASE_SHIFT>`
   * skolem for :math:`x`.
   * \endverbatim
   */
  EVALUE(ARITH_TRANS_SINE_SHIFT),
  /**
   * \verbatim embed:rst:leading-asterisk
   * **Arithmetic -- Transcendentals -- Sine is symmetric with respect to
   * negation of the argument**
   *
   * .. math::
   *   \inferrule{- \mid t}{\sin(t) - \sin(-t) = 0}
   * \endverbatim
   */
  EVALUE(ARITH_TRANS_SINE_SYMMETRY),
  /**
   * \verbatim embed:rst:leading-asterisk
   * **Arithmetic -- Transcendentals -- Sine is bounded by the tangent at zero**
   *
   * .. math::
   *   \inferrule{- \mid t}{(t > 0 \rightarrow \sin(t) < t) \land (t < 0
   *   \rightarrow \sin(t) > t)} \endverbatim
   */
  EVALUE(ARITH_TRANS_SINE_TANGENT_ZERO),
  /**
   * \verbatim embed:rst:leading-asterisk
   * **Arithmetic -- Transcendentals -- Sine is bounded by the tangents at -pi
   * and pi**
   *
   * .. math::
   *   \inferrule{- \mid t}{(t > -\pi \rightarrow \sin(t) > -\pi - t) \land (t <
   *   \pi \rightarrow \sin(t) < \pi - t)} \endverbatim
   */
  EVALUE(ARITH_TRANS_SINE_TANGENT_PI),
  /**
   * \verbatim embed:rst:leading-asterisk
   * **Arithmetic -- Transcendentals -- Sine is approximated from above for
   * negative values**
   *
   * .. math::
   *   \inferrule{- \mid d,t,lb,ub,l,u}{(t \geq lb \land t \leq ub) \rightarrow
   *   \sin(t) \leq \texttt{secant}(\sin, l, u, t)}
   *
   * where :math:`d` is an even positive number, :math:`t` an arithmetic term,
   * :math:`lb,ub` are symbolic lower and upper bounds on :math:`t` (possibly
   * containing :math:`\pi`) and :math:`l,u` the evaluated lower and upper
   * bounds on :math:`t`. Let :math:`p` be the :math:`d`'th taylor polynomial at
   * zero (also called the Maclaurin series) of the sine function.
   * :math:`\texttt{secant}(\sin, l, u, t)` denotes the secant of :math:`p` from
   * :math:`(l, \sin(l))` to :math:`(u, \sin(u))` evaluated at :math:`t`,
   * calculated as follows:
   *
   * .. math::
   *   \frac{p(l) - p(u)}{l - u} \cdot (t - l) + p(l)
   *
   * The lemma states that if :math:`t` is between :math:`l` and :math:`u`, then
   * :math:`\sin(t)` is below the secant of :math:`p` from :math:`l` to
   * :math:`u`. \endverbatim
   */
  EVALUE(ARITH_TRANS_SINE_APPROX_ABOVE_NEG),
  /**
   * \verbatim embed:rst:leading-asterisk
   * **Arithmetic -- Transcendentals -- Sine is approximated from above for
   * positive values**
   *
   * .. math::
   *   \inferrule{- \mid d,t,c,lb,ub}{(t \geq lb \land t \leq ub) \rightarrow
   *   \sin(t) \leq \texttt{upper}(\sin, c)}
   *
   * where :math:`d` is an even positive number, :math:`t` an arithmetic term,
   * :math:`c` an arithmetic constant and :math:`lb,ub` are symbolic lower and
   * upper bounds on :math:`t` (possibly containing :math:`\pi`). Let :math:`p`
   * be the :math:`d`'th taylor polynomial at zero (also called the Maclaurin
   * series) of the sine function. :math:`\texttt{upper}(\sin, c)` denotes the
   * upper bound on :math:`\sin(c)` given by :math:`p` and :math:`lb,up` such
   * that :math:`\sin(t)` is the maximum of the sine function on
   * :math:`(lb,ub)`. \endverbatim
   */
  EVALUE(ARITH_TRANS_SINE_APPROX_ABOVE_POS),
  /**
   * \verbatim embed:rst:leading-asterisk
   * **Arithmetic -- Transcendentals -- Sine is approximated from below for
   * negative values**
   *
   * .. math::
   *   \inferrule{- \mid d,t,c,lb,ub}{(t \geq lb \land t \leq ub) \rightarrow
   *   \sin(t) \geq \texttt{lower}(\sin, c)}
   *
   * where :math:`d` is an even positive number, :math:`t` an arithmetic term,
   * :math:`c` an arithmetic constant and :math:`lb,ub` are symbolic lower and
   * upper bounds on :math:`t` (possibly containing :math:`\pi`). Let :math:`p`
   * be the :math:`d`'th taylor polynomial at zero (also called the Maclaurin
   * series) of the sine function. :math:`\texttt{lower}(\sin, c)` denotes the
   * lower bound on :math:`\sin(c)` given by :math:`p` and :math:`lb,up` such
   * that :math:`\sin(t)` is the minimum of the sine function on
   * :math:`(lb,ub)`. \endverbatim
   */
  EVALUE(ARITH_TRANS_SINE_APPROX_BELOW_NEG),
  /**
   * \verbatim embed:rst:leading-asterisk
   * **Arithmetic -- Transcendentals -- Sine is approximated from below for
   * positive values**
   *
   * .. math::
   *   \inferrule{- \mid d,t,lb,ub,l,u}{(t \geq lb \land t \leq ub) \rightarrow
   *   \sin(t) \geq \texttt{secant}(\sin, l, u, t)}
   *
   * where :math:`d` is an even positive number, :math:`t` an arithmetic term,
   * :math:`lb,ub` are symbolic lower and upper bounds on :math:`t` (possibly
   * containing :math:`\pi`) and :math:`l,u` the evaluated lower and upper
   * bounds on :math:`t`. Let :math:`p` be the :math:`d`'th taylor polynomial at
   * zero (also called the Maclaurin series) of the sine function.
   * :math:`\texttt{secant}(\sin, l, u, t)` denotes the secant of :math:`p` from
   * :math:`(l, \sin(l))` to :math:`(u, \sin(u))` evaluated at :math:`t`,
   * calculated as follows:
   *
   * .. math::
   *   \frac{p(l) - p(u)}{l - u} \cdot (t - l) + p(l)
   *
   * The lemma states that if :math:`t` is between :math:`l` and :math:`u`, then
   * :math:`\sin(t)` is above the secant of :math:`p` from :math:`l` to
   * :math:`u`. \endverbatim
   */
  EVALUE(ARITH_TRANS_SINE_APPROX_BELOW_POS),
  /**
   * \verbatim embed:rst:leading-asterisk
   * **External -- LFSC**
   *
   * Place holder for LFSC rules.
   *
   * .. math::
   *   \inferrule{P_1, \dots, P_n\mid \texttt{id}, Q, A_1,\dots, A_m}{Q}
   *
   * Note that the premises and arguments are arbitrary. It's expected that
   * :math:`\texttt{id}` refer to a proof rule in the external LFSC calculus.
   * \endverbatim
   */
  EVALUE(LFSC_RULE),
  /**
   * \verbatim embed:rst:leading-asterisk
   * **External -- Alethe**
   *
   * Place holder for Alethe rules.
   *
   * .. math::
   *   \inferrule{P_1, \dots, P_n\mid \texttt{id}, Q, Q', A_1,\dots, A_m}{Q}
   *
   * Note that the premises and arguments are arbitrary. It's expected that
   * :math:`\texttt{id}` refer to a proof rule in the external Alethe calculus,
   * and that :math:`Q'` be the representation of Q to be printed by the Alethe
   * printer.
   * \endverbatim
   */
  EVALUE(ALETHE_RULE),

  //================================================= Unknown rule
  EVALUE(UNKNOWN),
#ifdef CVC5_API_USE_C_ENUMS
  // must be last entry
  EVALUE(LAST),
#endif
};
// clang-format on

#ifdef CVC5_API_USE_C_ENUMS
#undef EVALUE
#define EVALUE(name) CVC5_PROOF_REWRITE_RULE_##name
#endif

/**
 * \verbatim embed:rst:leading-asterisk
 * This enumeration represents the rewrite rules used in a rewrite proof. Some
 * of the rules are internal ad-hoc rewrites, while others are rewrites
 * specified by the RARE DSL. This enumeration is used as the first argument to
 * the :cpp:enumerator:`DSL_REWRITE <cvc5::ProofRule::DSL_REWRITE>` proof rule
 * and the :cpp:enumerator:`THEORY_REWRITE <cvc5::ProofRule::THEORY_REWRITE>`
 * proof rule.
 * \endverbatim
 */
enum ENUM(ProofRewriteRule)
{
  EVALUE(NONE),
  // Custom theory rewrites.
  /**
   * \verbatim embed:rst:leading-asterisk
   * **Builtin -- Distinct elimination**
   *
   * .. math::
   *   \texttt{distinct}(t_1, t_2) = \neg (t_1 = t2)
   *
   * if :math:`n = 2`, or
   * 
   * .. math::
   *   \texttt{distinct}(t_1, \ldots, tn) = \bigwedge_{i=1}^n \bigwedge_{j=i+1}^n t_i \neq t_j
   *
   * if :math:`n > 2`
   *
   * \endverbatim
   */
  EVALUE(DISTINCT_ELIM),
  /**
   * \verbatim embed:rst:leading-asterisk
   * **Builtin -- Distinct cardinality conflict**
   *
   * .. math::
   *   \texttt{distinct}(t_1, \ldots, tn) = \bot
   *
   * where :math:`n` is greater than the cardinality of the type of
   * :math:`t_1, \ldots, t_n`.
   *
   * \endverbatim
   */
  EVALUE(DISTINCT_CARD_CONFLICT),
  /**
   * \verbatim embed:rst:leading-asterisk
   * **UF -- Bitvector to natural elimination**
   *
   * .. math::
   *   \texttt{ubv_to_int}(t) = t_1 + \ldots + t_n
   *
   * where for :math:`i=1, \ldots, n`, :math:`t_i` is
   * :math:`\texttt{ite}(x[i-1, i-1] = 1, 2^i, 0)`.
   *
   * \endverbatim
   */
  EVALUE(UBV_TO_INT_ELIM),
  /**
   * \verbatim embed:rst:leading-asterisk
   * **UF -- Integer to bitvector elimination**
   *
   * .. math::
   *   \texttt{int2bv}_n(t) = (bvconcat t_1 \ldots t_n)
   *
   * where for :math:`i=1, \ldots, n`, :math:`t_i` is
   * :math:`\texttt{ite}(\texttt{mod}(t,2^n) \geq 2^{n-1}, 1, 0)`.
   *
   * \endverbatim
   */
  EVALUE(INT_TO_BV_ELIM),
  /**
   * \verbatim embed:rst:leading-asterisk
   * **Booleans -- Negation Normal Form with normalization**
   *
   * .. math::
   *   F = G
   *
   * where :math:`G` is the result of applying negation normal form to
   * :math:`F` with additional normalizations, see
   * TheoryBoolRewriter::computeNnfNorm.
   *
   * \endverbatim
   */
  EVALUE(MACRO_BOOL_NNF_NORM),
  /**
   * \verbatim embed:rst:leading-asterisk
   * **Booleans -- Bitvector invert solve**
   *
   * .. math::
   *   ((t_1 = t_2) = (x = r)) = \top
   *
   * where :math:`x` occurs on an invertible path in :math:`t_1 = t_2`
   * and has solved form :math:`r`.
   *
   * \endverbatim
   */
  EVALUE(MACRO_BOOL_BV_INVERT_SOLVE),
  /**
   * \verbatim embed:rst:leading-asterisk
   * **Arithmetic -- Integer equality conflict**
   *
   * .. math::
   *   (t=s) = \bot
   *
   * where :math:`t=s` is equivalent (via
   * :cpp:enumerator:`ARITH_POLY_NORM <cvc5::ProofRule::ARITH_POLY_NORM>`) to
   * :math:`(r = c)` where :math:`r` is an integral term and :math:`c` is a
   * non-integral constant.
   *
   * \endverbatim
   */
  EVALUE(MACRO_ARITH_INT_EQ_CONFLICT),
  /**
   * \verbatim embed:rst:leading-asterisk
   * **Arithmetic -- Integer inequality tightening**
   *
   * .. math::
   *   (t \geq s) = ( r \geq \lceil c \rceil)
   *
   * or
   *
   * .. math::
   *   (t \geq s) = \neg( r \geq \lceil c \rceil)
   *
   * where :math:`t \geq s` is equivalent (via
   * :cpp:enumerator:`ARITH_POLY_NORM <cvc5::ProofRule::ARITH_POLY_NORM>`) to
   * the right hand side where :math:`r` is an integral term and
   * :math:`c` is a non-integral constant. Note that we end up with a
   * negation if the leading coefficient in :math:`t` is negative.
   *
   * \endverbatim
   */
  EVALUE(MACRO_ARITH_INT_GEQ_TIGHTEN),
  /**
   * \verbatim embed:rst:leading-asterisk
   * **Arithmetic -- strings predicate entailment**
   *
   * .. math::
   *   (= s t) = c
   *
   * .. math::
   *   (>= s t) = c
   *
   * where :math:`c` is a Boolean constant.
   * This macro is elaborated by applications of :cpp:enumerator:`EVALUATE <cvc5::ProofRule::EVALUATE>`,
   * :cpp:enumerator:`ARITH_POLY_NORM <cvc5::ProofRule::ARITH_POLY_NORM>`,
   * :cpp:enumerator:`ARITH_STRING_PRED_ENTAIL <cvc5::ProofRewriteRule::ARITH_STRING_PRED_ENTAIL>`,
   * :cpp:enumerator:`ARITH_STRING_PRED_SAFE_APPROX <cvc5::ProofRewriteRule::ARITH_STRING_PRED_SAFE_APPROX>`,
   * as well as other rewrites for normalizing arithmetic predicates.
   *
   * \endverbatim
   */
  EVALUE(MACRO_ARITH_STRING_PRED_ENTAIL),
  /**
   * \verbatim embed:rst:leading-asterisk
   * **Arithmetic -- strings predicate entailment**
   *
   * .. math::
   *   (>= n 0) = true
   *
   * Where :math:`n` can be shown to be greater than or equal to :math:`0` by
   * reasoning about string length being positive and basic properties of
   * addition and multiplication.
   *
   * \endverbatim
   */
  EVALUE(ARITH_STRING_PRED_ENTAIL),
  /**
   * \verbatim embed:rst:leading-asterisk
   * **Arithmetic -- strings predicate entailment**
   *
   * .. math::
   *   (>= n 0) = (>= m 0)
   *
   * Where :math:`m` is a safe under-approximation of :math:`n`, namely
   * we have that :math:`(>= n m)` and :math:`(>= m 0)`.
   *
   * In detail, subterms of :math:`n` may be replaced with other terms to
   * obtain :math:`m` based on the reasoning described in the paper
   * Reynolds et al, CAV 2019, "High-Level Abstractions for Simplifying
   * Extended String Constraints in SMT".
   *
   * \endverbatim
   */
  EVALUE(ARITH_STRING_PRED_SAFE_APPROX),
  /**
   * \verbatim embed:rst:leading-asterisk
   * **Arithmetic -- power elimination**
   *
   * .. math::
   *   (x ^ c) = (x \cdot \ldots \cdot x)
   *
   * where :math:`c` is a non-negative integer.
   *
   * \endverbatim
   */
  EVALUE(ARITH_POW_ELIM),
  /**
   * \verbatim embed:rst:leading-asterisk
   * **Equality -- Beta reduction**
   *
   * .. math::
   *   ((\lambda x_1 \ldots x_n.\> t) \ t_1 \ldots t_n) = t\{x_1 \mapsto t_1, \ldots, x_n \mapsto t_n\}
   *
   * or alternatively
   *
   * .. math::
   *   ((\lambda x_1 \ldots x_n.\> t) \ t_1) = (\lambda x_2 \ldots x_n.\> t)\{x_1 \mapsto t_1\}
   *
   * In the former case, the left hand side may either be a term of kind
   * `cvc5::Kind::APPLY_UF` or `cvc5::Kind::HO_APPLY`. The latter case is used
   * only if the term has kind `cvc5::Kind::HO_APPLY`.
   *
   * In either case, the right hand side of the equality in the conclusion is
   * computed using standard substitution via ``Node::substitute``.
   *
   * \endverbatim
   */
  EVALUE(BETA_REDUCE),
  /**
   * \verbatim embed:rst:leading-asterisk
   * **Equality -- Lambda elimination**
   *
   * .. math::
   *   (\lambda x_1 \ldots x_n.\> f(x_1 \ldots x_n)) = f
   *
   * \endverbatim
   */
  EVALUE(LAMBDA_ELIM),
  /**
   * \verbatim embed:rst:leading-asterisk
   * **Equality -- Macro lambda application capture avoid**
   *
   * .. math::
   *   ((\lambda x_1 \ldots x_n.\> t) \ t_1 \ldots t_n) = ((\lambda y_1 \ldots y_n.\> t') \ t_1 \ldots t_n)
   *
   * The terms may either be of kind
   * `cvc5::Kind::APPLY_UF` or `cvc5::Kind::HO_APPLY`.
   * This rule ensures that the free variables of :math:`y_1, \ldots, y_n, t_1 \ldots t_n`
   * do not occur in binders within :math:`t'`, and
   * :math:`(\lambda x_1 \ldots x_n.\> t)` is alpha-equivalent to
   * :math:`(\lambda y_1 \ldots y_n.\> t')`. This rule is applied prior to
   * beta reduction to ensure there is no variable capturing.
   *
   * \endverbatim
   */
  EVALUE(MACRO_LAMBDA_CAPTURE_AVOID),
  /**
   * \verbatim embed:rst:leading-asterisk
   * **Arrays -- Constant array select**
   *
   * .. math::
   *   (select A x) = c
   *
   * where :math:`A` is a constant array storing element :math:`c`.
   *
   * \endverbatim
   */
  EVALUE(ARRAYS_SELECT_CONST),
  /**
   * \verbatim embed:rst:leading-asterisk
   * **Arrays -- Macro normalize operation**
   *
   * .. math::
   *   A = B
   *
   * where :math:`B` is the result of normalizing the array operation :math:`A`
   * into a canonical form, based on commutativity of disjoint indices.
   *
   * \endverbatim
   */
  EVALUE(MACRO_ARRAYS_NORMALIZE_OP),
  /**
   * \verbatim embed:rst:leading-asterisk
   * **Arrays -- Macro normalize constant**
   *
   * .. math::
   *   A = B
   *
   * where :math:`B` is the result of normalizing the array value :math:`A`
   * into a canonical form, using the internal method
   * TheoryArraysRewriter::normalizeConstant.
   *
   * \endverbatim
   */
  EVALUE(MACRO_ARRAYS_NORMALIZE_CONSTANT),
  /**
   * \verbatim embed:rst:leading-asterisk
   * **Arrays -- Expansion of array range equality**
   *
   * .. math::
   *   \mathit{eqrange}(a,b,i,j)=
   *   \forall x.\> i \leq x \leq j \rightarrow
   *   \mathit{select}(a,x)=\mathit{select}(b,x)
   * \endverbatim
   */
  EVALUE(ARRAYS_EQ_RANGE_EXPAND),
  /**
   * \verbatim embed:rst:leading-asterisk
   * **Quantifiers -- Exists elimination**
   *
   * .. math::
   *   \exists x_1\dots x_n.\> F = \neg \forall x_1\dots x_n.\> \neg F
   *
   * \endverbatim
   */
  EVALUE(EXISTS_ELIM),
  /**
   * \verbatim embed:rst:leading-asterisk
   * **Quantifiers -- Unused variables**
   *
   * .. math::
   *   \forall X.\> F = \forall X_1.\> F
   *
   * where :math:`X_1` is the subset of :math:`X` that appear free in :math:`F`
   * and :math:`X_1` does not contain duplicate variables.
   *
   * \endverbatim
   */
  EVALUE(QUANT_UNUSED_VARS),
  /**
   * \verbatim embed:rst:leading-asterisk
   * **Quantifiers -- Macro merge prenex**
   *
   * .. math::
   *   \forall X_1.\> \ldots \forall X_n.\> F = \forall X.\> F
   *
   * where :math:`X_1 \ldots X_n` are lists of variables and :math:`X` is the
   * result of removing duplicates from :math:`X_1 \ldots X_n`.
   *
   * \endverbatim
   */
  EVALUE(MACRO_QUANT_MERGE_PRENEX),
  /**
   * \verbatim embed:rst:leading-asterisk
   * **Quantifiers -- Merge prenex**
   *
   * .. math::
   *   \forall X_1.\> \ldots \forall X_n.\> F = \forall X_1 \ldots X_n.\> F
   *
   * where :math:`X_1 \ldots X_n` are lists of variables.
   *
   * \endverbatim
   */
  EVALUE(QUANT_MERGE_PRENEX),
  /**
   * \verbatim embed:rst:leading-asterisk
   * **Quantifiers -- Macro prenex**
   *
   * .. math::
   *   (\forall X.\> F_1 \vee \cdots \vee (\forall Y.\> F_i) \vee \cdots \vee F_n) = (\forall X Z.\> F_1 \vee \cdots \vee F_i\{ Y \mapsto Z \} \vee \cdots \vee F_n)
   *
   * \endverbatim
   */
  EVALUE(MACRO_QUANT_PRENEX),
  /**
   * \verbatim embed:rst:leading-asterisk
   * **Quantifiers -- Macro miniscoping**
   *
   * .. math::
   *   \forall X.\> F_1 \wedge \cdots \wedge F_n =
   *   G_1 \wedge \cdots \wedge G_n
   *
   * where each :math:`G_i` is semantically equivalent to
   * :math:`\forall X.\> F_i`, or alternatively
   *
   * .. math::
   *   \forall X.\> \ite{C}{F_1}{F_2} = \ite{C}{G_1}{G_2}
   *
   * where :math:`C` does not have any free variable in :math:`X`.
   *
   * \endverbatim
   */
  EVALUE(MACRO_QUANT_MINISCOPE),
  /**
   * \verbatim embed:rst:leading-asterisk
   * **Quantifiers -- Miniscoping and**
   *
   * .. math::
   *   \forall X.\> F_1 \wedge \ldots \wedge F_n =
   *   (\forall X.\> F_1) \wedge \ldots \wedge (\forall X.\> F_n)
   *
   * \endverbatim
   */
  EVALUE(QUANT_MINISCOPE_AND),
  /**
   * \verbatim embed:rst:leading-asterisk
   * **Quantifiers -- Miniscoping or**
   *
   * .. math::
   *   \forall X.\> F_1 \vee \ldots \vee F_n = (\forall X_1.\> F_1) \vee \ldots \vee (\forall X_n.\> F_n)
   * 
   * where :math:`X = X_1 \ldots X_n`, and the right hand side does not have any
   * free variable in :math:`X`.
   *
   * \endverbatim
   */
  EVALUE(QUANT_MINISCOPE_OR),
  /**
   * \verbatim embed:rst:leading-asterisk
   * **Quantifiers -- Miniscoping ite**
   *
   * .. math::
   *   \forall X.\> \ite{C}{F_1}{F_2} = \ite{C}{\forall X.\> F_1}{\forall X.\> F_2}
   * 
   * where :math:`C` does not have any free variable in :math:`X`.
   *
   * \endverbatim
   */
  EVALUE(QUANT_MINISCOPE_ITE),
  /**
   * \verbatim embed:rst:leading-asterisk
   * **Quantifiers -- Datatypes Split**
   *
   * .. math::
   *   (\forall x Y.\> F) = (\forall X_1 Y. F_1) \vee \cdots \vee (\forall X_n Y. F_n)
   * 
   * where :math:`x` is of a datatype type with constructors
   * :math:`C_1, \ldots, C_n`, where for each :math:`i = 1, \ldots, n`,
   * :math:`F_i` is :math:`F \{ x \mapsto C_i(X_i) \}`.
   * 
   * \endverbatim
   */
  EVALUE(QUANT_DT_SPLIT),
  /**
   * \verbatim embed:rst:leading-asterisk
   * **Quantifiers -- Macro datatype variable expand **
   *
   * .. math::
   *   (\forall Y x Z.\> F) = (\forall Y X_1 Z. F_1) \vee \cdots \vee (\forall Y X_n Z. F_n)
   *
   * where :math:`x` is of a datatype type with constructors
   * :math:`C_1, \ldots, C_n`, where for each :math:`i = 1, \ldots, n`,
   * :math:`F_i` is :math:`F \{ x \mapsto C_i(X_i) \}`, and
   * :math:`F` entails :math:`\mathit{is}_c(x)` for some :math:`c`.
   *
   * \endverbatim
   */
  EVALUE(MACRO_QUANT_DT_VAR_EXPAND),
  /**
   * \verbatim embed:rst:leading-asterisk
   * **Quantifiers -- Macro connected free variable partitioning**
   *
   * .. math::
   *   \forall X.\> F_1 \vee \ldots \vee F_n =
   *   (\forall X_1.\> F_{1,1} \vee \ldots \vee F_{1,k_1}) \vee \ldots \vee
   *   (\forall X_m.\> F_{m,1} \vee \ldots \vee F_{m,k_m})
   *
   * where :math:`X_1, \ldots, X_m` is a partition of :math:`X`. This is
   * determined by computing the connected components when considering two
   * variables in :math:`X` to be connected if they occur in the same
   * :math:`F_i`.
   * \endverbatim
   */
  EVALUE(MACRO_QUANT_PARTITION_CONNECTED_FV),
  /**
   * \verbatim embed:rst:leading-asterisk
   * **Quantifiers -- Macro variable elimination equality**
   *
   * .. math::
   *   \forall x Y.\> F = \forall Y.\> F \{ x \mapsto t \}
   *
   * where :math:`\neg F` entails :math:`x = t`.
   *
   * \endverbatim
   */
  EVALUE(MACRO_QUANT_VAR_ELIM_EQ),
  /**
   * \verbatim embed:rst:leading-asterisk
   * **Quantifiers -- Macro variable elimination equality**
   *
   * .. math::
   *  (\forall x.\> x \neq t \vee F) = F \{ x \mapsto t \}
   *
   * or alternatively
   *
   * .. math::
   *  (\forall x.\> x \neq t) = \bot
   *
   * \endverbatim
   */
  EVALUE(QUANT_VAR_ELIM_EQ),
  /**
   * \verbatim embed:rst:leading-asterisk
   * **Quantifiers -- Macro variable elimination inequality**
   *
   * .. math::
   *   \forall x Y.\> F = \forall Y.\> G
   *
   * where :math:`F` is a disjunction and where :math:`G` is the
   * result of dropping all literals containing :math:`x`. This is
   * applied only when all such literals are lower (resp. upper) bounds
   * for integer or real variable :math:`x`. Note that :math:`G` may
   * be false, and :math:`Y` may be empty in which case it is omitted.
   *
   * \endverbatim
   */
  EVALUE(MACRO_QUANT_VAR_ELIM_INEQ),
  /**
   * \verbatim embed:rst:leading-asterisk
   * **Quantifiers -- Macro quantifiers rewrite body**
   *
   * .. math::
   *   \forall X.\> F = \forall X.\> G
   *
   * where :math:`G` is semantically equivalent to :math:`F`.
   *
   * \endverbatim
   */
  EVALUE(MACRO_QUANT_REWRITE_BODY),
  /**
   * \verbatim embed:rst:leading-asterisk
   * **Datatypes -- Instantiation**
   *
   * .. math::
   *    \mathit{is}_C(t) = (t = C(\mathit{sel}_1(t),\dots,\mathit{sel}_n(t)))
   *
   * where :math:`C` is the :math:`n^{\mathit{th}}` constructor of the type of
   * :math:`t`, and :math:`\mathit{is}_C` is the discriminator (tester) for
   * :math:`C`.
   * \endverbatim
   */
  EVALUE(DT_INST),
  /**
   * \verbatim embed:rst:leading-asterisk
   * **Datatypes -- collapse selector**
   *
   * .. math::
   *   s_i(c(t_1, \ldots, t_n)) = t_i
   *
   * where :math:`s_i` is the :math:`i^{th}` selector for constructor :math:`c`.
   *
   * \endverbatim
   */
  EVALUE(DT_COLLAPSE_SELECTOR),
  /**
   * \verbatim embed:rst:leading-asterisk
   * **Datatypes -- collapse tester**
   *
   * .. math::
   *   \mathit{is}_c(c(t_1, \ldots, t_n)) = true
   *
   * or alternatively
   *
   * .. math::
   *   \mathit{is}_c(d(t_1, \ldots, t_n)) = false
   *
   * where :math:`c` and :math:`d` are distinct constructors.
   *
   * \endverbatim
   */
  EVALUE(DT_COLLAPSE_TESTER),
  /**
   * \verbatim embed:rst:leading-asterisk
   * **Datatypes -- collapse tester**
   *
   * .. math::
   *   \mathit{is}_c(t) = true
   *
   * where :math:`c` is the only constructor of its associated datatype.
   *
   * \endverbatim
   */
  EVALUE(DT_COLLAPSE_TESTER_SINGLETON),
  /**
   * \verbatim embed:rst:leading-asterisk
   * **Datatypes -- Macro constructor equality**
   *
   * .. math::
   *   (t = s) = (t_1 = s_1 \wedge \ldots \wedge t_n = s_n)
   *
   * where :math:`t_1, \ldots, t_n` and :math:`s_1, \ldots, s_n` are subterms
   * of :math:`t` and :math:`s` that occur at the same position respectively
   * (beneath constructor applications), or alternatively
   *
   * .. math::
   *   (t = s) = false
   * 
   * where :math:`t` and :math:`s` have subterms that occur in the same
   * position (beneath constructor applications) that are distinct.
   *
   * \endverbatim
   */
  EVALUE(MACRO_DT_CONS_EQ),
  /**
   * \verbatim embed:rst:leading-asterisk
   * **Datatypes -- constructor equality**
   *
   * .. math::
   *   (c(t_1, \ldots, t_n) = c(s_1, \ldots, s_n)) =
   *   (t_1 = s_1 \wedge \ldots \wedge t_n = s_n)
   * 
   * where :math:`c` is a constructor.
   *
   * \endverbatim
   */
  EVALUE(DT_CONS_EQ),
  /**
   * \verbatim embed:rst:leading-asterisk
   * **Datatypes -- constructor equality clash**
   *
   * .. math::
   *   (t = s) = false
   * 
   * where :math:`t` and :math:`s` have subterms that occur in the same
   * position (beneath constructor applications) that are distinct constructor
   * applications.
   *
   * \endverbatim
   */
  EVALUE(DT_CONS_EQ_CLASH),
  /**
   * \verbatim embed:rst:leading-asterisk
   * **Datatypes -- cycle**
   *
   * .. math::
   *   (x = t[x]) = \bot
   *
   * where all terms on the path to :math:`x` in :math:`t[x]` are applications
   * of constructors, and this path is non-empty.
   *
   * \endverbatim
   */
  EVALUE(DT_CYCLE),
  /**
   * \verbatim embed:rst:leading-asterisk
   * **Datatypes -- collapse tester**
   *
   * .. math::
   *   u_{c,i}(c(t_1, \ldots, t_i, \ldots, t_n), s) = c(t_1, \ldots, s, \ldots, t_n)
   *
   * or alternatively
   *
   * .. math::
   *   u_{c,i}(d(t_1, \ldots, t_n), s) = d(t_1, \ldots, t_n)
   *
   * where :math:`c` and :math:`d` are distinct constructors.
   *
   * \endverbatim
   */
  EVALUE(DT_COLLAPSE_UPDATER),
  /**
   * \verbatim embed:rst:leading-asterisk
   * **Datatypes - updater elimination**
   *
   * .. math::
   *   u_{c,i}(t, s) = ite(\mathit{is}_c(t), c(s_0(t), \ldots, s, \ldots s_n(t)), t)
   *
   * where :math:`s_i` is the :math:`i^{th}` selector for constructor :math:`c`.
   *
   * \endverbatim
   */
  EVALUE(DT_UPDATER_ELIM),
  /**
   * \verbatim embed:rst:leading-asterisk
   * **Datatypes -- match elimination**
   *
   * .. math::
   *   \texttt{match}(t ((p_1 c_1) \ldots (p_n c_n))) = \texttt{ite}(F_1, r_1, \texttt{ite}( \ldots, r_n))
   * 
   * where for :math:`i=1, \ldots, n`, :math:`F_1` is a formula that holds iff
   * :math:`t` matches :math:`p_i` and :math:`r_i` is the result of a
   * substitution on :math:`c_i` based on this match.
   *
   * \endverbatim
   */
  EVALUE(DT_MATCH_ELIM),
  /**
   * \verbatim embed:rst:leading-asterisk
   * **Bitvectors -- Macro extract and concat **
   *
   * .. math::
   *    a = b
   *
   * where :math:`a` is rewritten to :math:`b` by the internal rewrite
   * rule ExtractConcat.
   *
   * \endverbatim
   */
  EVALUE(MACRO_BV_EXTRACT_CONCAT),
  /**
   * \verbatim embed:rst:leading-asterisk
   * **Bitvectors -- Macro or simplify **
   *
   * .. math::
   *    a = b
   *
   * where :math:`a` is rewritten to :math:`b` by the internal rewrite
   * rule OrSimplify.
   *
   * \endverbatim
   */
  EVALUE(MACRO_BV_OR_SIMPLIFY),
  /**
   * \verbatim embed:rst:leading-asterisk
   * **Bitvectors -- Macro and simplify **
   *
   * .. math::
   *    a = b
   *
   * where :math:`a` is rewritten to :math:`b` by the internal rewrite
   * rule AndSimplify.
   *
   * \endverbatim
   */
  EVALUE(MACRO_BV_AND_SIMPLIFY),
  /**
   * \verbatim embed:rst:leading-asterisk
   * **Bitvectors -- Macro xor simplify **
   *
   * .. math::
   *    a = b
   *
   * where :math:`a` is rewritten to :math:`b` by the internal rewrite
   * rule XorSimplify.
   *
   * \endverbatim
   */
  EVALUE(MACRO_BV_XOR_SIMPLIFY),
  /**
   * \verbatim embed:rst:leading-asterisk
   * **Bitvectors -- Macro and/or/xor concat pullup **
   *
   * .. math::
   *    a = b
   *
   * where :math:`a` is rewritten to :math:`b` by the internal rewrite
   * rule AndOrXorConcatPullup.
   *
   * \endverbatim
   */
  EVALUE(MACRO_BV_AND_OR_XOR_CONCAT_PULLUP),
  /**
   * \verbatim embed:rst:leading-asterisk
   * **Bitvectors -- Macro multiply signed less than multiply **
   *
   * .. math::
   *    a = b
   *
   * where :math:`a` is rewritten to :math:`b` by the internal rewrite
   * rule MultSltMult.
   *
   * \endverbatim
   */
  EVALUE(MACRO_BV_MULT_SLT_MULT),
  /**
   * \verbatim embed:rst:leading-asterisk
   * **Bitvectors -- Macro concat extract merge **
   *
   * .. math::
   *    a = b
   *
   * where :math:`a` is rewritten to :math:`b` by the internal rewrite
   * rule ConcatExtractMerge.
   *
   * \endverbatim
   */
  EVALUE(MACRO_BV_CONCAT_EXTRACT_MERGE),
  /**
   * \verbatim embed:rst:leading-asterisk
   * **Bitvectors -- Macro concat constant merge **
   *
   * .. math::
   *    a = b
   *
   * where :math:`a` is rewritten to :math:`b` by the internal rewrite
   * rule ConcatConstantMerge.
   *
   * \endverbatim
   */
  EVALUE(MACRO_BV_CONCAT_CONSTANT_MERGE),
  /**
   * \verbatim embed:rst:leading-asterisk
   * **Bitvectors -- Macro equality solve**
   *
   * .. math::
   *    (a = b) = \bot
   *
   * where :math:`bvsub(a,b)` normalizes to a non-zero constant, or
   * alternatively
   *
   * .. math::
   *    (a = b) = \top
   *
   * where :math:`bvsub(a,b)` normalizes to zero.
   *
   * \endverbatim
   */
  EVALUE(MACRO_BV_EQ_SOLVE),
  /**
   * \verbatim embed:rst:leading-asterisk
   * **Bitvectors -- Unsigned multiplication overflow detection elimination**
   *
   * .. math::
   *    \texttt{bvumulo}(x,y) = t
   *
   * where :math:`t` is the result of eliminating the application
   * of :math:`\texttt{bvumulo}`.
   *
   * See M.Gok, M.J. Schulte, P.I. Balzola, "Efficient integer multiplication
   * overflow detection circuits", 2001.
   * http://ieeexplore.ieee.org/document/987767
   * \endverbatim
   */
  EVALUE(BV_UMULO_ELIM),
  /**
   * \verbatim embed:rst:leading-asterisk
   * **Bitvectors -- Unsigned multiplication overflow detection elimination**
   *
   * .. math::
   *    \texttt{bvsmulo}(x,y) = t
   *
   * where :math:`t` is the result of eliminating the application
   * of :math:`\texttt{bvsmulo}`.
   *
   * See M.Gok, M.J. Schulte, P.I. Balzola, "Efficient integer multiplication
   * overflow detection circuits", 2001.
   * http://ieeexplore.ieee.org/document/987767
   * \endverbatim
   */
  EVALUE(BV_SMULO_ELIM),
  /**
   * \verbatim embed:rst:leading-asterisk
   * **Bitvectors -- Extract continuous substrings of bitvectors**
   *
   * .. math::
   *    bvand(a,\ c) = concat(bvand(a[i_0:j_0],\ c_0) ... bvand(a[i_n:j_n],\ c_n))
   *
   * where c0,..., cn are maximally continuous substrings of 0 or 1 in the
   * constant c
   * \endverbatim
   */
  EVALUE(BV_BITWISE_SLICING),
  /**
   * \verbatim embed:rst:leading-asterisk
   * **Bitvectors -- Extract continuous substrings of bitvectors**
   *
   * .. math::
   *    repeat(n,\ t) = concat(t ... t)
   *
   * where :math:`t` is repeated :math:`n` times.
   * \endverbatim
   */
  EVALUE(BV_REPEAT_ELIM),
  /**
   * \verbatim embed:rst:leading-asterisk
   * **Strings -- String contains multiset subset**
   *
   * .. math::
   *    \mathit{str}.contains(s,t) = \bot
   *
   * where the multiset overapproximation of :math:`s` can be shown to not
   * contain the multiset abstraction of :math:`t` based on the reasoning
   * described in the paper Reynolds et al, CAV 2019, "High-Level Abstractions
   * for Simplifying Extended String Constraints in SMT".
   * \endverbatim
   */
  EVALUE(STR_CTN_MULTISET_SUBSET),
  /**
   * \verbatim embed:rst:leading-asterisk
   * **Strings -- String equality length unify prefix**
   *
   * .. math::
   *    (s = \mathit{str}.\text{++}(t_1, \ldots, t_n)) = 
   *    (s = \mathit{str}.\text{++}(t_1, \ldots t_i)) \wedge
   *    t_{i+1} = \epsilon \wedge \ldots \wedge t_n = \epsilon
   *
   * where we can show :math:`s` has a length that is at least the length
   * of :math:`\text{++}(t_1, \ldots t_i)`.
   * \endverbatim
   */
  EVALUE(MACRO_STR_EQ_LEN_UNIFY_PREFIX),
  /**
   * \verbatim embed:rst:leading-asterisk
   * **Strings -- String equality length unify**
   *
   * .. math::
   *    (\mathit{str}.\text{++}(s_1, \ldots, s_n) = \mathit{str}.\text{++}(t_1, \ldots, t_m)) =
   *    (r_1 = u_1 \wedge \ldots r_k = u_k)
   *
   * where for each :math:`i = 1, \ldots, k`, we can show the length of
   * :math:`r_i` and :math:`u_i` are equal,
   * :math:`s_1, \ldots, s_n` is :math:`r_1, \ldots, r_k`, and
   * :math:`t_1, \ldots, t_m` is :math:`u_1, \ldots, u_k`.
   * \endverbatim
   */
  EVALUE(MACRO_STR_EQ_LEN_UNIFY),
  /**
   * \verbatim embed:rst:leading-asterisk
   * **Strings -- Macro string split contains**
   *
   * .. math::
   *   \mathit{str.contains}(t, s) =
   *   \mathit{str.contains}(t_1, s) \vee \mathit{str.contains}(t_2, s)
   *
   * where :math:`t_1` and :math:`t_2` are substrings of :math:`t`. This
   * rule is elaborated using
   * :cpp:enumerator:`STR_OVERLAP_SPLIT_CTN <cvc5::ProofRewriteRule::STR_OVERLAP_SPLIT_CTN>`.
   *
   * \endverbatim
   */
  EVALUE(MACRO_STR_SPLIT_CTN),
  /**
   * \verbatim embed:rst:leading-asterisk
   * **Strings -- Macro string strip endpoints**
   *
   * One of the following forms:
   *
   * .. math::
   *   \mathit{str.contains}(t, s) = \mathit{str.contains}(t_2, s)
   *
   * .. math::
   *   \mathit{str.indexof}(t, s, n) = \mathit{str.indexof}(t_2, s, n)
   *
   * .. math::
   *   \mathit{str.replace}(t, s, r) =
   *   \mathit{str.++}(t_1, \mathit{str.replace}(t_2, s, r) t_3)
   *
   * where in each case we reason about removing portions of :math:`t`
   * that are irrelevant to the evaluation of the term. This rule
   * is elaborated  using
   * :cpp:enumerator:`STR_OVERLAP_ENDPOINTS_CTN <cvc5::ProofRewriteRule::STR_OVERLAP_ENDPOINTS_CTN>`,
   * :cpp:enumerator:`STR_OVERLAP_ENDPOINTS_INDEXOF <cvc5::ProofRewriteRule::STR_OVERLAP_ENDPOINTS_INDEXOF>` and
   * :cpp:enumerator:`STR_OVERLAP_ENDPOINTS_REPLACE <cvc5::ProofRewriteRule::STR_OVERLAP_ENDPOINTS_REPLACE>`.
   *
   * \endverbatim
   */
  EVALUE(MACRO_STR_STRIP_ENDPOINTS),
  /**
   * \verbatim embed:rst:leading-asterisk
   * **Strings -- Strings overlap split contains**
   *
   * .. math::
   *   \mathit{str.contains}(\mathit{str.++}(t_1, t_2, t_3), s) =
   *   \mathit{str.contains}(t_1, s) \vee \mathit{str.contains}(t_3, s)
   *
   * :math:`t_2` has no forward overlap with :math:`s` and :math:`s` has no
   * forward overlap with :math:`t_2`. For details see
   * :math:`\texttt{Word::hasOverlap}` in :cvc5src:`theory/strings/word.h`.
   * \endverbatim
   */
  EVALUE(STR_OVERLAP_SPLIT_CTN),
  /**
   * \verbatim embed:rst:leading-asterisk
   * **Strings -- Strings overlap endpoints contains**
   *
   * .. math::
   *   \mathit{str.contains}(\mathit{str.++}(t_1, t_2, t_3), s) =
   *   \mathit{str.contains}(t_2, s)
   *
   * where :math:`s` is `:math:\mathit{str.++}(s_1, s_2, s_3)`,
   * :math:`t_1` has no forward overlap with :math:`s_1` and
   * :math:`t_3` has no reverse overlap with :math:`s_3`.
   * For details see :math:`\texttt{Word::hasOverlap}` in
   * :cvc5src:`theory/strings/word.h`.
   *
   * \endverbatim
   */
  EVALUE(STR_OVERLAP_ENDPOINTS_CTN),
  /**
   * \verbatim embed:rst:leading-asterisk
   * **Strings -- Strings overlap endpoints indexof**
   *
   * .. math::
   *   \mathit{str.indexof}(\mathit{str.++}(t_1, t_2), s, n) =
   *   \mathit{str.indexof}(t_1, s, n)
   *
   * where :math:`s` is `:math:\mathit{str.++}(s_1, s_2)` and
   * :math:`t_2` has no reverse overlap with :math:`s_2`.
   * For details see :math:`\texttt{Word::hasOverlap}` in
   * :cvc5src:`theory/strings/word.h`.
   * \endverbatim
   */
  EVALUE(STR_OVERLAP_ENDPOINTS_INDEXOF),
  /**
   * \verbatim embed:rst:leading-asterisk
   * **Strings -- Strings overlap endpoints replace**
   *
   * .. math::
   *   \mathit{str.replace}(\mathit{str.++}(t_1, t_2, t_3), s, r) =
   *   \mathit{str.++}(t_1, \mathit{str.replace}(t_2, s, r) t_3)
   *
   * where :math:`s` is `:math:\mathit{str.++}(s_1, s_2, s_3)`,
   * :math:`t_1` has no forward overlap with :math:`s_1` and
   * :math:`t_3` has no reverse overlap with :math:`s_3`.
   * For details see :math:`\texttt{Word::hasOverlap}` in
   * :cvc5src:`theory/strings/word.h`.
   *
   * \endverbatim
   */
  EVALUE(STR_OVERLAP_ENDPOINTS_REPLACE),
  /**
   * \verbatim embed:rst:leading-asterisk
   * **Strings -- Macro string component contains**
   *
   * .. math::
   *   \mathit{str.contains}(t, s) = \top
   *
   * where a substring of :math:`t` can be inferred to be a superstring of
   * :math:`s` based on iterating on components of string concatenation terms
   * as well as prefix and suffix reasoning.
   *
   * \endverbatim
   */
  EVALUE(MACRO_STR_COMPONENT_CTN),
  /**
   * \verbatim embed:rst:leading-asterisk
   * **Strings -- Macro string constant no contains concatenation**
   *
   * .. math::
   *   \mathit{str.contains}(c, \mathit{str.++}(t_1, \ldots, t_n)) = \bot
   *
   * where :math:`c` is not contained in :math:`R_t`, where
   * the regular expression :math:`R_t` overapproximates the possible
   * values of :math:`\mathit{str.++}(t_1, \ldots, t_n)`.
   *
   * \endverbatim
   */
  EVALUE(MACRO_STR_CONST_NCTN_CONCAT),
  /**
   * \verbatim embed:rst:leading-asterisk
   * **Strings -- Macro string in regular expression inclusion**
   *
   * .. math::
   *   \mathit{str.in_re}(s, R) = \top
   *
   * where :math:`R` includes the regular expression :math:`R_s`
   * which overapproximates the possible values of string :math:`s`.
   *
   * \endverbatim
   */
  EVALUE(MACRO_STR_IN_RE_INCLUSION),
  /**
   * \verbatim embed:rst:leading-asterisk
   * **Strings -- Macro regular expression intersection/union constant elimination**
   *
   * One of the following forms:
   *
   * .. math::
   *   \mathit{re.union}(R) = \mathit{re.union}(R')
   *
   * where :math:`R` is a list of regular expressions containing :math:`R_i`
   * and :math:`\mathit{str.to_re(c)}` where :math:`c` is a string in :math:`R_i`
   * and :math:`R'` is the result of removing :math:`\mathit{str.to_re(c)}` from :math:`R`.
   *
   * .. math::
   *   \mathit{re.inter}(R) = \mathit{re.inter}(R')
   *
   * where :math:`R` is a list of regular expressions containing :math:`R_i`
   * and :math:`\mathit{str.to_re(c)}` where :math:`c` is a string in :math:`R_i`
   * and :math:`R'` is the result of removing :math:`R_i` from :math:`R`.
   *
   * .. math::
   *   \mathit{re.inter}(R) = \mathit{re.none}
   *
   * where :math:`R` is a list of regular expressions containing :math:`R_i`
   * and :math:`\mathit{str.to_re(c)}` where :math:`c` is a string not in :math:`R_i`.
   *
   * \endverbatim
   */
  EVALUE(MACRO_RE_INTER_UNION_CONST_ELIM),
  /**
   * \verbatim embed:rst:leading-asterisk
   * **Strings -- Sequence evaluate operator**
   *
   * .. math::
   *    f(s_1, \ldots, s_n) = t
   *
   * where :math:`f` is an operator over sequences and :math:`s_1, \ldots, s_n`
   * are values, that is, the Node::isConst method returns true for each, and
   * :math:`t` is the result of evaluating :math:`f` on them.
   * \endverbatim
   */
  EVALUE(SEQ_EVAL_OP),
  /**
   * \verbatim embed:rst:leading-asterisk
   * **Strings -- string indexof regex evaluation**
   *
   * .. math::
   *   str.indexof\_re(s,r,n) = m
   *
   * where :math:`s` is a string values, :math:`n` is an integer value, :math:`r` is a
   * ground regular expression and :math:`m` is the result of evaluating the left hand
   * side.
   *
   * \endverbatim
   */
  EVALUE(STR_INDEXOF_RE_EVAL),
  /**
   * \verbatim embed:rst:leading-asterisk
   * **Strings -- string replace regex evaluation**
   *
   * .. math::
   *   str.replace\_re(s,r,t) = u
   *
   * where :math:`s,t` are string values, :math:`r` is a ground regular expression
   * and :math:`u` is the result of evaluating the left hand side.
   *
   * \endverbatim
   */
  EVALUE(STR_REPLACE_RE_EVAL),
  /**
   * \verbatim embed:rst:leading-asterisk
   * **Strings -- string replace regex all evaluation**
   *
   * .. math::
   *   str.replace\_re\_all(s,r,t) = u
   *
   * where :math:`s,t` are string values, :math:`r` is a ground regular expression
   * and :math:`u` is the result of evaluating the left hand side.
   *
   * \endverbatim
   */
  EVALUE(STR_REPLACE_RE_ALL_EVAL),
  /**
   * \verbatim embed:rst:leading-asterisk
   * **Strings -- regular expression loop elimination**
   *
   * .. math::
   *   re.loop_{l,u}(R) = re.union(R^l, \ldots, R^u)
   *
   * where :math:`u \geq l`.
   *
   * \endverbatim
   */
  EVALUE(RE_LOOP_ELIM),
  /**
   * \verbatim embed:rst:leading-asterisk
   * **Strings -- regular expression intersection/union inclusion**
   *
   * .. math::
   *   \mathit{re.inter}(R) = \mathit{re.inter}(\mathit{re.none}, R_0)
   *
   * where :math:`R` is a list of regular expressions containing `r_1`,
   * `re.comp(r_2)` and the list :math:`R_0` where `r_2` is a superset of
   * `r_1`.
   *
   * or alternatively:
   *
   * .. math::
   *   \mathit{re.union}(R) = \mathit{re.union}(\mathit{re}.\text{*}(\mathit{re.allchar}),\ R_0)
   *
   * where :math:`R` is a list of regular expressions containing `r_1`,
   * `re.comp(r_2)` and the list :math:`R_0`, where `r_1` is a superset of
   * `r_2`.
   *
   * \endverbatim
   */
  EVALUE(MACRO_RE_INTER_UNION_INCLUSION),
  /**
   * \verbatim embed:rst:leading-asterisk
   * **Strings -- regular expression intersection inclusion**
   *
   * .. math::
   *   \mathit{re.inter}(r_1, re.comp(r_2)) = \mathit{re.none}
   *
   * where :math:`r_2` is a superset of :math:`r_1`.
   *
   * \endverbatim
   */
  EVALUE(RE_INTER_INCLUSION),
  /**
   * \verbatim embed:rst:leading-asterisk
   * **Strings -- regular expression union inclusion**
   *
   * .. math::
   *   \mathit{re.union}(r_1, re.comp(r_2)) = \mathit{re}.\text{*}(\mathit{re.allchar})
   *
   * where :math:`r_1` is a superset of :math:`r_2`.
   *
   * \endverbatim
   */
  EVALUE(RE_UNION_INCLUSION),
  /**
   * \verbatim embed:rst:leading-asterisk
   * **Strings -- regular expression membership evaluation**
   *
   * .. math::
   *   \mathit{str.in\_re}(s, R) = c
   *
   * where :math:`s` is a constant string, :math:`R` is a constant regular
   * expression and :math:`c` is true or false.
   *
   * \endverbatim
   */
  EVALUE(STR_IN_RE_EVAL),
  /**
   * \verbatim embed:rst:leading-asterisk
   * **Strings -- regular expression membership consume**
   *
   * .. math::
   *   \mathit{str.in_re}(s, R) = b
   *
   * where :math:`b` is either :math:`false` or the result of stripping
   * entailed prefixes and suffixes off of :math:`s` and :math:`R`.
   *
   * \endverbatim
   */
  EVALUE(STR_IN_RE_CONSUME),
  /**
   * \verbatim embed:rst:leading-asterisk
   * **Strings -- string in regular expression concatenation star character**
   *
   * .. math::
   *   \mathit{str.in\_re}(\mathit{str}.\text{++}(s_1, \ldots, s_n), \mathit{re}.\text{*}(R)) =\\ \mathit{str.in\_re}(s_1, \mathit{re}.\text{*}(R)) \wedge \ldots \wedge \mathit{str.in\_re}(s_n, \mathit{re}.\text{*}(R))
   *
   * where all strings in :math:`R` have length one.
   *
   * \endverbatim
   */
  EVALUE(STR_IN_RE_CONCAT_STAR_CHAR),
  /**
   * \verbatim embed:rst:leading-asterisk
   * **Strings -- string in regular expression sigma**
   *
   * .. math::
   *   \mathit{str.in\_re}(s, \mathit{re}.\text{++}(\mathit{re.allchar}, \ldots, \mathit{re.allchar})) = (\mathit{str.len}(s) = n)
   *
   * or alternatively:
   *
   * .. math::
   *   \mathit{str.in\_re}(s, \mathit{re}.\text{++}(\mathit{re.allchar}, \ldots, \mathit{re.allchar}, \mathit{re}.\text{*}(\mathit{re.allchar}))) = (\mathit{str.len}(s) \ge n)
   *
   * \endverbatim
   */
  EVALUE(STR_IN_RE_SIGMA),
  /**
   * \verbatim embed:rst:leading-asterisk
   * **Strings -- string in regular expression sigma star**
   *
   * .. math::
   *   \mathit{str.in\_re}(s, \mathit{re}.\text{*}(\mathit{re}.\text{++}(\mathit{re.allchar}, \ldots, \mathit{re.allchar}))) = (\mathit{str.len}(s) \ \% \ n = 0)
   *
   * where :math:`n` is the number of :math:`\mathit{re.allchar}` arguments to
   * :math:`\mathit{re}.\text{++}`.
   *
   * \endverbatim
   */
  EVALUE(STR_IN_RE_SIGMA_STAR),
  /**
   * \verbatim embed:rst:leading-asterisk
   * **Strings -- strings substring strip symbolic length**
   *
   * .. math::
   *   str.substr(s, n, m) = t
   *
   * where :math:`t` is obtained by fully or partially stripping components of
   * :math:`s` based on :math:`n` and :math:`m`.
   *
   * \endverbatim
   */
  EVALUE(MACRO_SUBSTR_STRIP_SYM_LENGTH),
  /**
   * \verbatim embed:rst:leading-asterisk
   * **Sets -- sets evaluate operator**
   *
   * .. math::
   *   \mathit{f}(t_1, t_2) = t
   *
   * where :math:`f` is one of :math:`\mathit{set.inter}, \mathit{set.minus}, \mathit{set.union}`,
   * and :math:`t` is the result of evaluating :math:`f` on
   * :math:`t_1` and :math:`t_2`.
   *
   * Note we use this rule only when :math:`t_1` and :math:`t_2` are set values,
   * that is, the Node::isConst method returns true for both.
   *
   * \endverbatim
   */
  EVALUE(SETS_EVAL_OP),
  /**
   * \verbatim embed:rst:leading-asterisk
   * **Sets -- sets insert elimination**
   *
   * .. math::
   *   \mathit{set.insert}(t_1, \ldots, t_n, S) = \texttt{set.union}(\texttt{sets.singleton}(t_1), \ldots, \texttt{sets.singleton}(t_n), S)
   *
   * \endverbatim
   */
  EVALUE(SETS_INSERT_ELIM),
  // RARE rules
  // ${rules}$
  /** Auto-generated from RARE rule arith-div-total-zero-real */
  EVALUE(ARITH_DIV_TOTAL_ZERO_REAL),
  /** Auto-generated from RARE rule arith-div-total-zero-int */
  EVALUE(ARITH_DIV_TOTAL_ZERO_INT),
  /** Auto-generated from RARE rule arith-int-div-total */
  EVALUE(ARITH_INT_DIV_TOTAL),
  /** Auto-generated from RARE rule arith-int-div-total-one */
  EVALUE(ARITH_INT_DIV_TOTAL_ONE),
  /** Auto-generated from RARE rule arith-int-div-total-zero */
  EVALUE(ARITH_INT_DIV_TOTAL_ZERO),
  /** Auto-generated from RARE rule arith-int-div-total-neg */
  EVALUE(ARITH_INT_DIV_TOTAL_NEG),
  /** Auto-generated from RARE rule arith-int-mod-total */
  EVALUE(ARITH_INT_MOD_TOTAL),
  /** Auto-generated from RARE rule arith-int-mod-total-one */
  EVALUE(ARITH_INT_MOD_TOTAL_ONE),
  /** Auto-generated from RARE rule arith-int-mod-total-zero */
  EVALUE(ARITH_INT_MOD_TOTAL_ZERO),
  /** Auto-generated from RARE rule arith-int-mod-total-neg */
  EVALUE(ARITH_INT_MOD_TOTAL_NEG),
  /** Auto-generated from RARE rule arith-elim-gt */
  EVALUE(ARITH_ELIM_GT),
  /** Auto-generated from RARE rule arith-elim-lt */
  EVALUE(ARITH_ELIM_LT),
  /** Auto-generated from RARE rule arith-elim-int-gt */
  EVALUE(ARITH_ELIM_INT_GT),
  /** Auto-generated from RARE rule arith-elim-int-lt */
  EVALUE(ARITH_ELIM_INT_LT),
  /** Auto-generated from RARE rule arith-elim-leq */
  EVALUE(ARITH_ELIM_LEQ),
  /** Auto-generated from RARE rule arith-leq-norm */
  EVALUE(ARITH_LEQ_NORM),
  /** Auto-generated from RARE rule arith-geq-tighten */
  EVALUE(ARITH_GEQ_TIGHTEN),
  /** Auto-generated from RARE rule arith-geq-norm1-int */
  EVALUE(ARITH_GEQ_NORM1_INT),
  /** Auto-generated from RARE rule arith-geq-norm1-real */
  EVALUE(ARITH_GEQ_NORM1_REAL),
  /** Auto-generated from RARE rule arith-eq-elim-real */
  EVALUE(ARITH_EQ_ELIM_REAL),
  /** Auto-generated from RARE rule arith-eq-elim-int */
  EVALUE(ARITH_EQ_ELIM_INT),
  /** Auto-generated from RARE rule arith-plus-flatten */
  EVALUE(ARITH_PLUS_FLATTEN),
  /** Auto-generated from RARE rule arith-to-int-elim */
  EVALUE(ARITH_TO_INT_ELIM),
  /** Auto-generated from RARE rule arith-to-int-elim-to-real */
  EVALUE(ARITH_TO_INT_ELIM_TO_REAL),
  /** Auto-generated from RARE rule arith-div-elim-to-real1 */
  EVALUE(ARITH_DIV_ELIM_TO_REAL1),
  /** Auto-generated from RARE rule arith-div-elim-to-real2 */
  EVALUE(ARITH_DIV_ELIM_TO_REAL2),
  /** Auto-generated from RARE rule arith-mod-over-mod */
  EVALUE(ARITH_MOD_OVER_MOD),
  /** Auto-generated from RARE rule arith-int-eq-conflict */
  EVALUE(ARITH_INT_EQ_CONFLICT),
  /** Auto-generated from RARE rule arith-int-geq-tighten */
  EVALUE(ARITH_INT_GEQ_TIGHTEN),
  /** Auto-generated from RARE rule arith-divisible-elim */
  EVALUE(ARITH_DIVISIBLE_ELIM),
  /** Auto-generated from RARE rule arith-abs-eq */
  EVALUE(ARITH_ABS_EQ),
  /** Auto-generated from RARE rule arith-abs-int-gt */
  EVALUE(ARITH_ABS_INT_GT),
  /** Auto-generated from RARE rule arith-abs-real-gt */
  EVALUE(ARITH_ABS_REAL_GT),
  /** Auto-generated from RARE rule arith-geq-ite-lift */
  EVALUE(ARITH_GEQ_ITE_LIFT),
  /** Auto-generated from RARE rule arith-gt-ite-lift */
  EVALUE(ARITH_GT_ITE_LIFT),
  /** Auto-generated from RARE rule arith-leq-ite-lift */
  EVALUE(ARITH_LEQ_ITE_LIFT),
  /** Auto-generated from RARE rule arith-lt-ite-lift */
  EVALUE(ARITH_LT_ITE_LIFT),
  /** Auto-generated from RARE rule arith-min-lt1 */
  EVALUE(ARITH_MIN_LT1),
  /** Auto-generated from RARE rule arith-min-lt2 */
  EVALUE(ARITH_MIN_LT2),
  /** Auto-generated from RARE rule arith-max-geq1 */
  EVALUE(ARITH_MAX_GEQ1),
  /** Auto-generated from RARE rule arith-max-geq2 */
  EVALUE(ARITH_MAX_GEQ2),
  /** Auto-generated from RARE rule array-read-over-write */
  EVALUE(ARRAY_READ_OVER_WRITE),
  /** Auto-generated from RARE rule array-read-over-write2 */
  EVALUE(ARRAY_READ_OVER_WRITE2),
  /** Auto-generated from RARE rule array-store-overwrite */
  EVALUE(ARRAY_STORE_OVERWRITE),
  /** Auto-generated from RARE rule array-store-self */
  EVALUE(ARRAY_STORE_SELF),
  /** Auto-generated from RARE rule array-read-over-write-split */
  EVALUE(ARRAY_READ_OVER_WRITE_SPLIT),
  /** Auto-generated from RARE rule array-store-swap */
  EVALUE(ARRAY_STORE_SWAP),
  /** Auto-generated from RARE rule bool-double-not-elim */
  EVALUE(BOOL_DOUBLE_NOT_ELIM),
  /** Auto-generated from RARE rule bool-not-true */
  EVALUE(BOOL_NOT_TRUE),
  /** Auto-generated from RARE rule bool-not-false */
  EVALUE(BOOL_NOT_FALSE),
  /** Auto-generated from RARE rule bool-eq-true */
  EVALUE(BOOL_EQ_TRUE),
  /** Auto-generated from RARE rule bool-eq-false */
  EVALUE(BOOL_EQ_FALSE),
  /** Auto-generated from RARE rule bool-eq-nrefl */
  EVALUE(BOOL_EQ_NREFL),
  /** Auto-generated from RARE rule bool-impl-false1 */
  EVALUE(BOOL_IMPL_FALSE1),
  /** Auto-generated from RARE rule bool-impl-false2 */
  EVALUE(BOOL_IMPL_FALSE2),
  /** Auto-generated from RARE rule bool-impl-true1 */
  EVALUE(BOOL_IMPL_TRUE1),
  /** Auto-generated from RARE rule bool-impl-true2 */
  EVALUE(BOOL_IMPL_TRUE2),
  /** Auto-generated from RARE rule bool-impl-elim */
  EVALUE(BOOL_IMPL_ELIM),
  /** Auto-generated from RARE rule bool-dual-impl-eq */
  EVALUE(BOOL_DUAL_IMPL_EQ),
  /** Auto-generated from RARE rule bool-or-flatten */
  EVALUE(BOOL_OR_FLATTEN),
  /** Auto-generated from RARE rule bool-and-flatten */
  EVALUE(BOOL_AND_FLATTEN),
  /** Auto-generated from RARE rule bool-and-conf */
  EVALUE(BOOL_AND_CONF),
  /** Auto-generated from RARE rule bool-and-conf2 */
  EVALUE(BOOL_AND_CONF2),
  /** Auto-generated from RARE rule bool-or-taut */
  EVALUE(BOOL_OR_TAUT),
  /** Auto-generated from RARE rule bool-or-taut2 */
  EVALUE(BOOL_OR_TAUT2),
  /** Auto-generated from RARE rule bool-or-de-morgan */
  EVALUE(BOOL_OR_DE_MORGAN),
  /** Auto-generated from RARE rule bool-implies-de-morgan */
  EVALUE(BOOL_IMPLIES_DE_MORGAN),
  /** Auto-generated from RARE rule bool-and-de-morgan */
  EVALUE(BOOL_AND_DE_MORGAN),
  /** Auto-generated from RARE rule bool-or-and-distrib */
  EVALUE(BOOL_OR_AND_DISTRIB),
  /** Auto-generated from RARE rule bool-implies-or-distrib */
  EVALUE(BOOL_IMPLIES_OR_DISTRIB),
  /** Auto-generated from RARE rule bool-xor-refl */
  EVALUE(BOOL_XOR_REFL),
  /** Auto-generated from RARE rule bool-xor-nrefl */
  EVALUE(BOOL_XOR_NREFL),
  /** Auto-generated from RARE rule bool-xor-false */
  EVALUE(BOOL_XOR_FALSE),
  /** Auto-generated from RARE rule bool-xor-true */
  EVALUE(BOOL_XOR_TRUE),
  /** Auto-generated from RARE rule bool-xor-comm */
  EVALUE(BOOL_XOR_COMM),
  /** Auto-generated from RARE rule bool-xor-elim */
  EVALUE(BOOL_XOR_ELIM),
  /** Auto-generated from RARE rule bool-not-xor-elim */
  EVALUE(BOOL_NOT_XOR_ELIM),
  /** Auto-generated from RARE rule bool-not-eq-elim1 */
  EVALUE(BOOL_NOT_EQ_ELIM1),
  /** Auto-generated from RARE rule bool-not-eq-elim2 */
  EVALUE(BOOL_NOT_EQ_ELIM2),
  /** Auto-generated from RARE rule ite-neg-branch */
  EVALUE(ITE_NEG_BRANCH),
  /** Auto-generated from RARE rule ite-then-true */
  EVALUE(ITE_THEN_TRUE),
  /** Auto-generated from RARE rule ite-else-false */
  EVALUE(ITE_ELSE_FALSE),
  /** Auto-generated from RARE rule ite-then-false */
  EVALUE(ITE_THEN_FALSE),
  /** Auto-generated from RARE rule ite-else-true */
  EVALUE(ITE_ELSE_TRUE),
  /** Auto-generated from RARE rule ite-then-lookahead-self */
  EVALUE(ITE_THEN_LOOKAHEAD_SELF),
  /** Auto-generated from RARE rule ite-else-lookahead-self */
  EVALUE(ITE_ELSE_LOOKAHEAD_SELF),
  /** Auto-generated from RARE rule ite-then-lookahead-not-self */
  EVALUE(ITE_THEN_LOOKAHEAD_NOT_SELF),
  /** Auto-generated from RARE rule ite-else-lookahead-not-self */
  EVALUE(ITE_ELSE_LOOKAHEAD_NOT_SELF),
  /** Auto-generated from RARE rule ite-expand */
  EVALUE(ITE_EXPAND),
  /** Auto-generated from RARE rule bool-not-ite-elim */
  EVALUE(BOOL_NOT_ITE_ELIM),
  /** Auto-generated from RARE rule ite-true-cond */
  EVALUE(ITE_TRUE_COND),
  /** Auto-generated from RARE rule ite-false-cond */
  EVALUE(ITE_FALSE_COND),
  /** Auto-generated from RARE rule ite-not-cond */
  EVALUE(ITE_NOT_COND),
  /** Auto-generated from RARE rule ite-eq-branch */
  EVALUE(ITE_EQ_BRANCH),
  /** Auto-generated from RARE rule ite-then-lookahead */
  EVALUE(ITE_THEN_LOOKAHEAD),
  /** Auto-generated from RARE rule ite-else-lookahead */
  EVALUE(ITE_ELSE_LOOKAHEAD),
  /** Auto-generated from RARE rule ite-then-neg-lookahead */
  EVALUE(ITE_THEN_NEG_LOOKAHEAD),
  /** Auto-generated from RARE rule ite-else-neg-lookahead */
  EVALUE(ITE_ELSE_NEG_LOOKAHEAD),
  /** Auto-generated from RARE rule bv-concat-flatten */
  EVALUE(BV_CONCAT_FLATTEN),
  /** Auto-generated from RARE rule bv-concat-extract-merge */
  EVALUE(BV_CONCAT_EXTRACT_MERGE),
  /** Auto-generated from RARE rule bv-extract-extract */
  EVALUE(BV_EXTRACT_EXTRACT),
  /** Auto-generated from RARE rule bv-extract-whole */
  EVALUE(BV_EXTRACT_WHOLE),
  /** Auto-generated from RARE rule bv-extract-concat-1 */
  EVALUE(BV_EXTRACT_CONCAT_1),
  /** Auto-generated from RARE rule bv-extract-concat-2 */
  EVALUE(BV_EXTRACT_CONCAT_2),
  /** Auto-generated from RARE rule bv-extract-concat-3 */
  EVALUE(BV_EXTRACT_CONCAT_3),
  /** Auto-generated from RARE rule bv-extract-concat-4 */
  EVALUE(BV_EXTRACT_CONCAT_4),
  /** Auto-generated from RARE rule bv-eq-extract-elim1 */
  EVALUE(BV_EQ_EXTRACT_ELIM1),
  /** Auto-generated from RARE rule bv-eq-extract-elim2 */
  EVALUE(BV_EQ_EXTRACT_ELIM2),
  /** Auto-generated from RARE rule bv-eq-extract-elim3 */
  EVALUE(BV_EQ_EXTRACT_ELIM3),
  /** Auto-generated from RARE rule bv-extract-bitwise-and */
  EVALUE(BV_EXTRACT_BITWISE_AND),
  /** Auto-generated from RARE rule bv-extract-bitwise-or */
  EVALUE(BV_EXTRACT_BITWISE_OR),
  /** Auto-generated from RARE rule bv-extract-bitwise-xor */
  EVALUE(BV_EXTRACT_BITWISE_XOR),
  /** Auto-generated from RARE rule bv-extract-not */
  EVALUE(BV_EXTRACT_NOT),
  /** Auto-generated from RARE rule bv-extract-sign-extend-1 */
  EVALUE(BV_EXTRACT_SIGN_EXTEND_1),
  /** Auto-generated from RARE rule bv-extract-sign-extend-2 */
  EVALUE(BV_EXTRACT_SIGN_EXTEND_2),
  /** Auto-generated from RARE rule bv-extract-sign-extend-3 */
  EVALUE(BV_EXTRACT_SIGN_EXTEND_3),
  /** Auto-generated from RARE rule bv-not-xor */
  EVALUE(BV_NOT_XOR),
  /** Auto-generated from RARE rule bv-and-simplify-1 */
  EVALUE(BV_AND_SIMPLIFY_1),
  /** Auto-generated from RARE rule bv-and-simplify-2 */
  EVALUE(BV_AND_SIMPLIFY_2),
  /** Auto-generated from RARE rule bv-or-simplify-1 */
  EVALUE(BV_OR_SIMPLIFY_1),
  /** Auto-generated from RARE rule bv-or-simplify-2 */
  EVALUE(BV_OR_SIMPLIFY_2),
  /** Auto-generated from RARE rule bv-xor-simplify-1 */
  EVALUE(BV_XOR_SIMPLIFY_1),
  /** Auto-generated from RARE rule bv-xor-simplify-2 */
  EVALUE(BV_XOR_SIMPLIFY_2),
  /** Auto-generated from RARE rule bv-xor-simplify-3 */
  EVALUE(BV_XOR_SIMPLIFY_3),
  /** Auto-generated from RARE rule bv-ult-add-one */
  EVALUE(BV_ULT_ADD_ONE),
  /** Auto-generated from RARE rule bv-concat-to-mult */
  EVALUE(BV_CONCAT_TO_MULT),
  /** Auto-generated from RARE rule bv-mult-slt-mult-1 */
  EVALUE(BV_MULT_SLT_MULT_1),
  /** Auto-generated from RARE rule bv-mult-slt-mult-2 */
  EVALUE(BV_MULT_SLT_MULT_2),
  /** Auto-generated from RARE rule bv-commutative-xor */
  EVALUE(BV_COMMUTATIVE_XOR),
  /** Auto-generated from RARE rule bv-commutative-comp */
  EVALUE(BV_COMMUTATIVE_COMP),
  /** Auto-generated from RARE rule bv-zero-extend-eliminate-0 */
  EVALUE(BV_ZERO_EXTEND_ELIMINATE_0),
  /** Auto-generated from RARE rule bv-sign-extend-eliminate-0 */
  EVALUE(BV_SIGN_EXTEND_ELIMINATE_0),
  /** Auto-generated from RARE rule bv-not-neq */
  EVALUE(BV_NOT_NEQ),
  /** Auto-generated from RARE rule bv-ult-ones */
  EVALUE(BV_ULT_ONES),
  /** Auto-generated from RARE rule bv-xor-flatten */
  EVALUE(BV_XOR_FLATTEN),
  /** Auto-generated from RARE rule bv-concat-merge-const */
  EVALUE(BV_CONCAT_MERGE_CONST),
  /** Auto-generated from RARE rule bv-commutative-add */
  EVALUE(BV_COMMUTATIVE_ADD),
  /** Auto-generated from RARE rule bv-sub-eliminate */
  EVALUE(BV_SUB_ELIMINATE),
  /** Auto-generated from RARE rule bv-ite-width-one */
  EVALUE(BV_ITE_WIDTH_ONE),
  /** Auto-generated from RARE rule bv-ite-width-one-not */
  EVALUE(BV_ITE_WIDTH_ONE_NOT),
  /** Auto-generated from RARE rule bv-eq-xor-solve */
  EVALUE(BV_EQ_XOR_SOLVE),
  /** Auto-generated from RARE rule bv-eq-not-solve */
  EVALUE(BV_EQ_NOT_SOLVE),
  /** Auto-generated from RARE rule bv-ugt-eliminate */
  EVALUE(BV_UGT_ELIMINATE),
  /** Auto-generated from RARE rule bv-uge-eliminate */
  EVALUE(BV_UGE_ELIMINATE),
  /** Auto-generated from RARE rule bv-sgt-eliminate */
  EVALUE(BV_SGT_ELIMINATE),
  /** Auto-generated from RARE rule bv-sge-eliminate */
  EVALUE(BV_SGE_ELIMINATE),
  /** Auto-generated from RARE rule bv-slt-eliminate */
  EVALUE(BV_SLT_ELIMINATE),
  /** Auto-generated from RARE rule bv-sle-eliminate */
  EVALUE(BV_SLE_ELIMINATE),
  /** Auto-generated from RARE rule bv-redor-eliminate */
  EVALUE(BV_REDOR_ELIMINATE),
  /** Auto-generated from RARE rule bv-redand-eliminate */
  EVALUE(BV_REDAND_ELIMINATE),
  /** Auto-generated from RARE rule bv-ule-eliminate */
  EVALUE(BV_ULE_ELIMINATE),
  /** Auto-generated from RARE rule bv-comp-eliminate */
  EVALUE(BV_COMP_ELIMINATE),
  /** Auto-generated from RARE rule bv-rotate-left-eliminate-1 */
  EVALUE(BV_ROTATE_LEFT_ELIMINATE_1),
  /** Auto-generated from RARE rule bv-rotate-left-eliminate-2 */
  EVALUE(BV_ROTATE_LEFT_ELIMINATE_2),
  /** Auto-generated from RARE rule bv-rotate-right-eliminate-1 */
  EVALUE(BV_ROTATE_RIGHT_ELIMINATE_1),
  /** Auto-generated from RARE rule bv-rotate-right-eliminate-2 */
  EVALUE(BV_ROTATE_RIGHT_ELIMINATE_2),
  /** Auto-generated from RARE rule bv-nand-eliminate */
  EVALUE(BV_NAND_ELIMINATE),
  /** Auto-generated from RARE rule bv-nor-eliminate */
  EVALUE(BV_NOR_ELIMINATE),
  /** Auto-generated from RARE rule bv-xnor-eliminate */
  EVALUE(BV_XNOR_ELIMINATE),
  /** Auto-generated from RARE rule bv-sdiv-eliminate */
  EVALUE(BV_SDIV_ELIMINATE),
  /** Auto-generated from RARE rule bv-sdiv-eliminate-fewer-bitwise-ops */
  EVALUE(BV_SDIV_ELIMINATE_FEWER_BITWISE_OPS),
  /** Auto-generated from RARE rule bv-zero-extend-eliminate */
  EVALUE(BV_ZERO_EXTEND_ELIMINATE),
  /** Auto-generated from RARE rule bv-sign-extend-eliminate */
  EVALUE(BV_SIGN_EXTEND_ELIMINATE),
  /** Auto-generated from RARE rule bv-uaddo-eliminate */
  EVALUE(BV_UADDO_ELIMINATE),
  /** Auto-generated from RARE rule bv-saddo-eliminate */
  EVALUE(BV_SADDO_ELIMINATE),
  /** Auto-generated from RARE rule bv-sdivo-eliminate */
  EVALUE(BV_SDIVO_ELIMINATE),
  /** Auto-generated from RARE rule bv-smod-eliminate */
  EVALUE(BV_SMOD_ELIMINATE),
  /** Auto-generated from RARE rule bv-smod-eliminate-fewer-bitwise-ops */
  EVALUE(BV_SMOD_ELIMINATE_FEWER_BITWISE_OPS),
  /** Auto-generated from RARE rule bv-srem-eliminate */
  EVALUE(BV_SREM_ELIMINATE),
  /** Auto-generated from RARE rule bv-srem-eliminate-fewer-bitwise-ops */
  EVALUE(BV_SREM_ELIMINATE_FEWER_BITWISE_OPS),
  /** Auto-generated from RARE rule bv-usubo-eliminate */
  EVALUE(BV_USUBO_ELIMINATE),
  /** Auto-generated from RARE rule bv-ssubo-eliminate */
  EVALUE(BV_SSUBO_ELIMINATE),
  /** Auto-generated from RARE rule bv-nego-eliminate */
  EVALUE(BV_NEGO_ELIMINATE),
  /** Auto-generated from RARE rule bv-ite-equal-children */
  EVALUE(BV_ITE_EQUAL_CHILDREN),
  /** Auto-generated from RARE rule bv-ite-const-children-1 */
  EVALUE(BV_ITE_CONST_CHILDREN_1),
  /** Auto-generated from RARE rule bv-ite-const-children-2 */
  EVALUE(BV_ITE_CONST_CHILDREN_2),
  /** Auto-generated from RARE rule bv-ite-equal-cond-1 */
  EVALUE(BV_ITE_EQUAL_COND_1),
  /** Auto-generated from RARE rule bv-ite-equal-cond-2 */
  EVALUE(BV_ITE_EQUAL_COND_2),
  /** Auto-generated from RARE rule bv-ite-equal-cond-3 */
  EVALUE(BV_ITE_EQUAL_COND_3),
  /** Auto-generated from RARE rule bv-ite-merge-then-if */
  EVALUE(BV_ITE_MERGE_THEN_IF),
  /** Auto-generated from RARE rule bv-ite-merge-else-if */
  EVALUE(BV_ITE_MERGE_ELSE_IF),
  /** Auto-generated from RARE rule bv-ite-merge-then-else */
  EVALUE(BV_ITE_MERGE_THEN_ELSE),
  /** Auto-generated from RARE rule bv-ite-merge-else-else */
  EVALUE(BV_ITE_MERGE_ELSE_ELSE),
  /** Auto-generated from RARE rule bv-shl-by-const-0 */
  EVALUE(BV_SHL_BY_CONST_0),
  /** Auto-generated from RARE rule bv-shl-by-const-1 */
  EVALUE(BV_SHL_BY_CONST_1),
  /** Auto-generated from RARE rule bv-shl-by-const-2 */
  EVALUE(BV_SHL_BY_CONST_2),
  /** Auto-generated from RARE rule bv-lshr-by-const-0 */
  EVALUE(BV_LSHR_BY_CONST_0),
  /** Auto-generated from RARE rule bv-lshr-by-const-1 */
  EVALUE(BV_LSHR_BY_CONST_1),
  /** Auto-generated from RARE rule bv-lshr-by-const-2 */
  EVALUE(BV_LSHR_BY_CONST_2),
  /** Auto-generated from RARE rule bv-ashr-by-const-0 */
  EVALUE(BV_ASHR_BY_CONST_0),
  /** Auto-generated from RARE rule bv-ashr-by-const-1 */
  EVALUE(BV_ASHR_BY_CONST_1),
  /** Auto-generated from RARE rule bv-ashr-by-const-2 */
  EVALUE(BV_ASHR_BY_CONST_2),
  /** Auto-generated from RARE rule bv-and-concat-pullup */
  EVALUE(BV_AND_CONCAT_PULLUP),
  /** Auto-generated from RARE rule bv-or-concat-pullup */
  EVALUE(BV_OR_CONCAT_PULLUP),
  /** Auto-generated from RARE rule bv-xor-concat-pullup */
  EVALUE(BV_XOR_CONCAT_PULLUP),
  /** Auto-generated from RARE rule bv-and-concat-pullup2 */
  EVALUE(BV_AND_CONCAT_PULLUP2),
  /** Auto-generated from RARE rule bv-or-concat-pullup2 */
  EVALUE(BV_OR_CONCAT_PULLUP2),
  /** Auto-generated from RARE rule bv-xor-concat-pullup2 */
  EVALUE(BV_XOR_CONCAT_PULLUP2),
  /** Auto-generated from RARE rule bv-and-concat-pullup3 */
  EVALUE(BV_AND_CONCAT_PULLUP3),
  /** Auto-generated from RARE rule bv-or-concat-pullup3 */
  EVALUE(BV_OR_CONCAT_PULLUP3),
  /** Auto-generated from RARE rule bv-xor-concat-pullup3 */
  EVALUE(BV_XOR_CONCAT_PULLUP3),
  /** Auto-generated from RARE rule bv-xor-duplicate */
  EVALUE(BV_XOR_DUPLICATE),
  /** Auto-generated from RARE rule bv-xor-ones */
  EVALUE(BV_XOR_ONES),
  /** Auto-generated from RARE rule bv-xor-not */
  EVALUE(BV_XOR_NOT),
  /** Auto-generated from RARE rule bv-not-idemp */
  EVALUE(BV_NOT_IDEMP),
  /** Auto-generated from RARE rule bv-ult-zero-1 */
  EVALUE(BV_ULT_ZERO_1),
  /** Auto-generated from RARE rule bv-ult-zero-2 */
  EVALUE(BV_ULT_ZERO_2),
  /** Auto-generated from RARE rule bv-ult-self */
  EVALUE(BV_ULT_SELF),
  /** Auto-generated from RARE rule bv-lt-self */
  EVALUE(BV_LT_SELF),
  /** Auto-generated from RARE rule bv-ule-self */
  EVALUE(BV_ULE_SELF),
  /** Auto-generated from RARE rule bv-ule-zero */
  EVALUE(BV_ULE_ZERO),
  /** Auto-generated from RARE rule bv-zero-ule */
  EVALUE(BV_ZERO_ULE),
  /** Auto-generated from RARE rule bv-sle-self */
  EVALUE(BV_SLE_SELF),
  /** Auto-generated from RARE rule bv-ule-max */
  EVALUE(BV_ULE_MAX),
  /** Auto-generated from RARE rule bv-not-ult */
  EVALUE(BV_NOT_ULT),
  /** Auto-generated from RARE rule bv-mult-pow2-1 */
  EVALUE(BV_MULT_POW2_1),
  /** Auto-generated from RARE rule bv-mult-pow2-2 */
  EVALUE(BV_MULT_POW2_2),
  /** Auto-generated from RARE rule bv-mult-pow2-2b */
  EVALUE(BV_MULT_POW2_2B),
  /** Auto-generated from RARE rule bv-extract-mult-leading-bit */
  EVALUE(BV_EXTRACT_MULT_LEADING_BIT),
  /** Auto-generated from RARE rule bv-udiv-pow2-not-one */
  EVALUE(BV_UDIV_POW2_NOT_ONE),
  /** Auto-generated from RARE rule bv-udiv-zero */
  EVALUE(BV_UDIV_ZERO),
  /** Auto-generated from RARE rule bv-udiv-one */
  EVALUE(BV_UDIV_ONE),
  /** Auto-generated from RARE rule bv-urem-pow2-not-one */
  EVALUE(BV_UREM_POW2_NOT_ONE),
  /** Auto-generated from RARE rule bv-urem-one */
  EVALUE(BV_UREM_ONE),
  /** Auto-generated from RARE rule bv-urem-self */
  EVALUE(BV_UREM_SELF),
  /** Auto-generated from RARE rule bv-shl-zero */
  EVALUE(BV_SHL_ZERO),
  /** Auto-generated from RARE rule bv-lshr-zero */
  EVALUE(BV_LSHR_ZERO),
  /** Auto-generated from RARE rule bv-ashr-zero */
  EVALUE(BV_ASHR_ZERO),
  /** Auto-generated from RARE rule bv-ugt-urem */
  EVALUE(BV_UGT_UREM),
  /** Auto-generated from RARE rule bv-ult-one */
  EVALUE(BV_ULT_ONE),
  /** Auto-generated from RARE rule bv-slt-zero */
  EVALUE(BV_SLT_ZERO),
  /** Auto-generated from RARE rule bv-merge-sign-extend-1 */
  EVALUE(BV_MERGE_SIGN_EXTEND_1),
  /** Auto-generated from RARE rule bv-merge-sign-extend-2 */
  EVALUE(BV_MERGE_SIGN_EXTEND_2),
  /** Auto-generated from RARE rule bv-sign-extend-eq-const-1 */
  EVALUE(BV_SIGN_EXTEND_EQ_CONST_1),
  /** Auto-generated from RARE rule bv-sign-extend-eq-const-2 */
  EVALUE(BV_SIGN_EXTEND_EQ_CONST_2),
  /** Auto-generated from RARE rule bv-zero-extend-eq-const-1 */
  EVALUE(BV_ZERO_EXTEND_EQ_CONST_1),
  /** Auto-generated from RARE rule bv-zero-extend-eq-const-2 */
  EVALUE(BV_ZERO_EXTEND_EQ_CONST_2),
  /** Auto-generated from RARE rule bv-zero-extend-ult-const-1 */
  EVALUE(BV_ZERO_EXTEND_ULT_CONST_1),
  /** Auto-generated from RARE rule bv-zero-extend-ult-const-2 */
  EVALUE(BV_ZERO_EXTEND_ULT_CONST_2),
  /** Auto-generated from RARE rule bv-sign-extend-ult-const-1 */
  EVALUE(BV_SIGN_EXTEND_ULT_CONST_1),
  /** Auto-generated from RARE rule bv-sign-extend-ult-const-2 */
  EVALUE(BV_SIGN_EXTEND_ULT_CONST_2),
  /** Auto-generated from RARE rule bv-sign-extend-ult-const-3 */
  EVALUE(BV_SIGN_EXTEND_ULT_CONST_3),
  /** Auto-generated from RARE rule bv-sign-extend-ult-const-4 */
  EVALUE(BV_SIGN_EXTEND_ULT_CONST_4),
  /** Auto-generated from RARE rule sets-eq-singleton-emp */
  EVALUE(SETS_EQ_SINGLETON_EMP),
  /** Auto-generated from RARE rule sets-member-singleton */
  EVALUE(SETS_MEMBER_SINGLETON),
  /** Auto-generated from RARE rule sets-member-emp */
  EVALUE(SETS_MEMBER_EMP),
  /** Auto-generated from RARE rule sets-subset-elim */
  EVALUE(SETS_SUBSET_ELIM),
  /** Auto-generated from RARE rule sets-union-comm */
  EVALUE(SETS_UNION_COMM),
  /** Auto-generated from RARE rule sets-inter-comm */
  EVALUE(SETS_INTER_COMM),
  /** Auto-generated from RARE rule sets-inter-emp1 */
  EVALUE(SETS_INTER_EMP1),
  /** Auto-generated from RARE rule sets-inter-emp2 */
  EVALUE(SETS_INTER_EMP2),
  /** Auto-generated from RARE rule sets-minus-emp1 */
  EVALUE(SETS_MINUS_EMP1),
  /** Auto-generated from RARE rule sets-minus-emp2 */
  EVALUE(SETS_MINUS_EMP2),
  /** Auto-generated from RARE rule sets-union-emp1 */
  EVALUE(SETS_UNION_EMP1),
  /** Auto-generated from RARE rule sets-union-emp2 */
  EVALUE(SETS_UNION_EMP2),
  /** Auto-generated from RARE rule sets-inter-member */
  EVALUE(SETS_INTER_MEMBER),
  /** Auto-generated from RARE rule sets-minus-member */
  EVALUE(SETS_MINUS_MEMBER),
  /** Auto-generated from RARE rule sets-union-member */
  EVALUE(SETS_UNION_MEMBER),
  /** Auto-generated from RARE rule sets-choose-singleton */
  EVALUE(SETS_CHOOSE_SINGLETON),
  /** Auto-generated from RARE rule sets-minus-self */
  EVALUE(SETS_MINUS_SELF),
  /** Auto-generated from RARE rule sets-is-empty-elim */
  EVALUE(SETS_IS_EMPTY_ELIM),
  /** Auto-generated from RARE rule sets-is-singleton-elim */
  EVALUE(SETS_IS_SINGLETON_ELIM),
  /** Auto-generated from RARE rule str-eq-ctn-false */
  EVALUE(STR_EQ_CTN_FALSE),
  /** Auto-generated from RARE rule str-eq-ctn-full-false1 */
  EVALUE(STR_EQ_CTN_FULL_FALSE1),
  /** Auto-generated from RARE rule str-eq-ctn-full-false2 */
  EVALUE(STR_EQ_CTN_FULL_FALSE2),
  /** Auto-generated from RARE rule str-eq-len-false */
  EVALUE(STR_EQ_LEN_FALSE),
  /** Auto-generated from RARE rule str-substr-empty-str */
  EVALUE(STR_SUBSTR_EMPTY_STR),
  /** Auto-generated from RARE rule str-substr-empty-range */
  EVALUE(STR_SUBSTR_EMPTY_RANGE),
  /** Auto-generated from RARE rule str-substr-empty-start */
  EVALUE(STR_SUBSTR_EMPTY_START),
  /** Auto-generated from RARE rule str-substr-empty-start-neg */
  EVALUE(STR_SUBSTR_EMPTY_START_NEG),
  /** Auto-generated from RARE rule str-substr-substr-start-geq-len */
  EVALUE(STR_SUBSTR_SUBSTR_START_GEQ_LEN),
  /** Auto-generated from RARE rule str-substr-eq-empty */
  EVALUE(STR_SUBSTR_EQ_EMPTY),
  /** Auto-generated from RARE rule str-substr-z-eq-empty-leq */
  EVALUE(STR_SUBSTR_Z_EQ_EMPTY_LEQ),
  /** Auto-generated from RARE rule str-substr-eq-empty-leq-len */
  EVALUE(STR_SUBSTR_EQ_EMPTY_LEQ_LEN),
  /** Auto-generated from RARE rule str-len-replace-inv */
  EVALUE(STR_LEN_REPLACE_INV),
  /** Auto-generated from RARE rule str-len-replace-all-inv */
  EVALUE(STR_LEN_REPLACE_ALL_INV),
  /** Auto-generated from RARE rule str-len-update-inv */
  EVALUE(STR_LEN_UPDATE_INV),
  /** Auto-generated from RARE rule str-update-in-first-concat */
  EVALUE(STR_UPDATE_IN_FIRST_CONCAT),
  /** Auto-generated from RARE rule str-len-substr-in-range */
  EVALUE(STR_LEN_SUBSTR_IN_RANGE),
  /** Auto-generated from RARE rule str-concat-clash */
  EVALUE(STR_CONCAT_CLASH),
  /** Auto-generated from RARE rule str-concat-clash-rev */
  EVALUE(STR_CONCAT_CLASH_REV),
  /** Auto-generated from RARE rule str-concat-clash2 */
  EVALUE(STR_CONCAT_CLASH2),
  /** Auto-generated from RARE rule str-concat-clash2-rev */
  EVALUE(STR_CONCAT_CLASH2_REV),
  /** Auto-generated from RARE rule str-concat-unify */
  EVALUE(STR_CONCAT_UNIFY),
  /** Auto-generated from RARE rule str-concat-unify-rev */
  EVALUE(STR_CONCAT_UNIFY_REV),
  /** Auto-generated from RARE rule str-concat-unify-base */
  EVALUE(STR_CONCAT_UNIFY_BASE),
  /** Auto-generated from RARE rule str-concat-unify-base-rev */
  EVALUE(STR_CONCAT_UNIFY_BASE_REV),
  /** Auto-generated from RARE rule str-prefixof-elim */
  EVALUE(STR_PREFIXOF_ELIM),
  /** Auto-generated from RARE rule str-suffixof-elim */
  EVALUE(STR_SUFFIXOF_ELIM),
  /** Auto-generated from RARE rule str-prefixof-eq */
  EVALUE(STR_PREFIXOF_EQ),
  /** Auto-generated from RARE rule str-suffixof-eq */
  EVALUE(STR_SUFFIXOF_EQ),
  /** Auto-generated from RARE rule str-prefixof-one */
  EVALUE(STR_PREFIXOF_ONE),
  /** Auto-generated from RARE rule str-suffixof-one */
  EVALUE(STR_SUFFIXOF_ONE),
  /** Auto-generated from RARE rule str-substr-combine1 */
  EVALUE(STR_SUBSTR_COMBINE1),
  /** Auto-generated from RARE rule str-substr-combine2 */
  EVALUE(STR_SUBSTR_COMBINE2),
  /** Auto-generated from RARE rule str-substr-combine3 */
  EVALUE(STR_SUBSTR_COMBINE3),
  /** Auto-generated from RARE rule str-substr-combine4 */
  EVALUE(STR_SUBSTR_COMBINE4),
  /** Auto-generated from RARE rule str-substr-concat1 */
  EVALUE(STR_SUBSTR_CONCAT1),
  /** Auto-generated from RARE rule str-substr-concat2 */
  EVALUE(STR_SUBSTR_CONCAT2),
  /** Auto-generated from RARE rule str-substr-replace */
  EVALUE(STR_SUBSTR_REPLACE),
  /** Auto-generated from RARE rule str-substr-full */
  EVALUE(STR_SUBSTR_FULL),
  /** Auto-generated from RARE rule str-substr-full-eq */
  EVALUE(STR_SUBSTR_FULL_EQ),
  /** Auto-generated from RARE rule str-contains-refl */
  EVALUE(STR_CONTAINS_REFL),
  /** Auto-generated from RARE rule str-contains-concat-find */
  EVALUE(STR_CONTAINS_CONCAT_FIND),
  /** Auto-generated from RARE rule str-contains-concat-find-contra */
  EVALUE(STR_CONTAINS_CONCAT_FIND_CONTRA),
  /** Auto-generated from RARE rule str-contains-split-char */
  EVALUE(STR_CONTAINS_SPLIT_CHAR),
  /** Auto-generated from RARE rule str-contains-leq-len-eq */
  EVALUE(STR_CONTAINS_LEQ_LEN_EQ),
  /** Auto-generated from RARE rule str-contains-emp */
  EVALUE(STR_CONTAINS_EMP),
  /** Auto-generated from RARE rule str-contains-char */
  EVALUE(STR_CONTAINS_CHAR),
  /** Auto-generated from RARE rule str-at-elim */
  EVALUE(STR_AT_ELIM),
  /** Auto-generated from RARE rule str-replace-self */
  EVALUE(STR_REPLACE_SELF),
  /** Auto-generated from RARE rule str-replace-id */
  EVALUE(STR_REPLACE_ID),
  /** Auto-generated from RARE rule str-replace-prefix */
  EVALUE(STR_REPLACE_PREFIX),
  /** Auto-generated from RARE rule str-replace-no-contains */
  EVALUE(STR_REPLACE_NO_CONTAINS),
  /** Auto-generated from RARE rule str-replace-find-base */
  EVALUE(STR_REPLACE_FIND_BASE),
  /** Auto-generated from RARE rule str-replace-find-first-concat */
  EVALUE(STR_REPLACE_FIND_FIRST_CONCAT),
  /** Auto-generated from RARE rule str-replace-empty */
  EVALUE(STR_REPLACE_EMPTY),
  /** Auto-generated from RARE rule str-replace-one-pre */
  EVALUE(STR_REPLACE_ONE_PRE),
  /** Auto-generated from RARE rule str-replace-find-pre */
  EVALUE(STR_REPLACE_FIND_PRE),
  /** Auto-generated from RARE rule str-replace-all-no-contains */
  EVALUE(STR_REPLACE_ALL_NO_CONTAINS),
  /** Auto-generated from RARE rule str-replace-re-none */
  EVALUE(STR_REPLACE_RE_NONE),
  /** Auto-generated from RARE rule str-replace-re-all-none */
  EVALUE(STR_REPLACE_RE_ALL_NONE),
  /** Auto-generated from RARE rule str-len-concat-rec */
  EVALUE(STR_LEN_CONCAT_REC),
  /** Auto-generated from RARE rule str-len-eq-zero-concat-rec */
  EVALUE(STR_LEN_EQ_ZERO_CONCAT_REC),
  /** Auto-generated from RARE rule str-len-eq-zero-base */
  EVALUE(STR_LEN_EQ_ZERO_BASE),
  /** Auto-generated from RARE rule str-indexof-self */
  EVALUE(STR_INDEXOF_SELF),
  /** Auto-generated from RARE rule str-indexof-no-contains */
  EVALUE(STR_INDEXOF_NO_CONTAINS),
  /** Auto-generated from RARE rule str-indexof-oob */
  EVALUE(STR_INDEXOF_OOB),
  /** Auto-generated from RARE rule str-indexof-oob2 */
  EVALUE(STR_INDEXOF_OOB2),
  /** Auto-generated from RARE rule str-indexof-contains-pre */
  EVALUE(STR_INDEXOF_CONTAINS_PRE),
  /** Auto-generated from RARE rule str-indexof-find-emp */
  EVALUE(STR_INDEXOF_FIND_EMP),
  /** Auto-generated from RARE rule str-indexof-eq-irr */
  EVALUE(STR_INDEXOF_EQ_IRR),
  /** Auto-generated from RARE rule str-indexof-re-none */
  EVALUE(STR_INDEXOF_RE_NONE),
  /** Auto-generated from RARE rule str-indexof-re-emp-re */
  EVALUE(STR_INDEXOF_RE_EMP_RE),
  /** Auto-generated from RARE rule str-to-lower-concat */
  EVALUE(STR_TO_LOWER_CONCAT),
  /** Auto-generated from RARE rule str-to-upper-concat */
  EVALUE(STR_TO_UPPER_CONCAT),
  /** Auto-generated from RARE rule str-to-lower-upper */
  EVALUE(STR_TO_LOWER_UPPER),
  /** Auto-generated from RARE rule str-to-upper-lower */
  EVALUE(STR_TO_UPPER_LOWER),
  /** Auto-generated from RARE rule str-to-lower-len */
  EVALUE(STR_TO_LOWER_LEN),
  /** Auto-generated from RARE rule str-to-upper-len */
  EVALUE(STR_TO_UPPER_LEN),
  /** Auto-generated from RARE rule str-to-lower-from-int */
  EVALUE(STR_TO_LOWER_FROM_INT),
  /** Auto-generated from RARE rule str-to-upper-from-int */
  EVALUE(STR_TO_UPPER_FROM_INT),
  /** Auto-generated from RARE rule str-to-int-concat-neg-one */
  EVALUE(STR_TO_INT_CONCAT_NEG_ONE),
  /** Auto-generated from RARE rule str-leq-empty */
  EVALUE(STR_LEQ_EMPTY),
  /** Auto-generated from RARE rule str-leq-empty-eq */
  EVALUE(STR_LEQ_EMPTY_EQ),
  /** Auto-generated from RARE rule str-leq-concat-false */
  EVALUE(STR_LEQ_CONCAT_FALSE),
  /** Auto-generated from RARE rule str-leq-concat-true */
  EVALUE(STR_LEQ_CONCAT_TRUE),
  /** Auto-generated from RARE rule str-leq-concat-base-1 */
  EVALUE(STR_LEQ_CONCAT_BASE_1),
  /** Auto-generated from RARE rule str-leq-concat-base-2 */
  EVALUE(STR_LEQ_CONCAT_BASE_2),
  /** Auto-generated from RARE rule str-lt-elim */
  EVALUE(STR_LT_ELIM),
  /** Auto-generated from RARE rule str-from-int-no-ctn-nondigit */
  EVALUE(STR_FROM_INT_NO_CTN_NONDIGIT),
  /** Auto-generated from RARE rule str-substr-ctn-contra */
  EVALUE(STR_SUBSTR_CTN_CONTRA),
  /** Auto-generated from RARE rule str-substr-ctn */
  EVALUE(STR_SUBSTR_CTN),
  /** Auto-generated from RARE rule str-replace-dual-ctn */
  EVALUE(STR_REPLACE_DUAL_CTN),
  /** Auto-generated from RARE rule str-replace-dual-ctn-false */
  EVALUE(STR_REPLACE_DUAL_CTN_FALSE),
  /** Auto-generated from RARE rule str-replace-self-ctn-simp */
  EVALUE(STR_REPLACE_SELF_CTN_SIMP),
  /** Auto-generated from RARE rule str-replace-emp-ctn-src */
  EVALUE(STR_REPLACE_EMP_CTN_SRC),
  /** Auto-generated from RARE rule str-substr-char-start-eq-len */
  EVALUE(STR_SUBSTR_CHAR_START_EQ_LEN),
  /** Auto-generated from RARE rule str-contains-repl-char */
  EVALUE(STR_CONTAINS_REPL_CHAR),
  /** Auto-generated from RARE rule str-contains-repl-self-tgt-char */
  EVALUE(STR_CONTAINS_REPL_SELF_TGT_CHAR),
  /** Auto-generated from RARE rule str-contains-repl-self */
  EVALUE(STR_CONTAINS_REPL_SELF),
  /** Auto-generated from RARE rule str-contains-repl-tgt */
  EVALUE(STR_CONTAINS_REPL_TGT),
  /** Auto-generated from RARE rule str-repl-repl-len-id */
  EVALUE(STR_REPL_REPL_LEN_ID),
  /** Auto-generated from RARE rule str-repl-repl-src-tgt-no-ctn */
  EVALUE(STR_REPL_REPL_SRC_TGT_NO_CTN),
  /** Auto-generated from RARE rule str-repl-repl-tgt-self */
  EVALUE(STR_REPL_REPL_TGT_SELF),
  /** Auto-generated from RARE rule str-repl-repl-tgt-no-ctn */
  EVALUE(STR_REPL_REPL_TGT_NO_CTN),
  /** Auto-generated from RARE rule str-repl-repl-src-self */
  EVALUE(STR_REPL_REPL_SRC_SELF),
  /** Auto-generated from RARE rule str-repl-repl-src-inv-no-ctn1 */
  EVALUE(STR_REPL_REPL_SRC_INV_NO_CTN1),
  /** Auto-generated from RARE rule str-repl-repl-src-inv-no-ctn2 */
  EVALUE(STR_REPL_REPL_SRC_INV_NO_CTN2),
  /** Auto-generated from RARE rule str-repl-repl-src-inv-no-ctn3 */
  EVALUE(STR_REPL_REPL_SRC_INV_NO_CTN3),
  /** Auto-generated from RARE rule str-repl-repl-dual-self */
  EVALUE(STR_REPL_REPL_DUAL_SELF),
  /** Auto-generated from RARE rule str-repl-repl-dual-ite1 */
  EVALUE(STR_REPL_REPL_DUAL_ITE1),
  /** Auto-generated from RARE rule str-repl-repl-dual-ite2 */
  EVALUE(STR_REPL_REPL_DUAL_ITE2),
  /** Auto-generated from RARE rule str-repl-repl-lookahead-id-simp */
  EVALUE(STR_REPL_REPL_LOOKAHEAD_ID_SIMP),
  /** Auto-generated from RARE rule re-all-elim */
  EVALUE(RE_ALL_ELIM),
  /** Auto-generated from RARE rule re-opt-elim */
  EVALUE(RE_OPT_ELIM),
  /** Auto-generated from RARE rule re-diff-elim */
  EVALUE(RE_DIFF_ELIM),
  /** Auto-generated from RARE rule re-plus-elim */
  EVALUE(RE_PLUS_ELIM),
  /** Auto-generated from RARE rule re-concat-star-swap */
  EVALUE(RE_CONCAT_STAR_SWAP),
  /** Auto-generated from RARE rule re-concat-star-repeat */
  EVALUE(RE_CONCAT_STAR_REPEAT),
  /** Auto-generated from RARE rule re-concat-star-subsume1 */
  EVALUE(RE_CONCAT_STAR_SUBSUME1),
  /** Auto-generated from RARE rule re-concat-star-subsume2 */
  EVALUE(RE_CONCAT_STAR_SUBSUME2),
  /** Auto-generated from RARE rule re-concat-merge */
  EVALUE(RE_CONCAT_MERGE),
  /** Auto-generated from RARE rule re-union-all */
  EVALUE(RE_UNION_ALL),
  /** Auto-generated from RARE rule re-union-const-elim */
  EVALUE(RE_UNION_CONST_ELIM),
  /** Auto-generated from RARE rule re-inter-all */
  EVALUE(RE_INTER_ALL),
  /** Auto-generated from RARE rule re-star-none */
  EVALUE(RE_STAR_NONE),
  /** Auto-generated from RARE rule re-star-emp */
  EVALUE(RE_STAR_EMP),
  /** Auto-generated from RARE rule re-star-star */
  EVALUE(RE_STAR_STAR),
  /** Auto-generated from RARE rule re-star-union-drop-emp */
  EVALUE(RE_STAR_UNION_DROP_EMP),
  /** Auto-generated from RARE rule re-loop-neg */
  EVALUE(RE_LOOP_NEG),
  /** Auto-generated from RARE rule re-inter-cstring */
  EVALUE(RE_INTER_CSTRING),
  /** Auto-generated from RARE rule re-inter-cstring-neg */
  EVALUE(RE_INTER_CSTRING_NEG),
  /** Auto-generated from RARE rule str-substr-len-include */
  EVALUE(STR_SUBSTR_LEN_INCLUDE),
  /** Auto-generated from RARE rule str-substr-len-include-pre */
  EVALUE(STR_SUBSTR_LEN_INCLUDE_PRE),
  /** Auto-generated from RARE rule str-substr-len-norm */
  EVALUE(STR_SUBSTR_LEN_NORM),
  /** Auto-generated from RARE rule seq-len-rev */
  EVALUE(SEQ_LEN_REV),
  /** Auto-generated from RARE rule seq-rev-rev */
  EVALUE(SEQ_REV_REV),
  /** Auto-generated from RARE rule seq-rev-concat */
  EVALUE(SEQ_REV_CONCAT),
  /** Auto-generated from RARE rule str-eq-repl-self-emp */
  EVALUE(STR_EQ_REPL_SELF_EMP),
  /** Auto-generated from RARE rule str-eq-repl-no-change */
  EVALUE(STR_EQ_REPL_NO_CHANGE),
  /** Auto-generated from RARE rule str-eq-repl-tgt-eq-len */
  EVALUE(STR_EQ_REPL_TGT_EQ_LEN),
  /** Auto-generated from RARE rule str-eq-repl-len-one-emp-prefix */
  EVALUE(STR_EQ_REPL_LEN_ONE_EMP_PREFIX),
  /** Auto-generated from RARE rule str-eq-repl-emp-tgt-nemp */
  EVALUE(STR_EQ_REPL_EMP_TGT_NEMP),
  /** Auto-generated from RARE rule str-eq-repl-nemp-src-emp */
  EVALUE(STR_EQ_REPL_NEMP_SRC_EMP),
  /** Auto-generated from RARE rule str-eq-repl-self-src */
  EVALUE(STR_EQ_REPL_SELF_SRC),
  /** Auto-generated from RARE rule seq-len-unit */
  EVALUE(SEQ_LEN_UNIT),
  /** Auto-generated from RARE rule seq-nth-unit */
  EVALUE(SEQ_NTH_UNIT),
  /** Auto-generated from RARE rule seq-rev-unit */
  EVALUE(SEQ_REV_UNIT),
  /** Auto-generated from RARE rule seq-len-empty */
  EVALUE(SEQ_LEN_EMPTY),
  /** Auto-generated from RARE rule re-in-empty */
  EVALUE(RE_IN_EMPTY),
  /** Auto-generated from RARE rule re-in-sigma */
  EVALUE(RE_IN_SIGMA),
  /** Auto-generated from RARE rule re-in-sigma-star */
  EVALUE(RE_IN_SIGMA_STAR),
  /** Auto-generated from RARE rule re-in-cstring */
  EVALUE(RE_IN_CSTRING),
  /** Auto-generated from RARE rule re-in-comp */
  EVALUE(RE_IN_COMP),
  /** Auto-generated from RARE rule str-in-re-union-elim */
  EVALUE(STR_IN_RE_UNION_ELIM),
  /** Auto-generated from RARE rule str-in-re-inter-elim */
  EVALUE(STR_IN_RE_INTER_ELIM),
  /** Auto-generated from RARE rule str-in-re-range-elim */
  EVALUE(STR_IN_RE_RANGE_ELIM),
  /** Auto-generated from RARE rule str-in-re-contains */
  EVALUE(STR_IN_RE_CONTAINS),
  /** Auto-generated from RARE rule str-in-re-from-int-nemp-dig-range */
  EVALUE(STR_IN_RE_FROM_INT_NEMP_DIG_RANGE),
  /** Auto-generated from RARE rule str-in-re-from-int-dig-range */
  EVALUE(STR_IN_RE_FROM_INT_DIG_RANGE),
  /** Auto-generated from RARE rule eq-refl */
  EVALUE(EQ_REFL),
  /** Auto-generated from RARE rule eq-symm */
  EVALUE(EQ_SYMM),
  /** Auto-generated from RARE rule eq-cond-deq */
  EVALUE(EQ_COND_DEQ),
  /** Auto-generated from RARE rule eq-ite-lift */
  EVALUE(EQ_ITE_LIFT),
  /** Auto-generated from RARE rule distinct-binary-elim */
  EVALUE(DISTINCT_BINARY_ELIM),
  /** Auto-generated from RARE rule uf-bv2nat-int2bv */
  EVALUE(UF_BV2NAT_INT2BV),
  /** Auto-generated from RARE rule uf-bv2nat-int2bv-extend */
  EVALUE(UF_BV2NAT_INT2BV_EXTEND),
  /** Auto-generated from RARE rule uf-bv2nat-int2bv-extract */
  EVALUE(UF_BV2NAT_INT2BV_EXTRACT),
  /** Auto-generated from RARE rule uf-int2bv-bv2nat */
  EVALUE(UF_INT2BV_BV2NAT),
  /** Auto-generated from RARE rule uf-bv2nat-geq-elim */
  EVALUE(UF_BV2NAT_GEQ_ELIM),
  /** Auto-generated from RARE rule uf-int2bv-bvult-equiv */
  EVALUE(UF_INT2BV_BVULT_EQUIV),
  /** Auto-generated from RARE rule uf-int2bv-bvule-equiv */
  EVALUE(UF_INT2BV_BVULE_EQUIV),
  /** Auto-generated from RARE rule uf-sbv-to-int-elim */
  EVALUE(UF_SBV_TO_INT_ELIM),
  /** Auto-generated from RARE rule arith-sine-zero */
  EVALUE(ARITH_SINE_ZERO),
  /** Auto-generated from RARE rule arith-sine-pi2 */
  EVALUE(ARITH_SINE_PI2),
  /** Auto-generated from RARE rule arith-cosine-elim */
  EVALUE(ARITH_COSINE_ELIM),
  /** Auto-generated from RARE rule arith-tangent-elim */
  EVALUE(ARITH_TANGENT_ELIM),
  /** Auto-generated from RARE rule arith-secent-elim */
  EVALUE(ARITH_SECENT_ELIM),
  /** Auto-generated from RARE rule arith-cosecent-elim */
  EVALUE(ARITH_COSECENT_ELIM),
  /** Auto-generated from RARE rule arith-cotangent-elim */
  EVALUE(ARITH_COTANGENT_ELIM),
  /** Auto-generated from RARE rule arith-pi-not-int */
  EVALUE(ARITH_PI_NOT_INT),
  /** Auto-generated from RARE rule sets-card-singleton */
  EVALUE(SETS_CARD_SINGLETON),
  /** Auto-generated from RARE rule sets-card-union */
  EVALUE(SETS_CARD_UNION),
  /** Auto-generated from RARE rule sets-card-minus */
  EVALUE(SETS_CARD_MINUS),
  /** Auto-generated from RARE rule sets-card-emp */
  EVALUE(SETS_CARD_EMP),
// ${rules}$
#ifdef CVC5_API_USE_C_ENUMS
  // must be last entry
  EVALUE(LAST)
#endif
};

#ifdef CVC5_API_USE_C_ENUMS
#ifndef DOXYGEN_SKIP
typedef enum ENUM(ProofRule) ENUM(ProofRule);
typedef enum ENUM(ProofRewriteRule) ENUM(ProofRewriteRule);
#endif
#endif

#ifdef CVC5_API_USE_C_ENUMS

/**
 * Get a string representation of a Cvc5ProofRule.
 * @param rule The proof rule.
 * @return The string representation.
 */
CVC5_EXPORT const char* cvc5_proof_rule_to_string(Cvc5ProofRule rule);

/**
 * Hash function for Cvc5ProofRule.
 * @param rule The proof rule.
 * @return The hash value.
 */
CVC5_EXPORT size_t cvc5_proof_rule_hash(Cvc5ProofRule rule);

/**
 * Get a string representation of a Cvc5ProofRewriteRule.
 * @param rule The proof rewrite rule.
 * @return The string representation.
 */
CVC5_EXPORT const char* cvc5_proof_rewrite_rule_to_string(
    Cvc5ProofRewriteRule rule);

/**
 * Hash function for Cvc5ProofRewriteRule.
 * @param rule The proof rewrite rule.
 * @return The hash value.
 */
CVC5_EXPORT size_t cvc5_proof_rewrite_rule_hash(Cvc5ProofRewriteRule rule);

#else

/**
 * Converts a proof rule to a string. Note: This function is also used in
 * `safe_print()`. Changing this function name or signature will result in
 * `safe_print()` printing "<unsupported>" instead of the proper strings for
 * the enum values.
 *
 * @param rule The proof rule
 * @return The name of the proof rule
 */
CVC5_EXPORT const char* toString(ProofRule rule);

/**
 * Writes a proof rule name to a stream.
 *
 * @param out The stream to write to
 * @param rule The proof rule to write to the stream
 * @return The stream
 */
CVC5_EXPORT std::ostream& operator<<(std::ostream& out, ProofRule rule);

/**
 * Converts a proof rewrite rule to a string. Note: This function is also
 * used in `safe_print()`. Changing this function name or signature will result
 * in `safe_print()` printing "<unsupported>" instead of the proper strings for
 * the enum values.
 *
 * @param rule The proof rewrite rule
 * @return The name of the proof rewrite rule
 */
CVC5_EXPORT const char* toString(ProofRewriteRule rule);

/**
 * Writes a proof rewrite rule name to a stream.
 *
 * @param out The stream to write to
 * @param rule The proof rewrite rule to write to the stream
 * @return The stream
 */
CVC5_EXPORT std::ostream& operator<<(std::ostream& out, ProofRewriteRule rule);

}  // namespace cvc5

namespace std {

/**
 * Hash function for ProofRules.
 */
template <>
struct CVC5_EXPORT hash<cvc5::ProofRule>
{
  /**
   * Hashes a ProofRule to a size_t.
   * @param rule The proof rule.
   * @return The hash value.
   */
  size_t operator()(cvc5::ProofRule rule) const;
};

/**
 * Converts a proof rule to a string.
 *
 * @param rule The proof rule
 * @return The name of the proof rule
 */
CVC5_EXPORT std::string to_string(cvc5::ProofRule rule);

/**
 * Hash function for ProofRewriteRules.
 */
template <>
struct CVC5_EXPORT hash<cvc5::ProofRewriteRule>
{
  /**
   * Hashes a ProofRewriteRule to a size_t.
   * @param rule The proof rewrite rule.
   * @return The hash value.
   */
  size_t operator()(cvc5::ProofRewriteRule rule) const;
};

/**
 * Converts a proof rewrite rule to a string.
 *
 * @param rule The proof rewrite rule
 * @return The name of the proof rewrite rule
 */
CVC5_EXPORT std::string to_string(cvc5::ProofRewriteRule rule);

}  // namespace std

#endif
#endif

#ifdef CVC5_API_USE_C_ENUMS
#ifndef CVC5__API__CVC5_C_PROOF_RULE_H
#define CVC5__API__CVC5_C_PROOF_RULE_H
#endif
#else
#ifndef CVC5__API__CVC5_CPP_PROOF_RULE_H
#define CVC5__API__CVC5_CPP_PROOF_RULE_H
#endif
#endif<|MERGE_RESOLUTION|>--- conflicted
+++ resolved
@@ -1434,42 +1434,6 @@
   EVALUE(EXISTS_STRING_LENGTH),
   /**
    * \verbatim embed:rst:leading-asterisk
-<<<<<<< HEAD
-   * **Quantifiers -- Exists invertibility condition**
-   *
-   * .. math::
-   *   \inferrule{-\mid \exists x.\> R[x]} {C \rightarrow R[k]}
-   * 
-   * where :math:`k` is the skolem with identifier
-   * :cpp:enumerator:`WITNESS_INV_CONDITION <cvc5::SkolemId::WITNESS_INV_CONDITION>`
-   * indexed by the argument of this proof rule.
-   * 
-   * This rule expects :math:`\exists x.\> R[x]` an equation that is handled 
-   * as a case in the paper Niemetz et al, CAV 2018, "Solving Quantified
-   * Bit-Vectors using Invertibility Conditions".
-   * 
-   * Note that :math:`\exists x.\> C \rightarrow R[x]` is a valid formula.
-   *
-   * \endverbatim
-   */
-  EVALUE(EXISTS_INV_CONDITION),
-  /**
-   * \verbatim embed:rst:leading-asterisk
-   * **Quantifiers -- Macro exists invertibility condition**
-   *
-   * .. math::
-   *   \inferrule{-\mid s} {C \rightarrow R[k]}
-   * 
-   * where :math:`s` is the internal specification of an existential
-   * :math:`\exists x.\> R[x]`.
-   *
-   * \endverbatim
-   */
-  EVALUE(MACRO_EXISTS_INV_CONDITION),
-  /**
-   * \verbatim embed:rst:leading-asterisk
-=======
->>>>>>> dfab059f
    * **Sets -- Singleton injectivity**
    *
    * .. math::
