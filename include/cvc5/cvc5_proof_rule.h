--- conflicted
+++ resolved
@@ -2312,8 +2312,7 @@
   EVALUE(DISTINCT_ELIM),
   /**
    * \verbatim embed:rst:leading-asterisk
-<<<<<<< HEAD
-   * **Builtin -- Distinct elimination**
+   * **Builtin -- Distinct cardinality conflict**
    *
    * .. math::
    *   \texttt{distinct}(t_1, \ldots, tn) = \bot
@@ -2324,7 +2323,8 @@
    * \endverbatim
    */
   EVALUE(DISTINCT_CARD_CONFLICT),
-=======
+  /**
+   * \verbatim embed:rst:leading-asterisk
    * **UF -- Bitvector to natural elimination**
    *
    * .. math::
@@ -2349,7 +2349,6 @@
    * \endverbatim
    */
   EVALUE(INT_TO_BV_ELIM),
->>>>>>> 67517cbb
   /**
    * \verbatim embed:rst:leading-asterisk
    * **Booleans -- Negation Normal Form with normalization**
@@ -2660,7 +2659,6 @@
   EVALUE(DT_CONS_EQ),
   /**
    * \verbatim embed:rst:leading-asterisk
-<<<<<<< HEAD
    * **Datatypes - updater elimination**
    *
    * .. math::
@@ -2673,8 +2671,6 @@
   EVALUE(DT_UPDATER_ELIM),
   /**
    * \verbatim embed:rst:leading-asterisk
-   * **Bitvectors - Unsigned multiplication overflow detection elimination**
-=======
    * **Datatypes -- match elimination**
    *
    * .. math::
@@ -2690,7 +2686,6 @@
   /**
    * \verbatim embed:rst:leading-asterisk
    * **Bitvectors -- Unsigned multiplication overflow detection elimination**
->>>>>>> 67517cbb
    *
    * See M.Gok, M.J. Schulte, P.I. Balzola, "Efficient integer multiplication
    * overflow detection circuits", 2001.
