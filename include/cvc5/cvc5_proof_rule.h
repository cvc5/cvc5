--- conflicted
+++ resolved
@@ -1452,19 +1452,13 @@
    *
    * .. math::
    *
-<<<<<<< HEAD
-   *   \inferrule{(r \cdot t) = (r\cdot s)\mid \bot}{t = s}
+   *   \inferrule{(t_1 \cdot \ldots \cdot t_n \cdot t) = (t_1 \cdot \ldots \cdot t_n \cdot s)\mid \bot}{t = s}
    *
    * Alternatively for the reverse:
    *
+   *   \inferrule{(t \cdot t_1 \cdot \ldots \cdot t_n) = (s \cdot t_1 \cdot \ldots \cdot t_n)\mid \top}{t = s}
+   *
    *   \inferrule{(t \cdot r) = (s \cdot r)\mid \top}{t = s}
-=======
-   *   \inferrule{(t_1 \cdot \ldots \cdot t_n \cdot t) = (t_1 \cdot \ldots \cdot t_n \cdot s)\mid \bot}{t = s}
-   *
-   * Alternatively for the reverse:
-   *
-   *   \inferrule{(t \cdot t_1 \cdot \ldots \cdot t_n) = (s \cdot t_1 \cdot \ldots \cdot t_n)\mid \top}{t = s}
->>>>>>> 3759dab9
    *
    * where :math:`r` is a concatenation of one or more strings.
    * Notice that :math:`t` or :math:`s` may be empty, in which case they are
@@ -1537,11 +1531,7 @@
    *
    * .. math::
    *
-<<<<<<< HEAD
-   *   \inferruleSC{(t_1\cdot t_2) = (s_1 \cdot s_2),\,
-=======
    *   \inferruleSC{(t_1 \cdot \ldots \cdot t_n) = (s_1 \cdot \ldots \cdot s_m),\,
->>>>>>> 3759dab9
    *   \mathit{len}(t_1) \neq \mathit{len}(s_1)\mid \bot}{((t_1 = s_1\cdot r)
    *   \vee (s_1 = t_1\cdot r)) \wedge r \neq \epsilon \wedge \mathit{len}(r)>0}
    *
@@ -1554,15 +1544,9 @@
    *
    * .. math::
    *
-<<<<<<< HEAD
-   *   \inferruleSC{(t_1\cdot t_2) = (s_1 \cdot s_2),\,
-   *   \mathit{len}(t_2) \neq \mathit{len}(s_2)\mid \top}{((t_2 = r \cdot s_2)
-   *   \vee (s_2 = r \cdot t_2)) \wedge r \neq \epsilon \wedge \mathit{len}(r)>0}
-=======
    *   \inferruleSC{(t_1 \cdot \ldots \cdot t_n) = (s_1 \cdot \ldots \cdot s_m),\,
    *   \mathit{len}(t_n) \neq \mathit{len}(s_m)\mid \top}{((t_n = r \cdot s_m)
    *   \vee (s_m = r \cdot t_n)) \wedge r \neq \epsilon \wedge \mathit{len}(r)>0}
->>>>>>> 3759dab9
    *
    * where :math:`r` is the purification Skolem for
    * :math:`\mathit{ite}(
