/******************************************************************************
 * Top contributors (to current version):
 *   Gereon Kremer, Haniel Barbosa, Andrew Reynolds
 *
 * This file is part of the cvc5 project.
 *
 * Copyright (c) 2009-2023 by the authors listed in the file AUTHORS
 * in the top-level source directory and their institutional affiliations.
 * All rights reserved.  See the file COPYING in the top-level source
 * directory for licensing information.
 * ****************************************************************************
 *
 * Proof rule enumeration.
 */

#if (!defined(CVC5_API_USE_C_ENUMS) &&                                         \
     !defined(CVC5__API__CVC5_CPP_PROOF_RULE_H)) ||                            \
    (defined(CVC5_API_USE_C_ENUMS) &&                                          \
     !defined(CVC5__API__CVC5_C_PROOF_RULE_H))

#include <cstdint>

#ifdef CVC5_API_USE_C_ENUMS
#undef ENUM
#define ENUM(name) Cvc5##name
#else
#include <cvc5/cvc5_export.h>

#include <iosfwd>
#include <ostream>
namespace cvc5 {
#undef ENUM
#define ENUM(name) class name
#define EVALUE(name) name
#endif

#ifdef CVC5_API_USE_C_ENUMS
#undef EVALUE
#define EVALUE(name) CVC5_PROOF_RULE_##name
#endif

// clang-format off
/**
 * \internal
 * This documentation is target for the online documentation that can
 * be found at https://cvc5.github.io/docs/latest/proofs/proof_rules.html
 * \endinternal
 *
 * \verbatim embed:rst:leading-asterisk
 * An enumeration for proof rules. This enumeration is analogous to Kind for
 * Node objects.
 *
 * All proof rules are given as inference rules, presented in the following
 * form:
 *
 * .. math::
 *
 *   \texttt{RULENAME}:
 *   \inferruleSC{\varphi_1 \dots \varphi_n \mid t_1 \dots t_m}{\psi}{if $C$}
 *
 * where we call :math:`\varphi_i` its premises or children, :math:`t_i` its
 * arguments, :math:`\psi` its conclusion, and :math:`C` its side condition.
 * Alternatively, we can write the application of a proof rule as 
 * ``(RULENAME F1 ... Fn :args t1 ... tm)``, omitting the conclusion
 * (since it can be uniquely determined from premises and arguments).
 * Note that premises are sometimes given as proofs, i.e., application of
 * proof rules, instead of formulas. This abuses the notation to see proof
 * rule applications and their conclusions interchangeably.
 *
 * Conceptually, the following proof rules form a calculus whose target
 * user is the Node-level theory solvers. This means that the rules below
 * are designed to reason about, among other things, common operations on Node
 * objects like Rewriter::rewrite or Node::substitute. It is intended to be
 * translated or printed in other formats.
 *
 * The following ProofRule values include core rules and those categorized by
 * theory, including the theory of equality.
 *
 * The "core rules" include two distinguished rules which have special status:
 * (1) :cpp:enumerator:`ASSUME <cvc5::ProofRule::ASSUME>`, which represents an open
 * leaf in a proof; and (2) :cpp:enumerator:`SCOPE <cvc5::ProofRule::SCOPE>`, which
 * encloses a scope (a subproof) with a set of scoped assumptions. The core rules
 * additionally correspond to generic operations that are done internally on nodes,
 * e.g., calling Rewriter::rewrite.
 *
 * Rules with prefix ``MACRO_`` are those that can be defined in terms of other
 * rules. These exist for convenience and can be replaced by their definition
 * in post-processing.
 * \endverbatim
 */
enum ENUM(ProofRule) : uint32_t
{
  /**
   * \verbatim embed:rst:leading-asterisk
   * **Assumption (a leaf)**
   *
   * .. math::
   *
   *   \inferrule{- \mid F}{F}
   *
   * This rule has special status, in that an application of assume is an
   * open leaf in a proof that is not (yet) justified. An assume leaf is
   * analogous to a free variable in a term, where we say "F is a free
   * assumption in proof P" if it contains an application of F that is not
   * bound by :cpp:enumerator:`SCOPE <cvc5::ProofRule::SCOPE>` (see below).
   * \endverbatim
   */
  EVALUE(ASSUME),
  /**
   * \verbatim embed:rst:leading-asterisk
   * **Scope (a binder for assumptions)**
   *
   * .. math::
   *
   *   \inferruleSC{F \mid F_1 \dots F_n}{(F_1 \land \dots \land F_n)
   *   \Rightarrow F}{if $F\neq\bot$} \textrm{ or } \inferruleSC{F \mid F_1
   *   \dots F_n}{\neg (F_1 \land \dots \land F_n)}{if $F=\bot$}
   *
   * This rule has a dual purpose with
   * :cpp:enumerator:`ASSUME <cvc5::ProofRule::ASSUME>`. It is a way to close
   * assumptions in a proof. We require that :math:`F_1 \dots F_n` are free
   * assumptions in P and say that :math:`F_1 \dots F_n` are not free in
   * ``(SCOPE P)``. In other words, they are bound by this application. For
   * example, the proof node:
   * ``(SCOPE (ASSUME F) :args F)``
   * has the conclusion :math:`F \Rightarrow F` and has no free assumptions.
   * More generally, a proof with no free assumptions always concludes a valid
   * formula. \endverbatim
   */
  EVALUE(SCOPE),

  /**
   * \verbatim embed:rst:leading-asterisk
   * **Builtin theory -- Substitution**
   *
   * .. math::
   *
   *   \inferrule{F_1 \dots F_n \mid t, ids?}{t = t \circ \sigma_{ids}(F_n)
   *   \circ \cdots \circ \sigma_{ids}(F_1)}
   *
   * where :math:`\sigma_{ids}(F_i)` are substitutions, which notice are applied
   * in reverse order. Notice that :math:`ids` is a MethodId identifier, which
   * determines how to convert the formulas :math:`F_1 \dots F_n` into
   * substitutions. It is an optional argument, where by default the premises
   * are equalities of the form `(= x y)` and converted into substitutions
   * :math:`x\mapsto y`. \endverbatim
   */
  EVALUE(SUBS),
  /**
   * \verbatim embed:rst:leading-asterisk
   * **Builtin theory -- Rewrite**
   *
   * .. math::
   *   \inferrule{- \mid t, idr}{t = \texttt{Rewriter}_{idr}(t)}
   *
   * where :math:`idr` is a MethodId identifier, which determines the kind of
   * rewriter to apply, e.g. Rewriter::rewrite. \endverbatim
   */
  EVALUE(MACRO_REWRITE),
  /**
   * \verbatim embed:rst:leading-asterisk
   * **Builtin theory -- Evaluate**
   *
   * .. math::
   *   \inferrule{- \mid t}{t = \texttt{Evaluator::evaluate}(t)}
   *
   * Note this is equivalent to: ``(REWRITE t MethodId::RW_EVALUATE)``.
   * \endverbatim
   */
  EVALUE(EVALUATE),
  /**
   * \verbatim embed:rst:leading-asterisk
   * **Builtin theory -- associative/commutative/idempotency/identity normalization**
   *
   * .. math::
   *   \inferrule{- \mid t = s}{t = s}
   *
   * where :math:`\texttt{expr::isACNorm(t, s)} = \top`. This
   * method normalizes currently based on two kinds of operators:
   * (1) those that are associative, commutative, idempotent, and have an
   * identity element (examples are or, and, bvand),
   * (2) those that are associative and have an identity element (examples
   * are str.++, re.++).
   * \endverbatim
   */
  EVALUE(ACI_NORM),
  /**
   * \verbatim embed:rst:leading-asterisk
   * **Builtin theory -- Substitution + Rewriting equality introduction**
   *
   * In this rule, we provide a term :math:`t` and conclude that it is equal to
   * its rewritten form under a (proven) substitution.
   *
   * .. math::
   *   \inferrule{F_1 \dots F_n \mid t, (ids (ida (idr)?)?)?}{t =
   *   \texttt{Rewriter}_{idr}(t \circ \sigma_{ids, ida}(F_n) \circ \cdots \circ
   *   \sigma_{ids, ida}(F_1))}
   *
   * In other words, from the point of view of Skolem forms, this rule
   * transforms :math:`t` to :math:`t'` by standard substitution + rewriting.
   *
   * The arguments :math:`ids`, :math:`ida` and :math:`idr` are optional and
   * specify the identifier of the substitution, the substitution application
   * and rewriter respectively to be used. For details, see
   * :cvc5src:`theory/builtin/proof_checker.h`. \endverbatim
   */
  EVALUE(MACRO_SR_EQ_INTRO),
  /**
   * \verbatim embed:rst:leading-asterisk
   * **Builtin theory -- Substitution + Rewriting predicate introduction**
   *
   * In this rule, we provide a formula :math:`F` and conclude it, under the
   * condition that it rewrites to true under a proven substitution.
   *
   * .. math::
   *   \inferrule{F_1 \dots F_n \mid F, (ids (ida (idr)?)?)?}{F}
   *
   * where :math:`\texttt{Rewriter}_{idr}(F \circ \sigma_{ids, ida}(F_n) \circ
   * \cdots \circ \sigma_{ids, ida}(F_1)) = \top` and :math:`ids` and
   * :math:`idr` are method identifiers.
   *
   * More generally, this rule also holds when
   * :math:`\texttt{Rewriter::rewrite}(\texttt{toOriginal}(F')) = \top`
   * where :math:`F'` is the result of the left hand side of the equality above.
   * Here, notice that we apply rewriting on the original form of :math:`F'`,
   * meaning that this rule may conclude an :math:`F` whose Skolem form is
   * justified by the definition of its (fresh) Skolem variables. For example,
   * this rule may justify the conclusion :math:`k = t` where :math:`k` is the
   * purification Skolem for :math:`t`, e.g. where the original form of
   * :math:`k` is :math:`t`.
   *
   * Furthermore, notice that the rewriting and substitution is applied only
   * within the side condition, meaning the rewritten form of the original form
   * of :math:`F` does not escape this rule.
   * \endverbatim
   */
  EVALUE(MACRO_SR_PRED_INTRO),
  /**
   * \verbatim embed:rst:leading-asterisk
   * **Builtin theory -- Substitution + Rewriting predicate elimination**
   *
   * .. math::
   *   \inferrule{F, F_1 \dots F_n \mid (ids (ida
   *   (idr)?)?)?}{\texttt{Rewriter}_{idr}(F \circ \sigma_{ids, ida}(F_n) \circ
   *   \cdots \circ \sigma_{ids, ida}(F_1))}
   *
   * where :math:`ids` and :math:`idr` are method identifiers.
   *
   * We rewrite only on the Skolem form of :math:`F`, similar to
   * :cpp:enumerator:`MACRO_SR_EQ_INTRO <cvc5::ProofRule::MACRO_SR_EQ_INTRO>`.
   * \endverbatim
   */
  EVALUE(MACRO_SR_PRED_ELIM),
  /**
   * \verbatim embed:rst:leading-asterisk
   * **Builtin theory -- Substitution + Rewriting predicate elimination**
   *
   * .. math::
   *   \inferrule{F, F_1 \dots F_n \mid G, (ids (ida (idr)?)?)?}{G}
   *
   * where :math:`\texttt{Rewriter}_{idr}(F \circ \sigma_{ids, ida}(F_n) \circ
   * \cdots \circ \sigma_{ids, ida}(F_1)) = \texttt{Rewriter}_{idr}(G \circ
   * \sigma_{ids, ida}(F_n) \circ \cdots \circ \sigma_{ids, ida}(F_1))`.
   *
   * More generally, this rule also holds when:
   * :math:`\texttt{Rewriter::rewrite}(\texttt{toOriginal}(F')) = \texttt{Rewriter::rewrite}(\texttt{toOriginal}(G'))`
   * where :math:`F'` and :math:`G'` are the result of each side of the equation
   * above. Here, original forms are used in a similar manner to
   * :cpp:enumerator:`MACRO_SR_PRED_INTRO <cvc5::ProofRule::MACRO_SR_PRED_INTRO>`
   * above. \endverbatim
   */
  EVALUE(MACRO_SR_PRED_TRANSFORM),
  /**
   * \verbatim embed:rst:leading-asterisk
   * **Builtin theory -- Encode predicate transformation**
   *
   * .. math::
   *   \inferrule{F \mid G}{G}
   * 
   * where :math:`F` and :math:`G` are equivalent up to their encoding in an
   * external proof format. This is currently verified by
   * :math:`\texttt{RewriteDbNodeConverter::convert}(F) = \texttt{RewriteDbNodeConverter::convert}(G)`.
   * This rule can be treated as a no-op when appropriate in external proof
   * formats.
   * \endverbatim
   */
  EVALUE(ENCODE_PRED_TRANSFORM),
  /**
   * \verbatim embed:rst:leading-asterisk
   * **Builtin theory -- DSL rewrite**
   *
   * .. math::
   *   \inferrule{F_1 \dots F_n \mid id t_1 \dots t_n}{F}
   * 
   * where `id` is a :cpp:enum:`ProofRewriteRule` whose definition in the
   * RARE DSL is :math:`\forall x_1 \dots x_n. (G_1 \wedge G_n) \Rightarrow G`
   * where for :math:`i=1, \dots n`, we have that :math:`F_i = \sigma(G_i)`
   * and :math:`F = \sigma(G)` where :math:`\sigma` is the substitution
   * :math:`\{x_1\mapsto t_1,\dots,x_n\mapsto t_n\}`.
   * 
   * Notice that the application of the substitution takes into account the
   * possible list semantics of variables :math:`x_1 \ldots x_n`. If
   * :math:`x_i` is a variable with list semantics, then :math:`t_i` denotes a
   * list of terms. The substitution implemented by `expr::narySubstitute`
   * replaces each :math:`x_i` with the list :math:`t_i` in its place.
   * \endverbatim
   */
  EVALUE(DSL_REWRITE),
  /**
   * \verbatim embed:rst:leading-asterisk
   * **Other theory rewrite rules**
   *
   * .. math::
   *   \inferrule{- \mid id, t = t'}{t = t'}
   *
   * where `id` is the :cpp:enum:`ProofRewriteRule` of the theory rewrite
   * rule which transforms :math:`t` to :math:`t'`.
   * 
   * In contrast to :cpp:enumerator:`DSL_REWRITE`, theory rewrite rules used by
   * this proof rule are not necessarily expressible in RARE. Each rule that can
   * be used in this proof rule are documented explicitly in cases within the
   * :cpp:enum:`ProofRewriteRule` enum.
   * \endverbatim
   */
  EVALUE(THEORY_REWRITE),
  /**
   * \verbatim embed:rst:leading-asterisk
   * **Builtin theory -- Annotation**
   *
   * .. math::
   *   \inferrule{F \mid a_1 \dots a_n}{F}
   *
   * The terms :math:`a_1 \dots a_n` can be anything used to annotate the proof
   * node, one example is where :math:`a_1` is a theory::InferenceId.
   * \endverbatim
   */
  EVALUE(ANNOTATION),
  /**
   * \verbatim embed:rst:leading-asterisk
   * **Processing rules -- If-then-else equivalence**
   *
   * .. math::
   *   \inferrule{- \mid \ite{C}{t_1}{t_2}}{\ite{C}{((\ite{C}{t_1}{t_2}) = t_1)}{((\ite{C}{t_1}{t_2}) = t_2)}}
   *
   * \endverbatim
   */
  EVALUE(ITE_EQ),

  /**
   * \verbatim embed:rst:leading-asterisk
   * **Trusted rule**
   *
   * .. math::
   *   \inferrule{F_1 \dots F_n \mid tid, F, ...}{F}
   *
   * where :math:`tid` is an identifier and :math:`F` is a formula. This rule
   * is used when a formal justification of an inference step cannot be provided.
   * The formulas :math:`F_1 \dots F_n` refer to a set of formulas that
   * entail :math:`F`, which may or may not be provided.
   * \endverbatim
   */
  EVALUE(TRUST),
  /**
   * \verbatim embed:rst:leading-asterisk
   * **Trusted rules -- Theory rewrite**
   *
   * .. math::
   *   \inferrule{- \mid F, tid, rid}{F}
   *
   * where :math:`F` is an equality of the form :math:`t = t'` where :math:`t'`
   * is obtained by applying the kind of rewriting given by the method
   * identifier :math:`rid`, which is one of:
   * ``RW_REWRITE_THEORY_PRE``, ``RW_REWRITE_THEORY_POST``,
   * ``RW_REWRITE_EQ_EXT``. Notice that the checker for this rule does not
   * replay the rewrite to ensure correctness, since theory rewriter methods are
   * not static. For example, the quantifiers rewriter involves constructing new
   * bound variables that are not guaranteed to be consistent on each call.
   * \endverbatim
   */
  EVALUE(TRUST_THEORY_REWRITE),
  /**
   * \verbatim embed:rst:leading-asterisk
   * **SAT Refutation for assumption-based unsat cores**
   *
   * .. math::
   *   \inferrule{F_1 \dots F_n \mid -}{\bot}
   *
   * where :math:`F_1 \dots F_n` correspond to the unsat core determined by the
   * SAT solver. \endverbatim
   */
  EVALUE(SAT_REFUTATION),
  /**
   * \verbatim embed:rst:leading-asterisk
   * **DRAT Refutation**
   *
   * .. math::
   *   \inferrule{F_1 \dots F_n \mid D, P}{\bot}
   *
   * where :math:`F_1 \dots F_n` correspond to the clauses in the
   * DIMACS file given by filename `D` and `P` is a filename of a file storing
   * a DRAT proof. \endverbatim
   */
  EVALUE(DRAT_REFUTATION),
  /**
   * \verbatim embed:rst:leading-asterisk
   * **SAT external prove Refutation**
   *
   * .. math::
   *   \inferrule{F_1 \dots F_n \mid D}{\bot}
   *
   * where :math:`F_1 \dots F_n` correspond to the input clauses in the
   * DIMACS file `D`. \endverbatim
   */
  EVALUE(SAT_EXTERNAL_PROVE),
  /**
   * \verbatim embed:rst:leading-asterisk
   * **Boolean -- Resolution**
   *
   * .. math::
   *   \inferrule{C_1, C_2 \mid pol, L}{C}
   *
   * where
   *
   * - :math:`C_1` and :math:`C_2` are nodes viewed as clauses, i.e., either an
   *   ``OR`` node with each children viewed as a literal or a node viewed as a
   *   literal. Note that an ``OR`` node could also be a literal.
   * - :math:`pol` is either true or false, representing the polarity of the
   *   pivot on the first clause
   * - :math:`L` is the pivot of the resolution, which occurs as is (resp. under
   *   a ``NOT``) in :math:`C_1` and negatively (as is) in :math:`C_2` if
   *   :math:`pol = \top` (:math:`pol = \bot`).
   *
   * :math:`C` is a clause resulting from collecting all the literals in
   * :math:`C_1`, minus the first occurrence of the pivot or its negation, and
   * :math:`C_2`, minus the first occurrence of the pivot or its negation,
   * according to the policy above. If the resulting clause has a single
   * literal, that literal itself is the result; if it has no literals, then the
   * result is false; otherwise it's an ``OR`` node of the resulting literals.
   *
   * Note that it may be the case that the pivot does not occur in the
   * clauses. In this case the rule is not unsound, but it does not correspond
   * to resolution but rather to a weakening of the clause that did not have a
   * literal eliminated.
   * \endverbatim
   */
  EVALUE(RESOLUTION),
  /**
   * \verbatim embed:rst:leading-asterisk
   * **Boolean -- N-ary Resolution**
   *
   * .. math::
   *   \inferrule{C_1 \dots C_n \mid (pol_1 \dots pol_{n-1}), (L_1 \dots L_{n-1})}{C}
   *
   * where
   *
   * - let :math:`C_1 \dots C_n` be nodes viewed as clauses, as defined above
   * - let :math:`C_1 \diamond_{L,\mathit{pol}} C_2` represent the resolution of
   *   :math:`C_1` with :math:`C_2` with pivot :math:`L` and polarity
   *   :math:`pol`, as defined above
   * - let :math:`C_1' = C_1`,
   * - for each :math:`i > 1`, let :math:`C_i' = C_{i-1} \diamond{L_{i-1},
   *   \mathit{pol}_{i-1}} C_i'`
   *
   * Note the list of polarities and pivots are provided as s-expressions.
   *
   * The result of the chain resolution is :math:`C = C_n'`
   * \endverbatim
   */
  EVALUE(CHAIN_RESOLUTION),
  /**
   * \verbatim embed:rst:leading-asterisk
   * **Boolean -- Factoring**
   *
   * .. math::
   *   \inferrule{C_1 \mid -}{C_2}
   *
   * where :math:`C_2` is the clause :math:`C_1`, but every occurrence of a literal
   * after its first occurrence is omitted.
   * \endverbatim
   */
  EVALUE(FACTORING),
  /**
   * \verbatim embed:rst:leading-asterisk
   * **Boolean -- Reordering**
   *
   * .. math::
   *   \inferrule{C_1 \mid C_2}{C_2}
   *
   * where
   * the set representations of :math:`C_1` and :math:`C_2` are the same and the
   * number of literals in :math:`C_2` is the same of that of :math:`C_1`.
   * \endverbatim
   */
  EVALUE(REORDERING),
  /**
   * \verbatim embed:rst:leading-asterisk
   * **Boolean -- N-ary Resolution + Factoring + Reordering**
   *
   * .. math::
   *   \inferrule{C_1 \dots C_n \mid C, pol_1,L_1 \dots pol_{n-1},L_{n-1}}{C}
   *
   * where
   *
   * - let :math:`C_1 \dots C_n` be nodes viewed as clauses, as defined in
   *   :cpp:enumerator:`RESOLUTION <cvc5::ProofRule::RESOLUTION>`
   * - let :math:`C_1 \diamond{L,\mathit{pol}} C_2` represent the resolution of
   *   :math:`C_1` with :math:`C_2` with pivot :math:`L` and polarity
   *   :math:`pol`, as defined in
   *   :cpp:enumerator:`RESOLUTION <cvc5::ProofRule::RESOLUTION>`
   * - let :math:`C_1'` be equal, in its set representation, to :math:`C_1`,
   * - for each :math:`i > 1`, let :math:`C_i'` be equal, in its set
   *   representation, to :math:`C_{i-1} \diamond{L_{i-1},\mathit{pol}_{i-1}}
   *   C_i'`
   *
   * The result of the chain resolution is :math:`C`, which is equal, in its set
   * representation, to :math:`C_n'`
   * \endverbatim
   */
  EVALUE(MACRO_RESOLUTION),
  /**
   * \verbatim embed:rst:leading-asterisk
   * **Boolean -- N-ary Resolution + Factoring + Reordering unchecked**
   *
   * Same as
   * :cpp:enumerator:`MACRO_RESOLUTION <cvc5::ProofRule::MACRO_RESOLUTION>`, but
   * not checked by the internal proof checker.
   * \endverbatim
   */
  EVALUE(MACRO_RESOLUTION_TRUST),

  /**
   * \verbatim embed:rst:leading-asterisk
   * **Boolean -- Split**
   *
   * .. math::
   *   \inferrule{- \mid F}{F \lor \neg F}
   *
   * \endverbatim
   */
  EVALUE(SPLIT),
  /**
   * \verbatim embed:rst:leading-asterisk
   * **Boolean -- Equality resolution**
   *
   * .. math::
   *   \inferrule{F_1, (F_1 = F_2) \mid -}{F_2}
   *
   * Note this can optionally be seen as a macro for
   * :cpp:enumerator:`EQUIV_ELIM1 <cvc5::ProofRule::EQUIV_ELIM1>` +
   * :cpp:enumerator:`RESOLUTION <cvc5::ProofRule::RESOLUTION>`.
   * \endverbatim
   */
  EVALUE(EQ_RESOLVE),
  /**
   * \verbatim embed:rst:leading-asterisk
   * **Boolean -- Modus Ponens**
   *
   * .. math::
   *   \inferrule{F_1, (F_1 \rightarrow F_2) \mid -}{F_2}
   *
   * Note this can optionally be seen as a macro for
   * :cpp:enumerator:`IMPLIES_ELIM <cvc5::ProofRule::IMPLIES_ELIM>` +
   * :cpp:enumerator:`RESOLUTION <cvc5::ProofRule::RESOLUTION>`.
   * \endverbatim
   */
  EVALUE(MODUS_PONENS),
  /**
   * \verbatim embed:rst:leading-asterisk
   * **Boolean -- Double negation elimination**
   *
   * .. math::
   *   \inferrule{\neg (\neg F) \mid -}{F}
   *
   * \endverbatim
   */
  EVALUE(NOT_NOT_ELIM),
  /**
   * \verbatim embed:rst:leading-asterisk
   * **Boolean -- Contradiction**
   *
   * .. math::
   *   \inferrule{F, \neg F \mid -}{\bot}
   *
   * \endverbatim
   */
  EVALUE(CONTRA),
  /**
   * \verbatim embed:rst:leading-asterisk
   * **Boolean -- And elimination**
   *
   * .. math::
   *   \inferrule{(F_1 \land \dots \land F_n) \mid i}{F_i}
   *
   * \endverbatim
   */
  EVALUE(AND_ELIM),
  /**
   * \verbatim embed:rst:leading-asterisk
   * **Boolean -- And introduction**
   *
   * .. math::
   *   \inferrule{F_1 \dots F_n \mid -}{(F_1 \land \dots \land F_n)}
   *
   * \endverbatim
   */
  EVALUE(AND_INTRO),
  /**
   * \verbatim embed:rst:leading-asterisk
   * **Boolean -- Not Or elimination**
   *
   * .. math::
   *   \inferrule{\neg(F_1 \lor \dots \lor F_n) \mid i}{\neg F_i}
   *
   * \endverbatim
   */
  EVALUE(NOT_OR_ELIM),
  /**
   * \verbatim embed:rst:leading-asterisk
   * **Boolean -- Implication elimination**
   *
   * .. math::
   *   \inferrule{F_1 \rightarrow F_2 \mid -}{\neg F_1 \lor F_2}
   *
   * \endverbatim
   */
  EVALUE(IMPLIES_ELIM),
  /**
   * \verbatim embed:rst:leading-asterisk
   * **Boolean -- Not Implication elimination version 1**
   *
   * .. math::
   *   \inferrule{\neg(F_1 \rightarrow F_2) \mid -}{F_1}
   *
   * \endverbatim
   */
  EVALUE(NOT_IMPLIES_ELIM1),
  /**
   * \verbatim embed:rst:leading-asterisk
   * **Boolean -- Not Implication elimination version 2**
   *
   * .. math::
   *   \inferrule{\neg(F_1 \rightarrow F_2) \mid -}{\neg F_2}
   *
   * \endverbatim
   */
  EVALUE(NOT_IMPLIES_ELIM2),
  /**
   * \verbatim embed:rst:leading-asterisk
   * **Boolean -- Equivalence elimination version 1**
   *
   * .. math::
   *   \inferrule{F_1 = F_2 \mid -}{\neg F_1 \lor F_2}
   *
   * \endverbatim
   */
  EVALUE(EQUIV_ELIM1),
  /**
   * \verbatim embed:rst:leading-asterisk
   * **Boolean -- Equivalence elimination version 2**
   *
   * .. math::
   *   \inferrule{F_1 = F_2 \mid -}{F_1 \lor \neg F_2}
   *
   * \endverbatim
   */
  EVALUE(EQUIV_ELIM2),
  /**
   * \verbatim embed:rst:leading-asterisk
   * **Boolean -- Not Equivalence elimination version 1**
   *
   * .. math::
   *   \inferrule{F_1 \neq F_2 \mid -}{F_1 \lor F_2}
   *
   * \endverbatim
   */
  EVALUE(NOT_EQUIV_ELIM1),
  /**
   * \verbatim embed:rst:leading-asterisk
   * **Boolean -- Not Equivalence elimination version 2**
   *
   * .. math::
   *   \inferrule{F_1 \neq F_2 \mid -}{\neg F_1 \lor \neg F_2}
   *
   * \endverbatim
   */
  EVALUE(NOT_EQUIV_ELIM2),
  /**
   * \verbatim embed:rst:leading-asterisk
   * **Boolean -- XOR elimination version 1**
   *
   * .. math::
   *   \inferrule{F_1 \xor F_2 \mid -}{F_1 \lor F_2}
   *
   * \endverbatim
   */
  EVALUE(XOR_ELIM1),
  /**
   * \verbatim embed:rst:leading-asterisk
   * **Boolean -- XOR elimination version 2**
   *
   * .. math::
   *   \inferrule{F_1 \xor F_2 \mid -}{\neg F_1 \lor \neg F_2}
   *
   * \endverbatim
   */
  EVALUE(XOR_ELIM2),
  /**
   * \verbatim embed:rst:leading-asterisk
   * **Boolean -- Not XOR elimination version 1**
   *
   * .. math::
   *   \inferrule{\neg(F_1 \xor F_2) \mid -}{F_1 \lor \neg F_2}
   *
   * \endverbatim
   */
  EVALUE(NOT_XOR_ELIM1),
  /**
   * \verbatim embed:rst:leading-asterisk
   * **Boolean -- Not XOR elimination version 2**
   *
   * .. math::
   *   \inferrule{\neg(F_1 \xor F_2) \mid -}{\neg F_1 \lor F_2}
   *
   * \endverbatim
   */
  EVALUE(NOT_XOR_ELIM2),
  /**
   * \verbatim embed:rst:leading-asterisk
   * **Boolean -- ITE elimination version 1**
   *
   * .. math::
   *   \inferrule{(\ite{C}{F_1}{F_2}) \mid -}{\neg C \lor F_1}
   *
   * \endverbatim
   */
  EVALUE(ITE_ELIM1),
  /**
   * \verbatim embed:rst:leading-asterisk
   * **Boolean -- ITE elimination version 2**
   *
   * .. math::
   *   \inferrule{(\ite{C}{F_1}{F_2}) \mid -}{C \lor F_2}
   *
   * \endverbatim
   */
  EVALUE(ITE_ELIM2),
  /**
   * \verbatim embed:rst:leading-asterisk
   * **Boolean -- Not ITE elimination version 1**
   *
   * .. math::
   *   \inferrule{\neg(\ite{C}{F_1}{F_2}) \mid -}{\neg C \lor \neg F_1}
   *
   * \endverbatim
   */
  EVALUE(NOT_ITE_ELIM1),
  /**
   * \verbatim embed:rst:leading-asterisk
   * **Boolean -- Not ITE elimination version 2**
   *
   * .. math::
   *   \inferrule{\neg(\ite{C}{F_1}{F_2}) \mid -}{C \lor \neg F_2}
   *
   * \endverbatim
   */
  EVALUE(NOT_ITE_ELIM2),

  /**
   * \verbatim embed:rst:leading-asterisk
   * **Boolean -- De Morgan -- Not And**
   *
   * .. math::
   *   \inferrule{\neg(F_1 \land \dots \land F_n) \mid -}{\neg F_1 \lor \dots
   *   \lor \neg F_n}
   *
   * \endverbatim
   */
  EVALUE(NOT_AND),
  /**
   * \verbatim embed:rst:leading-asterisk
   * **Boolean -- CNF -- And Positive**
   *
   * .. math::
   *   \inferrule{- \mid (F_1 \land \dots \land F_n), i}{\neg (F_1 \land \dots
   *   \land F_n) \lor F_i}
   *
   * \endverbatim
   */
  EVALUE(CNF_AND_POS),
  /**
   * \verbatim embed:rst:leading-asterisk
   * **Boolean -- CNF -- And Negative**
   *
   * .. math::
   *   \inferrule{- \mid (F_1 \land \dots \land F_n)}{(F_1 \land \dots \land
   *   F_n) \lor \neg F_1 \lor \dots \lor \neg F_n}
   *
   * \endverbatim
   */
  EVALUE(CNF_AND_NEG),
  /**
   * \verbatim embed:rst:leading-asterisk
   * **Boolean -- CNF -- Or Positive**
   *
   * .. math::
   *   \inferrule{- \mid (F_1 \lor \dots \lor F_n)}{\neg(F_1 \lor \dots \lor
   *   F_n) \lor F_1 \lor \dots \lor F_n}
   *
   * \endverbatim
   */
  EVALUE(CNF_OR_POS),
  /**
   * \verbatim embed:rst:leading-asterisk
   * **Boolean -- CNF -- Or Negative**
   *
   * .. math::
   *   \inferrule{- \mid (F_1 \lor \dots \lor F_n), i}{(F_1 \lor \dots \lor F_n)
   *   \lor \neg F_i}
   *
   * \endverbatim
   */
  EVALUE(CNF_OR_NEG),
  /**
   * \verbatim embed:rst:leading-asterisk
   * **Boolean -- CNF -- Implies Positive**
   *
   * .. math::
   *   \inferrule{- \mid F_1 \rightarrow F_2}{\neg(F_1 \rightarrow F_2) \lor \neg F_1
   *   \lor F_2}
   *
   * \endverbatim
   */
  EVALUE(CNF_IMPLIES_POS),
  /**
   * \verbatim embed:rst:leading-asterisk
   * **Boolean -- CNF -- Implies Negative 1**
   *
   * .. math::
   *   \inferrule{- \mid F_1 \rightarrow F_2}{(F_1 \rightarrow F_2) \lor F_1}
   *
   * \endverbatim
   */
  EVALUE(CNF_IMPLIES_NEG1),
  /**
   * \verbatim embed:rst:leading-asterisk
   * **Boolean -- CNF -- Implies Negative 2**
   *
   * .. math::
   *   \inferrule{- \mid F_1 \rightarrow F_2}{(F_1 \rightarrow F_2) \lor \neg F_2}
   *
   * \endverbatim
   */
  EVALUE(CNF_IMPLIES_NEG2),
  /**
   * \verbatim embed:rst:leading-asterisk
   * **Boolean -- CNF -- Equiv Positive 1**
   *
   * .. math::
   *   \inferrule{- \mid F_1 = F_2}{F_1 \neq F_2 \lor \neg F_1 \lor F_2}
   *
   * \endverbatim
   */
  EVALUE(CNF_EQUIV_POS1),
  /**
   * \verbatim embed:rst:leading-asterisk
   * **Boolean -- CNF -- Equiv Positive 2**
   *
   * .. math::
   *   \inferrule{- \mid F_1 = F_2}{F_1 \neq F_2 \lor F_1 \lor \neg F_2}
   *
   * \endverbatim
   */
  EVALUE(CNF_EQUIV_POS2),
  /**
   * \verbatim embed:rst:leading-asterisk
   * **Boolean -- CNF -- Equiv Negative 1**
   *
   * .. math::
   *   \inferrule{- \mid F_1 = F_2}{(F_1 = F_2) \lor F_1 \lor F_2}
   *
   * \endverbatim
   */
  EVALUE(CNF_EQUIV_NEG1),
  /**
   * \verbatim embed:rst:leading-asterisk
   * **Boolean -- CNF -- Equiv Negative 2**
   *
   * .. math::
   *   \inferrule{- \mid F_1 = F_2}{(F_1 = F_2) \lor \neg F_1 \lor \neg F_2}
   *
   * \endverbatim
   */
  EVALUE(CNF_EQUIV_NEG2),
  /**
   * \verbatim embed:rst:leading-asterisk
   * **Boolean -- CNF -- XOR Positive 1**
   *
   * .. math::
   *   \inferrule{- \mid F_1 \xor F_2}{\neg(F_1 \xor F_2) \lor F_1 \lor F_2}
   *
   * \endverbatim
   */
  EVALUE(CNF_XOR_POS1),
  /**
   * \verbatim embed:rst:leading-asterisk
   * **Boolean -- CNF -- XOR Positive 2**
   *
   * .. math::
   *   \inferrule{- \mid F_1 \xor F_2}{\neg(F_1 \xor F_2) \lor \neg F_1 \lor
   *   \neg F_2}
   *
   * \endverbatim
   */
  EVALUE(CNF_XOR_POS2),
  /**
   * \verbatim embed:rst:leading-asterisk
   * **Boolean -- CNF -- XOR Negative 1**
   *
   * .. math::
   *   \inferrule{- \mid F_1 \xor F_2}{(F_1 \xor F_2) \lor \neg F_1 \lor F_2}
   *
   * \endverbatim
   */
  EVALUE(CNF_XOR_NEG1),
  /**
   * \verbatim embed:rst:leading-asterisk
   * **Boolean -- CNF -- XOR Negative 2**
   *
   * .. math::
   *   \inferrule{- \mid F_1 \xor F_2}{(F_1 \xor F_2) \lor F_1 \lor \neg F_2}
   *
   * \endverbatim
   */
  EVALUE(CNF_XOR_NEG2),
  /**
   * \verbatim embed:rst:leading-asterisk
   * **Boolean -- CNF -- ITE Positive 1**
   *
   * .. math::
   *   \inferrule{- \mid (\ite{C}{F_1}{F_2})}{\neg(\ite{C}{F_1}{F_2}) \lor \neg
   *   C \lor F_1}
   *
   * \endverbatim
   */
  EVALUE(CNF_ITE_POS1),
  /**
   * \verbatim embed:rst:leading-asterisk
   * **Boolean -- CNF -- ITE Positive 2**
   *
   * .. math::
   *   \inferrule{- \mid (\ite{C}{F_1}{F_2})}{\neg(\ite{C}{F_1}{F_2}) \lor C
   *   \lor F_2}
   *
   * \endverbatim
   */
  EVALUE(CNF_ITE_POS2),
  /**
   * \verbatim embed:rst:leading-asterisk
   * **Boolean -- CNF -- ITE Positive 3**
   *
   * .. math::
   *   \inferrule{- \mid (\ite{C}{F_1}{F_2})}{\neg(\ite{C}{F_1}{F_2}) \lor F_1
   *   \lor F_2}
   *
   * \endverbatim
   */
  EVALUE(CNF_ITE_POS3),
  /**
   * \verbatim embed:rst:leading-asterisk
   * **Boolean -- CNF -- ITE Negative 1**
   *
   * .. math::
   *   \inferrule{- \mid (\ite{C}{F_1}{F_2})}{(\ite{C}{F_1}{F_2}) \lor \neg C
   *   \lor \neg F_1}
   *
   * \endverbatim
   */
  EVALUE(CNF_ITE_NEG1),
  /**
   * \verbatim embed:rst:leading-asterisk
   * **Boolean -- CNF -- ITE Negative 2**
   *
   * .. math::
   *   \inferrule{- \mid (\ite{C}{F_1}{F_2})}{(\ite{C}{F_1}{F_2}) \lor C \lor
   *   \neg F_2}
   *
   * \endverbatim
   */
  EVALUE(CNF_ITE_NEG2),
  /**
   * \verbatim embed:rst:leading-asterisk
   * **Boolean -- CNF -- ITE Negative 3**
   *
   * .. math::
   *   \inferrule{- \mid (\ite{C}{F_1}{F_2})}{(\ite{C}{F_1}{F_2}) \lor \neg F_1
   *   \lor \neg F_2}
   *
   * \endverbatim
   */
  EVALUE(CNF_ITE_NEG3),

  /**
   * \verbatim embed:rst:leading-asterisk
   * **Equality -- Reflexivity**
   *
   * .. math::
   *
   *   \inferrule{-\mid t}{t = t}
   * \endverbatim
   */
  EVALUE(REFL),
  /**
   * \verbatim embed:rst:leading-asterisk
   * **Equality -- Symmetry**
   *
   * .. math::
   *
   *   \inferrule{t_1 = t_2\mid -}{t_2 = t_1}
   *
   * or
   *
   * .. math::
   *
   *   \inferrule{t_1 \neq t_2\mid -}{t_2 \neq t_1}
   *
   * \endverbatim
   */
  EVALUE(SYMM),
  /**
   * \verbatim embed:rst:leading-asterisk
   * **Equality -- Transitivity**
   *
   * .. math::
   *
   *   \inferrule{t_1=t_2,\dots,t_{n-1}=t_n\mid -}{t_1 = t_n}
   * \endverbatim
   */
  EVALUE(TRANS),
  /**
   * \verbatim embed:rst:leading-asterisk
   * **Equality -- Congruence**
   *
   * .. math::
   *
   *   \inferrule{t_1=s_1,\dots,t_n=s_n\mid k, f?}{k(f?)(t_1,\dots, t_n) =
   *   k(f?)(s_1,\dots, s_n)}
   *
   * where :math:`k` is the application kind. Notice that :math:`f` must be
   * provided iff :math:`k` is a parameterized kind, e.g. 
   * `cvc5::Kind::APPLY_UF`. The actual node for
   * :math:`k` is constructible via ``ProofRuleChecker::mkKindNode``.
   * If :math:`k` is a binder kind (e.g. ``cvc5::Kind::FORALL``) then :math:`f`
   * is a term of kind ``cvc5::Kind::VARIABLE_LIST``
   * denoting the variables bound by both sides of the conclusion.
   * This rule is used for kinds that have a fixed arity, such as
   * ``cvc5::Kind::ITE``, ``cvc5::Kind::EQUAL``, and so on. It is also used for
   * ``cvc5::Kind::APPLY_UF`` where :math:`f` must be provided.
   * It is not used for equality between
   * ``cvc5::Kind::HO_APPLY`` terms, which should
   * use the :cpp:enumerator:`HO_CONG <cvc5::ProofRule::HO_CONG>` proof rule.
   * \endverbatim
   */
  EVALUE(CONG),
  /**
   * \verbatim embed:rst:leading-asterisk
   * **Equality -- N-ary Congruence**
   *
   * .. math::
   *
   *   \inferrule{t_1=s_1,\dots,t_n=s_n\mid k}{k(t_1,\dots, t_n) =
   *   k(s_1,\dots, s_n)}
   *
   * where :math:`k` is the application kind. The actual node for :math:`k` is
   * constructible via ``ProofRuleChecker::mkKindNode``. This rule is used for
   * kinds that have variadic arity, such as ``cvc5::Kind::AND``,
   * ``cvc5::Kind::PLUS`` and so on.
   * \endverbatim
   */
  EVALUE(NARY_CONG),
  /**
   * \verbatim embed:rst:leading-asterisk
   * **Equality -- True intro**
   *
   * .. math::
   *
   *   \inferrule{F\mid -}{F = \top}
   * \endverbatim
   */
  EVALUE(TRUE_INTRO),
  /**
   * \verbatim embed:rst:leading-asterisk
   * **Equality -- True elim**
   *
   * .. math::
   *
   *   \inferrule{F=\top\mid -}{F}
   * \endverbatim
   */
  EVALUE(TRUE_ELIM),
  /**
   * \verbatim embed:rst:leading-asterisk
   * **Equality -- False intro**
   *
   * .. math::
   *
   *   \inferrule{\neg F\mid -}{F = \bot}
   * \endverbatim
   */
  EVALUE(FALSE_INTRO),
  /**
   * \verbatim embed:rst:leading-asterisk
   * **Equality -- False elim**
   *
   * .. math::
   *
   *   \inferrule{F=\bot\mid -}{\neg F}
   * \endverbatim
   */
  EVALUE(FALSE_ELIM),
  /**
   * \verbatim embed:rst:leading-asterisk
   * **Equality -- Higher-order application encoding**
   *
   * .. math::
   *
   *   \inferrule{-\mid t}{t= \texttt{TheoryUfRewriter::getHoApplyForApplyUf}(t)}
   *
   * For example, this rule concludes :math:`f(x,y) = @(@(f,x),y)`, where
   * :math:`@` isthe ``HO_APPLY`` kind.
   *  \endverbatim
   */
  EVALUE(HO_APP_ENCODE),
  /**
   * \verbatim embed:rst:leading-asterisk
   * **Equality -- Higher-order congruence**
   *
   * .. math::
   *
   *   \inferrule{f=g, t_1=s_1,\dots,t_n=s_n\mid k}{k(f, t_1,\dots, t_n) =
   *   k(g, s_1,\dots, s_n)}
   *
   * Notice that this rule is only used when the application kind :math:`k` is
   * either `cvc5::Kind::APPLY_UF` or `cvc5::Kind::HO_APPLY`.
   * \endverbatim
   */
  EVALUE(HO_CONG),
  /**
   * \verbatim embed:rst:leading-asterisk
   * **Arrays -- Read over write**
   *
   * .. math::
   *
   *   \inferrule{i_1 \neq i_2\mid \mathit{select}(\mathit{store}(a,i_1,e),i_2)}
   *   {\mathit{select}(\mathit{store}(a,i_1,e),i_2) = \mathit{select}(a,i_2)}
   * \endverbatim
   */
  EVALUE(ARRAYS_READ_OVER_WRITE),
  /**
   * \verbatim embed:rst:leading-asterisk
   * **Arrays -- Read over write, contrapositive**
   *
   * .. math::
   *
   *   \inferrule{\mathit{select}(\mathit{store}(a,i_2,e),i_1) \neq
   *   \mathit{select}(a,i_1)\mid -}{i_1=i_2}
   * \endverbatim
   */
  EVALUE(ARRAYS_READ_OVER_WRITE_CONTRA),
  /**
   * \verbatim embed:rst:leading-asterisk
   * **Arrays -- Read over write 1**
   *
   * .. math::
   *
   *   \inferrule{-\mid \mathit{select}(\mathit{store}(a,i,e),i)}
   *   {\mathit{select}(\mathit{store}(a,i,e),i)=e}
   * \endverbatim
   */
  EVALUE(ARRAYS_READ_OVER_WRITE_1),
  /**
   * \verbatim embed:rst:leading-asterisk
   * **Arrays -- Arrays extensionality**
   *
   * .. math::
   *
   *   \inferrule{a \neq b\mid -}
   *   {\mathit{select}(a,k)\neq\mathit{select}(b,k)}
   *
   * where :math:`k` is the :math:`\texttt{ARRAY_DEQ_DIFF}` skolem for `(a, b)`.
   * \endverbatim
   */
  EVALUE(ARRAYS_EXT),

  /**
   * \verbatim embed:rst:leading-asterisk
   * **Bit-vectors -- (Macro) Bitblast**
   *
   * .. math::
   *
   *   \inferrule{-\mid t}{t = \texttt{bitblast}(t)}
   *
   * where ``bitblast()`` represents the result of the bit-blasted term as a
   * bit-vector consisting of the output bits of the bit-blasted circuit
   * representation of the term. Terms are bit-blasted according to the
   * strategies defined in ``theory/bv/bitblast/bitblast_strategies_template.h``.
   * \endverbatim
   */
  EVALUE(MACRO_BV_BITBLAST),
  /**
   * \verbatim embed:rst:leading-asterisk
   * **Bit-vectors -- Bitblast bit-vector constant, variable, and terms**
   *
   * For constant and variables:
   *
   * .. math::
   *
   *   \inferrule{-\mid t}{t = \texttt{bitblast}(t)}
   *
   * For terms:
   *
   * .. math::
   *
   *   \inferrule{-\mid k(\texttt{bitblast}(t_1),\dots,\texttt{bitblast}(t_n))}
   *   {k(\texttt{bitblast}(t_1),\dots,\texttt{bitblast}(t_n)) =
   *   \texttt{bitblast}(t)}
   *
   * where :math:`t` is :math:`k(t_1,\dots,t_n)`.
   * \endverbatim
   */
  EVALUE(BV_BITBLAST_STEP),
  /**
   * \verbatim embed:rst:leading-asterisk
   * **Bit-vectors -- Bit-vector eager atom**
   *
   * .. math::
   *
   *   \inferrule{-\mid F}{F = F[0]}
   *
   * where :math:`F` is of kind ``BITVECTOR_EAGER_ATOM``.
   * \endverbatim
   */
  EVALUE(BV_EAGER_ATOM),

  /**
   * \verbatim embed:rst:leading-asterisk
   * **Datatypes -- Unification**
   *
   * .. math::
   *
   *   \inferrule{C(t_1,\dots,t_n)= C(s_1,\dots,s_n)\mid i}{t_1 = s_i}
   *
   * where :math:`C` is a constructor.
   * \endverbatim
   */
  EVALUE(DT_UNIF),
  /**
   * \verbatim embed:rst:leading-asterisk
   * **Datatypes -- Split**
   *
   * .. math::
   *
   *   \inferrule{-\mid t}{\mathit{is}_{C_1}(t)\vee\cdots\vee\mathit{is}_{C_n}(t)}
   *
   * where :math:`C_1,\dots,C_n` are all the constructors of the type of :math:`t`.
   * \endverbatim
   */
  EVALUE(DT_SPLIT),
  /**
   * \verbatim embed:rst:leading-asterisk
   * **Datatypes -- Clash**
   *
   * .. math::
   *
   *   \inferruleSC{\mathit{is}_{C_i}(t), \mathit{is}_{C_j}(t)\mid -}{\bot}
   *   {if $i\neq j$}
   *
   * \endverbatim
   */
  EVALUE(DT_CLASH),

  /**
   * \verbatim embed:rst:leading-asterisk
   * **Quantifiers -- Skolem introduction**
   *
   * .. math::
   *
   *   \inferrule{-\mid k}{k = t}
   *
   * where :math:`t` is the unpurified form of skolem :math:`k`.
   * \endverbatim
   */
  EVALUE(SKOLEM_INTRO),
  /**
   * \verbatim embed:rst:leading-asterisk
   * **Quantifiers -- Skolemization**
   *
   * .. math::
   *
   *   \inferrule{\exists x_1\dots x_n.\> F\mid -}{F\sigma}
   *
   * or
   *
   * .. math::
   *
   *   \inferrule{\neg (\forall x_1\dots x_n.\> F)\mid -}{\neg F\sigma}
   *
   * where :math:`\sigma` maps :math:`x_1,\dots,x_n` to their representative
   * skolems obtained by ``SkolemManager::mkSkolemize``, returned in the skolems
   * argument of that method. The witness terms for the returned skolems can be
   * obtained by ``SkolemManager::getWitnessForm``.
   * \endverbatim
   */
  EVALUE(SKOLEMIZE),
  /**
   * \verbatim embed:rst:leading-asterisk
   * **Quantifiers -- Instantiation**
   *
   * .. math::
   *
   *   \inferrule{\forall x_1\dots x_n.\> F\mid (t_1 \dots t_n), (id\, (t)?)?}
   *   {F\{x_1\mapsto t_1,\dots,x_n\mapsto t_n\}}
   *
   * The list of terms to instantiate :math:`(t_1 \dots t_n)` is provided as
   * an s-expression as the first argument. The optional argument :math:`id`
   * indicates the inference id that caused the instantiation. The term
   * :math:`t` indicates an additional term (e.g. the trigger) associated with
   * the instantiation, which depends on the id. If the id has prefix
   * ``QUANTIFIERS_INST_E_MATCHING``, then :math:`t` is the trigger that
   * generated the instantiation.
   * \endverbatim
   */
  EVALUE(INSTANTIATE),
  /**
   * \verbatim embed:rst:leading-asterisk
   * **Quantifiers -- Alpha equivalence**
   *
   * .. math::
   *
   *   \inferruleSC{-\mid F, (y_1 \ldots y_n), (z_1,\dots, z_n)}
   *   {F = F\{y_1\mapsto z_1,\dots,y_n\mapsto z_n\}}
   *   {if $y_1,\dots,y_n, z_1,\dots,z_n$ are unique bound variables}
   *
   * Notice that this rule is correct only when :math:`z_1,\dots,z_n` are not
   * contained in :math:`FV(F) \setminus \{ y_1,\dots, y_n \}`, where
   * :math:`FV(\varphi)` are the free variables of :math:`\varphi`. The internal
   * quantifiers proof checker does not currently check that this is the case.
   * \endverbatim
   */
  EVALUE(ALPHA_EQUIV),
  /**
   * \verbatim embed:rst:leading-asterisk
   * **Sets -- Singleton injectivity**
   *
   * .. math::
   *
   *   \inferrule{\mathit{set.singleton}(t) = \mathit{set.singleton}(s)\mid -}{t=s}
   * \endverbatim
   */
  EVALUE(SETS_SINGLETON_INJ),
  /**
   * \verbatim embed:rst:leading-asterisk
   * **Sets -- Sets extensionality**
   *
   * .. math::
   *
   *   \inferrule{a \neq b\mid -}
   *   {\mathit{set.member}(k,a)\neq\mathit{set.member}(k,b)}
   *
   * where :math:`k` is the :math:`\texttt{SETS_DEQ_DIFF}` skolem for `(a, b)`.
   * \endverbatim
   */
  EVALUE(SETS_EXT),
  /**
   * \verbatim embed:rst:leading-asterisk
   * **Strings -- Core rules -- Concatenation equality**
   *
   * .. math::
   *
   *   \inferrule{(t_1\cdot\ldots \cdot t_n \cdot t) = (t_1 \cdot\ldots
   *   \cdot t_n\cdot s)\mid b}{t = s}
   *
   * where :math:`\cdot` stands for string concatenation and :math:`b` indicates
   * if the direction is reversed.
   *
   * Notice that :math:`t` or :math:`s` may be empty, in which case they are
   * implicit in the concatenation above. For example, if the premise is
   * :math:`x\cdot z = x`, then this rule, with argument :math:`\bot`, concludes
   * :math:`z = ''`.
   *
   * Also note that constants are split, such that for :math:`(\mathsf{'abc'}
   * \cdot x) = (\mathsf{'a'} \cdot y)`, this rule, with argument :math:`\bot`,
   * concludes :math:`(\mathsf{'bc'} \cdot x) = y`.  This splitting is done only
   * for constants such that ``Word::splitConstant`` returns non-null.
   * \endverbatim
   */
  EVALUE(CONCAT_EQ),
  /**
   * \verbatim embed:rst:leading-asterisk
   * **Strings -- Core rules -- Concatenation unification**
   *
   * .. math::
   *
   *   \inferrule{(t_1\cdot t_2) = (s_1 \cdot s_2),\, \mathit{len}(t_1) =
   *   \mathit{len}(s_1)\mid b}{t_1 = s_1}
   *
   * where :math:`b` indicates if the direction is reversed.
   * \endverbatim
   */
  EVALUE(CONCAT_UNIFY),
  /**
   * \verbatim embed:rst:leading-asterisk
   * **Strings -- Core rules -- Concatenation conflict**
   *
   * .. math::
   *
   *   \inferrule{(c_1\cdot t) = (c_2 \cdot s)\mid b}{\bot}
   *
   * where :math:`b` indicates if the direction is reversed, :math:`c_1,\,c_2`
   * are constants such that :math:`\texttt{Word::splitConstant}(c_1,c_2,
   * \mathit{index},b)` is null, in other words, neither is a prefix of the
   * other. Note it may be the case that one side of the equality denotes the
   * empty string.
   * 
   * This rule is used exclusively for strings.
   *
   * \endverbatim
   */
  EVALUE(CONCAT_CONFLICT),
  /**
   * \verbatim embed:rst:leading-asterisk
   * **Strings -- Core rules -- Concatenation conflict for disequal characters**
   *
   * .. math::
   *
   *   \inferrule{(t_1\cdot t) = (s_1 \cdot s), t_1 \neq s_1 \mid b}{\bot}
   *
   * where $t_1$ and $s_1$ are constants of length one, or otherwise one side
   * of the equality is the empty sequence and $t_1$ or $s_1$ corresponding to
   * that side is the empty sequence.
   * 
   * This rule is used exclusively for sequences.
   *
   * \endverbatim
   */
  EVALUE(CONCAT_CONFLICT_DEQ),
  /**
   * \verbatim embed:rst:leading-asterisk
   * **Strings -- Core rules -- Concatenation split**
   *
   * .. math::
   *
   *   \inferruleSC{(t_1\cdot t_2) = (s_1 \cdot s_2),\,
   *   \mathit{len}(t_1) \neq \mathit{len}(s_1)\mid b}{((t_1 = s_1\cdot r)
   *   \vee (s_1 = t_1\cdot r)) \wedge r \neq \epsilon \wedge \mathit{len}(r)>0}{if $b=\bot$}
   *
   * where :math:`r` is
   * :math:`\mathit{skolem}(\mathit{ite}(
   * \mathit{len}(t_1) >= \mathit{len}(s_1),
   * \mathit{suf}(t_1,\mathit{len}(s_1)),
   * \mathit{suf}(s_1,\mathit{len}(t_1))))`
   * and `\epsilon` is the empty string (or sequence).
   *
   * .. math::
   *
   *   \inferruleSC{(t_1\cdot t_2) = (s_1 \cdot s_2),\,
   *   \mathit{len}(t_2) \neq \mathit{len}(s_2)\mid b}{((t_2 = r \cdot s_2)
   *   \vee (s_2 = r \cdot t_2)) \wedge r \neq \epsilon \wedge \mathit{len}(r)>0}{if $b=\top$}
   *
   * where :math:`r` is the purification Skolem for
   * :math:`\mathit{ite}(
   * \mathit{len}(t_2) >= \mathit{len}(s_2),
   * \mathit{pre}(t_2,\mathit{len}(t_2) - \mathit{len}(s_2)),
   * \mathit{pre}(s_2,\mathit{len}(s_2) - \mathit{len}(t_2)))`
   * and `\epsilon` is the empty string (or sequence).
   *
   * Above, :math:`\mathit{suf}(x,n)` is shorthand for
   * :math:`\mathit{substr}(x,n, \mathit{len}(x) - n)` and
   * :math:`\mathit{pre}(x,n)` is shorthand for :math:`\mathit{substr}(x,0,n)`.
   * \endverbatim
   */
  EVALUE(CONCAT_SPLIT),
  /**
   * \verbatim embed:rst:leading-asterisk
   * **Strings -- Core rules -- Concatenation split for constants**
   *
   * .. math::
   *
   *   \inferrule{(t_1\cdot t_2) = (c \cdot s_2),\,
   *   \mathit{len}(t_1) \neq 0\mid \bot}{(t_1 = c\cdot r)}
   *
   * where :math:`r` is :math:`\mathit{skolem}(\mathit{suf}(t_1,1))`.
   *
   * Alternatively for the reverse:
   *
   * .. math::
   *
   *   \inferrule{(t_1\cdot t_2) = (s_1 \cdot c),\,
   *   \mathit{len}(t_2) \neq 0\mid \top}{(t_2 = r\cdot c)}
   *
   * where :math:`r` is
   * :math:`\mathit{skolem}(\mathit{pre}(t_2,\mathit{len}(t_2) - 1))`.
   * \endverbatim
   */
  EVALUE(CONCAT_CSPLIT),
  /**
   * \verbatim embed:rst:leading-asterisk
   * **Strings -- Core rules -- Concatenation length propagation**
   *
   * .. math::
   *
   *   \inferrule{(t_1\cdot t_2) = (s_1 \cdot s_2),\,
   *   \mathit{len}(t_1) > \mathit{len}(s_1)\mid \bot}{(t_1 = s_1\cdot r)}
   *
   * where :math:`r` is the purification Skolem for
   * :math:`\mathit{skolem}(\mathit{ite}(
   * \mathit{len}(t_1) >= \mathit{len}(s_1),
   * \mathit{suf}(t_1,\mathit{len}(s_1)),
   * \mathit{suf}(s_1,\mathit{len}(t_1))))`.
   *
   * Alternatively for the reverse:
   *
   * .. math::
   *
   *   \inferrule{(t_1\cdot t_2) = (s_1 \cdot s_2),\,
   *   \mathit{len}(t_2) > \mathit{len}(s_2)\mid \top}{(t_2 = r \cdot s_2)}
   *
   * where :math:`r` is the purification Skolem for
   * :math:`\mathit{ite}(
   * \mathit{len}(t_2) >= \mathit{len}(s_2),
   * \mathit{pre}(t_2,\mathit{len}(t_2) - \mathit{len}(s_2)),
   * \mathit{pre}(s_2,\mathit{len}(s_2) - \mathit{len}(t_2)))`
   * \endverbatim
   */
  EVALUE(CONCAT_LPROP),
  /**
   * \verbatim embed:rst:leading-asterisk
   * **Strings -- Core rules -- Concatenation constant propagation**
   *
   * .. math::
   *
   *   \inferrule{(t_1\cdot w_1\cdot t_2) = (w_2 \cdot s),\,
   *   \mathit{len}(t_1) \neq 0\mid \bot}{(t_1 = t_3\cdot r)}
   *
   * where :math:`w_1,\,w_2` are words, :math:`t_3` is
   * :math:`\mathit{pre}(w_2,p)`, :math:`p` is
   * :math:`\texttt{Word::overlap}(\mathit{suf}(w_2,1), w_1)`, and :math:`r` is
   * :math:`\mathit{skolem}(\mathit{suf}(t_1,\mathit{len}(w_3)))`.  Note that
   * :math:`\mathit{suf}(w_2,p)` is the largest suffix of
   * :math:`\mathit{suf}(w_2,1)` that can contain a prefix of :math:`w_1`; since
   * :math:`t_1` is non-empty, :math:`w_3` must therefore be contained in
   * :math:`t_1`.
   *
   * Alternatively for the reverse:
   *
   * .. math::
   *
   *   \inferrule{(t_1\cdot w_1\cdot t_2) = (s \cdot w_2),\,
   *   \mathit{len}(t_2) \neq 0\mid \top}{(t_2 = r\cdot t_3)}
   *
   * where :math:`w_1,\,w_2` are words, :math:`t_3` is
   * :math:`\mathit{substr}(w_2, \mathit{len}(w_2) - p, p)`, :math:`p` is
   * :math:`\texttt{Word::roverlap}(\mathit{pre}(w_2, \mathit{len}(w_2) - 1),
   * w_1)`, and :math:`r` is :math:`\mathit{skolem}(\mathit{pre}(t_2,
   * \mathit{len}(t_2) - \mathit{len}(w_3)))`.  Note that
   * :math:`\mathit{pre}(w_2, \mathit{len}(w_2) - p)` is the largest prefix of
   * :math:`\mathit{pre}(w_2, \mathit{len}(w_2) - 1)` that can contain a suffix
   * of :math:`w_1`; since :math:`t_2` is non-empty, :math:`w_3` must therefore
   * be contained in :math:`t_2`.
   * \endverbatim
   */
  EVALUE(CONCAT_CPROP),
  /**
   * \verbatim embed:rst:leading-asterisk
   * **Strings -- Core rules -- String decomposition**
   *
   * .. math::
   *
   *   \inferrule{\mathit{len}(t) \geq n\mid \bot}{t = w_1\cdot w_2 \wedge
   *   \mathit{len}(w_1) = n}
   *
   * or alternatively for the reverse:
   *
   * .. math::
   *
   *   \inferrule{\mathit{len}(t) \geq n\mid \top}{t = w_1\cdot w_2 \wedge
   *   \mathit{len}(w_2) = n}
   *
   * where :math:`w_1` is :math:`\mathit{skolem}(\mathit{pre}(t,n)` and
   * :math:`w_2` is :math:`\mathit{skolem}(\mathit{suf}(t,n)`.
   * \endverbatim
   */
  EVALUE(STRING_DECOMPOSE),
  /**
   * \verbatim embed:rst:leading-asterisk
   * **Strings -- Core rules -- Length positive**
   *
   * .. math::
   *
   *   \inferrule{-\mid t}{(\mathit{len}(t) = 0\wedge t= '')\vee \mathit{len}(t)
   *   > 0}
   * \endverbatim
   */
  EVALUE(STRING_LENGTH_POS),
  /**
   * \verbatim embed:rst:leading-asterisk
   * **Strings -- Core rules -- Length non-empty**
   *
   * .. math::
   *
   *   \inferrule{t\neq ''\mid -}{\mathit{len}(t) \neq 0}
   * \endverbatim
   */
  EVALUE(STRING_LENGTH_NON_EMPTY),
  /**
   * \verbatim embed:rst:leading-asterisk
   * **Strings -- Extended functions -- Reduction**
   *
   * .. math::
   *
   *   \inferrule{-\mid t}{R\wedge t = w}
   *
   * where :math:`w` is :math:`\texttt{strings::StringsPreprocess::reduce}(t, R,
   * \dots)`.  In other words, :math:`R` is the reduction predicate for extended
   * term :math:`t`, and :math:`w` is :math:`skolem(t)`.
   *
   * Notice that the free variables of :math:`R` are :math:`w` and the free
   * variables of :math:`t`.
   * \endverbatim
   */
  EVALUE(STRING_REDUCTION),
  /**
   * \verbatim embed:rst:leading-asterisk
   * **Strings -- Extended functions -- Eager reduction**
   *
   * .. math::
   *
   *   \inferrule{-\mid t}{R}
   *
   * where :math:`R` is :math:`\texttt{strings::TermRegistry::eagerReduce}(t)`.
   * \endverbatim
   */
  EVALUE(STRING_EAGER_REDUCTION),
  /**
   * \verbatim embed:rst:leading-asterisk
   * **Strings -- Regular expressions -- Intersection**
   *
   * .. math::
   *
   *   \inferrule{t\in R_1,\,t\in R_2\mid -}{t\in \mathit{inter}(R_1,R_2)}
   * \endverbatim
   */
  EVALUE(RE_INTER),
  /**
   * \verbatim embed:rst:leading-asterisk
   * **Strings -- Regular expressions -- Positive Unfold**
   *
   * .. math::
   *
   *   \inferrule{t\in R\mid -}{\texttt{RegExpOpr::reduceRegExpPos}(t\in R)}
   *
   * corresponding to the one-step unfolding of the premise.
   * \endverbatim
   */
  EVALUE(RE_UNFOLD_POS),
  /**
   * \verbatim embed:rst:leading-asterisk
   * **Strings -- Regular expressions -- Negative Unfold**
   *
   * .. math::
   *
   *   \inferrule{t \not \in \mathit{re}.\text{*}(R) \mid -}{t \neq \ '' \ \wedge \forall L. L \leq 0 \vee \mathit{str.len}(t) < L \vee \mathit{pre}(t, L) \not \in R \vee \mathit{suf}(t, L) \not \in \mathit{re}.\text{*}(R)}
   * 
   * Or alternatively for regular expression concatenation:
   * 
   * .. math::
   *
   *   \inferrule{t \not \in \mathit{re}.\text{++}(R_1, \ldots, R_n)\mid -}{\forall L. L < 0 \vee \mathit{str.len}(t) < L \vee \mathit{pre}(t, L) \not \in R_1 \vee \mathit{suf}(t, L) \not \in \mathit{re}.\text{++}(R_2, \ldots, R_n)}
   *
   * Note that in either case the varaible :math:`L` has type :math:`Int` and
   * name `"@var.str_index"`.
   *
   * \endverbatim
   */
  EVALUE(RE_UNFOLD_NEG),
  /**
   * \verbatim embed:rst:leading-asterisk
   * **Strings -- Regular expressions -- Unfold negative concatenation, fixed**
   *
   * .. math::
   *
   *   \inferrule{t\not\in \mathit{re}.\text{re.++}(r_1, \ldots, r_n) \mid \bot}{
   *  \mathit{pre}(t, L) \not \in r_1 \vee \mathit{suf}(t, L) \not \in \mathit{re}.\text{re.++}(r_2, \ldots, r_n)}
   *
   * where :math:`r_1` has fixed length :math:`L`.
   * 
   * or alternatively for the reverse:
   * 
   *
   * .. math::
   *
   *   \inferrule{t \not \in \mathit{re}.\text{re.++}(r_1, \ldots, r_n) \mid \top}{
   *   \mathit{suf}(t, str.len(t) - L) \not \in r_n \vee
   *   \mathit{pre}(t, str.len(t) - L) \not \in \mathit{re}.\text{re.++}(r_1, \ldots, r_{n-1})}
   * 
   * where :math:`r_n` has fixed length :math:`L`.
   * 
   * \endverbatim
   */
  EVALUE(RE_UNFOLD_NEG_CONCAT_FIXED),
  /**
   * \verbatim embed:rst:leading-asterisk
   * **Strings -- Regular expressions -- Elimination**
   *
   * .. math::
   *
   *   \inferrule{-\mid F,b}{F =
   *   \texttt{strings::RegExpElimination::eliminate}(F, b)}
   *
   * where :math:`b` is a Boolean indicating whether we are using aggressive
   * eliminations. Notice this rule concludes :math:`F = F` if no eliminations
   * are performed for :math:`F`.
   * \endverbatim
   */
  EVALUE(RE_ELIM),
  /**
   * \verbatim embed:rst:leading-asterisk
   * **Strings -- Code points**
   *
   * .. math::
   *
   *   \inferrule{-\mid t,s}{\mathit{to\_code}(t) = -1 \vee \mathit{to\_code}(t) \neq
   *   \mathit{to\_code}(s) \vee t\neq s}
   * \endverbatim
   */
  EVALUE(STRING_CODE_INJ),
  /**
   * \verbatim embed:rst:leading-asterisk
   * **Strings -- Sequence unit**
   *
   * .. math::
   *
   *   \inferrule{\mathit{unit}(x) = \mathit{unit}(y)\mid -}{x = y}
   *
   * Also applies to the case where :math:`\mathit{unit}(y)` is a constant
   * sequence of length one.
   * \endverbatim
   */
  EVALUE(STRING_SEQ_UNIT_INJ),
  /**
   * \verbatim embed:rst:leading-asterisk
   * **Strings -- (Macro) String inference**
   *
   * .. math::
   *
   *   \inferrule{?\mid F,\mathit{id},\mathit{isRev},\mathit{exp}}{F}
   *
   * used to bookkeep an inference that has not yet been converted via
   * :math:`\texttt{strings::InferProofCons::convert}`.
   * \endverbatim
   */
  EVALUE(MACRO_STRING_INFERENCE),

  /**
   * \verbatim embed:rst:leading-asterisk
   * **Arithmetic -- Adding inequalities**
   *
   * An arithmetic literal is a term of the form :math:`p \diamond c` where
   * :math:`\diamond \in \{ <, \leq, =, \geq, > \}`, :math:`p` a
   * polynomial and :math:`c` a rational constant.
   *
   * .. math::
   *   \inferrule{l_1 \dots l_n \mid k_1 \dots k_n}{t_1 \diamond t_2}
   *
   * where :math:`k_i \in \mathbb{R}, k_i \neq 0`, :math:`\diamond` is the
   * fusion of the :math:`\diamond_i` (flipping each if its :math:`k_i` is
   * negative) such that :math:`\diamond_i \in \{ <, \leq \}` (this implies that
   * lower bounds have negative :math:`k_i` and upper bounds have positive
   * :math:`k_i`), :math:`t_1` is the sum of the scaled polynomials and
   * :math:`t_2` is the sum of the scaled constants:
   *
   * .. math::
   *   t_1 \colon= k_1 \cdot p_1 + \cdots + k_n \cdot p_n
   *
   *   t_2 \colon= k_1 \cdot c_1 + \cdots + k_n \cdot c_n
   *
   * \endverbatim
   */
  EVALUE(MACRO_ARITH_SCALE_SUM_UB),
  /**
   * \verbatim embed:rst:leading-asterisk
   * **Arithmetic -- Sum upper bounds**
   *
   * .. math::
   *   \inferrule{P_1 \dots P_n \mid -}{L \diamond R}
   *
   * where :math:`P_i` has the form :math:`L_i \diamond_i R_i` and
   * :math:`\diamond_i \in \{<, \leq, =\}`. Furthermore :math:`\diamond = <` if
   * :math:`\diamond_i = <` for any :math:`i` and :math:`\diamond = \leq`
   * otherwise, :math:`L = L_1 + \cdots + L_n` and :math:`R = R_1 + \cdots + R_n`.
   * \endverbatim
   */
  EVALUE(ARITH_SUM_UB),
  /**
   * \verbatim embed:rst:leading-asterisk
   * **Arithmetic -- Tighten strict integer upper bounds**
   *
   * .. math::
   *   \inferrule{i < c \mid -}{i \leq \lfloor c \rfloor}
   *
   * where :math:`i` has integer type.
   * \endverbatim
   */
  EVALUE(INT_TIGHT_UB),
  /**
   * \verbatim embed:rst:leading-asterisk
   * **Arithmetic -- Tighten strict integer lower bounds**
   *
   * .. math::
   *   \inferrule{i > c \mid -}{i \geq \lceil c \rceil}
   *
   * where :math:`i` has integer type.
   * \endverbatim
   */
  EVALUE(INT_TIGHT_LB),
  /**
   * \verbatim embed:rst:leading-asterisk
   * **Arithmetic -- Trichotomy of the reals**
   *
   * .. math::
   *   \inferrule{A, B \mid -}{C}
   *
   * where :math:`\neg A, \neg B, C` are :math:`x < c, x = c, x > c` in some order.
   * Note that :math:`\neg` here denotes arithmetic negation, i.e., flipping :math:`\geq` to :math:`<` etc.
   * \endverbatim
   */
  EVALUE(ARITH_TRICHOTOMY),
  /**
   * \verbatim embed:rst:leading-asterisk
   * **Arithmetic -- Operator elimination**
   *
   * .. math::
   *   \inferrule{- \mid t}{\texttt{arith::OperatorElim::getAxiomFor(t)}}
   * \endverbatim
   */
  EVALUE(ARITH_OP_ELIM_AXIOM),
  /**
   * \verbatim embed:rst:leading-asterisk
   * **Arithmetic -- Polynomial normalization**
   *
   * .. math::
   *   \inferrule{- \mid t = s}{t = s}
   *
   * where :math:`\texttt{arith::PolyNorm::isArithPolyNorm(t, s)} = \top`. This
   * method normalizes polynomials over arithmetic or bitvectors.
   * \endverbatim
   */
  EVALUE(ARITH_POLY_NORM),

  /**
   * \verbatim embed:rst:leading-asterisk
   * **Arithmetic -- Sign inference**
   *
   * .. math::
   *   \inferrule{- \mid f_1 \dots f_k, m}{(f_1 \land \dots \land f_k) \rightarrow m \diamond 0}
   *
   * where :math:`f_1 \dots f_k` are variables compared to zero (less, greater
   * or not equal), :math:`m` is a monomial from these variables and
   * :math:`\diamond` is the comparison (less or equal) that results from the
   * signs of the variables. All variables with even exponent in :math:`m`
   * should be given as not equal to zero while all variables with odd exponent
   * in :math:`m` should be given as less or greater than zero.
   * \endverbatim
   */
  EVALUE(ARITH_MULT_SIGN),
  /**
   * \verbatim embed:rst:leading-asterisk
   * **Arithmetic -- Multiplication with positive factor**
   *
   * .. math::
   *   \inferrule{- \mid m, l \diamond r}{(m > 0 \land l \diamond r) \rightarrow m \cdot l \diamond m \cdot r}
   *
   * where :math:`\diamond` is a relation symbol.
   * \endverbatim
   */
  EVALUE(ARITH_MULT_POS),
  /**
   * \verbatim embed:rst:leading-asterisk
   * **Arithmetic -- Multiplication with negative factor**
   *
   * .. math::
   *   \inferrule{- \mid m, l \diamond r}{(m < 0 \land l \diamond r) \rightarrow m \cdot l \diamond_{inv} m \cdot r}
   *
   * where :math:`\diamond` is a relation symbol and :math:`\diamond_{inv}` the
   * inverted relation symbol.
   * \endverbatim
   */
  EVALUE(ARITH_MULT_NEG),
  /**
   * \verbatim embed:rst:leading-asterisk
   * **Arithmetic -- Multiplication tangent plane**
   *
   * .. math::
   *   \inferruleSC{- \mid x, y, a, b, \sigma}{(t \leq tplane) \leftrightarrow ((x \leq a \land y \geq b) \lor (x \geq a \land y \leq b))}{if $\sigma = -1$}
   *
   *   \inferruleSC{- \mid x, y, a, b, \sigma}{(t \geq tplane) \leftrightarrow ((x \leq a \land y \leq b) \lor (x \geq a \land y \geq b))}{if $\sigma = 1$}
   *
   * where :math:`x,y` are real terms (variables or extended terms),
   * :math:`t = x \cdot y`, :math:`a,b` are real
   * constants, :math:`\sigma \in \{ 1, -1\}` and :math:`tplane := b \cdot x + a \cdot y - a \cdot b` is the tangent plane of :math:`x \cdot y` at :math:`(a,b)`.
   * \endverbatim
   */
  EVALUE(ARITH_MULT_TANGENT),

  /**
   * \verbatim embed:rst:leading-asterisk
   * **Arithmetic -- Transcendentals -- Assert bounds on Pi**
   *
   * .. math::
   *   \inferrule{- \mid l, u}{\texttt{real.pi} \geq l \land \texttt{real.pi}
   *   \leq u}
   *
   * where :math:`l,u` are valid lower and upper bounds on :math:`\pi`.
   * \endverbatim
   */
  EVALUE(ARITH_TRANS_PI),
  /**
   * \verbatim embed:rst:leading-asterisk
   * **Arithmetic -- Transcendentals -- Exp at negative values**
   *
   * .. math::
   *   \inferrule{- \mid t}{(t < 0) \leftrightarrow (\exp(t) < 1)}
   * \endverbatim
   */
  EVALUE(ARITH_TRANS_EXP_NEG),
  /**
   * \verbatim embed:rst:leading-asterisk
   * **Arithmetic -- Transcendentals -- Exp is always positive**
   *
   * .. math::
   *   \inferrule{- \mid t}{\exp(t) > 0}
   * \endverbatim
   */
  EVALUE(ARITH_TRANS_EXP_POSITIVITY),
  /**
   * \verbatim embed:rst:leading-asterisk
   * **Arithmetic -- Transcendentals -- Exp grows super-linearly for positive
   * values**
   *
   * .. math::
   *   \inferrule{- \mid t}{t \leq 0 \lor \exp(t) > t+1}
   * \endverbatim
   */
  EVALUE(ARITH_TRANS_EXP_SUPER_LIN),
  /**
   * \verbatim embed:rst:leading-asterisk
   * **Arithmetic -- Transcendentals -- Exp at zero**
   *
   * .. math::
   *   \inferrule{- \mid t}{(t=0) \leftrightarrow (\exp(t) = 1)}
   * \endverbatim
   */
  EVALUE(ARITH_TRANS_EXP_ZERO),
  /**
   * \verbatim embed:rst:leading-asterisk
   * **Arithmetic -- Transcendentals -- Exp is approximated from above for
   * negative values**
   *
   * .. math::
   *   \inferrule{- \mid d,t,l,u}{(t \geq l \land t \leq u) \rightarrow exp(t)
   *   \leq \texttt{secant}(\exp, l, u, t)}
   *
   * where :math:`d` is an even positive number, :math:`t` an arithmetic term
   * and :math:`l,u` are lower and upper bounds on :math:`t`. Let :math:`p` be
   * the :math:`d`'th taylor polynomial at zero (also called the Maclaurin
   * series) of the exponential function. :math:`\texttt{secant}(\exp, l, u, t)`
   * denotes the secant of :math:`p` from :math:`(l, \exp(l))` to :math:`(u,
   * \exp(u))` evaluated at :math:`t`, calculated as follows:
   *
   * .. math::
   *   \frac{p(l) - p(u)}{l - u} \cdot (t - l) + p(l)
   *
   * The lemma states that if :math:`t` is between :math:`l` and :math:`u`, then
   * :math:`\exp(t` is below the secant of :math:`p` from :math:`l` to
   * :math:`u`. \endverbatim
   */
  EVALUE(ARITH_TRANS_EXP_APPROX_ABOVE_NEG),
  /**
   * \verbatim embed:rst:leading-asterisk
   * **Arithmetic -- Transcendentals -- Exp is approximated from above for
   * positive values**
   *
   * .. math::
   *   \inferrule{- \mid d,t,l,u}{(t \geq l \land t \leq u) \rightarrow exp(t)
   *   \leq \texttt{secant-pos}(\exp, l, u, t)}
   *
   * where :math:`d` is an even positive number, :math:`t` an arithmetic term
   * and :math:`l,u` are lower and upper bounds on :math:`t`. Let :math:`p^*` be
   * a modification of the :math:`d`'th taylor polynomial at zero (also called
   * the Maclaurin series) of the exponential function as follows where
   * :math:`p(d-1)` is the regular Maclaurin series of degree :math:`d-1`:
   *
   * .. math::
   *   p^* := p(d-1) \cdot \frac{1 + t^n}{n!}
   *
   * :math:`\texttt{secant-pos}(\exp, l, u, t)` denotes the secant of :math:`p`
   * from :math:`(l, \exp(l))` to :math:`(u, \exp(u))` evaluated at :math:`t`,
   * calculated as follows:
   *
   * .. math::
   *   \frac{p(l) - p(u)}{l - u} \cdot (t - l) + p(l)
   *
   * The lemma states that if :math:`t` is between :math:`l` and :math:`u`, then
   * :math:`\exp(t` is below the secant of :math:`p` from :math:`l` to
   * :math:`u`. \endverbatim
   */
  EVALUE(ARITH_TRANS_EXP_APPROX_ABOVE_POS),
  /**
   * \verbatim embed:rst:leading-asterisk
   * **Arithmetic -- Transcendentals -- Exp is approximated from below**
   *
   * .. math::
   *   \inferrule{- \mid d,c,t}{t \geq c \rightarrow exp(t) \geq \texttt{maclaurin}(\exp, d, c)}
   *
   * where :math:`d` is an odd positive number, :math:`t` an arithmetic term and
   * :math:`\texttt{maclaurin}(\exp, d, c)` is the :math:`d`'th taylor
   * polynomial at zero (also called the Maclaurin series) of the exponential
   * function evaluated at :math:`c`. The Maclaurin series for the exponential
   * function is the following:
   *
   * .. math::
   *   \exp(x) = \sum_{n=0}^{\infty} \frac{x^n}{n!}
   * \endverbatim
   */
  EVALUE(ARITH_TRANS_EXP_APPROX_BELOW),
  /**
   * \verbatim embed:rst:leading-asterisk
   * **Arithmetic -- Transcendentals -- Sine is always between -1 and 1**
   *
   * .. math::
   *   \inferrule{- \mid t}{\sin(t) \leq 1 \land \sin(t) \geq -1}
   * \endverbatim
   */
  EVALUE(ARITH_TRANS_SINE_BOUNDS),
  /**
   * \verbatim embed:rst:leading-asterisk
   * **Arithmetic -- Transcendentals -- Sine is shifted to -pi...pi**
   *
   * .. math::
   *   \inferrule{- \mid x, y, s}{-\pi \leq y \leq \pi \land \sin(y) = \sin(x)
   *   \land (\ite{-\pi \leq x \leq \pi}{x = y}{x = y + 2 \pi s})}
   *
   * where :math:`x` is the argument to sine, :math:`y` is a new real skolem
   * that is :math:`x` shifted into :math:`-\pi \dots \pi` and :math:`s` is a
   * new integer slolem that is the number of phases :math:`y` is shifted.
   * \endverbatim
   */
  EVALUE(ARITH_TRANS_SINE_SHIFT),
  /**
   * \verbatim embed:rst:leading-asterisk
   * **Arithmetic -- Transcendentals -- Sine is symmetric with respect to
   * negation of the argument**
   *
   * .. math::
   *   \inferrule{- \mid t}{\sin(t) - \sin(-t) = 0}
   * \endverbatim
   */
  EVALUE(ARITH_TRANS_SINE_SYMMETRY),
  /**
   * \verbatim embed:rst:leading-asterisk
   * **Arithmetic -- Transcendentals -- Sine is bounded by the tangent at zero**
   *
   * .. math::
   *   \inferrule{- \mid t}{(t > 0 \rightarrow \sin(t) < t) \land (t < 0
   *   \rightarrow \sin(t) > t)} \endverbatim
   */
  EVALUE(ARITH_TRANS_SINE_TANGENT_ZERO),
  /**
   * \verbatim embed:rst:leading-asterisk
   * **Arithmetic -- Transcendentals -- Sine is bounded by the tangents at -pi
   * and pi**
   *
   * .. math::
   *   \inferrule{- \mid t}{(t > -\pi \rightarrow \sin(t) > -\pi - t) \land (t <
   *   \pi \rightarrow \sin(t) < \pi - t)} \endverbatim
   */
  EVALUE(ARITH_TRANS_SINE_TANGENT_PI),
  /**
   * \verbatim embed:rst:leading-asterisk
   * **Arithmetic -- Transcendentals -- Sine is approximated from above for
   * negative values**
   *
   * .. math::
   *   \inferrule{- \mid d,t,lb,ub,l,u}{(t \geq lb land t \leq ub) \rightarrow
   *   \sin(t) \leq \texttt{secant}(\sin, l, u, t)}
   *
   * where :math:`d` is an even positive number, :math:`t` an arithmetic term,
   * :math:`lb,ub` are symbolic lower and upper bounds on :math:`t` (possibly
   * containing :math:`\pi`) and :math:`l,u` the evaluated lower and upper
   * bounds on :math:`t`. Let :math:`p` be the :math:`d`'th taylor polynomial at
   * zero (also called the Maclaurin series) of the sine function.
   * :math:`\texttt{secant}(\sin, l, u, t)` denotes the secant of :math:`p` from
   * :math:`(l, \sin(l))` to :math:`(u, \sin(u))` evaluated at :math:`t`,
   * calculated as follows:
   *
   * .. math::
   *   \frac{p(l) - p(u)}{l - u} \cdot (t - l) + p(l)
   *
   * The lemma states that if :math:`t` is between :math:`l` and :math:`u`, then
   * :math:`\sin(t)` is below the secant of :math:`p` from :math:`l` to
   * :math:`u`. \endverbatim
   */
  EVALUE(ARITH_TRANS_SINE_APPROX_ABOVE_NEG),
  /**
   * \verbatim embed:rst:leading-asterisk
   * **Arithmetic -- Transcendentals -- Sine is approximated from above for
   * positive values**
   *
   * .. math::
   *   \inferrule{- \mid d,t,c,lb,ub}{(t \geq lb land t \leq ub) \rightarrow
   *   \sin(t) \leq \texttt{upper}(\sin, c)}
   *
   * where :math:`d` is an even positive number, :math:`t` an arithmetic term,
   * :math:`c` an arithmetic constant and :math:`lb,ub` are symbolic lower and
   * upper bounds on :math:`t` (possibly containing :math:`\pi`). Let :math:`p`
   * be the :math:`d`'th taylor polynomial at zero (also called the Maclaurin
   * series) of the sine function. :math:`\texttt{upper}(\sin, c)` denotes the
   * upper bound on :math:`\sin(c)` given by :math:`p` and :math:`lb,up` such
   * that :math:`\sin(t)` is the maximum of the sine function on
   * :math:`(lb,ub)`. \endverbatim
   */
  EVALUE(ARITH_TRANS_SINE_APPROX_ABOVE_POS),
  /**
   * \verbatim embed:rst:leading-asterisk
   * **Arithmetic -- Transcendentals -- Sine is approximated from below for
   * negative values**
   *
   * .. math::
   *   \inferrule{- \mid d,t,c,lb,ub}{(t \geq lb land t \leq ub) \rightarrow
   *   \sin(t) \geq \texttt{lower}(\sin, c)}
   *
   * where :math:`d` is an even positive number, :math:`t` an arithmetic term,
   * :math:`c` an arithmetic constant and :math:`lb,ub` are symbolic lower and
   * upper bounds on :math:`t` (possibly containing :math:`\pi`). Let :math:`p`
   * be the :math:`d`'th taylor polynomial at zero (also called the Maclaurin
   * series) of the sine function. :math:`\texttt{lower}(\sin, c)` denotes the
   * lower bound on :math:`\sin(c)` given by :math:`p` and :math:`lb,up` such
   * that :math:`\sin(t)` is the minimum of the sine function on
   * :math:`(lb,ub)`. \endverbatim
   */
  EVALUE(ARITH_TRANS_SINE_APPROX_BELOW_NEG),
  /**
   * \verbatim embed:rst:leading-asterisk
   * **Arithmetic -- Transcendentals -- Sine is approximated from below for
   * positive values**
   *
   * .. math::
   *   \inferrule{- \mid d,t,lb,ub,l,u}{(t \geq lb land t \leq ub) \rightarrow
   *   \sin(t) \geq \texttt{secant}(\sin, l, u, t)}
   *
   * where :math:`d` is an even positive number, :math:`t` an arithmetic term,
   * :math:`lb,ub` are symbolic lower and upper bounds on :math:`t` (possibly
   * containing :math:`\pi`) and :math:`l,u` the evaluated lower and upper
   * bounds on :math:`t`. Let :math:`p` be the :math:`d`'th taylor polynomial at
   * zero (also called the Maclaurin series) of the sine function.
   * :math:`\texttt{secant}(\sin, l, u, t)` denotes the secant of :math:`p` from
   * :math:`(l, \sin(l))` to :math:`(u, \sin(u))` evaluated at :math:`t`,
   * calculated as follows:
   *
   * .. math::
   *   \frac{p(l) - p(u)}{l - u} \cdot (t - l) + p(l)
   *
   * The lemma states that if :math:`t` is between :math:`l` and :math:`u`, then
   * :math:`\sin(t)` is above the secant of :math:`p` from :math:`l` to
   * :math:`u`. \endverbatim
   */
  EVALUE(ARITH_TRANS_SINE_APPROX_BELOW_POS),

  /**
   * \verbatim embed:rst:leading-asterisk
   * **Arithmetic -- Coverings -- Direct conflict**
   *
   * We use :math:`\texttt{IRP}_k(poly)` for an IndexedRootPredicate that is
   * defined as the :math:`k`'th root of the polynomial :math:`poly`. Note that
   * :math:`poly` may not be univariate; in this case, the value of
   * :math:`\texttt{IRP}_k(poly)` can only be calculated with respect to a
   * (partial) model for all but one variable of :math:`poly`.
   *
   * A formula :math:`\texttt{Interval}(x_i)` describes that a variable
   * :math:`x_i` is within a particular interval whose bounds are given as IRPs.
   * It is either an open interval or a point interval:
   *
   * .. math::
   *   \texttt{IRP}_k(poly) < x_i < \texttt{IRP}_k(poly)
   *
   *   x_i = \texttt{IRP}_k(poly)
   *
   * A formula :math:`\texttt{Cell}(x_1 \dots x_i)` describes a portion
   * of the real space in the following form:
   *
   * .. math::
   *   \texttt{Interval}(x_1) \land \dots \land \texttt{Interval}(x_i)
   *
   * A cell can also be empty (for :math:`i = 0`).
   *
   * A formula :math:`\texttt{Covering}(x_i)` is a set of intervals, implying
   * that :math:`x_i` can be in neither of these intervals. To be a covering (of
   * the real line), the union of these intervals should be the real numbers.
   *
   * .. math::
   *   \inferrule{\texttt{Cell}, A \mid -}{\bot}
   *
   * A direct interval is generated from an assumption :math:`A` (in variables
   * :math:`x_1 \dots x_i`) over a :math:`\texttt{Cell}(x_1 \dots x_i)`. It
   * derives that :math:`A` evaluates to false over the cell. In the actual
   * algorithm, it means that :math:`x_i` can not be in the topmost interval of
   * the cell. \endverbatim
   */
  EVALUE(ARITH_NL_COVERING_DIRECT),
  /**
   * \verbatim embed:rst:leading-asterisk
   * **Arithmetic -- Coverings -- Recursive interval**
   *
   * See
   * :cpp:enumerator:`ARITH_NL_COVERING_DIRECT <cvc5::ProofRule::ARITH_NL_COVERING_DIRECT>`
   * for the necessary definitions.
   *
   * .. math::
   *   \inferrule{\texttt{Cell}, \texttt{Covering} \mid -}{\bot}
   *
   * A recursive interval is generated from :math:`\texttt{Covering}(x_i)` over
   * :math:`\texttt{Cell}(x_1 \dots x_{i-1})`. It generates the conclusion that
   * no :math:`x_i` exists that extends the cell and satisfies all assumptions.
   * \endverbatim
   */
  EVALUE(ARITH_NL_COVERING_RECURSIVE),

  /**
   * \verbatim embed:rst:leading-asterisk
   * **External -- LFSC**
   *
   * Place holder for LFSC rules.
   *
   * .. math::
   *   \inferrule{P_1, \dots, P_n\mid \texttt{id}, Q, A_1,\dots, A_m}{Q}
   *
   * Note that the premises and arguments are arbitrary. It's expected that
   * :math:`\texttt{id}` refer to a proof rule in the external LFSC calculus.
   * \endverbatim
   */
  EVALUE(LFSC_RULE),
  /**
   * \verbatim embed:rst:leading-asterisk
   * **External -- Alethe**
   *
   * Place holder for Alethe rules.
   *
   * .. math::
   *   \inferrule{P_1, \dots, P_n\mid \texttt{id}, Q, Q', A_1,\dots, A_m}{Q}
   *
   * Note that the premises and arguments are arbitrary. It's expected that
   * :math:`\texttt{id}` refer to a proof rule in the external Alethe calculus,
   * and that :math:`Q'` be the representation of Q to be printed by the Alethe
   * printer.
   * \endverbatim
   */
  EVALUE(ALETHE_RULE),

  //================================================= Unknown rule
  EVALUE(UNKNOWN),
#ifdef CVC5_API_USE_C_ENUMS
  // must be last entry
  EVALUE(LAST),
#endif
};
// clang-format on

#ifdef CVC5_API_USE_C_ENUMS
#undef EVALUE
#define EVALUE(name) CVC5_PROOF_REWRITE_RULE_##name
#endif

/**
 * \verbatim embed:rst:leading-asterisk
 * This enumeration represents the rewrite rules used in a rewrite proof. Some
 * of the rules are internal ad-hoc rewrites, while others are rewrites
 * specified by the RARE DSL. This enumeration is used as the first argument to
 * the :cpp:enumerator:`DSL_REWRITE <cvc5::ProofRule::DSL_REWRITE>` proof rule
 * and the :cpp:enumerator:`THEORY_REWRITE <cvc5::ProofRule::THEORY_REWRITE>`
 * proof rule.
 * \endverbatim
 */
enum ENUM(ProofRewriteRule) : uint32_t {
  EVALUE(NONE),
  // Custom theory rewrites.
  /**
   * \verbatim embed:rst:leading-asterisk
   * **Builtin -- Distinct elimination**
   *
   * .. math::
   *   \texttt{distinct}(t_1, \ldots, tn) = \bigwedge_{i \neq j} t_i \neq t_j
   *
   * \endverbatim
   */
  EVALUE(DISTINCT_ELIM),
  /**
   * \verbatim embed:rst:leading-asterisk
   * **Booleans -- Negation Normal Form with normalization**
   *
   * .. math::
   *   F = G
   *
   * where :math:`G` is the result of applying negation normal form to
   * :math:`F` with additional normalizations, see
   * TheoryBoolRewriter::computeNnfNorm.
   *
   * \endverbatim
   */
  EVALUE(MACRO_BOOL_NNF_NORM),
  /**
   * \verbatim embed:rst:leading-asterisk
   * **Equality -- Beta reduction**
   *
   * .. math::
   *   ((\lambda x_1 \ldots x_n.\> t) \ t_1 \ldots t_n) = t\{x_1 \mapsto t_1,
   *   \ldots, x_n \mapsto t_n\}
   *
   * The right hand side of the equality in the conclusion is computed using
   * standard substitution via ``Node::substitute``.
   * \endverbatim
   */
  EVALUE(BETA_REDUCE),
  /**
   * \verbatim embed:rst:leading-asterisk
   * **Arrays -- Expansion of array range equality**
   *
   * .. math::
   *   \mathit{eqrange}(a,b,i,j)=
   *   \forall x.\> i \leq x \leq j \rightarrow
   *   \mathit{select}(a,x)=\mathit{select}(b,x)
   * \endverbatim
   */
  EVALUE(ARRAYS_EQ_RANGE_EXPAND),
  /**
   * \verbatim embed:rst:leading-asterisk
   * **Quantifiers -- Exists elimination**
   *
   * .. math::
   *   \exists x_1\dots x_n.\> F = \neg \forall x_1\dots x_n.\> \neg F
   *
   * \endverbatim
   */
  EVALUE(EXISTS_ELIM),
  /**
   * \verbatim embed:rst:leading-asterisk
   * **Quantifiers -- Unused variables**
   *
   * .. math::
   *   \forall X.\> F = \forall X_1.\> F
   *
   * where :math:`X_1` is the subset of :math:`X` that appear free in :math:`F`.
   *
   * \endverbatim
   */
  EVALUE(QUANT_UNUSED_VARS),
  /**
   * \verbatim embed:rst:leading-asterisk
   * **Quantifiers -- Merge prenex**
   *
   * .. math::
   *   \forall X_1.\> \ldots \forall X_n.\> F = \forall X_1 \ldots X_n.\> F
   *
   * where :math:`X_1 \ldots X_n` are lists of variables.
   *
   * \endverbatim
   */
  EVALUE(QUANT_MERGE_PRENEX),
  /**
   * \verbatim embed:rst:leading-asterisk
   * **Quantifiers -- Miniscoping**
   *
   * .. math::
   *   \forall X.\> F_1 \wedge \ldots \wedge F_n =
   *   (\forall X.\> F_1) \wedge \ldots \wedge (\forall X.\> F_n)
   *
   * \endverbatim
   */
  EVALUE(QUANT_MINISCOPE),
  /**
   * \verbatim embed:rst:leading-asterisk
   * **Quantifiers -- Macro connected free variable partitioning**
   *
   * .. math::
   *   \forall X.\> F_1 \vee \ldots \vee F_n =
   *   (\forall X_1.\> F_{1,1} \vee \ldots \vee F_{1,k_1}) \vee \ldots \vee
   *   (\forall X_m.\> F_{m,1} \vee \ldots \vee F_{m,k_m})
   *
   * where :math:`X_1, \ldots, X_m` is a partition of :math:`X`. This is
   * determined by computing the connected components when considering two
   * variables in :math:`X` to be connected if they occur in the same
   * :math:`F_i`.
   * \endverbatim
   */
  EVALUE(MACRO_QUANT_PARTITION_CONNECTED_FV),
  /**
   * \verbatim embed:rst:leading-asterisk
   * **Datatypes -- Instantiation**
   *
   * .. math::
   *    \mathit{is}_C(t) = (t = C(\mathit{sel}_1(t),\dots,\mathit{sel}_n(t)))
   *
   * where :math:`C` is the :math:`n^{\mathit{th}}` constructor of the type of
   * :math:`t`, and :math:`\mathit{is}_C` is the discriminator (tester) for
   * :math:`C`.
   * \endverbatim
   */
  EVALUE(DT_INST),
  /**
   * \verbatim embed:rst:leading-asterisk
   * **Datatypes - collapse selector**
   *
   * .. math::
   *   s_i(c(t_1, \ldots, t_n)) = t_i
   *
   * where :math:`s_i` is the :math:`i^{th}` selector for constructor :math:`c`.
   *
   * \endverbatim
   */
  EVALUE(DT_COLLAPSE_SELECTOR),
  /**
   * \verbatim embed:rst:leading-asterisk
   * **Datatypes - collapse tester**
   *
   * .. math::
   *   \mathit{is}_c(c(t_1, \ldots, t_n)) = true
   *
   * or alternatively
   *
   * .. math::
   *   \mathit{is}_c(d(t_1, \ldots, t_n)) = false
   *
   * where :math:`c` and :math:`d` are distinct constructors.
   *
   * \endverbatim
   */
  EVALUE(DT_COLLAPSE_TESTER),
  /**
   * \verbatim embed:rst:leading-asterisk
   * **Datatypes - collapse tester**
   *
   * .. math::
   *   \mathit{is}_c(t) = true
   *
   * where :math:`c` is the only constructor of its associated datatype.
   *
   * \endverbatim
   */
  EVALUE(DT_COLLAPSE_TESTER_SINGLETON),
  /**
   * \verbatim embed:rst:leading-asterisk
   * **Datatypes - constructor equality**
   *
   * .. math::
   *   (c(t_1, \ldots, t_n) = c(s_1, \ldots, s_n)) =
   *   (t_1 = s_1 \wedge \ldots \wedge t_n = s_n)
   *
   * or alternatively
   *
   * .. math::
   *   (c(t_1, \ldots, t_n) = d(s_1, \ldots, s_m)) = false
   *
   * where :math:`c` and :math:`d` are distinct constructors.
   *
   * \endverbatim
   */
  EVALUE(DT_CONS_EQ),
  /**
   * \verbatim embed:rst:leading-asterisk
   * **Strings - regular expression loop elimination**
   *
   * .. math::
   *   ((\_\ re.loop\ l\ u)\ R) = (re.union\ R^l \ldots R^u)
   *
   * where :math:`u \geq l`.
   *
   * \endverbatim
   */
  EVALUE(RE_LOOP_ELIM),
  /**
   * \verbatim embed:rst:leading-asterisk
   * **Sets - empty tester evaluation**
   *
   * .. math::
<<<<<<< HEAD
   *   \mathit{sets.is\_empty}(as \ \mathit{set.empty} \ (\mathit{Set} \ \top))
   * = \top
=======
   *   \mathit{sets.is\_empty}(as \ \mathit{set.empty} \ (\mathit{Set} \ T)) =
   * \top
>>>>>>> 2b8054af
   *
   * or alternatively:
   *
   * .. math::
   *   \mathit{sets.is\_empty}(c) = \bot
   *
   * where :math:`c` is a constant set that is not the empty set.
   *
   * \endverbatim
   */
  EVALUE(SETS_IS_EMPTY_EVAL),
  // RARE rules
  // ${rules}$
  /** Auto-generated from RARE rule arith-plus-zero */
  EVALUE(ARITH_PLUS_ZERO),
  /** Auto-generated from RARE rule arith-mul-one */
  EVALUE(ARITH_MUL_ONE),
  /** Auto-generated from RARE rule arith-mul-zero */
  EVALUE(ARITH_MUL_ZERO),
  /** Auto-generated from RARE rule arith-int-div-one */
  EVALUE(ARITH_INT_DIV_ONE),
  /** Auto-generated from RARE rule arith-neg-neg-one */
  EVALUE(ARITH_NEG_NEG_ONE),
  /** Auto-generated from RARE rule arith-elim-uminus */
  EVALUE(ARITH_ELIM_UMINUS),
  /** Auto-generated from RARE rule arith-elim-minus */
  EVALUE(ARITH_ELIM_MINUS),
  /** Auto-generated from RARE rule arith-elim-gt */
  EVALUE(ARITH_ELIM_GT),
  /** Auto-generated from RARE rule arith-elim-lt */
  EVALUE(ARITH_ELIM_LT),
  /** Auto-generated from RARE rule arith-elim-leq */
  EVALUE(ARITH_ELIM_LEQ),
  /** Auto-generated from RARE rule arith-leq-norm */
  EVALUE(ARITH_LEQ_NORM),
  /** Auto-generated from RARE rule arith-geq-tighten */
  EVALUE(ARITH_GEQ_TIGHTEN),
  /** Auto-generated from RARE rule arith-geq-norm */
  EVALUE(ARITH_GEQ_NORM),
  /** Auto-generated from RARE rule arith-refl-leq */
  EVALUE(ARITH_REFL_LEQ),
  /** Auto-generated from RARE rule arith-refl-lt */
  EVALUE(ARITH_REFL_LT),
  /** Auto-generated from RARE rule arith-refl-geq */
  EVALUE(ARITH_REFL_GEQ),
  /** Auto-generated from RARE rule arith-refl-gt */
  EVALUE(ARITH_REFL_GT),
  /** Auto-generated from RARE rule arith-plus-flatten */
  EVALUE(ARITH_PLUS_FLATTEN),
  /** Auto-generated from RARE rule arith-mult-flatten */
  EVALUE(ARITH_MULT_FLATTEN),
  /** Auto-generated from RARE rule arith-mult-dist */
  EVALUE(ARITH_MULT_DIST),
  /** Auto-generated from RARE rule arith-plus-cancel1 */
  EVALUE(ARITH_PLUS_CANCEL1),
  /** Auto-generated from RARE rule arith-plus-cancel2 */
  EVALUE(ARITH_PLUS_CANCEL2),
  /** Auto-generated from RARE rule array-read-over-write */
  EVALUE(ARRAY_READ_OVER_WRITE),
  /** Auto-generated from RARE rule array-read-over-write2 */
  EVALUE(ARRAY_READ_OVER_WRITE2),
  /** Auto-generated from RARE rule array-store-overwrite */
  EVALUE(ARRAY_STORE_OVERWRITE),
  /** Auto-generated from RARE rule array-store-self */
  EVALUE(ARRAY_STORE_SELF),
  /** Auto-generated from RARE rule bool-double-not-elim */
  EVALUE(BOOL_DOUBLE_NOT_ELIM),
  /** Auto-generated from RARE rule bool-not-true */
  EVALUE(BOOL_NOT_TRUE),
  /** Auto-generated from RARE rule bool-not-false */
  EVALUE(BOOL_NOT_FALSE),
  /** Auto-generated from RARE rule bool-eq-true */
  EVALUE(BOOL_EQ_TRUE),
  /** Auto-generated from RARE rule bool-eq-false */
  EVALUE(BOOL_EQ_FALSE),
  /** Auto-generated from RARE rule bool-eq-nrefl */
  EVALUE(BOOL_EQ_NREFL),
  /** Auto-generated from RARE rule bool-impl-false1 */
  EVALUE(BOOL_IMPL_FALSE1),
  /** Auto-generated from RARE rule bool-impl-false2 */
  EVALUE(BOOL_IMPL_FALSE2),
  /** Auto-generated from RARE rule bool-impl-true1 */
  EVALUE(BOOL_IMPL_TRUE1),
  /** Auto-generated from RARE rule bool-impl-true2 */
  EVALUE(BOOL_IMPL_TRUE2),
  /** Auto-generated from RARE rule bool-impl-elim */
  EVALUE(BOOL_IMPL_ELIM),
  /** Auto-generated from RARE rule bool-or-true */
  EVALUE(BOOL_OR_TRUE),
  /** Auto-generated from RARE rule bool-or-false */
  EVALUE(BOOL_OR_FALSE),
  /** Auto-generated from RARE rule bool-or-flatten */
  EVALUE(BOOL_OR_FLATTEN),
  /** Auto-generated from RARE rule bool-or-dup */
  EVALUE(BOOL_OR_DUP),
  /** Auto-generated from RARE rule bool-and-true */
  EVALUE(BOOL_AND_TRUE),
  /** Auto-generated from RARE rule bool-and-false */
  EVALUE(BOOL_AND_FALSE),
  /** Auto-generated from RARE rule bool-and-flatten */
  EVALUE(BOOL_AND_FLATTEN),
  /** Auto-generated from RARE rule bool-and-dup */
  EVALUE(BOOL_AND_DUP),
  /** Auto-generated from RARE rule bool-and-conf */
  EVALUE(BOOL_AND_CONF),
  /** Auto-generated from RARE rule bool-or-taut */
  EVALUE(BOOL_OR_TAUT),
  /** Auto-generated from RARE rule bool-or-de-morgan */
  EVALUE(BOOL_OR_DE_MORGAN),
  /** Auto-generated from RARE rule bool-implies-de-morgan */
  EVALUE(BOOL_IMPLIES_DE_MORGAN),
  /** Auto-generated from RARE rule bool-and-de-morgan */
  EVALUE(BOOL_AND_DE_MORGAN),
  /** Auto-generated from RARE rule bool-xor-refl */
  EVALUE(BOOL_XOR_REFL),
  /** Auto-generated from RARE rule bool-xor-nrefl */
  EVALUE(BOOL_XOR_NREFL),
  /** Auto-generated from RARE rule bool-xor-false */
  EVALUE(BOOL_XOR_FALSE),
  /** Auto-generated from RARE rule bool-xor-true */
  EVALUE(BOOL_XOR_TRUE),
  /** Auto-generated from RARE rule bool-xor-comm */
  EVALUE(BOOL_XOR_COMM),
  /** Auto-generated from RARE rule bool-xor-elim */
  EVALUE(BOOL_XOR_ELIM),
  /** Auto-generated from RARE rule bool-not-xor-elim */
  EVALUE(BOOL_NOT_XOR_ELIM),
  /** Auto-generated from RARE rule bool-not-eq-elim */
  EVALUE(BOOL_NOT_EQ_ELIM),
  /** Auto-generated from RARE rule ite-neg-branch */
  EVALUE(ITE_NEG_BRANCH),
  /** Auto-generated from RARE rule ite-then-true */
  EVALUE(ITE_THEN_TRUE),
  /** Auto-generated from RARE rule ite-else-false */
  EVALUE(ITE_ELSE_FALSE),
  /** Auto-generated from RARE rule ite-then-false */
  EVALUE(ITE_THEN_FALSE),
  /** Auto-generated from RARE rule ite-else-true */
  EVALUE(ITE_ELSE_TRUE),
  /** Auto-generated from RARE rule ite-then-lookahead-self */
  EVALUE(ITE_THEN_LOOKAHEAD_SELF),
  /** Auto-generated from RARE rule ite-else-lookahead-self */
  EVALUE(ITE_ELSE_LOOKAHEAD_SELF),
  /** Auto-generated from RARE rule ite-true-cond */
  EVALUE(ITE_TRUE_COND),
  /** Auto-generated from RARE rule ite-false-cond */
  EVALUE(ITE_FALSE_COND),
  /** Auto-generated from RARE rule ite-not-cond */
  EVALUE(ITE_NOT_COND),
  /** Auto-generated from RARE rule ite-eq-branch */
  EVALUE(ITE_EQ_BRANCH),
  /** Auto-generated from RARE rule ite-then-lookahead */
  EVALUE(ITE_THEN_LOOKAHEAD),
  /** Auto-generated from RARE rule ite-else-lookahead */
  EVALUE(ITE_ELSE_LOOKAHEAD),
  /** Auto-generated from RARE rule ite-then-neg-lookahead */
  EVALUE(ITE_THEN_NEG_LOOKAHEAD),
  /** Auto-generated from RARE rule ite-else-neg-lookahead */
  EVALUE(ITE_ELSE_NEG_LOOKAHEAD),
  /** Auto-generated from RARE rule bv-concat-flatten */
  EVALUE(BV_CONCAT_FLATTEN),
  /** Auto-generated from RARE rule bv-concat-extract-merge */
  EVALUE(BV_CONCAT_EXTRACT_MERGE),
  /** Auto-generated from RARE rule bv-extract-extract */
  EVALUE(BV_EXTRACT_EXTRACT),
  /** Auto-generated from RARE rule bv-extract-whole */
  EVALUE(BV_EXTRACT_WHOLE),
  /** Auto-generated from RARE rule bv-extract-concat-1 */
  EVALUE(BV_EXTRACT_CONCAT_1),
  /** Auto-generated from RARE rule bv-extract-concat-2 */
  EVALUE(BV_EXTRACT_CONCAT_2),
  /** Auto-generated from RARE rule bv-extract-concat-3 */
  EVALUE(BV_EXTRACT_CONCAT_3),
  /** Auto-generated from RARE rule bv-extract-concat-4 */
  EVALUE(BV_EXTRACT_CONCAT_4),
  /** Auto-generated from RARE rule bv-extract-bitwise-and */
  EVALUE(BV_EXTRACT_BITWISE_AND),
  /** Auto-generated from RARE rule bv-extract-bitwise-or */
  EVALUE(BV_EXTRACT_BITWISE_OR),
  /** Auto-generated from RARE rule bv-extract-bitwise-xor */
  EVALUE(BV_EXTRACT_BITWISE_XOR),
  /** Auto-generated from RARE rule bv-extract-not */
  EVALUE(BV_EXTRACT_NOT),
  /** Auto-generated from RARE rule bv-extract-sign-extend-1 */
  EVALUE(BV_EXTRACT_SIGN_EXTEND_1),
  /** Auto-generated from RARE rule bv-extract-sign-extend-2 */
  EVALUE(BV_EXTRACT_SIGN_EXTEND_2),
  /** Auto-generated from RARE rule bv-extract-sign-extend-3 */
  EVALUE(BV_EXTRACT_SIGN_EXTEND_3),
  /** Auto-generated from RARE rule bv-neg-mult */
  EVALUE(BV_NEG_MULT),
  /** Auto-generated from RARE rule bv-neg-add */
  EVALUE(BV_NEG_ADD),
  /** Auto-generated from RARE rule bv-mult-distrib-const-neg */
  EVALUE(BV_MULT_DISTRIB_CONST_NEG),
  /** Auto-generated from RARE rule bv-mult-distrib-const-add */
  EVALUE(BV_MULT_DISTRIB_CONST_ADD),
  /** Auto-generated from RARE rule bv-mult-distrib-const-sub */
  EVALUE(BV_MULT_DISTRIB_CONST_SUB),
  /** Auto-generated from RARE rule bv-mult-distrib-1 */
  EVALUE(BV_MULT_DISTRIB_1),
  /** Auto-generated from RARE rule bv-mult-distrib-2 */
  EVALUE(BV_MULT_DISTRIB_2),
  /** Auto-generated from RARE rule bv-not-xor */
  EVALUE(BV_NOT_XOR),
  /** Auto-generated from RARE rule bv-and-simplify-1 */
  EVALUE(BV_AND_SIMPLIFY_1),
  /** Auto-generated from RARE rule bv-and-simplify-2 */
  EVALUE(BV_AND_SIMPLIFY_2),
  /** Auto-generated from RARE rule bv-or-simplify-1 */
  EVALUE(BV_OR_SIMPLIFY_1),
  /** Auto-generated from RARE rule bv-or-simplify-2 */
  EVALUE(BV_OR_SIMPLIFY_2),
  /** Auto-generated from RARE rule bv-xor-simplify-1 */
  EVALUE(BV_XOR_SIMPLIFY_1),
  /** Auto-generated from RARE rule bv-xor-simplify-2 */
  EVALUE(BV_XOR_SIMPLIFY_2),
  /** Auto-generated from RARE rule bv-xor-simplify-3 */
  EVALUE(BV_XOR_SIMPLIFY_3),
  /** Auto-generated from RARE rule bv-ult-add-one */
  EVALUE(BV_ULT_ADD_ONE),
  /** Auto-generated from RARE rule bv-concat-to-mult */
  EVALUE(BV_CONCAT_TO_MULT),
  /** Auto-generated from RARE rule bv-mult-slt-mult-1 */
  EVALUE(BV_MULT_SLT_MULT_1),
  /** Auto-generated from RARE rule bv-mult-slt-mult-2 */
  EVALUE(BV_MULT_SLT_MULT_2),
  /** Auto-generated from RARE rule bv-commutative-and */
  EVALUE(BV_COMMUTATIVE_AND),
  /** Auto-generated from RARE rule bv-commutative-or */
  EVALUE(BV_COMMUTATIVE_OR),
  /** Auto-generated from RARE rule bv-commutative-xor */
  EVALUE(BV_COMMUTATIVE_XOR),
  /** Auto-generated from RARE rule bv-commutative-mul */
  EVALUE(BV_COMMUTATIVE_MUL),
  /** Auto-generated from RARE rule bv-or-zero */
  EVALUE(BV_OR_ZERO),
  /** Auto-generated from RARE rule bv-mul-one */
  EVALUE(BV_MUL_ONE),
  /** Auto-generated from RARE rule bv-mul-zero */
  EVALUE(BV_MUL_ZERO),
  /** Auto-generated from RARE rule bv-add-zero */
  EVALUE(BV_ADD_ZERO),
  /** Auto-generated from RARE rule bv-add-two */
  EVALUE(BV_ADD_TWO),
  /** Auto-generated from RARE rule bv-zero-extend-eliminate-0 */
  EVALUE(BV_ZERO_EXTEND_ELIMINATE_0),
  /** Auto-generated from RARE rule bv-sign-extend-eliminate-0 */
  EVALUE(BV_SIGN_EXTEND_ELIMINATE_0),
  /** Auto-generated from RARE rule bv-not-neq */
  EVALUE(BV_NOT_NEQ),
  /** Auto-generated from RARE rule bv-ult-ones */
  EVALUE(BV_ULT_ONES),
  /** Auto-generated from RARE rule bv-or-flatten */
  EVALUE(BV_OR_FLATTEN),
  /** Auto-generated from RARE rule bv-xor-flatten */
  EVALUE(BV_XOR_FLATTEN),
  /** Auto-generated from RARE rule bv-and-flatten */
  EVALUE(BV_AND_FLATTEN),
  /** Auto-generated from RARE rule bv-mul-flatten */
  EVALUE(BV_MUL_FLATTEN),
  /** Auto-generated from RARE rule bv-concat-merge-const */
  EVALUE(BV_CONCAT_MERGE_CONST),
  /** Auto-generated from RARE rule bv-commutative-add */
  EVALUE(BV_COMMUTATIVE_ADD),
  /** Auto-generated from RARE rule bv-neg-sub */
  EVALUE(BV_NEG_SUB),
  /** Auto-generated from RARE rule bv-neg-idemp */
  EVALUE(BV_NEG_IDEMP),
  /** Auto-generated from RARE rule bv-sub-eliminate */
  EVALUE(BV_SUB_ELIMINATE),
  /** Auto-generated from RARE rule bv-ugt-eliminate */
  EVALUE(BV_UGT_ELIMINATE),
  /** Auto-generated from RARE rule bv-uge-eliminate */
  EVALUE(BV_UGE_ELIMINATE),
  /** Auto-generated from RARE rule bv-sgt-eliminate */
  EVALUE(BV_SGT_ELIMINATE),
  /** Auto-generated from RARE rule bv-sge-eliminate */
  EVALUE(BV_SGE_ELIMINATE),
  /** Auto-generated from RARE rule bv-slt-eliminate */
  EVALUE(BV_SLT_ELIMINATE),
  /** Auto-generated from RARE rule bv-sle-eliminate */
  EVALUE(BV_SLE_ELIMINATE),
  /** Auto-generated from RARE rule bv-redor-eliminate */
  EVALUE(BV_REDOR_ELIMINATE),
  /** Auto-generated from RARE rule bv-redand-eliminate */
  EVALUE(BV_REDAND_ELIMINATE),
  /** Auto-generated from RARE rule bv-ule-eliminate */
  EVALUE(BV_ULE_ELIMINATE),
  /** Auto-generated from RARE rule bv-comp-eliminate */
  EVALUE(BV_COMP_ELIMINATE),
  /** Auto-generated from RARE rule bv-repeat-eliminate-1 */
  EVALUE(BV_REPEAT_ELIMINATE_1),
  /** Auto-generated from RARE rule bv-repeat-eliminate-2 */
  EVALUE(BV_REPEAT_ELIMINATE_2),
  /** Auto-generated from RARE rule bv-rotate-left-eliminate-1 */
  EVALUE(BV_ROTATE_LEFT_ELIMINATE_1),
  /** Auto-generated from RARE rule bv-rotate-left-eliminate-2 */
  EVALUE(BV_ROTATE_LEFT_ELIMINATE_2),
  /** Auto-generated from RARE rule bv-rotate-right-eliminate-1 */
  EVALUE(BV_ROTATE_RIGHT_ELIMINATE_1),
  /** Auto-generated from RARE rule bv-rotate-right-eliminate-2 */
  EVALUE(BV_ROTATE_RIGHT_ELIMINATE_2),
  /** Auto-generated from RARE rule bv-nand-eliminate */
  EVALUE(BV_NAND_ELIMINATE),
  /** Auto-generated from RARE rule bv-nor-eliminate */
  EVALUE(BV_NOR_ELIMINATE),
  /** Auto-generated from RARE rule bv-xnor-eliminate */
  EVALUE(BV_XNOR_ELIMINATE),
  /** Auto-generated from RARE rule bv-sdiv-eliminate */
  EVALUE(BV_SDIV_ELIMINATE),
  /** Auto-generated from RARE rule bv-sdiv-eliminate-fewer-bitwise-ops */
  EVALUE(BV_SDIV_ELIMINATE_FEWER_BITWISE_OPS),
  /** Auto-generated from RARE rule bv-zero-extend-eliminate */
  EVALUE(BV_ZERO_EXTEND_ELIMINATE),
  /** Auto-generated from RARE rule bv-sign-extend-eliminate */
  EVALUE(BV_SIGN_EXTEND_ELIMINATE),
  /** Auto-generated from RARE rule bv-uaddo-eliminate */
  EVALUE(BV_UADDO_ELIMINATE),
  /** Auto-generated from RARE rule bv-saddo-eliminate */
  EVALUE(BV_SADDO_ELIMINATE),
  /** Auto-generated from RARE rule bv-sdivo-eliminate */
  EVALUE(BV_SDIVO_ELIMINATE),
  /** Auto-generated from RARE rule bv-smod-eliminate */
  EVALUE(BV_SMOD_ELIMINATE),
  /** Auto-generated from RARE rule bv-smod-eliminate-fewer-bitwise-ops */
  EVALUE(BV_SMOD_ELIMINATE_FEWER_BITWISE_OPS),
  /** Auto-generated from RARE rule bv-srem-eliminate */
  EVALUE(BV_SREM_ELIMINATE),
  /** Auto-generated from RARE rule bv-srem-eliminate-fewer-bitwise-ops */
  EVALUE(BV_SREM_ELIMINATE_FEWER_BITWISE_OPS),
  /** Auto-generated from RARE rule bv-usubo-eliminate */
  EVALUE(BV_USUBO_ELIMINATE),
  /** Auto-generated from RARE rule bv-ssubo-eliminate */
  EVALUE(BV_SSUBO_ELIMINATE),
  /** Auto-generated from RARE rule bv-ite-equal-children */
  EVALUE(BV_ITE_EQUAL_CHILDREN),
  /** Auto-generated from RARE rule bv-ite-const-children-1 */
  EVALUE(BV_ITE_CONST_CHILDREN_1),
  /** Auto-generated from RARE rule bv-ite-const-children-2 */
  EVALUE(BV_ITE_CONST_CHILDREN_2),
  /** Auto-generated from RARE rule bv-ite-equal-cond-1 */
  EVALUE(BV_ITE_EQUAL_COND_1),
  /** Auto-generated from RARE rule bv-ite-equal-cond-2 */
  EVALUE(BV_ITE_EQUAL_COND_2),
  /** Auto-generated from RARE rule bv-ite-equal-cond-3 */
  EVALUE(BV_ITE_EQUAL_COND_3),
  /** Auto-generated from RARE rule bv-ite-merge-then-if */
  EVALUE(BV_ITE_MERGE_THEN_IF),
  /** Auto-generated from RARE rule bv-ite-merge-else-if */
  EVALUE(BV_ITE_MERGE_ELSE_IF),
  /** Auto-generated from RARE rule bv-ite-merge-then-else */
  EVALUE(BV_ITE_MERGE_THEN_ELSE),
  /** Auto-generated from RARE rule bv-ite-merge-else-else */
  EVALUE(BV_ITE_MERGE_ELSE_ELSE),
  /** Auto-generated from RARE rule bv-shl-by-const-0 */
  EVALUE(BV_SHL_BY_CONST_0),
  /** Auto-generated from RARE rule bv-shl-by-const-1 */
  EVALUE(BV_SHL_BY_CONST_1),
  /** Auto-generated from RARE rule bv-shl-by-const-2 */
  EVALUE(BV_SHL_BY_CONST_2),
  /** Auto-generated from RARE rule bv-lshr-by-const-0 */
  EVALUE(BV_LSHR_BY_CONST_0),
  /** Auto-generated from RARE rule bv-lshr-by-const-1 */
  EVALUE(BV_LSHR_BY_CONST_1),
  /** Auto-generated from RARE rule bv-lshr-by-const-2 */
  EVALUE(BV_LSHR_BY_CONST_2),
  /** Auto-generated from RARE rule bv-ashr-by-const-0 */
  EVALUE(BV_ASHR_BY_CONST_0),
  /** Auto-generated from RARE rule bv-ashr-by-const-1 */
  EVALUE(BV_ASHR_BY_CONST_1),
  /** Auto-generated from RARE rule bv-ashr-by-const-2 */
  EVALUE(BV_ASHR_BY_CONST_2),
  /** Auto-generated from RARE rule bv-and-concat-pullup */
  EVALUE(BV_AND_CONCAT_PULLUP),
  /** Auto-generated from RARE rule bv-or-concat-pullup */
  EVALUE(BV_OR_CONCAT_PULLUP),
  /** Auto-generated from RARE rule bv-xor-concat-pullup */
  EVALUE(BV_XOR_CONCAT_PULLUP),
  /** Auto-generated from RARE rule bv-bitwise-idemp-1 */
  EVALUE(BV_BITWISE_IDEMP_1),
  /** Auto-generated from RARE rule bv-bitwise-idemp-2 */
  EVALUE(BV_BITWISE_IDEMP_2),
  /** Auto-generated from RARE rule bv-and-zero */
  EVALUE(BV_AND_ZERO),
  /** Auto-generated from RARE rule bv-and-one */
  EVALUE(BV_AND_ONE),
  /** Auto-generated from RARE rule bv-or-one */
  EVALUE(BV_OR_ONE),
  /** Auto-generated from RARE rule bv-xor-duplicate */
  EVALUE(BV_XOR_DUPLICATE),
  /** Auto-generated from RARE rule bv-xor-ones */
  EVALUE(BV_XOR_ONES),
  /** Auto-generated from RARE rule bv-xor-zero */
  EVALUE(BV_XOR_ZERO),
  /** Auto-generated from RARE rule bv-bitwise-not-and */
  EVALUE(BV_BITWISE_NOT_AND),
  /** Auto-generated from RARE rule bv-bitwise-not-or */
  EVALUE(BV_BITWISE_NOT_OR),
  /** Auto-generated from RARE rule bv-xor-not */
  EVALUE(BV_XOR_NOT),
  /** Auto-generated from RARE rule bv-not-idemp */
  EVALUE(BV_NOT_IDEMP),
  /** Auto-generated from RARE rule bv-ult-zero-1 */
  EVALUE(BV_ULT_ZERO_1),
  /** Auto-generated from RARE rule bv-ult-zero-2 */
  EVALUE(BV_ULT_ZERO_2),
  /** Auto-generated from RARE rule bv-ult-self */
  EVALUE(BV_ULT_SELF),
  /** Auto-generated from RARE rule bv-lt-self */
  EVALUE(BV_LT_SELF),
  /** Auto-generated from RARE rule bv-ule-self */
  EVALUE(BV_ULE_SELF),
  /** Auto-generated from RARE rule bv-ule-zero */
  EVALUE(BV_ULE_ZERO),
  /** Auto-generated from RARE rule bv-zero-ule */
  EVALUE(BV_ZERO_ULE),
  /** Auto-generated from RARE rule bv-sle-self */
  EVALUE(BV_SLE_SELF),
  /** Auto-generated from RARE rule bv-ule-max */
  EVALUE(BV_ULE_MAX),
  /** Auto-generated from RARE rule bv-not-ult */
  EVALUE(BV_NOT_ULT),
  /** Auto-generated from RARE rule bv-not-ule */
  EVALUE(BV_NOT_ULE),
  /** Auto-generated from RARE rule bv-not-sle */
  EVALUE(BV_NOT_SLE),
  /** Auto-generated from RARE rule bv-mult-pow2-1 */
  EVALUE(BV_MULT_POW2_1),
  /** Auto-generated from RARE rule bv-mult-pow2-2 */
  EVALUE(BV_MULT_POW2_2),
  /** Auto-generated from RARE rule bv-mult-pow2-2b */
  EVALUE(BV_MULT_POW2_2B),
  /** Auto-generated from RARE rule bv-extract-mult-leading-bit */
  EVALUE(BV_EXTRACT_MULT_LEADING_BIT),
  /** Auto-generated from RARE rule bv-udiv-pow2-not-one */
  EVALUE(BV_UDIV_POW2_NOT_ONE),
  /** Auto-generated from RARE rule bv-udiv-zero */
  EVALUE(BV_UDIV_ZERO),
  /** Auto-generated from RARE rule bv-udiv-one */
  EVALUE(BV_UDIV_ONE),
  /** Auto-generated from RARE rule bv-urem-pow2-not-one */
  EVALUE(BV_UREM_POW2_NOT_ONE),
  /** Auto-generated from RARE rule bv-urem-one */
  EVALUE(BV_UREM_ONE),
  /** Auto-generated from RARE rule bv-urem-self */
  EVALUE(BV_UREM_SELF),
  /** Auto-generated from RARE rule bv-shl-zero */
  EVALUE(BV_SHL_ZERO),
  /** Auto-generated from RARE rule bv-lshr-zero */
  EVALUE(BV_LSHR_ZERO),
  /** Auto-generated from RARE rule bv-ashr-zero */
  EVALUE(BV_ASHR_ZERO),
  /** Auto-generated from RARE rule bv-ugt-urem */
  EVALUE(BV_UGT_UREM),
  /** Auto-generated from RARE rule bv-ult-one */
  EVALUE(BV_ULT_ONE),
  /** Auto-generated from RARE rule bv-slt-zero */
  EVALUE(BV_SLT_ZERO),
  /** Auto-generated from RARE rule bv-merge-sign-extend-1 */
  EVALUE(BV_MERGE_SIGN_EXTEND_1),
  /** Auto-generated from RARE rule bv-merge-sign-extend-2 */
  EVALUE(BV_MERGE_SIGN_EXTEND_2),
  /** Auto-generated from RARE rule bv-merge-sign-extend-3 */
  EVALUE(BV_MERGE_SIGN_EXTEND_3),
  /** Auto-generated from RARE rule bv-sign-extend-eq-const-1 */
  EVALUE(BV_SIGN_EXTEND_EQ_CONST_1),
  /** Auto-generated from RARE rule bv-sign-extend-eq-const-2 */
  EVALUE(BV_SIGN_EXTEND_EQ_CONST_2),
  /** Auto-generated from RARE rule bv-zero-extend-eq-const-1 */
  EVALUE(BV_ZERO_EXTEND_EQ_CONST_1),
  /** Auto-generated from RARE rule bv-zero-extend-eq-const-2 */
  EVALUE(BV_ZERO_EXTEND_EQ_CONST_2),
  /** Auto-generated from RARE rule bv-zero-extend-ult-const-1 */
  EVALUE(BV_ZERO_EXTEND_ULT_CONST_1),
  /** Auto-generated from RARE rule bv-zero-extend-ult-const-2 */
  EVALUE(BV_ZERO_EXTEND_ULT_CONST_2),
  /** Auto-generated from RARE rule bv-sign-extend-ult-const-1 */
  EVALUE(BV_SIGN_EXTEND_ULT_CONST_1),
  /** Auto-generated from RARE rule bv-sign-extend-ult-const-2 */
  EVALUE(BV_SIGN_EXTEND_ULT_CONST_2),
  /** Auto-generated from RARE rule bv-sign-extend-ult-const-3 */
  EVALUE(BV_SIGN_EXTEND_ULT_CONST_3),
  /** Auto-generated from RARE rule bv-sign-extend-ult-const-4 */
  EVALUE(BV_SIGN_EXTEND_ULT_CONST_4),
  /** Auto-generated from RARE rule sets-eq-singleton-emp */
  EVALUE(SETS_EQ_SINGLETON_EMP),
  /** Auto-generated from RARE rule sets-member-singleton */
  EVALUE(SETS_MEMBER_SINGLETON),
  /** Auto-generated from RARE rule sets-member-emp */
  EVALUE(SETS_MEMBER_EMP),
  /** Auto-generated from RARE rule sets-subset-elim */
  EVALUE(SETS_SUBSET_ELIM),
  /** Auto-generated from RARE rule sets-union-comm */
  EVALUE(SETS_UNION_COMM),
  /** Auto-generated from RARE rule sets-inter-comm */
  EVALUE(SETS_INTER_COMM),
  /** Auto-generated from RARE rule sets-inter-emp1 */
  EVALUE(SETS_INTER_EMP1),
  /** Auto-generated from RARE rule sets-inter-emp2 */
  EVALUE(SETS_INTER_EMP2),
  /** Auto-generated from RARE rule sets-minus-emp1 */
  EVALUE(SETS_MINUS_EMP1),
  /** Auto-generated from RARE rule sets-minus-emp2 */
  EVALUE(SETS_MINUS_EMP2),
  /** Auto-generated from RARE rule sets-union-emp1 */
  EVALUE(SETS_UNION_EMP1),
  /** Auto-generated from RARE rule sets-union-emp2 */
  EVALUE(SETS_UNION_EMP2),
  /** Auto-generated from RARE rule sets-inter-member */
  EVALUE(SETS_INTER_MEMBER),
  /** Auto-generated from RARE rule sets-minus-member */
  EVALUE(SETS_MINUS_MEMBER),
  /** Auto-generated from RARE rule sets-union-member */
  EVALUE(SETS_UNION_MEMBER),
  /** Auto-generated from RARE rule sets-choose-singleton */
  EVALUE(SETS_CHOOSE_SINGLETON),
  /** Auto-generated from RARE rule sets-card-singleton */
  EVALUE(SETS_CARD_SINGLETON),
  /** Auto-generated from RARE rule sets-card-union */
  EVALUE(SETS_CARD_UNION),
  /** Auto-generated from RARE rule sets-card-minus */
  EVALUE(SETS_CARD_MINUS),
  /** Auto-generated from RARE rule sets-card-emp */
  EVALUE(SETS_CARD_EMP),
  /** Auto-generated from RARE rule str-eq-ctn-false */
  EVALUE(STR_EQ_CTN_FALSE),
  /** Auto-generated from RARE rule str-concat-flatten */
  EVALUE(STR_CONCAT_FLATTEN),
  /** Auto-generated from RARE rule str-concat-flatten-eq */
  EVALUE(STR_CONCAT_FLATTEN_EQ),
  /** Auto-generated from RARE rule str-concat-flatten-eq-rev */
  EVALUE(STR_CONCAT_FLATTEN_EQ_REV),
  /** Auto-generated from RARE rule str-substr-empty-str */
  EVALUE(STR_SUBSTR_EMPTY_STR),
  /** Auto-generated from RARE rule str-substr-empty-range */
  EVALUE(STR_SUBSTR_EMPTY_RANGE),
  /** Auto-generated from RARE rule str-substr-empty-start */
  EVALUE(STR_SUBSTR_EMPTY_START),
  /** Auto-generated from RARE rule str-substr-empty-start-neg */
  EVALUE(STR_SUBSTR_EMPTY_START_NEG),
  /** Auto-generated from RARE rule str-substr-eq-empty */
  EVALUE(STR_SUBSTR_EQ_EMPTY),
  /** Auto-generated from RARE rule str-len-replace-inv */
  EVALUE(STR_LEN_REPLACE_INV),
  /** Auto-generated from RARE rule str-len-update-inv */
  EVALUE(STR_LEN_UPDATE_INV),
  /** Auto-generated from RARE rule str-len-substr-in-range */
  EVALUE(STR_LEN_SUBSTR_IN_RANGE),
  /** Auto-generated from RARE rule str-len-substr-ub1 */
  EVALUE(STR_LEN_SUBSTR_UB1),
  /** Auto-generated from RARE rule str-len-substr-ub2 */
  EVALUE(STR_LEN_SUBSTR_UB2),
  /** Auto-generated from RARE rule re-in-empty */
  EVALUE(RE_IN_EMPTY),
  /** Auto-generated from RARE rule re-in-sigma */
  EVALUE(RE_IN_SIGMA),
  /** Auto-generated from RARE rule re-in-sigma-star */
  EVALUE(RE_IN_SIGMA_STAR),
  /** Auto-generated from RARE rule re-in-cstring */
  EVALUE(RE_IN_CSTRING),
  /** Auto-generated from RARE rule re-in-comp */
  EVALUE(RE_IN_COMP),
  /** Auto-generated from RARE rule str-concat-clash */
  EVALUE(STR_CONCAT_CLASH),
  /** Auto-generated from RARE rule str-concat-clash-rev */
  EVALUE(STR_CONCAT_CLASH_REV),
  /** Auto-generated from RARE rule str-concat-clash2 */
  EVALUE(STR_CONCAT_CLASH2),
  /** Auto-generated from RARE rule str-concat-clash2-rev */
  EVALUE(STR_CONCAT_CLASH2_REV),
  /** Auto-generated from RARE rule str-concat-unify */
  EVALUE(STR_CONCAT_UNIFY),
  /** Auto-generated from RARE rule str-concat-unify-rev */
  EVALUE(STR_CONCAT_UNIFY_REV),
  /** Auto-generated from RARE rule str-concat-clash-char */
  EVALUE(STR_CONCAT_CLASH_CHAR),
  /** Auto-generated from RARE rule str-concat-clash-char-rev */
  EVALUE(STR_CONCAT_CLASH_CHAR_REV),
  /** Auto-generated from RARE rule str-prefixof-elim */
  EVALUE(STR_PREFIXOF_ELIM),
  /** Auto-generated from RARE rule str-suffixof-elim */
  EVALUE(STR_SUFFIXOF_ELIM),
  /** Auto-generated from RARE rule str-prefixof-one */
  EVALUE(STR_PREFIXOF_ONE),
  /** Auto-generated from RARE rule str-suffixof-one */
  EVALUE(STR_SUFFIXOF_ONE),
  /** Auto-generated from RARE rule str-substr-combine1 */
  EVALUE(STR_SUBSTR_COMBINE1),
  /** Auto-generated from RARE rule str-substr-combine2 */
  EVALUE(STR_SUBSTR_COMBINE2),
  /** Auto-generated from RARE rule str-substr-concat1 */
  EVALUE(STR_SUBSTR_CONCAT1),
  /** Auto-generated from RARE rule str-substr-full */
  EVALUE(STR_SUBSTR_FULL),
  /** Auto-generated from RARE rule str-contains-refl */
  EVALUE(STR_CONTAINS_REFL),
  /** Auto-generated from RARE rule str-contains-concat-find */
  EVALUE(STR_CONTAINS_CONCAT_FIND),
  /** Auto-generated from RARE rule str-contains-split-char */
  EVALUE(STR_CONTAINS_SPLIT_CHAR),
  /** Auto-generated from RARE rule str-contains-leq-len-eq */
  EVALUE(STR_CONTAINS_LEQ_LEN_EQ),
  /** Auto-generated from RARE rule str-concat-emp */
  EVALUE(STR_CONCAT_EMP),
  /** Auto-generated from RARE rule str-at-elim */
  EVALUE(STR_AT_ELIM),
  /** Auto-generated from RARE rule re-all-elim */
  EVALUE(RE_ALL_ELIM),
  /** Auto-generated from RARE rule re-opt-elim */
  EVALUE(RE_OPT_ELIM),
  /** Auto-generated from RARE rule re-concat-emp */
  EVALUE(RE_CONCAT_EMP),
  /** Auto-generated from RARE rule re-concat-none */
  EVALUE(RE_CONCAT_NONE),
  /** Auto-generated from RARE rule re-concat-flatten */
  EVALUE(RE_CONCAT_FLATTEN),
  /** Auto-generated from RARE rule re-concat-star-swap */
  EVALUE(RE_CONCAT_STAR_SWAP),
  /** Auto-generated from RARE rule re-union-all */
  EVALUE(RE_UNION_ALL),
  /** Auto-generated from RARE rule re-union-none */
  EVALUE(RE_UNION_NONE),
  /** Auto-generated from RARE rule re-union-flatten */
  EVALUE(RE_UNION_FLATTEN),
  /** Auto-generated from RARE rule re-union-dup */
  EVALUE(RE_UNION_DUP),
  /** Auto-generated from RARE rule re-inter-all */
  EVALUE(RE_INTER_ALL),
  /** Auto-generated from RARE rule re-inter-none */
  EVALUE(RE_INTER_NONE),
  /** Auto-generated from RARE rule re-inter-flatten */
  EVALUE(RE_INTER_FLATTEN),
  /** Auto-generated from RARE rule re-inter-dup */
  EVALUE(RE_INTER_DUP),
  /** Auto-generated from RARE rule str-len-concat-rec */
  EVALUE(STR_LEN_CONCAT_REC),
  /** Auto-generated from RARE rule str-in-re-range-elim */
  EVALUE(STR_IN_RE_RANGE_ELIM),
  /** Auto-generated from RARE rule seq-len-unit */
  EVALUE(SEQ_LEN_UNIT),
  /** Auto-generated from RARE rule seq-nth-unit */
  EVALUE(SEQ_NTH_UNIT),
  /** Auto-generated from RARE rule seq-rev-unit */
  EVALUE(SEQ_REV_UNIT),
  /** Auto-generated from RARE rule eq-refl */
  EVALUE(EQ_REFL),
  /** Auto-generated from RARE rule eq-symm */
  EVALUE(EQ_SYMM),
  /** Auto-generated from RARE rule distinct-binary-elim */
  EVALUE(DISTINCT_BINARY_ELIM),
// ${rules}$
#ifdef CVC5_API_USE_C_ENUMS
  // must be last entry
  EVALUE(LAST)
#endif
};

#ifdef CVC5_API_USE_C_ENUMS
#ifndef DOXYGEN_SKIP
typedef enum ENUM(ProofRule) ENUM(ProofRule);
typedef enum ENUM(ProofRewriteRule) ENUM(ProofRewriteRule);
#endif
#endif

#ifdef CVC5_API_USE_C_ENUMS

/**
 * Get a string representation of a Cvc5ProofRule.
 * @param rule The proof rule.
 * @return The string representation.
 */
const char *cvc5_proof_rule_to_string(Cvc5ProofRule rule);

/**
 * Hash function for Cvc5ProofRule.
 * @param rule The proof rule.
 * @return The hash value.
 */
size_t cvc5_proof_rule_hash(Cvc5ProofRule rule);

/**
 * Get a string representation of a Cvc5ProofRewriteRule.
 * @param rule The proof rewrite rule.
 * @return The string representation.
 */
const char *cvc5_proof_rewrite_rule_to_string(Cvc5ProofRewriteRule rule);

/**
 * Hash function for Cvc5ProofRewriteRule.
 * @param rule The proof rewrite rule.
 * @return The hash value.
 */
size_t cvc5_proof_rewrite_rule_hash(Cvc5ProofRewriteRule rule);

#else

/**
 * Converts a proof rule to a string. Note: This function is also used in
 * `safe_print()`. Changing this function name or signature will result in
 * `safe_print()` printing "<unsupported>" instead of the proper strings for
 * the enum values.
 *
 * @param rule The proof rule
 * @return The name of the proof rule
 */
const char *toString(ProofRule rule);

/**
 * Writes a proof rule name to a stream.
 *
 * @param out The stream to write to
 * @param rule The proof rule to write to the stream
 * @return The stream
 */
CVC5_EXPORT std::ostream &operator<<(std::ostream &out, ProofRule rule);

/**
 * Converts a proof rewrite rule to a string. Note: This function is also
 * used in `safe_print()`. Changing this function name or signature will result
 * in `safe_print()` printing "<unsupported>" instead of the proper strings for
 * the enum values.
 *
 * @param rule The proof rewrite rule
 * @return The name of the proof rewrite rule
 */
const char *toString(ProofRewriteRule rule);

/**
 * Writes a proof rewrite rule name to a stream.
 *
 * @param out The stream to write to
 * @param rule The proof rewrite rule to write to the stream
 * @return The stream
 */
CVC5_EXPORT std::ostream &operator<<(std::ostream &out, ProofRewriteRule rule);

} // namespace cvc5

namespace std {

/**
 * Hash function for ProofRules.
 */
template <> struct CVC5_EXPORT hash<cvc5::ProofRule> {
  /**
   * Hashes a ProofRule to a size_t.
   * @param rule The proof rule.
   * @return The hash value.
   */
  size_t operator()(cvc5::ProofRule rule) const;
};

/**
 * Converts a proof rule to a string.
 *
 * @param rule The proof rule
 * @return The name of the proof rule
 */
std::string to_string(cvc5::ProofRule rule);

/**
 * Hash function for ProofRewriteRules.
 */
template <> struct CVC5_EXPORT hash<cvc5::ProofRewriteRule> {
  /**
   * Hashes a ProofRewriteRule to a size_t.
   * @param rule The proof rewrite rule.
   * @return The hash value.
   */
  size_t operator()(cvc5::ProofRewriteRule rule) const;
};

/**
 * Converts a proof rewrite rule to a string.
 *
 * @param rule The proof rewrite rule
 * @return The name of the proof rewrite rule
 */
std::string to_string(cvc5::ProofRewriteRule rule);

} // namespace std

#endif
#endif

#ifdef CVC5_API_USE_C_ENUMS
#ifndef CVC5__API__CVC5_C_PROOF_RULE_H
#define CVC5__API__CVC5_C_PROOF_RULE_H
#endif
#else
#ifndef CVC5__API__CVC5_CPP_PROOF_RULE_H
#define CVC5__API__CVC5_CPP_PROOF_RULE_H
#endif
#endif<|MERGE_RESOLUTION|>--- conflicted
+++ resolved
@@ -2490,13 +2490,8 @@
    * **Sets - empty tester evaluation**
    *
    * .. math::
-<<<<<<< HEAD
-   *   \mathit{sets.is\_empty}(as \ \mathit{set.empty} \ (\mathit{Set} \ \top))
-   * = \top
-=======
    *   \mathit{sets.is\_empty}(as \ \mathit{set.empty} \ (\mathit{Set} \ T)) =
    * \top
->>>>>>> 2b8054af
    *
    * or alternatively:
    *
