--- conflicted
+++ resolved
@@ -362,29 +362,22 @@
    * .. math::
    *   \inferrule{F_1 \dots F_n \mid D, P}{\bot}
    *
-<<<<<<< HEAD
-   * where :math:`F_1 \dots F_n` correspond to the input clauses in the
-   * DIMACS file `D` and `P` is a DRAT proof. \endverbatim
-   */
-  EVALUE(DRAT_REFUTATION),
-  /**
-   * \verbatim embed:rst:leading-asterisk
-   * **SAT external prove Refutation**
-   *
-   * .. math::
-   *   \inferrule{F_1 \dots F_n \mid D}{\bot}
-   *
-   * where :math:`F_1 \dots F_n` correspond to the input clauses in the
-   * DIMACS file `D`. \endverbatim
-   */
-  EVALUE(SAT_EXTERNAL_PROVE),
-=======
    * where :math:`F_1 \dots F_n` correspond to the clauses in the
    * DIMACS file given by filename `D` and `P` is a filename of a file storing
    * a DRAT proof. \endverbatim
    */
   EVALUE(DRAT_REFUTATION),
->>>>>>> 2e605038
+  /**
+   * \verbatim embed:rst:leading-asterisk
+   * **SAT external prove Refutation**
+   *
+   * .. math::
+   *   \inferrule{F_1 \dots F_n \mid D}{\bot}
+   *
+   * where :math:`F_1 \dots F_n` correspond to the input clauses in the
+   * DIMACS file `D`. \endverbatim
+   */
+  EVALUE(SAT_EXTERNAL_PROVE),
   /**
    * \verbatim embed:rst:leading-asterisk
    * **Boolean -- Resolution**
